{
    "icons": [
        {
            "title": ".NET",
            "hex": "512BD4",
            "source": "https://github.com/dotnet/brand/"
        },
        {
            "title": "/e/",
            "hex": "000000",
            "source": "https://gitlab.e.foundation/e/cloud/my-spot/-/blob/4e5430a17ba4ce77d4cb188222e47924f032b197/searx/static/themes/eelo/img/logo.svg"
        },
        {
            "title": "1001Tracklists",
            "hex": "40AEF0",
            "source": "https://www.1001tracklists.com/"
        },
        {
            "title": "1Password",
            "hex": "0094F5",
            "source": "https://1password.com/press/"
        },
        {
            "title": "3M",
            "hex": "FF0000",
            "source": "https://www.3m.com/"
        },
        {
            "title": "42",
            "hex": "000000",
            "source": "https://www.42.fr/"
        },
        {
            "title": "4chan",
            "hex": "006600",
            "source": "https://www.4chan.org/"
        },
        {
            "title": "4D",
            "hex": "004088",
            "source": "https://www.4d.com/"
        },
        {
            "title": "500px",
            "hex": "0099E5",
            "source": "https://about.500px.com/press"
        },
        {
            "title": "A-Frame",
            "hex": "EF2D5E",
            "source": "https://aframe.io/docs/"
        },
        {
            "title": "ABB RobotStudio",
            "hex": "FF9E0F",
            "source": "https://new.abb.com/products/robotics/en/robotstudio/downloads"
        },
        {
            "title": "Abbvie",
            "hex": "071D49",
            "source": "https://www.abbvie.com/"
        },
        {
            "title": "Ableton Live",
            "hex": "000000",
            "source": "https://www.ableton.com/en/legal/branding-trademark-guidelines/"
        },
        {
            "title": "About.me",
            "hex": "00A98F",
            "source": "https://about.me/assets"
        },
        {
            "title": "Abstract",
            "hex": "191A1B",
            "source": "https://www.abstract.com/about/"
        },
        {
            "title": "Academia",
            "hex": "41454A",
            "source": "https://www.academia.edu/"
        },
        {
            "title": "Accenture",
            "hex": "A100FF",
            "source": "https://www.accenture.com/"
        },
        {
            "title": "Acclaim",
            "hex": "26689A",
            "source": "https://www.youracclaim.com/"
        },
        {
            "title": "Accusoft",
            "hex": "A9225C",
            "source": "https://company-39138.frontify.com/d/7EKFm12NQSa8/accusoft-corporation-style-guide#/style-guide/logo"
        },
        {
            "title": "Acer",
            "hex": "83B81A",
            "source": "https://www.acer.com/ac/en/GB/content/home"
        },
        {
            "title": "ACM",
            "hex": "0085CA",
            "source": "http://identitystandards.acm.org/"
        },
        {
            "title": "ActiGraph",
            "hex": "0B2C4A",
            "source": "http://www.actigraphcorp.com/"
        },
        {
            "title": "Activision",
            "hex": "000000",
            "source": "https://www.activision.com/"
        },
        {
            "title": "Adafruit",
            "hex": "000000",
            "source": "https://www.adafruit.com/"
        },
        {
            "title": "AdBlock",
            "hex": "F40D12",
            "source": "https://getadblock.com/"
        },
        {
            "title": "Adblock Plus",
            "hex": "C70D2C",
            "source": "https://adblockplus.org/"
        },
        {
            "title": "AddThis",
            "hex": "FF6550",
            "source": "http://www.addthis.com/"
        },
        {
            "title": "AdGuard",
            "hex": "68BC71",
            "source": "https://adguard.com/en/media-materials.html"
        },
        {
            "title": "Adidas",
            "hex": "000000",
            "source": "https://www.adidas.com"
        },
        {
            "title": "Adobe",
            "hex": "FF0000",
            "source": "https://www.adobe.com/"
        },
        {
            "title": "Adobe Acrobat Reader",
            "hex": "EC1C24",
            "source": "https://acrobat.adobe.com/"
        },
        {
            "title": "Adobe After Effects",
            "hex": "9999FF",
            "source": "https://www.adobe.com/products/aftereffects.html"
        },
        {
            "title": "Adobe Audition",
            "hex": "9999FF",
            "source": "https://www.adobe.com/creativecloud/video.html"
        },
        {
            "title": "Adobe Creative Cloud",
            "hex": "DA1F26",
            "source": "https://www.adobe.com/creativecloud/plans.html"
        },
        {
            "title": "Adobe Dreamweaver",
            "hex": "FF61F6",
            "source": "https://www.adobe.com/products/dreamweaver.html"
        },
        {
            "title": "Adobe Fonts",
            "hex": "000B1D",
            "source": "https://www.adobe.com/creativecloud/services.html"
        },
        {
            "title": "Adobe Illustrator",
            "hex": "FF9A00",
            "source": "https://www.adobe.com/products/illustrator.html"
        },
        {
            "title": "Adobe InDesign",
            "hex": "FF3366",
            "source": "https://www.adobe.com/products/indesign.html"
        },
        {
            "title": "Adobe Lightroom",
            "hex": "31A8FF",
            "source": "https://www.adobe.com/products/photoshop-lightroom.html"
        },
        {
            "title": "Adobe Lightroom Classic",
            "hex": "31A8FF",
            "source": "https://www.adobe.com/products/photoshop-lightroom-classic.html"
        },
        {
            "title": "Adobe Photoshop",
            "hex": "31A8FF",
            "source": "https://www.adobe.com/products/photoshop.html"
        },
        {
            "title": "Adobe Premiere Pro",
            "hex": "9999FF",
            "source": "https://www.adobe.com/ie/products/premiere.html"
        },
        {
            "title": "Adobe XD",
            "hex": "FF61F6",
            "source": "https://www.adobe.com/products/xd.html"
        },
        {
            "title": "AdonisJS",
            "hex": "220052",
            "source": "https://adonisjs.com/"
        },
        {
            "title": "Aer Lingus",
            "hex": "006272",
            "source": "https://www.aerlingus.com/"
        },
        {
            "title": "Aeroflot",
            "hex": "02458D",
            "source": "https://www.aeroflot.ru/ru-en/information/onboard/press"
        },
        {
            "title": "Aeroméxico",
            "hex": "0B2343",
            "source": "https://www.aeromexico.com/"
        },
        {
            "title": "Aerospike",
            "hex": "C41E25",
            "source": "http://pages.aerospike.com/rs/aerospike/images/Acid_Whitepaper.pdf"
        },
        {
            "title": "AEW",
            "aliases": {
                "aka": [
                    "All Elite Wrestling"
                ]
            },
            "hex": "000000",
            "source": "https://commons.wikimedia.org/wiki/File:AEW_Logo_(simplified).svg"
        },
        {
            "title": "Affinity",
            "hex": "222324",
            "source": "https://affinity.serif.com/"
        },
        {
            "title": "Affinity Designer",
            "hex": "1B72BE",
            "source": "https://affinity.serif.com/en-gb/designer/"
        },
        {
            "title": "Affinity Photo",
            "hex": "7E4DD2",
            "source": "https://affinity.serif.com/en-gb/photo/"
        },
        {
            "title": "Affinity Publisher",
            "hex": "C9284D",
            "source": "https://affinity.serif.com/en-gb/publisher/"
        },
        {
            "title": "AI Dungeon",
            "hex": "000000",
            "source": "https://commons.wikimedia.org/wiki/File:AI_Dungeon_Logo.png"
        },
        {
            "title": "AIOHTTP",
            "hex": "2C5BB4",
            "source": "https://github.com/aio-libs/aiohttp/blob/fb5fe72b1bca3b899af579d376f5fe45745410e4/docs/aiohttp-plain.svg"
        },
        {
            "title": "Aiqfome",
            "hex": "7A1FA2",
            "source": "https://aiqfome.com"
        },
        {
            "title": "Air Canada",
            "hex": "F01428",
            "source": "https://www.aircanada.com/"
        },
        {
            "title": "Air China",
            "hex": "E30E17",
            "source": "http://www.airchina.com.cn/en/investor_relations/"
        },
        {
            "title": "Air France",
            "hex": "002157",
            "source": "https://www.airfrance.fr/"
        },
        {
            "title": "AirAsia",
            "hex": "FF0000",
            "source": "https://www.airasia.com/shop"
        },
        {
            "title": "Airbnb",
            "hex": "FF5A5F",
            "source": "https://www.airbnb.com"
        },
        {
            "title": "Airbus",
            "hex": "00205B",
            "source": "https://brand.airbus.com/brand-elements/logo.html"
        },
        {
            "title": "Aircall",
            "hex": "00B388",
            "source": "https://aircall.io/"
        },
        {
            "title": "AirPlay Audio",
            "hex": "000000",
            "source": "https://developer.apple.com/design/human-interface-guidelines/airplay/overview/icons/"
        },
        {
            "title": "AirPlay Video",
            "hex": "000000",
            "source": "https://developer.apple.com/design/human-interface-guidelines/airplay/overview/icons/"
        },
        {
            "title": "Airtable",
            "hex": "18BFFF",
            "source": "https://airtable.com/press"
        },
        {
            "title": "Alacritty",
            "hex": "F46D01",
            "source": "https://github.com/alacritty/alacritty/blob/6d8db6b9dfadd6164c4be7a053f25db8ef6b7998/extra/logo/alacritty-simple.svg"
        },
        {
            "title": "Aldi Nord",
            "hex": "2490D7",
            "source": "https://commons.wikimedia.org/wiki/File:Aldi_Nord_201x_logo.svg"
        },
        {
            "title": "Aldi Süd",
            "hex": "00005F",
            "source": "https://www.aldi-sued.de"
        },
        {
            "title": "Alfa Romeo",
            "hex": "981E32",
            "source": "http://www.fcaci.com/x/Alfa"
        },
        {
            "title": "Alfred",
            "hex": "5C1F87",
            "source": "https://www.alfredapp.com/"
        },
        {
            "title": "Algolia",
            "hex": "5468FF",
            "source": "https://www.algolia.com/press/?section=brand-guidelines"
        },
        {
            "title": "Alibaba Cloud",
            "hex": "FF6A00",
            "source": "https://www.alibabagroup.com/en/ir/reports"
        },
        {
            "title": "Alibaba.com",
            "hex": "FF6A00",
            "source": "https://www.alibabagroup.com/en/ir/reports"
        },
        {
            "title": "AliExpress",
            "hex": "FF4747",
            "source": "https://www.alibabagroup.com/en/ir/reports"
        },
        {
            "title": "Alipay",
            "hex": "00A1E9",
            "source": "https://gw.alipayobjects.com/os/rmsportal/trUJZfSrlnRCcFgfZGjD.ai"
        },
        {
            "title": "Alitalia",
            "hex": "006643",
            "source": "https://www.alitalia.com/it_it/fly-alitalia/in-flight/ulisse-magazine.html"
        },
        {
            "title": "Allegro",
            "hex": "FF5A00",
            "source": "https://allegro.pl/"
        },
        {
            "title": "AlliedModders",
            "hex": "1578D3",
            "source": "https://forums.alliedmods.net/"
        },
        {
            "title": "AlloCiné",
            "hex": "FECC00",
            "source": "http://www.allocine.fr/"
        },
        {
            "title": "AllTrails",
            "hex": "428813",
            "source": "https://www.alltrails.com/"
        },
        {
            "title": "Alpine Linux",
            "hex": "0D597F",
            "source": "https://alpinelinux.org/"
        },
        {
            "title": "Alpine.js",
            "hex": "8BC0D0",
            "source": "https://github.com/simple-icons/simple-icons/issues/5583#issuecomment-832770167"
        },
        {
            "title": "Altium Designer",
            "hex": "A5915F",
            "source": "https://www.altium.com/altium-designer/"
        },
        {
            "title": "Amazon",
            "hex": "FF9900",
            "source": "https://worldvectorlogo.com/logo/amazon-icon"
        },
        {
            "title": "Amazon Alexa",
            "hex": "00CAFF",
            "source": "https://developer.amazon.com/docs/alexa-voice-service/logo-and-brand.html"
        },
        {
            "title": "Amazon AWS",
            "hex": "232F3E",
            "source": "https://upload.wikimedia.org/wikipedia/commons/9/93/Amazon_Web_Services_Logo.svg"
        },
        {
            "title": "Amazon DynamoDB",
            "hex": "4053D6",
            "source": "https://aws.amazon.com/architecture/icons/"
        },
        {
            "title": "Amazon Fire TV",
            "hex": "FC4C02",
            "source": "https://www.amazon.com/gp/help/customer/display.html?nodeId=201348270"
        },
        {
            "title": "Amazon Lumberyard",
            "hex": "66459B",
            "source": "https://aws.amazon.com/lumberyard/support"
        },
        {
            "title": "Amazon Pay",
            "hex": "FF9900",
            "source": "https://pay.amazon.com/"
        },
        {
            "title": "Amazon Prime",
            "hex": "00A8E1",
            "source": "https://www.amazon.com/b?node=17277626011"
        },
        {
            "title": "Amazon S3",
            "hex": "569A31",
            "source": "https://aws.amazon.com/architecture/icons/"
        },
        {
            "title": "AMD",
            "hex": "ED1C24",
            "source": "https://www.amd.com/"
        },
        {
            "title": "American Airlines",
            "hex": "0078D2",
            "source": "https://en.wikipedia.org/wiki/File:American_Airlines_logo_2013.svg"
        },
        {
            "title": "American Express",
            "hex": "2E77BC",
            "source": "https://commons.wikimedia.org/wiki/File:American_Express_logo.svg"
        },
        {
            "title": "AMP",
            "hex": "005AF0",
            "source": "https://amp.dev/"
        },
        {
            "title": "Amul",
            "hex": "ED1D24",
            "source": "https://amul.com/classic/products/horeca.php"
        },
        {
            "title": "ANA",
            "hex": "13448F",
            "source": "https://www.ana.co.jp/en/eur/the-ana-experience/brand/"
        },
        {
            "title": "Anaconda",
            "hex": "44A833",
            "source": "https://www.anaconda.com"
        },
        {
            "title": "Analogue",
            "hex": "1A1A1A",
            "source": "https://www.analogue.co/"
        },
        {
            "title": "Anchor",
            "hex": "5000B9",
            "source": "https://anchor.fm/"
        },
        {
            "title": "Andela",
            "hex": "3359DF",
            "source": "https://andela.com/press/"
        },
        {
            "title": "Android",
            "hex": "3DDC84",
            "source": "https://thepartnermarketinghub.withgoogle.com/brands/android/visual-identity/visual-identity/logo-lock-ups/"
        },
        {
            "title": "Android Auto",
            "hex": "3DDC84",
            "source": "https://thepartnermarketinghub.withgoogle.com/brands/android-auto/"
        },
        {
            "title": "Android Studio",
            "hex": "3DDC84",
            "source": "https://developer.android.com/studio/"
        },
        {
            "title": "AngelList",
            "hex": "000000",
            "source": "https://angel.co/logo"
        },
        {
            "title": "Angular",
            "hex": "DD0031",
            "source": "https://angular.io/assets/images/logos/angular/angular_solidBlack.svg"
        },
        {
            "title": "Angular Universal",
            "hex": "00ACC1",
            "source": "https://angular.io/presskit"
        },
        {
            "title": "AngularJS",
            "hex": "E23237",
            "source": "https://angularjs.org/"
        },
        {
            "title": "AniList",
            "hex": "02A9FF",
            "source": "https://anilist.co/img/icons/icon.svg"
        },
        {
            "title": "Ansible",
            "hex": "EE0000",
            "source": "https://www.ansible.com/logos"
        },
        {
            "title": "Ansys",
            "hex": "FFB71B",
            "source": "https://www.ansys.com/about-ansys/brand"
        },
        {
            "title": "Ant Design",
            "hex": "0170FE",
            "source": "https://ant.design/components/icon/"
        },
        {
            "title": "Antena 3",
            "hex": "FF7328",
            "source": "https://www.antena3.com/"
        },
        {
            "title": "AnyDesk",
            "hex": "EF443B",
            "source": "https://anydesk.com/"
        },
        {
            "title": "AOL",
            "hex": "3399FF",
            "source": "https://www.aol.com/",
            "guidelines": "https://styleguide.aol.com/"
        },
        {
            "title": "Apache",
            "hex": "D22128",
            "source": "https://www.apache.org/foundation/press/kit/"
        },
        {
            "title": "Apache Airflow",
            "hex": "017CEE",
            "source": "https://apache.org/logos/"
        },
        {
            "title": "Apache Ant",
            "hex": "A81C7D",
            "source": "https://apache.org/logos/"
        },
        {
            "title": "Apache Cassandra",
            "hex": "1287B1",
            "source": "https://upload.wikimedia.org/wikipedia/commons/5/5e/Cassandra_logo.svg"
        },
        {
            "title": "Apache CloudStack",
            "hex": "2AA5DC",
            "source": "http://cloudstack.apache.org/trademark-guidelines.html"
        },
        {
            "title": "Apache Cordova",
            "hex": "E8E8E8",
            "source": "https://cordova.apache.org/artwork/"
        },
        {
            "title": "Apache Druid",
            "hex": "29F1FB",
            "source": "https://apache.org/logos/"
        },
        {
            "title": "Apache ECharts",
            "hex": "AA344D",
            "source": "https://apache.org/logos/"
        },
        {
            "title": "Apache Flink",
            "hex": "E6526F",
            "source": "https://apache.org/logos/"
        },
        {
            "title": "Apache Groovy",
            "hex": "4298B8",
            "source": "https://groovy-lang.org/"
        },
        {
            "title": "Apache Hive",
            "hex": "FDEE21",
            "source": "https://apache.org/logos/"
        },
        {
            "title": "Apache JMeter",
            "hex": "D22128",
            "source": "https://apache.org/logos/"
        },
        {
            "title": "Apache Kafka",
            "hex": "231F20",
            "source": "https://apache.org/logos/"
        },
        {
            "title": "Apache Kylin",
            "hex": "F09D13",
            "source": "https://apache.org/logos/"
        },
        {
            "title": "Apache Maven",
            "hex": "C71A36",
            "source": "https://apache.org/logos/"
        },
        {
            "title": "Apache NetBeans IDE",
            "hex": "1B6AC6",
            "source": "https://apache.org/logos/"
        },
        {
            "title": "Apache OpenOffice",
            "hex": "0E85CD",
            "source": "https://apache.org/logos"
        },
        {
            "title": "Apache Pulsar",
            "hex": "188FFF",
            "source": "https://apache.org/logos/"
        },
        {
            "title": "Apache RocketMQ",
            "hex": "D77310",
            "source": "https://apache.org/logos/"
        },
        {
            "title": "Apache Solr",
            "hex": "D9411E",
            "source": "https://apache.org/logos/"
        },
        {
            "title": "Apache Spark",
            "hex": "E25A1C",
            "source": "https://apache.org/logos/"
        },
        {
            "title": "Apache Tomcat",
            "hex": "F8DC75",
            "source": "https://apache.org/logos/"
        },
        {
            "title": "Aparat",
            "hex": "ED145B",
            "source": "https://www.aparat.com/logo"
        },
        {
            "title": "Apollo GraphQL",
            "hex": "311C87",
            "source": "https://github.com/apollographql/space-kit/blob/9a42083746a49c9a734563f427c13233e42adcc9/logos/mark.svg"
        },
        {
            "title": "Apostrophe",
            "hex": "6236FF",
            "source": "https://github.com/apostrophecms/apostrophe/blob/a7fcc6b13831302e27f79a6fcaaf58e3a40517df/logo.svg"
        },
        {
            "title": "App Annie",
            "hex": "0F2346",
            "source": "https://www.appannie.com/en/about/press/"
        },
        {
            "title": "App Store",
            "hex": "0D96F6",
            "source": "https://developer.apple.com/app-store/"
        },
        {
            "title": "Apple",
            "hex": "000000",
            "source": "https://www.apple.com"
        },
        {
            "title": "Apple Arcade",
            "hex": "000000",
            "source": "https://www.apple.com/apple-arcade/"
        },
        {
            "title": "Apple Music",
            "hex": "FA243C",
            "source": "https://www.apple.com/itunes/marketing-on-music/identity-guidelines.html#apple-music-icon"
        },
        {
            "title": "Apple Pay",
            "hex": "000000",
            "source": "https://developer.apple.com/apple-pay/marketing/"
        },
        {
            "title": "Apple Podcasts",
            "hex": "9933CC",
            "source": "https://www.apple.com/itunes/marketing-on-podcasts/identity-guidelines.html#apple-podcasts-icon"
        },
        {
            "title": "Apple TV",
            "hex": "000000",
            "source": "https://commons.wikimedia.org/wiki/File:AppleTV.svg"
        },
        {
            "title": "AppSignal",
            "hex": "21375A",
            "source": "https://appsignal.com/"
        },
        {
            "title": "AppVeyor",
            "hex": "00B3E0",
            "source": "https://commons.wikimedia.org/wiki/File:Appveyor_logo.svg"
        },
        {
            "title": "Appwrite",
            "hex": "F02E65",
            "source": "https://github.com/appwrite/appwrite/blob/c961382fb7a59ce908b4982a572e02e6e0feacd5/public/images/appwrite.svg"
        },
        {
            "title": "Aqua",
            "hex": "1904DA",
            "source": "https://www.aquasec.com/brand/",
            "guidelines": "https://www.aquasec.com/brand/"
        },
        {
            "title": "ARAL",
            "hex": "0063CB",
            "source": "https://upload.wikimedia.org/wikipedia/commons/6/60/Aral_Logo.svg"
        },
        {
            "title": "ArangoDB",
            "hex": "DDE072",
            "source": "https://www.arangodb.com",
            "guidelines": "https://www.arangodb.com/resources/logos"
        },
        {
            "title": "Arch Linux",
            "hex": "1793D1",
            "source": "https://www.archlinux.org/art/",
            "guidelines": "https://wiki.archlinux.org/index.php/DeveloperWiki:TrademarkPolicy#Logo_Usage_Guidelines"
        },
        {
            "title": "Archicad",
            "hex": "2D50A5",
            "source": "https://graphisoft.com/contact-us/press-relations#/documents/archicad-logo-98604"
        },
        {
            "title": "Archive of Our Own",
            "hex": "990000",
            "source": "https://archiveofourown.org/"
        },
        {
            "title": "Ardour",
            "hex": "C61C3E",
            "source": "https://github.com/Ardour/ardour/tree/master/tools/misc_resources/"
        },
        {
            "title": "Arduino",
            "hex": "00979D",
            "source": "https://cdn.arduino.cc/projecthub/img/Arduino-logo.svg"
        },
        {
            "title": "ARK Ecosystem",
            "hex": "C9292C",
            "source": "https://ark.io/press-kit"
        },
        {
            "title": "Arlo",
            "hex": "49B48A",
            "source": "https://www.arlo.com/"
        },
        {
            "title": "Arm",
            "hex": "0091BD",
            "source": "https://www.arm.com/",
            "guidelines": "https://www.arm.com/company/policies/trademarks/guidelines-corporate-logo"
        },
        {
            "title": "Artifact Hub",
            "hex": "417598",
            "source": "https://raw.githubusercontent.com/artifacthub/hub/87a1fed/web/public/static/media/logo/artifacthub-brand-white.svg"
        },
        {
            "title": "Artix Linux",
            "hex": "10A0CC",
            "source": "https://gitea.artixlinux.org/artix/artwork/src/commit/256432e3d06b3e9024bfd6912768e80281ea3746/icons/logo-gray.svg"
        },
        {
            "title": "ArtStation",
            "hex": "13AFF0",
            "source": "https://www.artstation.com/about/logo"
        },
        {
            "title": "arXiv",
            "hex": "B31B1B",
            "source": "https://static.arxiv.org/static/base/0.15.2/images/arxiv-logo-web.svg"
        },
        {
            "title": "Asana",
            "hex": "273347",
            "source": "https://asana.com/styles"
        },
        {
            "title": "Asciidoctor",
            "hex": "E40046",
            "source": "https://github.com/asciidoctor/brand/blob/b9cf5e276616f4770c4f1227e646e7daee0cbf24/logo/logo-fill-bw.svg"
        },
        {
            "title": "asciinema",
            "hex": "D40000",
            "source": "https://github.com/asciinema/asciinema-logo"
        },
        {
            "title": "Aseprite",
            "hex": "7D929E",
            "source": "https://www.aseprite.org/"
        },
        {
            "title": "Ask Ubuntu",
            "hex": "DC461D",
            "source": "https://askubuntu.com/",
            "guidelines": "https://stackoverflow.com/legal/trademark-guidance"
        },
        {
            "title": "ASKfm",
            "hex": "DB3552",
            "source": "https://ask.fm/"
        },
        {
            "title": "AssemblyScript",
            "hex": "007AAC",
            "source": "https://www.assemblyscript.org/"
        },
        {
            "title": "Aston Martin",
            "hex": "000000",
            "source": "https://www.astonmartin.com/"
        },
        {
            "title": "ASUS",
            "hex": "000000",
            "source": "https://www.asus.com/"
        },
        {
            "title": "AT&T",
            "hex": "009FDB",
            "source": "https://www.att.com"
        },
        {
            "title": "Atari",
            "hex": "E4202E",
            "source": "https://atarivcs.com/"
        },
        {
            "title": "Atlassian",
            "hex": "0052CC",
            "source": "https://www.atlassian.com/company/news/press-kit"
        },
        {
            "title": "Atom",
            "hex": "66595C",
            "source": "https://commons.wikimedia.org/wiki/File:Atom_editor_logo.svg"
        },
        {
            "title": "Audacity",
            "hex": "0000CC",
            "source": "https://github.com/audacity/audacity/blob/c818449c69193f5311b430fbf600d8d6cbe49047/images/audacity.svg"
        },
        {
            "title": "Audi",
            "hex": "BB0A30",
            "source": "https://www.audi.com/ci/en/intro/basics/rings.html"
        },
        {
            "title": "Audible",
            "hex": "F8991C",
            "source": "https://commons.wikimedia.org/wiki/File:Audible_logo.svg"
        },
        {
            "title": "Audio-Technica",
            "hex": "000000",
            "source": "https://wikipedia.org/wiki/File:Audio-technica.svg"
        },
        {
            "title": "Audioboom",
            "hex": "007CE2",
            "source": "https://audioboom.com/about/brand-guidelines"
        },
        {
            "title": "Audiomack",
            "hex": "FFA200",
            "source": "https://styleguide.audiomack.com/"
        },
        {
            "title": "Aurelia",
            "hex": "ED2B88",
            "source": "https://aurelia.io/"
        },
        {
            "title": "Auth0",
            "hex": "EB5424",
            "source": "https://styleguide.auth0.com"
        },
        {
            "title": "Authy",
            "hex": "EC1C24",
            "source": "https://authy.com/"
        },
        {
            "title": "Autodesk",
            "hex": "0696D7",
            "source": "https://www.autodesk.com"
        },
        {
            "title": "AutoHotkey",
            "hex": "334455",
            "source": "https://www.autohotkey.com/"
        },
        {
            "title": "Automattic",
            "hex": "3499CD",
            "source": "https://automattic.com/press/brand-materials/"
        },
        {
            "title": "Autoprefixer",
            "hex": "DD3735",
            "source": "https://github.com/postcss/autoprefixer/blob/1341747bc8142a147342f55eea5ed4286a3ca318/logo.svg"
        },
        {
            "title": "Avast",
            "hex": "FF7800",
            "source": "https://www.avast.com/",
            "guidelines": "https://press.avast.com/media-materials"
        },
        {
            "title": "Awesome Lists",
            "hex": "FC60A8",
            "source": "https://github.com/sindresorhus/awesome/tree/master/media"
        },
        {
            "title": "awesomeWM",
            "hex": "535D6C",
            "source": "https://awesomewm.org/"
        },
        {
            "title": "AWS Amplify",
            "hex": "FF9900",
            "source": "https://docs.amplify.aws/"
        },
        {
            "title": "Azure Artifacts",
            "hex": "CB2E6D",
            "source": "https://azure.microsoft.com/en-us/services/devops/artifacts/"
        },
        {
            "title": "Azure Data Explorer",
            "hex": "0078D4",
            "source": "https://azure.microsoft.com/en-us/pricing/details/data-explorer/"
        },
        {
            "title": "Azure DevOps",
            "hex": "0078D7",
            "source": "http://azure.com/devops"
        },
        {
            "title": "Azure Functions",
            "hex": "0062AD",
            "source": "https://azure.microsoft.com/en-us/services/functions"
        },
        {
            "title": "Azure Pipelines",
            "hex": "2560E0",
            "source": "https://github.com/vscode-icons/vscode-icons/blob/dc7872262c9b059c574bd16fc4cfedbb6bdf156e/icons/file_type_azurepipelines.svg"
        },
        {
            "title": "B&R Automation",
            "hex": "FF8800",
            "source": "https://www.br-automation.com/"
        },
        {
            "title": "Babel",
            "hex": "F9DC3E",
            "source": "https://github.com/babel/website/blob/93330158b6ecca1ab88d3be8dbf661f5c2da6c76/website/static/img/babel-black.svg"
        },
        {
            "title": "Backbone.js",
            "hex": "0071B5",
            "source": "https://upload.wikimedia.org/wikipedia/commons/2/20/Backbone.js_logo.svg",
            "license": {
                "type": "MIT",
                "url": "https://github.com/jashkenas/backbone/blob/master/LICENSE"
            }
        },
        {
            "title": "Badgr",
            "hex": "282C4C",
            "source": "https://info.badgr.com/"
        },
        {
            "title": "Badoo",
            "hex": "783BF9",
            "source": "https://badoo.com/team/press/"
        },
        {
            "title": "Baidu",
            "hex": "2932E1",
            "source": "https://www.baidu.com"
        },
        {
            "title": "Bamboo",
            "hex": "0052CC",
            "source": "https://www.atlassian.design/guidelines/marketing/resources/logo-files"
        },
        {
            "title": "Bandcamp",
            "hex": "408294",
            "source": "https://bandcamp.com/buttons"
        },
        {
            "title": "BandLab",
            "hex": "DC3710",
            "source": "https://blog.bandlab.com/press/"
        },
        {
            "title": "Bandsintown",
            "hex": "00CEC8",
            "source": "https://corp.bandsintown.com/media-library"
        },
        {
            "title": "Bank of America",
            "hex": "012169",
            "source": "https://www.bankofamerica.com/"
        },
        {
            "title": "Barclays",
            "hex": "00AEEF",
            "source": "https://home.barclays/"
        },
        {
            "title": "Baremetrics",
            "hex": "6078FF",
            "source": "https://baremetrics.com/"
        },
        {
            "title": "Basecamp",
            "hex": "1D2D35",
            "source": "https://basecamp.com/about/press"
        },
        {
            "title": "Bata",
            "hex": "DD282E",
            "source": "https://www.bata.com/"
        },
        {
            "title": "Bath ASU",
            "hex": "00A3E0",
            "source": "https://bathasu.com/press/"
        },
        {
            "title": "Battle.net",
            "hex": "148EFF",
            "source": "https://eu.shop.battle.net/en-gb"
        },
        {
            "title": "BBC",
            "hex": "000000",
            "source": "https://commons.wikimedia.org/wiki/File:BBC.svg",
            "guidelines": "https://www.bbc.co.uk/branding/logo-use"
        },
        {
            "title": "BBC iPlayer",
            "hex": "F54997",
            "source": "https://www.bbc.co.uk/iplayer"
        },
        {
            "title": "Beatport",
            "hex": "01FF95",
            "source": "https://brand.beatport.com/",
            "guidelines": "https://support.beatport.com/hc/en-us/articles/200353255-Beatport-Logos-and-Images"
        },
        {
            "title": "Beats",
            "hex": "005571",
            "source": "https://www.elastic.co/brand"
        },
        {
            "title": "Beats by Dre",
            "hex": "E01F3D",
            "source": "https://www.beatsbydre.com/"
        },
        {
            "title": "Behance",
            "hex": "1769FF",
            "source": "https://www.behance.net/dev/api/brand"
        },
        {
            "title": "Beijing Subway",
            "hex": "004A9D",
            "source": "https://zh.wikipedia.org/wiki/File:Beijing_Subway_Logo.svg"
        },
        {
            "title": "Bentley",
            "hex": "333333",
            "source": "https://en.wikipedia.org/wiki/File:Bentley_logo_2.svg"
        },
        {
            "title": "Betfair",
            "hex": "FFB80B",
            "source": "https://partnerships.betfair.com/"
        },
        {
            "title": "Big Cartel",
            "hex": "222222",
            "source": "https://www.bigcartel.com"
        },
        {
            "title": "bigbasket",
            "hex": "A5CD39",
            "source": "https://www.bigbasket.com/"
        },
        {
            "title": "BigBlueButton",
            "hex": "283274",
            "source": "https://github.com/bigbluebutton/bbb-app-rooms/blob/0fcf9636a3ba683296326f46354265917c4f0ea4/app/assets/images/icon.svg",
            "guidelines": "https://bigbluebutton.org/trademark/"
        },
        {
            "title": "BigCommerce",
            "hex": "121118",
            "source": "https://www.bigcommerce.co.uk/press/media-kit/"
        },
        {
            "title": "Bilibili",
            "hex": "00A1D6",
            "source": "https://www.bilibili.com/"
        },
        {
            "title": "Binance",
            "hex": "F0B90B",
            "source": "https://binance.com/"
        },
        {
            "title": "Bio Link",
            "hex": "000000",
            "source": "https://bio.link/"
        },
        {
            "title": "Bit",
            "hex": "73398D",
            "source": "https://bit.dev"
        },
        {
            "title": "Bitbucket",
            "hex": "0052CC",
            "source": "https://www.atlassian.com/company/news/press-kit"
        },
        {
            "title": "Bitcoin",
            "hex": "F7931A",
            "source": "https://bitcoin.org/en"
        },
        {
            "title": "Bitcoin Cash",
            "hex": "0AC18E",
            "source": "https://www.bitcoincash.org/graphics/"
        },
        {
            "title": "Bitcoin SV",
            "hex": "EAB300",
            "source": "https://bitcoinsv.com/"
        },
        {
            "title": "Bitdefender",
            "hex": "ED1C24",
            "source": "https://www.bitdefender.com/funzone/logos.html"
        },
        {
            "title": "Bitly",
            "hex": "EE6123",
            "source": "https://bitly.com/pages/press"
        },
        {
            "title": "Bitrise",
            "hex": "683D87",
            "source": "https://www.bitrise.io/presskit"
        },
        {
            "title": "Bitwarden",
            "hex": "175DDC",
            "source": "https://github.com/bitwarden/brand/blob/6182cd64321d810c6f6255db08c2a17804d2b724/icons/icon.svg"
        },
        {
            "title": "Bitwig",
            "hex": "FF5A00",
            "source": "https://www.bitwig.com/"
        },
        {
            "title": "Blackberry",
            "hex": "000000",
            "source": "https://www.blackberry.com/"
        },
        {
            "title": "Blazemeter",
            "hex": "CA2133",
            "source": "https://www.blazemeter.com/"
        },
        {
            "title": "Blazor",
            "hex": "512BD4",
            "source": "https://dotnet.microsoft.com/apps/aspnet/web-apps/blazor"
        },
        {
            "title": "Blender",
            "hex": "F5792A",
            "source": "https://www.blender.org/about/logo/"
        },
        {
            "title": "Blockchain.com",
            "hex": "121D33",
            "source": "https://www.blockchain.com/",
            "guidelines": "https://www.blockchain.com/en/press"
        },
        {
            "title": "Blogger",
            "hex": "FF5722",
            "source": "https://www.blogger.com"
        },
        {
            "title": "Bloglovin",
            "hex": "000000",
            "source": "https://www.bloglovin.com/widgets"
        },
        {
            "title": "Blueprint",
            "hex": "137CBD",
            "source": "https://blueprintjs.com"
        },
        {
            "title": "Bluetooth",
            "hex": "0082FC",
            "source": "https://www.bluetooth.com/develop-with-bluetooth/marketing-branding/"
        },
        {
            "title": "BMC Software",
            "hex": "FE5000",
            "source": "https://www.bmc.com/"
        },
        {
            "title": "BMW",
            "hex": "0066B1",
            "source": "https://www.bmw.de/"
        },
        {
            "title": "Boehringer Ingelheim",
            "hex": "003366",
            "source": "https://cd.boehringer-ingelheim.com"
        },
        {
            "title": "Boeing",
            "hex": "1D439C",
            "source": "https://commons.wikimedia.org/wiki/File:Boeing_full_logo.svg"
        },
        {
            "title": "BookBub",
            "hex": "F44336",
            "source": "https://insights.bookbub.com/bookbub-follow-bookmark-buttons-for-authors-websites/"
        },
        {
            "title": "Bookmeter",
            "hex": "64BC4B",
            "source": "https://bookmeter.com/"
        },
        {
            "title": "BookStack",
            "hex": "0288D1",
            "source": "https://www.bookstackapp.com/"
        },
        {
            "title": "Boost",
            "hex": "F7901E",
            "source": "https://www.boostmobile.com/"
        },
        {
            "title": "Bootstrap",
            "hex": "7952B3",
            "source": "http://getbootstrap.com/about"
        },
        {
            "title": "Bosch",
            "hex": "EA0016",
            "source": "https://www.bosch.de/"
        },
        {
            "title": "Bose",
            "hex": "000000",
            "source": "https://developer.bose.com/sites/default/files/Bose%20AR%20Design%20Guidelines%20v1.0.pdf"
        },
        {
            "title": "boulanger",
            "hex": "FD5300",
            "source": "https://www.boulanger.com/"
        },
        {
            "title": "Bower",
            "hex": "EF5734",
            "source": "https://bower.io/docs/about/#brand"
        },
        {
            "title": "Box",
            "hex": "0061D5",
            "source": "https://www.box.com/en-gb/about-us/press"
        },
        {
            "title": "Brandfolder",
            "hex": "40D1F5",
            "source": "https://brandfolder.com/brandfolder"
        },
        {
            "title": "Brave",
            "hex": "FB542B",
            "source": "https://brave.com/brave-branding-assets/"
        },
        {
            "title": "Breaker",
            "hex": "003DAD",
            "source": "https://www.breaker.audio/i/brand"
        },
        {
            "title": "British Airways",
            "hex": "2E5C99",
            "source": "https://www.britishairways.com/travel/home/public/en_ie/"
        },
        {
            "title": "Broadcom",
            "hex": "CC092F",
            "source": "https://en.wikipedia.org/wiki/Broadcom_Inc"
        },
        {
            "title": "BT",
            "hex": "6400AA",
            "source": "https://www.bt.com/"
        },
        {
            "title": "Buddy",
            "hex": "1A86FD",
            "source": "https://buddy.works/about"
        },
        {
            "title": "Buefy",
            "hex": "7957D5",
            "source": "https://github.com/buefy/buefy/blob/a9a724efca0b531e6a64ab734889b00bf4507a9d/static/img/icons/safari-pinned-tab.svg"
        },
        {
            "title": "Buffer",
            "hex": "231F20",
            "source": "https://buffer.com/press"
        },
        {
            "title": "Bugatti",
            "hex": "BE0030",
            "source": "https://www.bugatti.com/"
        },
        {
            "title": "Bugcrowd",
            "hex": "F26822",
            "source": "https://www.bugcrowd.com/about/press-kit/"
        },
        {
            "title": "Bugsnag",
            "hex": "4949E4",
            "source": "https://www.bugsnag.com/newsroom"
        },
        {
            "title": "Buildkite",
            "hex": "14CC80",
            "source": "https://buildkite.com/brand-assets"
        },
        {
            "title": "Bulma",
            "hex": "00D1B2",
            "source": "https://github.com/jgthms/bulma/"
        },
        {
            "title": "bunq",
            "hex": "3394D7",
            "source": "https://www.bunq.com/press/"
        },
        {
            "title": "Burger King",
            "hex": "D62300",
            "source": "https://www.bk.com/",
            "guidelines": "https://www.bk.com/trademarks"
        },
        {
            "title": "Buy Me A Coffee",
            "hex": "FFDD00",
            "source": "https://www.buymeacoffee.com/brand"
        },
        {
            "title": "BuzzFeed",
            "hex": "EE3322",
            "source": "https://www.buzzfeed.com/press/assets"
        },
        {
            "title": "byte",
            "hex": "551DEF",
            "source": "https://byte.co/byte"
        },
        {
            "title": "ByteDance",
            "hex": "3C8CFF",
            "source": "https://www.bytedance.com/"
        },
        {
            "title": "C",
            "hex": "A8B9CC",
            "source": "https://commons.wikimedia.org/wiki/File:The_C_Programming_Language_logo.svg"
        },
        {
            "title": "C Sharp",
            "hex": "239120",
            "source": "https://upload.wikimedia.org/wikipedia/commons/0/0d/C_Sharp_wordmark.svg"
        },
        {
            "title": "C++",
            "hex": "00599C",
            "source": "https://github.com/isocpp/logos"
        },
        {
            "title": "Cachet",
            "hex": "7ED321",
            "source": "https://cachethq.io/press"
        },
        {
            "title": "Cairo Metro",
            "hex": "C10C0C",
            "source": "https://en.wikipedia.org/wiki/File:Cairo_metro_logo2012.svg"
        },
        {
            "title": "CakePHP",
            "hex": "D33C43",
            "source": "https://cakephp.org/logos"
        },
        {
            "title": "Campaign Monitor",
            "hex": "111324",
            "source": "https://www.campaignmonitor.com/company/brand/"
        },
        {
            "title": "Canonical",
            "hex": "77216F",
            "source": "https://design.ubuntu.com/downloads/",
            "guidelines": "https://design.ubuntu.com/brand/canonical-logo/",
            "license": {
                "type": "CC-BY-SA-3.0"
            }
        },
        {
            "title": "Canva",
            "hex": "00C4CC",
            "source": "https://www.canva.com/"
        },
        {
            "title": "Capacitor",
            "hex": "119EFF",
            "source": "https://github.com/ionic-team/ionicons-site/blob/b0c97018d737b763301154231b34e1b882c0c84d/docs/ionicons/svg/logo-capacitor.svg"
        },
        {
            "title": "Car Throttle",
            "hex": "FF9C42",
            "source": "https://www.carthrottle.com/"
        },
        {
            "title": "Carrefour",
            "hex": "004E9F",
            "source": "https://upload.wikimedia.org/wikipedia/commons/5/5b/Carrefour_logo.svg"
        },
        {
            "title": "Carto",
            "hex": "EB1510",
            "source": "https://carto.com/brand/"
        },
        {
            "title": "Cash App",
            "hex": "00C244",
            "source": "https://cash.app/press"
        },
        {
            "title": "Castbox",
            "hex": "F55B23",
            "source": "https://castbox.fm/newsroom/"
        },
        {
            "title": "Castorama",
            "hex": "0078D7",
            "source": "https://www.castorama.fr/"
        },
        {
            "title": "Castro",
            "hex": "00B265",
            "source": "http://supertop.co/castro/press/"
        },
        {
            "title": "Caterpillar",
            "hex": "FFCD11",
            "source": "https://commons.wikimedia.org/wiki/File:Caterpillar_logo.svg"
        },
        {
            "title": "CBS",
            "hex": "033963",
            "source": "https://www.cbs.com/"
        },
        {
            "title": "CD Projekt",
            "hex": "DC0D15",
            "source": "https://www.cdprojekt.com/en/media/logotypes/"
        },
        {
            "title": "Celery",
            "hex": "37814A",
            "source": "https://github.com/celery/celery/blob/4d77ddddb10797011dc10dd2e4e1e7a7467b8431/docs/images/favicon.ico"
        },
        {
            "title": "CentOS",
            "hex": "262577",
            "source": "https://wiki.centos.org/ArtWork/Brand/Logo"
        },
        {
            "title": "Ceph",
            "hex": "EF5C55",
            "source": "https://github.com/ceph/ceph/blob/b106a03dcddaee80493825e85bc5e399ab4d8746/src/pybind/mgr/dashboard/frontend/src/assets/Ceph_Logo.svg"
        },
        {
            "title": "Cesium",
            "hex": "6CADDF",
            "source": "https://cesium.com/press/"
        },
        {
            "title": "Chai",
            "hex": "A30701",
            "source": "https://github.com/simple-icons/simple-icons/issues/4983#issuecomment-796736373"
        },
        {
            "title": "Chainlink",
            "hex": "375BD2",
            "source": "https://chain.link/brand-assets"
        },
        {
            "title": "Chakra UI",
            "hex": "319795",
            "source": "https://github.com/chakra-ui/chakra-ui/blob/327e1624d22936abb43068e1f57054e43c9c6819/logo/logomark-colored.svg"
        },
        {
            "title": "Chart.js",
            "hex": "FF6384",
            "source": "https://www.chartjs.org/"
        },
        {
            "title": "ChartMogul",
            "hex": "13324B",
            "source": "https://chartmogul.com/company/"
        },
        {
            "title": "Chase",
            "hex": "117ACA",
            "source": "https://commons.wikimedia.org/wiki/File:Chase_logo_2007.svg"
        },
        {
            "title": "ChatBot",
            "hex": "FFD000",
            "source": "https://chatbot.design/"
        },
        {
            "title": "CheckiO",
            "hex": "008DB6",
            "source": "https://py.checkio.org/blog/"
        },
        {
            "title": "Checkmarx",
            "hex": "54B848",
            "source": "https://www.checkmarx.com/resources/datasheets/"
        },
        {
            "title": "Chef",
            "hex": "F09820",
            "source": "https://www.chef.io/"
        },
        {
            "title": "Chevrolet",
            "hex": "CD9834",
            "source": "https://www.chevrolet.com/content/dam/chevrolet/na/us/english/index/shopping-tools/download-catalog/02-pdf/2019-chevrolet-corvette-catalog.pdf"
        },
        {
            "title": "China Eastern Airlines",
            "hex": "1A2477",
            "source": "https://uk.ceair.com/newCMS/uk/en/content/en_Footer/Support/201904/t20190404_5763.html"
        },
        {
            "title": "China Southern Airlines",
            "hex": "008BCB",
            "source": "https://www.csair.com/en/about/investor/yejibaogao/2020/"
        },
        {
            "title": "Chocolatey",
            "hex": "80B5E3",
            "source": "https://chocolatey.org/media-kit"
        },
        {
            "title": "Chrysler",
            "hex": "000000",
            "source": "https://www.stellantis.com/en/brands/chrysler"
        },
        {
            "title": "Chupa Chups",
            "hex": "CF103E",
            "source": "https://www.chupachups.co.uk/"
        },
        {
            "title": "Cinema 4D",
            "hex": "011A6A",
            "source": "https://www.maxon.net/en/about-maxon/branding"
        },
        {
            "title": "Circle",
            "hex": "8669AE",
            "source": "https://www.circle.com/"
        },
        {
            "title": "CircleCI",
            "hex": "343434",
            "source": "https://circleci.com/press"
        },
        {
            "title": "Cirrus CI",
            "hex": "4051B5",
            "source": "https://cirrus-ci.org"
        },
        {
            "title": "Cisco",
            "hex": "1BA0D7",
            "source": "https://www.cisco.com/"
        },
        {
            "title": "Citrix",
            "hex": "452170",
            "source": "https://brand.citrix.com/"
        },
        {
            "title": "Citroën",
            "hex": "6E6E6E",
            "source": "https://citroen.pcaci.co.uk/logo.php"
        },
        {
            "title": "CiviCRM",
            "hex": "81C459",
            "source": "https://civicrm.org/trademark"
        },
        {
            "title": "Civo",
            "hex": "239DFF",
            "source": "https://www.civo.com/brand-assets",
            "guidelines": "https://www.civo.com/brand-assets"
        },
        {
            "title": "CKEditor 4",
            "hex": "0287D0",
            "source": "https://github.com/ckeditor/ckeditor4/blob/7d8305ce4d12683853a563b9d6ea54e0d4686a2f/samples/img/logo.svg"
        },
        {
            "title": "Claris",
            "hex": "000000",
            "source": "https://www.claris.com/"
        },
        {
            "title": "ClickUp",
            "hex": "7B68EE",
            "source": "https://clickup.com/brand"
        },
        {
            "title": "CLion",
            "hex": "000000",
            "source": "https://www.jetbrains.com/company/brand/logos/",
            "guidelines": "https://www.jetbrains.com/company/brand/"
        },
        {
            "title": "Cliqz",
            "hex": "00AEF0",
            "source": "https://cliqz.com/design"
        },
        {
            "title": "Clockify",
            "hex": "03A9F4",
            "source": "https://clockify.me/brand-assets"
        },
        {
            "title": "Clojure",
            "hex": "5881D8",
            "source": "https://commons.wikimedia.org/wiki/File:Clojure_logo.svg"
        },
        {
            "title": "Cloud 66",
            "hex": "3C72B9",
            "source": "https://www.cloud66.com/"
        },
        {
            "title": "Cloud Foundry",
            "hex": "0C9ED5",
            "source": "https://www.cloudfoundry.org/",
            "guidelines": "https://www.cloudfoundry.org/logo/"
        },
        {
            "title": "CloudBees",
            "hex": "1997B5",
            "source": "https://www.cloudbees.com/"
        },
        {
            "title": "CloudCannon",
            "hex": "407AFC",
            "source": "https://cloudcannon.com/"
        },
        {
            "title": "Cloudera",
            "hex": "F96702",
            "source": "https://www.cloudera.com/"
        },
        {
            "title": "Cloudflare",
            "hex": "F38020",
            "source": "https://www.cloudflare.com/logo/"
        },
        {
            "title": "Cloudsmith",
            "hex": "187EB6",
            "source": "https://cloudsmith.io/branding/"
        },
        {
            "title": "Cloudways",
            "hex": "2C39BD",
            "source": "https://www.cloudways.com/en/media-kit.php"
        },
        {
            "title": "Clubhouse",
            "hex": "6515DD",
            "source": "https://brand.clubhouse.io/",
            "guidelines": "https://brand.clubhouse.io/"
        },
        {
            "title": "Clyp",
            "hex": "3CBDB1",
            "source": "https://clyp.it/"
        },
        {
            "title": "CMake",
            "hex": "064F8C",
            "source": "https://www.kitware.com/platforms/"
        },
        {
            "title": "CNN",
            "hex": "CC0000",
            "source": "https://edition.cnn.com/"
        },
        {
            "title": "Co-op",
            "hex": "00B1E7",
            "source": "http://www.co-operative.coop/corporate/press/logos/"
        },
        {
            "title": "Cockroach Labs",
            "hex": "6933FF",
            "source": "https://www.cockroachlabs.com/"
        },
        {
            "title": "CocoaPods",
            "hex": "EE3322",
            "source": "https://github.com/CocoaPods/shared_resources",
            "license": {
                "type": "CC-BY-NC-4.0"
            }
        },
        {
            "title": "Cocos",
            "hex": "55C2E1",
            "source": "https://www.cocos.com/en/"
        },
        {
            "title": "Coda",
            "hex": "F46A54",
            "source": "https://coda.io/"
        },
        {
            "title": "Codacy",
            "hex": "222F29",
            "source": "https://www.codacy.com/blog/"
        },
        {
            "title": "Code Climate",
            "hex": "000000",
            "source": "https://codeclimate.com/github/codeclimate/python-test-reporter/badges/"
        },
        {
            "title": "Codeberg",
            "hex": "2185D0",
            "source": "https://codeberg.org"
        },
        {
            "title": "Codecademy",
            "hex": "1F4056",
            "source": "https://www.codecademy.com/"
        },
        {
            "title": "CodeceptJS",
            "hex": "F6E05E",
            "source": "https://github.com/codeceptjs/codeceptjs.github.io/blob/c7917445b9a70a9daacf20986c403c3299f5c960/favicon/safari-pinned-tab.svg"
        },
        {
            "title": "CodeChef",
            "hex": "5B4638",
            "source": "https://www.codechef.com/"
        },
        {
            "title": "Codecov",
            "hex": "F01F7A",
            "source": "https://codecov.io/"
        },
        {
            "title": "CodeFactor",
            "hex": "F44A6A",
            "source": "https://www.codefactor.io/"
        },
        {
            "title": "Codeforces",
            "hex": "1F8ACB",
            "source": "http://codeforces.com/"
        },
        {
            "title": "CodeIgniter",
            "hex": "EF4223",
            "source": "https://www.codeigniter.com/help/legal"
        },
        {
            "title": "Codemagic",
            "hex": "F45E3F",
            "source": "https://codemagic.io/"
        },
        {
            "title": "CodeMirror",
            "hex": "D30707",
            "source": "https://github.com/codemirror/CodeMirror/blob/6e7aa65a8bfb64837ae9d082b674b2f5ee056d2c/doc/logo.svg"
        },
        {
            "title": "CodeNewbie",
            "hex": "6BD80B",
            "source": "https://community.codenewbie.org/"
        },
        {
            "title": "CodePen",
            "hex": "000000",
            "source": "https://blog.codepen.io/documentation/brand-assets/logos/"
        },
        {
            "title": "CodeProject",
            "hex": "FF9900",
            "source": "https://www.codeproject.com/"
        },
        {
            "title": "CodersRank",
            "hex": "67A4AC",
            "source": "https://codersrank.io"
        },
        {
            "title": "Coderwall",
            "hex": "3E8DCC",
            "source": "https://github.com/twolfson/coderwall-svg"
        },
        {
            "title": "CodeSandbox",
            "hex": "000000",
            "source": "https://codesandbox.io"
        },
        {
            "title": "Codeship",
            "hex": "004466",
            "source": "https://app.codeship.com/"
        },
        {
            "title": "Codewars",
            "hex": "B1361E",
            "source": "https://github.com/codewars/branding"
        },
        {
            "title": "Coding Ninjas",
            "hex": "DD6620",
            "source": "https://www.codingninjas.com/press-release"
        },
        {
            "title": "CodinGame",
            "hex": "F2BB13",
            "source": "https://www.codingame.com/work/press/press-kit/"
        },
        {
            "title": "Codio",
            "hex": "4574E0",
            "source": "https://codio.com"
        },
        {
            "title": "CoffeeScript",
            "hex": "2F2625",
            "source": "https://coffeescript.org/"
        },
        {
            "title": "Cognizant",
            "hex": "1A4CA1",
            "source": "https://www.cognizant.com/"
        },
        {
            "title": "Coil",
            "hex": "000000",
            "source": "https://coil.com/press/brand-guidelines",
            "guidelines": "https://coil.com/press/brand-guidelines"
        },
        {
            "title": "Coinbase",
            "hex": "0052FF",
            "source": "https://www.coinbase.com/press"
        },
        {
            "title": "Commerzbank",
            "hex": "FFCC33",
            "source": "https://commons.wikimedia.org/wiki/Category:Commerzbank_logos"
        },
        {
            "title": "Common Workflow Language",
            "hex": "B5314C",
            "source": "https://github.com/common-workflow-language/logo/blob/54b1624bc88df6730fa7b6c928a05fc9c939e47e/CWL-Logo-nofonts.svg"
        },
        {
            "title": "Composer",
            "hex": "885630",
            "source": "https://getcomposer.org/"
        },
        {
            "title": "Concourse",
            "hex": "3398DC",
            "source": "https://concourse-ci.org/"
        },
        {
            "title": "Conda-Forge",
            "hex": "000000",
            "source": "https://github.com/conda-forge/conda-forge.github.io/"
        },
        {
            "title": "Conekta",
            "hex": "0A1837",
            "source": "https://www.conekta.com"
        },
        {
            "title": "Confluence",
            "hex": "172B4D",
            "source": "https://www.atlassian.com/company/news/press-kit"
        },
        {
            "title": "Construct 3",
            "hex": "00FFDA",
            "source": "https://www.construct.net/",
            "guidelines": "https://www.construct.net/"
        },
        {
            "title": "Consul",
            "hex": "F24C53",
            "source": "https://www.hashicorp.com/brand",
            "guidelines": "https://www.hashicorp.com/brand"
        },
        {
            "title": "Contactless Payment",
            "hex": "000000",
            "source": "https://en.wikipedia.org/wiki/Contactless_payment"
        },
        {
            "title": "containerd",
            "hex": "575757",
            "source": "https://cncf-branding.netlify.app/projects/containerd/"
        },
        {
            "title": "Contentful",
            "hex": "2478CC",
            "source": "https://press.contentful.com/media_kits"
        },
        {
            "title": "Convertio",
            "hex": "FF3333",
            "source": "https://convertio.co/"
        },
        {
            "title": "Cookiecutter",
            "hex": "D4AA00",
            "source": "https://github.com/cookiecutter/cookiecutter/blob/52dd18513bbab7f0fbfcb2938c9644d9092247cf/logo/cookiecutter-logo.svg"
        },
        {
            "title": "Corona Engine",
            "hex": "F96F29",
            "source": "https://coronalabs.com/",
            "guidelines": "https://coronalabs.com/presskit.pdf"
        },
        {
            "title": "Corona Renderer",
            "hex": "E6502A",
            "source": "https://corona-renderer.com/about"
        },
        {
            "title": "Corsair",
            "hex": "000000",
            "source": "https://www.corsair.com",
            "guidelines": "https://www.corsair.com/press"
        },
        {
            "title": "Couchbase",
            "hex": "EA2328",
            "source": "https://www.couchbase.com/"
        },
        {
            "title": "Counter-Strike",
            "hex": "000000",
            "source": "https://en.wikipedia.org/wiki/File:CS-GO_Logo.svg"
        },
        {
            "title": "CountingWorks PRO",
            "hex": "2E3084",
            "source": "https://www.countingworks.com/blog"
        },
        {
            "title": "Coursera",
            "hex": "0056D2",
            "source": "https://about.coursera.org/press"
        },
        {
            "title": "Coveralls",
            "hex": "3F5767",
            "source": "https://coveralls.io/"
        },
        {
            "title": "cPanel",
            "hex": "FF6C2C",
            "source": "https://cpanel.net/company/cpanel-brand-guide/"
        },
        {
            "title": "Craft CMS",
            "hex": "E5422B",
            "source": "https://craftcms.com/brand-resources"
        },
        {
            "title": "Create React App",
            "hex": "09D3AC",
            "source": "https://github.com/facebook/create-react-app/blob/9d0369b1fe3260e620b08effcf85f1edefc5d1ea/docusaurus/website/static/img/logo.svg"
        },
        {
            "title": "Creative Commons",
            "hex": "EF9421",
            "source": "https://creativecommons.org/"
        },
        {
            "title": "Crehana",
            "hex": "4B22F4",
            "source": "https://www.crehana.com/"
        },
        {
            "title": "Crowdin",
            "hex": "2E3340",
            "source": "https://support.crowdin.com/using-logo/"
        },
        {
            "title": "Crowdsource",
            "hex": "4285F4",
            "source": "https://crowdsource.google.com/about/"
        },
        {
            "title": "Crunchbase",
            "hex": "0288D1",
            "source": "https://www.crunchbase.com/home"
        },
        {
            "title": "Crunchyroll",
            "hex": "F47521",
            "source": "https://www.crunchyroll.com"
        },
        {
            "title": "CRYENGINE",
            "hex": "000000",
            "source": "https://www.cryengine.com/brand"
        },
        {
            "title": "Crystal",
            "hex": "000000",
            "source": "https://crystal-lang.org/media/"
        },
        {
            "title": "CSS Wizardry",
            "hex": "F43059",
            "source": "http://csswizardry.com"
        },
        {
            "title": "CSS3",
            "hex": "1572B6",
            "source": "http://www.w3.org/html/logo/"
        },
        {
            "title": "Cucumber",
            "hex": "23D96C",
            "source": "https://cucumber.io"
        },
        {
            "title": "curl",
            "hex": "073551",
            "source": "https://curl.haxx.se/logo/"
        },
        {
            "title": "CurseForge",
            "hex": "6441A4",
            "source": "https://www.curseforge.com/"
        },
        {
            "title": "Cycling '74",
            "hex": "111111",
            "source": "https://cycling74.com/"
        },
        {
            "title": "Cypress",
            "hex": "17202C",
            "source": "https://cypress.io"
        },
        {
            "title": "Cytoscape.js",
            "hex": "F7DF1E",
            "source": "https://github.com/cytoscape/cytoscape.js/blob/97c27700feefe2f7b79fca248763049e9a0b38c6/documentation/img/cytoscape-logo.svg"
        },
        {
            "title": "D-Wave Systems",
            "hex": "008CD7",
            "source": "https://www.dwavesys.com/"
        },
        {
            "title": "D3.js",
            "hex": "F9A03C",
            "source": "https://github.com/d3/d3-logo"
        },
        {
            "title": "Dacia",
            "hex": "122AFF",
            "source": "https://www.dacia.ro/"
        },
        {
            "title": "DAF",
            "hex": "00529B",
            "source": "https://www.daf.com/en"
        },
        {
            "title": "Dailymotion",
            "hex": "0D0D0D",
            "source": "https://about.dailymotion.com/en/press/"
        },
        {
            "title": "Daimler",
            "hex": "E6E6E6",
            "source": "https://designnavigator.daimler.com/Daimler_Corporate_Logotype_Black_DTP",
            "guidelines": "https://designnavigator.daimler.com/Daimler_Corporate_Logotype"
        },
        {
            "title": "Dark Reader",
            "hex": "141E24",
            "source": "https://github.com/simple-icons/simple-icons/pull/3348#issuecomment-667090608"
        },
        {
            "title": "Dart",
            "hex": "0175C2",
            "source": "https://github.com/dart-lang/site-shared/tree/master/src/_assets/image/dart/logo"
        },
        {
            "title": "Das Erste",
            "hex": "001A4B",
            "source": "https://en.wikipedia.org/wiki/Das_Erste"
        },
        {
            "title": "Dash",
            "hex": "008DE4",
            "source": "https://www.dash.org/brand-assets/",
            "guidelines": "https://www.dash.org/brand-guidelines/"
        },
        {
            "title": "Dashlane",
            "hex": "0E353D",
            "source": "https://brandfolder.com/dashlane/brandkitpartners"
        },
        {
            "title": "Dassault Systèmes",
            "hex": "005386",
            "source": "https://www.3ds.com/"
        },
        {
            "title": "Data Version Control",
            "aliases": {
                "aka": [
                    "DVC"
                ]
            },
            "hex": "945DD6",
            "source": "https://static.iterative.ai/logo/dvc.svg"
        },
        {
            "title": "Databricks",
            "hex": "FF3621",
            "source": "https://www.databricks.com/",
            "guidelines": "https://brand.databricks.com/Styleguide/Guide/"
        },
        {
            "title": "DataCamp",
            "hex": "03EF62",
            "source": "https://www.datacamp.com/"
        },
        {
            "title": "Datadog",
            "hex": "632CA6",
            "source": "https://www.datadoghq.com/about/resources",
            "guidelines": "https://www.datadoghq.com/about/resources/"
        },
        {
            "title": "DataGrip",
            "hex": "000000",
            "source": "https://www.jetbrains.com/company/brand/logos/",
            "guidelines": "https://www.jetbrains.com/company/brand/"
        },
        {
            "title": "Dataiku",
            "hex": "2AB1AC",
            "source": "https://www.dataiku.com/company/media-kit/"
        },
        {
            "title": "DataStax",
            "hex": "3A3A42",
            "source": "https://www.datastax.com/brand-resources",
            "guidelines": "https://www.datastax.com/brand-resources"
        },
        {
            "title": "DatoCMS",
            "hex": "FF7751",
            "source": "https://www.datocms.com/company/brand-assets",
            "guidelines": "https://www.datocms.com/company/brand-assets"
        },
        {
            "title": "Datto",
            "hex": "199ED9",
            "source": "https://www.datto.com/brand/logos",
            "guidelines": "https://www.datto.com/brand"
        },
        {
            "title": "DAZN",
            "hex": "F8F8F5",
            "source": "https://media.dazn.com/en/assets/"
        },
        {
            "title": "dblp",
            "hex": "004F9F",
            "source": "https://dblp.org/"
        },
        {
            "title": "dbt",
            "hex": "FF694B",
            "source": "https://github.com/fishtown-analytics/dbt-styleguide/blob/a2895e005457eda531880dfde62f31959d42f18b/_includes/icons/logo.svg"
        },
        {
            "title": "DC Entertainment",
            "hex": "0078F0",
            "source": "https://www.readdc.com/"
        },
        {
            "title": "De'Longhi",
            "hex": "072240",
            "source": "https://www.delonghi.com/"
        },
        {
            "title": "Debian",
            "hex": "A81D33",
            "source": "https://www.debian.org/logos",
            "guidelines": "https://www.debian.org/logos/",
            "license": {
                "type": "CC-BY-SA-3.0"
            }
        },
        {
            "title": "deepin",
            "hex": "007CFF",
            "source": "https://commons.wikimedia.org/wiki/File:Deepin_logo.svg"
        },
        {
            "title": "Deepnote",
            "hex": "3793EF",
            "source": "https://deepnote.com/"
        },
        {
            "title": "Deezer",
            "hex": "FEAA2D",
            "source": "https://deezerbrand.com/"
        },
        {
            "title": "del.icio.us",
            "slug": "delicious",
            "hex": "0000FF",
            "source": "http://del.icio.us/",
            "aliases": {
                "aka": [
                    "Delicious"
                ]
            }
        },
        {
            "title": "Deliveroo",
            "hex": "00CCBC",
            "source": "https://deliveroo.com/"
        },
        {
            "title": "Dell",
            "hex": "007DB8",
            "source": "https://www.dell.com/",
            "guidelines": "https://brand.delltechnologies.com/logos/"
        },
        {
            "title": "Delphi",
            "hex": "EE1F35",
            "source": "https://www.embarcadero.com/news/logo"
        },
        {
            "title": "Delta",
            "hex": "003366",
            "source": "https://news.delta.com/delta-air-lines-logos-brand-guidelines"
        },
        {
            "title": "Deno",
            "hex": "000000",
            "source": "https://github.com/denoland/deno_website2/blob/892750b99cc260f8b1b2a4bcea59eab9101dd67c/public/logo.svg"
        },
        {
            "title": "Dependabot",
            "hex": "025E8C",
            "source": "https://dependabot.com/"
        },
        {
            "title": "Der Spiegel",
            "hex": "E64415",
            "source": "https://www.spiegel.de/"
        },
        {
            "title": "Designer News",
            "hex": "2D72D9",
            "source": "https://www.designernews.co"
        },
        {
            "title": "Deutsche Bahn",
            "hex": "F01414",
            "source": "https://www.bahn.de/"
        },
        {
            "title": "Deutsche Bank",
            "hex": "0018A8",
            "source": "https://www.db.com/"
        },
        {
            "title": "dev.to",
            "hex": "0A0A0A",
            "source": "https://dev.to/"
        },
        {
            "title": "DevExpress",
            "hex": "FF7200",
            "source": "https://www.devexpress.com/aboutus/"
        },
        {
            "title": "DeviantArt",
            "hex": "05CC47",
            "source": "http://help.deviantart.com/21"
        },
        {
            "title": "Devpost",
            "hex": "003E54",
            "source": "https://github.com/challengepost/supportcenter/blob/e40066cde2ed25dc14c0541edb746ff8c6933114/images/devpost-icon-rgb.svg"
        },
        {
            "title": "devRant",
            "hex": "F99A66",
            "source": "https://devrant.com"
        },
        {
            "title": "Dgraph",
            "hex": "E50695",
            "source": "https://dgraph.io/"
        },
        {
            "title": "DHL",
            "hex": "FFCC00",
            "source": "https://www.dpdhl-brands.com/dhl/en/guides/design-basics/logo-and-claim.html",
            "guidelines": "https://www.dpdhl-brands.com/dhl/en/guides/design-basics/logo-and-claim.html"
        },
        {
            "title": "diagrams.net",
            "hex": "F08705",
            "source": "https://github.com/jgraph/drawio/blob/4743eba8d5eaa497dc003df7bf7295b695c59bea/src/main/webapp/images/drawlogo.svg"
        },
        {
            "title": "Dialogflow",
            "hex": "FF9800",
            "source": "https://dialogflow.cloud.google.com/"
        },
        {
            "title": "Diaspora",
            "hex": "000000",
            "source": "https://wiki.diasporafoundation.org/Branding"
        },
        {
            "title": "Digg",
            "hex": "000000",
            "source": "https://digg.com/"
        },
        {
            "title": "Digi-Key Electronics",
            "hex": "CC0000",
            "source": "https://www.digikey.com/"
        },
        {
            "title": "DigitalOcean",
            "hex": "0080FF",
            "source": "https://www.digitalocean.com/press/",
            "guidelines": "https://www.digitalocean.com/press/"
        },
        {
            "title": "Dior",
            "hex": "000000",
            "source": "https://www.dior.com/"
        },
        {
            "title": "Directus",
            "hex": "263238",
            "source": "https://directus.io/"
        },
        {
            "title": "Discogs",
            "hex": "333333",
            "source": "https://www.discogs.com/brand"
        },
        {
            "title": "Discord",
            "hex": "5865F2",
            "source": "https://discord.com/branding",
            "guidelines": "https://discord.com/branding"
        },
        {
            "title": "Discourse",
            "hex": "000000",
            "source": "https://www.discourse.org/"
        },
        {
            "title": "Discover",
            "hex": "FF6000",
            "source": "https://www.discovernetwork.com/en-us/business-resources/free-signage-logos"
        },
        {
            "title": "Disqus",
            "hex": "2E9FFF",
            "source": "https://disqus.com/brand"
        },
        {
            "title": "Disroot",
            "hex": "50162D",
            "source": "https://git.fosscommunity.in/disroot/assests/blob/master/d.svg"
        },
        {
            "title": "Django",
            "hex": "092E20",
            "source": "https://www.djangoproject.com/community/logos/"
        },
        {
            "title": "DLNA",
            "hex": "48A842",
            "source": "https://upload.wikimedia.org/wikipedia/de/e/eb/Digital_Living_Network_Alliance_logo.svg"
        },
        {
            "title": "Docker",
            "hex": "2496ED",
            "source": "https://www.docker.com/company/newsroom/media-resources"
        },
        {
            "title": "DocuSign",
            "hex": "FFCC22",
            "source": "https://github.com/simple-icons/simple-icons/issues/1098"
        },
        {
            "title": "Dogecoin",
            "hex": "C2A633",
            "source": "https://cryptologos.cc/dogecoin"
        },
        {
            "title": "Dolby",
            "hex": "000000",
            "source": "https://www.dolby.com/us/en/about/brand-identity.html"
        },
        {
            "title": "DoorDash",
            "hex": "FF3008",
            "source": "https://www.doordash.com/about/"
        },
        {
            "title": "Douban",
            "hex": "007722",
            "source": "https://zh.wikipedia.org/wiki/Douban",
            "license": {
                "type": "custom",
                "url": "https://www.douban.com/about/legal#info_data"
            }
        },
        {
            "title": "Douban Read",
            "hex": "389EAC",
            "source": "https://read.douban.com",
            "license": {
                "type": "custom",
                "url": "https://www.douban.com/about/legal#info_data"
            }
        },
        {
            "title": "DPD",
            "hex": "DC0032",
            "source": "https://www.dpd.com/"
        },
        {
            "title": "Draugiem.lv",
            "hex": "FF6600",
            "source": "https://www.frype.com/applications/dev/docs/logos/"
        },
        {
            "title": "Dribbble",
            "hex": "EA4C89",
            "source": "https://dribbble.com/branding"
        },
        {
            "title": "Drone",
            "hex": "212121",
            "source": "https://github.com/drone/brand"
        },
        {
            "title": "Drooble",
            "hex": "19C4BE",
            "source": "https://blog.drooble.com/press/"
        },
        {
            "title": "Dropbox",
            "hex": "0061FF",
            "source": "https://www.dropbox.com/branding"
        },
        {
            "title": "Drupal",
            "hex": "0678BE",
            "source": "https://www.drupal.org/about/media-kit/logos"
        },
        {
            "title": "DS Automobiles",
            "hex": "1D1717",
            "source": "https://www.stellantis.com/en/brands/ds"
        },
        {
            "title": "DTube",
            "hex": "F01A30",
            "source": "https://about.d.tube/mediakit.html"
        },
        {
            "title": "DuckDuckGo",
            "hex": "DE5833",
            "source": "https://duckduckgo.com/"
        },
        {
            "title": "Dungeons & Dragons",
            "hex": "ED1C24",
            "source": "https://dnd.wizards.com/articles/features/basicrules",
            "guidelines": "https://dnd.wizards.com/articles/features/fan-site-kit",
            "aliases": {
                "aka": [
                    "D&D"
                ]
            }
        },
        {
            "title": "Dunked",
            "hex": "2DA9D7",
            "source": "https://dunked.com/"
        },
        {
            "title": "Duolingo",
            "hex": "58CC02",
            "source": "https://www.duolingo.com/"
        },
        {
            "title": "dwm",
            "hex": "1177AA",
            "source": "https://dwm.suckless.org"
        },
        {
            "title": "Dynamics 365",
            "hex": "002050",
            "source": "http://thepartnerchannel.com/wp-content/uploads/Dynamics365_styleguide_092816.pdf"
        },
        {
            "title": "Dynatrace",
            "hex": "1496FF",
            "source": "https://www.dynatrace.com/company/press-kit/"
        },
        {
            "title": "E.Leclerc",
            "hex": "0066CC",
            "source": "https://www.e.leclerc/assets/images/sue-logo.svg"
        },
        {
            "title": "EA",
            "hex": "000000",
            "source": "https://www.ea.com"
        },
        {
            "title": "Eagle",
            "hex": "0072EF",
            "source": "https://en.eagle.cool/"
        },
        {
            "title": "easyJet",
            "hex": "FF6600",
            "source": "https://www.easyjet.com"
        },
        {
            "title": "eBay",
            "hex": "E53238",
            "source": "https://go.developer.ebay.com/logos"
        },
        {
            "title": "Eclipse Che",
            "hex": "525C86",
            "source": "https://www.eclipse.org/che/"
        },
        {
            "title": "Eclipse IDE",
            "hex": "2C2255",
            "source": "https://www.eclipse.org/artwork/"
        },
        {
            "title": "Eclipse Jetty",
            "hex": "FC390E",
            "source": "https://github.com/eclipse/jetty.project/blob/dab26c601d08d350cd830c1007bb196c5196f0f6/logos/jetty-avatar.svg"
        },
        {
            "title": "Eclipse Mosquitto",
            "hex": "3C5280",
            "source": "https://github.com/eclipse/mosquitto/blob/75fc908bba90d4bd06e85efc1c4ed77952ec842c/logo/mosquitto-logo-only.svg"
        },
        {
            "title": "Eclipse Vert.x",
            "hex": "782A90",
            "source": "https://github.com/vert-x3/.github/blob/1ad6612d87f35665e50a00fc32eb9c542556385d/workflow-templates/vertx-favicon.svg"
        },
        {
            "title": "EditorConfig",
            "hex": "FEFEFE",
            "source": "https://editorconfig.org"
        },
        {
            "title": "edX",
            "hex": "02262B",
            "source": "https://www.edx.org/"
        },
        {
            "title": "egghead",
            "hex": "FCFBFA",
            "source": "https://egghead.io/"
        },
        {
            "title": "Egnyte",
            "hex": "00968F",
            "source": "https://www.egnyte.com/presskit.html"
        },
        {
            "title": "Eight Sleep",
            "hex": "262729",
            "source": "https://www.eightsleep.com/press/"
        },
        {
            "title": "El Jueves",
            "hex": "BE312E",
            "source": "https://www.eljueves.es"
        },
        {
            "title": "Elastic",
            "hex": "005571",
            "source": "https://www.elastic.co/brand"
        },
        {
            "title": "Elastic Cloud",
            "hex": "005571",
            "source": "https://www.elastic.co/brand"
        },
        {
            "title": "Elastic Stack",
            "hex": "005571",
            "source": "https://www.elastic.co/brand"
        },
        {
            "title": "Elasticsearch",
            "hex": "005571",
            "source": "https://www.elastic.co/brand"
        },
        {
            "title": "Electron",
            "hex": "47848F",
            "source": "https://www.electronjs.org/"
        },
        {
            "title": "Element",
            "hex": "0DBD8B",
            "source": "https://element.io/"
        },
        {
            "title": "elementary",
            "hex": "64BAFF",
            "source": "https://elementary.io/brand"
        },
        {
            "title": "Eleventy",
            "hex": "000000",
            "source": "https://www.11ty.io"
        },
        {
            "title": "Elixir",
            "hex": "4B275F",
            "source": "https://github.com/elixir-lang/elixir-lang.github.com/tree/master/images/logo"
        },
        {
            "title": "Ello",
            "hex": "000000",
            "source": "https://ello.co"
        },
        {
            "title": "Elm",
            "hex": "1293D8",
            "source": "https://github.com/elm/foundation.elm-lang.org/blob/2d097b317d8af2aaeab49284830260a32d817305/assets/elm_logo.svg"
        },
        {
            "title": "Elsevier",
            "hex": "FF6C00",
            "source": "https://www.elsevier.com"
        },
        {
            "title": "Embarcadero",
            "hex": "ED1F35",
            "source": "https://www.embarcadero.com/news/logo"
        },
        {
            "title": "Ember.js",
            "hex": "E04E39",
            "source": "https://emberjs.com/logos/",
            "guidelines": "https://emberjs.com/logos/"
        },
        {
            "title": "Emby",
            "hex": "52B54B",
            "source": "https://emby.media/"
        },
        {
            "title": "Emirates",
            "hex": "D71921",
            "source": "https://www.emirates.com/ie/english/"
        },
        {
            "title": "Emlakjet",
            "hex": "0AE524",
            "source": "https://www.emlakjet.com/kurumsal-materyaller/"
        },
        {
            "title": "Empire Kred",
            "hex": "72BE50",
            "source": "http://www.empire.kred"
        },
        {
            "title": "Enpass",
            "hex": "0D47A1",
            "source": "https://www.enpass.io/press/"
        },
        {
            "title": "Envato",
            "hex": "81B441",
            "source": "https://envato.com/"
        },
        {
            "title": "EPEL",
            "hex": "FC0000",
            "source": "https://fedoraproject.org/wiki/EPEL"
        },
        {
            "title": "Epic Games",
            "hex": "313131",
            "source": "https://dev.epicgames.com/docs/services/en-US/EpicAccountServices/DesignGuidelines/index.html#epicgamesbrandguidelines",
            "guidelines": "https://dev.epicgames.com/docs/services/en-US/EpicAccountServices/DesignGuidelines/index.html#epicgamesbrandguidelines"
        },
        {
            "title": "Epson",
            "hex": "003399",
            "source": "https://global.epson.com/IR/library/"
        },
        {
            "title": "Equinix Metal",
            "hex": "ED2224",
            "source": "https://metal.equinix.com/"
        },
        {
            "title": "Erlang",
            "hex": "A90533",
            "source": "https://github.com/erlang/erlide_eclipse/blob/99d1d61fde8e32ef1630ca0e1b05a6822b3d6489/meta/media/erlang-logo.svg"
        },
        {
            "title": "ESEA",
            "hex": "0E9648",
            "source": "https://play.esea.net/"
        },
        {
            "title": "ESLGaming",
            "hex": "FFFF09",
            "source": "https://brand.eslgaming.com/",
            "guidelines": "https://brand.eslgaming.com/"
        },
        {
            "title": "ESLint",
            "hex": "4B32C3",
            "source": "https://eslint.org/"
        },
        {
            "title": "ESPHome",
            "hex": "000000",
            "source": "https://esphome.io"
        },
        {
            "title": "Espressif",
            "hex": "E7352C",
            "source": "https://www.espressif.com/"
        },
        {
            "title": "etcd",
            "hex": "419EDA",
            "source": "https://cncf-branding.netlify.app/projects/etcd/"
        },
        {
            "title": "Ethereum",
            "hex": "3C3C3D",
            "source": "https://ethereum.org/en/assets/"
        },
        {
            "title": "Ethiopian Airlines",
            "hex": "648B1A",
            "source": "https://corporate.ethiopianairlines.com/media/Ethiopian-Factsheet"
        },
        {
            "title": "Etihad Airways",
            "hex": "BD8B13",
            "source": "https://www.etihad.com/en-ie/manage/duty-free"
        },
        {
            "title": "Etsy",
            "hex": "F16521",
            "source": "https://www.etsy.com/uk/press"
        },
        {
            "title": "Event Store",
            "hex": "5AB552",
            "source": "https://github.com/eventstore/brand"
        },
        {
            "title": "Eventbrite",
            "hex": "F05537",
            "source": "https://www.eventbrite.com/signin/"
        },
        {
            "title": "Evernote",
            "hex": "00A82D",
            "source": "https://evernote.com/about-us",
            "guidelines": "https://evernote.com/about-us"
        },
        {
            "title": "Exercism",
            "hex": "009CAB",
            "source": "https://github.com/exercism/website-icons/blob/2ad12baa465acfaa74efc5da27a6a12f8b05e3d0/exercism/logo-icon.svg",
            "license": {
                "type": "CC-BY-3.0"
            }
        },
        {
            "title": "Expensify",
            "hex": "0185FF",
            "source": "https://use.expensify.com/press-kit",
            "guidelines": "https://use.expensify.com/press-kit"
        },
        {
            "title": "Experts Exchange",
            "hex": "00AAE7",
            "source": "https://www.experts-exchange.com/"
        },
        {
            "title": "Expo",
            "hex": "000020",
            "source": "http://expo.io/brand/"
        },
        {
            "title": "Express",
            "hex": "000000",
            "source": "https://github.com/openjs-foundation/artwork/blob/ac43961d1157f973c54f210cf5e0c9c45e3d3f10/projects/express/express-icon-black.svg"
        },
        {
            "title": "ExpressVPN",
            "hex": "DA3940",
            "source": "https://www.expressvpn.com/press",
            "guidelines": "https://www.expressvpn.com/press"
        },
        {
            "title": "EyeEm",
            "hex": "000000",
            "source": "https://www.eyeem.com/"
        },
        {
            "title": "F-Droid",
            "hex": "1976D2",
            "source": "https://f-droid.org/"
        },
        {
            "title": "F-Secure",
            "hex": "00BAFF",
            "source": "https://vip.f-secure.com/en/marketing/logos"
        },
        {
            "title": "Facebook",
            "hex": "1877F2",
            "source": "https://en.facebookbrand.com/"
        },
        {
            "title": "Facebook Gaming",
            "hex": "005FED",
            "source": "https://www.facebook.com/fbgaminghome/"
        },
        {
            "title": "Facebook Live",
            "hex": "ED4242",
            "source": "https://en.facebookbrand.com/"
        },
        {
            "title": "FACEIT",
            "hex": "FF5500",
            "source": "https://corporate.faceit.com/branding/"
        },
        {
            "title": "Facepunch",
            "hex": "EC1C24",
            "source": "https://facepunch.com/img/brand/default-light.svg"
        },
        {
            "title": "Falcon",
            "hex": "F0AD4E",
            "source": "https://falconframework.org/"
        },
        {
            "title": "FamPay",
            "hex": "FFAD00",
            "source": "https://fampay.in"
        },
        {
            "title": "Fandango",
            "hex": "FF7300",
            "source": "https://www.fandango.com"
        },
        {
            "title": "Fandom",
            "hex": "00D6D6",
            "source": "https://fandomdesignsystem.com/identity/assets"
        },
        {
            "title": "FARFETCH",
            "hex": "000000",
            "source": "https://www.farfetch.com/"
        },
        {
            "title": "FastAPI",
            "hex": "009688",
            "source": "https://github.com/tiangolo/fastapi/blob/6205935323ded4767438ee81623892621b353415/docs/en/docs/img/icon-white.svg"
        },
        {
            "title": "Fastify",
            "hex": "000000",
            "source": "https://github.com/fastify/graphics/blob/91e8a3d4754807de3b69440f66c72a737a5fde94/fastify-1000px-square-02.svg"
        },
        {
            "title": "Fastlane",
            "hex": "00F200",
            "source": "https://github.com/fastlane/fastlane.tools/blob/19ff41a6c0f27510a7a7879e6944809d40ab382e/assets/img/logo-mobile.svg"
        },
        {
            "title": "Fastly",
            "hex": "FF282D",
            "source": "https://assets.fastly.com/style-guide/docs/"
        },
        {
            "title": "Fathom",
            "hex": "9187FF",
            "source": "https://usefathom.com/brand"
        },
        {
            "title": "Favro",
            "hex": "512DA8",
            "source": "https://favro.com/login"
        },
        {
            "title": "FeatHub",
            "hex": "9B9B9B",
            "source": "http://feathub.com/"
        },
        {
            "title": "FedEx",
            "hex": "4D148C",
            "source": "https://newsroom.fedex.com/"
        },
        {
            "title": "Fedora",
            "hex": "294172",
            "source": "https://fedoraproject.org/wiki/Logo/UsageGuidelines",
            "guidelines": "https://fedoraproject.org/wiki/Logo/UsageGuidelines",
            "license": {
                "type": "custom",
                "url": "https://fedoraproject.org/wiki/Legal:Trademark_guidelines"
            }
        },
        {
            "title": "Feedly",
            "hex": "2BB24C",
            "source": "https://blog.feedly.com/"
        },
        {
            "title": "Ferrari",
            "hex": "D40000",
            "source": "https://www.ferrari.com/"
        },
        {
            "title": "Ferrari N.V.",
            "slug": "ferrarinv",
            "hex": "EB2E2C",
            "source": "https://corporate.ferrari.com/"
        },
        {
            "title": "FFmpeg",
            "hex": "007808",
            "source": "https://commons.wikimedia.org/wiki/File:FFmpeg_Logo_new.svg"
        },
        {
            "title": "Fiat",
            "hex": "941711",
            "source": "http://www.fcaci.com/x/FIATv15"
        },
        {
            "title": "Fido Alliance",
            "hex": "FFBF3B",
            "source": "https://fidoalliance.org/overview/legal/logo-usage/",
            "guidelines": "https://fidoalliance.org/overview/legal/fido-trademark-and-service-mark-usage-agreement-for-websites/"
        },
        {
            "title": "FIFA",
            "hex": "326295",
            "source": "https://en.wikipedia.org/wiki/FIFA"
        },
        {
            "title": "Figma",
            "hex": "F24E1E",
            "source": "https://brand.figma.com/icon.html"
        },
        {
            "title": "figshare",
            "hex": "556472",
            "source": "https://en.wikipedia.org/wiki/Figshare"
        },
        {
            "title": "Fila",
            "hex": "03234C",
            "source": "https://en.wikipedia.org/wiki/Fila_(company)"
        },
        {
            "title": "Files",
            "hex": "4285F4",
            "source": "https://files.google.com/"
        },
        {
            "title": "FileZilla",
            "hex": "BF0000",
            "source": "https://commons.wikimedia.org/wiki/File:FileZilla_logo.svg"
        },
        {
            "title": "Fing",
            "hex": "009AEE",
            "source": "https://www.fing.com/"
        },
        {
            "title": "Firebase",
            "hex": "FFCA28",
            "source": "https://firebase.google.com/brand-guidelines/",
            "guidelines": "https://firebase.google.com/brand-guidelines/"
        },
        {
            "title": "Firefox",
            "hex": "FF7139",
            "source": "https://mozilla.design/firefox/logos-usage/",
            "guidelines": "https://mozilla.design/firefox/logos-usage/"
        },
        {
            "title": "Firefox Browser",
            "hex": "FF7139",
            "source": "https://mozilla.design/firefox/logos-usage/"
        },
        {
            "title": "FIRST",
            "hex": "0066B3",
            "source": "https://www.firstinspires.org/brand"
        },
        {
            "title": "Fitbit",
            "hex": "00B0B9",
            "source": "http://www.fitbit.com/uk/home"
        },
        {
            "title": "FITE",
            "hex": "CA0404",
            "source": "https://www.fite.tv/"
        },
        {
            "title": "FiveM",
            "hex": "F40552",
            "source": "https://fivem.net/"
        },
        {
            "title": "Fiverr",
            "hex": "1DBF73",
            "source": "https://www.fiverr.com/press-kit"
        },
        {
            "title": "Flask",
            "hex": "000000",
            "source": "https://github.com/pallets/flask/blob/e6e75e55470a0682ee8370e6d68062e515a248b9/artwork/logo-full.svg",
            "license": {
                "type": "custom",
                "url": "https://github.com/pallets/flask/blob/master/artwork/LICENSE.rst"
            }
        },
        {
            "title": "Flathub",
            "hex": "4A86CF",
            "source": "https://flathub.org/"
        },
        {
            "title": "Flattr",
            "hex": "000000",
            "source": "https://flattr.com/"
        },
        {
            "title": "Flickr",
            "hex": "0063DC",
            "source": "https://www.flickr.com/"
        },
        {
            "title": "Flipboard",
            "hex": "E12828",
            "source": "https://about.flipboard.com/brand-guidelines"
        },
        {
            "title": "Flipkart",
            "hex": "2874F0",
            "source": "https://www.flipkart.com/"
        },
        {
            "title": "Floatplane",
            "hex": "00AEEF",
            "source": "https://www.floatplane.com/"
        },
        {
            "title": "Flood",
            "hex": "4285F4",
            "source": "https://flood.io/"
        },
        {
            "title": "Fluentd",
            "hex": "0E83C8",
            "source": "https://docs.fluentd.org/quickstart/logo",
            "license": {
                "type": "Apache-2.0"
            }
        },
        {
            "title": "Flutter",
            "hex": "02569B",
            "source": "https://flutter.dev/brand",
            "guidelines": "https://flutter.dev/brand"
        },
        {
            "title": "Flyway",
            "hex": "CC0200",
            "source": "https://github.com/flyway/flywaydb.org/blob/8a7923cb9ead016442d4c5caf2e8ba5a9bfad5cf/assets/logo/flyway-logo.png"
        },
        {
            "title": "FMOD",
            "hex": "000000",
            "source": "https://www.fmod.com/attribution",
            "guidelines": "https://www.fmod.com/attribution"
        },
        {
            "title": "Fnac",
            "hex": "E1A925",
            "source": "http://www.fnac.com/"
        },
        {
            "title": "Folium",
            "hex": "77B829",
            "source": "https://python-visualization.github.io/folium/"
        },
        {
            "title": "Font Awesome",
            "hex": "339AF0",
            "source": "https://fontawesome.com/icons/font-awesome"
        },
        {
            "title": "FontBase",
            "hex": "3D03A7",
            "source": "https://fontba.se/"
        },
        {
            "title": "foodpanda",
            "hex": "D70F64",
            "source": "https://www.foodpanda.com"
        },
        {
            "title": "Ford",
            "hex": "00274E",
            "source": "https://secure.ford.com/brochures/"
        },
        {
            "title": "Forestry",
            "hex": "343A40",
            "source": "https://forestry.io/"
        },
        {
            "title": "Formstack",
            "hex": "21B573",
            "source": "https://www.formstack.com/brand/guidelines"
        },
        {
            "title": "Fortinet",
            "hex": "EE3124",
            "source": "http://www.fortinet.com/"
        },
        {
            "title": "Fortran",
            "hex": "734F96",
            "source": "https://github.com/fortran-lang/fortran-lang.org/blob/5469465d08d3fcbf16d048e651ca5c9ba050839c/assets/img/fortran-logo.svg"
        },
        {
            "title": "Fossa",
            "hex": "289E6D",
            "source": "https://fossa.com/press/"
        },
        {
            "title": "Fossil SCM",
            "hex": "548294",
            "source": "https://fossil-scm.org/"
        },
        {
            "title": "Foursquare",
            "hex": "3333FF",
            "source": "https://foursquare.com/brand/",
            "guidelines": "https://foursquare.com/brand/"
        },
        {
            "title": "Foursquare City Guide",
            "hex": "F94877",
            "source": "https://foursquare.com/about/logos"
        },
        {
            "title": "Foxtel",
            "hex": "EB5205",
            "source": "https://www.foxtel.com.au/"
        },
        {
            "title": "Fozzy",
            "hex": "F15B29",
            "source": "https://fozzy.com/partners.shtml?tab=materials"
        },
        {
            "title": "Framer",
            "hex": "0055FF",
            "source": "https://framer.com"
        },
        {
            "title": "Framework7",
            "hex": "EE350F",
            "source": "https://github.com/framework7io/framework7-website/blob/2a1e32290c795c2070ffc7019ba7276614e00de0/public/i/logo.svg"
        },
        {
            "title": "Franprix",
            "hex": "EC6237",
            "source": "https://www.franprix.fr/"
        },
        {
            "title": "Fraunhofer-Gesellschaft",
            "hex": "179C7D",
            "source": "https://www.fraunhofer.de/"
        },
        {
            "title": "FreeBSD",
            "hex": "AB2B28",
            "source": "https://www.freebsdfoundation.org/about/project/"
        },
        {
            "title": "freeCodeCamp",
            "hex": "0A0A23",
            "source": "https://design-style-guide.freecodecamp.org/",
            "guidelines": "https://design-style-guide.freecodecamp.org/",
            "license": {
                "type": "CC-BY-SA-4.0",
                "url": "https://github.com/freeCodeCamp/design-style-guide/blob/cc950c311c61574b6ecbd9e724b6631026e14bfa/LICENSE"
            }
        },
        {
            "title": "freedesktop.org",
            "hex": "3B80AE",
            "source": "https://commons.wikimedia.org/wiki/File:Freedesktop-logo.svg"
        },
        {
            "title": "Freelancer",
            "hex": "29B2FE",
            "source": "https://www.freelancer.com/"
        },
        {
            "title": "FreeNAS",
            "hex": "343434",
            "source": "https://github.com/freenas/webui/blob/fd668f4c5920fe864fd98fa98e20fd333336c609/src/assets/images/logo.svg"
        },
        {
            "title": "Frontend Mentor",
            "hex": "3F54A3",
            "source": "https://www.frontendmentor.io"
        },
        {
            "title": "Fujifilm",
            "hex": "ED1A3A",
            "source": "https://upload.wikimedia.org/wikipedia/commons/a/a1/Fujifilm_logo.svg"
        },
        {
            "title": "Fujitsu",
            "hex": "FF0000",
            "source": "https://www.fujitsu.com/global/about/brandmanagement/logo/"
        },
        {
            "title": "Fur Affinity",
            "hex": "36566F",
            "source": "https://www.furaffinity.net/"
        },
        {
            "title": "Furry Network",
            "hex": "2E75B4",
            "source": "https://furrynetwork.com"
        },
        {
            "title": "FutureLearn",
            "hex": "DE00A5",
            "source": "https://www.futurelearn.com/"
        },
        {
            "title": "G2A",
            "hex": "F05F00",
            "source": "https://www.g2a.co/documents/",
            "guidelines": "https://www.g2a.co/documents/"
        },
        {
            "title": "Game Jolt",
            "hex": "CCFF00",
            "source": "https://gamejolt.com/about",
            "guidelines": "https://gamejolt.com/about"
        },
        {
            "title": "Garmin",
            "hex": "000000",
            "source": "https://creative.garmin.com/styleguide/logo/",
            "guidelines": "https://creative.garmin.com/styleguide/brand/"
        },
        {
            "title": "Gatling",
            "hex": "FF9E2A",
            "source": "https://gatling.io/"
        },
        {
            "title": "Gatsby",
            "hex": "663399",
            "source": "https://www.gatsbyjs.com/guidelines/logo",
            "guidelines": "https://www.gatsbyjs.com/guidelines/logo"
        },
        {
            "title": "GeeksforGeeks",
            "hex": "2F8D46",
            "source": "https://www.geeksforgeeks.org/"
        },
        {
            "title": "General Electric",
            "hex": "0870D8",
            "source": "https://www.ge.com/brand/"
        },
        {
            "title": "General Motors",
            "hex": "0170CE",
            "source": "https://www.gm.com"
        },
        {
            "title": "Genius",
            "hex": "FFFF64",
            "source": "https://genius.com"
        },
        {
            "title": "Gentoo",
            "hex": "54487A",
            "source": "https://wiki.gentoo.org/wiki/Project:Artwork/Artwork#Variations_of_the_.22g.22_logo",
            "guidelines": "https://www.gentoo.org/inside-gentoo/foundation/name-logo-guidelines.html",
            "license": {
                "type": "CC-BY-SA-2.5"
            }
        },
        {
            "title": "Geocaching",
            "hex": "00874D",
            "source": "https://www.geocaching.com/about/logousage.aspx",
            "guidelines": "https://www.geocaching.com/about/logousage.aspx"
        },
        {
            "title": "Gerrit",
            "hex": "EEEEEE",
            "source": "https://gerrit-review.googlesource.com/c/75842/"
        },
        {
            "title": "Ghost",
            "hex": "15171A",
            "source": "https://github.com/TryGhost/Admin/blob/e3e1fa3353767c3729b1658ad42cc35f883470c5/public/assets/icons/icon.svg",
            "guidelines": "https://ghost.org/docs/logos/"
        },
        {
            "title": "Ghostery",
            "hex": "00AEF0",
            "source": "https://www.ghostery.com/",
            "guidelines": "https://www.ghostery.com/press/"
        },
        {
            "title": "GIMP",
            "hex": "5C5543",
            "source": "https://www.gimp.org/about/linking.html#wilber-the-gimp-mascot",
            "license": {
                "type": "CC-BY-SA-3.0"
            }
        },
        {
            "title": "GIPHY",
            "hex": "FF6666",
            "source": "https://support.giphy.com/hc/en-us/articles/360022283772-GIPHY-Brand-Guidelines",
            "guidelines": "https://support.giphy.com/hc/en-us/articles/360022283772-GIPHY-Brand-Guidelines"
        },
        {
            "title": "Git",
            "hex": "F05032",
            "source": "http://git-scm.com/downloads/logos",
            "license": {
                "type": "CC-BY-3.0"
            }
        },
        {
            "title": "Git Extensions",
            "hex": "212121",
            "source": "https://github.com/gitextensions/gitextensions/blob/273a0f6fd3e07858f837cdc19d50827871e32319/Logo/Artwork/git-extensions-logo.svg"
        },
        {
            "title": "Git LFS",
            "hex": "F64935",
            "source": "https://git-lfs.github.com/"
        },
        {
            "title": "GitBook",
            "hex": "3884FF",
            "source": "https://github.com/GitbookIO/styleguide/blob/c958388dab901defa3e22978ca01272295627e05/icons/Logo.svg"
        },
        {
            "title": "Gitea",
            "hex": "609926",
            "source": "https://github.com/go-gitea/gitea/blob/e0c753e770a64cda5e3900aa1da3d7e1f3263c9a/assets/logo.svg"
        },
        {
            "title": "Gitee",
            "hex": "C71D23",
            "source": "https://gitee.com/about_us"
        },
        {
            "title": "GitHub",
            "hex": "181717",
            "source": "https://github.com/logos",
            "guidelines": "https://github.com/logos"
        },
        {
            "title": "GitHub Actions",
            "hex": "2088FF",
            "source": "https://github.com/features/actions"
        },
        {
            "title": "GitHub Pages",
            "hex": "222222",
            "source": "https://pages.github.com/"
        },
        {
            "title": "GitHub Sponsors",
            "hex": "EA4AAA",
            "source": "https://github.com/sponsors"
        },
        {
            "title": "GitKraken",
            "hex": "179287",
            "source": "https://www.gitkraken.com/"
        },
        {
            "title": "GitLab",
            "hex": "FCA121",
            "source": "https://about.gitlab.com/press/press-kit/"
        },
        {
            "title": "Gitpod",
            "hex": "FFAE33",
            "source": "https://www.gitpod.io/"
        },
        {
            "title": "Gitter",
            "hex": "ED1965",
            "source": "https://gitter.im/"
        },
        {
            "title": "Glassdoor",
            "hex": "0CAA41",
            "source": "https://www.glassdoor.com/about-us/press/media-assets/",
            "guidelines": "https://www.glassdoor.com/about-us/press/media-assets/"
        },
        {
            "title": "Glitch",
            "hex": "3333FF",
            "source": "https://glitch.com/about/press/"
        },
        {
            "title": "Globus",
            "hex": "CA6201",
            "source": "https://www.globus.de/"
        },
        {
            "title": "Gmail",
            "hex": "EA4335",
            "source": "https://fonts.gstatic.com/s/i/productlogos/gmail_2020q4/v8/192px.svg"
        },
        {
            "title": "GNOME",
            "hex": "4A86CF",
            "source": "https://wiki.gnome.org/Engagement/BrandGuidelines"
        },
        {
            "title": "GNU",
            "hex": "A42E2B",
            "source": "https://gnu.org",
            "license": {
                "type": "CC-BY-SA-2.0"
            }
        },
        {
            "title": "GNU Bash",
            "hex": "4EAA25",
            "source": "https://github.com/odb/official-bash-logo",
            "guidelines": "https://github.com/odb/official-bash-logo",
            "license": {
                "type": "custom",
                "url": "http://artlibre.org/licence/lal/en/"
            }
        },
        {
            "title": "GNU Emacs",
            "hex": "7F5AB6",
            "source": "https://git.savannah.gnu.org/cgit/emacs.git/tree/etc/images/icons/hicolor/scalable/apps/emacs.svg",
            "license": {
                "type": "GPL-2.0-or-later"
            }
        },
        {
            "title": "GNU IceCat",
            "hex": "002F5B",
            "source": "https://git.savannah.gnu.org/cgit/gnuzilla.git/plain/artwork/simple.svg"
        },
        {
            "title": "GNU Privacy Guard",
            "hex": "0093DD",
            "source": "https://git.gnupg.org/cgi-bin/gitweb.cgi?p=gnupg.git;a=tree;f=artwork/icons",
            "license": {
                "type": "GPL-3.0-or-later"
            }
        },
        {
            "title": "GNU social",
            "hex": "A22430",
            "source": "https://www.gnu.org/graphics/social.html",
            "license": {
                "type": "CC0-1.0"
            }
        },
        {
            "title": "Go",
            "hex": "00ADD8",
            "source": "https://blog.golang.org/go-brand",
            "guidelines": "https://blog.golang.org/go-brand"
        },
        {
            "title": "GoCD",
            "hex": "94399E",
            "source": "https://www.gocd.org/",
            "guidelines": "https://www.gocd.org/"
        },
        {
            "title": "GoDaddy",
            "hex": "1BDBDB",
            "source": "https://godaddy.design/the-go/",
            "guidelines": "https://godaddy.design/the-go/"
        },
        {
            "title": "Godot Engine",
            "hex": "478CBF",
            "source": "https://godotengine.org/press",
            "guidelines": "https://godotengine.org/press",
            "license": {
                "type": "CC-BY-4.0"
            }
        },
        {
            "title": "GoFundMe",
            "hex": "00B964",
            "source": "https://www.gofundme.com/"
        },
        {
            "title": "GOG.com",
            "hex": "86328A",
            "source": "https://www.cdprojekt.com/en/media/logotypes/"
        },
        {
            "title": "GoLand",
            "hex": "000000",
            "source": "https://www.jetbrains.com/company/brand/#logos-and-icons-jetbrains-logos",
            "guidelines": "https://www.jetbrains.com/company/brand/#brand-guidelines"
        },
        {
            "title": "GoldenLine",
            "hex": "FFE005",
            "source": "http://www.goldenline.pl"
        },
        {
            "title": "Goodreads",
            "hex": "372213",
            "source": "https://www.goodreads.com/about/press"
        },
        {
            "title": "Google",
            "hex": "4285F4",
            "source": "https://partnermarketinghub.withgoogle.com/",
            "guidelines": "https://about.google/brand-resource-center/brand-elements/"
        },
        {
            "title": "Google Ads",
            "hex": "4285F4",
            "source": "https://ads.google.com/home/"
        },
        {
            "title": "Google AdSense",
            "hex": "4285F4",
            "source": "https://www.google.com/adsense/"
        },
        {
            "title": "Google Analytics",
            "hex": "E37400",
            "source": "https://marketingplatform.google.com/intl/en_uk/about/analytics/"
        },
        {
            "title": "Google Assistant",
            "hex": "4285F4",
            "source": "https://assistant.google.com/"
        },
        {
            "title": "Google Calendar",
            "hex": "4285F4",
            "source": "https://fonts.gstatic.com/s/i/productlogos/calendar_2020q4/v8/192px.svg"
        },
        {
            "title": "Google Cardboard",
            "hex": "FF7143",
            "source": "https://arvr.google.com/cardboard/images/header/vr-home.svg"
        },
        {
            "title": "Google Cast",
            "hex": "1BB6F6",
            "source": "https://www.google.com/intl/en_us/chromecast/built-in/"
        },
        {
            "title": "Google Chat",
            "hex": "00AC47",
            "source": "https://chat.google.com/"
        },
        {
            "title": "Google Chrome",
            "hex": "4285F4",
            "source": "https://www.google.com/chrome/"
        },
        {
            "title": "Google Classroom",
            "hex": "4285F4",
            "source": "https://classroom.google.com/"
        },
        {
            "title": "Google Cloud",
            "hex": "4285F4",
            "source": "https://cloud.google.com/"
        },
        {
            "title": "Google Colab",
            "hex": "F9AB00",
            "source": "https://colab.research.google.com"
        },
        {
            "title": "Google Domains",
            "hex": "4285F4",
            "source": "https://domains.google/"
        },
        {
            "title": "Google Drive",
            "hex": "4285F4",
            "source": "https://developers.google.com/drive/web/branding"
        },
        {
            "title": "Google Earth",
            "hex": "4285F4",
            "source": "https://earth.google.com/web/"
        },
        {
            "title": "Google Fit",
            "hex": "4285F4",
            "source": "https://partnermarketinghub.withgoogle.com/brands/google-fit/"
        },
        {
            "title": "Google Fonts",
            "hex": "4285F4",
            "source": "https://fonts.google.com/"
        },
        {
            "title": "Google Hangouts",
            "hex": "0C9D58",
            "source": "https://upload.wikimedia.org/wikipedia/commons/e/ee/Hangouts_icon.svg"
        },
        {
            "title": "Google Keep",
            "hex": "FFBB00",
            "source": "https://play.google.com/store/apps/details?id=com.google.android.keep"
        },
        {
            "title": "Google Lens",
            "hex": "4285F4",
            "source": "https://lens.google.com/"
        },
        {
            "title": "Google Maps",
            "hex": "4285F4",
            "source": "https://upload.wikimedia.org/wikipedia/commons/a/a9/Google_Maps_icon.svg"
        },
        {
            "title": "Google Meet",
            "hex": "00897B",
            "source": "https://meet.google.com/"
        },
        {
            "title": "Google Messages",
            "hex": "1A73E8",
            "source": "https://messages.google.com/"
        },
        {
            "title": "Google My Business",
            "hex": "4285F4",
            "source": "https://business.google.com/"
        },
        {
            "title": "Google Nearby",
            "hex": "4285F4",
            "source": "https://developers.google.com/nearby/developer-guidelines"
        },
        {
            "title": "Google News",
            "hex": "174EA6",
            "source": "https://partnermarketinghub.withgoogle.com/brands/google-news/",
            "guidelines": "https://partnermarketinghub.withgoogle.com/brands/google-news/legal-and-trademarks/legal-requirements/"
        },
        {
            "title": "Google Optimize",
            "hex": "B366F6",
            "source": "https://marketingplatform.google.com/about/optimize/"
        },
        {
            "title": "Google Pay",
            "hex": "4285F4",
            "source": "https://pay.google.com/intl/en_us/about/"
        },
        {
            "title": "Google Photos",
            "hex": "4285F4",
            "source": "https://partnermarketinghub.withgoogle.com/brands/google-photos/visual-identity/visual-identity/icon/",
            "guidelines": "https://partnermarketinghub.withgoogle.com/brands/google-photos/visual-identity/visual-identity/icon/"
        },
        {
            "title": "Google Play",
            "hex": "414141",
            "source": "https://partnermarketinghub.withgoogle.com/brands/google-play/visual-identity/primary-logos/",
            "guidelines": "https://partnermarketinghub.withgoogle.com/brands/google-play/visual-identity/primary-logos/"
        },
        {
            "title": "Google Podcasts",
            "hex": "4285F4",
            "source": "https://developers.google.com/search/docs/data-types/podcast"
        },
        {
            "title": "Google Scholar",
            "hex": "4285F4",
            "source": "https://commons.wikimedia.org/wiki/File:Google_Scholar_logo.svg"
        },
        {
            "title": "Google Search Console",
            "hex": "458CF5",
            "source": "https://search.google.com/search-console"
        },
        {
            "title": "Google Sheets",
            "hex": "34A853",
            "source": "http://sheets.google.com/"
        },
        {
            "title": "Google Street View",
            "hex": "FEC111",
            "source": "https://developers.google.com/streetview/ready/branding",
            "guidelines": "https://developers.google.com/streetview/ready/branding"
        },
        {
            "title": "Google Tag Manager",
            "hex": "246FDB",
            "source": "https://tagmanager.google.com/#/home"
        },
        {
            "title": "Google Translate",
            "hex": "4285F4",
            "source": "https://commons.wikimedia.org/wiki/File:Google_Translate_logo.svg"
        },
        {
            "title": "GoToMeeting",
            "hex": "F68D2E",
            "source": "https://www.gotomeeting.com/",
            "aliases": {
                "dup": [
                    {
                        "title": "GoToWebinar",
                        "hex": "00C0F3",
                        "source": "https://www.gotomeeting.com/en-ie/webinar"
                    }
                ]
            }
        },
        {
            "title": "Grab",
            "hex": "00B14F",
            "source": "https://en.wikipedia.org/wiki/File:Grab_(application)_logo.svg"
        },
        {
            "title": "Gradle",
            "hex": "02303A",
            "source": "https://gradle.com/brand",
            "guidelines": "https://gradle.com/brand"
        },
        {
            "title": "Grafana",
            "hex": "F46800",
            "source": "https://grafana.com/"
        },
        {
            "title": "Grammarly",
            "hex": "15C39A",
            "source": "https://www.grammarly.com/media-assets"
        },
        {
            "title": "GraphQL",
            "hex": "E10098",
            "source": "https://graphql.org/brand",
            "guidelines": "https://graphql.org/brand"
        },
        {
            "title": "Grav",
            "hex": "221E1F",
            "source": "http://getgrav.org/media"
        },
        {
            "title": "Gravatar",
            "hex": "1E8CBE",
            "source": "https://automattic.com/press/brand-materials/"
        },
        {
            "title": "Graylog",
            "hex": "FF3633",
            "source": "https://www.graylog.org"
        },
        {
            "title": "GreenSock",
            "hex": "88CE02",
            "source": "https://greensock.com/"
        },
        {
            "title": "Grid.ai",
            "hex": "78FF96",
            "source": "https://github.com/gridai/logos/blob/1e12c83b77abdc22a41566cab232f4db40223895/GridAI-icons/icon-white-48.svg"
        },
        {
            "title": "Gridsome",
            "hex": "00A672",
            "source": "https://gridsome.org/logo/"
        },
        {
            "title": "Groupon",
            "hex": "53A318",
            "source": "https://about.groupon.com/press/",
            "guidelines": "https://about.groupon.com/press/"
        },
        {
            "title": "Grubhub",
            "hex": "F63440",
            "source": "https://www.grubhub.com/"
        },
        {
            "title": "Grunt",
            "hex": "FAA918",
            "source": "https://github.com/gruntjs/gruntjs.com/blob/70f43898d9ce8e6cc862ad72bf8a7aee5ca199a9/src/media/grunt-logo-no-wordmark.svg",
            "guidelines": "https://github.com/gruntjs/grunt-docs/blob/main/Grunt-Brand-Guide.md"
        },
        {
            "title": "Guangzhou Metro",
            "hex": "C51935",
            "source": "https://commons.wikimedia.org/wiki/File:Guangzhou_Metro_logo.svg"
        },
        {
            "title": "Guilded",
            "hex": "F5C400",
            "source": "https://www.guilded.gg/brand",
            "guidelines": "https://www.guilded.gg/brand"
        },
        {
            "title": "gulp",
            "hex": "CF4647",
            "source": "https://github.com/gulpjs/artwork/blob/4e14158817ac88e9a5c02b3b307e6f630fe222fb/gulp-white-text.svg",
            "guidelines": "https://github.com/gulpjs/artwork",
            "license": {
                "type": "CC0-1.0"
            }
        },
        {
            "title": "Gumroad",
            "hex": "36A9AE",
            "source": "https://gumroad.com/press"
        },
        {
            "title": "Gumtree",
            "hex": "72EF36",
            "source": "https://www.gumtree.com"
        },
        {
            "title": "Gunicorn",
            "hex": "499848",
            "source": "https://github.com/benoitc/gunicorn/blob/ff58e0c6da83d5520916bc4cc109a529258d76e1/docs/logo/gunicorn.svg"
        },
        {
            "title": "Gutenberg",
            "hex": "000000",
            "source": "https://github.com/WordPress/gutenberg/blob/master/docs/final-g-wapuu-black.svg"
        },
        {
            "title": "Habr",
            "hex": "65A3BE",
            "source": "https://kiosk.habr.com/"
        },
        {
            "title": "Hack Club",
            "hex": "EC3750",
            "source": "https://hackclub.com/brand"
        },
        {
            "title": "Hack The Box",
            "hex": "9FEF00",
            "source": "https://www.hackthebox.eu/docs/Hack_The_Box_Brand_Assets_Guide.pdf",
            "guidelines": "https://www.hackthebox.eu/docs/Hack_The_Box_Brand_Assets_Guide.pdf"
        },
        {
            "title": "Hackaday",
            "hex": "1A1A1A",
            "source": "https://hackaday.com/"
        },
        {
            "title": "Hacker Noon",
            "hex": "00FE00",
            "source": "https://sponsor.hackernoon.com/#brandasauthor"
        },
        {
            "title": "HackerEarth",
            "hex": "2C3454",
            "source": "https://www.hackerearth.com/logo/"
        },
        {
            "title": "HackerOne",
            "hex": "494649",
            "source": "https://www.hackerone.com/branding"
        },
        {
            "title": "HackerRank",
            "hex": "00EA64",
            "source": "https://www.hackerrank.com/about-us/"
        },
        {
            "title": "Hackster",
            "hex": "2E9FE6",
            "source": "https://www.hackster.io/branding#logos",
            "guidelines": "https://www.hackster.io/branding"
        },
        {
            "title": "Handlebars.js",
            "hex": "000000",
            "source": "https://raw.githubusercontent.com/handlebars-lang/docs/master/src/.vuepress/public/icons/handlebarsjs-icon.svg"
        },
        {
            "title": "Handshake",
            "hex": "FF2F1C",
            "source": "https://joinhandshake.com/career-centers/marketing-toolkit/",
            "guidelines": "https://joinhandshake.com/career-centers/marketing-toolkit/"
        },
        {
            "title": "Handshake",
            "slug": "handshake_protocol",
            "hex": "000000",
            "source": "https://handshake.org/"
        },
        {
            "title": "HappyCow",
            "hex": "7C4EC4",
            "source": "https://www.happycow.net/press-kits"
        },
        {
            "title": "Harbor",
            "hex": "60B932",
            "source": "https://branding.cncf.io/projects/harbor/"
        },
        {
            "title": "Hashnode",
            "hex": "2962FF",
            "source": "https://hashnode.com/media"
        },
        {
            "title": "Haskell",
            "hex": "5D4F85",
            "source": "https://wiki.haskell.org/Thompson-Wheeler_logo"
        },
        {
            "title": "Hasura",
            "hex": "1EB4D4",
            "source": "https://github.com/hasura/graphql-engine/blob/5850423aa60594c06320c3ef600117c31963e910/assets/brand/hasura_icon_blue.svg"
        },
        {
            "title": "Hatena Bookmark",
            "hex": "00A4DE",
            "source": "http://hatenacorp.jp/press/resource"
        },
        {
            "title": "haveibeenpwned",
            "hex": "2A6379",
            "source": "https://haveibeenpwned.com/"
        },
        {
            "title": "Haxe",
            "hex": "EA8220",
            "source": "https://haxe.org/foundation/branding.html",
            "guidelines": "https://haxe.org/foundation/branding.html"
        },
        {
            "title": "HBO",
            "hex": "000000",
            "source": "https://www.hbo.com/"
        },
        {
            "title": "HCL",
            "hex": "006BB6",
            "source": "https://www.hcl.com/brand-guidelines",
            "guidelines": "https://www.hcl.com/brand-guidelines"
        },
        {
            "title": "Headspace",
            "hex": "F47D31",
            "source": "https://www.headspace.com/press-and-media"
        },
        {
            "title": "HelloFresh",
            "hex": "99CC33",
            "source": "https://www.hellofresh.com/landing/student"
        },
        {
            "title": "Helly Hansen",
            "hex": "DA2128",
            "source": "https://www.hellyhansen.com/"
        },
        {
            "title": "Helm",
            "hex": "0F1689",
            "source": "https://helm.sh"
        },
        {
            "title": "HelpDesk",
            "hex": "FFD000",
            "source": "https://helpdesk.design/",
            "guidelines": "https://helpdesk.design/"
        },
        {
            "title": "HERE",
            "hex": "00AFAA",
            "source": "https://www.here.com/company/media-assets"
        },
        {
            "title": "Heroku",
            "hex": "430098",
            "source": "https://brand.heroku.com/",
            "guidelines": "https://brand.heroku.com/"
        },
        {
            "title": "Hetzner",
            "hex": "D50C2D",
            "source": "https://www.hetzner.com/"
        },
        {
            "title": "Hexo",
            "hex": "0E83CD",
            "source": "https://hexo.io/"
        },
        {
            "title": "HEY",
            "hex": "5522FA",
            "source": "https://hey.com/"
        },
        {
            "title": "Hibernate",
            "hex": "59666C",
            "source": "https://hibernate.org/"
        },
        {
            "title": "Hilton",
            "hex": "124D97",
            "source": "https://newsroom.hilton.com/hhr/page/logos"
        },
        {
            "title": "Hitachi",
            "hex": "E60027",
            "source": "https://commons.wikimedia.org/wiki/File:Hitachi_inspire_the_next-Logo.svg"
        },
        {
            "title": "Hive",
            "hex": "FF7A00",
            "source": "https://www.hivehome.com/"
        },
        {
            "title": "Hive",
            "slug": "hive_blockchain",
            "hex": "E31337",
            "source": "https://hive.io/brand/"
        },
        {
            "title": "Home Assistant",
            "hex": "41BDF5",
            "source": "https://github.com/home-assistant/assets/blob/1e19f0dca208f0876b274c68345fcf989de7377a/logo/logo-small.png",
            "license": {
                "type": "CC-BY-NC-SA-4.0"
            }
        },
        {
            "title": "Home Assistant Community Store",
            "hex": "41BDF5",
            "source": "https://hacs.xyz/"
        },
        {
            "title": "HomeAdvisor",
            "hex": "F68315",
            "source": "https://www.homeadvisor.com/"
        },
        {
            "title": "Homebrew",
            "hex": "FBB040",
            "source": "https://github.com/Homebrew/brew.sh/blob/2e576aaca83e62dda41a188597bb4bd20e75e385/assets/img/homebrew.svg"
        },
        {
            "title": "Homebridge",
            "hex": "491F59",
            "source": "https://github.com/homebridge/branding/blob/6ef3a1685e79f79a2ecdcc83824e53775ec0475d/logos/homebridge-silhouette-round-black.svg"
        },
        {
            "title": "homify",
            "hex": "7DCDA3",
            "source": "https://www.homify.com"
        },
        {
            "title": "Honda",
            "hex": "E40521",
            "source": "https://www.honda.ie/"
        },
        {
            "title": "Hootsuite",
            "hex": "143059",
            "source": "https://hootsuite.widencollective.com/portals/bafpk5oo/MediaKitAssets/c/b9e3a7bb-aca7-48d7-90ed-cff5898aafd0",
            "guidelines": "https://hootsuite.widencollective.com/portals/bafpk5oo/MediaKitAssets"
        },
        {
            "title": "Hoppscotch",
            "hex": "31C48D",
            "source": "https://github.com/hoppscotch/hoppscotch/blob/77862cdf9bd902a4ea64bd8b2301ed2206820649/static/images/ufo_logo.svg"
        },
        {
            "title": "Hotels.com",
            "hex": "D32F2F",
            "source": "https://en.wikipedia.org/wiki/File:Hotels.com_logo.svg"
        },
        {
            "title": "Hotjar",
            "hex": "FD3A5C",
            "source": "https://www.hotjar.com/"
        },
        {
            "title": "Houdini",
            "hex": "FF4713",
            "source": "https://www.sidefx.com/products/houdini/"
        },
        {
            "title": "Houzz",
            "hex": "4DBC15",
            "source": "https://www.houzz.com/logoGuidelines",
            "guidelines": "https://www.houzz.com/logoGuidelines"
        },
        {
            "title": "HP",
            "hex": "0096D6",
            "source": "https://brandcentral.ext.hp.com/login"
        },
        {
            "title": "HTML Academy",
            "hex": "302683",
            "source": "https://htmlacademy.ru/"
        },
        {
            "title": "HTML5",
            "hex": "E34F26",
            "source": "http://www.w3.org/html/logo/"
        },
        {
            "title": "Huawei",
            "hex": "FF0000",
            "source": "https://e.huawei.com/ph/material/partner/0a72728b864949c48b22106454352483",
            "guidelines": "https://e.huawei.com/ph/material/partner/0a72728b864949c48b22106454352483"
        },
        {
            "title": "HubSpot",
            "hex": "FF7A59",
            "source": "https://www.hubspot.com/style-guide",
            "guidelines": "https://www.hubspot.com/style-guide"
        },
        {
            "title": "Hugo",
            "hex": "FF4088",
            "source": "https://gohugo.io/"
        },
        {
            "title": "Hulu",
            "hex": "1CE783",
            "source": "https://thisis.hulu.com/",
            "guidelines": "https://thisis.hulu.com/"
        },
        {
            "title": "Humble Bundle",
            "hex": "CC2929",
            "source": "https://support.humblebundle.com/hc/en-us/articles/202742060-Bundle-Logos"
        },
        {
            "title": "Hungry Jack's",
            "hex": "D0021B",
            "source": "https://www.hungryjacks.com.au/"
        },
        {
            "title": "Hurriyetemlak",
            "hex": "E02826",
            "source": "https://ilan.hurriyetemlak.com/emlak-ilani-yayinlama-kurallari"
        },
        {
            "title": "Husqvarna",
            "hex": "273A60",
            "source": "https://www.husqvarna.com/uk/catalogues/"
        },
        {
            "title": "Hyper",
            "hex": "000000",
            "source": "https://hyper.is/"
        },
        {
            "title": "Hyperledger",
            "hex": "2F3134",
            "source": "https://www.hyperledger.org/"
        },
        {
            "title": "Hypothesis",
            "hex": "BD1C2B",
            "source": "https://web.hypothes.is/brand/"
        },
        {
            "title": "Hyundai",
            "hex": "002C5F",
            "source": "https://en.wikipedia.org/wiki/File:Hyundai_Motor_Company_logo.svg",
            "guidelines": "https://www.hyundai.pl/fileadmin/user_upload/media/logo/201607_HYU_Guideline_ENG_small.pdf"
        },
        {
            "title": "i18next",
            "hex": "26A69A",
            "source": "https://github.com/i18next/i18next-gitbook/blob/32efcfd9c59ae55cc63a60e633dbc1651c7950ad/assets/img/logo.svg"
        },
        {
            "title": "Iata",
            "hex": "004E81",
            "source": "https://upload.wikimedia.org/wikipedia/commons/f/f7/IATAlogo.svg"
        },
        {
            "title": "iBeacon",
            "hex": "3D7EBB",
            "source": "https://developer.apple.com/ibeacon/"
        },
        {
            "title": "IBM",
            "hex": "052FAD",
            "source": "https://www.ibm.com/design/language/ibm-logos/8-bar/",
            "guidelines": "https://www.ibm.com/design/language/ibm-logos/8-bar/"
        },
        {
            "title": "IBM Watson",
            "hex": "BE95FF",
            "source": "https://www.ibm.com/brand/systems/watson/brand/"
        },
        {
            "title": "Icinga",
            "hex": "06062C",
            "source": "https://github.com/Icinga/icingaweb2/blob/293021b2000e9d459387153ca5690f97e0184aaa/public/img/icinga-logo-compact.svg"
        },
        {
            "title": "iCloud",
            "hex": "3693F3",
            "source": "https://commons.wikimedia.org/wiki/File:ICloud_logo.svg"
        },
        {
            "title": "IcoMoon",
            "hex": "825794",
            "source": "https://icomoon.io/"
        },
        {
            "title": "ICON",
            "hex": "31B8BB",
            "source": "https://icon.foundation/contents/resrce/media"
        },
        {
            "title": "Iconfinder",
            "hex": "1A1B1F",
            "source": "https://www.iconfinder.com/p/about"
        },
        {
            "title": "Iconify",
            "hex": "1769AA",
            "source": "https://iconify.design/"
        },
        {
            "title": "IconJar",
            "hex": "16A5F3",
            "source": "https://geticonjar.com/"
        },
        {
            "title": "Icons8",
            "hex": "1FB141",
            "source": "https://icons8.com/"
        },
        {
            "title": "ICQ",
            "hex": "24FF00",
            "source": "https://commons.wikimedia.org/wiki/File:ICQNewlogo.svg"
        },
        {
            "title": "IEEE",
            "hex": "00629B",
            "source": "https://brand-experience.ieee.org/templates-tools-resources/resources/master-brand-and-logos/",
            "guidelines": "https://brand-experience.ieee.org/guidelines/brand-identity/"
        },
        {
            "title": "iFixit",
            "hex": "0071CE",
            "source": "https://www.ifixit.com/",
            "guidelines": "https://www.ifixit.com/Info/Media"
        },
        {
            "title": "iFood",
            "hex": "EA1D2C",
            "source": "https://ifood.com.br/"
        },
        {
            "title": "IFTTT",
            "hex": "000000",
            "source": "https://ifttt.com/discover/brand-guidelines",
            "guidelines": "https://ifttt.com/discover/brand-guidelines"
        },
        {
            "title": "iHeartRadio",
            "hex": "C6002B",
            "source": "https://brand.iheart.com/logo",
            "guidelines": "https://brand.iheart.com/logo"
        },
        {
            "title": "IKEA",
            "hex": "0058A3",
            "source": "https://www.ikea.com/"
        },
        {
            "title": "ImageJ",
            "hex": "00D8E0",
            "source": "https://github.com/imagej/imagej/blob/0667395bcac20e5d7a371ac9f468522c74367d59/logo/inkscape_image_logo_src.svg"
        },
        {
            "title": "IMDb",
            "hex": "F5C518",
            "source": "https://brand.imdb.com/imdb",
            "guidelines": "https://brand.imdb.com/imdb"
        },
        {
            "title": "Imgur",
            "hex": "1BB76E",
            "source": "https://imgurinc.com/press",
            "guidelines": "https://help.imgur.com/hc/en-us/articles/202062878-Trademark-Use-Policy"
        },
        {
            "title": "Immer",
            "hex": "00E7C3",
            "source": "https://github.com/immerjs/immer/blob/7a5382899bc8b0bf5e21972a1c7db63f53e1d697/website/static/img/immer-logo.svg"
        },
        {
            "title": "Imou",
            "hex": "E89313",
            "source": "https://www.imoulife.com/support/download/userManual"
        },
        {
            "title": "Indeed",
            "hex": "003A9B",
            "source": "https://indeed.design/resources"
        },
        {
            "title": "Infiniti",
            "hex": "000000",
            "source": "https://www.infinitiusa.com"
        },
        {
            "title": "InfluxDB",
            "hex": "22ADF6",
            "source": "https://influxdata.github.io/branding/logo/downloads/",
            "guidelines": "https://influxdata.github.io/branding/logo/usage/"
        },
        {
            "title": "Informatica",
            "hex": "FF4D00",
            "source": "https://www.informatica.com/"
        },
        {
            "title": "Infosys",
            "hex": "007CC3",
            "source": "https://www.infosys.com/newsroom/journalist-resources/infosyslogo.html"
        },
        {
            "title": "Ingress",
            "hex": "783CBD",
            "source": "https://ingress.com/assets/fonts/ingress_icons.woff"
        },
        {
            "title": "Inkscape",
            "hex": "000000",
            "source": "https://inkscape.org/gallery/=inkscape-branding/inkscape-brand-assets/",
            "license": {
                "type": "CC-BY-SA-3.0"
            }
        },
        {
            "title": "Insomnia",
            "hex": "5849BE",
            "source": "https://insomnia.rest/"
        },
        {
            "title": "Instacart",
            "hex": "43B02A",
            "source": "https://www.instacart.com/press"
        },
        {
            "title": "Instagram",
            "hex": "E4405F",
            "source": "https://en.facebookbrand.com/instagram/",
            "guidelines": "https://en.facebookbrand.com/instagram/"
        },
        {
            "title": "Instapaper",
            "hex": "1F1F1F",
            "source": "https://www.instapaper.com/"
        },
        {
            "title": "Instructables",
            "hex": "FABF15",
            "source": "https://www.instructables.com/community/Official-Instructables-Logos-1/"
        },
        {
            "title": "Integromat",
            "hex": "2F8CBB",
            "source": "https://www.integromat.com"
        },
        {
            "title": "Intel",
            "hex": "0071C5",
            "source": "https://www.intel.com/content/www/us/en/newsroom/resources/press-kits-intel-overview.html"
        },
        {
            "title": "IntelliJ IDEA",
            "hex": "000000",
            "source": "https://www.jetbrains.com/idea/",
            "guidelines": "https://www.jetbrains.com/company/brand/"
        },
        {
            "title": "InteractJS",
            "hex": "2599ED",
            "source": "https://github.com/taye/interact.js/blob/603c34d4b34dece8a260381e2e5991b810d6d739/img/ijs-icon.svg"
        },
        {
            "title": "Intercom",
            "hex": "6AFDEF",
            "source": "https://www.intercom.com/press",
            "guidelines": "https://www.intercom.com/press"
        },
        {
            "title": "Internet Archive",
            "hex": "666666",
            "source": "https://archive.org/"
        },
        {
            "title": "Internet Explorer",
            "hex": "0076D6",
            "source": "https://compass-ssl.microsoft.com/assets/c8/67/c867db4c-f328-45b8-817c-33834c70aae6.svg?n=IE.svg"
        },
        {
            "title": "Intigriti",
            "hex": "161A36",
            "source": "https://www.intigriti.com/"
        },
        {
            "title": "InVision",
            "hex": "FF3366",
            "source": "https://www.invisionapp.com/news",
            "guidelines": "https://in.invisionapp.com/boards/FH3LW3S7XSD/"
        },
        {
            "title": "Invoice Ninja",
            "hex": "000000",
            "source": "https://github.com/invoiceninja/invoiceninja/blob/2bdb26dd06123a0426cc7a8da77fc8fce7e5a222/public/images/round_logo.png"
        },
        {
            "title": "ioBroker",
            "hex": "3399CC",
            "source": "https://github.com/ioBroker/awesome-iobroker/blob/6ba42e9fcda7c88356e2f8c98f435ce7b02d4e37/images/awesome-iobroker.svg"
        },
        {
            "title": "Ionic",
            "hex": "3880FF",
            "source": "https://ionicframework.com/press"
        },
        {
            "title": "iOS",
            "hex": "000000",
            "source": "https://en.wikipedia.org/wiki/IOS"
        },
        {
            "title": "IOTA",
            "hex": "131F37",
            "source": "https://www.iota.org/connect/brand",
            "guidelines": "https://www.iota.org/connect/brand",
            "license": {
                "type": "CC-BY-SA-4.0"
            }
        },
        {
            "title": "IPFS",
            "hex": "65C2CB",
            "source": "https://github.com/ipfs/logo"
        },
        {
            "title": "Issuu",
            "hex": "F36D5D",
            "source": "https://issuu.com/press",
            "guidelines": "https://issuu.com/press"
        },
        {
            "title": "Istio",
            "hex": "466BB0",
            "source": "https://github.com/istio/istio/blob/5a047251817eb2523af297607b7614120812e47a/logo/istio-bluelogo-whitebackground-unframed.svg"
        },
        {
            "title": "Itch.io",
            "hex": "FA5C5C",
            "source": "https://itch.io/press-kit",
            "guidelines": "https://itch.io/press-kit"
        },
        {
            "title": "iTerm2",
            "hex": "000000",
            "source": "https://github.com/gnachman/iTerm2/blob/6a857f3f5872eb1465ddc0dd83412015991e79ae/images/AppIcon/iTermIcon.sketch"
        },
        {
            "title": "iTunes",
            "hex": "FB5BC5",
            "source": "https://upload.wikimedia.org/wikipedia/commons/d/df/ITunes_logo.svg"
        },
        {
            "title": "IVECO",
            "hex": "004994",
            "source": "https://www.iveco.com/germany/Pages/Home-page.aspx"
        },
        {
            "title": "Jabber",
            "hex": "CC0000",
            "source": "https://commons.wikimedia.org/wiki/File:Jabber-bulb.svg",
            "guidelines": "http://www.jabber.org/faq.html#logo",
            "license": {
                "type": "CC-BY-2.5"
            }
        },
        {
            "title": "Jaguar",
            "hex": "FFFFFF",
            "source": "https://media.jaguar.com/en/press-kit"
        },
        {
            "title": "Jamboard",
            "hex": "F37C20",
            "source": "https://cdn2.hubspot.net/hubfs/159104/ECS/Jamboard/Approved%20Jamboard%20Brand%20Book.pdf",
            "guidelines": "https://cdn2.hubspot.net/hubfs/159104/ECS/Jamboard/Approved%20Jamboard%20Brand%20Book.pdf"
        },
        {
            "title": "Jameson",
            "hex": "004027",
            "source": "https://www.jamesonwhiskey.com/"
        },
        {
            "title": "Jamstack",
            "hex": "F0047F",
            "source": "https://github.com/jamstack/jamstack.org/tree/main/src/site/img/logo"
        },
        {
            "title": "Jasmine",
            "hex": "8A4182",
            "source": "https://github.com/jasmine/jasmine/blob/8991b1bba39b5b7e89fc5eeb07ae271a684cb1a4/images/jasmine-horizontal.svg"
        },
        {
            "title": "Java",
            "hex": "007396",
            "source": "https://www.oracle.com/legal/logos.html",
            "guidelines": "https://www.oracle.com/legal/logos.html"
        },
        {
            "title": "JavaScript",
            "hex": "F7DF1E",
            "source": "https://github.com/voodootikigod/logo.js",
            "license": {
                "type": "MIT"
            }
        },
        {
            "title": "JBL",
            "hex": "FF3300",
            "source": "https://www.jbl.com/"
        },
        {
            "title": "JCB",
            "hex": "0B4EA2",
            "source": "https://www.global.jcb/en/about-us/brand-concept/"
        },
        {
            "title": "Jeep",
            "hex": "000000",
            "source": "http://www.fcaci.com/x/JEEPv15",
            "guidelines": "http://www.fcaci.com/x/JEEPv15"
        },
        {
            "title": "Jekyll",
            "hex": "CC0000",
            "source": "https://github.com/jekyll/brand/blob/8302ad3ecf045054a095020729a8d2cc7005faf8/jekyll-logo-black.svg",
            "guidelines": "https://github.com/jekyll/brand",
            "license": {
                "type": "CC-BY-4.0"
            }
        },
        {
            "title": "Jellyfin",
            "hex": "00A4DC",
            "source": "https://jellyfin.org/docs/general/contributing/branding.html",
            "guidelines": "https://jellyfin.org/docs/general/contributing/branding.html"
        },
        {
            "title": "Jenkins",
            "hex": "D24939",
            "source": "https://get.jenkins.io/art/",
            "guidelines": "https://www.jenkins.io/press/",
            "license": {
                "type": "CC-BY-SA-3.0"
            }
        },
        {
            "title": "Jenkins X",
            "hex": "73C3D5",
            "source": "https://github.com/cdfoundation/artwork"
        },
        {
            "title": "Jest",
            "hex": "C21325",
            "source": "https://jestjs.io/"
        },
        {
            "title": "JET",
            "hex": "FBBA00",
            "source": "https://de.wikipedia.org/wiki/Datei:JET.svg"
        },
        {
            "title": "JetBrains",
            "hex": "000000",
            "source": "https://www.jetbrains.com/company/brand/logos/",
            "guidelines": "https://www.jetbrains.com/company/brand/"
        },
        {
            "title": "JFrog",
            "hex": "41BF47",
            "source": "https://jfrog.com/brand-guidelines/",
            "guidelines": "https://jfrog.com/brand-guidelines/"
        },
        {
            "title": "JFrog Bintray",
            "hex": "43A047",
            "source": "https://bintray.com/"
        },
        {
            "title": "Jinja",
            "hex": "B41717",
            "source": "https://github.com/pallets/jinja/blob/1c240154865a7b6034033027e3c2ca8a2fa53fc2/artwork/jinjalogo.svg"
        },
        {
            "title": "Jira",
            "hex": "0052CC",
            "source": "https://atlassian.design/resources/logo-library",
            "guidelines": "https://atlassian.design/foundations/logos/"
        },
        {
            "title": "Jira Software",
            "hex": "0052CC",
            "source": "https://www.atlassian.com/company/news/press-kit",
            "guidelines": "https://atlassian.design/foundations/logos/"
        },
        {
            "title": "Jitsi",
            "hex": "97979A",
            "source": "https://github.com/jitsi/jitsi-meet/blob/f8a41aea9c32796646c0fea11064775a4e5c3523/images/watermark.svg"
        },
        {
            "title": "John Deere",
            "hex": "367C2B",
            "source": "https://en.wikipedia.org/wiki/File:John_Deere_logo.svg",
            "guidelines": "https://johndeere.widencollective.com/portals/arrshkzc/MyPortalFeb23,2021"
        },
        {
            "title": "Joomla",
            "hex": "5091CD",
            "source": "https://docs.joomla.org/Joomla:Brand_Identity_Elements/Official_Logo",
            "guidelines": "https://docs.joomla.org/Joomla:Brand_Identity_Elements"
        },
        {
            "title": "Joplin",
            "hex": "1071D3",
            "source": "https://github.com/laurent22/joplin/blob/45e35576bd8b1bb0ffe958309cc1ab3736cc266b/Assets/JoplinLetter.svg"
        },
        {
            "title": "Jordan",
            "hex": "000000",
            "source": "https://www.nike.com/jordan"
        },
        {
            "title": "JPEG",
            "hex": "8A8A8A",
            "source": "https://jpeg.org/contact.html",
            "license": {
                "type": "CC-BY-ND-4.0"
            }
        },
        {
            "title": "jQuery",
            "hex": "0769AD",
            "source": "https://brand.jquery.org/logos/",
            "guidelines": "https://brand.jquery.org/logos/"
        },
        {
            "title": "JR Group",
            "hex": "000000",
            "source": "https://www.jrhokkaido.co.jp/"
        },
        {
            "title": "jsDelivr",
            "hex": "E84D3D",
            "source": "https://github.com/jsdelivr/www.jsdelivr.com/blob/eff02f3a8879cf7c7296840584e1293fe04e3a76/src/public/img/logo_horizontal.svg"
        },
        {
            "title": "JSFiddle",
            "hex": "0084FF",
            "source": "https://jsfiddle.net/"
        },
        {
            "title": "JSON",
            "hex": "000000",
            "source": "https://commons.wikimedia.org/wiki/File:JSON_vector_logo.svg"
        },
        {
            "title": "JSON Web Tokens",
            "hex": "000000",
            "source": "https://jwt.io/"
        },
        {
            "title": "JSS",
            "hex": "F7DF1E",
            "source": "https://cssinjs.org/"
        },
        {
            "title": "Julia",
            "hex": "9558B2",
            "source": "https://github.com/JuliaLang/julia-logo-graphics/blob/b5551ca7946b4a25746c045c15fbb8806610f8d0/images/julia-dots.svg"
        },
        {
            "title": "Juniper Networks",
            "hex": "84B135",
            "source": "https://www.juniper.net/us/en/company/press-center/images/image-library/logos/",
            "guidelines": "https://www.juniper.net/us/en/company/press-center/images/image-library/logos/"
        },
        {
            "title": "JUnit5",
            "hex": "25A162",
            "source": "https://raw.githubusercontent.com/junit-team/junit5/86465f4f491219ad0c0cf9c64eddca7b0edeb86f/assets/img/junit5-logo.svg"
        },
        {
            "title": "Jupyter",
            "hex": "F37626",
            "source": "https://github.com/jupyter/design/blob/80716ee75dd7b2a6ec6abcd89922d020483589b1/logos/Logo%20Mark/logomark-whitebody-whitemoons/logomark-whitebody-whitemoons.svg",
            "guidelines": "https://github.com/jupyter/design"
        },
        {
            "title": "Just Eat",
            "hex": "F36D00",
            "source": "https://www.justeattakeaway.com/media/media-kit/"
        },
        {
            "title": "JustGiving",
            "hex": "AD29B6",
            "source": "https://justgiving.com"
        },
        {
            "title": "Kaggle",
            "hex": "20BEFF",
            "source": "https://www.kaggle.com/brand-guidelines",
            "guidelines": "https://www.kaggle.com/brand-guidelines"
        },
        {
            "title": "Kahoot!",
            "hex": "46178F",
            "source": "https://kahoot.com/library/kahoot-logo/",
            "guidelines": "https://kahoot.com/library/kahoot-logo/"
        },
        {
            "title": "KaiOS",
            "hex": "6F02B5",
            "source": "https://www.kaiostech.com/company/press-room"
        },
        {
            "title": "Kakao",
            "hex": "FFCD00",
            "source": "https://www.kakaocorp.com/kakao/introduce/ci"
        },
        {
            "title": "KakaoTalk",
            "hex": "FFCD00",
            "source": "https://commons.wikimedia.org/wiki/File:KakaoTalk_logo.svg"
        },
        {
            "title": "Kali Linux",
            "hex": "557C94",
            "source": "https://www.kali.org/docs/policy/trademark/",
            "guidelines": "https://www.kali.org/docs/policy/trademark/"
        },
        {
            "title": "Karlsruher Verkehrsverbund",
            "hex": "9B2321",
            "source": "https://commons.wikimedia.org/wiki/File:KVV_2010.svg"
        },
        {
            "title": "Kasa Smart",
            "hex": "4ACBD6",
            "source": "https://www.tp-link.com/us/support/download/hs200/"
        },
        {
            "title": "KashFlow",
            "hex": "E5426E",
            "source": "https://www.kashflow.com/"
        },
        {
            "title": "Kaspersky",
            "hex": "006D5C",
            "source": "https://www.kaspersky.com"
        },
        {
            "title": "Katacoda",
            "hex": "F48220",
            "source": "https://katacoda.com/press-kit"
        },
        {
            "title": "Katana",
            "hex": "000000",
            "source": "https://www.foundry.com/products/katana"
        },
        {
            "title": "Kaufland",
            "hex": "E10915",
            "source": "https://www.kaufland.com/etc.clientlibs/kaufland/clientlibs/clientlib-klsite/resources/frontend/img/kl-logo-small-e825b661c5.svg"
        },
        {
            "title": "KDE",
            "hex": "1D99F3",
            "source": "https://kde.org/stuff/clipart/"
        },
        {
            "title": "Kdenlive",
            "hex": "527EB2",
            "source": "https://kdenlive.org/en/logo/",
            "guidelines": "https://kdenlive.org/en/logo/"
        },
        {
            "title": "KeePassXC",
            "hex": "6CAC4D",
            "source": "https://github.com/keepassxreboot/keepassxc/"
        },
        {
            "title": "Kentico",
            "hex": "F05A22",
            "source": "https://www.kentico.com"
        },
        {
            "title": "Keras",
            "hex": "D00000",
            "source": "https://keras.io/"
        },
        {
            "title": "Keybase",
            "hex": "33A0FF",
            "source": "https://github.com/keybase/client/tree/a144e0ce38ee9e495cc5acbcd4ef859f5534d820/media/logos"
        },
        {
            "title": "KeyCDN",
            "hex": "047AED",
            "source": "https://www.keycdn.com/logos"
        },
        {
            "title": "KFC",
            "hex": "F40027",
            "source": "https://global.kfc.com/asset-library/",
            "aliases": {
                "aka": [
                    "Kentucky Fried Chicken"
                ]
            }
        },
        {
            "title": "Khan Academy",
            "hex": "14BF96",
            "source": "https://khanacademy.zendesk.com/hc/en-us/articles/202483630-Press-room",
            "guidelines": "https://support.khanacademy.org/hc/en-us/articles/202263034-Trademark-and-Brand-Usage-Policy"
        },
        {
            "title": "Khronos Group",
            "hex": "CC3333",
            "source": "https://www.khronos.org/legal/trademarks/",
            "guidelines": "https://www.khronos.org/legal/trademarks/"
        },
        {
            "title": "Kia",
            "hex": "05141F",
            "source": "https://www.kia.com"
        },
        {
            "title": "Kibana",
            "hex": "005571",
            "source": "https://www.elastic.co/brand"
        },
        {
            "title": "Kickstarter",
            "hex": "05CE78",
            "source": "https://www.kickstarter.com/help/brand_assets"
        },
        {
            "title": "Kik",
            "hex": "82BC23",
            "source": "https://www.kik.com/news/"
        },
        {
            "title": "KinoPoisk",
            "hex": "FF6600",
            "source": "https://www.kinopoisk.ru/",
            "aliases": {
                "loc": {
                    "ru-RU": "КиноПоиск"
                }
            }
        },
        {
            "title": "Kirby",
            "hex": "000000",
            "source": "https://getkirby.com/press"
        },
        {
            "title": "Kitsu",
            "hex": "FD755C",
            "source": "https://kitsu.io/"
        },
        {
            "title": "Klarna",
            "hex": "FFB3C7",
            "source": "https://klarna.design/"
        },
        {
            "title": "KLM",
            "hex": "00A1DE",
            "source": "https://www.klm.com"
        },
        {
            "title": "Klook",
            "hex": "FF5722",
            "source": "https://www.klook.com/en-GB/newsroom/"
        },
        {
            "title": "KnowledgeBase",
            "hex": "FFD000",
            "source": "https://www.knowledgebase.ai/design",
            "guidelines": "https://www.knowledgebase.ai/design"
        },
        {
            "title": "Known",
            "hex": "333333",
            "source": "https://github.com/idno/known/tree/22c4935b57a61d94d2508651128b4f828f864989/gfx/logos"
        },
        {
            "title": "Ko-fi",
            "hex": "FF5E5B",
            "source": "https://more.ko-fi.com/brand-assets",
            "guidelines": "https://more.ko-fi.com/brand-assets"
        },
        {
            "title": "Koa",
            "hex": "33333D",
            "source": "https://koajs.com/"
        },
        {
            "title": "Koc",
            "hex": "F9423A",
            "source": "https://www.koc.com.tr/en"
        },
        {
            "title": "Kodi",
            "hex": "17B2E7",
            "source": "https://kodi.tv/"
        },
        {
            "title": "Koding",
            "hex": "00B057",
            "source": "https://koding.com/About"
        },
        {
            "title": "Kofax",
            "hex": "00558C",
            "source": "https://www.kofax.com/"
        },
        {
            "title": "Komoot",
            "hex": "6AA127",
            "source": "http://newsroom.komoot.com/media_kits/219423/",
            "guidelines": "http://newsroom.komoot.com/media_kits/219423/"
        },
        {
            "title": "Kongregate",
            "hex": "990000",
            "source": "https://www.kongregate.com/pages/logos-and-branding"
        },
        {
            "title": "Konva",
            "hex": "0D83CD",
            "source": "https://github.com/konvajs/konvajs.github.io/blob/2cfe67461dfe32076ba56c88a75fe8e99d068130/icon.png"
        },
        {
            "title": "Kotlin",
            "hex": "7F52FF",
            "source": "https://www.jetbrains.com/company/brand/logos/",
            "guidelines": "https://www.jetbrains.com/company/brand/"
        },
        {
            "title": "Krita",
            "hex": "3BABFF",
            "source": "https://krita.org/en/about/press/"
        },
        {
            "title": "KTM",
            "hex": "FF6600",
            "source": "https://ktm.com"
        },
        {
            "title": "Kubernetes",
            "hex": "326CE5",
            "source": "https://github.com/kubernetes/kubernetes/tree/master/logo"
        },
        {
            "title": "Kubuntu",
            "hex": "0079C1",
            "source": "https://kubuntu.org"
        },
        {
            "title": "Kyocera",
            "hex": "DF0522",
            "source": "https://uk.kyocera.com/"
        },
        {
            "title": "LabVIEW",
            "hex": "FFDB00",
            "source": "https://forums.ni.com/t5/NI-Partner-Network/New-Partner-Co-Marketing-Style-Guide/ba-p/3786987",
            "guidelines": "https://forums.ni.com/t5/NI-Partner-Network/New-Partner-Co-Marketing-Style-Guide/ba-p/3786987"
        },
        {
            "title": "Lada",
            "hex": "ED6B21",
            "source": "https://www.lada.ru/priora/sedan/accessories.html"
        },
        {
            "title": "Lamborghini",
            "hex": "DDB320",
            "source": "https://en.wikipedia.org/wiki/File:Lamborghini_Logo.svg"
        },
        {
            "title": "Land Rover",
            "hex": "005A2B",
            "source": "https://media.landrover.com/en/press-kit"
        },
        {
            "title": "Laragon",
            "hex": "0E83CD",
            "source": "https://laragon.org/"
        },
        {
            "title": "Laravel",
            "hex": "FF2D20",
            "source": "https://github.com/laravel/art"
        },
        {
            "title": "Laravel Horizon",
            "hex": "405263",
            "source": "https://github.com/laravel/horizon/blob/79ed572422d0ff789e9673a6dd9579026f14233a/public/img/horizon.svg"
        },
        {
            "title": "Laravel Nova",
            "hex": "252D37",
            "source": "https://nova.laravel.com/"
        },
        {
            "title": "Last.fm",
            "hex": "D51007",
            "source": "https://commons.wikimedia.org/wiki/File:Lastfm_logo.svg"
        },
        {
            "title": "LastPass",
            "hex": "D32D27",
            "source": "https://lastpass.com/press-room/",
            "guidelines": "https://lastpass.com/press-room/"
        },
        {
            "title": "LaTeX",
            "hex": "008080",
            "source": "https://github.com/latex3/branding"
        },
        {
            "title": "Launchpad",
            "hex": "F8C300",
            "source": "https://help.launchpad.net/logo/submissions",
            "guidelines": "https://help.launchpad.net/Legal",
            "license": {
                "type": "CC-BY-ND-2.0"
            }
        },
        {
            "title": "LBRY",
            "hex": "2F9176",
            "source": "https://lbry.com/press-kit",
            "guidelines": "https://lbry.com/faq/acceptable-use-policy"
        },
        {
            "title": "Leaflet",
            "hex": "199900",
            "source": "https://github.com/Leaflet/Leaflet/blob/d843c3b88486713827d7e860b58bdba75bfbd5a2/src/images/logo.svg"
        },
        {
            "title": "Leanpub",
            "hex": "FFFFFF",
            "source": "https://leanpub.com/press",
            "guidelines": "https://leanpub.com/press"
        },
        {
            "title": "LeetCode",
            "hex": "FFA116",
            "source": "https://leetcode.com/store"
        },
        {
            "title": "Lenovo",
            "hex": "E2231A",
            "source": "https://news.lenovo.com/press-kits/"
        },
        {
            "title": "Less",
            "hex": "1D365D",
            "source": "https://github.com/less/logo/blob/c9c10c328cfc00071e92443934b35e389310abf8/less_logo.ai"
        },
        {
            "title": "Let’s Encrypt",
            "hex": "003A70",
            "source": "https://letsencrypt.org/trademarks/",
            "guidelines": "https://letsencrypt.org/trademarks/",
            "license": {
                "type": "CC-BY-NC-4.0"
            }
        },
        {
            "title": "Letterboxd",
            "hex": "00D735",
            "source": "https://letterboxd.com/about/logos/"
        },
        {
            "title": "LG",
            "hex": "A50034",
            "source": "https://en.wikipedia.org/wiki/LG_Corporation",
            "guidelines": "https://www.lg.com/global/about-lg-brand-identity"
        },
        {
            "title": "LGTM",
            "hex": "FFFFFF",
            "source": "https://lgtm.com/"
        },
        {
            "title": "Liberapay",
            "hex": "F6C915",
            "source": "https://en.liberapay.com/about/logos",
            "guidelines": "https://en.liberapay.com/about/logos",
            "license": {
                "type": "CC0-1.0"
            }
        },
        {
            "title": "Libraries.io",
            "hex": "337AB7",
            "source": "https://github.com/librariesio/libraries.io/blob/9ab0f659bb7fe137c15cf676612b6811f501a0bd/public/safari-pinned-tab.svg"
        },
        {
            "title": "LibraryThing",
            "hex": "251A15",
            "source": "https://twitter.com/LibraryThing/status/1054466649271656448"
        },
        {
            "title": "LibreOffice",
            "hex": "18A303",
            "source": "https://wiki.documentfoundation.org/Marketing/Branding",
            "guidelines": "https://wiki.documentfoundation.org/Marketing/Branding"
        },
        {
            "title": "libuv",
            "hex": "403C3D",
            "source": "https://github.com/libuv/libuv/blob/e4087dedf837f415056a45a838f639a3d9dc3ced/img/logos.svg"
        },
        {
            "title": "Lichess",
            "hex": "000000",
            "source": "https://lichess.org/about"
        },
        {
            "title": "Lidl",
            "hex": "0050AA",
            "source": "https://www.lidl.de/"
        },
        {
            "title": "LIFX",
            "hex": "000000",
            "source": "https://www.lifx.com/pages/press-enquiries",
            "guidelines": "https://www.dropbox.com/sh/i9khucz3ucy0q5v/AACrbtcpEIS0PdP84RdkhoAFa/Guides"
        },
        {
            "title": "Lighthouse",
            "hex": "F44B21",
            "source": "https://github.com/GoogleChrome/lighthouse/blob/80d2e6c1948f232ec4f1bdeabc8bc632fc5d0bfd/assets/lh_favicon.svg"
        },
        {
            "title": "LINE",
            "hex": "00C300",
            "source": "http://line.me/en/logo",
            "guidelines": "http://line.me/en/logo"
        },
        {
            "title": "LineageOS",
            "hex": "167C80",
            "source": "https://www.lineageos.org/",
            "guidelines": "https://docs.google.com/presentation/d/1VmxFrVqkjtNMjZbAcrC4egp8C_So7gjJR3KuxdJfJDo/edit?usp=sharing"
        },
        {
            "title": "LinkedIn",
            "hex": "0A66C2",
            "source": "https://brand.linkedin.com",
            "guidelines": "https://brand.linkedin.com/policies"
        },
        {
            "title": "Linktree",
            "hex": "39E09B",
            "source": "https://linktr.ee/"
        },
        {
            "title": "Linode",
            "hex": "00A95C",
            "source": "https://www.linode.com/company/press/"
        },
        {
            "title": "Linux",
            "hex": "FCC624",
            "source": "https://www.linuxfoundation.org/the-linux-mark/"
        },
        {
            "title": "Linux Containers",
            "hex": "333333",
            "source": "https://github.com/lxc/linuxcontainers.org/blob/29d3299ddf8718099b6de1464570fbbadbaabecb/static/img/containers.svg"
        },
        {
            "title": "Linux Foundation",
            "hex": "003366",
            "source": "https://www.linuxfoundation.org/en/about/brand/",
            "guidelines": "https://www.linuxfoundation.org/en/about/brand/"
        },
        {
            "title": "Linux Mint",
            "hex": "87CF3E",
            "source": "https://commons.wikimedia.org/wiki/File:Linux_Mint_logo_without_wordmark.svg"
        },
        {
            "title": "Lion Air",
            "hex": "ED3237",
            "source": "https://lionairthai.com/en/"
        },
        {
            "title": "Lit",
            "hex": "324FFF",
            "source": "https://github.com/lit/lit.dev/blob/5e59bdb00b7a261d6fdcd6a4ae529e17f6146ed3/packages/lit-dev-content/site/images/flame-favicon.svg"
        },
        {
            "title": "Litecoin",
            "hex": "A6A9AA",
            "source": "https://litecoin-foundation.org/litecoin-branding-guidelines/",
            "guidelines": "https://litecoin-foundation.org/litecoin-branding-guidelines/"
        },
        {
            "title": "LiveChat",
            "hex": "FFD000",
            "source": "https://livechat.design/",
            "guidelines": "https://livechat.design/"
        },
        {
            "title": "LiveJournal",
            "hex": "00B0EA",
            "source": "http://www.livejournal.com"
        },
        {
            "title": "Livewire",
            "hex": "4E56A6",
            "source": "https://laravel-livewire.com/"
        },
        {
            "title": "LLVM",
            "hex": "262D3A",
            "source": "https://llvm.org/Logo.html"
        },
        {
            "title": "LMMS",
            "hex": "10B146",
            "source": "https://lmms.io/branding"
        },
        {
            "title": "Lodash",
            "hex": "3492FF",
            "source": "https://github.com/lodash/lodash.com/blob/c8d41c62b446f08905fd94802db4da8da05d3e92/assets/img/lodash.svg"
        },
        {
            "title": "Logitech",
            "hex": "00B8FC",
            "source": "https://www.logitech.com/en-us/pr/library"
        },
        {
            "title": "LogMeIn",
            "hex": "45B6F2",
            "source": "https://www.logmein.com/legal/trademark",
            "guidelines": "https://www.logmein.com/legal/trademark"
        },
        {
            "title": "Logstash",
            "hex": "005571",
            "source": "https://www.elastic.co/brand",
            "guidelines": "https://www.elastic.co/brand"
        },
        {
            "title": "Looker",
            "hex": "4285F4",
            "source": "https://looker.com/"
        },
        {
            "title": "Loom",
            "hex": "625DF5",
            "source": "https://www.loom.com/press"
        },
        {
            "title": "Loop",
            "hex": "F29400",
            "source": "https://loop.frontiersin.org/"
        },
        {
            "title": "Lospec",
            "hex": "EAEAEA",
            "source": "https://lospec.com/brand",
            "guidelines": "https://lospec.com/brand"
        },
        {
            "title": "LOT Polish Airlines",
            "hex": "11397E",
            "source": "https://www.lot.com/us/en/kaleidoscope-inflight-magazine"
        },
        {
            "title": "Lua",
            "hex": "2C2D72",
            "source": "https://www.lua.org/images/",
            "guidelines": "https://www.lua.org/images/"
        },
        {
            "title": "Lubuntu",
            "hex": "0068C8",
            "source": "https://lubuntu.net/"
        },
        {
            "title": "Lufthansa",
            "hex": "05164D",
            "source": "https://www.lufthansa.com/"
        },
        {
            "title": "Lumen",
            "hex": "E74430",
            "source": "https://lumen.laravel.com/"
        },
        {
            "title": "Lydia",
            "hex": "0180FF",
            "source": "https://lydia-app.com/en/info/press.html",
            "guidelines": "https://lydia-app.com/en/info/press.html"
        },
        {
            "title": "Lyft",
            "hex": "FF00BF",
            "source": "https://www.lyft.com/press"
        },
        {
            "title": "MAAS",
            "hex": "E95420",
            "source": "https://design.ubuntu.com/downloads/",
            "license": {
                "type": "CC-BY-SA-3.0"
            }
        },
        {
            "title": "macOS",
            "hex": "000000",
            "source": "https://commons.wikimedia.org/wiki/File:MacOS_wordmark_(2017).svg"
        },
        {
            "title": "Macy’s",
            "hex": "E21A2C",
            "source": "https://www.macysinc.com/news-media/media-assets"
        },
        {
            "title": "Magento",
            "hex": "EE672F",
            "source": "http://magento.com"
        },
        {
            "title": "Magisk",
            "hex": "00AF9C",
            "source": "https://github.com/topjohnwu/Magisk/blob/master/app/src/main/res/drawable/ic_magisk.xml"
        },
        {
            "title": "Mail.Ru",
            "hex": "005FF9",
            "source": "https://my.mail.ru"
        },
        {
            "title": "MailChimp",
            "hex": "FFE01B",
            "source": "http://mailchimp.com/about/brand-assets",
            "guidelines": "http://mailchimp.com/about/brand-assets"
        },
        {
            "title": "Major League Hacking",
            "hex": "265A8F",
            "source": "https://mlh.io/brand-guidelines",
            "guidelines": "https://mlh.io/brand-guidelines"
        },
        {
            "title": "MakerBot",
            "hex": "FF1E0D",
            "source": "http://www.makerbot.com/makerbot-press-assets"
        },
        {
            "title": "MAMP",
            "hex": "02749C",
            "source": "https://www.mamp.info/en/mamp/mac/"
        },
        {
            "title": "MAN",
            "hex": "E40045",
            "source": "https://www.corporate.man.eu/"
        },
        {
            "title": "ManageIQ",
            "hex": "EF2929",
            "source": "https://www.manageiq.org/logo/"
        },
        {
            "title": "Manjaro",
            "hex": "35BF5C",
            "source": "https://manjaro.org/"
        },
        {
            "title": "Mapbox",
            "hex": "000000",
            "source": "https://www.mapbox.com/about/press/brand-guidelines",
            "guidelines": "https://www.mapbox.com/about/press/brand-guidelines"
        },
        {
            "title": "MariaDB",
            "hex": "003545",
            "source": "https://mariadb.com/about-us/logos/",
            "guidelines": "https://mariadb.com/about-us/logos/"
        },
        {
            "title": "MariaDB Foundation",
            "hex": "1F305F",
            "source": "https://mariadb.org/"
        },
        {
            "title": "Markdown",
            "hex": "000000",
            "source": "https://github.com/dcurtis/markdown-mark",
            "guidelines": "https://github.com/dcurtis/markdown-mark",
            "license": {
                "type": "CC0-1.0"
            }
        },
        {
            "title": "Marketo",
            "hex": "5C4C9F",
            "source": "https://www.marketo.com/"
        },
        {
            "title": "Marriott",
            "hex": "A70023",
            "source": "https://marriott-hotels.marriott.com/"
        },
        {
            "title": "Maserati",
            "hex": "0C2340",
            "source": "https://www.stellantis.com/en/brands/maserati"
        },
        {
            "title": "MasterCard",
            "hex": "EB001B",
            "source": "https://brand.mastercard.com/brandcenter/mastercard-brand-mark/downloads.html",
            "guidelines": "https://brand.mastercard.com/brandcenter/mastercard-brand-mark.html"
        },
        {
            "title": "mastercomfig",
            "hex": "009688",
            "source": "https://github.com/mastercomfig/mastercomfig.github.io/blob/d910ce7e868a6ef32106e36996c3473d78da2ce3/img/mastercomfig_logo.svg"
        },
        {
            "title": "Mastodon",
            "hex": "3088D4",
            "source": "https://joinmastodon.org/"
        },
        {
            "title": "Material Design",
            "hex": "757575",
            "source": "https://material.io/design/"
        },
        {
            "title": "Material Design Icons",
            "hex": "2196F3",
            "source": "https://materialdesignicons.com/icon/vector-square",
            "license": {
                "type": "Apache-2.0"
            }
        },
        {
            "title": "Material-UI",
            "hex": "0081CB",
            "source": "https://material-ui.com/"
        },
        {
            "title": "Matomo",
            "hex": "3152A0",
            "source": "https://matomo.org/media/"
        },
        {
            "title": "Matrix",
            "hex": "000000",
            "source": "https://matrix.org"
        },
        {
            "title": "Mattermost",
            "hex": "0058CC",
            "source": "https://www.mattermost.org/brand-guidelines/",
            "guidelines": "https://www.mattermost.org/brand-guidelines/"
        },
        {
            "title": "Matternet",
            "hex": "261C29",
            "source": "http://mttr.net"
        },
        {
            "title": "Max",
            "hex": "525252",
            "source": "https://cycling74.com/"
        },
        {
            "title": "Max-Planck-Gesellschaft",
            "hex": "006C66",
            "source": "https://www.mpg.de"
        },
        {
            "title": "Maytag",
            "hex": "002E5F",
            "source": "https://www.maytagcommerciallaundry.com/mclstorefront/c/-/p/MYR40PD"
        },
        {
            "title": "Mazda",
            "hex": "101010",
            "source": "https://www.mazda.com/en/about/profile/library/"
        },
        {
            "title": "McAfee",
            "hex": "C01818",
            "source": "https://www.mcafee.com/enterprise/en-us/about/newsroom/product-images.html"
        },
        {
            "title": "McDonald's",
            "hex": "FBC817",
            "source": "https://www.mcdonalds.com/gb/en-gb/newsroom.html"
        },
        {
            "title": "McLaren",
            "hex": "FF0000",
            "source": "https://cars.mclaren.com/"
        },
        {
            "title": "MDN Web Docs",
            "hex": "000000",
            "source": "https://developer.mozilla.org/"
        },
        {
            "title": "MediaFire",
            "hex": "1299F3",
            "source": "https://www.mediafire.com/developers/brand_assets/mediafire_brand_assets/",
            "guidelines": "https://www.mediafire.com/developers/brand_assets/mediafire_brand_assets/"
        },
        {
            "title": "MediaMarkt",
            "hex": "DF0000",
            "source": "https://www.mediamarkt.de/"
        },
        {
            "title": "MediaTek",
            "hex": "EC9430",
            "source": "https://corp.mediatek.com/news-events/press-library"
        },
        {
            "title": "MediaTemple",
            "hex": "000000",
            "source": "https://mediatemple.net/"
        },
        {
            "title": "Medium",
            "hex": "000000",
            "source": "https://medium.design/logos-and-brand-guidelines-f1a01a733592",
            "guidelines": "https://medium.design/logos-and-brand-guidelines-f1a01a733592"
        },
        {
            "title": "Meetup",
            "hex": "ED1C40",
            "source": "https://www.meetup.com/media/"
        },
        {
            "title": "MEGA",
            "hex": "D9272E",
            "source": "https://mega.io/corporate"
        },
        {
            "title": "Mendeley",
            "hex": "9D1620",
            "source": "https://www.mendeley.com/"
        },
        {
            "title": "Mercedes",
            "hex": "242424",
            "source": "https://www.mercedes-benz.com/"
        },
        {
            "title": "Mercurial",
            "hex": "999999",
            "source": "https://www.mercurial-scm.org/hg-logo/",
            "guidelines": "https://www.mercurial-scm.org/hg-logo/",
            "license": {
                "type": "GPL-2.0-or-later"
            }
        },
        {
            "title": "Messenger",
            "hex": "00B2FF",
            "source": "https://en.facebookbrand.com/facebookapp/assets/messenger/",
            "guidelines": "https://en.facebookbrand.com/facebookapp/assets/messenger/"
        },
        {
            "title": "Metabase",
            "hex": "509EE3",
            "source": "https://www.metabase.com/"
        },
        {
            "title": "MetaFilter",
            "hex": "065A8F",
            "source": "https://www.metafilter.com/apple-touch-icon.png"
        },
        {
            "title": "Meteor",
            "hex": "DE4F4F",
            "source": "http://logo.meteorapp.com/"
        },
        {
            "title": "Metro",
            "hex": "EF4242",
            "source": "https://facebook.github.io/metro/"
        },
        {
            "title": "Metro de la Ciudad de México",
            "hex": "F77E1C",
            "source": "https://es.wikipedia.org/wiki/Archivo:Metro_de_la_Ciudad_de_M%C3%A9xico_(logo)_version_2019.svg"
        },
        {
            "title": "Metro de Madrid",
            "hex": "255E9C",
            "source": "https://commons.wikimedia.org/wiki/File:MetroMadridLogo.svg"
        },
        {
            "title": "Métro de Paris",
            "hex": "003E95",
            "source": "https://www.ratp.fr/"
        },
        {
            "title": "MeWe",
            "hex": "17377F",
            "source": "https://mewe.com"
        },
        {
            "title": "micro:bit",
            "hex": "00ED00",
            "source": "https://microbit.org/"
        },
        {
            "title": "Micro.blog",
            "hex": "FF8800",
            "source": "https://help.micro.blog/"
        },
        {
            "title": "Microgenetics",
            "hex": "FF0000",
            "source": "http://microgenetics.co.uk/"
        },
        {
            "title": "MicroPython",
            "hex": "2B2728",
            "source": "https://commons.wikimedia.org/wiki/File:MicroPython_new_logo.svg"
        },
        {
            "title": "Microsoft",
            "hex": "5E5E5E",
            "source": "https://developer.microsoft.com"
        },
        {
            "title": "Microsoft Academic",
            "hex": "2D9FD9",
            "source": "https://academic.microsoft.com/"
        },
        {
            "title": "Microsoft Access",
            "hex": "A4373A",
            "source": "https://developer.microsoft.com/en-us/fluentui#/styles/web/colors/products"
        },
        {
            "title": "Microsoft Azure",
            "hex": "0078D4",
            "source": "https://github.com/microsoft/vscode-azureresourcegroups/blob/0a06362e82170fd7f8dc2496286825b1a69cc42b/resources/azure.svg"
        },
        {
            "title": "Microsoft Bing",
            "hex": "258FFA",
            "source": "https://www.bing.com/covid/"
        },
        {
            "title": "Microsoft Edge",
            "hex": "0078D7",
            "source": "https://support.microsoft.com/en-us/help/17171/microsoft-edge-get-to-know"
        },
        {
            "title": "Microsoft Excel",
            "hex": "217346",
            "source": "https://developer.microsoft.com/en-us/fluentui#/styles/web/colors/products"
        },
        {
            "title": "Microsoft Exchange",
            "hex": "0078D4",
            "source": "https://developer.microsoft.com/en-us/fluentui#/styles/web/colors/products"
        },
        {
            "title": "Microsoft Office",
            "hex": "D83B01",
            "source": "https://developer.microsoft.com/en-us/microsoft-365"
        },
        {
            "title": "Microsoft OneDrive",
            "hex": "0078D4",
            "source": "https://developer.microsoft.com/en-us/fluentui#/styles/web/colors/products"
        },
        {
            "title": "Microsoft OneNote",
            "hex": "7719AA",
            "source": "https://developer.microsoft.com/en-us/fluentui#/styles/web/colors/products"
        },
        {
            "title": "Microsoft Outlook",
            "hex": "0078D4",
            "source": "https://developer.microsoft.com/en-us/outlook/docs"
        },
        {
            "title": "Microsoft PowerPoint",
            "hex": "B7472A",
            "source": "https://developer.microsoft.com/en-us/fluentui#/styles/web/colors/products"
        },
        {
            "title": "Microsoft SharePoint",
            "hex": "0078D4",
            "source": "https://developer.microsoft.com/en-us/fluentui#/styles/web/colors/products"
        },
        {
            "title": "Microsoft SQL Server",
            "hex": "CC2927",
            "source": "https://de.wikipedia.org/wiki/Datei:Microsoft_SQL_Server_Logo.svg"
        },
        {
            "title": "Microsoft Teams",
            "hex": "6264A7",
            "source": "https://developer.microsoft.com/en-us/fluentui#/styles/web/colors/products"
        },
        {
            "title": "Microsoft Visio",
            "hex": "3955A3",
            "source": "https://developer.microsoft.com/en-us/fluentui#/styles/web/colors/products"
        },
        {
            "title": "Microsoft Word",
            "hex": "2B579A",
            "source": "https://developer.microsoft.com/en-us/fluentui#/styles/web/colors/products"
        },
        {
            "title": "MicroStrategy",
            "hex": "D9232E",
            "source": "https://www.microstrategy.com/en/company/press-kit",
            "guidelines": "https://www.microstrategy.com/en/company/press-kit"
        },
        {
            "title": "MIDI",
            "hex": "000000",
            "source": "https://en.wikipedia.org/wiki/MIDI"
        },
        {
            "title": "Minds",
            "hex": "FED12F",
            "source": "https://www.minds.com/branding",
            "license": {
                "type": "CC-BY-SA-4.0"
            }
        },
        {
            "title": "Minecraft",
            "hex": "62B47A",
            "source": "https://education.minecraft.net/press/"
        },
        {
            "title": "Minetest",
            "hex": "53AC56",
            "source": "https://www.minetest.net/"
        },
        {
            "title": "Mini",
            "hex": "000000",
            "source": "https://mini.co.uk"
        },
        {
            "title": "Minutemailer",
            "hex": "30B980",
            "source": "https://minutemailer.com"
        },
        {
            "title": "Miro",
            "hex": "050038",
            "source": "https://miro.com/"
        },
        {
            "title": "Mitsubishi",
            "hex": "E60012",
            "source": "https://www.mitsubishi.com/"
        },
        {
            "title": "Mix",
            "hex": "FF8126",
            "source": "https://mix.com"
        },
        {
            "title": "Mixcloud",
            "hex": "5000FF",
            "source": "https://www.mixcloud.com/about",
            "guidelines": "https://www.mixcloud.com/about"
        },
        {
            "title": "MLB",
            "hex": "041E42",
            "source": "https://www.mlb.com/",
            "aliases": {
                "aka": [
                    "Major League Baseball"
                ]
            }
        },
        {
            "title": "MobX",
            "hex": "FF9955",
            "source": "https://github.com/mobxjs/mobx/blob/248e25e37af31c2e71ff452bc662a85816fa40d8/docs/assets/mobservable.svg"
        },
        {
            "title": "MobX-State-Tree",
            "hex": "FF7102",
            "source": "https://github.com/mobxjs/mobx-state-tree/blob/666dabd60a7fb87faf83d177c14f516481b5f141/website/static/img/mobx-state-tree-logo.svg"
        },
        {
            "title": "Mocha",
            "hex": "8D6748",
            "source": "https://mochajs.org/"
        },
        {
            "title": "MODX",
            "hex": "102C53",
            "source": "https://docs.modx.com/"
        },
        {
            "title": "Mojang Studios",
            "hex": "EF323D",
            "source": "https://www.minecraft.net"
        },
        {
            "title": "Moleculer",
            "hex": "3CAFCE",
            "source": "https://moleculer.services/"
        },
        {
            "title": "Momenteo",
            "hex": "5A6AB1",
            "source": "https://www.momenteo.com/media"
        },
        {
            "title": "Monero",
            "hex": "FF6600",
            "source": "https://www.getmonero.org/press-kit/"
        },
        {
            "title": "MongoDB",
            "hex": "47A248",
            "source": "https://www.mongodb.com/pressroom"
        },
        {
            "title": "monkey tie",
            "hex": "1A52C2",
            "source": "https://www.monkey-tie.com"
        },
        {
            "title": "Monster",
            "hex": "6D4C9F",
            "source": "https://www.monster.com/press/"
        },
        {
            "title": "Monzo",
            "hex": "14233C",
            "source": "https://monzo.com/press/"
        },
        {
            "title": "Moo",
            "hex": "00945E",
            "source": "https://www.moo.com/uk/about/press"
        },
        {
            "title": "Moscow Metro",
            "hex": "D9232E",
            "source": "https://mosmetro.ru/"
        },
        {
            "title": "Motorola",
            "hex": "E1140A",
            "source": "https://motorola-global-portal-de.custhelp.com/"
        },
        {
            "title": "Mozilla",
            "hex": "000000",
            "source": "https://mozilla.design/mozilla/",
            "guidelines": "https://mozilla.design/mozilla/"
        },
        {
            "title": "MSI",
            "aliases": {
                "aka": [
                    "Micro-Star International"
                ]
            },
            "hex": "FF0000",
            "source": "https://www.msi.com/page/brochure"
        },
        {
            "title": "MTA",
            "hex": "0039A6",
            "source": "https://mta.info/"
        },
        {
            "title": "MTR",
            "hex": "AC2E45",
            "source": "https://commons.wikimedia.org/wiki/File:MTR_(logo_with_text).svg"
        },
        {
            "title": "Mumble",
            "hex": "FFFFFF",
            "source": "https://github.com/mumble-voip/mumble/blob/d40a19eb88cda61084da245a1b6cb8f32ef1b6e4/icons/mumble_small.svg",
            "guidelines": "https://github.com/mumble-voip/mumble/blob/d40a19eb88cda61084da245a1b6cb8f32ef1b6e4/LICENSE"
        },
        {
            "title": "MuseScore",
            "hex": "1A70B8",
            "source": "https://musescore.org/en/about/logos-and-graphics"
        },
        {
            "title": "MusicBrainz",
            "hex": "BA478F",
            "source": "https://metabrainz.org/projects"
        },
        {
            "title": "MX Linux",
            "hex": "000000",
            "source": "https://mxlinux.org/art/",
            "license": {
                "type": "GPL-3.0-only"
            }
        },
        {
            "title": "MyAnimeList",
            "hex": "2E51A2",
            "source": "https://myanimelist.net/forum/?topicid=1575618"
        },
        {
            "title": "MYOB",
            "hex": "6100A5",
            "source": "https://myob-identikit.frontify.com/d/JK2D4WFOdAwV/for-developers"
        },
        {
            "title": "Myspace",
            "hex": "030303",
            "source": "https://myspace.com/"
        },
        {
            "title": "MySQL",
            "hex": "4479A1",
            "source": "https://www.mysql.com/about/legal/logos.html",
            "guidelines": "https://www.mysql.com/about/legal/logos.html"
        },
        {
            "title": "N26",
            "hex": "48AC98",
            "source": "https://n26.com/"
        },
        {
            "title": "Namebase",
            "hex": "0068FF",
            "source": "https://www.namebase.io/"
        },
        {
            "title": "Namecheap",
            "hex": "DE3723",
            "source": "https://www.namecheap.com/"
        },
        {
            "title": "Nano",
            "hex": "4A90E2",
            "source": "https://nano.org/resources",
            "guidelines": "https://nano.org/resources"
        },
        {
            "title": "NASA",
            "hex": "E03C31",
            "source": "https://commons.wikimedia.org/wiki/File:NASA_Worm_logo.svg",
            "guidelines": "https://www.nasa.gov/multimedia/guidelines/index.html"
        },
        {
            "title": "National Grid",
            "hex": "00148C",
            "source": "https://www.nationalgrid.com/"
        },
        {
            "title": "NativeScript",
            "hex": "3655FF",
            "source": "https://docs.nativescript.org/"
        },
        {
            "title": "Naver",
            "hex": "03C75A",
            "source": "https://www.navercorp.com/investment/annualReport"
        },
        {
            "title": "NBA",
            "hex": "253B73",
            "source": "https://nba.com/"
        },
        {
            "title": "NBB",
            "hex": "FF7100",
            "source": "https://presse.notebooksbilliger.de/presskits/style-guide"
        },
        {
            "title": "NDR",
            "hex": "0C1754",
            "source": "https://www.ndr.de/"
        },
        {
            "title": "NEC",
            "hex": "1414A0",
            "source": "https://commons.wikimedia.org/wiki/File:NEC_logo.svg"
        },
        {
            "title": "Neo4j",
            "hex": "008CC1",
            "source": "https://neo4j.com/style-guide/",
            "guidelines": "https://neo4j.com/style-guide/"
        },
        {
            "title": "Neovim",
            "hex": "57A143",
            "source": "https://neovim.io/",
            "license": {
                "type": "CC-BY-SA-3.0"
            }
        },
        {
            "title": "NestJS",
            "hex": "E0234E",
            "source": "https://nestjs.com/"
        },
        {
            "title": "NetApp",
            "hex": "0067C5",
            "source": "http://www.netapp.com/",
            "guidelines": "https://www.netapp.com/company/legal/trademark-guidelines/"
        },
        {
            "title": "Netflix",
            "hex": "E50914",
            "source": "https://brand.netflix.com/en/assets/brand-symbol",
            "guidelines": "https://brand.netflix.com/en/assets/brand-symbol"
        },
        {
            "title": "Netlify",
            "hex": "00C7B7",
            "source": "https://www.netlify.com/press/",
            "guidelines": "https://www.netlify.com/press/",
            "aliases": {
                "dup": [
                    {
                        "title": "Netlify CMS",
                        "hex": "C9FA4B",
                        "source": "https://www.netlifycms.org/"
                    }
                ]
            }
        },
        {
            "title": "Nette",
            "hex": "3484D2",
            "source": "https://nette.org/en/logo",
            "guidelines": "https://nette.org/en/logo"
        },
        {
            "title": "New Balance",
            "hex": "CF0A2C",
            "source": "https://www.newbalance.com"
        },
        {
            "title": "New Japan Pro-Wrestling",
            "hex": "FF160B",
            "source": "https://en.wikipedia.org/wiki/File:NJPW_World_Logo.svg",
            "aliases": {
                "aka": [
                    "NJPW"
                ],
                "dup": [
                    {
                        "title": "NJPW World",
                        "hex": "B79C65",
                        "source": "https://njpwworld.com/"
                    }
                ],
                "loc": {
                    "ja-JP": "新日本プロレスリング"
                }
            }
        },
        {
            "title": "New Relic",
            "hex": "008C99",
            "source": "https://newrelic.com/about/media-assets",
            "guidelines": "https://newrelic.com/about/media-assets#guidelines"
        },
        {
            "title": "New York Times",
            "hex": "000000",
            "source": "https://www.nytimes.com/"
        },
        {
            "title": "Next.js",
            "hex": "000000",
            "source": "https://nextjs.org/"
        },
        {
            "title": "Nextcloud",
            "hex": "0082C9",
            "source": "https://nextcloud.com/press/",
            "guidelines": "https://nextcloud.com/trademarks/"
        },
        {
            "title": "Nextdoor",
            "hex": "8ED500",
            "source": "https://about.nextdoor.com/us-media/"
        },
        {
            "title": "NFC",
            "hex": "002E5F",
            "source": "https://nfc-forum.org/our-work/nfc-branding/n-mark/guidelines-and-brand-assets/",
            "guidelines": "https://nfc-forum.org/our-work/nfc-branding/n-mark/guidelines-and-brand-assets/"
        },
        {
            "title": "NGINX",
            "hex": "009639",
            "source": "https://www.nginx.com/press/",
            "guidelines": "https://www.nginx.com/press/"
        },
        {
            "title": "ngrok",
            "hex": "1F1E37",
            "source": "https://ngrok.com/"
        },
        {
            "title": "niconico",
            "hex": "231815",
            "source": "https://www.nicovideo.jp/"
        },
        {
            "title": "Nike",
            "hex": "111111",
            "source": "https://www.nike.com/"
        },
        {
            "title": "Nim",
            "hex": "FFE953",
            "source": "https://nim-lang.org"
        },
        {
            "title": "Nintendo",
            "hex": "8F8F8F",
            "source": "https://en.wikipedia.org/wiki/Nintendo#/media/File:Nintendo.svg"
        },
        {
            "title": "Nintendo 3DS",
            "hex": "D12228",
            "source": "https://www.nintendo.de/"
        },
        {
            "title": "Nintendo GameCube",
            "hex": "6A5FBB",
            "source": "https://www.nintendo.com/consumer/systems/nintendogamecube/index.jsp"
        },
        {
            "title": "Nintendo Network",
            "hex": "FF7D00",
            "source": "https://id.nintendo.net/login"
        },
        {
            "title": "Nintendo Switch",
            "hex": "E60012",
            "source": "https://www.nintendo.com/switch/"
        },
        {
            "title": "Nissan",
            "hex": "C3002F",
            "source": "https://www.nissan.ie/"
        },
        {
            "title": "NixOS",
            "hex": "5277C3",
            "source": "https://github.com/NixOS/nixos-homepage/tree/master/logo"
        },
        {
            "title": "Node-RED",
            "hex": "8F0000",
            "source": "https://nodered.org/about/resources/"
        },
        {
            "title": "Node.js",
            "hex": "339933",
            "source": "https://nodejs.org/en/about/resources/",
            "guidelines": "https://nodejs.org/en/about/resources/"
        },
        {
            "title": "Nodemon",
            "hex": "76D04B",
            "source": "https://nodemon.io/"
        },
        {
            "title": "Nokia",
            "hex": "124191",
            "source": "https://www.nokia.com/"
        },
        {
            "title": "NordVPN",
            "hex": "4687FF",
            "source": "https://nordvpn.com/press-area/",
            "guidelines": "https://nordvpn.com/press-area/"
        },
        {
            "title": "Norwegian",
            "hex": "D81939",
            "source": "https://www.norwegian.com/ie/travel-info/on-board/in-flight-entertainment/magazine/"
        },
        {
            "title": "Notepad++",
            "hex": "90E59A",
            "source": "https://github.com/notepad-plus-plus/notepad-plus-plus/blob/1f2c63cce173e3e1dc5922637c81a851693e2856/PowerEditor/misc/chameleon/chameleon-pencil.eps"
        },
        {
            "title": "Notion",
            "hex": "000000",
            "source": "https://www.notion.so/"
        },
        {
            "title": "Notist",
            "hex": "333333",
            "source": "https://noti.st/"
        },
        {
            "title": "Noun Project",
            "hex": "000000",
            "source": "https://www.lingoapp.com/6/s/oJkq3W/?v=3"
        },
        {
            "title": "NOW",
            "hex": "001211",
            "source": "https://www.nowtv.com/"
        },
        {
            "title": "npm",
            "hex": "CB3837",
            "source": "https://www.npmjs.com/",
            "guidelines": "https://www.npmjs.com/policies/trademark"
        },
        {
            "title": "Nrwl",
            "hex": "96D7E8",
            "source": "https://nrwl.io/assets/nrwl-logo-white.svg"
        },
        {
            "title": "Nubank",
            "hex": "820AD1",
            "source": "https://nubank.com.br/en/press/"
        },
        {
            "title": "Nucleo",
            "hex": "252B2D",
            "source": "https://nucleoapp.com/"
        },
        {
            "title": "NuGet",
            "hex": "004880",
            "source": "https://github.com/NuGet/Media/blob/89f7c87245e52e8ce91d94c0a47f44c6576e3a0d/Images/MainLogo/Vector/nuget.svg"
        },
        {
            "title": "Nuke",
            "hex": "000000",
            "source": "https://www.foundry.com/products/nuke"
        },
        {
            "title": "Numba",
            "hex": "00A3E0",
            "source": "https://github.com/numba/numba/blob/0db8a2bcd0f53c0d0ad8a798432fb3f37f14af27/docs/_static/numba-blue-icon-rgb.svg"
        },
        {
            "title": "NumPy",
            "hex": "013243",
            "source": "https://numpy.org/press-kit/",
            "guidelines": "https://github.com/numpy/numpy/blob/main/branding/logo/logoguidelines.md"
        },
        {
            "title": "Nutanix",
            "hex": "024DA1",
            "source": "https://www.nutanix.com/content/dam/nutanix/en/cmn/documents/nutanix-brandbook.pdf"
        },
        {
            "title": "Nuxt.js",
            "hex": "00DC82",
            "source": "https://nuxtjs.org/design",
            "guidelines": "https://nuxtjs.org/design"
        },
        {
            "title": "NVIDIA",
            "hex": "76B900",
            "source": "https://www.nvidia.com/etc/designs/nvidiaGDC/clientlibs_base/images/NVIDIA-Logo.svg"
        },
        {
            "title": "Nx",
            "hex": "143055",
            "source": "https://nx.dev/"
        },
        {
            "title": "NZXT",
            "hex": "000000",
            "source": "https://nzxt.com/",
            "guidelines": "https://nzxt.com/about/brand-guidelines"
        },
        {
            "title": "O'Reilly",
            "hex": "D3002D",
            "source": "https://www.oreilly.com/about/logos/",
            "guidelines": "https://www.oreilly.com/about/logos/"
        },
        {
            "title": "OBS Studio",
            "hex": "302E31",
            "source": "https://upload.wikimedia.org/wikipedia/commons/7/78/OBS.svg"
        },
        {
            "title": "Observable",
            "hex": "353E58",
            "source": "https://observablehq.com/"
        },
        {
            "title": "OCaml",
            "hex": "EC6813",
            "source": "http://ocaml.org/img/OCaml_Sticker.svg",
            "guidelines": "https://ocaml.org/docs/logos.html",
            "license": {
                "type": "Unlicense"
            }
        },
        {
            "title": "Octave",
            "hex": "0790C0",
            "source": "https://www.gnu.org/software/octave/"
        },
        {
            "title": "Octopus Deploy",
            "hex": "2F93E0",
            "source": "https://octopus.com/company/brand",
            "guidelines": "https://octopus.com/company/brand"
        },
        {
            "title": "Oculus",
            "hex": "1C1E20",
            "source": "https://en.facebookbrand.com/oculus/assets/oculus?audience=oculus-landing",
            "guidelines": "https://en.facebookbrand.com/oculus/"
        },
        {
            "title": "Odnoklassniki",
            "hex": "EE8208",
            "source": "https://insideok.ru/brandbook"
        },
        {
            "title": "Odysee",
            "hex": "EF1970",
            "source": "https://odysee.com/@OdyseeHelp:b/odyseepresskit:b"
        },
        {
            "title": "okcupid",
            "hex": "0500BE",
            "source": "https://okcupid.com/press"
        },
        {
            "title": "Okta",
            "hex": "007DC1",
            "source": "https://www.okta.com/press-room/media-assets/",
            "guidelines": "https://www.okta.com/terms-of-use-for-okta-content/"
        },
        {
            "title": "OnePlus",
            "hex": "F5010C",
            "source": "https://www.oneplus.com/ca_en/brand/asset"
        },
        {
            "title": "OnlyFans",
            "hex": "00AFF0",
            "source": "https://onlyfans.com/brand",
            "guidelines": "https://onlyfans.com/brand"
        },
        {
            "title": "ONNX",
            "hex": "005CED",
            "source": "https://github.com/onnx/onnx.github.io/blob/382e7036b616ce1555499ac41730245a2478513c/images/ONNX-ICON.svg"
        },
        {
            "title": "OnStar",
            "hex": "003D7D",
            "source": "https://www.onstar.com/"
        },
        {
            "title": "Opel",
            "hex": "F7FF14",
            "source": "https://www.stellantis.com/en/brands/opel"
        },
        {
            "title": "Open Access",
            "hex": "F68212",
            "source": "https://commons.wikimedia.org/wiki/File:Open_Access_logo_PLoS_white.svg"
        },
        {
            "title": "Open Badges",
            "hex": "073B5A",
            "source": "https://backpack.openbadges.org/"
        },
        {
            "title": "Open Bug Bounty",
            "hex": "F67909",
            "source": "https://www.openbugbounty.org/"
        },
        {
            "title": "Open Collective",
            "hex": "7FADF2",
            "source": "https://docs.opencollective.com/help/about#media-logo"
        },
        {
            "title": "Open Containers Initiative",
            "hex": "262261",
            "source": "https://github.com/opencontainers/artwork/tree/master/oci/icon"
        },
        {
            "title": "Open Source Initiative",
            "hex": "3DA639",
            "source": "https://opensource.org/logo-usage-guidelines",
            "guidelines": "https://opensource.org/logo-usage-guidelines"
        },
        {
            "title": "OpenAI",
            "hex": "412991",
            "source": "https://openai.com/"
        },
        {
            "title": "OpenAI Gym",
            "hex": "0081A5",
            "source": "https://gym.openai.com/"
        },
        {
            "title": "OpenAPI Initiative",
            "hex": "6BA539",
            "source": "https://www.openapis.org/faq/style-guide",
            "guidelines": "https://www.openapis.org/faq/style-guide"
        },
        {
            "title": "OpenBSD",
            "hex": "F2CA30",
            "source": "https://en.wikipedia.org/wiki/OpenBSD"
        },
        {
            "title": "OpenCV",
            "hex": "5C3EE8",
            "source": "https://opencv.org/resources/media-kit/",
            "guidelines": "https://opencv.org/resources/media-kit/"
        },
        {
            "title": "OpenFaaS",
            "hex": "3B5EE9",
            "source": "https://docs.openfaas.com/"
        },
        {
            "title": "OpenGL",
            "hex": "5586A4",
            "source": "https://www.khronos.org/legal/trademarks/"
        },
        {
            "title": "OpenID",
            "hex": "F78C40",
            "source": "https://openid.net/add-openid/logos/"
        },
        {
            "title": "Openlayers",
            "hex": "1F6B75",
            "source": "https://github.com/openlayers/openlayers.github.io/blob/5b93e18b8d302eb49a812fb96abb529895ceb7a2/assets/logo.svg"
        },
        {
            "title": "OpenMined",
            "hex": "ED986C",
            "source": "https://www.openmined.org/",
            "guidelines": "https://www.openmined.org/"
        },
        {
            "title": "OpenNebula",
            "hex": "0097C2",
            "source": "https://opennebula.io/docs/"
        },
        {
            "title": "OpenSSL",
            "hex": "721412",
            "source": "https://www.openssl.org/"
        },
        {
            "title": "OpenStack",
            "hex": "ED1944",
            "source": "https://www.openstack.org/brand/openstack-logo/",
            "guidelines": "https://www.openstack.org/brand/openstack-logo/"
        },
        {
            "title": "OpenStreetMap",
            "hex": "7EBC6F",
            "source": "https://www.openstreetmap.org",
            "guidelines": "https://wiki.osmfoundation.org/wiki/Trademark_Policy"
        },
        {
            "title": "openSUSE",
            "hex": "73BA25",
            "source": "https://github.com/openSUSE/artwork/blob/33e94aa76837c09f03d1712705949b71a246a53b/logos/buttons/button-colour.svg",
            "guidelines": "https://en.opensuse.org/Portal:Artwork"
        },
        {
            "title": "OpenVPN",
            "hex": "EA7E20",
            "source": "https://openvpn.net/wp-content/themes/openvpn/assets/images/logo.svg",
            "guidelines": "https://openvpn.net/terms/"
        },
        {
            "title": "OpenWrt",
            "hex": "00B5E2",
            "source": "https://openwrt.org/docs/guide-graphic-designer/openwrt-logo",
            "guidelines": "https://openwrt.org/docs/guide-graphic-designer/openwrt-logo"
        },
        {
            "title": "Opera",
            "hex": "FF1B2D",
            "source": "https://brand.opera.com/1472-2/opera-logos/",
            "guidelines": "https://brand.opera.com/"
        },
        {
            "title": "OPNSense",
            "hex": "D94F00",
            "source": "https://opnsense.org/about/legal-notices/",
            "guidelines": "https://opnsense.org/about/legal-notices/"
        },
        {
            "title": "Opsgenie",
            "hex": "172B4D",
            "source": "https://www.atlassian.com/company/news/press-kit"
        },
        {
            "title": "OpsLevel",
            "hex": "1890FF",
            "source": "https://www.opslevel.com/"
        },
        {
            "title": "Oracle",
            "hex": "F80000",
            "source": "https://www.oracle.com/opn/index.html",
            "guidelines": "https://www.oracle.com/legal/logos.html"
        },
        {
            "title": "ORCID",
            "hex": "A6CE39",
            "source": "https://orcid.figshare.com/articles/figure/ORCID_iD_icon_graphics/5008697",
            "guidelines": "https://info.orcid.org/brand-guidelines/"
        },
        {
            "title": "Org",
            "hex": "77AA99",
            "source": "https://orgmode.org"
        },
        {
            "title": "Origin",
            "hex": "F56C2D",
            "source": "https://www.origin.com/gbr/en-us/store"
        },
        {
            "title": "Osano",
            "hex": "7764FA",
            "source": "https://www.osano.com/company/assets"
        },
        {
            "title": "Oshkosh",
            "hex": "E6830F",
            "source": "https://oshkoshdefense.com/media/photos/",
            "license": {
                "type": "CC-BY-SA-4.0"
            }
        },
        {
            "title": "OSMC",
            "hex": "17394A",
            "source": "https://github.com/osmc/osmc/tree/master/assets"
        },
        {
            "title": "osu!",
            "hex": "FF66AA",
            "source": "https://osu.ppy.sh/wiki/vi/Brand_identity_guidelines",
            "guidelines": "https://osu.ppy.sh/wiki/vi/Brand_identity_guidelines"
        },
        {
            "title": "Overcast",
            "hex": "FC7E0F",
            "source": "https://overcast.fm"
        },
        {
            "title": "Overleaf",
            "hex": "47A141",
            "source": "https://www.overleaf.com/for/press/media-resources"
        },
        {
            "title": "OVH",
            "hex": "123F6D",
            "source": "https://www.ovh.com/ca/en/newsroom/"
        },
        {
            "title": "OWASP",
            "hex": "000000",
            "source": "https://github.com/OWASP/www-event-2020-07-virtual/blob/eefbef6c1afdd1dee2af11e7f44ad005b25ad48c/assets/images/logo.svg"
        },
        {
            "title": "Oxygen",
            "hex": "3A209E",
            "source": "https://oxygenbuilder.com/",
            "guidelines": "https://oxygenbuilder.com/trademark-policy/"
        },
        {
            "title": "OYO",
            "hex": "EE2E24",
            "source": "https://www.oyorooms.com/"
        },
        {
            "title": "p5.js",
            "hex": "ED225D",
            "source": "https://p5js.org"
        },
        {
            "title": "Packagist",
            "hex": "F28D1A",
            "source": "https://github.com/composer/packagist/issues/1147",
            "license": {
                "type": "MIT"
            }
        },
        {
            "title": "Packer",
            "hex": "02A8EF",
            "source": "https://www.hashicorp.com/brand",
            "guidelines": "https://www.hashicorp.com/brand"
        },
        {
            "title": "Paddy Power",
            "hex": "004833",
            "source": "https://www.paddypower.com/"
        },
        {
            "title": "Pagekit",
            "hex": "212121",
            "source": "https://pagekit.com/logo-guide",
            "guidelines": "https://pagekit.com/logo-guide"
        },
        {
            "title": "PagerDuty",
            "hex": "06AC38",
            "source": "https://www.pagerduty.com/brand/",
            "guidelines": "https://www.pagerduty.com/brand/"
        },
        {
            "title": "PageSpeed Insights",
            "hex": "4285F4",
            "source": "https://developers.google.com/web/fundamentals/performance/speed-tools/"
        },
        {
            "title": "PagSeguro",
            "hex": "FFC801",
            "source": "https://pagseguro.uol.com.br/"
        },
        {
            "title": "Palantir",
            "hex": "101113",
            "source": "https://github.com/palantir/conjure/blob/master/docs/media/palantir-logo.svg"
        },
        {
            "title": "Palo Alto Software",
            "hex": "83DA77",
            "source": "https://www.paloalto.com"
        },
        {
            "title": "pandas",
            "hex": "150458",
            "source": "https://pandas.pydata.org/about/citing.html",
            "guidelines": "https://pandas.pydata.org/about/citing.html"
        },
        {
            "title": "Pandora",
            "hex": "224099",
            "source": "https://www.pandoraforbrands.com/"
        },
        {
            "title": "Pantheon",
            "hex": "FFDC28",
            "source": "https://projects.invisionapp.com/boards/8UOJQWW2J3G5#/1145336",
            "guidelines": "https://projects.invisionapp.com/boards/8UOJQWW2J3G5#/1145336"
        },
        {
            "title": "Parity Substrate",
            "hex": "282828",
            "source": "http://substrate.dev/"
        },
        {
            "title": "Parse.ly",
            "hex": "5BA745",
            "source": "https://www.parse.ly/press-kit",
            "guidelines": "https://www.parse.ly/press-kit"
        },
        {
            "title": "Passport",
            "hex": "34E27A",
            "source": "http://www.passportjs.org/"
        },
        {
            "title": "Pastebin",
            "hex": "02456C",
            "source": "https://pastebin.com/"
        },
        {
            "title": "Patreon",
            "hex": "FF424D",
            "source": "https://www.patreon.com/brand/downloads",
            "guidelines": "https://www.patreon.com/brand/downloads"
        },
        {
            "title": "Payoneer",
            "hex": "FF4800",
            "source": "https://www.payoneer.com/"
        },
        {
            "title": "PayPal",
            "hex": "00457C",
            "source": "https://www.paypal.com/"
        },
        {
            "title": "Paytm",
            "hex": "20336B",
            "source": "https://paytm.com/"
        },
        {
            "title": "PCGamingWiki",
            "hex": "556DB3",
            "source": "https://www.pcgamingwiki.com/wiki/Home"
        },
        {
            "title": "Peak Design",
            "hex": "1C1B1C",
            "source": "https://www.peakdesign.com/"
        },
        {
            "title": "PeerTube",
            "hex": "F1680D",
            "source": "https://joinpeertube.org/"
        },
        {
            "title": "Pegasus Airlines",
            "hex": "FDC43E",
            "source": "https://www.flypgs.com/en/about-pegasus/flypgscom-magazine"
        },
        {
            "title": "Pelican",
            "hex": "14A0C4",
            "source": "https://blog.getpelican.com/pages/gratitude.html",
            "license": {
                "type": "CC-BY-4.0"
            }
        },
        {
            "title": "Peloton",
            "hex": "181A1D",
            "source": "https://press.onepeloton.com/#logos"
        },
        {
            "title": "Penny",
            "hex": "CD1414",
            "source": "https://www.penny.de/"
        },
        {
            "title": "Pepsi",
            "hex": "2151A1",
            "source": "http://gillettepepsicola.com/promotions-media/media-kit/",
            "guidelines": "http://gillettepepsicola.com/promotions-media/media-kit/"
        },
        {
            "title": "Percy",
            "hex": "9E66BF",
            "source": "https://percy.io/"
        },
        {
            "title": "Perforce",
            "hex": "404040",
            "source": "https://www.perforce.com"
        },
        {
            "title": "Perl",
            "hex": "39457E",
            "source": "https://github.com/tpf/marketing-materials/blob/6765c6fd71bc5b123d6c1a77b86e08cdd6376078/images/onion-logo/tpf-logo-onion.svg"
        },
        {
            "title": "Personio",
            "hex": "FFFFFF",
            "source": "https://www.personio.com/"
        },
        {
            "title": "Peugeot",
            "hex": "000000",
            "source": "https://www.peugeot.co.uk/"
        },
        {
            "title": "Pexels",
            "hex": "05A081",
            "source": "https://www.pexels.com/"
        },
        {
            "title": "pfSense",
            "hex": "212121",
            "source": "https://www.pfsense.org/"
        },
        {
            "title": "Phabricator",
            "hex": "4A5F88",
            "source": "https://github.com/phacility/phabricator/blob/0a3093ef9c1898913196564435346e4daa9d2538/webroot/rsrc/image/logo/light-eye.png",
            "guidelines": "https://phacility.com/trademarks/"
        },
        {
            "title": "Philips Hue",
            "hex": "0065D3",
            "source": "https://www.philips-hue.com/en-us/support/faq"
        },
        {
            "title": "PhonePe",
            "hex": "5F259F",
            "source": "https://www.phonepe.com/press/"
        },
        {
            "title": "Photobucket",
            "hex": "0672CB",
            "source": "https://photobucket.com/"
        },
        {
            "title": "Photocrowd",
            "hex": "3DAD4B",
            "source": "https://www.photocrowd.com/"
        },
        {
            "title": "Photopea",
            "hex": "18A497",
            "source": "https://github.com/photopea/photopea/blob/d5c532e8ad8ece246e2ea8646aac7df768407c64/logo.svg"
        },
        {
            "title": "PHP",
            "hex": "777BB4",
            "source": "http://php.net/download-logos.php",
            "license": {
                "type": "CC-BY-SA-4.0"
            }
        },
        {
            "title": "phpMyAdmin",
            "hex": "6C78AF",
            "source": "https://github.com/phpmyadmin/data/blob/b7d3bdb9bb973beff4726541b87d3a4c8a950b4b/brand/phpMyAdmin-Logo-Symbol.svg"
        },
        {
            "title": "PhpStorm",
            "hex": "000000",
            "source": "https://www.jetbrains.com/company/brand/logos/",
            "guidelines": "https://www.jetbrains.com/company/brand/"
        },
        {
            "title": "Pi-hole",
            "hex": "96060C",
            "source": "https://docs.pi-hole.net",
            "guidelines": "https://pi-hole.net/trademark-rules-and-brand-guidelines/"
        },
        {
            "title": "Picarto.TV",
            "hex": "1DA456",
            "source": "https://picarto.tv/site/press"
        },
        {
            "title": "Picnic",
            "hex": "E1171E",
            "source": "https://picnic.app/nl/feestdagen/"
        },
        {
            "title": "PicPay",
            "hex": "21C25E",
            "source": "https://www.picpay.com/site/sobre-nos"
        },
        {
            "title": "Pimcore",
            "hex": "6428B4",
            "source": "https://pimcore.com/en/media-kit",
            "guidelines": "https://pimcore.com/en/media-kit"
        },
        {
            "title": "Pinboard",
            "hex": "0000FF",
            "source": "https://commons.wikimedia.org/wiki/File:Feedbin-Icon-share-pinboard.svg"
        },
        {
            "title": "Pingdom",
            "hex": "FFF000",
            "source": "https://www.pingdom.com/resources/brand-assets/",
            "guidelines": "https://www.pingdom.com/resources/brand-assets/"
        },
        {
            "title": "Pinterest",
            "hex": "BD081C",
            "source": "https://business.pinterest.com/en/brand-guidelines",
            "guidelines": "https://business.pinterest.com/en/brand-guidelines"
        },
        {
            "title": "Pioneer DJ",
            "hex": "1A1928",
            "source": "https://www.pioneerdj.com/"
        },
        {
            "title": "Pivotal Tracker",
            "hex": "517A9E",
            "source": "https://www.pivotaltracker.com/branding-guidelines",
            "guidelines": "https://www.pivotaltracker.com/branding-guidelines"
        },
        {
            "title": "Piwigo",
            "hex": "FF7700",
            "source": "https://github.com/Piwigo/piwigodotorg/blob/6edb840c16257314caec770a9a51f67ef81836e4/images/piwigo.org.svg"
        },
        {
            "title": "Pixabay",
            "hex": "2EC66D",
            "source": "https://pixabay.com/service/about/"
        },
        {
            "title": "pixiv",
            "hex": "0096FA",
            "source": "https://policies.pixiv.net/en.html#brand",
            "guidelines": "https://policies.pixiv.net/en.html#brand"
        },
        {
            "title": "PJSIP",
            "hex": "F86001",
            "source": "https://www.pjsip.org/"
        },
        {
            "title": "Planet",
            "hex": "009DB1",
            "source": "https://www.planet.com/explorer/"
        },
        {
            "title": "PlanGrid",
            "hex": "0085DE",
            "source": "https://app.plangrid.com/"
        },
        {
            "title": "Platform.sh",
            "hex": "1A182A",
            "source": "https://platform.sh/logos/"
        },
        {
            "title": "Platzi",
            "hex": "98CA3F",
            "source": "https://github.com/PlatziDev/oss/blob/932bd83d43e061e1c38fbc116db31aa6d0145be6/static/logo.svg"
        },
        {
            "title": "Plausible Analytics",
            "hex": "5850EC",
            "source": "https://github.com/plausible/docs/blob/be5c935484e075f1e0caf3c9b3351ddd62348139/static/img/logo.svg"
        },
        {
            "title": "PlayCanvas",
            "hex": "E05F2C",
            "source": "https://playcanvas.com/"
        },
        {
            "title": "Player FM",
            "hex": "C8122A",
            "source": "https://player.fm/"
        },
        {
            "title": "Player.me",
            "hex": "C0379A",
            "source": "https://player.me/p/about-us"
        },
        {
            "title": "PlayStation",
            "hex": "003791",
            "source": "https://www.playstation.com/en-us/"
        },
        {
            "title": "PlayStation 2",
            "hex": "003791",
            "source": "https://commons.wikimedia.org/wiki/File:PlayStation_2_logo.svg"
        },
        {
            "title": "PlayStation 3",
            "hex": "003791",
            "source": "https://commons.wikimedia.org/wiki/File:PlayStation_3_Logo_neu.svg#/media/File:PS3.svg"
        },
        {
            "title": "PlayStation 4",
            "hex": "003791",
            "source": "https://commons.wikimedia.org/wiki/File:PlayStation_4_logo_and_wordmark.svg"
        },
        {
            "title": "PlayStation 5",
            "hex": "003791",
            "source": "https://www.playstation.com/en-us/ps5/"
        },
        {
            "title": "PlayStation Vita",
            "hex": "003791",
            "source": "https://commons.wikimedia.org/wiki/File:PlayStation_Vita_logo.svg"
        },
        {
            "title": "Pleroma",
            "hex": "FBA457",
            "source": "https://pleroma.social/"
        },
        {
            "title": "Plesk",
            "hex": "52BBE6",
            "source": "https://www.plesk.com/brand/",
            "guidelines": "https://www.plesk.com/brand/"
        },
        {
            "title": "Plex",
            "hex": "E5A00D",
            "source": "https://brand.plex.tv/",
            "guidelines": "https://brand.plex.tv/"
        },
        {
            "title": "Plotly",
            "hex": "3F4F75",
            "source": "https://plotly.com/"
        },
        {
            "title": "Pluralsight",
            "hex": "F15B2A",
            "source": "https://www.pluralsight.com/newsroom/brand-assets"
        },
        {
            "title": "Plurk",
            "hex": "FF574D",
            "source": "https://www.plurk.com/brandInfo",
            "guidelines": "https://www.plurk.com/brandInfo"
        },
        {
            "title": "Plus Codes",
            "hex": "4285F4",
            "source": "https://maps.google.com/pluscodes/"
        },
        {
            "title": "PM2",
            "hex": "2B037A",
            "source": "https://pm2.keymetrics.io/"
        },
        {
            "title": "pnpm",
            "hex": "F69220",
            "source": "https://pnpm.io/logos"
        },
        {
            "title": "Pocket",
            "hex": "EF3F56",
            "source": "https://blog.getpocket.com/press/"
        },
        {
            "title": "Pocket Casts",
            "hex": "F43E37",
            "source": "https://blog.pocketcasts.com/press/"
        },
        {
            "title": "Podcast Addict",
            "hex": "F4842D",
            "source": "https://podcastaddict.com"
        },
        {
            "title": "Podman",
            "hex": "892CA0",
            "source": "https://podman.io/"
        },
        {
            "title": "Pointy",
            "hex": "009DE0",
            "source": "https://www.pointy.com/ie/vend"
        },
        {
            "title": "Pokémon",
            "hex": "FFCB05",
            "source": "https://commons.wikimedia.org/wiki/File:International_Pok%C3%A9mon_logo.svg"
        },
        {
            "title": "Poly",
            "hex": "EB3C00",
            "source": "https://www.poly.com/"
        },
        {
            "title": "Polymer Project",
            "hex": "FF4470",
            "source": "https://github.com/Polymer/polymer-project.org/blob/3d3e967446858b49a7796676714865ac9b2a5275/app/images/logos/p-logo.svg"
        },
        {
            "title": "Polywork",
            "hex": "543DE0",
            "source": "https://www.polywork.com/"
        },
        {
            "title": "Pop!_OS",
            "hex": "48B9C7",
            "source": "https://pop.system76.com/"
        },
        {
            "title": "Porsche",
            "hex": "B12B28",
            "source": "https://www.porsche.com/"
        },
        {
            "title": "Portainer",
            "hex": "13BEF9",
            "source": "https://www.portainer.io/"
        },
        {
            "title": "PostCSS",
            "hex": "DD3A0A",
            "source": "https://postcss.org/"
        },
        {
            "title": "PostgreSQL",
            "hex": "4169E1",
            "source": "https://wiki.postgresql.org/wiki/Logo",
            "guidelines": "https://www.postgresql.org/about/policies/trademarks/"
        },
        {
            "title": "Postman",
            "hex": "FF6C37",
            "source": "https://www.getpostman.com/resources/media-assets/"
        },
        {
            "title": "Postmates",
            "hex": "FFDF18",
            "source": "https://postmates.com/press-and-media"
        },
        {
            "title": "Power BI",
            "hex": "F2C811",
            "source": "https://powerbi.microsoft.com/en-us/"
        },
        {
            "title": "POWERS",
            "hex": "E74536",
            "source": "https://www.powerswhiskey.com/"
        },
        {
            "title": "PowerShell",
            "hex": "5391FE",
            "source": "https://github.com/PowerShell/PowerShell"
        },
        {
            "title": "pr.co",
            "hex": "0080FF",
            "source": "https://news.pr.co/media_kits"
        },
        {
            "title": "pre-commit",
            "hex": "FAB040",
            "source": "https://github.com/pre-commit/pre-commit.com/blob/f263cdbcf46f97e1bd6229f2ab6d27bf8290ca88/logo.svg"
        },
        {
            "title": "Premier League",
            "hex": "360D3A",
            "source": "https://www.premierleague.com"
        },
        {
            "title": "PrestaShop",
            "hex": "DF0067",
            "source": "https://www.prestashop.com/en/media-kit"
        },
        {
            "title": "Presto",
            "hex": "5890FF",
            "source": "https://github.com/prestodb/presto/blob/414ab2a6bbdcca6479c2615b048920adac34dd20/presto-docs/src/main/resources/logo/web/fb/dark-blue/Presto_FB_Lockups_DARKBLUE_BG-14.svg"
        },
        {
            "title": "Prettier",
            "hex": "F7B93E",
            "source": "https://github.com/prettier/prettier-logo/blob/06997b307e0608ebee2044dafa0b9429d6b5a103/images/prettier-icon-clean-centred.svg"
        },
        {
            "title": "Prezi",
            "hex": "3181FF",
            "source": "https://prezi.com/press/kit/"
        },
        {
            "title": "Prime",
            "hex": "00A8E1",
            "source": "https://www.amazon.com/b?node=17277626011",
            "guidelines": "https://www.amazon.com/b?node=17277626011"
        },
        {
            "title": "Prime Video",
            "hex": "1F2E3E",
            "source": "https://videodirect.amazon.com/home/help?topicId=GT7W7GJBTDJW6Z8W#G8T2JFQZXPMHJLRZ",
            "guidelines": "https://videodirect.amazon.com/home/help?topicId=GT7W7GJBTDJW6Z8W#G8T2JFQZXPMHJLRZ"
        },
        {
            "title": "Prisma",
            "hex": "2D3748",
            "source": "https://github.com/prisma/presskit"
        },
        {
            "title": "Prismic",
            "hex": "5163BA",
            "source": "https://prismic.io/"
        },
        {
            "title": "Private Internet Access",
            "hex": "4BB749",
            "source": "https://www.privateinternetaccess.com/pages/press"
        },
        {
            "title": "Pro Tools",
            "hex": "7ACB10",
            "source": "https://cdn-www.avid.com/Content/fonts/avidmoon.ttf"
        },
        {
            "title": "Probot",
            "hex": "00B0D8",
            "source": "https://github.com/probot/probot/blob/5d29945dd2116618d63aba9d7a4460b940a85f5d/static/robot.svg"
        },
        {
            "title": "Processing Foundation",
            "hex": "006699",
            "source": "https://processingfoundation.org/"
        },
        {
            "title": "ProcessWire",
            "hex": "2480E6",
            "source": "https://processwire.com/"
        },
        {
            "title": "Product Hunt",
            "hex": "DA552F",
            "source": "https://www.producthunt.com/branding",
            "guidelines": "https://www.producthunt.com/branding"
        },
        {
            "title": "Progate",
            "hex": "380953",
            "source": "https://progate.com"
        },
        {
            "title": "Progress",
            "hex": "5CE500",
            "source": "https://www.progress.com/",
            "guidelines": "https://www.progress.com/legal/trademarks/trademarks-use-policy"
        },
        {
            "title": "Prometheus",
            "hex": "E6522C",
            "source": "https://prometheus.io/"
        },
        {
            "title": "ProSieben",
            "hex": "E6000F",
            "source": "https://www.prosieben.de/"
        },
        {
            "title": "Proto.io",
            "hex": "34A7C1",
            "source": "https://proto.io/en/presskit"
        },
        {
            "title": "protocols.io",
            "hex": "4D9FE7",
            "source": "https://www.protocols.io/brand",
            "guidelines": "https://www.protocols.io/brand"
        },
        {
            "title": "ProtonDB",
            "hex": "F50057",
            "source": "https://www.protondb.com/"
        },
        {
            "title": "ProtonMail",
            "hex": "8B89CC",
            "source": "https://protonmail.com/media-kit"
        },
        {
            "title": "ProtonVPN",
            "hex": "56B366",
            "source": "https://protonvpn.com/press"
        },
        {
            "title": "Protractor",
            "hex": "ED163A",
            "source": "https://github.com/angular/protractor/blob/4bc80d1a459542d883ea9200e4e1f48d265d0fda/logo.svg"
        },
        {
            "title": "Proxmox",
            "hex": "E57000",
            "source": "https://www.proxmox.com/en/news/media-kit",
            "guidelines": "https://www.proxmox.com/en/news/media-kit"
        },
        {
            "title": "Publons",
            "hex": "336699",
            "source": "https://publons.com/about/the-publons-logo",
            "guidelines": "https://publons.com/about/the-publons-logo"
        },
        {
            "title": "PubMed",
            "hex": "326599",
            "source": "https://pubmed.ncbi.nlm.nih.gov/"
        },
        {
            "title": "Pug",
            "hex": "A86454",
            "source": "https://github.com/pugjs/pug-logo/blob/61429fc45b5a411b83bdb5c99a61084d3054d1e6/SVG/pug-final-logo_-mono-64.svg"
        },
        {
            "title": "Pulumi",
            "hex": "8A3391",
            "source": "https://www.pulumi.com/",
            "guidelines": "https://www.pulumi.com/brand/"
        },
        {
            "title": "Puma",
            "hex": "242B2F",
            "source": "https://us.puma.com/"
        },
        {
            "title": "Puppet",
            "hex": "FFAE1A",
            "source": "https://puppet.com/company/press-room/"
        },
        {
            "title": "Puppeteer",
            "hex": "40B5A4",
            "source": "https://pptr.dev/"
        },
        {
            "title": "PureScript",
            "hex": "14161A",
            "source": "https://github.com/purescript/logo",
            "license": {
                "type": "CC-BY-4.0"
            }
        },
        {
            "title": "PurgeCSS",
            "hex": "14161A",
            "source": "https://github.com/FullHuman/purgecss/blob/4e2bf58e218119cc9faf9faa615d62a059bf9d9a/docs/.vuepress/public/safari-pinned-tab.svg"
        },
        {
            "title": "Purism",
            "hex": "2D2D2D",
            "source": "https://puri.sm/pr/images/"
        },
        {
            "title": "Pusher",
            "hex": "300D4F",
            "source": "https://pusher.com/"
        },
        {
            "title": "PWA",
            "hex": "5A0FC8",
            "source": "https://github.com/webmaxru/progressive-web-apps-logo/blob/77744cd5c0a4d484bb3d082c6ac458c44202da03/pwalogo-white.svg",
            "guidelines": "https://github.com/webmaxru/progressive-web-apps-logo#readme",
            "aliases": {
                "aka": [
                    "Progressive Web Application"
                ]
            }
        },
        {
            "title": "PyCharm",
            "hex": "000000",
            "source": "https://www.jetbrains.com/company/brand/logos/",
            "guidelines": "https://www.jetbrains.com/company/brand/"
        },
        {
            "title": "PyPI",
            "hex": "3775A9",
            "source": "https://pypi.org/"
        },
        {
            "title": "PyPy",
            "hex": "193440",
            "source": "https://www.pypy.org/images/pypy-logo.svg"
        },
        {
            "title": "PyScaffold",
            "hex": "005CA0",
            "source": "https://github.com/pyscaffold/pyscaffold/blob/3f72bf7894fc73b34af06a90bb5d43aae410ce5d/docs/gfx/logo.svg"
        },
        {
            "title": "Pytest",
            "hex": "0A9EDC",
            "source": "https://github.com/pytest-dev/design/blob/081f06cd2d6cd742e68f593560a2e8c1802feb7c/pytest_logo/pytest_logo.svg"
        },
        {
            "title": "Python",
            "hex": "3776AB",
            "source": "https://www.python.org/community/logos/",
            "guidelines": "https://www.python.org/community/logos/"
        },
        {
            "title": "PyTorch",
            "hex": "EE4C2C",
            "source": "https://github.com/pytorch/pytorch.github.io/blob/8f083bd12192ca12d5e1c1f3d236f4831d823d8f/assets/images/logo.svg",
            "guidelines": "https://github.com/pytorch/pytorch.github.io/blob/381117ec296f002b2de475402ef29cca6c55e209/assets/brand-guidelines/PyTorch-Brand-Guidelines.pdf"
        },
        {
            "title": "PyTorch Lightning",
            "hex": "792EE5",
            "source": "https://github.com/PyTorchLightning/pytorch-lightning/blob/a584196abf820179adb0758ef67ddae91c44e7bc/docs/source/_static/images/icon.svg"
        },
        {
            "title": "PyUp",
            "hex": "9F55FF",
            "source": "https://pyup.io/"
        },
        {
            "title": "Qantas",
            "hex": "E40000",
            "source": "https://freight.qantas.com/"
        },
        {
            "title": "Qatar Airways",
            "hex": "5C0D34",
            "source": "https://www.qatarairways.com/en/press-kit.html"
        },
        {
            "title": "QEMU",
            "hex": "FF6600",
            "source": "https://wiki.qemu.org/Logo"
        },
        {
            "title": "Qgis",
            "hex": "589632",
            "source": "https://www.qgis.org/en/site/getinvolved/styleguide.html",
            "guidelines": "https://www.qgis.org/en/site/getinvolved/styleguide.html"
        },
        {
            "title": "Qi",
            "hex": "000000",
            "source": "https://www.wirelesspowerconsortium.com/knowledge-base/retail/qi-logo-guidelines-and-artwork.html",
            "guidelines": "https://www.wirelesspowerconsortium.com/knowledge-base/retail/qi-logo-guidelines-and-artwork.html"
        },
        {
            "title": "Qiita",
            "hex": "55C500",
            "source": "https://help.qiita.com/ja/articles/others-brand-guideline",
            "guidelines": "https://help.qiita.com/ja/articles/others-brand-guideline"
        },
        {
            "title": "Qiskit",
            "hex": "6929C4",
            "source": "https://qiskit.org"
        },
        {
            "title": "QIWI",
            "hex": "FF8C00",
            "source": "https://qiwi.com/"
        },
        {
            "title": "Qt",
            "hex": "41CD52",
            "source": "https://qt-brandbook.webflow.io/design",
            "guidelines": "https://qt-brandbook.webflow.io/design"
        },
        {
            "title": "Qualcomm",
            "hex": "3253DC",
            "source": "https://www.qualcomm.com"
        },
        {
            "title": "Qualtrics",
            "hex": "00B4EF",
            "source": "https://www.qualtrics.com/brand-book/",
            "guidelines": "https://www.qualtrics.com/brand-book/"
        },
        {
            "title": "Qualys",
            "hex": "ED2E26",
            "source": "https://www.qualys.com/",
            "guidelines": "https://www.qualys.com/docs/qualys-logo-guidelines.pdf"
        },
        {
            "title": "Quantcast",
            "hex": "000000",
            "source": "https://www.quantcast.com/"
        },
        {
            "title": "QuantConnect",
            "hex": "F5AE29",
            "source": "https://www.quantconnect.com/docs/home/home"
        },
        {
            "title": "Quarkus",
            "hex": "4695EB",
            "source": "https://design.jboss.org/quarkus/"
        },
        {
            "title": "Quasar",
            "hex": "1976D2",
            "source": "https://github.com/quasarframework/quasar-art/blob/cbbbb4b0b7ec7181dfc2d1b29a1ce025e71575bc/src/quasar-logo.svg",
            "license": {
                "type": "CC-BY-4.0"
            }
        },
        {
            "title": "Qubes OS",
            "hex": "3874D8",
            "source": "https://github.com/QubesOS/qubes-attachment/blob/ed7e552eb8a5fca4e099361d137793d3551b3968/icons/qubes-logo-home.svg"
        },
        {
            "title": "Quest",
            "hex": "FB4F14",
            "source": "https://brand.quest.com/",
            "guidelines": "https://brand.quest.com/"
        },
        {
            "title": "QuickBooks",
            "hex": "2CA01C",
            "source": "https://designsystem.quickbooks.com/visual-assets/logos/",
            "guidelines": "https://designsystem.quickbooks.com/visual-assets/logos/"
        },
        {
            "title": "QuickTime",
            "hex": "1C69F0",
            "source": "https://support.apple.com/quicktime"
        },
        {
            "title": "Quip",
            "hex": "F27557",
            "source": "https://quip.com/"
        },
        {
            "title": "Quora",
            "hex": "B92B27",
            "source": "https://www.quora.com"
        },
        {
            "title": "Qwiklabs",
            "hex": "F5CD0E",
            "source": "https://www.qwiklabs.com"
        },
        {
            "title": "Qzone",
            "hex": "FECE00",
            "source": "https://qzone.qq.com/"
        },
        {
            "title": "R",
            "hex": "276DC3",
            "source": "https://www.r-project.org/logo/",
            "license": {
                "type": "CC-BY-SA-4.0"
            }
        },
        {
            "title": "R3",
            "hex": "EC1D24",
            "source": "https://www.r3.com/",
            "guidelines": "https://www.r3.com/contact-press-media/"
        },
        {
            "title": "RabbitMQ",
            "hex": "FF6600",
            "source": "https://www.rabbitmq.com/",
            "guidelines": "https://www.rabbitmq.com/trademark-guidelines.html"
        },
        {
            "title": "Racket",
            "hex": "9F1D20",
            "source": "https://racket-lang.org/"
        },
        {
            "title": "Radar",
            "hex": "007AFF",
            "source": "https://radar.io/"
        },
        {
            "title": "RadioPublic",
            "hex": "CE262F",
            "source": "https://help.radiopublic.com/hc/en-us/articles/360002546754-RadioPublic-logos"
        },
        {
            "title": "Railway",
            "hex": "0B0D0E",
            "source": "https://railway.app/"
        },
        {
            "title": "Rainmeter",
            "hex": "19519B",
            "source": "https://github.com/rainmeter/rainmeter-www/blob/867fd905fda8d1b1083730adcb7f49f1775cb5b0/source/img/logo_blue.ai"
        },
        {
            "title": "Rakuten",
            "hex": "BF0000",
            "source": "https://global.rakuten.com/corp/assets/img/site-icons/rakuten-black.svg",
            "guidelines": "https://global.rakuten.com/corp/news/media/"
        },
        {
            "title": "Ram",
            "hex": "000000",
            "source": "http://www.fcaci.com/x/RAMv15",
            "guidelines": "http://www.fcaci.com/x/RAMv15"
        },
        {
            "title": "Rancher",
            "hex": "0075A8",
            "source": "https://rancher.com/brand-guidelines/",
            "guidelines": "https://rancher.com/brand-guidelines/"
        },
        {
            "title": "Raspberry Pi",
            "hex": "A22846",
            "source": "https://www.raspberrypi.org/trademark-rules",
            "guidelines": "https://www.raspberrypi.org/trademark-rules"
        },
        {
            "title": "Razer",
            "hex": "00FF00",
            "source": "https://press.razer.com/"
        },
        {
            "title": "Razorpay",
            "hex": "0C2451",
            "source": "https://razorpay.com/newsroom/brand-assets/",
            "guidelines": "https://razorpay.com/newsroom/brand-assets/"
        },
        {
            "title": "React",
            "hex": "61DAFB",
            "source": "https://github.com/facebook/create-react-app/blob/282c03f9525fdf8061ffa1ec50dce89296d916bd/test/fixtures/relative-paths/src/logo.svg",
            "aliases": {
                "dup": [
                    {
                        "title": "React Native",
                        "source": "https://reactnative.dev/"
                    }
                ]
            }
        },
        {
            "title": "React Router",
            "hex": "CA4245",
            "source": "https://github.com/ReactTraining/react-router/blob/c94bcd8cef0c811f80b02777ec26fee3618f8e86/website/static/safari-pinned-tab.svg"
        },
        {
            "title": "React Table",
            "hex": "FF4154",
            "source": "https://github.com/tannerlinsley/react-table/blob/8c77b4ad97353a0b1f0746be5b919868862a9dcc/docs/src/images/emblem-light.svg"
        },
        {
            "title": "ReactiveX",
            "hex": "B7178C",
            "source": "https://github.com/ReactiveX/rxjs/blob/ee6ababb9fa75f068ac2122e956ff4e449604c59/resources/CI-CD/logo/svg/RxJs_Logo_Black.svg",
            "aliases": {
                "dup": [
                    {
                        "title": "RxJS",
                        "hex": "D81B60"
                    }
                ]
            }
        },
        {
            "title": "ReactOS",
            "hex": "0088CC",
            "source": "https://github.com/reactos/press-media"
        },
        {
            "title": "Read the Docs",
            "hex": "8CA1AF",
            "source": "https://github.com/readthedocs/readthedocs.org/blob/2dc9706c4fe7fa6d4410ed0e5aedca8d4796fe0f/media/readthedocsbranding.ai"
        },
        {
            "title": "Realm",
            "hex": "39477F",
            "source": "https://realm.io/"
        },
        {
            "title": "Reason",
            "hex": "DD4B39",
            "source": "https://reasonml.github.io/img/reason.svg"
        },
        {
            "title": "Reason Studios",
            "hex": "FFFFFF",
            "source": "https://www.reasonstudios.com/press",
            "guidelines": "https://www.reasonstudios.com/press"
        },
        {
            "title": "Red Hat",
            "hex": "EE0000",
            "source": "https://www.redhat.com/en/about/brand/new-brand/details"
        },
        {
            "title": "Red Hat Open Shift",
            "hex": "EE0000",
            "source": "https://www.openshift.com/"
        },
        {
            "title": "Redbubble",
            "hex": "E41321",
            "source": "https://www.redbubble.com/explore/client/4196122a442ab3f429ec802f71717465.svg"
        },
        {
            "title": "Reddit",
            "hex": "FF4500",
            "source": "https://www.redditinc.com/brand",
            "guidelines": "https://www.redditinc.com/brand"
        },
        {
            "title": "Redis",
            "hex": "DC382D",
            "source": "https://www.redislabs.com/brand-guidelines/",
            "guidelines": "https://www.redislabs.com/brand-guidelines/"
        },
        {
            "title": "Redmine",
            "hex": "B32024",
            "source": "https://www.redmine.org/projects/redmine/wiki/logo",
            "license": {
                "type": "CC-BY-SA-2.5",
                "url": "https://github.com/edavis10/redmine_logo/blob/2afe855c4e9cd955b648972d09cc20d76dabbf4c/COPYRIGHT"
            }
        },
        {
            "title": "Redux",
            "hex": "764ABC",
            "source": "https://github.com/reactjs/redux/tree/master/logo"
        },
        {
            "title": "Redux-Saga",
            "hex": "999999",
            "source": "https://github.com/redux-saga/redux-saga/blob/9d2164946f402e594a0dfe453c6d20fb6f14858f/logo/3840/Redux-Saga-Logo.png"
        },
        {
            "title": "RedwoodJS",
            "hex": "BF4722",
            "source": "https://redwoodjs.com/logos/",
            "guidelines": "https://redwoodjs.com/logos/"
        },
        {
            "title": "Reebok",
            "hex": "E41D1B",
            "source": "https://www.reebok.com/us"
        },
        {
            "title": "Reliance Industries Limited",
            "hex": "D1AB66",
            "source": "https://www.ril.com/getattachment/7c210e67-5b0e-4965-b1a2-2ee83e19cee9/Morgan-Stanley-Eighteenth-Annual-India-Summit,-31.aspx"
        },
        {
            "title": "Ren'Py",
            "hex": "FF7F7F",
            "source": "https://renpy.org"
        },
        {
            "title": "Renault",
            "hex": "FFCC33",
            "source": "https://en.media.groupe.renault.com/news/renault-news-march-2021-5f28-989c5.html"
        },
        {
            "title": "RenovateBot",
            "hex": "1A1F6C",
            "source": "https://avatars1.githubusercontent.com/u/38656520"
        },
        {
            "title": "Renren",
            "hex": "217DC6",
            "source": "https://seeklogo.com/vector-logo/184137/renren-inc"
        },
        {
            "title": "Replit",
            "hex": "667881",
            "source": "https://repl.it/"
        },
        {
            "title": "RescueTime",
            "hex": "161A3B",
            "source": "https://www.rescuetime.com/press"
        },
        {
            "title": "ResearchGate",
            "hex": "00CCBB",
            "source": "https://c5.rgstatic.net/m/428059296771819/images/favicon/favicon.svg"
        },
        {
            "title": "Resurrection Remix OS",
            "hex": "000000",
            "source": "https://github.com/ResurrectionRemix"
        },
        {
            "title": "RetroArch",
            "hex": "000000",
            "source": "https://github.com/libretro/RetroArch/blob/b01aabf7d1f025999ad0f7812e6e6816d011e631/media/retroarch.svg"
        },
        {
            "title": "RetroPie",
            "hex": "CC0000",
            "source": "https://github.com/RetroPie/RetroPie-Docs/blob/c4e882bd2c9d740c591ff346e07a4a4cb536ca93/images/logo.svg"
        },
        {
            "title": "reveal.js",
            "hex": "F2E142",
            "source": "https://revealjs.com/"
        },
        {
            "title": "ReverbNation",
            "hex": "E43526",
            "source": "https://www.reverbnation.com"
        },
        {
            "title": "Revolut",
            "hex": "0075EB",
            "source": "https://www.revolut.com/"
        },
        {
            "title": "Revue",
            "hex": "E15718",
            "source": "https://www.getrevue.co/"
        },
        {
            "title": "REWE",
            "hex": "CC071E",
            "source": "https://www.rewe.de/"
        },
        {
            "title": "Rezgo",
            "hex": "F76C00",
            "source": "https://www.rezgo.com/"
        },
        {
            "title": "Rhinoceros",
            "hex": "801010",
            "source": "https://github.com/mcneel/compute.rhino3d/blob/2204d998ff0397a1c6a18dd2312a96508ad48bdb/README.md"
        },
        {
            "title": "Rider",
            "hex": "000000",
            "source": "https://www.jetbrains.com/company/brand/logos/",
            "guidelines": "https://www.jetbrains.com/company/brand/"
        },
        {
            "title": "Rimac Automobili",
            "hex": "0A222E",
            "source": "https://www.rimac-automobili.com/media/",
            "guidelines": "https://www.rimac-automobili.com/media/"
        },
        {
            "title": "Ring",
            "hex": "1C9AD6",
            "source": "https://store.ring.com/press"
        },
        {
            "title": "Riot Games",
            "hex": "D32936",
            "source": "https://www.riotgames.com/en/press"
        },
        {
            "title": "Ripple",
            "hex": "0085C0",
            "source": "https://www.ripple.com/media-kit/",
            "guidelines": "https://brand.ripple.com/article/brand-policy"
        },
        {
            "title": "Riseup",
            "hex": "FF0000",
            "source": "https://riseup.net/en/about-us/images"
        },
        {
            "title": "Roam Research",
            "hex": "343A40",
            "source": "https://roamresearch.com/#/app/help/page/Vu1MmjinS"
        },
        {
            "title": "Roblox",
            "hex": "000000",
            "source": "https://corp.roblox.com/press-kit/",
            "guidelines": "https://corp.roblox.com/wp-content/uploads/2021/03/Logo_Roblox.zip"
        },
        {
            "title": "Robot Framework",
            "hex": "000000",
            "source": "https://github.com/robotframework/visual-identity",
            "guidelines": "https://github.com/robotframework/visual-identity/blob/master/robot-framework-brand-guidelines.pdf"
        },
        {
            "title": "Rocket.Chat",
            "hex": "F5455C",
            "source": "https://rocket.chat/press",
            "guidelines": "https://docs.rocket.chat/guides/brand-and-visual-guidelines/logo"
        },
        {
            "title": "Rocky Linux",
            "hex": "10B981",
            "source": "https://github.com/rocky-linux/branding/blob/94e97dd30b87d909cc4f6a6838a2926f77f9ac47/logo/src/icon-black.svg",
            "license": {
                "type": "CC-BY-SA-4.0"
            }
        },
        {
            "title": "Roku",
            "hex": "662D91",
            "source": "https://www.roku.com/",
            "guidelines": "https://docs.roku.com/published/trademarkguidelines/en/ca"
        },
        {
            "title": "Rolls-Royce",
            "hex": "281432",
            "source": "https://www.rolls-roycemotorcars.com/"
        },
        {
            "title": "rollup.js",
            "hex": "EC4A3F",
            "source": "https://rollupjs.org/"
        },
        {
            "title": "Rome",
            "hex": "27272A",
            "source": "https://github.com/rome/tools/blob/261c3f3bdc21439777f78b6551f707cce0c8d04a/assets/SVG/logomark_black.svg",
            "guidelines": "https://github.com/rome/tools/tree/main/assets",
            "license": {
                "type": "CC-BY-NC-SA-4.0"
            }
        },
        {
            "title": "Roots",
            "hex": "525DDC",
            "source": "https://roots.io/about/brand/",
            "guidelines": "https://roots.io/about/brand/"
        },
        {
            "title": "Roots Bedrock",
            "hex": "525DDC",
            "source": "https://roots.io/about/brand/"
        },
        {
            "title": "Roots Sage",
            "hex": "525DDC",
            "source": "https://roots.io/about/brand/"
        },
        {
            "title": "ROS",
            "hex": "22314E",
            "source": "https://www.ros.org/press-kit/",
            "guidelines": "https://www.ros.org/press-kit/"
        },
        {
            "title": "Rotary International",
            "hex": "F7A81B",
            "source": "https://www.rotary.org/en",
            "guidelines": "https://my-cms.rotary.org/en/document/tell-rotarys-story-voice-and-visual-identity-guidelines-rotarians"
        },
        {
            "title": "Rotten Tomatoes",
            "hex": "FA320A",
            "source": "https://commons.wikimedia.org/wiki/File:Rottentomatoesalternativelogo.svg"
        },
        {
            "title": "Roundcube",
            "hex": "37BEFF",
            "source": "https://roundcube.net/"
        },
        {
            "title": "RSS",
            "hex": "FFA500",
            "source": "https://en.wikipedia.org/wiki/Feed_icon"
        },
        {
            "title": "RStudio",
            "hex": "75AADB",
            "source": "https://www.rstudio.com/about/logos/",
            "guidelines": "https://www.rstudio.com/about/logos/"
        },
        {
            "title": "RTÉ",
            "hex": "00A7B3",
            "source": "https://www.rte.ie/archives/"
        },
        {
            "title": "RTL",
            "hex": "E9113B",
            "source": "https://commons.wikimedia.org/wiki/File:RTL_Cornerlogo.svg"
        },
        {
            "title": "RTLZWEI",
            "hex": "00BCF6",
            "source": "https://www.rtl2.de/"
        },
        {
            "title": "Ruby",
            "hex": "CC342D",
            "source": "https://www.ruby-lang.org/en/about/logo/",
            "license": {
                "type": "CC-BY-SA-2.5"
            }
        },
        {
            "title": "Ruby on Rails",
            "hex": "CC0000",
            "source": "http://rubyonrails.org/",
            "guidelines": "https://rubyonrails.org/trademarks/"
        },
        {
            "title": "RubyGems",
            "hex": "E9573F",
            "source": "https://rubygems.org/pages/about"
        },
        {
            "title": "Runkeeper",
            "hex": "001E62",
            "source": "https://runkeeper.com/cms/press-kit",
            "guidelines": "https://runkeeper.com/cms/press-kit"
        },
        {
            "title": "RunKit",
            "hex": "491757",
            "source": "https://www.npmjs.com/package/@runkit/brand"
        },
        {
            "title": "Rust",
            "hex": "000000",
            "source": "https://www.rust-lang.org/",
            "guidelines": "https://www.rust-lang.org/policies/media-guide",
            "license": {
                "type": "CC-BY-SA-4.0"
            }
        },
        {
            "title": "RxDB",
            "hex": "8D1F89",
            "source": "https://github.com/pubkey/rxdb/blob/0c554dbcf7a4e6c48cd581ec1e3b130a4b5ab7d6/docs/files/logo/logo.svg"
        },
        {
            "title": "Ryanair",
            "hex": "073590",
            "source": "https://corporate.ryanair.com/media-centre/stock-images-gallery/#album-container-3"
        },
        {
            "title": "S7 Airlines",
            "hex": "C4D600",
            "source": "https://www.s7.ru/en/info/s7-airlines/brand/",
            "guidelines": "https://www.s7.ru/en/info/s7-airlines/brand/"
        },
        {
            "title": "Safari",
            "hex": "000000",
            "source": "https://images.techhive.com/images/article/2014/11/safari-favorites-100530680-large.jpg"
        },
        {
            "title": "Sahibinden",
            "hex": "FFE800",
            "source": "https://www.sahibinden.com/favicon.ico"
        },
        {
            "title": "Salesforce",
            "hex": "00A1E0",
            "source": "https://brand.salesforce.com/content/logo-guidelines",
            "guidelines": "https://brand.salesforce.com/content/logo-guidelines"
        },
        {
            "title": "SaltStack",
            "hex": "00EACE",
            "source": "https://www.saltstack.com/resources/brand/"
        },
        {
            "title": "Samsung",
            "hex": "1428A0",
            "source": "https://www.samsung.com/us/about-us/brand-identity/logo/",
            "guidelines": "https://www.samsung.com/us/about-us/brand-identity/logo/"
        },
        {
            "title": "Samsung Pay",
            "hex": "1428A0",
            "source": "https://pay.samsung.com/developers/resource/brand",
            "guidelines": "https://pay.samsung.com/developers/resource/brand"
        },
        {
            "title": "San Francisco Municipal Railway",
            "hex": "BA0C2F",
            "source": "http://www.actransit.org/wp-content/uploads/HSP_CC-sched.pdf"
        },
        {
            "title": "São Paulo Metro",
            "hex": "004382",
            "source": "https://upload.wikimedia.org/wikipedia/commons/d/da/Sao_Paulo_Metro_Logo.svg"
        },
        {
            "title": "SAP",
            "hex": "0FAAFF",
            "source": "https://www.sap.com/"
        },
        {
            "title": "Sass",
            "hex": "CC6699",
            "source": "http://sass-lang.com/styleguide/brand",
            "guidelines": "http://sass-lang.com/styleguide/brand",
            "license": {
                "type": "CC-BY-NC-SA-3.0"
            }
        },
        {
            "title": "Sat.1",
            "slug": "sat1",
            "hex": "047DA3",
            "source": "https://www.prosiebensat1.com/presse/downloads/logos"
        },
        {
            "title": "Sauce Labs",
            "hex": "E2231A",
            "source": "https://saucelabs.com/"
        },
        {
            "title": "Scala",
            "hex": "DC322F",
            "source": "https://www.scala-lang.org/"
        },
        {
            "title": "Scaleway",
            "hex": "4F0599",
            "source": "https://www.scaleway.com/en/design-resources/",
            "guidelines": "https://www.scaleway.com/en/design-resources/"
        },
        {
            "title": "Scania",
            "hex": "041E42",
            "source": "https://digitaldesign.scania.com/resources/brand/logotype",
            "guidelines": "https://digitaldesign.scania.com/resources/brand/logotype"
        },
        {
            "title": "scikit-learn",
            "hex": "F7931E",
            "source": "https://github.com/scikit-learn/scikit-learn/blob/c5ef2e985c13119001aa697e446ebb3dbcb326e5/doc/logos/scikit-learn-logo.svg"
        },
        {
            "title": "SciPy",
            "hex": "8CAAE6",
            "source": "https://github.com/scikit-image/skimage-branding/blob/eafb65cbc3a700e3d9c8ba2ba15788fcc8703984/logo/scipy.svg"
        },
        {
            "title": "Scopus",
            "hex": "E9711C",
            "source": "https://www.scopus.com/"
        },
        {
            "title": "SCP Foundation",
            "hex": "FFFFFF",
            "source": "https://scp-wiki.wikidot.com/"
        },
        {
            "title": "Scratch",
            "hex": "4D97FF",
            "source": "https://github.com/LLK/scratch-link/blob/027e3754ba6db976495e905023d5ac5e730dccfc/Assets/Windows/SVG/Windows%20Tray%20400x400.svg"
        },
        {
            "title": "Screencastify",
            "hex": "FF8282",
            "source": "https://www.screencastify.com/"
        },
        {
            "title": "Scribd",
            "hex": "1E7B85",
            "source": "https://scribdbrand.frontify.com/d/eqGJ2WET8x3A/scribd-brand-style-guide#/other/media-press-kit/download-horizontal-vertical-logos-for-small-applications",
            "guidelines": "https://scribdbrand.frontify.com/d/eqGJ2WET8x3A/scribd-brand-style-guide#/basics/logo-usage-guidelines-1576192924"
        },
        {
            "title": "Scrimba",
            "hex": "2B283A",
            "source": "https://scrimba.com/"
        },
        {
            "title": "ScrollReveal",
            "hex": "FFCB36",
            "source": "https://scrollrevealjs.org/"
        },
        {
            "title": "Scrum Alliance",
            "hex": "009FDA",
            "source": "https://www.scrumalliance.org/ScrumRedesignDEVSite/media/ScrumAllianceMedia/Files%20and%20PDFs/Infographics/S_BrandGuidelines_2018_rev.pdf",
            "guidelines": "https://www.scrumalliance.org/ScrumRedesignDEVSite/media/ScrumAllianceMedia/Files%20and%20PDFs/Infographics/S_BrandGuidelines_2018_rev.pdf"
        },
        {
            "title": "Scrutinizer CI",
            "hex": "8A9296",
            "source": "https://scrutinizer-ci.com"
        },
        {
            "title": "Seagate",
            "hex": "6EBE49",
            "source": "https://branding.seagate.com/productpage/3fc51aba-c35a-4eff-a833-a258b0440bd2"
        },
        {
            "title": "SEAT",
            "hex": "33302E",
            "source": "https://www.seat.es/"
        },
        {
            "title": "Sefaria",
            "hex": "212E50",
            "source": "https://github.com/Sefaria/Sefaria-Project/blob/c141b2b3491660ed563df9f4b1a2e4c071e88688/static/img/logo/samekh.svg"
        },
        {
            "title": "Sega",
            "hex": "0089CF",
            "source": "https://en.wikipedia.org/wiki/Sega#/media/File:Sega_logo.svg"
        },
        {
            "title": "Selenium",
            "hex": "43B02A",
            "source": "https://github.com/SeleniumHQ/heroku-selenium/blob/2f66891ba030d3aa1f36ab1748c52ba4fb4e057d/selenium-green.svg"
        },
        {
            "title": "Sellfy",
            "hex": "21B352",
            "source": "https://sellfy.com/about/"
        },
        {
            "title": "Semantic UI React",
            "hex": "35BDB2",
            "source": "https://react.semantic-ui.com"
        },
        {
            "title": "Semantic Web",
            "hex": "005A9C",
            "source": "https://www.w3.org/2007/10/sw-logos.html"
        },
        {
            "title": "semantic-release",
            "hex": "494949",
            "source": "https://github.com/semantic-release/semantic-release/blob/85bc213f04445a9bb8f19e5d45d6ecd7acccf841/media/semantic-release-logo.svg"
        },
        {
            "title": "Semaphore CI",
            "hex": "19A974",
            "source": "https://semaphoreci.com/"
        },
        {
            "title": "SemVer",
            "hex": "3F4551",
            "source": "https://github.com/semver/semver.org/blob/b6983849e38911195a24357809187c2f50af0d40/assets/500x500(light).jpg"
        },
        {
            "title": "Sencha",
            "hex": "86BC40",
            "source": "http://design.sencha.com/",
            "guidelines": "http://design.sencha.com/productlogo.html"
        },
        {
            "title": "Sennheiser",
            "hex": "000000",
            "source": "https://sennheiser.com"
        },
        {
            "title": "Sensu",
            "hex": "89C967",
            "source": "https://github.com/sensu/sensu-go/blob/master/dashboard/src/assets/logo/graphic/green.svg"
        },
        {
            "title": "Sentry",
            "hex": "362D59",
            "source": "https://sentry.io/branding/"
        },
        {
            "title": "SEPA",
            "hex": "2350A9",
            "source": "https://www.europeanpaymentscouncil.eu/document-library/other/sepa-logo-vector-format",
            "guidelines": "https://www.europeanpaymentscouncil.eu/document-library/other/sepa-logo-visual-identity-guidelines"
        },
        {
            "title": "Sequelize",
            "hex": "52B0E7",
            "source": "https://github.com/sequelize/sequelize/pull/12871"
        },
        {
            "title": "Server Fault",
            "hex": "E7282D",
            "source": "http://stackoverflow.com/company/logos",
            "guidelines": "https://stackoverflow.com/legal/trademark-guidance"
        },
        {
            "title": "Serverless",
            "hex": "FD5750",
            "source": "https://serverless.com/"
        },
        {
            "title": "SFML",
            "hex": "8CC445",
            "source": "https://www.sfml-dev.org/download/goodies/"
        },
        {
            "title": "Shadow",
            "hex": "0A0C0D",
            "source": "https://shadow.tech/"
        },
        {
            "title": "Shanghai Metro",
            "hex": "EC1C24",
            "source": "https://en.wikipedia.org/wiki/File:Shanghai_Metro_Full_Logo.svg"
        },
        {
            "title": "sharp",
            "hex": "99CC00",
            "source": "https://github.com/lovell/sharp/blob/315f519e1dd9adca0678e94a5ed0492cb5e0aae4/docs/image/sharp-logo-mono.svg"
        },
        {
            "title": "Shazam",
            "hex": "0088FF",
            "source": "https://www.shazam.com/"
        },
        {
            "title": "Shell",
            "hex": "FFD500",
            "source": "https://en.wikipedia.org/wiki/File:Shell_logo.svg"
        },
        {
            "title": "Shelly",
            "hex": "4495D1",
            "source": "https://shelly.cloud/"
        },
        {
            "title": "Shenzhen Metro",
            "hex": "009943",
            "source": "https://en.wikipedia.org/wiki/File:Shenzhen_Metro_Corporation_logo_full.svg"
        },
        {
            "title": "Shields.io",
            "hex": "000000",
            "source": "https://shields.io"
        },
        {
            "title": "Shikimori",
            "hex": "343434",
            "source": "https://shikimori.one"
        },
        {
            "title": "Shopify",
            "hex": "7AB55C",
            "source": "https://www.shopify.com/brand-assets",
            "guidelines": "https://www.shopify.com/brand-assets"
        },
        {
            "title": "Shopware",
            "hex": "189EFF",
            "source": "https://www.shopware.com/en/press/press-material/"
        },
        {
            "title": "Shotcut",
            "hex": "115C77",
            "source": "https://shotcut.com/media/"
        },
        {
            "title": "Showpad",
            "hex": "2D2E83",
            "source": "https://www.showpad.com/"
        },
        {
            "title": "Showtime",
            "hex": "B10000",
            "source": "https://commons.wikimedia.org/wiki/File:Showtime.svg"
        },
        {
            "title": "Shutterstock",
            "hex": "EE2B24",
            "source": "https://www.shutterstock.com/press/media",
            "guidelines": "https://www.shutterstock.com/press/media"
        },
        {
            "title": "Siemens",
            "hex": "009999",
            "source": "https://siemens.com/"
        },
        {
            "title": "Signal",
            "hex": "3A76F0",
            "source": "https://github.com/signalapp/Signal-Desktop/blob/9db8765b6cf270195e45a7f251374d4e53d54c95/images/signal-logo.svg"
        },
        {
            "title": "Simkl",
            "hex": "000000",
            "source": "https://simkl.com"
        },
        {
            "title": "Simple Analytics",
            "hex": "FF4F64",
            "source": "https://simpleanalytics.com/",
            "guidelines": "https://simpleanalytics.com/press"
        },
        {
            "title": "Simple Icons",
            "hex": "111111",
            "source": "https://simpleicons.org/",
            "license": {
                "type": "CC0-1.0"
            }
        },
        {
            "title": "Sina Weibo",
            "hex": "E6162D",
            "source": "https://en.wikipedia.org/wiki/Sina_Weibo"
        },
        {
            "title": "SingleStore",
            "hex": "AA00FF",
            "source": "https://www.singlestore.com/brand/"
        },
        {
            "title": "SitePoint",
            "hex": "258AAF",
            "source": "http://www.sitepoint.com"
        },
        {
            "title": "Sketch",
            "hex": "F7B500",
            "source": "https://www.sketch.com/about-us/#press",
            "guidelines": "https://www.sketch.com/about-us/#press"
        },
        {
            "title": "Sketchfab",
            "hex": "1CAAD9",
            "source": "https://sketchfab.com/press"
        },
        {
            "title": "SketchUp",
            "hex": "005F9E",
            "source": "https://www.sketchup.com/themes/sketchup_www_terra/images/SketchUp-Horizontal-RGB.svg"
        },
        {
            "title": "Skillshare",
            "hex": "00FF84",
            "source": "https://www.skillshare.com"
        },
        {
            "title": "ŠKODA",
            "hex": "4BA82E",
            "source": "https://en.wikipedia.org/wiki/File:Skoda_Auto_logo_(2011).svg"
        },
        {
            "title": "Sky",
            "hex": "0072C9",
            "source": "https://www.skysports.com/"
        },
        {
            "title": "Skyliner",
            "hex": "2FCEA0",
            "source": "https://www.skyliner.io/help"
        },
        {
            "title": "Skynet",
            "hex": "00C65E",
            "source": "https://support.siasky.net/key-concepts/skynet-brand-guidelines",
            "guidelines": "https://support.siasky.net/key-concepts/skynet-brand-guidelines"
        },
        {
            "title": "Skype",
            "hex": "00AFF0",
            "source": "http://blogs.skype.com/?attachment_id=56273"
        },
        {
            "title": "Skype for Business",
            "hex": "00AFF0",
            "source": "https://en.wikipedia.org/wiki/Skype_for_Business_Server"
        },
        {
            "title": "Slack",
            "hex": "4A154B",
            "source": "https://slack.com/brand-guidelines",
            "guidelines": "https://slack.com/brand-guidelines"
        },
        {
            "title": "Slackware",
            "hex": "000000",
            "source": "https://en.wikipedia.org/wiki/Slackware"
        },
        {
            "title": "Slashdot",
            "hex": "026664",
            "source": "https://commons.wikimedia.org/wiki/File:Slashdot_wordmark_and_logo.svg"
        },
        {
            "title": "SlickPic",
            "hex": "FF880F",
            "source": "https://www.slickpic.com/"
        },
        {
            "title": "Slides",
            "hex": "E4637C",
            "source": "https://slides.com/about"
        },
        {
            "title": "SlideShare",
            "hex": "008ED2",
            "source": "https://www.slideshare.net/ss/creators/"
        },
        {
            "title": "smart",
            "hex": "FABC0C",
            "source": "https://www.smart.com/gb/en/models/eq-fortwo-coupe"
        },
        {
            "title": "SmartThings",
            "hex": "15BFFF",
            "source": "https://www.smartthings.com/press-kit",
            "guidelines": "https://www.smartthings.com/press-kit"
        },
        {
            "title": "smash.gg",
            "hex": "CB333B",
            "source": "https://help.smash.gg/en/articles/1716774-smash-gg-brand-guidelines",
            "guidelines": "https://help.smash.gg/en/articles/1716774-smash-gg-brand-guidelines"
        },
        {
            "title": "Smashing Magazine",
            "hex": "E85C33",
            "source": "https://www.smashingmagazine.com/"
        },
        {
            "title": "SMRT",
            "hex": "EE2E24",
            "source": "https://commons.wikimedia.org/wiki/File:SMRT_Corporation.svg"
        },
        {
            "title": "SmugMug",
            "hex": "6DB944",
            "source": "https://help.smugmug.com/using-smugmug's-logo-HJulJePkEBf"
        },
        {
            "title": "Snapchat",
            "hex": "FFFC00",
            "source": "https://www.snapchat.com/brand-guidelines",
            "guidelines": "https://www.snapchat.com/brand-guidelines"
        },
        {
            "title": "Snapcraft",
            "hex": "82BEA0",
            "source": "https://github.com/snapcore/snap-store-badges",
            "license": {
                "type": "CC-BY-ND-2.0"
            }
        },
        {
            "title": "Snowflake",
            "hex": "29B5E8",
            "source": "https://www.snowflake.com/brand-guidelines/",
            "guidelines": "https://www.snowflake.com/brand-guidelines/"
        },
        {
            "title": "Snowpack",
            "hex": "2E5E82",
            "source": "https://www.snowpack.dev/"
        },
        {
            "title": "Snyk",
            "hex": "4C4A73",
            "source": "https://snyk.io/press-kit"
        },
        {
            "title": "Society6",
            "hex": "000000",
            "source": "https://blog.society6.com/app/themes/society6/dist/images/mark.svg"
        },
        {
            "title": "Socket.io",
            "hex": "010101",
            "source": "https://socket.io"
        },
        {
            "title": "Sogou",
            "hex": "FB6022",
            "source": "https://www.sogou.com/"
        },
        {
            "title": "Solidity",
            "hex": "363636",
            "source": "https://docs.soliditylang.org/en/v0.8.6/brand-guide.html",
            "guidelines": "https://docs.soliditylang.org/en/v0.8.6/brand-guide.html",
            "license": {
                "type": "CC-BY-4.0"
            }
        },
        {
            "title": "SoloLearn",
            "hex": "1ABC9C",
            "source": "https://www.sololearn.com/"
        },
        {
            "title": "Solus",
            "hex": "5294E2",
            "source": "https://getsol.us/branding/"
        },
        {
            "title": "SonarCloud",
            "hex": "F3702A",
            "source": "https://sonarcloud.io/about"
        },
        {
            "title": "SonarLint",
            "hex": "CB2029",
            "source": "https://www.sonarlint.org/logos/",
            "guidelines": "https://www.sonarlint.org/logos/"
        },
        {
            "title": "SonarQube",
            "hex": "4E9BCD",
            "source": "https://www.sonarqube.org/logos/",
            "guidelines": "https://www.sonarqube.org/logos/"
        },
        {
            "title": "SonarSource",
            "hex": "CB3032",
            "source": "https://www.sonarsource.com/logos/",
            "guidelines": "https://www.sonarsource.com/logos/"
        },
        {
            "title": "Songkick",
            "hex": "F80046",
            "source": "https://www.songkick.com/style-guide/design",
            "guidelines": "https://www.songkick.com/style-guide/design"
        },
        {
            "title": "Songoda",
            "hex": "FC494A",
            "source": "https://songoda.com/branding",
            "guidelines": "https://songoda.com/branding"
        },
        {
            "title": "SonicWall",
            "hex": "FF791A",
            "source": "https://brandfolder.com/sonicwall/sonicwall-external"
        },
        {
            "title": "Sonos",
            "hex": "000000",
            "source": "https://www.sonos.com/en-gb/home"
        },
        {
            "title": "SoundCloud",
            "hex": "FF3300",
            "source": "https://soundcloud.com/press"
        },
        {
            "title": "Source Engine",
            "hex": "F79A10",
            "source": "https://developer.valvesoftware.com/favicon.ico"
        },
        {
            "title": "SourceForge",
            "hex": "FF6600",
            "source": "https://sourceforge.net/"
        },
        {
            "title": "Sourcegraph",
            "hex": "00CBEC",
            "source": "https://about.sourcegraph.com/handbook/marketing/brand/brand_guidelines",
            "guidelines": "https://about.sourcegraph.com/handbook/marketing/brand/brand_guidelines"
        },
        {
            "title": "Sourcetree",
            "hex": "0052CC",
            "source": "https://atlassian.design/resources/logo-library",
            "guidelines": "https://atlassian.design/foundations/logos/"
        },
        {
            "title": "Southwest Airlines",
            "hex": "304CB2",
            "source": "https://www.southwest.com/"
        },
        {
            "title": "Spacemacs",
            "hex": "9266CC",
            "source": "http://spacemacs.org/",
            "license": {
                "type": "CC-BY-SA-4.0"
            }
        },
        {
            "title": "SpaceX",
            "hex": "000000",
            "source": "https://www.spacex.com/"
        },
        {
            "title": "Spark AR",
            "hex": "FF5C83",
            "source": "https://sparkar.facebook.com/"
        },
        {
            "title": "Sparkasse",
            "hex": "FF0000",
            "source": "https://www.sparkasse.de/",
            "guidelines": "https://www.sparkasse.de/nutzungshinweise.html"
        },
        {
            "title": "SparkFun",
            "hex": "E53525",
            "source": "https://www.sparkfun.com/brand_assets",
            "guidelines": "https://www.sparkfun.com/brand_assets"
        },
        {
            "title": "SparkPost",
            "hex": "FA6423",
            "source": "https://www.sparkpost.com/press-kit/",
            "guidelines": "https://www.sparkpost.com/press-kit/"
        },
        {
            "title": "SPDX",
            "hex": "4398CC",
            "source": "https://spdx.org/Resources"
        },
        {
            "title": "Speaker Deck",
            "hex": "009287",
            "source": "https://speakerdeck.com/"
        },
        {
            "title": "Spectrum",
            "hex": "7B16FF",
            "source": "https://spectrum.chat"
        },
        {
            "title": "Speedtest",
            "hex": "141526",
            "source": "https://www.speedtest.net/"
        },
        {
            "title": "Spinnaker",
            "hex": "139BB4",
            "source": "https://github.com/spinnaker/spinnaker.github.io/tree/master/assets/images"
        },
        {
            "title": "Spinrilla",
            "hex": "460856",
            "source": "https://spinrilla.com"
        },
        {
            "title": "Splunk",
            "hex": "000000",
            "source": "https://www.splunk.com/"
        },
        {
            "title": "Spond",
            "hex": "EE4353",
            "source": "https://spond.com/"
        },
        {
            "title": "Spotify",
            "hex": "1DB954",
            "source": "https://developer.spotify.com/documentation/general/design-and-branding/#using-our-logo",
            "guidelines": "https://developer.spotify.com/documentation/general/design-and-branding/#using-our-logo"
        },
        {
            "title": "Spotlight",
            "hex": "352A71",
            "source": "https://www.spotlight.com/"
        },
        {
            "title": "Spreadshirt",
            "hex": "00B2A5",
            "source": "https://www.spreadshirt.ie/",
            "aliases": {
                "dup": [
                    {
                        "title": "Spreadshop",
                        "hex": "FF9343",
                        "source": "https://www.spreadshop.com/"
                    }
                ]
            }
        },
        {
            "title": "Spreaker",
            "hex": "F5C300",
            "source": "https://www.spreaker.com/"
        },
        {
            "title": "Spring",
            "hex": "6DB33F",
            "source": "https://spring.io/trademarks"
        },
        {
            "title": "Spring",
            "slug": "spring_creators",
            "hex": "000000",
            "source": "https://www.spri.ng/"
        },
        {
            "title": "Spring Boot",
            "hex": "6DB33F",
            "source": "https://spring.io/projects"
        },
        {
            "title": "Spring Security",
            "hex": "6DB33F",
            "source": "https://spring.io/projects"
        },
        {
            "title": "Spyder IDE",
            "hex": "FF0000",
            "source": "https://www.spyder-ide.org/"
        },
        {
            "title": "SQLite",
            "hex": "003B57",
            "source": "https://github.com/sqlite/sqlite/blob/43e862723ec680542ca6f608f9963c0993dd7324/art/sqlite370.eps"
        },
        {
            "title": "Square",
            "hex": "3E4348",
            "source": "https://squareup.com/"
        },
        {
            "title": "Square Enix",
            "hex": "ED1C24",
            "source": "https://www.square-enix.com/"
        },
        {
            "title": "Squarespace",
            "hex": "000000",
            "source": "https://www.squarespace.com/logo-guidelines",
            "guidelines": "http://www.squarespace.com/brand-guidelines"
        },
        {
            "title": "SSRN",
            "hex": "154881",
            "source": "https://www.ssrn.com"
        },
        {
            "title": "Stack Exchange",
            "hex": "1E5397",
            "source": "http://stackoverflow.com/company/logos",
            "guidelines": "https://stackoverflow.com/legal/trademark-guidance"
        },
        {
            "title": "Stack Overflow",
            "hex": "F58025",
            "source": "https://stackoverflow.design/brand/logo/",
            "guidelines": "https://stackoverflow.com/legal/trademark-guidance"
        },
        {
            "title": "Stackbit",
            "hex": "207BEA",
            "source": "https://www.stackbit.com/branding-guidelines/",
            "guidelines": "https://www.stackbit.com/branding-guidelines/"
        },
        {
            "title": "StackPath",
            "hex": "000000",
            "source": "https://www.stackpath.com/company/logo-and-branding/",
            "guidelines": "https://www.stackpath.com/company/logo-and-branding/"
        },
        {
            "title": "StackShare",
            "hex": "0690FA",
            "source": "https://stackshare.io/branding"
        },
        {
            "title": "Stadia",
            "hex": "CD2640",
            "source": "https://stadia.google.com/home"
        },
        {
            "title": "Staffbase",
            "hex": "00A4FD",
            "source": "https://staffbase.com/en/about/press-assets/"
        },
        {
            "title": "Star Trek",
            "hex": "FFE200",
            "source": "https://intl.startrek.com/"
        },
        {
            "title": "Starbucks",
            "hex": "006241",
            "source": "https://starbucks.com/",
            "guidelines": "https://creative.starbucks.com/"
        },
        {
            "title": "Starling Bank",
            "hex": "6935D3",
            "source": "https://www.starlingbank.com/media/",
            "guidelines": "https://www.starlingbank.com/docs/brand/starling-bank-brand-guidelines.pdf"
        },
        {
            "title": "Starship",
            "hex": "DD0B78",
            "source": "https://starship.rs/"
        },
        {
            "title": "STARZ",
            "hex": "000000",
            "source": "https://www.starz.com/guides/starzlibrary/"
        },
        {
            "title": "Statamic",
            "hex": "FF269E",
            "source": "https://statamic.com/branding",
            "guidelines": "https://statamic.com/branding"
        },
        {
            "title": "Statuspage",
            "hex": "172B4D",
            "source": "https://www.atlassian.com/company/news/press-kit"
        },
        {
            "title": "Statuspal",
            "hex": "4934BF",
            "source": "https://statuspal.io/"
        },
        {
            "title": "Steam",
            "hex": "000000",
            "source": "https://partner.steamgames.com/doc/marketing/branding",
            "guidelines": "https://partner.steamgames.com/doc/marketing/branding"
        },
        {
            "title": "SteamDB",
            "hex": "000000",
            "source": "https://steamdb.info/"
        },
        {
            "title": "Steamworks",
            "hex": "1E1E1E",
            "source": "https://partner.steamgames.com/"
        },
        {
            "title": "Steelseries",
            "hex": "FF5200",
            "source": "https://techblog.steelseries.com/ux-guide/index.html"
        },
        {
            "title": "Steem",
            "hex": "171FC9",
            "source": "https://steem.com/brand/"
        },
        {
            "title": "Steemit",
            "hex": "06D6A9",
            "source": "https://steemit.com/"
        },
        {
            "title": "Steinberg",
            "hex": "C90827",
            "source": "https://new.steinberg.net/press/"
        },
        {
            "title": "Stellar",
            "hex": "7D00FF",
            "source": "https://www.stellar.org/press"
        },
        {
            "title": "Stencyl",
            "hex": "8E1C04",
            "source": "http://www.stencyl.com/about/press/"
        },
        {
            "title": "Stimulus",
            "hex": "77E8B9",
            "source": "https://stimulus.hotwire.dev/"
        },
        {
            "title": "Stitcher",
            "hex": "000000",
            "source": "https://partners.stitcher.com/"
        },
        {
            "title": "STMicroelectronics",
            "hex": "03234B",
            "source": "https://www.st.com/"
        },
        {
            "title": "StopStalk",
            "hex": "536DFE",
            "source": "https://github.com/stopstalk/media-resources/blob/265b728c26ba597b957e72134a3b49a10dc0c91d/stopstalk-small-black.svg",
            "license": {
                "type": "MIT"
            }
        },
        {
            "title": "Storyblok",
            "hex": "09B3AF",
            "source": "https://www.storyblok.com/press",
            "guidelines": "https://www.storyblok.com/press"
        },
        {
            "title": "Storybook",
            "hex": "FF4785",
            "source": "https://github.com/storybookjs/brand"
        },
        {
            "title": "Strapi",
            "hex": "2F2E8B",
            "source": "https://strapi.io/newsroom"
        },
        {
            "title": "Strava",
            "hex": "FC4C02",
            "source": "https://itunes.apple.com/us/app/strava-running-and-cycling-gps/id426826309"
        },
        {
            "title": "Streamlit",
            "hex": "FF4B4B",
            "source": "https://www.streamlit.io/brand",
            "guidelines": "https://www.streamlit.io/brand"
        },
        {
            "title": "Stripe",
            "hex": "008CDD",
            "source": "https://stripe.com/about/resources"
        },
        {
            "title": "strongSwan",
            "hex": "E00033",
            "source": "https://www.strongswan.org/images/"
        },
        {
            "title": "StubHub",
            "hex": "003168",
            "source": "http://www.stubhub.com"
        },
        {
            "title": "styled-components",
            "hex": "DB7093",
            "source": "https://www.styled-components.com/"
        },
        {
            "title": "stylelint",
            "hex": "263238",
            "source": "https://github.com/stylelint/stylelint/blob/1f7bbb2d189b3e27b42de25f2948e3e5eec1b759/identity/stylelint-icon-black.svg"
        },
        {
            "title": "StyleShare",
            "hex": "212121",
            "source": "https://www.stylesha.re/"
        },
        {
            "title": "Stylus",
            "hex": "333333",
            "source": "https://github.com/stylus/stylus-lang.com/blob/c833bf697e39e1174c7c6e679e0e5a23d0baeb90/img/stylus-logo.svg"
        },
        {
            "title": "Subaru",
            "hex": "013C74",
            "source": "https://commons.wikimedia.org/wiki/File:Subaru_logo.svg"
        },
        {
            "title": "Sublime Text",
            "hex": "FF9800",
            "source": "https://www.sublimetext.com/"
        },
        {
            "title": "Substack",
            "hex": "FF6719",
            "source": "https://on.substack.com/"
        },
        {
            "title": "Subversion",
            "hex": "809CC9",
            "source": "http://subversion.apache.org/logo"
        },
        {
            "title": "suckless",
            "hex": "1177AA",
            "source": "https://suckless.org"
        },
        {
            "title": "Sumo Logic",
            "hex": "000099",
            "source": "https://sites.google.com/sumologic.com/sumo-logic-brand/home",
            "guidelines": "https://sites.google.com/sumologic.com/sumo-logic-brand/home"
        },
        {
            "title": "Supabase",
            "hex": "3ECF8E",
            "source": "https://github.com/supabase/supabase/blob/2a983c3290148d17cfce9e34c0a39102b22fdf78/web/static/img/showcase-logo/supabase-logo.svg"
        },
        {
            "title": "Super User",
            "hex": "38A1CE",
            "source": "https://stackoverflow.design/brand/logo/",
            "guidelines": "https://stackoverflow.com/legal/trademark-guidance"
        },
        {
            "title": "SurveyMonkey",
            "hex": "00BF6F",
            "source": "https://www.surveymonkey.com/mp/brandassets/",
            "guidelines": "https://www.surveymonkey.com/mp/brandassets/"
        },
        {
            "title": "SUSE",
            "hex": "0C322C",
            "source": "https://brand.suse.com/",
            "guidelines": "https://brand.suse.com/"
        },
        {
            "title": "Suzuki",
            "hex": "E30613",
            "source": "https://www.suzuki.ie/"
        },
        {
            "title": "Svelte",
            "hex": "FF3E00",
            "source": "https://github.com/sveltejs/branding/blob/c4dfca6743572087a6aef0e109ffe3d95596e86a/svelte-logo.svg",
            "aliases": {
                "dup": [
                    {
                        "title": "Sapper",
                        "hex": "159497",
                        "source": "https://sapper.svelte.dev/"
                    }
                ]
            }
        },
        {
            "title": "SVG",
            "hex": "FFB13B",
            "source": "https://www.w3.org/2009/08/svg-logos.html",
            "guidelines": "https://www.w3.org/2009/08/svg-logos.html",
            "license": {
                "type": "CC-BY-SA-4.0"
            }
        },
        {
            "title": "SVGO",
            "hex": "3E7FC1",
            "source": "https://github.com/svg/svgo/blob/93a5db197ca32990131bf41becf2e002bb0841bf/logo/isotype.svg"
        },
        {
            "title": "Swagger",
            "hex": "85EA2D",
            "source": "https://swagger.io/swagger/media/assets/images/swagger_logo.svg"
        },
        {
            "title": "Swarm",
            "hex": "FFA633",
            "source": "https://foursquare.com/about/logos"
        },
        {
            "title": "Swift",
            "hex": "F05138",
            "source": "https://developer.apple.com/swift/resources/",
            "guidelines": "https://developer.apple.com/swift/resources/"
        },
        {
            "title": "Swiggy",
            "hex": "FC8019",
            "source": "https://www.swiggy.com/"
        },
        {
            "title": "Swiper",
            "hex": "6332F6",
            "source": "https://swiperjs.com/"
        },
        {
            "title": "Symantec",
            "hex": "FDB511",
            "source": "https://commons.wikimedia.org/wiki/File:Symantec_logo10.svg"
        },
        {
            "title": "Symfony",
            "hex": "000000",
            "source": "https://symfony.com/logo",
            "guidelines": "https://symfony.com/trademark"
        },
        {
            "title": "Symphony",
            "hex": "0098FF",
            "source": "https://symphony.com/"
        },
        {
            "title": "SymPy",
            "hex": "3B5526",
            "source": "https://github.com/sympy/sympy.github.com/blob/e606a6dc2ee90b1ddaa9c36be6c92392ab300f72/media/sympy-notailtext.svg"
        },
        {
            "title": "Synology",
            "hex": "B5B5B6",
            "source": "https://www.synology.com/en-global/company/branding",
            "guidelines": "https://www.synology.com/en-global/company/branding"
        },
        {
            "title": "T-Mobile",
            "hex": "E20074",
            "source": "https://www.t-mobile.com/"
        },
        {
            "title": "Tableau",
            "hex": "E97627",
            "source": "https://www.tableau.com/about/media-download-center"
        },
        {
            "title": "tado°",
            "hex": "FFA900",
            "source": "https://www.tado.com/gb-en/press-assets"
        },
        {
            "title": "Tails",
            "hex": "56347C",
            "source": "https://tails.boum.org/contribute/how/promote/material/logo/"
        },
        {
            "title": "Tailwind CSS",
            "hex": "06B6D4",
            "source": "https://tailwindcss.com/brand",
            "guidelines": "https://tailwindcss.com/brand"
        },
        {
            "title": "Talend",
            "hex": "FF6D70",
            "source": "https://www.talend.com/blog/"
        },
        {
            "title": "Tampermonkey",
            "hex": "00485B",
            "source": "https://commons.wikimedia.org/wiki/File:Tampermonkey_logo.svg"
        },
        {
            "title": "Taobao",
            "hex": "E94F20",
            "source": "https://www.alibabagroup.com/en/ir/reports"
        },
        {
            "title": "Tapas",
            "hex": "FFCE00",
            "source": "https://tapas.io/site/about#media"
        },
        {
            "title": "Target",
            "hex": "CC0000",
            "source": "https://www.target.com/"
        },
        {
            "title": "Tasmota",
            "hex": "1FA3EC",
            "source": "https://tasmota.github.io/docs/"
        },
        {
            "title": "Tata",
            "hex": "486AAE",
            "source": "https://www.tatasteel.com/media/media-kit/logos-usage-guidelines/",
            "guidelines": "https://www.tatasteel.com/media/media-kit/logos-usage-guidelines/"
        },
        {
            "title": "TaxBuzz",
            "hex": "ED8B0B",
            "source": "https://www.taxbuzz.com/"
        },
        {
            "title": "TeamCity",
            "hex": "000000",
            "source": "https://www.jetbrains.com/company/brand/logos/",
            "guidelines": "https://www.jetbrains.com/company/brand/"
        },
        {
            "title": "TeamSpeak",
            "hex": "2580C3",
            "source": "https://www.teamspeak.com/en/more/media-pack/"
        },
        {
            "title": "TeamViewer",
            "hex": "004680",
            "source": "https://www.teamviewer.com/en-us/"
        },
        {
            "title": "TED",
            "hex": "E62B1E",
            "source": "https://www.ted.com/participate/organize-a-local-tedx-event/tedx-organizer-guide/branding-promotions/logo-and-design/your-tedx-logo"
        },
        {
            "title": "Teespring",
            "hex": "39ACE6",
            "source": "https://teespring.com"
        },
        {
            "title": "Tekton",
            "hex": "FD495C",
            "source": "https://github.com/cdfoundation/artwork/blob/3e748ca9cf9c3136a4a571f7655271b568c16a64/tekton/icon/black/tekton-icon-black.svg",
            "guidelines": "https://github.com/cdfoundation/artwork/blob/main/tekton/tekton_brand_guide.pdf"
        },
        {
            "title": "TELE5",
            "hex": "C2AD6F",
            "source": "https://www.tele5.de"
        },
        {
            "title": "Telegram",
            "hex": "26A5E4",
            "source": "https://telegram.org"
        },
        {
            "title": "Telegraph",
            "hex": "FAFAFA",
            "source": "https://telegra.ph/"
        },
        {
            "title": "Tencent QQ",
            "hex": "EB1923",
            "source": "https://en.wikipedia.org/wiki/File:Tencent_QQ.svg#/media/File:Tencent_QQ.svg"
        },
        {
            "title": "TensorFlow",
            "hex": "FF6F00",
            "source": "https://www.tensorflow.org/extras/tensorflow_brand_guidelines.pdf"
        },
        {
            "title": "Teradata",
            "hex": "F37440",
            "source": "https://github.com/Teradata/teradata.github.io/"
        },
        {
            "title": "teratail",
            "hex": "F4C51C",
            "source": "https://teratail.com/"
        },
        {
            "title": "Terraform",
            "hex": "7B42BC",
            "source": "https://www.hashicorp.com/brand",
            "guidelines": "https://www.hashicorp.com/brand"
        },
        {
            "title": "Tesco",
            "hex": "00539F",
            "source": "https://www.tesco.com"
        },
        {
            "title": "Tesla",
            "hex": "CC0000",
            "source": "https://www.tesla.com/tesla-gallery"
        },
        {
            "title": "TestCafe",
            "hex": "36B6E5",
            "source": "https://github.com/DevExpress/testcafe/blob/dd174b6682b5f2675ac90e305d3d893c36a1d814/media/logos/svg/TestCafe-logo-600.svg"
        },
        {
            "title": "Testin",
            "hex": "007DD7",
            "source": "https://www.testin.cn/"
        },
        {
            "title": "Testing Library",
            "hex": "E33332",
            "source": "https://testing-library.com/"
        },
        {
            "title": "Tether",
            "hex": "50AF95",
            "aliases": {
                "aka": [
                    "USDt"
                ]
            },
            "source": "https://tether.to/branding/",
            "guidelines": "https://tether.to/branding/"
        },
        {
            "title": "Textpattern",
            "hex": "FFDA44",
            "source": "https://textpattern.com/"
        },
        {
            "title": "The Conversation",
            "hex": "D8352A",
            "source": "https://theconversation.com/republishing-guidelines"
        },
        {
            "title": "The Irish Times",
            "hex": "000000",
            "source": "https://www.irishtimes.com/"
        },
        {
            "title": "The Mighty",
            "hex": "D0072A",
            "source": "https://themighty.com/"
        },
        {
            "title": "The Models Resource",
            "hex": "3A75BD",
            "source": "https://www.models-resource.com/"
        },
        {
            "title": "The Movie Database",
            "hex": "01D277",
            "source": "https://www.themoviedb.org/about/logos-attribution"
        },
        {
            "title": "The North Face",
            "hex": "000000",
            "source": "https://www.thenorthface.com/"
        },
        {
            "title": "The Register",
            "hex": "FF0000",
            "source": "https://www.theregister.co.uk/"
        },
        {
            "title": "The Sounds Resource",
            "hex": "39BE6B",
            "source": "https://www.sounds-resource.com/"
        },
        {
            "title": "The Spriters Resource",
            "hex": "BE3939",
            "source": "https://www.spriters-resource.com/"
        },
        {
            "title": "The Washington Post",
            "hex": "231F20",
            "source": "https://www.washingtonpost.com/brand-studio/archive/"
        },
        {
            "title": "Thingiverse",
            "hex": "248BFB",
            "source": "https://www.thingiverse.com/"
        },
        {
            "title": "ThinkPad",
            "hex": "EE2624",
            "source": "https://www.lenovo.com/us/en/thinkpad"
        },
        {
            "title": "Three.js",
            "hex": "000000",
            "source": "https://github.com/mrdoob/three.js/blob/a567b810cfcb7f6a03e4faea99f03c53081da477/files/icon.svg"
        },
        {
            "title": "Threema",
            "hex": "3FE669",
            "source": "https://threema.ch/en/press"
        },
        {
            "title": "Thumbtack",
            "hex": "009FD9",
            "source": "https://www.thumbtack.com/press/media-resources/"
        },
        {
            "title": "Thunderbird",
            "hex": "0A84FF",
            "source": "https://github.com/thundernest/thunderbird-website/blob/d7446f3eee14b38f02ee60da7d4b4fb8c9ef20e3/media/svg/logo.svg"
        },
        {
            "title": "Thymeleaf",
            "hex": "005F0F",
            "source": "https://github.com/thymeleaf/thymeleaf-org/blob/0427d4d4c6f08d3a1fbed3bc90ceeebcf094b532/artwork/thymeleaf%202016/thymeleaf.svg"
        },
        {
            "title": "Ticketmaster",
            "hex": "026CDF",
            "source": "https://design.ticketmaster.com/brand/overview/"
        },
        {
            "title": "Tidal",
            "hex": "000000",
            "source": "https://tidal.com"
        },
        {
            "title": "Tide",
            "hex": "4050FB",
            "source": "https://www.tide.co/newsroom/"
        },
        {
            "title": "TietoEVRY",
            "hex": "063752",
            "source": "https://www.tietoevry.com/en/about-us/our-company/"
        },
        {
            "title": "TikTok",
            "hex": "000000",
            "source": "https://tiktok.com"
        },
        {
            "title": "Tile",
            "hex": "000000",
            "source": "https://www.thetileapp.com/"
        },
        {
            "title": "Timescale",
            "hex": "FDB515",
            "source": "https://www.timescale.com/"
        },
        {
            "title": "Tinder",
            "hex": "FF6B6B",
            "source": "http://www.gotinder.com/press"
        },
        {
            "title": "TinyLetter",
            "hex": "ED1C24",
            "source": "https://tinyletter.com/site/press/"
        },
        {
            "title": "tmux",
            "hex": "1BB91F",
            "source": "https://github.com/tmux/tmux/tree/f04cc3997629823f0e304d4e4184e2ec93c703f0/logo"
        },
        {
            "title": "Todoist",
            "hex": "E44332",
            "source": "https://doist.com/press/"
        },
        {
            "title": "Toggl",
            "hex": "E01B22",
            "source": "https://toggl.com/media-toolkit"
        },
        {
            "title": "Tokyo Metro",
            "hex": "149DD3",
            "source": "https://en.wikipedia.org/wiki/File:TokyoMetro.svg"
        },
        {
            "title": "Tomorrowland",
            "hex": "000000",
            "source": "https://global.tomorrowland.com/"
        },
        {
            "title": "Topcoder",
            "hex": "29A7DF",
            "source": "https://www.topcoder.com/thrive/articles/How%20to%20use%20the%20Topcoder%20GUI%20KIT",
            "guidelines": "https://www.topcoder.com/thrive/articles/How%20to%20use%20the%20Topcoder%20GUI%20KIT"
        },
        {
            "title": "Toptal",
            "hex": "3863A0",
            "source": "https://www.toptal.com/branding"
        },
        {
            "title": "Tor Browser",
            "hex": "7D4698",
            "source": "https://styleguide.torproject.org/brand-assets/"
        },
        {
            "title": "Tor Project",
            "hex": "7E4798",
            "source": "https://styleguide.torproject.org/brand-assets/"
        },
        {
            "title": "Toshiba",
            "hex": "FF0000",
            "source": "https://commons.wikimedia.org/wiki/File:Toshiba_logo.svg"
        },
        {
            "title": "Toyota",
            "hex": "EB0A1E",
            "source": "https://www.toyota.com/brandguidelines/logo/",
            "guidelines": "https://www.toyota.com/brandguidelines/"
        },
        {
            "title": "TP-Link",
            "hex": "4ACBD6",
            "source": "https://www.tp-link.com/"
        },
        {
            "title": "tqdm",
            "hex": "FFC107",
            "source": "https://github.com/tqdm/img/blob/0dd23d9336af67976f88f9988ea660cde78c54d4/logo.svg"
        },
        {
            "title": "TrainerRoad",
            "hex": "DA291C",
            "source": "https://www.trainerroad.com/press/",
            "guidelines": "https://www.trainerroad.com/press/"
        },
        {
            "title": "Trakt",
            "hex": "ED1C24",
            "source": "https://trakt.tv"
        },
        {
            "title": "TransferWise",
            "hex": "00B9FF",
            "source": "https://brand.transferwise.com/logo"
        },
        {
            "title": "Transport for Ireland",
            "hex": "00B274",
            "source": "https://www.transportforireland.ie/"
        },
        {
            "title": "Transport for London",
            "hex": "113B92",
            "source": "https://tfl.gov.uk/"
        },
        {
            "title": "Travis CI",
            "hex": "3EAAAF",
            "source": "https://travis-ci.com/logo"
        },
        {
            "title": "Treehouse",
            "hex": "5FCF80",
            "source": "https://teamtreehouse.com/about"
        },
        {
            "title": "Trello",
            "hex": "0052CC",
            "source": "https://atlassian.design/resources/logo-library",
            "guidelines": "https://atlassian.design/foundations/logos/"
        },
        {
            "title": "Trend Micro",
            "hex": "D71921",
            "source": "https://www.trendmicro.com/"
        },
        {
            "title": "Treyarch",
            "hex": "000000",
            "source": "https://upload.wikimedia.org/wikipedia/en/7/7a/Treyarch_logo.svg"
        },
        {
            "title": "Triller",
            "hex": "FF0089",
            "source": "https://triller.co/static/media/illustrations/logo-full-white.svg"
        },
        {
            "title": "Trino",
            "hex": "DD00A1",
            "source": "https://github.com/trinodb/docs.trino.io/blob/653a46f6bdc64b5f67302dc9ab8a0c432ca25e70/352/_static/trino.svg"
        },
        {
            "title": "Trip.com",
            "hex": "287DFA",
            "source": "https://careers.trip.com/"
        },
        {
            "title": "Tripadvisor",
            "hex": "34E0A1",
            "source": "https://tripadvisor.mediaroom.com/logo-guidelines"
        },
        {
            "title": "Trove",
            "hex": "609540",
            "source": "https://trove.nla.gov.au/"
        },
        {
            "title": "TrueNAS",
            "hex": "0095D5",
            "source": "https://www.truenas.com/"
        },
        {
            "title": "Trulia",
            "hex": "53B50A",
            "source": "http://www.trulia.com"
        },
        {
            "title": "Trusted Shops",
            "hex": "FFDC0F",
            "source": "https://brand.trustedshops.com/d/dorIFVeUmcN9/corporate-design"
        },
        {
            "title": "Trustpilot",
            "hex": "00B67A",
            "source": "https://support.trustpilot.com/hc/en-us/articles/206289947-Trustpilot-Brand-Assets-Style-Guide"
        },
        {
            "title": "Try It Online",
            "hex": "303030",
            "source": "https://tio.run/"
        },
        {
            "title": "TryHackMe",
            "hex": "212C42",
            "source": "https://tryhackme.com/about"
        },
        {
            "title": "ts-node",
            "hex": "3178C6",
            "source": "https://typestrong.org/ts-node/"
        },
        {
            "title": "TUI",
            "hex": "D40E14",
            "source": "https://www.design.tui/brand/logos/",
            "guidelines": "https://www.design.tui/brand/"
        },
        {
            "title": "Tumblr",
            "hex": "36465D",
            "source": "https://www.tumblr.com/logo"
        },
        {
            "title": "TuneIn",
            "hex": "14D8CC",
            "source": "https://cms.tunein.com/press/"
        },
        {
            "title": "TurboSquid",
            "hex": "FF8135",
            "source": "https://www.brand.turbosquid.com/turbosquidicons",
            "guidelines": "https://www.brand.turbosquid.com/"
        },
        {
            "title": "Turkish Airlines",
            "hex": "C70A0C",
            "source": "https://www.turkishairlines.com/tr-int/basin-odasi/logo-arsivi/index.html"
        },
        {
            "title": "Tutanota",
            "hex": "840010",
            "source": "https://github.com/tutao/tutanota/blob/8ff5f0e7d78834ac8fcb0f2357c394b757ea4793/resources/images/logo-solo-red.svg"
        },
        {
            "title": "TV Time",
            "hex": "FFD400",
            "source": "https://www.tvtime.com/"
        },
        {
            "title": "Twilio",
            "hex": "F22F46",
            "source": "https://www.twilio.com/company/brand"
        },
        {
            "title": "Twitch",
            "hex": "9146FF",
            "source": "https://brand.twitch.tv"
        },
        {
            "title": "Twitter",
            "hex": "1DA1F2",
            "source": "https://brand.twitter.com"
        },
        {
            "title": "Twoo",
            "hex": "FF7102",
            "source": "http://www.twoo.com/about/press"
        },
        {
            "title": "TypeScript",
            "hex": "3178C6",
            "source": "https://www.typescriptlang.org/branding",
            "guidelines": "https://www.typescriptlang.org/branding"
        },
        {
            "title": "TYPO3",
            "hex": "FF8700",
            "source": "https://typo3.com/fileadmin/assets/typo3logos/typo3_bullet_01.svg"
        },
        {
            "title": "Uber",
            "hex": "000000",
            "source": "https://www.uber.com/media/"
        },
        {
            "title": "Uber Eats",
            "hex": "06C167",
            "source": "https://www.ubereats.com"
        },
        {
            "title": "Ubiquiti",
            "hex": "0559C9",
            "source": "https://www.ui.com/marketing/#logos"
        },
        {
            "title": "Ubisoft",
            "hex": "000000",
            "source": "https://www.ubisoft.com/en-US/company/overview.aspx"
        },
        {
            "title": "uBlock Origin",
            "hex": "800000",
            "source": "https://github.com/gorhill/uBlock/blob/master/src/img/ublock.svg"
        },
        {
            "title": "Ubuntu",
            "hex": "E95420",
            "source": "https://design.ubuntu.com/brand/ubuntu-logo/",
            "guidelines": "https://design.ubuntu.com/brand/ubuntu-logo/"
        },
        {
            "title": "Udacity",
            "hex": "02B3E4",
            "source": "https://www.udacity.com"
        },
        {
            "title": "Udemy",
            "hex": "A435F0",
            "source": "https://www.udemy.com/ourbrand/"
        },
        {
            "title": "UFC",
            "hex": "D20A0A",
            "source": "https://www.ufc.com"
        },
        {
            "title": "UIkit",
            "hex": "2396F3",
            "source": "https://getuikit.com"
        },
        {
            "title": "Ulule",
            "hex": "18A5D6",
            "source": "https://ulule.frontify.com/d/EX3dK8qsXgqh/branding-guidelines"
        },
        {
            "title": "Umbraco",
            "hex": "3544B1",
            "source": "https://umbraco.com/"
        },
        {
            "title": "Unacademy",
            "hex": "08BD80",
            "source": "https://unacademy.com/"
        },
        {
<<<<<<< HEAD
            "title": "Under Armour",
            "hex": "1D1D1D",
            "source": "https://www.underarmour.com/en-us/"
        },
        {
=======
>>>>>>> 28326819
            "title": "Underscore.js",
            "hex": "0371B5",
            "source": "https://github.com/jashkenas/underscore/blob/f098f61ff84931dea69c276b3674a62b6ae4def7/docs/images/underscore.png"
        },
        {
            "title": "Undertale",
            "hex": "E71D29",
            "source": "https://undertale.com/"
        },
        {
            "title": "Unicode",
            "hex": "5455FE",
            "source": "https://en.wikipedia.org/wiki/Unicode"
        },
        {
            "title": "Unilever",
            "hex": "1F36C7",
            "source": "https://www.unilever.co.uk/about/who-we-are/our-logo/"
        },
        {
            "title": "United Airlines",
            "hex": "002244",
            "source": "https://en.wikipedia.org/wiki/File:United_Airlines_Logo.svg"
        },
        {
            "title": "Unity",
            "hex": "000000",
            "source": "https://unity.com/"
        },
        {
            "title": "Unraid",
            "hex": "F15A2C",
            "source": "https://unraid.net/"
        },
        {
            "title": "Unreal Engine",
            "hex": "0E1128",
            "source": "https://www.unrealengine.com/en-US/branding",
            "guidelines": "https://www.unrealengine.com/en-US/branding"
        },
        {
            "title": "Unsplash",
            "hex": "000000",
            "source": "https://unsplash.com/"
        },
        {
            "title": "Untangle",
            "hex": "68BD49",
            "source": "https://www.untangle.com/company-overview/",
            "guidelines": "https://www.untangle.com/company-overview/"
        },
        {
            "title": "Untappd",
            "hex": "FFC000",
            "source": "https://untappd.com/"
        },
        {
            "title": "UpCloud",
            "hex": "7B00FF",
            "source": "https://upcloud.com/brand-assets/",
            "guidelines": "https://upcloud.com/brand-assets/"
        },
        {
            "title": "UpLabs",
            "hex": "3930D8",
            "source": "https://www.uplabs.com/"
        },
        {
            "title": "Uploaded",
            "hex": "0E70CB",
            "source": "https://www.uploaded.net"
        },
        {
            "title": "UPS",
            "hex": "150400",
            "source": "https://www.ups.com/"
        },
        {
            "title": "Uptobox",
            "hex": "5CE1E6",
            "source": "https://uptoboxpremium.org/"
        },
        {
            "title": "Upwork",
            "hex": "6FDA44",
            "source": "https://www.upwork.com/press/"
        },
        {
            "title": "USPS",
            "hex": "333366",
            "source": "https://www.usps.com/"
        },
        {
            "title": "V",
            "hex": "5D87BF",
            "source": "https://github.com/vlang/v-logo",
            "license": {
                "type": "MIT"
            }
        },
        {
            "title": "V8",
            "hex": "4B8BF5",
            "source": "https://v8.dev/logo"
        },
        {
            "title": "Vaadin",
            "hex": "00B4F0",
            "source": "https://vaadin.com/trademark",
            "guidelines": "https://vaadin.com/trademark"
        },
        {
            "title": "Vagrant",
            "hex": "1868F2",
            "source": "https://www.hashicorp.com/brand",
            "guidelines": "https://www.hashicorp.com/brand"
        },
        {
            "title": "Valve",
            "hex": "F74843",
            "source": "https://www.valvesoftware.com/"
        },
        {
            "title": "Vapor",
            "hex": "0D0D0D",
            "source": "https://vapor.codes/"
        },
        {
            "title": "Vault",
            "hex": "000000",
            "source": "https://www.hashicorp.com/brand",
            "guidelines": "https://www.hashicorp.com/brand"
        },
        {
            "title": "Vauxhall",
            "hex": "EB001E",
            "source": "https://www.stellantis.com/en/brands/vauxhall"
        },
        {
            "title": "vBulletin",
            "hex": "184D66",
            "source": "https://commons.wikimedia.org/wiki/File:VBulletin.svg"
        },
        {
            "title": "Vector Logo Zone",
            "hex": "184D66",
            "source": "https://www.vectorlogo.zone/"
        },
        {
            "title": "Vectorworks",
            "hex": "000000",
            "source": "https://www.vectorworks.net/en-US"
        },
        {
            "title": "Veeam",
            "hex": "00B336",
            "source": "https://www.veeam.com/newsroom/veeam-graphics.html"
        },
        {
            "title": "Veepee",
            "hex": "EC008C",
            "source": "https://www.veepee.fr/"
        },
        {
            "title": "Venmo",
            "hex": "3D95CE",
            "source": "https://venmo.com/about/brand/"
        },
        {
            "title": "Vercel",
            "hex": "000000",
            "source": "https://vercel.com/design"
        },
        {
            "title": "Verdaccio",
            "hex": "4B5E40",
            "source": "https://verdaccio.org/docs/en/logo"
        },
        {
            "title": "Veritas",
            "hex": "B1181E",
            "source": "https://my.veritas.com/cs/groups/partner/documents/styleguide/mdaw/mdq5/~edisp/tus3cpeapp3855186572.pdf"
        },
        {
            "title": "Verizon",
            "hex": "CD040B",
            "source": "https://www.verizondigitalmedia.com/about/logo-usage/"
        },
        {
            "title": "vFairs",
            "hex": "EF4678",
            "source": "https://www.vfairs.com/"
        },
        {
            "title": "Viadeo",
            "hex": "F07355",
            "source": "https://viadeo.journaldunet.com/"
        },
        {
            "title": "Viber",
            "hex": "7360F2",
            "source": "https://www.viber.com/brand-center/"
        },
        {
            "title": "Vim",
            "hex": "019733",
            "source": "https://commons.wikimedia.org/wiki/File:Vimlogo.svg"
        },
        {
            "title": "Vimeo",
            "hex": "1AB7EA",
            "source": "https://vimeo.com/about/brand_guidelines"
        },
        {
            "title": "Vimeo Livestream",
            "hex": "0A0A20",
            "source": "https://livestream.com"
        },
        {
            "title": "VirtualBox",
            "hex": "183A61",
            "source": "https://commons.wikimedia.org/wiki/File:Virtualbox_logo.png"
        },
        {
            "title": "VirusTotal",
            "hex": "394EFF",
            "source": "https://www.virustotal.com/"
        },
        {
            "title": "Visa",
            "hex": "1A1F71",
            "source": "https://merchantsignageeu.visa.com/product.asp?dptID=696"
        },
        {
            "title": "Visual Studio",
            "hex": "5C2D91",
            "source": "https://visualstudio.microsoft.com/"
        },
        {
            "title": "Visual Studio Code",
            "hex": "007ACC",
            "source": "https://commons.wikimedia.org/wiki/File:Visual_Studio_Code_1.35_icon.svg"
        },
        {
            "title": "Vite",
            "hex": "646CFF",
            "source": "https://vitejs.dev/"
        },
        {
            "title": "Vivaldi",
            "hex": "EF3939",
            "source": "https://vivaldi.com/press/"
        },
        {
            "title": "Vivino",
            "hex": "AA1329",
            "source": "https://www.vivino.com/press"
        },
        {
            "title": "VK",
            "hex": "4680C2",
            "source": "https://vk.com/brand"
        },
        {
            "title": "VLC media player",
            "hex": "FF8800",
            "source": "http://git.videolan.org/?p=vlc.git;a=tree;f=extras/package/macosx/asset_sources"
        },
        {
            "title": "VMware",
            "hex": "607078",
            "source": "https://myvmware.workspaceair.com/"
        },
        {
            "title": "Vodafone",
            "hex": "E60000",
            "source": "https://web.vodafone.com.eg/"
        },
        {
            "title": "Volkswagen",
            "hex": "151F5D",
            "source": "https://www.volkswagen.ie/"
        },
        {
            "title": "Volvo",
            "hex": "003057",
            "source": "https://www.media.volvocars.com/global/en-gb/logos"
        },
        {
            "title": "Vonage",
            "hex": "FFFFFF",
            "source": "https://www.vonage.com"
        },
        {
            "title": "VOX",
            "hex": "DA074A",
            "source": "https://commons.wikimedia.org/wiki/File:VOX_Logo_2013.svg"
        },
        {
            "title": "VSCO",
            "hex": "000000",
            "source": "https://vscopress.co/media-kit"
        },
        {
            "title": "Vue.js",
            "hex": "4FC08D",
            "source": "https://github.com/vuejs/art",
            "license": {
                "type": "custom",
                "url": "https://github.com/vuejs/art/blob/master/README.md"
            },
            "guidelines": "https://github.com/vuejs/art/blob/master/README.md"
        },
        {
            "title": "Vuetify",
            "hex": "1867C0",
            "source": "https://vuetifyjs.com/"
        },
        {
            "title": "Vulkan",
            "hex": "AC162C",
            "source": "https://www.khronos.org/legal/trademarks/"
        },
        {
            "title": "Vultr",
            "hex": "007BFC",
            "source": "https://www.vultr.com/company/brand-assets/"
        },
        {
            "title": "W3C",
            "hex": "005A9C",
            "source": "https://www.w3.org/Consortium/Legal/logo-usage-20000308",
            "license": {
                "type": "custom",
                "url": "https://www.w3.org/Consortium/Legal/2002/trademark-license-20021231"
            }
        },
        {
            "title": "Wagtail",
            "hex": "43B1B0",
            "source": "https://github.com/wagtail/wagtail/blob/e3e46e23b780aa2b1b521de081cb81872f77466d/wagtail/admin/static_src/wagtailadmin/images/wagtail-logo.svg"
        },
        {
            "title": "WakaTime",
            "hex": "000000",
            "source": "https://wakatime.com/legal/logos-and-trademark-usage",
            "guidelines": "https://wakatime.com/legal/logos-and-trademark-usage"
        },
        {
            "title": "WALKMAN",
            "hex": "000000",
            "source": "https://en.wikipedia.org/wiki/File:Walkman_logo.svg"
        },
        {
            "title": "Wallabag",
            "hex": "3F6184",
            "source": "https://github.com/wallabag/logo/blob/f670395da2d85c3bbcb8dcfa8d2a339d8af5abb0/_default/icon/svg/logo-icon-black-no-bg.svg"
        },
        {
            "title": "Walmart",
            "hex": "0071CE",
            "source": "https://corporate.walmart.com",
            "guidelines": "https://one.walmart.com/content/people-experience/associate-brand-center.html"
        },
        {
            "title": "Wappalyzer",
            "hex": "32067C",
            "source": "https://www.wappalyzer.com/"
        },
        {
            "title": "Warner Bros.",
            "slug": "warnerbros",
            "hex": "004DB4",
            "source": "https://www.warnerbros.com/"
        },
        {
            "title": "Wattpad",
            "hex": "FF500A",
            "source": "https://company.wattpad.com/brandguideline",
            "guidelines": "https://company.wattpad.com/brandguideline"
        },
        {
            "title": "Waze",
            "hex": "33CCFF",
            "source": "https://www.waze.com/"
        },
        {
            "title": "Wear OS",
            "hex": "4285F4",
            "source": "https://partnermarketinghub.withgoogle.com/#/brands/"
        },
        {
            "title": "Weasyl",
            "hex": "990000",
            "source": "https://www.weasyl.com/"
        },
        {
            "title": "Web3.js",
            "hex": "F16822",
            "source": "https://github.com/ChainSafe/web3.js/blob/fdbda4958cbdbaebe8ed5ea59183582b07fac254/assets/logo/web3js.svg"
        },
        {
            "title": "WebAssembly",
            "hex": "654FF0",
            "source": "https://webassembly.org/"
        },
        {
            "title": "WebAuthn",
            "hex": "3423A6",
            "source": "https://github.com/webauthn-open-source/webauthn-logos",
            "guidelines": "https://github.com/webauthn-open-source/webauthn-logos"
        },
        {
            "title": "webcomponents.org",
            "hex": "29ABE2",
            "source": "https://www.webcomponents.org/"
        },
        {
            "title": "WebdriverIO",
            "hex": "EA5906",
            "source": "https://webdriver.io/docs/api/"
        },
        {
            "title": "Webflow",
            "hex": "4353FF",
            "source": "https://webflow.com/"
        },
        {
            "title": "WebGL",
            "hex": "990000",
            "source": "https://www.khronos.org/legal/trademarks/",
            "guidelines": "https://www.khronos.org/legal/trademarks/"
        },
        {
            "title": "webhint",
            "hex": "4700A3",
            "source": "https://github.com/webhintio/webhint.io/blob/5c9f10a33a6d68e1f0d2b1eff0829685b9123433/src/webhint-theme/source/images/webhint-logo.svg"
        },
        {
            "title": "Weblate",
            "hex": "2ECCAA",
            "source": "https://github.com/WeblateOrg/graphics/blob/669e4f910abd9ec36fda172d2ea6f2f424a32ace/logo/weblate-black.svg",
            "license": {
                "type": "GPL-3.0-only"
            }
        },
        {
            "title": "Webmin",
            "hex": "7DA0D0",
            "source": "https://github.com/webmin/webmin/blob/84d2d3d17f638a43939220f78b83bfefbae37f76/images/webmin-blue.svg"
        },
        {
            "title": "WebMoney",
            "hex": "036CB5",
            "source": "https://www.webmoney.ru/rus/developers/logos.shtml"
        },
        {
            "title": "Webpack",
            "hex": "8DD6F9",
            "source": "https://webpack.js.org/branding/"
        },
        {
            "title": "WebRTC",
            "hex": "333333",
            "source": "https://webrtc.org/"
        },
        {
            "title": "WebStorm",
            "hex": "000000",
            "source": "https://www.jetbrains.com/company/brand/logos/",
            "guidelines": "https://www.jetbrains.com/company/brand/"
        },
        {
            "title": "WEBTOON",
            "hex": "00D564",
            "source": "http://webtoons.com/"
        },
        {
            "title": "WeChat",
            "hex": "07C160",
            "source": "https://wechat.design/standard/download/brand",
            "guidelines": "https://wechat.design/standard/download/brand"
        },
        {
            "title": "Weights & Biases",
            "hex": "FFBE00",
            "source": "https://wandb.ai/"
        },
        {
            "title": "Welcome to the Jungle",
            "aliases": {
                "aka": [
                    "WTTJ"
                ]
            },
            "hex": "FFCD00",
            "source": "https://www.welcometothejungle.com/"
        },
        {
            "title": "WEMO",
            "hex": "72D44C",
            "source": "https://commons.wikimedia.org/wiki/File:WeMoApp.svg"
        },
        {
            "title": "WeTransfer",
            "hex": "409FFF",
            "source": "https://wetransfer.com/"
        },
        {
            "title": "WhatsApp",
            "hex": "25D366",
            "source": "https://www.whatsappbrand.com",
            "guidelines": "https://whatsappbrand.com/"
        },
        {
            "title": "When I Work",
            "hex": "51A33D",
            "source": "https://wheniwork.com/"
        },
        {
            "title": "WhiteSource",
            "hex": "161D4E",
            "source": "https://www.whitesourcesoftware.com/whitesource-media-kit/"
        },
        {
            "title": "Wii",
            "hex": "8B8B8B",
            "source": "https://commons.wikimedia.org/wiki/File:Wii.svg"
        },
        {
            "title": "Wii U",
            "hex": "8B8B8B",
            "source": "https://commons.wikipedia.org/wiki/File:WiiU.svg"
        },
        {
            "title": "Wiki.js",
            "hex": "1976D2",
            "source": "https://cdn.js.wiki/images/wikijs-butterfly-mono.svg"
        },
        {
            "title": "Wikidata",
            "hex": "006699",
            "source": "https://commons.wikimedia.org/wiki/File:Wikidata-logo-en.svg"
        },
        {
            "title": "Wikimedia Commons",
            "hex": "006699",
            "source": "https://commons.wikimedia.org/wiki/File:Commons-logo.svg"
        },
        {
            "title": "Wikipedia",
            "hex": "000000",
            "source": "https://commons.wikimedia.org/wiki/File:Wikipedia-logo-v2.svg"
        },
        {
            "title": "Wikiquote",
            "hex": "006699",
            "source": "https://commons.wikimedia.org/wiki/File:Wikiquote-logo.svg"
        },
        {
            "title": "Wikivoyage",
            "hex": "006699",
            "source": "https://commons.wikimedia.org/wiki/File:Wikivoyage-Logo-v3-en.svg"
        },
        {
            "title": "Windi CSS",
            "hex": "48B0F1",
            "source": "https://github.com/windicss/docs/blob/d7a01df515c4fa30dbb33ede7c46392e21fbf2cb/public/assets/logo.svg"
        },
        {
            "title": "Windows",
            "hex": "0078D6",
            "source": "https://commons.wikimedia.org/wiki/File:Windows_10_Logo.svg"
        },
        {
            "title": "Windows 95",
            "hex": "008080",
            "source": "https://en.wikipedia.org/wiki/Windows_95"
        },
        {
            "title": "Windows Terminal",
            "hex": "4D4D4D",
            "source": "https://github.com/microsoft/terminal/blob/a90289548f8548bf5c370a4b141b4b815c22616b/res/terminal/Terminal_HC.svg"
        },
        {
            "title": "Windows XP",
            "hex": "003399",
            "source": "https://commons.wikimedia.org/wiki/File:Windows_logo_-_2002%E2%80%932012_(Multicolored).svg"
        },
        {
            "title": "Winmate",
            "hex": "C11920",
            "source": "https://www.winmate.com/NewsAndEvents/Publications"
        },
        {
            "title": "Wipro",
            "hex": "341C53",
            "source": "https://www.wipro.com/content/dam/nexus/en/service-lines/applications/latest-thinking/state-of-cybersecurity-report-2019.pdf"
        },
        {
            "title": "Wire",
            "hex": "000000",
            "source": "http://brand.wire.com",
            "guidelines": "https://brand.wire.com/"
        },
        {
            "title": "WireGuard",
            "hex": "88171A",
            "source": "https://www.wireguard.com/"
        },
        {
            "title": "Wireshark",
            "hex": "1679A7",
            "source": "https://gitlab.com/wanduow/wireshark/-/blob/cd5539b0f76975474869984a9d2f0fce29d5c21e/image/wsicon.svg"
        },
        {
            "title": "Wish",
            "hex": "2FB7EC",
            "source": "https://wish.com/"
        },
        {
            "title": "Wistia",
            "hex": "54BBFF",
            "source": "https://wistia.com/about/assets",
            "guidelines": "https://wistia.com/about/assets"
        },
        {
            "title": "Wix",
            "hex": "0C6EFC",
            "source": "http://www.wix.com/about/design-assets"
        },
        {
            "title": "Wizz Air",
            "hex": "C6007E",
            "source": "https://wizzair.com/en-gb/information-and-services/about-us/press-office/logos"
        },
        {
            "title": "Wolfram",
            "hex": "DD1100",
            "source": "http://company.wolfram.com/press-center/wolfram-corporate/"
        },
        {
            "title": "Wolfram Language",
            "hex": "DD1100",
            "source": "http://company.wolfram.com/press-center/language/"
        },
        {
            "title": "Wolfram Mathematica",
            "hex": "DD1100",
            "source": "http://company.wolfram.com/press-center/mathematica/"
        },
        {
            "title": "Woo",
            "hex": "96588A",
            "source": "https://woocommerce.com/style-guide/",
            "guidelines": "https://woocommerce.com/trademark-guidelines/"
        },
        {
            "title": "WooCommerce",
            "hex": "96588A",
            "source": "https://woocommerce.com/style-guide/",
            "guidelines": "https://woocommerce.com/trademark-guidelines/"
        },
        {
            "title": "WordPress",
            "hex": "21759B",
            "source": "https://wordpress.org/about/logos"
        },
        {
            "title": "Workplace",
            "hex": "4326C4",
            "source": "https://en.facebookbrand.com/",
            "guidelines": "https://en.facebookbrand.com/"
        },
        {
            "title": "World Health Organization",
            "hex": "0093D5",
            "source": "https://www.who.int/"
        },
        {
            "title": "WP Engine",
            "hex": "0ECAD4",
            "source": "https://wpengine.com/brand-assets/"
        },
        {
            "title": "WP Rocket",
            "hex": "F56640",
            "source": "https://wp-rocket.me/"
        },
        {
            "title": "write.as",
            "hex": "5BC4EE",
            "source": "https://write.as/brand",
            "guidelines": "https://write.as/brand"
        },
        {
            "title": "WWE",
            "hex": "000000",
            "source": "https://commons.wikimedia.org/wiki/File:WWE_Network_logo.svg"
        },
        {
            "title": "Wwise",
            "hex": "00549F",
            "source": "https://www.audiokinetic.com/resources/credits/",
            "guidelines": "https://www.audiokinetic.com/resources/credits/"
        },
        {
            "title": "X.Org",
            "hex": "F28834",
            "source": "https://upload.wikimedia.org/wikipedia/commons/9/90/X.Org_Logo.svg"
        },
        {
            "title": "Xamarin",
            "hex": "3498DB",
            "source": "https://github.com/dotnet/swag/tree/master/xamarin"
        },
        {
            "title": "XAML",
            "hex": "0C54C2",
            "source": "https://github.com/microsoft/microsoft-ui-xaml/issues/1185#issuecomment-529731046"
        },
        {
            "title": "XAMPP",
            "hex": "FB7A24",
            "source": "https://www.apachefriends.org/en/"
        },
        {
            "title": "Xbox",
            "hex": "107C10",
            "source": "https://www.xbox.com/en-US/consoles"
        },
        {
            "title": "Xcode",
            "hex": "147EFB",
            "source": "https://developer.apple.com/develop/"
        },
        {
            "title": "XDA Developers",
            "hex": "EA7100",
            "source": "https://www.xda-developers.com/"
        },
        {
            "title": "Xero",
            "hex": "13B5EA",
            "source": "https://www.xero.com/uk/about/media/downloads"
        },
        {
            "title": "XFCE",
            "hex": "2284F2",
            "source": "https://www.xfce.org/download#artwork"
        },
        {
            "title": "Xiaomi",
            "hex": "FF6900",
            "source": "https://www.mi.com/global"
        },
        {
            "title": "Xilinx",
            "hex": "E01F27",
            "source": "https://www.xilinx.com"
        },
        {
            "title": "Xing",
            "hex": "006567",
            "source": "https://dev.xing.com/logo_rules"
        },
        {
            "title": "XMPP",
            "hex": "002B5C",
            "source": "https://github.com/xsf/xmpp.org/tree/00c49187e353c1a156c95562dafaf129e688fbad/content/icons"
        },
        {
            "title": "XRP",
            "hex": "25A768",
            "source": "https://xrpl.org/"
        },
        {
            "title": "XSplit",
            "hex": "0095DE",
            "source": "https://www.xsplit.com/presskit"
        },
        {
            "title": "XState",
            "hex": "2C3E50",
            "source": "https://github.com/davidkpiano/xstate/blob/544df7f00e2ef49603b5e5ff2f0d183ff6bd5e7c/docs/.vuepress/public/logo.svg"
        },
        {
            "title": "Y Combinator",
            "hex": "F0652F",
            "source": "https://www.ycombinator.com/press/"
        },
        {
            "title": "Yahoo!",
            "hex": "6001D2",
            "source": "https://yahoo.com/"
        },
        {
            "title": "Yale",
            "hex": "FFD900",
            "source": "https://yalehome.com"
        },
        {
            "title": "Yamaha Corporation",
            "hex": "4B1E78",
            "source": "https://www.yamaha.com/en/"
        },
        {
            "title": "Yamaha Motor Corporation",
            "hex": "E60012",
            "source": "https://en.wikipedia.org/wiki/Yamaha_Motor_Company"
        },
        {
            "title": "Yammer",
            "hex": "106EBE",
            "source": "https://developer.microsoft.com/en-us/fluentui#/styles/web/colors/products"
        },
        {
            "title": "Yarn",
            "hex": "2C8EBB",
            "source": "https://github.com/yarnpkg/assets"
        },
        {
            "title": "Yelp",
            "hex": "D32323",
            "source": "https://www.yelp.com/styleguide/icons"
        },
        {
            "title": "Yoast",
            "hex": "A4286A",
            "source": "https://yoast.com/media/logo/"
        },
        {
            "title": "YourTravel.TV",
            "hex": "F79025",
            "source": "https://yourtravel.tv"
        },
        {
            "title": "YouTube",
            "hex": "FF0000",
            "source": "https://www.youtube.com/yt/about/brand-resources/#logos-icons-colors"
        },
        {
            "title": "YouTube Gaming",
            "hex": "FF0000",
            "source": "https://gaming.youtube.com/"
        },
        {
            "title": "YouTube Music",
            "hex": "FF0000",
            "source": "https://partnermarketinghub.withgoogle.com/#/brands/"
        },
        {
            "title": "YouTube Studio",
            "hex": "FF0000",
            "source": "https://www.youtube.com/"
        },
        {
            "title": "YouTube TV",
            "hex": "FF0000",
            "source": "https://partnermarketinghub.withgoogle.com/#/brands/"
        },
        {
            "title": "Z-Wave",
            "hex": "1B365D",
            "source": "https://www.z-wave.com/"
        },
        {
            "title": "Zalando",
            "hex": "FF6900",
            "source": "https://www.zalando.co.uk/"
        },
        {
            "title": "Zalo",
            "hex": "0068FF",
            "source": "https://zalo.me/"
        },
        {
            "title": "Zapier",
            "hex": "FF4A00",
            "source": "https://zapier.com/about/brand"
        },
        {
            "title": "Zcash",
            "aliases": {
                "aka": [
                    "ZEC"
                ]
            },
            "hex": "F4B728",
            "source": "https://z.cash/press/",
            "guidelines": "https://www.zfnd.org/about/trademark-policy/"
        },
        {
            "title": "ZDF",
            "hex": "FA7D19",
            "source": "https://www.zdf.de/"
        },
        {
            "title": "Zelle",
            "hex": "6D1ED4",
            "source": "https://www.zellepay.com/"
        },
        {
            "title": "Zend",
            "hex": "0679EA",
            "source": "https://www.zend.com/"
        },
        {
            "title": "Zend Framework",
            "hex": "68B604",
            "source": "https://framework.zend.com/"
        },
        {
            "title": "Zendesk",
            "hex": "03363D",
            "source": "https://brandland.zendesk.com/"
        },
        {
            "title": "Zenn",
            "hex": "3EA8FF",
            "source": "https://zenn.dev/mediakit"
        },
        {
            "title": "Zenodo",
            "hex": "1682D4",
            "source": "https://about.zenodo.org",
            "guidelines": "https://about.zenodo.org"
        },
        {
            "title": "Zerodha",
            "hex": "387ED1",
            "source": "https://zerodha.com"
        },
        {
            "title": "ZeroMQ",
            "hex": "DF0000",
            "source": "https://github.com/zeromq/zeromq.org/blob/master/static/safari-pinned-tab.svg"
        },
        {
            "title": "Zerply",
            "hex": "7BBB6E",
            "source": "https://zerply.com/about/resources"
        },
        {
            "title": "Zhihu",
            "hex": "0084FF",
            "source": "https://www.zhihu.com/"
        },
        {
            "title": "Zig",
            "hex": "F7A41D",
            "source": "https://github.com/ziglang/logo",
            "license": {
                "type": "CC-BY-SA-4.0"
            }
        },
        {
            "title": "Zigbee",
            "hex": "EB0443",
            "source": "https://zigbeealliance.org/solution/zigbee/"
        },
        {
            "title": "Zillow",
            "hex": "006AFF",
            "source": "https://www.zillow.com/"
        },
        {
            "title": "Zingat",
            "hex": "009CFB",
            "source": "https://www.zingat.com/kurumsal-logolar"
        },
        {
            "title": "Zoho",
            "hex": "C8202B",
            "source": "https://www.zoho.com/branding/"
        },
        {
            "title": "Zoiper",
            "hex": "F47920",
            "source": "https://www.zoiper.com/en/products"
        },
        {
            "title": "Zomato",
            "hex": "E23744",
            "source": "https://www.zomato.com/business/apps"
        },
        {
            "title": "Zoom",
            "hex": "2D8CFF",
            "source": "https://zoom.us/brandguidelines"
        },
        {
            "title": "Zorin",
            "hex": "0CC1F3",
            "source": "https://zorinos.com/press/"
        },
        {
            "title": "Zotero",
            "hex": "CC2936",
            "source": "https://www.zotero.org/support/brand"
        },
        {
            "title": "Zulip",
            "hex": "FFFFFF",
            "source": "https://github.com/zulip/zulip/blob/df9e40491dc77b658d943cff36a816d46e32ce1b/static/images/logo/zulip-org-logo.svg"
        },
        {
            "title": "Zyte",
            "hex": "B02CCE",
            "source": "https://www.zyte.com/"
        }
    ]
}<|MERGE_RESOLUTION|>--- conflicted
+++ resolved
@@ -10044,14 +10044,11 @@
             "source": "https://unacademy.com/"
         },
         {
-<<<<<<< HEAD
             "title": "Under Armour",
             "hex": "1D1D1D",
             "source": "https://www.underarmour.com/en-us/"
         },
         {
-=======
->>>>>>> 28326819
             "title": "Underscore.js",
             "hex": "0371B5",
             "source": "https://github.com/jashkenas/underscore/blob/f098f61ff84931dea69c276b3674a62b6ae4def7/docs/images/underscore.png"
