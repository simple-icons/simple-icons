{
    "icons": [
        {
            "title": ".NET",
            "hex": "512BD4",
            "source": "https://github.com/dotnet/brand/"
        },
        {
            "title": "1001Tracklists",
            "hex": "40AEF0",
            "source": "https://www.1001tracklists.com/"
        },
        {
            "title": "1Password",
            "hex": "0094F5",
            "source": "https://1password.com/press/"
        },
        {
            "title": "3M",
            "hex": "FF0000",
            "source": "https://www.3m.com/"
        },
        {
            "title": "42",
            "hex": "000000",
            "source": "https://www.42.fr/"
        },
        {
            "title": "4D",
            "hex": "004088",
            "source": "https://www.4d.com/"
        },
        {
            "title": "500px",
            "hex": "0099E5",
            "source": "https://about.500px.com/press"
        },
        {
            "title": "A-Frame",
            "hex": "EF2D5E",
            "source": "https://aframe.io/docs/"
        },
        {
            "title": "ABB RobotStudio",
            "hex": "FF9E0F",
            "source": "https://new.abb.com/products/robotics/en/robotstudio/downloads"
        },
        {
            "title": "Abbvie",
            "hex": "071D49",
            "source": "https://www.abbvie.com/"
        },
        {
            "title": "Ableton Live",
            "hex": "000000",
            "source": "https://www.ableton.com/en/legal/branding-trademark-guidelines/"
        },
        {
            "title": "About.me",
            "hex": "00A98F",
            "source": "https://about.me/assets"
        },
        {
            "title": "Abstract",
            "hex": "191A1B",
            "source": "https://www.abstract.com/about/"
        },
        {
            "title": "Academia",
            "hex": "41454A",
            "source": "https://www.academia.edu/"
        },
        {
            "title": "Accenture",
            "hex": "A100FF",
            "source": "https://www.accenture.com/"
        },
        {
            "title": "Acclaim",
            "hex": "26689A",
            "source": "https://www.youracclaim.com/"
        },
        {
            "title": "Accusoft",
            "hex": "A9225C",
            "source": "https://company-39138.frontify.com/d/7EKFm12NQSa8/accusoft-corporation-style-guide#/style-guide/logo"
        },
        {
            "title": "Acer",
            "hex": "83B81A",
            "source": "https://www.acer.com/ac/en/GB/content/home"
        },
        {
            "title": "ACM",
            "hex": "0085CA",
            "source": "http://identitystandards.acm.org/"
        },
        {
            "title": "ActiGraph",
            "hex": "0B2C4A",
            "source": "http://www.actigraphcorp.com/"
        },
        {
            "title": "Activision",
            "hex": "000000",
            "source": "https://www.activision.com/"
        },
        {
            "title": "AdBlock",
            "hex": "F40D12",
            "source": "https://getadblock.com/"
        },
        {
            "title": "Adblock Plus",
            "hex": "C70D2C",
            "source": "https://adblockplus.org/"
        },
        {
            "title": "AddThis",
            "hex": "FF6550",
            "source": "http://www.addthis.com/"
        },
        {
            "title": "AdGuard",
            "hex": "68BC71",
            "source": "https://adguard.com/en/media-materials.html"
        },
        {
            "title": "Adobe",
            "hex": "FF0000",
            "source": "https://www.adobe.com/"
        },
        {
            "title": "Adobe Acrobat Reader",
            "hex": "EC1C24",
            "source": "https://acrobat.adobe.com/"
        },
        {
            "title": "Adobe After Effects",
            "hex": "9999FF",
            "source": "https://www.adobe.com/products/aftereffects.html"
        },
        {
            "title": "Adobe Audition",
            "hex": "9999FF",
            "source": "https://www.adobe.com/creativecloud/video.html"
        },
        {
            "title": "Adobe Creative Cloud",
            "hex": "DA1F26",
            "source": "https://www.adobe.com/creativecloud/plans.html"
        },
        {
            "title": "Adobe Dreamweaver",
            "hex": "FF61F6",
            "source": "https://www.adobe.com/products/dreamweaver.html"
        },
        {
            "title": "Adobe Fonts",
            "hex": "000B1D",
            "source": "https://www.adobe.com/creativecloud/services.html"
        },
        {
            "title": "Adobe Illustrator",
            "hex": "FF9A00",
            "source": "https://www.adobe.com/products/illustrator.html"
        },
        {
            "title": "Adobe InDesign",
            "hex": "FF3366",
            "source": "https://www.adobe.com/products/indesign.html"
        },
        {
            "title": "Adobe Lightroom",
            "hex": "31A8FF",
            "source": "https://www.adobe.com/products/photoshop-lightroom.html"
        },
        {
            "title": "Adobe Lightroom Classic",
            "hex": "31A8FF",
            "source": "https://www.adobe.com/products/photoshop-lightroom-classic.html"
        },
        {
            "title": "Adobe PhoneGap",
            "hex": "27A1C5",
            "source": "https://phonegap.com/about/logos/"
        },
        {
            "title": "Adobe Photoshop",
            "hex": "31A8FF",
            "source": "https://www.adobe.com/products/photoshop.html"
        },
        {
            "title": "Adobe Premiere Pro",
            "hex": "9999FF",
            "source": "https://www.adobe.com/ie/products/premiere.html"
        },
        {
            "title": "Adobe XD",
            "hex": "FF61F6",
            "source": "https://www.adobe.com/products/xd.html"
        },
        {
            "title": "AdonisJS",
            "hex": "220052",
            "source": "https://adonisjs.com/"
        },
        {
            "title": "Aer Lingus",
            "hex": "006272",
            "source": "https://www.aerlingus.com/"
        },
        {
            "title": "Aeroflot",
            "hex": "02458D",
            "source": "https://www.aeroflot.ru/ru-en/information/onboard/press"
        },
        {
            "title": "Aeroméxico",
            "hex": "0B2343",
            "source": "https://www.aeromexico.com/"
        },
        {
            "title": "Aerospike",
            "hex": "C41E25",
            "source": "http://pages.aerospike.com/rs/aerospike/images/Acid_Whitepaper.pdf"
        },
        {
            "title": "Affinity",
            "hex": "222324",
            "source": "https://affinity.serif.com/"
        },
        {
            "title": "Affinity Designer",
            "hex": "1B72BE",
            "source": "https://affinity.serif.com/en-gb/designer/"
        },
        {
            "title": "Affinity Photo",
            "hex": "7E4DD2",
            "source": "https://affinity.serif.com/en-gb/photo/"
        },
        {
            "title": "Affinity Publisher",
            "hex": "C9284D",
            "source": "https://affinity.serif.com/en-gb/publisher/"
        },
        {
            "title": "AI Dungeon",
            "hex": "000000",
            "source": "https://commons.wikimedia.org/wiki/File:AI_Dungeon_Logo.png"
        },
        {
            "title": "AIOHTTP",
            "hex": "2C5BB4",
            "source": "https://github.com/aio-libs/aiohttp/blob/fb5fe72b1bca3b899af579d376f5fe45745410e4/docs/aiohttp-plain.svg"
        },
        {
            "title": "Aiqfome",
            "hex": "7A1FA2",
            "source": "https://aiqfome.com"
        },
        {
            "title": "Air Canada",
            "hex": "F01428",
            "source": "https://www.aircanada.com/"
        },
        {
            "title": "Air China",
            "hex": "E30E17",
            "source": "http://www.airchina.com.cn/en/investor_relations/"
        },
        {
            "title": "Air France",
            "hex": "002157",
            "source": "https://www.airfrance.fr/"
        },
        {
            "title": "AirAsia",
            "hex": "FF0000",
            "source": "https://www.airasia.com/shop"
        },
        {
            "title": "Airbnb",
            "hex": "FF5A5F",
            "source": "https://www.airbnb.com"
        },
        {
            "title": "Airbus",
            "hex": "00205B",
            "source": "https://brand.airbus.com/brand-elements/logo.html"
        },
        {
            "title": "Aircall",
            "hex": "00B388",
            "source": "https://aircall.io/"
        },
        {
            "title": "AirPlay Audio",
            "hex": "000000",
            "source": "https://developer.apple.com/design/human-interface-guidelines/airplay/overview/icons/"
        },
        {
            "title": "AirPlay Video",
            "hex": "000000",
            "source": "https://developer.apple.com/design/human-interface-guidelines/airplay/overview/icons/"
        },
        {
            "title": "Airtable",
            "hex": "18BFFF",
            "source": "https://airtable.com/press"
        },
        {
            "title": "Alfa Romeo",
            "hex": "981E32",
            "source": "http://www.fcaci.com/x/Alfa"
        },
        {
            "title": "Algolia",
            "hex": "5468FF",
            "source": "https://www.algolia.com/press/?section=brand-guidelines"
        },
        {
            "title": "Alibaba Cloud",
            "hex": "FF6A00",
            "source": "https://www.alibabagroup.com/en/ir/reports"
        },
        {
            "title": "Alibaba.com",
            "hex": "FF6A00",
            "source": "https://www.alibabagroup.com/en/ir/reports"
        },
        {
            "title": "AliExpress",
            "hex": "FF4747",
            "source": "https://www.alibabagroup.com/en/ir/reports"
        },
        {
            "title": "Alipay",
            "hex": "00A1E9",
            "source": "https://gw.alipayobjects.com/os/rmsportal/trUJZfSrlnRCcFgfZGjD.ai"
        },
        {
            "title": "Alitalia",
            "hex": "006643",
            "source": "https://www.alitalia.com/it_it/fly-alitalia/in-flight/ulisse-magazine.html"
        },
        {
            "title": "AlliedModders",
            "hex": "1578D3",
            "source": "https://forums.alliedmods.net/"
        },
        {
            "title": "AlloCiné",
            "hex": "FECC00",
            "source": "http://www.allocine.fr/"
        },
        {
            "title": "Alpine Linux",
            "hex": "0D597F",
            "source": "https://alpinelinux.org/"
        },
        {
            "title": "Altium Designer",
            "hex": "A5915F",
            "source": "https://www.altium.com/altium-designer/"
        },
        {
            "title": "Amazon",
            "hex": "FF9900",
            "source": "https://worldvectorlogo.com/logo/amazon-icon"
        },
        {
            "title": "Amazon Alexa",
            "hex": "00CAFF",
            "source": "https://developer.amazon.com/docs/alexa-voice-service/logo-and-brand.html"
        },
        {
            "title": "Amazon AWS",
            "hex": "232F3E",
            "source": "https://upload.wikimedia.org/wikipedia/commons/9/93/Amazon_Web_Services_Logo.svg"
        },
        {
            "title": "Amazon DynamoDB",
            "hex": "4053D6",
            "source": "https://aws.amazon.com/architecture/icons/"
        },
        {
            "title": "Amazon Fire TV",
            "hex": "FC4C02",
            "source": "https://www.amazon.com/gp/help/customer/display.html?nodeId=201348270"
        },
        {
            "title": "Amazon Lumberyard",
            "hex": "66459B",
            "source": "https://aws.amazon.com/lumberyard/support"
        },
        {
            "title": "Amazon Pay",
            "hex": "FF9900",
            "source": "https://pay.amazon.com/"
        },
        {
            "title": "Amazon Prime",
            "hex": "00A8E1",
            "source": "https://www.amazon.com/b?node=17277626011"
        },
        {
            "title": "Amazon S3",
            "hex": "569A31",
            "source": "https://aws.amazon.com/architecture/icons/"
        },
        {
            "title": "AMD",
            "hex": "ED1C24",
            "source": "https://www.amd.com/"
        },
        {
            "title": "American Airlines",
            "hex": "0078D2",
            "source": "https://en.wikipedia.org/wiki/File:American_Airlines_logo_2013.svg"
        },
        {
            "title": "American Express",
            "hex": "2E77BC",
            "source": "https://commons.wikimedia.org/wiki/File:American_Express_logo.svg"
        },
        {
            "title": "AMP",
            "hex": "005AF0",
            "source": "https://amp.dev/"
        },
        {
            "title": "Amul",
            "hex": "ED1D24",
            "source": "https://amul.com/classic/products/horeca.php"
        },
        {
            "title": "ANA",
            "hex": "13448F",
            "source": "https://www.ana.co.jp/en/eur/the-ana-experience/brand/"
        },
        {
            "title": "Anaconda",
            "hex": "44A833",
            "source": "https://www.anaconda.com"
        },
        {
            "title": "Analogue",
            "hex": "1A1A1A",
            "source": "https://www.analogue.co/"
        },
        {
            "title": "Anchor",
            "hex": "5000B9",
            "source": "https://anchor.fm/"
        },
        {
            "title": "Andela",
            "hex": "3359DF",
            "source": "https://andela.com/press/"
        },
        {
            "title": "Android",
            "hex": "3DDC84",
            "source": "https://thepartnermarketinghub.withgoogle.com/brands/android/visual-identity/visual-identity/logo-lock-ups/"
        },
        {
            "title": "Android Auto",
            "hex": "3DDC84",
            "source": "https://thepartnermarketinghub.withgoogle.com/brands/android-auto/"
        },
        {
            "title": "Android Studio",
            "hex": "3DDC84",
            "source": "https://developer.android.com/studio/"
        },
        {
            "title": "AngelList",
            "hex": "000000",
            "source": "https://angel.co/logo"
        },
        {
            "title": "Angular",
            "hex": "DD0031",
            "source": "https://angular.io/assets/images/logos/angular/angular_solidBlack.svg"
        },
        {
            "title": "Angular Universal",
            "hex": "00ACC1",
            "source": "https://angular.io/presskit"
        },
        {
            "title": "AngularJS",
            "hex": "E23237",
            "source": "https://angularjs.org/"
        },
        {
            "title": "AniList",
            "hex": "02A9FF",
            "source": "https://anilist.co/img/icons/icon.svg"
        },
        {
            "title": "Ansible",
            "hex": "EE0000",
            "source": "https://www.ansible.com/logos"
        },
        {
            "title": "Ansys",
            "hex": "FFB71B",
            "source": "https://www.ansys.com/about-ansys/brand"
        },
        {
            "title": "Ant Design",
            "hex": "0170FE",
            "source": "https://ant.design/components/icon/"
        },
        {
            "title": "Antena 3",
            "hex": "FF7328",
            "source": "https://www.antena3.com/"
        },
        {
            "title": "AnyDesk",
            "hex": "EF443B",
            "source": "https://anydesk.com/"
        },
        {
            "title": "AOL",
            "hex": "3399FF",
            "source": "https://www.aol.com/",
            "guidelines": "https://styleguide.aol.com/"
        },
        {
            "title": "Apache",
            "hex": "D22128",
            "source": "https://www.apache.org/foundation/press/kit/"
        },
        {
            "title": "Apache Airflow",
            "hex": "017CEE",
            "source": "https://apache.org/logos/"
        },
        {
            "title": "Apache Ant",
            "hex": "A81C7D",
            "source": "https://apache.org/logos/"
        },
        {
            "title": "Apache Cassandra",
            "hex": "1287B1",
            "source": "https://upload.wikimedia.org/wikipedia/commons/5/5e/Cassandra_logo.svg"
        },
        {
            "title": "Apache CloudStack",
            "hex": "2AA5DC",
            "source": "http://cloudstack.apache.org/trademark-guidelines.html"
        },
        {
            "title": "Apache Cordova",
            "hex": "E8E8E8",
            "source": "https://cordova.apache.org/artwork/"
        },
        {
            "title": "Apache Druid",
            "hex": "29F1FB",
            "source": "https://apache.org/logos/"
        },
        {
            "title": "Apache ECharts",
            "hex": "AA344D",
            "source": "https://apache.org/logos/"
        },
        {
            "title": "Apache Flink",
            "hex": "E6526F",
            "source": "https://apache.org/logos/"
        },
        {
            "title": "Apache Groovy",
            "hex": "4298B8",
            "source": "https://groovy-lang.org/"
        },
        {
            "title": "Apache Hive",
            "hex": "FDEE21",
            "source": "https://apache.org/logos/"
        },
        {
            "title": "Apache JMeter",
            "hex": "D22128",
            "source": "https://apache.org/logos/"
        },
        {
            "title": "Apache Kafka",
            "hex": "231F20",
            "source": "https://apache.org/logos/"
        },
        {
            "title": "Apache Kylin",
            "hex": "F09D13",
            "source": "https://apache.org/logos/"
        },
        {
            "title": "Apache Maven",
            "hex": "C71A36",
            "source": "https://apache.org/logos/"
        },
        {
            "title": "Apache NetBeans IDE",
            "hex": "1B6AC6",
            "source": "https://apache.org/logos/"
        },
        {
            "title": "Apache OpenOffice",
            "hex": "0E85CD",
            "source": "https://apache.org/logos"
        },
        {
            "title": "Apache Pulsar",
            "hex": "188FFF",
            "source": "https://apache.org/logos/"
        },
        {
            "title": "Apache RocketMQ",
            "hex": "D77310",
            "source": "https://apache.org/logos/"
        },
        {
            "title": "Apache Solr",
            "hex": "D9411E",
            "source": "https://apache.org/logos/"
        },
        {
            "title": "Apache Spark",
            "hex": "E25A1C",
            "source": "https://apache.org/logos/"
        },
        {
            "title": "Apache Tomcat",
            "hex": "F8DC75",
            "source": "https://apache.org/logos/"
        },
        {
            "title": "Aparat",
            "hex": "ED145B",
            "source": "https://www.aparat.com/logo"
        },
        {
            "title": "Apollo GraphQL",
            "hex": "311C87",
            "source": "https://github.com/apollographql/space-kit/blob/9a42083746a49c9a734563f427c13233e42adcc9/logos/mark.svg"
        },
        {
            "title": "Apostrophe",
            "hex": "6236FF",
            "source": "https://github.com/apostrophecms/apostrophe/blob/a7fcc6b13831302e27f79a6fcaaf58e3a40517df/logo.svg"
        },
        {
            "title": "App Store",
            "hex": "0D96F6",
            "source": "https://developer.apple.com/app-store/"
        },
        {
            "title": "Apple",
            "hex": "000000",
            "source": "https://www.apple.com"
        },
        {
            "title": "Apple Arcade",
            "hex": "000000",
            "source": "https://www.apple.com/apple-arcade/"
        },
        {
            "title": "Apple Music",
            "hex": "000000",
            "source": "https://www.apple.com/itunes/marketing-on-music/identity-guidelines.html#apple-music-icon"
        },
        {
            "title": "Apple Pay",
            "hex": "000000",
            "source": "https://developer.apple.com/apple-pay/marketing/"
        },
        {
            "title": "Apple Podcasts",
            "hex": "9933CC",
            "source": "https://www.apple.com/itunes/marketing-on-podcasts/identity-guidelines.html#apple-podcasts-icon"
        },
        {
            "title": "Apple TV",
            "hex": "000000",
            "source": "https://commons.wikimedia.org/wiki/File:AppleTV.svg"
        },
        {
            "title": "AppSignal",
            "hex": "21375A",
            "source": "https://appsignal.com/"
        },
        {
            "title": "AppVeyor",
            "hex": "00B3E0",
            "source": "https://commons.wikimedia.org/wiki/File:Appveyor_logo.svg"
        },
        {
            "title": "ARAL",
            "hex": "0063CB",
            "source": "https://upload.wikimedia.org/wikipedia/commons/6/60/Aral_Logo.svg"
        },
        {
            "title": "ArangoDB",
            "hex": "DDE072",
            "source": "https://www.arangodb.com",
            "guidelines": "https://www.arangodb.com/resources/logos"
        },
        {
            "title": "Arch Linux",
            "hex": "1793D1",
            "source": "https://www.archlinux.org/art/",
            "guidelines": "https://wiki.archlinux.org/index.php/DeveloperWiki:TrademarkPolicy#Logo_Usage_Guidelines"
        },
        {
            "title": "Archicad",
            "hex": "2D50A5",
            "source": "https://graphisoft.com/contact-us/press-relations#/documents/archicad-logo-98604"
        },
        {
            "title": "Archive of Our Own",
            "hex": "990000",
            "source": "https://archiveofourown.org/"
        },
        {
            "title": "Ardour",
            "hex": "C61C3E",
            "source": "https://github.com/Ardour/ardour/tree/master/tools/misc_resources/"
        },
        {
            "title": "Arduino",
            "hex": "00979D",
            "source": "https://cdn.arduino.cc/projecthub/img/Arduino-logo.svg"
        },
        {
            "title": "ARK Ecosystem",
            "hex": "C9292C",
            "source": "https://ark.io/press-kit"
        },
        {
            "title": "Arlo",
            "hex": "49B48A",
            "source": "https://www.arlo.com/"
        },
        {
            "title": "Artix Linux",
            "hex": "10A0CC",
            "source": "https://gitea.artixlinux.org/artix/artwork/src/commit/256432e3d06b3e9024bfd6912768e80281ea3746/icons/logo-gray.svg"
        },
        {
            "title": "ArtStation",
            "hex": "13AFF0",
            "source": "https://www.artstation.com/about/logo"
        },
        {
            "title": "arXiv",
            "hex": "B31B1B",
            "source": "https://static.arxiv.org/static/base/0.15.2/images/arxiv-logo-web.svg"
        },
        {
            "title": "Asana",
            "hex": "273347",
            "source": "https://asana.com/styles"
        },
        {
            "title": "Asciidoctor",
            "hex": "E40046",
            "source": "https://github.com/asciidoctor/brand/blob/b9cf5e276616f4770c4f1227e646e7daee0cbf24/logo/logo-fill-bw.svg"
        },
        {
            "title": "asciinema",
            "hex": "D40000",
            "source": "https://github.com/asciinema/asciinema-logo"
        },
        {
            "title": "Aseprite",
            "hex": "7D929E",
            "source": "https://www.aseprite.org/"
        },
        {
            "title": "ASKfm",
            "hex": "DB3552",
            "source": "https://ask.fm/"
        },
        {
            "title": "AssemblyScript",
            "hex": "007AAC",
            "source": "https://www.assemblyscript.org/"
        },
        {
            "title": "ASUS",
            "hex": "000000",
            "source": "https://www.asus.com/"
        },
        {
            "title": "AT&T",
            "hex": "009FDB",
            "source": "https://www.att.com"
        },
        {
            "title": "Atari",
            "hex": "E4202E",
            "source": "https://atarivcs.com/"
        },
        {
            "title": "Atlassian",
            "hex": "0052CC",
            "source": "https://www.atlassian.com/company/news/press-kit"
        },
        {
            "title": "Atom",
            "hex": "66595C",
            "source": "https://commons.wikimedia.org/wiki/File:Atom_editor_logo.svg"
        },
        {
            "title": "Audacity",
            "hex": "0000CC",
            "source": "https://github.com/audacity/audacity/blob/c818449c69193f5311b430fbf600d8d6cbe49047/images/audacity.svg"
        },
        {
            "title": "Audi",
            "hex": "BB0A30",
            "source": "https://www.audi.com/ci/en/intro/basics/rings.html"
        },
        {
            "title": "Audible",
            "hex": "F8991C",
            "source": "https://commons.wikimedia.org/wiki/File:Audible_logo.svg"
        },
        {
            "title": "Audio-Technica",
            "hex": "000000",
            "source": "https://wikipedia.org/wiki/File:Audio-technica.svg"
        },
        {
            "title": "Audioboom",
            "hex": "007CE2",
            "source": "https://audioboom.com/about/brand-guidelines"
        },
        {
            "title": "Audiomack",
            "hex": "FFA200",
            "source": "https://styleguide.audiomack.com/"
        },
        {
            "title": "Aurelia",
            "hex": "ED2B88",
            "source": "https://aurelia.io/"
        },
        {
            "title": "Auth0",
            "hex": "EB5424",
            "source": "https://styleguide.auth0.com"
        },
        {
            "title": "Authy",
            "hex": "EC1C24",
            "source": "https://authy.com/"
        },
        {
            "title": "Autodesk",
            "hex": "0696D7",
            "source": "https://www.autodesk.com"
        },
        {
            "title": "AutoHotkey",
            "hex": "334455",
            "source": "https://www.autohotkey.com/"
        },
        {
            "title": "Automatic",
            "hex": "7D8084",
            "source": "https://www.automatic.com/press"
        },
        {
            "title": "Automattic",
            "hex": "3499CD",
            "source": "https://automattic.com/press/brand-materials/"
        },
        {
            "title": "Autotask",
            "hex": "E51937",
            "source": "https://www.autotask.com/branding"
        },
        {
            "title": "Aventrix",
            "hex": "0099DD",
            "source": "https://www.aventrix.com/press"
        },
        {
            "title": "Awesome Lists",
            "hex": "FC60A8",
            "source": "https://github.com/sindresorhus/awesome/tree/master/media"
        },
        {
            "title": "awesomeWM",
            "hex": "535D6C",
            "source": "https://awesomewm.org/"
        },
        {
            "title": "AWS Amplify",
            "hex": "FF9900",
            "source": "https://docs.amplify.aws/"
        },
        {
            "title": "Azure Artifacts",
            "hex": "CB2E6D",
            "source": "https://azure.microsoft.com/en-us/services/devops/artifacts/"
        },
        {
            "title": "Azure Data Explorer",
            "hex": "0078D4",
            "source": "https://azure.microsoft.com/en-us/pricing/details/data-explorer/"
        },
        {
            "title": "Azure DevOps",
            "hex": "0078D7",
            "source": "http://azure.com/devops"
        },
        {
            "title": "Azure Functions",
            "hex": "0062AD",
            "source": "https://azure.microsoft.com/en-us/services/functions"
        },
        {
            "title": "Azure Pipelines",
            "hex": "2560E0",
            "source": "https://github.com/vscode-icons/vscode-icons/pull/1741"
        },
        {
            "title": "B&R Automation",
            "hex": "FF8800",
            "source": "https://www.br-automation.com/"
        },
        {
            "title": "Babel",
            "hex": "F9DC3E",
            "source": "https://github.com/babel/website/blob/93330158b6ecca1ab88d3be8dbf661f5c2da6c76/website/static/img/babel-black.svg"
        },
        {
            "title": "Badgr",
            "hex": "282C4C",
            "source": "https://info.badgr.com/"
        },
        {
            "title": "Badoo",
            "hex": "783BF9",
            "source": "https://badoo.com/team/press/"
        },
        {
            "title": "Baidu",
            "hex": "2932E1",
            "source": "https://www.baidu.com"
        },
        {
            "title": "Bamboo",
            "hex": "0052CC",
            "source": "https://www.atlassian.design/guidelines/marketing/resources/logo-files"
        },
        {
            "title": "Bancontact",
            "hex": "005498",
            "source": "https://www.bancontact.com/en/promotion-material/guidelines-logo"
        },
        {
            "title": "Bandcamp",
            "hex": "408294",
            "source": "https://bandcamp.com/buttons"
        },
        {
            "title": "BandLab",
            "hex": "DC3710",
            "source": "https://blog.bandlab.com/press/"
        },
        {
            "title": "Bandsintown",
            "hex": "00CEC8",
            "source": "https://corp.bandsintown.com/media-library"
        },
        {
            "title": "Bank of America",
            "hex": "012169",
            "source": "https://www.bankofamerica.com/"
        },
        {
            "title": "Barclays",
            "hex": "00AEEF",
            "source": "https://home.barclays/"
        },
        {
            "title": "Baremetrics",
            "hex": "6078FF",
            "source": "https://baremetrics.com/"
        },
        {
            "title": "Basecamp",
            "hex": "1D2D35",
            "source": "https://basecamp.com/about/press"
        },
        {
            "title": "Bata",
            "hex": "DD282E",
            "source": "https://www.bata.com/"
        },
        {
            "title": "Bath ASU",
            "hex": "00A3E0",
            "source": "https://bathasu.com/press/"
        },
        {
            "title": "Battle.net",
            "hex": "00AEFF",
            "source": "https://www.blizzard.com/en-gb/"
        },
        {
            "title": "BBC",
            "hex": "000000",
            "source": "https://commons.wikimedia.org/wiki/File:BBC.svg",
            "guidelines": "https://www.bbc.co.uk/branding/logo-use"
        },
        {
            "title": "BBC iPlayer",
            "hex": "F54997",
            "source": "https://www.bbc.co.uk/iplayer"
        },
        {
            "title": "Beatport",
            "hex": "A8E00F",
            "source": "https://support.beatport.com/hc/en-us/articles/200353255-Beatport-Logos-and-Images"
        },
        {
            "title": "Beats",
            "hex": "005571",
            "source": "https://www.elastic.co/brand"
        },
        {
            "title": "Beats by Dre",
            "hex": "E01F3D",
            "source": "https://www.beatsbydre.com/"
        },
        {
            "title": "Behance",
            "hex": "1769FF",
            "source": "https://www.behance.net/dev/api/brand"
        },
        {
            "title": "Beijing Subway",
            "hex": "004A9D",
            "source": "https://zh.wikipedia.org/wiki/File:Beijing_Subway_Logo.svg"
        },
        {
            "title": "Bentley",
            "hex": "333333",
            "source": "https://en.wikipedia.org/wiki/File:Bentley_logo_2.svg"
        },
        {
            "title": "Big Cartel",
            "hex": "222222",
            "source": "https://www.bigcartel.com"
        },
        {
            "title": "bigbasket",
            "hex": "A5CD39",
            "source": "https://www.bigbasket.com/"
        },
        {
            "title": "BigCommerce",
            "hex": "121118",
            "source": "https://www.bigcommerce.co.uk/press/media-kit/"
        },
        {
            "title": "Bilibili",
            "hex": "00A1D6",
            "source": "https://www.bilibili.com/"
        },
        {
            "title": "Bing",
            "hex": "258FFA",
            "source": "https://www.bing.com/covid/"
        },
        {
            "title": "Bit",
            "hex": "73398D",
            "source": "https://bit.dev"
        },
        {
            "title": "Bitbucket",
            "hex": "0052CC",
            "source": "https://www.atlassian.com/company/news/press-kit"
        },
        {
            "title": "Bitcoin",
            "hex": "F7931A",
            "source": "https://bitcoin.org/en"
        },
        {
            "title": "Bitcoin Cash",
            "hex": "0AC18E",
            "source": "https://www.bitcoincash.org/graphics/"
        },
        {
            "title": "Bitcoin SV",
            "hex": "EAB300",
            "source": "https://bitcoinsv.com/"
        },
        {
            "title": "Bitdefender",
            "hex": "ED1C24",
            "source": "https://www.bitdefender.com/funzone/logos.html"
        },
        {
            "title": "Bitly",
            "hex": "EE6123",
            "source": "https://bitly.com/pages/press"
        },
        {
            "title": "Bitrise",
            "hex": "683D87",
            "source": "https://www.bitrise.io/presskit"
        },
        {
            "title": "Bitwarden",
            "hex": "175DDC",
            "source": "https://github.com/bitwarden/brand/blob/6182cd64321d810c6f6255db08c2a17804d2b724/icons/icon.svg"
        },
        {
            "title": "Bitwig",
            "hex": "FF5A00",
            "source": "https://www.bitwig.com/"
        },
        {
            "title": "Blackberry",
            "hex": "000000",
            "source": "https://www.blackberry.com/"
        },
        {
            "title": "Blazemeter",
            "hex": "CA2133",
            "source": "https://www.blazemeter.com/"
        },
        {
            "title": "Blazor",
            "hex": "512BD4",
            "source": "https://dotnet.microsoft.com/apps/aspnet/web-apps/blazor"
        },
        {
            "title": "Blender",
            "hex": "F5792A",
            "source": "https://www.blender.org/about/logo/"
        },
        {
            "title": "Blockchain.com",
            "hex": "121D33",
            "source": "https://www.blockchain.com/",
            "guidelines": "https://www.blockchain.com/en/press"
        },
        {
            "title": "Blogger",
            "hex": "FF5722",
            "source": "https://www.blogger.com"
        },
        {
            "title": "Bloglovin",
            "hex": "000000",
            "source": "https://www.bloglovin.com/widgets"
        },
        {
            "title": "Blueprint",
            "hex": "137CBD",
            "source": "https://blueprintjs.com"
        },
        {
            "title": "Bluetooth",
            "hex": "0082FC",
            "source": "https://www.bluetooth.com/develop-with-bluetooth/marketing-branding/"
        },
        {
            "title": "BMC Software",
            "hex": "FE5000",
            "source": "https://www.bmc.com/"
        },
        {
            "title": "BMW",
            "hex": "0066B1",
            "source": "https://www.bmw.de/"
        },
        {
            "title": "Boeing",
            "hex": "1D439C",
            "source": "https://commons.wikimedia.org/wiki/File:Boeing_full_logo.svg"
        },
        {
            "title": "Bookmeter",
            "hex": "64BC4B",
            "source": "https://bookmeter.com/"
        },
        {
            "title": "Boost",
            "hex": "F7901E",
            "source": "https://www.boostmobile.com/"
        },
        {
            "title": "Bootstrap",
            "hex": "7952B3",
            "source": "http://getbootstrap.com/about"
        },
        {
            "title": "Bosch",
            "hex": "EA0016",
            "source": "https://www.bosch.de/"
        },
        {
            "title": "Bose",
            "hex": "000000",
            "source": "https://developer.bose.com/sites/default/files/Bose%20AR%20Design%20Guidelines%20v1.0.pdf"
        },
        {
            "title": "Bower",
            "hex": "EF5734",
            "source": "https://bower.io/docs/about/#brand"
        },
        {
            "title": "Box",
            "hex": "0061D5",
            "source": "https://www.box.com/en-gb/about-us/press"
        },
        {
            "title": "Brand.ai",
            "hex": "0AA0FF",
            "source": "https://brand.ai/brand-ai/style"
        },
        {
            "title": "Brandfolder",
            "hex": "40D1F5",
            "source": "https://brandfolder.com/brandfolder"
        },
        {
            "title": "Brave",
            "hex": "FB542B",
            "source": "https://brave.com/brave-branding-assets/"
        },
        {
            "title": "Breaker",
            "hex": "003DAD",
            "source": "https://www.breaker.audio/i/brand"
        },
        {
            "title": "British Airways",
            "hex": "2E5C99",
            "source": "https://www.britishairways.com/travel/home/public/en_ie/"
        },
        {
            "title": "Broadcom",
            "hex": "CC092F",
            "source": "https://en.wikipedia.org/wiki/Broadcom_Inc"
        },
        {
            "title": "BT",
            "hex": "6400AA",
            "source": "https://www.bt.com/"
        },
        {
            "title": "Buddy",
            "hex": "1A86FD",
            "source": "https://buddy.works/about"
        },
        {
            "title": "Buefy",
            "hex": "7957D5",
            "source": "https://github.com/buefy/buefy/blob/a9a724efca0b531e6a64ab734889b00bf4507a9d/static/img/icons/safari-pinned-tab.svg"
        },
        {
            "title": "Buffer",
            "hex": "231F20",
            "source": "https://buffer.com/press"
        },
        {
            "title": "Bugatti",
            "hex": "BE0030",
            "source": "https://www.bugatti.com/"
        },
        {
            "title": "Bugcrowd",
            "hex": "F26822",
            "source": "https://www.bugcrowd.com/about/press-kit/"
        },
        {
            "title": "Bugsnag",
            "hex": "4949E4",
            "source": "https://www.bugsnag.com/newsroom"
        },
        {
            "title": "Buildkite",
            "hex": "14CC80",
            "source": "https://buildkite.com/brand-assets"
        },
        {
            "title": "Bulma",
            "hex": "00D1B2",
            "source": "https://github.com/jgthms/bulma/"
        },
        {
            "title": "bunq",
            "hex": "3394D7",
            "source": "https://www.bunq.com/press/"
        },
        {
            "title": "Buy Me A Coffee",
            "hex": "FFDD00",
            "source": "https://www.buymeacoffee.com/brand"
        },
        {
            "title": "BuzzFeed",
            "hex": "EE3322",
            "source": "https://www.buzzfeed.com/press/assets"
        },
        {
            "title": "byte",
            "hex": "551DEF",
            "source": "https://byte.co/byte"
        },
        {
            "title": "C",
            "hex": "A8B9CC",
            "source": "https://commons.wikimedia.org/wiki/File:The_C_Programming_Language_logo.svg"
        },
        {
            "title": "C Sharp",
            "hex": "239120",
            "source": "https://upload.wikimedia.org/wikipedia/commons/0/0d/C_Sharp_wordmark.svg"
        },
        {
            "title": "C++",
            "hex": "00599C",
            "source": "https://github.com/isocpp/logos"
        },
        {
            "title": "Cachet",
            "hex": "7ED321",
            "source": "https://cachethq.io/press"
        },
        {
            "title": "Cairo Metro",
            "hex": "C10C0C",
            "source": "https://en.wikipedia.org/wiki/File:Cairo_metro_logo2012.svg"
        },
        {
            "title": "CakePHP",
            "hex": "D33C43",
            "source": "https://cakephp.org/logos"
        },
        {
            "title": "Campaign Monitor",
            "hex": "111324",
            "source": "https://www.campaignmonitor.com/company/brand/"
        },
        {
            "title": "Canonical",
            "hex": "77216F",
            "source": "https://design.ubuntu.com/downloads/"
        },
        {
            "title": "Canva",
            "hex": "00C4CC",
            "source": "https://www.canva.com/"
        },
        {
            "title": "Capacitor",
            "hex": "119EFF",
            "source": "https://github.com/ionic-team/ionicons-site/blob/b0c97018d737b763301154231b34e1b882c0c84d/docs/ionicons/svg/logo-capacitor.svg"
        },
        {
            "title": "Car Throttle",
            "hex": "FF9C42",
            "source": "https://www.carthrottle.com/"
        },
        {
            "title": "Carto",
            "hex": "EB1510",
            "source": "https://carto.com/brand/"
        },
        {
            "title": "Cash App",
            "hex": "00C244",
            "source": "https://cash.app/press"
        },
        {
            "title": "Castbox",
            "hex": "F55B23",
            "source": "https://castbox.fm/newsroom/"
        },
        {
            "title": "Castorama",
            "hex": "0078D7",
            "source": "https://www.castorama.fr/"
        },
        {
            "title": "Castro",
            "hex": "00B265",
            "source": "http://supertop.co/castro/press/"
        },
        {
            "title": "Caterpillar",
            "hex": "FFCD11",
            "source": "https://commons.wikimedia.org/wiki/File:Caterpillar_logo.svg"
        },
        {
            "title": "CBS",
            "hex": "033963",
            "source": "https://www.cbs.com/"
        },
        {
            "title": "CD Projekt",
            "hex": "DC0D15",
            "source": "https://www.cdprojekt.com/en/media/logotypes/"
        },
        {
            "title": "Celery",
            "hex": "37814A",
            "source": "https://github.com/celery/celery/blob/4d77ddddb10797011dc10dd2e4e1e7a7467b8431/docs/images/favicon.ico"
        },
        {
            "title": "CentOS",
            "hex": "262577",
            "source": "https://wiki.centos.org/ArtWork/Brand/Logo"
        },
        {
            "title": "Ceph",
            "hex": "EF5C55",
            "source": "https://github.com/ceph/ceph/blob/b106a03dcddaee80493825e85bc5e399ab4d8746/src/pybind/mgr/dashboard/frontend/src/assets/Ceph_Logo.svg"
        },
        {
            "title": "Cesium",
            "hex": "6CADDF",
            "source": "https://cesium.com/press/"
        },
        {
            "title": "CEVO",
            "hex": "1EABE2",
            "source": "https://cevo.com/"
        },
        {
            "title": "Chainlink",
            "hex": "375BD2",
            "source": "https://chain.link/brand-assets"
        },
        {
            "title": "Chakra UI",
            "hex": "319795",
            "source": "https://github.com/chakra-ui/chakra-ui/blob/327e1624d22936abb43068e1f57054e43c9c6819/logo/logomark-colored.svg"
        },
        {
            "title": "Chart.js",
            "hex": "FF6384",
            "source": "https://www.chartjs.org/"
        },
        {
            "title": "ChartMogul",
            "hex": "13324B",
            "source": "https://chartmogul.com/company/"
        },
        {
            "title": "Chase",
            "hex": "117ACA",
            "source": "https://commons.wikimedia.org/wiki/File:Chase_logo_2007.svg"
        },
        {
            "title": "ChatBot",
            "hex": "FFD000",
            "source": "https://chatbot.design/"
        },
        {
            "title": "CheckiO",
            "hex": "008DB6",
            "source": "https://py.checkio.org/blog/"
        },
        {
            "title": "Checkmarx",
            "hex": "54B848",
            "source": "https://www.checkmarx.com/resources/datasheets/"
        },
        {
            "title": "Chef",
            "hex": "F09820",
            "source": "https://www.chef.io/"
        },
        {
            "title": "Chevrolet",
            "hex": "CD9834",
            "source": "https://www.chevrolet.com/content/dam/chevrolet/na/us/english/index/shopping-tools/download-catalog/02-pdf/2019-chevrolet-corvette-catalog.pdf"
        },
        {
            "title": "China Eastern Airlines",
            "hex": "1A2477",
            "source": "https://uk.ceair.com/newCMS/uk/en/content/en_Footer/Support/201904/t20190404_5763.html"
        },
        {
            "title": "China Southern Airlines",
            "hex": "008BCB",
            "source": "https://www.csair.com/en/about/investor/yejibaogao/2020/"
        },
        {
            "title": "Chocolatey",
            "hex": "80B5E3",
            "source": "https://chocolatey.org/media-kit"
        },
        {
            "title": "Chrysler",
            "hex": "000000",
            "source": "https://www.stellantis.com/en/brands/chrysler"
        },
        {
            "title": "Chupa Chups",
            "hex": "CF103E",
            "source": "https://www.chupachups.co.uk/"
        },
        {
            "title": "Cinema 4D",
            "hex": "011A6A",
            "source": "https://www.maxon.net/en/about-maxon/branding"
        },
        {
            "title": "Circle",
            "hex": "8669AE",
            "source": "https://www.circle.com/"
        },
        {
            "title": "CircleCI",
            "hex": "343434",
            "source": "https://circleci.com/press"
        },
        {
            "title": "Cirrus CI",
            "hex": "4051B5",
            "source": "https://cirrus-ci.org"
        },
        {
            "title": "Cisco",
            "hex": "1BA0D7",
            "source": "https://www.cisco.com/"
        },
        {
            "title": "Citrix",
            "hex": "452170",
            "source": "https://brand.citrix.com/"
        },
        {
            "title": "Citroën",
            "hex": "6E6E6E",
            "source": "https://citroen.pcaci.co.uk/logo.php"
        },
        {
            "title": "CiviCRM",
            "hex": "81C459",
            "source": "https://civicrm.org/trademark"
        },
        {
            "title": "Claris",
            "hex": "000000",
            "source": "https://www.claris.com/"
        },
        {
            "title": "ClickUp",
            "hex": "7B68EE",
            "source": "https://clickup.com/brand"
        },
        {
            "title": "CLion",
            "hex": "000000",
            "source": "https://www.jetbrains.com/company/brand/logos/",
            "guidelines": "https://www.jetbrains.com/company/brand/"
        },
        {
            "title": "Cliqz",
            "hex": "00AEF0",
            "source": "https://cliqz.com/design"
        },
        {
            "title": "Clockify",
            "hex": "03A9F4",
            "source": "https://clockify.me/brand-assets"
        },
        {
            "title": "Clojure",
            "hex": "5881D8",
            "source": "https://commons.wikimedia.org/wiki/File:Clojure_logo.svg"
        },
        {
            "title": "Cloud 66",
            "hex": "3C72B9",
            "source": "https://www.cloud66.com/"
        },
        {
            "title": "CloudBees",
            "hex": "1997B5",
            "source": "https://www.cloudbees.com/"
        },
        {
            "title": "CloudCannon",
            "hex": "407AFC",
            "source": "https://cloudcannon.com/"
        },
        {
            "title": "Cloudera",
            "hex": "F96702",
            "source": "https://www.cloudera.com/"
        },
        {
            "title": "Cloudflare",
            "hex": "F38020",
            "source": "https://www.cloudflare.com/logo/"
        },
        {
            "title": "Cloudsmith",
            "hex": "187EB6",
            "source": "https://cloudsmith.io/branding/"
        },
        {
            "title": "Cloudways",
            "hex": "2C39BD",
            "source": "https://www.cloudways.com/en/media-kit.php"
        },
        {
            "title": "Clubhouse",
            "hex": "6515DD",
            "source": "https://brand.clubhouse.io/",
            "guidelines": "https://brand.clubhouse.io/"
        },
        {
            "title": "Clyp",
            "hex": "3CBDB1",
            "source": "https://clyp.it/"
        },
        {
            "title": "CMake",
            "hex": "064F8C",
            "source": "https://www.kitware.com/platforms/"
        },
        {
            "title": "CNN",
            "hex": "CC0000",
            "source": "https://edition.cnn.com/"
        },
        {
            "title": "Co-op",
            "hex": "00B1E7",
            "source": "http://www.co-operative.coop/corporate/press/logos/"
        },
        {
            "title": "Cockroach Labs",
            "hex": "6933FF",
            "source": "https://www.cockroachlabs.com/"
        },
        {
            "title": "CocoaPods",
            "hex": "EE3322",
            "source": "https://github.com/CocoaPods/shared_resources",
            "license": {
                "type": "CC-BY-NC-4.0"
            }
        },
        {
            "title": "Cocos",
            "hex": "55C2E1",
            "source": "https://www.cocos.com/en/"
        },
        {
            "title": "Coda",
            "hex": "F46A54",
            "source": "https://coda.io/"
        },
        {
            "title": "Codacy",
            "hex": "222F29",
            "source": "https://www.codacy.com/blog/"
        },
        {
            "title": "Code Climate",
            "hex": "000000",
            "source": "https://codeclimate.com/github/codeclimate/python-test-reporter/badges/"
        },
        {
            "title": "Codeberg",
            "hex": "2185D0",
            "source": "https://codeberg.org"
        },
        {
            "title": "Codecademy",
            "hex": "1F4056",
            "source": "https://www.codecademy.com/"
        },
        {
            "title": "CodeceptJS",
            "hex": "F6E05E",
            "source": "https://github.com/codeceptjs/codeceptjs.github.io/blob/c7917445b9a70a9daacf20986c403c3299f5c960/favicon/safari-pinned-tab.svg"
        },
        {
            "title": "CodeChef",
            "hex": "5B4638",
            "source": "https://www.codechef.com/"
        },
        {
            "title": "Codecov",
            "hex": "F01F7A",
            "source": "https://codecov.io/"
        },
        {
            "title": "CodeFactor",
            "hex": "F44A6A",
            "source": "https://www.codefactor.io/"
        },
        {
            "title": "Codeforces",
            "hex": "1F8ACB",
            "source": "http://codeforces.com/"
        },
        {
            "title": "CodeIgniter",
            "hex": "EF4223",
            "source": "https://www.codeigniter.com/help/legal"
        },
        {
            "title": "Codemagic",
            "hex": "F45E3F",
            "source": "https://codemagic.io/"
        },
        {
            "title": "CodeMirror",
            "hex": "D30707",
            "source": "https://github.com/codemirror/CodeMirror/blob/6e7aa65a8bfb64837ae9d082b674b2f5ee056d2c/doc/logo.svg"
        },
        {
            "title": "CodeNewbie",
            "hex": "6BD80B",
            "source": "https://community.codenewbie.org/"
        },
        {
            "title": "CodePen",
            "hex": "000000",
            "source": "https://blog.codepen.io/documentation/brand-assets/logos/"
        },
        {
            "title": "CodeProject",
            "hex": "FF9900",
            "source": "https://www.codeproject.com/"
        },
        {
            "title": "CodersRank",
            "hex": "67A4AC",
            "source": "https://codersrank.io"
        },
        {
            "title": "Coderwall",
            "hex": "3E8DCC",
            "source": "https://github.com/twolfson/coderwall-svg"
        },
        {
            "title": "CodeSandbox",
            "hex": "000000",
            "source": "https://codesandbox.io"
        },
        {
            "title": "Codeship",
            "hex": "004466",
            "source": "https://app.codeship.com/"
        },
        {
            "title": "Codewars",
            "hex": "B1361E",
            "source": "https://github.com/codewars/branding"
        },
        {
            "title": "Coding Ninjas",
            "hex": "DD6620",
            "source": "https://www.codingninjas.com/press-release"
        },
        {
            "title": "CodinGame",
            "hex": "F2BB13",
            "source": "https://www.codingame.com/work/press/press-kit/"
        },
        {
            "title": "Codio",
            "hex": "4574E0",
            "source": "https://codio.com"
        },
        {
            "title": "CoffeeScript",
            "hex": "2F2625",
            "source": "https://coffeescript.org/"
        },
        {
            "title": "Cognizant",
            "hex": "1A4CA1",
            "source": "https://www.cognizant.com/"
        },
        {
            "title": "Coinbase",
            "hex": "0667D0",
            "source": "https://www.coinbase.com/press"
        },
        {
            "title": "Commerzbank",
            "hex": "FFCC33",
            "source": "https://commons.wikimedia.org/wiki/Category:Commerzbank_logos"
        },
        {
            "title": "Common Workflow Language",
            "hex": "B5314C",
            "source": "https://github.com/common-workflow-language/logo/blob/54b1624bc88df6730fa7b6c928a05fc9c939e47e/CWL-Logo-nofonts.svg"
        },
        {
            "title": "Composer",
            "hex": "885630",
            "source": "https://getcomposer.org/"
        },
        {
            "title": "ComproPago",
            "hex": "00AAEF",
            "source": "https://compropago.com"
        },
        {
            "title": "Concourse",
            "hex": "3398DC",
            "source": "https://concourse-ci.org/"
        },
        {
            "title": "Conda-Forge",
            "hex": "000000",
            "source": "https://github.com/conda-forge/conda-forge.github.io/"
        },
        {
            "title": "Conekta",
            "hex": "0A1837",
            "source": "https://www.conekta.com"
        },
        {
            "title": "Confluence",
            "hex": "172B4D",
            "source": "https://www.atlassian.com/company/news/press-kit"
        },
        {
            "title": "Consul",
            "hex": "CA2171",
            "source": "https://www.hashicorp.com/brand"
        },
        {
            "title": "Contactless Payment",
            "hex": "000000",
            "source": "https://en.wikipedia.org/wiki/Contactless_payment"
        },
        {
            "title": "Contentful",
            "hex": "2478CC",
            "source": "https://press.contentful.com/media_kits"
        },
        {
            "title": "Convertio",
            "hex": "FF3333",
            "source": "https://convertio.co/"
        },
        {
            "title": "Cookiecutter",
            "hex": "D4AA00",
            "source": "https://github.com/cookiecutter/cookiecutter/blob/52dd18513bbab7f0fbfcb2938c9644d9092247cf/logo/cookiecutter-logo.svg"
        },
        {
            "title": "Corona Engine",
            "hex": "F96F29",
            "source": "https://coronalabs.com/",
            "guidelines": "https://coronalabs.com/presskit.pdf"
        },
        {
            "title": "Corona Renderer",
            "hex": "E6502A",
            "source": "https://corona-renderer.com/about"
        },
        {
            "title": "Corsair",
            "hex": "000000",
            "source": "https://www.corsair.com",
            "guidelines": "https://www.corsair.com/press"
        },
        {
            "title": "Couchbase",
            "hex": "EA2328",
            "source": "https://www.couchbase.com/"
        },
        {
            "title": "Counter-Strike",
            "hex": "000000",
            "source": "https://en.wikipedia.org/wiki/File:CS-GO_Logo.svg"
        },
        {
            "title": "CountingWorks PRO",
            "hex": "2E3084",
            "source": "https://www.countingworks.com/blog"
        },
        {
            "title": "Coursera",
            "hex": "0056D2",
            "source": "https://about.coursera.org/press"
        },
        {
            "title": "Coveralls",
            "hex": "3F5767",
            "source": "https://coveralls.io/"
        },
        {
            "title": "cPanel",
            "hex": "FF6C2C",
            "source": "https://cpanel.net/company/cpanel-brand-guide/"
        },
        {
            "title": "Craft CMS",
            "hex": "E5422B",
            "source": "https://craftcms.com/brand-resources"
        },
        {
            "title": "Creative Commons",
            "hex": "EF9421",
            "source": "https://creativecommons.org/"
        },
        {
            "title": "Crehana",
            "hex": "4B22F4",
            "source": "https://www.crehana.com/"
        },
        {
            "title": "Crowdin",
            "hex": "2E3340",
            "source": "https://support.crowdin.com/using-logo/"
        },
        {
            "title": "Crowdsource",
            "hex": "4285F4",
            "source": "https://crowdsource.google.com/about/"
        },
        {
            "title": "Crunchbase",
            "hex": "0288D1",
            "source": "https://www.crunchbase.com/home"
        },
        {
            "title": "Crunchyroll",
            "hex": "F47521",
            "source": "https://www.crunchyroll.com"
        },
        {
            "title": "CRYENGINE",
            "hex": "000000",
            "source": "https://www.cryengine.com/brand"
        },
        {
            "title": "Crystal",
            "hex": "000000",
            "source": "https://crystal-lang.org/media/"
        },
        {
            "title": "CSS Wizardry",
            "hex": "F43059",
            "source": "http://csswizardry.com"
        },
        {
            "title": "CSS3",
            "hex": "1572B6",
            "source": "http://www.w3.org/html/logo/"
        },
        {
            "title": "Cucumber",
            "hex": "23D96C",
            "source": "https://cucumber.io"
        },
        {
            "title": "curl",
            "hex": "073551",
            "source": "https://curl.haxx.se/logo/"
        },
        {
            "title": "CurseForge",
            "hex": "6441A4",
            "source": "https://www.curseforge.com/"
        },
        {
            "title": "Cycling '74",
            "hex": "111111",
            "source": "https://cycling74.com/"
        },
        {
            "title": "Cypress",
            "hex": "17202C",
            "source": "https://cypress.io"
        },
        {
            "title": "D-Wave Systems",
            "hex": "008CD7",
            "source": "https://www.dwavesys.com/"
        },
        {
            "title": "D3.js",
            "hex": "F9A03C",
            "source": "https://github.com/d3/d3-logo"
        },
        {
            "title": "Dacia",
            "hex": "122AFF",
            "source": "https://www.dacia.ro/"
        },
        {
            "title": "DAF",
            "hex": "00529B",
            "source": "https://www.daf.com/en"
        },
        {
            "title": "Dailymotion",
            "hex": "0D0D0D",
            "source": "https://about.dailymotion.com/en/press/"
        },
        {
            "title": "Daimler",
            "hex": "E6E6E6",
            "source": "https://designnavigator.daimler.com/Daimler_Corporate_Logotype_Black_DTP",
            "guidelines": "https://designnavigator.daimler.com/Daimler_Corporate_Logotype"
        },
        {
            "title": "Dark Reader",
            "hex": "141E24",
            "source": "https://github.com/simple-icons/simple-icons/pull/3348#issuecomment-667090608"
        },
        {
            "title": "Dart",
            "hex": "0175C2",
            "source": "https://github.com/dart-lang/site-shared/tree/master/src/_assets/image/dart/logo"
        },
        {
            "title": "Das Erste",
            "hex": "001A4B",
            "source": "https://en.wikipedia.org/wiki/Das_Erste"
        },
        {
            "title": "Dash",
            "hex": "008DE4",
            "source": "https://www.dash.org/brand-assets/",
            "guidelines": "https://www.dash.org/brand-guidelines/"
        },
        {
            "title": "Dashlane",
            "hex": "0E353D",
            "source": "https://brandfolder.com/dashlane/brandkitpartners"
        },
        {
            "title": "Dassault Systèmes",
            "hex": "005386",
            "source": "https://www.3ds.com/"
        },
        {
            "title": "Databricks",
            "hex": "FF3621",
            "source": "https://www.databricks.com/",
            "guidelines": "https://brand.databricks.com/Styleguide/Guide/"
        },
        {
            "title": "DataCamp",
            "hex": "03EF62",
            "source": "https://www.datacamp.com/"
        },
        {
            "title": "Datadog",
            "hex": "632CA6",
            "source": "https://www.datadoghq.com/about/resources",
            "guidelines": "https://www.datadoghq.com/about/resources/"
        },
        {
            "title": "DataStax",
            "hex": "3A3A42",
            "source": "https://www.datastax.com/brand-resources",
            "guidelines": "https://www.datastax.com/brand-resources"
        },
        {
            "title": "DatoCMS",
            "hex": "FF7751",
            "source": "https://www.datocms.com/company/brand-assets",
            "guidelines": "https://www.datocms.com/company/brand-assets"
        },
        {
            "title": "Datto",
            "hex": "199ED9",
            "source": "https://www.datto.com/brand/logos",
            "guidelines": "https://www.datto.com/brand"
        },
        {
            "title": "DAZN",
            "hex": "F8F8F5",
            "source": "https://media.dazn.com/en/assets/"
        },
        {
            "title": "dblp",
            "hex": "004F9F",
            "source": "https://dblp.org/"
        },
        {
            "title": "DC Entertainment",
            "hex": "0078F0",
            "source": "https://www.readdc.com/"
        },
        {
            "title": "De'Longhi",
            "hex": "072240",
            "source": "https://www.delonghi.com/"
        },
        {
            "title": "Debian",
            "hex": "A81D33",
            "source": "https://www.debian.org/logos",
            "guidelines": "https://www.debian.org/logos/",
            "license": {
                "type": "CC-BY-SA-3.0"
            }
        },
        {
            "title": "deepin",
            "hex": "007CFF",
            "source": "https://commons.wikimedia.org/wiki/File:Deepin_logo.svg"
        },
        {
            "title": "Deepnote",
            "hex": "3793EF",
            "source": "https://deepnote.com/"
        },
        {
            "title": "Deezer",
            "hex": "FEAA2D",
            "source": "https://deezerbrand.com/"
        },
        {
            "title": "Delicious",
            "hex": "0000FF",
            "source": "http://del.icio.us/"
        },
        {
            "title": "Deliveroo",
            "hex": "00CCBC",
            "source": "https://deliveroo.com/"
        },
        {
            "title": "Dell",
            "hex": "007DB8",
            "source": "https://www.dell.com/",
            "guidelines": "https://brand.delltechnologies.com/logos/"
        },
        {
            "title": "Delphi",
            "hex": "EE1F35",
            "source": "https://www.embarcadero.com/news/logo"
        },
        {
            "title": "Delta",
            "hex": "003366",
            "source": "https://news.delta.com/delta-air-lines-logos-brand-guidelines"
        },
        {
            "title": "Deno",
            "hex": "000000",
            "source": "https://github.com/denoland/deno_website2/blob/892750b99cc260f8b1b2a4bcea59eab9101dd67c/public/logo.svg"
        },
        {
            "title": "Dependabot",
            "hex": "025E8C",
            "source": "https://dependabot.com/"
        },
        {
            "title": "Der Spiegel",
            "hex": "E64415",
            "source": "https://www.spiegel.de/"
        },
        {
            "title": "Designer News",
            "hex": "2D72D9",
            "source": "https://www.designernews.co"
        },
        {
            "title": "Deutsche Bahn",
            "hex": "F01414",
            "source": "https://www.bahn.de/"
        },
        {
            "title": "Deutsche Bank",
            "hex": "0018A8",
            "source": "https://www.db.com/"
        },
        {
            "title": "dev.to",
            "hex": "0A0A0A",
            "source": "https://dev.to/"
        },
        {
            "title": "DeviantArt",
            "hex": "05CC47",
            "source": "http://help.deviantart.com/21"
        },
        {
            "title": "Devpost",
            "hex": "003E54",
            "source": "https://github.com/challengepost/supportcenter/blob/e40066cde2ed25dc14c0541edb746ff8c6933114/images/devpost-icon-rgb.svg"
        },
        {
            "title": "devRant",
            "hex": "F99A66",
            "source": "https://devrant.com"
        },
        {
            "title": "Dgraph",
            "hex": "E50695",
            "source": "https://dgraph.io/"
        },
        {
            "title": "DHL",
            "hex": "FFCC00",
            "source": "https://www.dpdhl-brands.com/dhl/en/guides/design-basics/logo-and-claim.html",
            "guidelines": "https://www.dpdhl-brands.com/dhl/en/guides/design-basics/logo-and-claim.html"
        },
        {
            "title": "diagrams.net",
            "hex": "F08705",
            "source": "https://github.com/jgraph/drawio/blob/4743eba8d5eaa497dc003df7bf7295b695c59bea/src/main/webapp/images/drawlogo.svg"
        },
        {
            "title": "Dialogflow",
            "hex": "FF9800",
            "source": "https://dialogflow.cloud.google.com/"
        },
        {
            "title": "Diaspora",
            "hex": "000000",
            "source": "https://wiki.diasporafoundation.org/Branding"
        },
        {
            "title": "Digg",
            "hex": "000000",
            "source": "https://digg.com/"
        },
        {
            "title": "Digi-Key Electronics",
            "hex": "CC0000",
            "source": "https://www.digikey.com/"
        },
        {
            "title": "DigitalOcean",
            "hex": "0080FF",
            "source": "https://www.digitalocean.com/press/",
            "guidelines": "https://www.digitalocean.com/press/"
        },
        {
            "title": "Dior",
            "hex": "000000",
            "source": "https://www.dior.com/"
        },
        {
            "title": "Directus",
            "hex": "263238",
            "source": "https://directus.io/"
        },
        {
            "title": "Discogs",
            "hex": "333333",
            "source": "https://www.discogs.com/brand"
        },
        {
            "title": "Discord",
            "hex": "7289DA",
            "source": "https://discordapp.com/branding"
        },
        {
            "title": "Discourse",
            "hex": "000000",
            "source": "https://www.discourse.org/"
        },
        {
            "title": "Discover",
            "hex": "FF6000",
            "source": "https://www.discovernetwork.com/en-us/business-resources/free-signage-logos"
        },
        {
            "title": "Disqus",
            "hex": "2E9FFF",
            "source": "https://disqus.com/brand"
        },
        {
            "title": "Disroot",
            "hex": "50162D",
            "source": "https://git.fosscommunity.in/disroot/assests/blob/master/d.svg"
        },
        {
            "title": "Django",
            "hex": "092E20",
            "source": "https://www.djangoproject.com/community/logos/"
        },
        {
            "title": "DLNA",
            "hex": "48A842",
            "source": "https://upload.wikimedia.org/wikipedia/de/e/eb/Digital_Living_Network_Alliance_logo.svg"
        },
        {
            "title": "Docker",
            "hex": "2496ED",
            "source": "https://www.docker.com/company/newsroom/media-resources"
        },
        {
            "title": "DocuSign",
            "hex": "FFCC22",
            "source": "https://github.com/simple-icons/simple-icons/issues/1098"
        },
        {
            "title": "Dogecoin",
            "hex": "C2A633",
            "source": "https://cryptologos.cc/dogecoin"
        },
        {
            "title": "Dolby",
            "hex": "000000",
            "source": "https://www.dolby.com/us/en/about/brand-identity.html"
        },
        {
            "title": "DoorDash",
            "hex": "FF3008",
            "source": "https://www.doordash.com/about/"
        },
        {
            "title": "Douban",
            "hex": "007722",
            "source": "https://zh.wikipedia.org/wiki/Douban"
        },
        {
            "title": "Draugiem.lv",
            "hex": "FF6600",
            "source": "https://www.frype.com/applications/dev/docs/logos/"
        },
        {
            "title": "Dribbble",
            "hex": "EA4C89",
            "source": "https://dribbble.com/branding"
        },
        {
            "title": "Drone",
            "hex": "212121",
            "source": "https://github.com/drone/brand"
        },
        {
            "title": "Drooble",
            "hex": "19C4BE",
            "source": "https://blog.drooble.com/press/"
        },
        {
            "title": "Dropbox",
            "hex": "0061FF",
            "source": "https://www.dropbox.com/branding"
        },
        {
            "title": "Drupal",
            "hex": "0678BE",
            "source": "https://www.drupal.org/about/media-kit/logos"
        },
        {
            "title": "DS Automobiles",
            "hex": "1D1717",
            "source": "https://www.stellantis.com/en/brands/ds"
        },
        {
            "title": "DTube",
            "hex": "F01A30",
            "source": "https://about.d.tube/mediakit.html"
        },
        {
            "title": "DuckDuckGo",
            "hex": "DE5833",
            "source": "https://duckduckgo.com/"
        },
        {
            "title": "Dunked",
            "hex": "2DA9D7",
            "source": "https://dunked.com/"
        },
        {
            "title": "Duolingo",
            "hex": "58CC02",
            "source": "https://www.duolingo.com/"
        },
        {
            "title": "dwm",
            "hex": "1177AA",
            "source": "https://dwm.suckless.org"
        },
        {
            "title": "Dynamics 365",
            "hex": "002050",
            "source": "http://thepartnerchannel.com/wp-content/uploads/Dynamics365_styleguide_092816.pdf"
        },
        {
            "title": "Dynatrace",
            "hex": "1496FF",
            "source": "https://www.dynatrace.com/company/press-kit/"
        },
        {
            "title": "EA",
            "hex": "000000",
            "source": "https://www.ea.com"
        },
        {
            "title": "Eagle",
            "hex": "0072EF",
            "source": "https://en.eagle.cool/"
        },
        {
            "title": "easyJet",
            "hex": "FF6600",
            "source": "https://www.easyjet.com"
        },
        {
            "title": "eBay",
            "hex": "E53238",
            "source": "https://go.developer.ebay.com/logos"
        },
        {
            "title": "Eclipse Che",
            "hex": "525C86",
            "source": "https://www.eclipse.org/che/"
        },
        {
            "title": "Eclipse IDE",
            "hex": "2C2255",
            "source": "https://www.eclipse.org/artwork/"
        },
        {
            "title": "Eclipse Mosquitto",
            "hex": "3C5280",
            "source": "https://github.com/eclipse/mosquitto/blob/75fc908bba90d4bd06e85efc1c4ed77952ec842c/logo/mosquitto-logo-only.svg"
        },
        {
            "title": "Eclipse Vert.x",
            "hex": "782A90",
            "source": "https://github.com/vert-x3/.github/blob/1ad6612d87f35665e50a00fc32eb9c542556385d/workflow-templates/vertx-favicon.svg"
        },
        {
            "title": "EditorConfig",
            "hex": "FEFEFE",
            "source": "https://editorconfig.org"
        },
        {
            "title": "edX",
            "hex": "02262B",
            "source": "https://www.edx.org/"
        },
        {
            "title": "egghead",
            "hex": "FCFBFA",
            "source": "https://egghead.io/"
        },
        {
            "title": "Egnyte",
            "hex": "00968F",
            "source": "https://www.egnyte.com/presskit.html"
        },
        {
            "title": "Eight Sleep",
            "hex": "262729",
            "source": "https://www.eightsleep.com/press/"
        },
        {
            "title": "El Jueves",
            "hex": "BE312E",
            "source": "https://www.eljueves.es"
        },
        {
            "title": "Elastic",
            "hex": "005571",
            "source": "https://www.elastic.co/brand"
        },
        {
            "title": "Elastic Cloud",
            "hex": "005571",
            "source": "https://www.elastic.co/brand"
        },
        {
            "title": "Elastic Stack",
            "hex": "005571",
            "source": "https://www.elastic.co/brand"
        },
        {
            "title": "Elasticsearch",
            "hex": "005571",
            "source": "https://www.elastic.co/brand"
        },
        {
            "title": "Electron",
            "hex": "47848F",
            "source": "https://www.electronjs.org/"
        },
        {
            "title": "Element",
            "hex": "0DBD8B",
            "source": "https://element.io/"
        },
        {
            "title": "elementary",
            "hex": "64BAFF",
            "source": "https://elementary.io/brand"
        },
        {
            "title": "Eleventy",
            "hex": "000000",
            "source": "https://www.11ty.io"
        },
        {
            "title": "Elixir",
            "hex": "4B275F",
            "source": "https://github.com/elixir-lang/elixir-lang.github.com/tree/master/images/logo"
        },
        {
            "title": "Ello",
            "hex": "000000",
            "source": "https://ello.co"
        },
        {
            "title": "Elm",
            "hex": "1293D8",
            "source": "https://github.com/elm/foundation.elm-lang.org/blob/2d097b317d8af2aaeab49284830260a32d817305/assets/elm_logo.svg"
        },
        {
            "title": "Elsevier",
            "hex": "FF6C00",
            "source": "https://www.elsevier.com"
        },
        {
            "title": "Embarcadero",
            "hex": "ED1F35",
            "source": "https://www.embarcadero.com/news/logo"
        },
        {
            "title": "Ember.js",
            "hex": "E04E39",
            "source": "https://emberjs.com/logos/",
            "guidelines": "https://emberjs.com/logos/"
        },
        {
            "title": "Emby",
            "hex": "52B54B",
            "source": "https://emby.media/"
        },
        {
            "title": "Emirates",
            "hex": "D71921",
            "source": "https://www.emirates.com/ie/english/"
        },
        {
            "title": "Emlakjet",
            "hex": "0AE524",
            "source": "https://www.emlakjet.com/kurumsal-materyaller/"
        },
        {
            "title": "Empire Kred",
            "hex": "72BE50",
            "source": "http://www.empire.kred"
        },
        {
            "title": "Enpass",
            "hex": "0D47A1",
            "source": "https://www.enpass.io/press/"
        },
        {
            "title": "Envato",
            "hex": "81B441",
            "source": "https://envato.com/"
        },
        {
            "title": "EPEL",
            "hex": "FC0000",
            "source": "https://fedoraproject.org/wiki/EPEL"
        },
        {
            "title": "Epic Games",
            "hex": "313131",
            "source": "https://dev.epicgames.com/docs/services/en-US/EpicAccountServices/DesignGuidelines/index.html#epicgamesbrandguidelines",
            "guidelines": "https://dev.epicgames.com/docs/services/en-US/EpicAccountServices/DesignGuidelines/index.html#epicgamesbrandguidelines"
        },
        {
            "title": "Epson",
            "hex": "003399",
            "source": "https://global.epson.com/IR/library/"
        },
        {
            "title": "Erlang",
            "hex": "A90533",
            "source": "https://github.com/erlang/erlide_eclipse/blob/99d1d61fde8e32ef1630ca0e1b05a6822b3d6489/meta/media/erlang-logo.svg"
        },
        {
            "title": "ESEA",
            "hex": "0E9648",
            "source": "https://play.esea.net/"
        },
        {
            "title": "ESLGaming",
            "hex": "FFFF09",
            "source": "https://brand.eslgaming.com/",
            "guidelines": "https://brand.eslgaming.com/"
        },
        {
            "title": "ESLint",
            "hex": "4B32C3",
            "source": "https://eslint.org/"
        },
        {
            "title": "ESPHome",
            "hex": "000000",
            "source": "https://esphome.io"
        },
        {
            "title": "Espressif",
            "hex": "E7352C",
            "source": "https://www.espressif.com/"
        },
        {
            "title": "Ethereum",
            "hex": "3C3C3D",
            "source": "https://ethereum.org/en/assets/"
        },
        {
            "title": "Ethiopian Airlines",
            "hex": "648B1A",
            "source": "https://corporate.ethiopianairlines.com/media/Ethiopian-Factsheet"
        },
        {
            "title": "Etihad Airways",
            "hex": "BD8B13",
            "source": "https://www.etihad.com/en-ie/manage/duty-free"
        },
        {
            "title": "Etsy",
            "hex": "F16521",
            "source": "https://www.etsy.com/uk/press"
        },
        {
            "title": "Event Store",
            "hex": "5AB552",
            "source": "https://github.com/eventstore/brand"
        },
        {
            "title": "Eventbrite",
            "hex": "F05537",
            "source": "https://www.eventbrite.com/signin/"
        },
        {
            "title": "Evernote",
            "hex": "00A82D",
            "source": "https://evernote.com/about-us",
            "guidelines": "https://evernote.com/about-us"
        },
        {
            "title": "Everplaces",
            "hex": "FA4B32",
            "source": "https://everplaces.com"
        },
        {
            "title": "EVRY",
            "hex": "063A54",
            "source": "https://www.evry.com/en/"
        },
        {
            "title": "Exercism",
            "hex": "009CAB",
            "source": "https://github.com/exercism/website-icons/blob/2ad12baa465acfaa74efc5da27a6a12f8b05e3d0/exercism/logo-icon.svg",
            "license": {
                "type": "CC-BY-3.0"
            }
        },
        {
            "title": "Experts Exchange",
            "hex": "00AAE7",
            "source": "https://www.experts-exchange.com/"
        },
        {
            "title": "Expo",
            "hex": "000020",
            "source": "http://expo.io/brand/"
        },
        {
            "title": "Express",
            "hex": "000000",
            "source": "https://github.com/openjs-foundation/artwork/blob/ac43961d1157f973c54f210cf5e0c9c45e3d3f10/projects/express/express-icon-black.svg"
        },
        {
            "title": "EyeEm",
            "hex": "000000",
            "source": "https://www.eyeem.com/"
        },
        {
            "title": "F-Droid",
            "hex": "1976D2",
            "source": "https://f-droid.org/"
        },
        {
            "title": "F-Secure",
            "hex": "00BAFF",
            "source": "https://vip.f-secure.com/en/marketing/logos"
        },
        {
            "title": "Facebook",
            "hex": "1877F2",
            "source": "https://en.facebookbrand.com/"
        },
        {
            "title": "Facebook Gaming",
            "hex": "005FED",
            "source": "https://www.facebook.com/fbgaminghome/"
        },
        {
            "title": "Facebook Live",
            "hex": "ED4242",
            "source": "https://en.facebookbrand.com/"
        },
        {
            "title": "FACEIT",
            "hex": "FF5500",
            "source": "https://corporate.faceit.com/branding/"
        },
        {
            "title": "Facepunch",
            "hex": "EC1C24",
            "source": "https://facepunch.com/img/brand/default-light.svg"
        },
        {
            "title": "Falcon",
            "hex": "F0AD4E",
            "source": "https://falconframework.org/"
        },
        {
            "title": "Fandango",
            "hex": "FF7300",
            "source": "https://www.fandango.com"
        },
        {
            "title": "Fandom",
            "hex": "00D6D6",
            "source": "https://fandomdesignsystem.com/identity/assets"
        },
        {
            "title": "Farfetch",
            "hex": "000000",
            "source": "https://www.farfetch.com/"
        },
        {
            "title": "FastAPI",
            "hex": "009688",
            "source": "https://github.com/tiangolo/fastapi/blob/6205935323ded4767438ee81623892621b353415/docs/en/docs/img/icon-white.svg"
        },
        {
            "title": "Fastify",
            "hex": "000000",
            "source": "https://github.com/fastify/graphics/blob/91e8a3d4754807de3b69440f66c72a737a5fde94/fastify-1000px-square-02.svg"
        },
        {
            "title": "Fastlane",
            "hex": "00F200",
            "source": "https://github.com/fastlane/fastlane.tools/blob/19ff41a6c0f27510a7a7879e6944809d40ab382e/assets/img/logo-mobile.svg"
        },
        {
            "title": "Fastly",
            "hex": "FF282D",
            "source": "https://assets.fastly.com/style-guide/docs/"
        },
        {
            "title": "Fathom",
            "hex": "9187FF",
            "source": "https://usefathom.com/brand"
        },
        {
            "title": "Favro",
            "hex": "512DA8",
            "source": "https://favro.com/login"
        },
        {
            "title": "FeatHub",
            "hex": "9B9B9B",
            "source": "http://feathub.com/"
        },
        {
            "title": "FedEx",
            "hex": "4D148C",
            "source": "https://newsroom.fedex.com/"
        },
        {
            "title": "Fedora",
            "hex": "294172",
            "source": "https://fedoraproject.org/wiki/Logo/UsageGuidelines"
        },
        {
            "title": "FedRAMP",
            "hex": "112E51",
            "source": "https://www.fedramp.gov/assets/resources/documents/FedRAMP_Branding_Guidance.pdf"
        },
        {
            "title": "Feedly",
            "hex": "2BB24C",
            "source": "https://blog.feedly.com/wp-content/themes/feedly-2017-v1.19.3/assets/images/logos/logo.svg"
        },
        {
            "title": "Ferrari",
            "hex": "D40000",
            "source": "https://www.ferrari.com/"
        },
        {
            "title": "Ferrari N.V.",
            "hex": "EB2E2C",
            "source": "https://corporate.ferrari.com/"
        },
        {
            "title": "Fiat",
            "hex": "941711",
            "source": "http://www.fcaci.com/x/FIATv15"
        },
        {
            "title": "Fido Alliance",
            "hex": "FFBF3B",
            "source": "https://fidoalliance.org/overview/legal/logo-usage/"
        },
        {
            "title": "FIFA",
            "hex": "326295",
            "source": "https://en.wikipedia.org/wiki/FIFA"
        },
        {
            "title": "Figma",
            "hex": "F24E1E",
            "source": "https://brand.figma.com/icon.html"
        },
        {
            "title": "figshare",
            "hex": "556472",
            "source": "https://en.wikipedia.org/wiki/Figshare"
        },
        {
            "title": "Fila",
            "hex": "03234C",
            "source": "https://en.wikipedia.org/wiki/Fila_(company)"
        },
        {
            "title": "Files",
            "hex": "4285F4",
            "source": "https://files.google.com/"
        },
        {
            "title": "FileZilla",
            "hex": "BF0000",
            "source": "https://upload.wikimedia.org/wikipedia/commons/0/01/FileZilla_logo.svg"
        },
        {
            "title": "Fing",
            "hex": "009AEE",
            "source": "https://www.fing.com/"
        },
        {
            "title": "Firebase",
            "hex": "FFCA28",
            "source": "https://firebase.google.com/brand-guidelines/",
            "guidelines": "https://firebase.google.com/brand-guidelines/"
        },
        {
            "title": "Firefox",
            "hex": "FF7139",
            "source": "https://mozilla.design/firefox/logos-usage/",
            "guidelines": "https://mozilla.design/firefox/logos-usage/"
        },
        {
            "title": "Firefox Browser",
            "hex": "FF7139",
            "source": "https://mozilla.design/firefox/logos-usage/"
        },
        {
            "title": "FIRST",
            "hex": "0066B3",
            "source": "https://www.firstinspires.org/brand"
        },
        {
            "title": "Fitbit",
            "hex": "00B0B9",
            "source": "http://www.fitbit.com/uk/home"
        },
        {
            "title": "FITE",
            "hex": "CA0404",
            "source": "https://www.fite.tv/"
        },
        {
            "title": "Fiverr",
            "hex": "1DBF73",
            "source": "https://www.fiverr.com/press-kit"
        },
        {
            "title": "Flask",
            "hex": "000000",
            "source": "http://flask.pocoo.org/community/logos/"
        },
        {
            "title": "Flathub",
            "hex": "4A86CF",
            "source": "https://flathub.org/"
        },
        {
            "title": "Flattr",
            "hex": "000000",
            "source": "https://flattr.com/"
        },
        {
            "title": "Flickr",
            "hex": "0063DC",
            "source": "https://worldvectorlogo.com/logo/flickr-1"
        },
        {
            "title": "Flipboard",
            "hex": "E12828",
            "source": "https://about.flipboard.com/brand-guidelines"
        },
        {
            "title": "Flipkart",
            "hex": "2874F0",
            "source": "https://www.flipkart.com/"
        },
        {
            "title": "Floatplane",
            "hex": "00AEEF",
            "source": "https://www.floatplane.com/"
        },
        {
            "title": "Flood",
            "hex": "4285F4",
            "source": "https://flood.io/"
        },
        {
            "title": "Fluentd",
            "hex": "0E83C8",
            "source": "https://docs.fluentd.org/quickstart/logo"
        },
        {
            "title": "Flutter",
            "hex": "02569B",
            "source": "https://flutter.dev/brand"
        },
        {
            "title": "Fnac",
            "hex": "E1A925",
            "source": "http://www.fnac.com/"
        },
        {
            "title": "Folium",
            "hex": "77B829",
            "source": "https://python-visualization.github.io/folium/"
        },
        {
            "title": "Font Awesome",
            "hex": "339AF0",
            "source": "https://fontawesome.com/icons/font-awesome"
        },
        {
            "title": "FontBase",
            "hex": "3D03A7",
            "source": "https://fontba.se/"
        },
        {
            "title": "foodpanda",
            "hex": "D70F64",
            "source": "https://www.foodpanda.com"
        },
        {
            "title": "Ford",
            "hex": "003478",
            "source": "https://www.ford.com/"
        },
        {
            "title": "Forestry",
            "hex": "343A40",
            "source": "https://forestry.io/"
        },
        {
            "title": "Formstack",
            "hex": "21B573",
            "source": "https://www.formstack.com/brand/guidelines"
        },
        {
            "title": "Fortinet",
            "hex": "EE3124",
            "source": "http://www.fortinet.com/"
        },
        {
            "title": "Fortran",
            "hex": "734F96",
            "source": "https://github.com/fortran-lang/fortran-lang.org/blob/5469465d08d3fcbf16d048e651ca5c9ba050839c/assets/img/fortran-logo.svg"
        },
        {
            "title": "Fossa",
            "hex": "289E6D",
            "source": "https://fossa.com/press/"
        },
        {
            "title": "Fossil SCM",
            "hex": "548294",
            "source": "https://fossil-scm.org/"
        },
        {
            "title": "Foursquare",
            "hex": "F94877",
            "source": "https://foursquare.com/about/logos"
        },
        {
            "title": "Foxtel",
            "hex": "EB5205",
            "source": "https://www.foxtel.com.au/"
        },
        {
            "title": "Fozzy",
            "hex": "F15B29",
            "source": "https://fozzy.com/partners.shtml?tab=materials"
        },
        {
            "title": "Framer",
            "hex": "0055FF",
            "source": "https://framer.com"
        },
        {
            "title": "Fraunhofer-Gesellschaft",
            "hex": "179C7D",
            "source": "https://www.fraunhofer.de/"
        },
        {
            "title": "FreeBSD",
            "hex": "AB2B28",
            "source": "https://www.freebsdfoundation.org/about/project/"
        },
        {
            "title": "freeCodeCamp",
            "hex": "0A0A23",
            "source": "https://design-style-guide.freecodecamp.org/"
        },
        {
            "title": "freedesktop.org",
            "hex": "3B80AE",
            "source": "https://commons.wikimedia.org/wiki/File:Freedesktop-logo.svg"
        },
        {
            "title": "Freelancer",
            "hex": "29B2FE",
            "source": "https://www.freelancer.com/"
        },
        {
            "title": "FreeNAS",
            "hex": "343434",
            "source": "https://github.com/freenas/webui/blob/fd668f4c5920fe864fd98fa98e20fd333336c609/src/assets/images/logo.svg"
        },
        {
            "title": "Fujifilm",
            "hex": "ED1A3A",
            "source": "https://upload.wikimedia.org/wikipedia/commons/a/a1/Fujifilm_logo.svg"
        },
        {
            "title": "Fujitsu",
            "hex": "FF0000",
            "source": "https://www.fujitsu.com/global/about/brandmanagement/logo/"
        },
        {
            "title": "Fur Affinity",
            "hex": "36566F",
            "source": "https://www.furaffinity.net/"
        },
        {
            "title": "Furry Network",
            "hex": "2E75B4",
            "source": "https://furrynetwork.com"
        },
        {
            "title": "FutureLearn",
            "hex": "DE00A5",
            "source": "https://www.futurelearn.com/"
        },
        {
            "title": "G2A",
            "hex": "F05F00",
            "source": "https://www.g2a.co/contact/brand_guidelines/"
        },
        {
            "title": "Game Jolt",
            "hex": "CCFF00",
            "source": "https://gamejolt.com/about"
        },
        {
            "title": "Garmin",
            "hex": "000000",
            "source": "https://creative.garmin.com/styleguide/brand/"
        },
        {
            "title": "Gatling",
            "hex": "FF9E2A",
            "source": "https://gatling.io/"
        },
        {
            "title": "Gatsby",
            "hex": "663399",
            "source": "https://www.gatsbyjs.com/guidelines/logo"
        },
        {
            "title": "Gauges",
            "hex": "2FA66A",
            "source": "http://get.gaug.es/"
        },
        {
            "title": "GeeksforGeeks",
            "hex": "0F9D58",
            "source": "https://www.geeksforgeeks.org/"
        },
        {
            "title": "General Electric",
            "hex": "0870D8",
            "source": "https://www.ge.com/brand/"
        },
        {
            "title": "General Motors",
            "hex": "0170CE",
            "source": "https://www.gm.com"
        },
        {
            "title": "Genius",
            "hex": "FFFF64",
            "source": "https://genius.com"
        },
        {
            "title": "Gentoo",
            "hex": "54487A",
            "source": "https://wiki.gentoo.org/wiki/Project:Artwork/Artwork#Variations_of_the_.22g.22_logo"
        },
        {
            "title": "Geocaching",
            "hex": "00874D",
            "source": "https://www.geocaching.com/about/logousage.aspx"
        },
        {
            "title": "Gerrit",
            "hex": "EEEEEE",
            "source": "https://gerrit-review.googlesource.com/c/75842/"
        },
        {
            "title": "Ghost",
            "hex": "738A94",
            "source": "https://ghost.org/design"
        },
        {
            "title": "Ghostery",
            "hex": "00BAF2",
            "source": "https://www.ghostery.com/"
        },
        {
            "title": "GIMP",
            "hex": "5C5543",
            "source": "https://www.gimp.org/about/linking.html#wilber-the-gimp-mascot"
        },
        {
            "title": "GIPHY",
            "hex": "FF6666",
            "source": "https://support.giphy.com/hc/en-us/articles/360022283772-GIPHY-Brand-Guidelines"
        },
        {
            "title": "Git",
            "hex": "F05032",
            "source": "http://git-scm.com/downloads/logos",
            "license": {
                "type": "CC-BY-3.0"
            }
        },
        {
            "title": "Git Extensions",
            "hex": "212121",
            "source": "https://github.com/gitextensions/gitextensions/blob/273a0f6fd3e07858f837cdc19d50827871e32319/Logo/Artwork/git-extensions-logo.svg"
        },
        {
            "title": "Git LFS",
            "hex": "F64935",
            "source": "https://git-lfs.github.com/"
        },
        {
            "title": "GitBook",
            "hex": "3884FF",
            "source": "http://styleguide.gitbook.com/icons"
        },
        {
            "title": "Gitea",
            "hex": "609926",
            "source": "https://github.com/go-gitea/gitea/blob/e0c753e770a64cda5e3900aa1da3d7e1f3263c9a/assets/logo.svg"
        },
        {
            "title": "Gitee",
            "hex": "C71D23",
            "source": "https://gitee.com/"
        },
        {
            "title": "GitHub",
            "hex": "181717",
            "source": "https://github.com/logos",
            "guidelines": "https://github.com/logos"
        },
        {
            "title": "GitHub Actions",
            "hex": "2088FF",
            "source": "https://github.com/features/actions"
        },
        {
            "title": "GitHub Sponsors",
            "hex": "EA4AAA",
            "source": "https://github.com/sponsors"
        },
        {
            "title": "GitKraken",
            "hex": "179287",
            "source": "https://www.gitkraken.com/"
        },
        {
            "title": "GitLab",
            "hex": "FCA121",
            "source": "https://about.gitlab.com/press/press-kit/"
        },
        {
            "title": "Gitpod",
            "hex": "FFAE33",
            "source": "https://www.gitpod.io/"
        },
        {
            "title": "Gitter",
            "hex": "ED1965",
            "source": "https://gitter.im/"
        },
        {
            "title": "Glassdoor",
            "hex": "0CAA41",
            "source": "https://www.glassdoor.com/press/images/"
        },
        {
            "title": "Glitch",
            "hex": "3333FF",
            "source": "https://glitch.com/about/press/"
        },
        {
            "title": "Gmail",
            "hex": "EA4335",
            "source": "https://fonts.gstatic.com/s/i/productlogos/gmail_2020q4/v8/192px.svg"
        },
        {
            "title": "GNOME",
            "hex": "4A86CF",
            "source": "https://wiki.gnome.org/Engagement/BrandGuidelines"
        },
        {
            "title": "GNU",
            "hex": "A42E2B",
            "source": "https://gnu.org",
            "license": {
                "type": "CC-BY-SA-2.0"
            }
        },
        {
            "title": "GNU Bash",
            "hex": "4EAA25",
            "source": "https://github.com/odb/official-bash-logo",
            "license": {
                "type": "custom",
                "url": "http://artlibre.org/licence/lal/en/"
            }
        },
        {
            "title": "GNU Emacs",
            "hex": "7F5AB6",
            "source": "https://git.savannah.gnu.org/cgit/emacs.git/tree/etc/images/icons/hicolor/scalable/apps/emacs.svg",
            "license": {
                "type": "GPL-2.0-or-later"
            }
        },
        {
            "title": "GNU IceCat",
            "hex": "002F5B",
            "source": "https://git.savannah.gnu.org/cgit/gnuzilla.git/plain/artwork/simple.svg"
        },
        {
            "title": "GNU Privacy Guard",
            "hex": "0093DD",
            "source": "https://git.gnupg.org/cgi-bin/gitweb.cgi?p=gnupg.git;a=tree;f=artwork/icons",
            "license": {
                "type": "GPL-3.0-or-later"
            }
        },
        {
            "title": "GNU social",
            "hex": "A22430",
            "source": "https://www.gnu.org/graphics/social.html",
            "license": {
                "type": "CC0-1.0"
            }
        },
        {
            "title": "Go",
            "hex": "00ADD8",
            "source": "https://blog.golang.org/go-brand"
        },
        {
            "title": "Godot Engine",
            "hex": "478CBF",
            "source": "https://godotengine.org/themes/godotengine/assets/download/godot_logo.svg"
        },
        {
            "title": "GoFundMe",
            "hex": "00B964",
            "source": "https://www.gofundme.com/"
        },
        {
            "title": "GOG.com",
            "hex": "86328A",
            "source": "https://www.cdprojekt.com/en/media/logotypes/"
        },
        {
            "title": "GoldenLine",
            "hex": "FFE005",
            "source": "http://www.goldenline.pl"
        },
        {
            "title": "Goodreads",
            "hex": "372213",
            "source": "https://www.goodreads.com/about/press"
        },
        {
            "title": "Google",
            "hex": "4285F4",
            "source": "https://partnermarketinghub.withgoogle.com/"
        },
        {
            "title": "Google Ads",
            "hex": "4285F4",
            "source": "https://ads.google.com/intl/en_GB/home/"
        },
        {
            "title": "Google AdSense",
            "hex": "4285F4",
            "source": "https://www.google.com/adsense/"
        },
        {
            "title": "Google Analytics",
            "hex": "E37400",
            "source": "https://marketingplatform.google.com/intl/en_uk/about/analytics/"
        },
        {
            "title": "Google Assistant",
            "hex": "4285F4",
            "source": "https://assistant.google.com/"
        },
        {
            "title": "Google Calendar",
            "hex": "4285F4",
            "source": "https://fonts.gstatic.com/s/i/productlogos/calendar_2020q4/v8/192px.svg"
        },
        {
            "title": "Google Cardboard",
            "hex": "FF7143",
            "source": "https://arvr.google.com/cardboard/images/header/vr-home.svg"
        },
        {
            "title": "Google Cast",
            "hex": "1BB6F6",
            "source": "https://partnermarketinghub.withgoogle.com/#/brands"
        },
        {
            "title": "Google Chat",
            "hex": "00AC47",
            "source": "https://chat.google.com/"
        },
        {
            "title": "Google Chrome",
            "hex": "4285F4",
            "source": "https://thepartnermarketinghub.withgoogle.com/brands/chromebook/visual-identity/visual-identity/logos-and-badges/"
        },
        {
            "title": "Google Classroom",
            "hex": "4285F4",
            "source": "https://classroom.google.com/"
        },
        {
            "title": "Google Cloud",
            "hex": "4285F4",
            "source": "https://cloud.google.com/"
        },
        {
            "title": "Google Colab",
            "hex": "F9AB00",
            "source": "https://colab.research.google.com"
        },
        {
            "title": "Google Domains",
            "hex": "4285F4",
            "source": "https://domains.google/"
        },
        {
            "title": "Google Drive",
            "hex": "4285F4",
            "source": "https://developers.google.com/drive/web/branding"
        },
        {
            "title": "Google Earth",
            "hex": "4285F4",
            "source": "https://earth.google.com/web/"
        },
        {
            "title": "Google Fit",
            "hex": "4285F4",
            "source": "https://partnermarketinghub.withgoogle.com/"
        },
        {
            "title": "Google Hangouts",
            "hex": "0C9D58",
            "source": "https://material.google.com/resources/sticker-sheets-icons.html#sticker-sheets-icons-components"
        },
        {
            "title": "Google Keep",
            "hex": "FFBB00",
            "source": "https://play.google.com/store/apps/details?id=com.google.android.keep"
        },
        {
            "title": "Google Lens",
            "hex": "4285F4",
            "source": "https://partnermarketinghub.withgoogle.com/#/brands/"
        },
        {
            "title": "Google Maps",
            "hex": "4285F4",
            "source": "https://upload.wikimedia.org/wikipedia/commons/a/a9/Google_Maps_icon.svg"
        },
        {
            "title": "Google Meet",
            "hex": "00897B",
            "source": "https://meet.google.com/"
        },
        {
            "title": "Google Messages",
            "hex": "1A73E8",
            "source": "https://messages.google.com/"
        },
        {
            "title": "Google My Business",
            "hex": "4285F4",
            "source": "https://business.google.com/"
        },
        {
            "title": "Google Nearby",
            "hex": "4285F4",
            "source": "https://developers.google.com/nearby/developer-guidelines"
        },
        {
            "title": "Google News",
            "hex": "174EA6",
            "source": "https://thepartnermarketinghub.withgoogle.com/brands/google-news/"
        },
        {
            "title": "Google Optimize",
            "hex": "B366F6",
            "source": "https://marketingplatform.google.com/about/optimize/"
        },
        {
            "title": "Google Pay",
            "hex": "4285F4",
            "source": "https://partnermarketinghub.withgoogle.com/#/brands/"
        },
        {
            "title": "Google Photos",
            "hex": "4285F4",
            "source": "https://partnermarketinghub.withgoogle.com/#/brands/"
        },
        {
            "title": "Google Play",
            "hex": "414141",
            "source": "https://thepartnermarketinghub.withgoogle.com/brands/google-play/"
        },
        {
            "title": "Google Podcasts",
            "hex": "4285F4",
            "source": "https://developers.google.com/search/docs/data-types/podcast"
        },
        {
            "title": "Google Scholar",
            "hex": "4285F4",
            "source": "https://commons.wikimedia.org/wiki/File:Google_Scholar_logo.svg"
        },
        {
            "title": "Google Search Console",
            "hex": "458CF5",
            "source": "https://search.google.com/search-console"
        },
        {
            "title": "Google Sheets",
            "hex": "34A853",
            "source": "http://sheets.google.com/"
        },
        {
            "title": "Google Street View",
            "hex": "FEC111",
            "source": "https://developers.google.com/streetview/ready/branding"
        },
        {
            "title": "Google Tag Manager",
            "hex": "246FDB",
            "source": "https://tagmanager.google.com/#/home"
        },
        {
            "title": "Google Translate",
            "hex": "4285F4",
            "source": "https://commons.wikimedia.org/wiki/File:Google_Translate_logo.svg"
        },
        {
            "title": "GoToMeeting",
            "hex": "F68D2E",
            "source": "https://www.gotomeeting.com/"
        },
        {
            "title": "GOV.UK",
            "hex": "005EA5",
            "source": "https://github.com/alphagov/design-assets/tree/master/Icons"
        },
        {
            "title": "Gradle",
            "hex": "02303A",
            "source": "https://gradle.com/brand"
        },
        {
            "title": "Grafana",
            "hex": "F46800",
            "source": "https://grafana.com/"
        },
        {
            "title": "Grammarly",
            "hex": "15C39A",
            "source": "https://www.grammarly.com/media-assets"
        },
        {
            "title": "Graphcool",
            "hex": "27AE60",
            "source": "https://www.graph.cool"
        },
        {
            "title": "GraphQL",
            "hex": "E10098",
            "source": "http://graphql.org/"
        },
        {
            "title": "Grav",
            "hex": "221E1F",
            "source": "http://getgrav.org/media"
        },
        {
            "title": "Gravatar",
            "hex": "1E8CBE",
            "source": "https://automattic.com/press"
        },
        {
            "title": "Graylog",
            "hex": "FF3633",
            "source": "https://www.graylog.org"
        },
        {
            "title": "GreenSock",
            "hex": "88CE02",
            "source": "https://greensock.com/"
        },
        {
            "title": "Gridsome",
            "hex": "00A672",
            "source": "https://gridsome.org/logos/only-logo.svg"
        },
        {
            "title": "Groupon",
            "hex": "53A318",
            "source": "https://brandplaybook.groupon.com/guidelines/logo/"
        },
        {
            "title": "Grubhub",
            "hex": "F63440",
            "source": "https://www.grubhub.com/"
        },
        {
            "title": "Grunt",
            "hex": "FBA919",
            "source": "https://github.com/gruntjs/gruntjs.com/tree/master/src/media"
        },
        {
            "title": "Guangzhou Metro",
            "hex": "C51935",
            "source": "https://commons.wikimedia.org/wiki/File:Guangzhou_Metro_logo.svg"
        },
        {
            "title": "gulp",
            "hex": "CF4647",
            "source": "https://gulpjs.com/"
        },
        {
            "title": "Gumroad",
            "hex": "36A9AE",
            "source": "https://gumroad.com/press"
        },
        {
            "title": "Gumtree",
            "hex": "72EF36",
            "source": "https://www.gumtree.com"
        },
        {
            "title": "Gutenberg",
            "hex": "000000",
            "source": "https://github.com/WordPress/gutenberg/blob/master/docs/final-g-wapuu-black.svg"
        },
        {
            "title": "Habr",
            "hex": "77A2B6",
            "source": "https://habr.com/"
        },
        {
            "title": "Hack Club",
            "hex": "EC3750",
            "source": "https://hackclub.com/brand"
        },
        {
            "title": "Hack The Box",
            "hex": "9FEF00",
            "source": "https://www.hackthebox.eu/docs/Hack_The_Box_Brand_Assets_Guide.pdf"
        },
        {
            "title": "Hackaday",
            "hex": "1A1A1A",
            "source": "https://hackaday.com/"
        },
        {
            "title": "HackerEarth",
            "hex": "2C3454",
            "source": "https://www.hackerearth.com/logo/"
        },
        {
            "title": "HackerOne",
            "hex": "494649",
            "source": "https://www.hackerone.com/branding"
        },
        {
            "title": "HackerRank",
            "hex": "2EC866",
            "source": "https://www.hackerrank.com/"
        },
        {
            "title": "HackHands",
            "hex": "00ACBD",
            "source": "https://hackhands.com/"
        },
        {
            "title": "Hackster",
            "hex": "1BACF7",
            "source": "https://drive.google.com/file/d/0B3aqzR8LzoqdT1p4ZUlWVnJ1elk/view?usp=sharing"
        },
        {
            "title": "Handshake",
            "hex": "FF2F1C",
            "source": "https://learn.joinhandshake.com/marketing-toolkit/"
        },
        {
            "title": "Handshake",
            "slug": "handshake_protocol",
            "hex": "000000",
            "source": "https://handshake.org/"
        },
        {
            "title": "HappyCow",
            "hex": "7C4EC4",
            "source": "https://www.happycow.net/press-kits"
        },
        {
            "title": "Harbor",
            "hex": "4A00D8",
            "source": "https://github.com/goharbor/harbor/blob/13686cbe83d22259216da7658612e86201070e94/src/portal/src/images/harbor-logo.svg"
        },
        {
            "title": "Hashnode",
            "hex": "2962FF",
            "source": "https://hashnode.com/media"
        },
        {
            "title": "Haskell",
            "hex": "5D4F85",
            "source": "https://commons.wikimedia.org/wiki/File:Haskell-Logo.svg"
        },
        {
            "title": "Hasura",
            "hex": "1EB4D4",
            "source": "https://github.com/hasura/graphql-engine/blob/5850423aa60594c06320c3ef600117c31963e910/assets/brand/hasura_icon_blue.svg"
        },
        {
            "title": "Hatena Bookmark",
            "hex": "00A4DE",
            "source": "http://hatenacorp.jp/press/resource"
        },
        {
            "title": "haveibeenpwned",
            "hex": "2A6379",
            "source": "https://haveibeenpwned.com/"
        },
        {
            "title": "Haxe",
            "hex": "EA8220",
            "source": "https://haxe.org/foundation/branding.html"
        },
        {
            "title": "HBO",
            "hex": "000000",
            "source": "https://www.hbo.com/"
        },
        {
            "title": "HCL",
            "hex": "006BB6",
            "source": "https://www.hcl.com/brand-guidelines"
        },
        {
            "title": "Headspace",
            "hex": "F47D31",
            "source": "https://www.headspace.com/press-and-media"
        },
        {
            "title": "HelloFresh",
            "hex": "99CC33",
            "source": "https://www.hellofresh.com/landing/student"
        },
        {
            "title": "Helly Hansen",
            "hex": "DA2128",
            "source": "https://www.hellyhansen.com/"
        },
        {
            "title": "Helm",
            "hex": "0F1689",
            "source": "https://helm.sh"
        },
        {
            "title": "HelpDesk",
            "hex": "FFD000",
            "source": "https://helpdesk.design/"
        },
        {
            "title": "HERE",
            "hex": "00AFAA",
            "source": "https://www.here.com"
        },
        {
            "title": "Heroku",
            "hex": "430098",
            "source": "https://www.heroku.com"
        },
        {
            "title": "Hexo",
            "hex": "0E83CD",
            "source": "https://hexo.io/"
        },
        {
            "title": "HEY",
            "hex": "5522FA",
            "source": "https://hey.com/"
        },
        {
            "title": "Hibernate",
            "hex": "59666C",
            "source": "https://hibernate.org/"
        },
        {
            "title": "Highly",
            "hex": "FF3C00",
            "source": "https://highly.co/"
        },
        {
            "title": "Hilton",
            "hex": "124D97",
            "source": "https://www.hilton.com/en/"
        },
        {
            "title": "HipChat",
            "hex": "0052CC",
            "source": "https://www.atlassian.com/company/news/press-kit"
        },
        {
            "title": "Hitachi",
            "hex": "E60027",
            "source": "https://commons.wikimedia.org/wiki/File:Hitachi_inspire_the_next-Logo.svg"
        },
        {
            "title": "Hive",
            "hex": "FF7A00",
            "source": "https://www.hivehome.com/"
        },
        {
            "title": "Hive",
            "slug": "hive_blockchain",
            "hex": "E31337",
            "source": "https://hive.io/brand/"
        },
        {
            "title": "HockeyApp",
            "hex": "009EE1",
            "source": "https://hockeyapp.net/brand-guidelines/"
        },
        {
            "title": "Home Assistant",
            "hex": "41BDF5",
            "source": "https://github.com/home-assistant/home-assistant-assets"
        },
        {
            "title": "Home Assistant Community Store",
            "hex": "41BDF5",
            "source": "https://hacs.xyz/"
        },
        {
            "title": "HomeAdvisor",
            "hex": "F68315",
            "source": "https://www.abouthomeadvisor.com/media-room/press-resources/"
        },
        {
            "title": "Homebrew",
            "hex": "FBB040",
            "source": "https://github.com/Homebrew/brew.sh/blob/2e576aaca83e62dda41a188597bb4bd20e75e385/assets/img/homebrew.svg"
        },
        {
            "title": "Homebridge",
            "hex": "491F59",
            "source": "https://github.com/homebridge/branding/blob/6ef3a1685e79f79a2ecdcc83824e53775ec0475d/logos/homebridge-silhouette-round-black.svg"
        },
        {
            "title": "homify",
            "hex": "7DCDA3",
            "source": "https://www.homify.com"
        },
        {
            "title": "Honda",
            "hex": "E40521",
            "source": "https://www.honda.ie/"
        },
        {
            "title": "Hootsuite",
            "hex": "000000",
            "source": "https://hootsuite.com/en-gb/about/media-kit"
        },
        {
            "title": "Hoppscotch",
            "hex": "31C48D",
            "source": "https://github.com/hoppscotch/hoppscotch/blob/77862cdf9bd902a4ea64bd8b2301ed2206820649/static/images/ufo_logo.svg"
        },
        {
            "title": "Hotels.com",
            "hex": "D32F2F",
            "source": "https://en.wikipedia.org/wiki/File:Hotels.com_logo.svg"
        },
        {
            "title": "Hotjar",
            "hex": "FD3A5C",
            "source": "https://www.hotjar.com/"
        },
        {
            "title": "Houdini",
            "hex": "FF4713",
            "source": "https://www.sidefx.com/products/houdini/"
        },
        {
            "title": "Houzz",
            "hex": "4DBC15",
            "source": "https://www.houzz.com/logoGuidelines"
        },
        {
            "title": "HP",
            "hex": "0096D6",
            "source": "https://brandcentral.ext.hp.com/login"
        },
        {
            "title": "HTML Academy",
            "hex": "302683",
            "source": "https://htmlacademy.ru/"
        },
        {
            "title": "HTML5",
            "hex": "E34F26",
            "source": "http://www.w3.org/html/logo/"
        },
        {
            "title": "Huawei",
            "hex": "FF0000",
            "source": "https://en.wikipedia.org/wiki/File:Huawei.svg"
        },
        {
            "title": "HubSpot",
            "hex": "FF7A59",
            "source": "https://www.hubspot.com/style-guide"
        },
        {
            "title": "Hugo",
            "hex": "FF4088",
            "source": "https://gohugo.io/"
        },
        {
            "title": "Hulu",
            "hex": "3DBB3D",
            "source": "https://www.hulu.com/press/brand-assets/"
        },
        {
            "title": "Humble Bundle",
            "hex": "CC2929",
            "source": "https://support.humblebundle.com/hc/en-us/articles/202742060-Bundle-Logos"
        },
        {
            "title": "Hungry Jack's",
            "hex": "D0021B",
            "source": "https://www.hungryjacks.com.au/"
        },
        {
            "title": "Hurriyetemlak",
            "hex": "E02826",
            "source": "https://ilan.hurriyetemlak.com/emlak-ilani-yayinlama-kurallari"
        },
        {
            "title": "Husqvarna",
            "hex": "273A60",
            "source": "https://www.husqvarna.com/uk/catalogues/"
        },
        {
            "title": "Hyper",
            "hex": "000000",
            "source": "https://hyper.is/"
        },
        {
            "title": "Hyperledger",
            "hex": "2F3134",
            "source": "https://www.hyperledger.org/"
        },
        {
            "title": "Hypothesis",
            "hex": "BD1C2B",
            "source": "https://web.hypothes.is/"
        },
        {
            "title": "Hyundai",
            "hex": "002C5F",
            "source": "https://en.wikipedia.org/wiki/File:Hyundai_Motor_Company_logo.svg"
        },
        {
            "title": "Iata",
            "hex": "004E81",
            "source": "https://upload.wikimedia.org/wikipedia/commons/f/f7/IATAlogo.svg"
        },
        {
            "title": "iBeacon",
            "hex": "3D7EBB",
            "source": "https://developer.apple.com/ibeacon/"
        },
        {
            "title": "IBM",
            "hex": "054ADA",
            "source": "https://www.ibm.com/design/language/elements/logos/8-bar/"
        },
        {
            "title": "IBM Watson",
            "hex": "BE95FF",
            "source": "https://www.ibm.com/brand/systems/watson/brand/"
        },
        {
            "title": "Icinga",
            "hex": "06062C",
            "source": "https://github.com/Icinga/icingaweb2/blob/293021b2000e9d459387153ca5690f97e0184aaa/public/img/icinga-logo-compact.svg"
        },
        {
            "title": "iCloud",
            "hex": "3693F3",
            "source": "https://commons.wikimedia.org/wiki/File:ICloud_logo.svg"
        },
        {
            "title": "IcoMoon",
            "hex": "825794",
            "source": "https://icomoon.io/"
        },
        {
            "title": "ICON",
            "hex": "31B8BB",
            "source": "https://icon.foundation/"
        },
        {
            "title": "Iconfinder",
            "hex": "1A1B1F",
            "source": "https://www.iconfinder.com/p/about"
        },
        {
            "title": "Iconify",
            "hex": "1769AA",
            "source": "https://iconify.design/"
        },
        {
            "title": "IconJar",
            "hex": "16A5F3",
            "source": "https://geticonjar.com/"
        },
        {
            "title": "ICQ",
            "hex": "24FF00",
            "source": "https://commons.wikimedia.org/wiki/File:ICQNewlogo.svg"
        },
        {
            "title": "iDEAL",
            "hex": "CC0066",
            "source": "https://www.ideal.nl/cms/files/Manual_iDEAL_logo.pdf"
        },
        {
            "title": "IEEE",
            "hex": "00629B",
            "source": "https://brand-experience.ieee.org/templates-tools-resources/resources/master-brand-and-logos/",
            "guidelines": "https://brand-experience.ieee.org/guidelines/brand-identity/"
        },
        {
            "title": "iFixit",
            "hex": "0071CE",
            "source": "https://www.ifixit.com/"
        },
        {
            "title": "iFood",
            "hex": "EA1D2C",
            "source": "https://ifood.com.br/"
        },
        {
            "title": "IFTTT",
            "hex": "000000",
            "source": "https://ifttt.com/discover/brand-guidelines"
        },
        {
            "title": "iHeartRadio",
            "hex": "C6002B",
            "source": "https://brand.iheart.com/logo"
        },
        {
            "title": "IKEA",
            "hex": "0058A3",
            "source": "https://www.ikea.com/"
        },
        {
            "title": "IMDb",
            "hex": "E6B91E",
            "source": "http://www.imdb.com/pressroom/brand_guidelines"
        },
        {
            "title": "Imgur",
            "hex": "1BB76E",
            "source": "https://s.imgur.com/images/favicon-152.png"
        },
        {
            "title": "Immer",
            "hex": "00E7C3",
            "source": "https://github.com/immerjs/immer/blob/7a5382899bc8b0bf5e21972a1c7db63f53e1d697/website/static/img/immer-logo.svg"
        },
        {
            "title": "Imou",
            "hex": "E89313",
            "source": "https://www.imoulife.com/support/download/userManual"
        },
        {
            "title": "Indeed",
            "hex": "2164F3",
            "source": "https://www.indeed.com"
        },
        {
            "title": "Infiniti",
            "hex": "000000",
            "source": "https://www.infinitiusa.com"
        },
        {
            "title": "InfluxDB",
            "hex": "22ADF6",
            "source": "https://www.influxdata.com/"
        },
        {
            "title": "Informatica",
            "hex": "FF4D00",
            "source": "https://www.informatica.com/content/dam/informatica-com/en/images/cc02v2/logo-informatica.svg"
        },
        {
            "title": "Infosys",
            "hex": "007CC3",
            "source": "https://www.infosys.com/content/dam/infosys-web/burger-menu/en/images/logo.svg"
        },
        {
            "title": "Ingress",
            "hex": "783CBD",
            "source": "https://ingress.com/assets/fonts/ingress_icons.woff"
        },
        {
            "title": "Inkscape",
            "hex": "000000",
            "source": "https://commons.wikimedia.org/wiki/File:Inkscape_Logo.svg"
        },
        {
            "title": "Insomnia",
            "hex": "5849BE",
            "source": "https://insomnia.rest/"
        },
        {
            "title": "Instacart",
            "hex": "43B02A",
            "source": "https://www.instacart.com/press"
        },
        {
            "title": "Instagram",
            "hex": "E4405F",
            "source": "https://www.instagram-brand.com"
        },
        {
            "title": "Instapaper",
            "hex": "1F1F1F",
            "source": "https://www.instapaper.com/"
        },
        {
            "title": "Instructables",
            "hex": "FABF15",
            "source": "https://www.instructables.com/community/Official-Instructables-Logos-1/"
        },
        {
            "title": "Integromat",
            "hex": "2F8CBB",
            "source": "https://www.integromat.com"
        },
        {
            "title": "Intel",
            "hex": "0071C5",
            "source": "https://www.intel.com/"
        },
        {
            "title": "IntelliJ IDEA",
            "hex": "000000",
            "source": "https://www.jetbrains.com/idea/",
            "guidelines": "https://www.jetbrains.com/company/brand/"
        },
        {
            "title": "Intercom",
            "hex": "6AFDEF",
            "source": "https://www.intercom.com/press"
        },
        {
            "title": "Internet Archive",
            "hex": "000000",
            "source": "https://openlibrary.org/static/images/ia-logo.svg"
        },
        {
            "title": "Internet Explorer",
            "hex": "0076D6",
            "source": "https://compass-ssl.microsoft.com/assets/c8/67/c867db4c-f328-45b8-817c-33834c70aae6.svg?n=IE.svg"
        },
        {
            "title": "InVision",
            "hex": "FF3366",
            "source": "https://www.invisionapp.com/news",
            "guidelines": "https://in.invisionapp.com/boards/FH3LW3S7XSD/"
        },
        {
            "title": "Invoice Ninja",
            "hex": "000000",
            "source": "https://github.com/invoiceninja/invoiceninja"
        },
        {
            "title": "ioBroker",
            "hex": "3399CC",
            "source": "https://github.com/ioBroker/awesome-iobroker/blob/master/images/"
        },
        {
            "title": "Ionic",
            "hex": "3880FF",
            "source": "https://ionicframework.com/press"
        },
        {
            "title": "iOS",
            "hex": "000000",
            "source": "https://en.wikipedia.org/wiki/IOS"
        },
        {
            "title": "IPFS",
            "hex": "65C2CB",
            "source": "https://github.com/ipfs/logo"
        },
        {
            "title": "Issuu",
            "hex": "F36D5D",
            "source": "https://issuu.com/press"
        },
        {
            "title": "Itch.io",
            "hex": "FA5C5C",
            "source": "https://itch.io/press-kit"
        },
        {
            "title": "iTunes",
            "hex": "FB5BC5",
            "source": "https://upload.wikimedia.org/wikipedia/commons/d/df/ITunes_logo.svg"
        },
        {
            "title": "IVECO",
            "hex": "004994",
            "source": "https://www.iveco.com/germany/Pages/Home-page.aspx"
        },
        {
            "title": "Jabber",
            "hex": "CC0000",
            "source": "https://commons.wikimedia.org/wiki/File:Jabber-bulb.svg",
            "guidelines": "http://www.jabber.org/faq.html#logo",
            "license": {
                "type": "CC-BY-2.5"
            }
        },
        {
            "title": "Jaguar",
            "hex": "FFFFFF",
            "source": "https://media.jaguar.com/en/press-kit"
        },
        {
            "title": "Jamboard",
            "hex": "F37C20",
            "source": "https://cdn2.hubspot.net/hubfs/159104/ECS/Jamboard/Approved%20Jamboard%20Brand%20Book.pdf",
            "guidelines": "https://cdn2.hubspot.net/hubfs/159104/ECS/Jamboard/Approved%20Jamboard%20Brand%20Book.pdf"
        },
        {
            "title": "Jameson",
            "hex": "004027",
            "source": "https://www.jamesonwhiskey.com/"
        },
        {
            "title": "Jamstack",
            "hex": "F0047F",
            "source": "https://github.com/jamstack/jamstack.org/tree/main/src/site/img/logo"
        },
        {
            "title": "Jasmine",
            "hex": "8A4182",
            "source": "https://github.com/jasmine/jasmine/blob/8991b1bba39b5b7e89fc5eeb07ae271a684cb1a4/images/jasmine-horizontal.svg"
        },
        {
            "title": "Java",
            "hex": "007396",
            "source": "https://www.oracle.com/legal/logos.html",
            "guidelines": "https://www.oracle.com/legal/logos.html"
        },
        {
            "title": "JavaScript",
            "hex": "F7DF1E",
            "source": "https://github.com/voodootikigod/logo.js",
            "license": {
                "type": "MIT"
            }
        },
        {
            "title": "JBL",
            "hex": "FF3300",
            "source": "https://www.jbl.com/"
        },
        {
            "title": "JCB",
            "hex": "0B4EA2",
            "source": "https://www.global.jcb/en/about-us/brand-concept/"
        },
        {
            "title": "Jeep",
            "hex": "000000",
            "source": "http://www.fcaci.com/x/JEEPv15",
            "guidelines": "http://www.fcaci.com/x/JEEPv15"
        },
        {
            "title": "Jekyll",
            "hex": "CC0000",
            "source": "https://github.com/jekyll/brand/blob/8302ad3ecf045054a095020729a8d2cc7005faf8/jekyll-logo-black.svg",
            "guidelines": "https://github.com/jekyll/brand",
            "license": {
                "type": "CC-BY-4.0"
            }
        },
        {
            "title": "Jellyfin",
            "hex": "00A4DC",
            "source": "https://jellyfin.org/docs/general/contributing/branding.html",
            "guidelines": "https://jellyfin.org/docs/general/contributing/branding.html"
        },
        {
            "title": "Jenkins",
            "hex": "D24939",
            "source": "https://get.jenkins.io/art/",
            "guidelines": "https://www.jenkins.io/press/",
            "license": {
                "type": "CC-BY-SA-3.0"
            }
        },
        {
            "title": "Jenkins X",
            "hex": "73C3D5",
            "source": "https://github.com/cdfoundation/artwork"
        },
        {
            "title": "Jest",
            "hex": "C21325",
            "source": "https://jestjs.io/"
        },
        {
            "title": "JET",
            "hex": "FBBA00",
            "source": "https://de.wikipedia.org/wiki/Datei:JET.svg"
        },
        {
            "title": "JetBrains",
            "hex": "000000",
            "source": "https://www.jetbrains.com/company/brand/logos/",
            "guidelines": "https://www.jetbrains.com/company/brand/"
        },
        {
            "title": "JFrog",
            "hex": "41BF47",
            "source": "https://jfrog.com/brand-guidelines/",
            "guidelines": "https://jfrog.com/brand-guidelines/"
        },
        {
            "title": "JFrog Bintray",
            "hex": "43A047",
            "source": "https://bintray.com/"
        },
        {
            "title": "Jinja",
            "hex": "B41717",
            "source": "https://github.com/pallets/jinja/blob/1c240154865a7b6034033027e3c2ca8a2fa53fc2/artwork/jinjalogo.svg"
        },
        {
            "title": "Jira",
            "hex": "0052CC",
            "source": "https://atlassian.design/resources/logo-library",
            "guidelines": "https://atlassian.design/foundations/logos/"
        },
        {
            "title": "Jira Software",
            "hex": "0052CC",
            "source": "https://www.atlassian.com/company/news/press-kit",
            "guidelines": "https://atlassian.design/foundations/logos/"
        },
        {
            "title": "Jitsi",
            "hex": "97979A",
            "source": "https://github.com/jitsi/jitsi-meet/blob/f8a41aea9c32796646c0fea11064775a4e5c3523/images/watermark.svg"
        },
        {
            "title": "John Deere",
            "hex": "367C2B",
            "source": "https://en.wikipedia.org/wiki/File:John_Deere_logo.svg",
            "guidelines": "https://johndeere.widencollective.com/portals/arrshkzc/MyPortalFeb23,2021"
        },
        {
            "title": "Joomla",
            "hex": "5091CD",
            "source": "https://docs.joomla.org/Joomla:Brand_Identity_Elements/Official_Logo",
            "guidelines": "https://docs.joomla.org/Joomla:Brand_Identity_Elements"
        },
        {
            "title": "JPEG",
            "hex": "8A8A8A",
            "source": "https://jpeg.org/contact.html"
        },
        {
            "title": "jQuery",
            "hex": "0769AD",
            "source": "https://brand.jquery.org/logos/",
            "guidelines": "https://brand.jquery.org/logos/"
        },
        {
            "title": "JR Group",
            "hex": "000000",
            "source": "https://www.jrhokkaido.co.jp/"
        },
        {
            "title": "jsDelivr",
            "hex": "E84D3D",
            "source": "https://github.com/jsdelivr/www.jsdelivr.com/blob/eff02f3a8879cf7c7296840584e1293fe04e3a76/src/public/img/logo_horizontal.svg"
        },
        {
            "title": "JSFiddle",
            "hex": "0084FF",
            "source": "https://jsfiddle.net/"
        },
        {
            "title": "JSON",
            "hex": "000000",
            "source": "https://commons.wikimedia.org/wiki/File:JSON_vector_logo.svg"
        },
        {
            "title": "JSON Web Tokens",
            "hex": "000000",
            "source": "https://jwt.io/"
        },
        {
            "title": "JSS",
            "hex": "F7DF1E",
            "source": "https://cssinjs.org/"
        },
        {
            "title": "Julia",
            "hex": "9558B2",
            "source": "https://github.com/JuliaLang/julia-logo-graphics/blob/b5551ca7946b4a25746c045c15fbb8806610f8d0/images/julia-dots.svg"
        },
        {
            "title": "Juniper Networks",
            "hex": "84B135",
            "source": "https://www.juniper.net/us/en/company/press-center/images/image-library/logos/",
            "guidelines": "https://www.juniper.net/us/en/company/press-center/images/image-library/logos/"
        },
        {
            "title": "Jupyter",
            "hex": "F37626",
            "source": "https://github.com/jupyter/design/blob/80716ee75dd7b2a6ec6abcd89922d020483589b1/logos/Logo%20Mark/logomark-whitebody-whitemoons/logomark-whitebody-whitemoons.svg",
            "guidelines": "https://github.com/jupyter/design"
        },
        {
            "title": "Just Eat",
            "hex": "F36D00",
            "source": "https://www.justeattakeaway.com/media/media-kit/"
        },
        {
            "title": "JustGiving",
            "hex": "AD29B6",
            "source": "https://justgiving.com"
        },
        {
            "title": "Kaggle",
            "hex": "20BEFF",
            "source": "https://www.kaggle.com",
            "guidelines": "https://www.kaggle.com/brand-guidelines"
        },
        {
            "title": "Kahoot!",
            "hex": "46178F",
            "source": "https://kahoot.com/library/kahoot-logo/",
            "guidelines": "https://kahoot.com/library/kahoot-logo/"
        },
        {
            "title": "KaiOS",
            "hex": "6F02B5",
            "source": "https://www.kaiostech.com/company/press-room"
        },
        {
            "title": "Kakao",
            "hex": "FFCD00",
            "source": "https://www.kakaocorp.com/kakao/introduce/ci"
        },
        {
            "title": "KakaoTalk",
            "hex": "FFCD00",
            "source": "https://commons.wikimedia.org/wiki/File:KakaoTalk_logo.svg"
        },
        {
            "title": "Kali Linux",
            "hex": "557C94",
            "source": "https://www.kali.org/docs/policy/trademark/",
            "guidelines": "https://www.kali.org/docs/policy/trademark/"
        },
        {
            "title": "Karlsruher Verkehrsverbund",
            "hex": "9B2321",
            "source": "https://commons.wikimedia.org/wiki/File:KVV_2010.svg"
        },
        {
            "title": "Kasa Smart",
            "hex": "4ACBD6",
            "source": "https://www.tp-link.com/us/support/download/hs200/"
        },
        {
            "title": "KashFlow",
            "hex": "E5426E",
            "source": "https://www.kashflow.com/"
        },
        {
            "title": "Kaspersky",
            "hex": "006D5C",
            "source": "https://www.kaspersky.com"
        },
        {
            "title": "Katacoda",
            "hex": "F48220",
            "source": "https://katacoda.com/press-kit"
        },
        {
            "title": "Katana",
            "hex": "000000",
            "source": "https://www.foundry.com/products/katana"
        },
        {
            "title": "KDE",
            "hex": "1D99F3",
            "source": "https://kde.org/stuff/clipart/"
        },
        {
            "title": "Kdenlive",
            "hex": "527EB2",
            "source": "https://kdenlive.org/en/logo/",
            "guidelines": "https://kdenlive.org/en/logo/"
        },
        {
            "title": "KeePassXC",
            "hex": "6CAC4D",
            "source": "https://github.com/keepassxreboot/keepassxc/"
        },
        {
            "title": "Kentico",
            "hex": "F05A22",
            "source": "https://www.kentico.com"
        },
        {
            "title": "Keras",
            "hex": "D00000",
            "source": "https://keras.io/"
        },
        {
            "title": "Keybase",
            "hex": "33A0FF",
            "source": "https://github.com/keybase/client/tree/a144e0ce38ee9e495cc5acbcd4ef859f5534d820/media/logos"
        },
        {
            "title": "KeyCDN",
            "hex": "047AED",
            "source": "https://www.keycdn.com/logos"
        },
        {
            "title": "Khan Academy",
            "hex": "14BF96",
            "source": "https://khanacademy.zendesk.com/hc/en-us/articles/202483630-Press-room",
            "guidelines": "https://support.khanacademy.org/hc/en-us/articles/202263034-Trademark-and-Brand-Usage-Policy"
        },
        {
            "title": "Khronos Group",
            "hex": "CC3333",
            "source": "https://www.khronos.org/legal/trademarks/",
            "guidelines": "https://www.khronos.org/legal/trademarks/"
        },
        {
            "title": "Kia",
            "hex": "05141F",
            "source": "https://www.kia.com"
        },
        {
            "title": "Kibana",
            "hex": "005571",
            "source": "https://www.elastic.co/brand"
        },
        {
            "title": "Kickstarter",
            "hex": "05CE78",
            "source": "https://www.kickstarter.com/help/brand_assets"
        },
        {
            "title": "Kik",
            "hex": "82BC23",
            "source": "https://www.kik.com/news/"
        },
        {
            "title": "Kirby",
            "hex": "000000",
            "source": "https://getkirby.com/press"
        },
        {
            "title": "Kitsu",
            "hex": "FD755C",
            "source": "https://kitsu.io/"
        },
        {
            "title": "Klarna",
            "hex": "FFB3C7",
            "source": "https://klarna.design/"
        },
        {
            "title": "KLM",
            "hex": "00A1DE",
            "source": "https://www.klm.com"
        },
        {
            "title": "Klook",
            "hex": "FF5722",
            "source": "https://www.klook.com/en-GB/newsroom/"
        },
        {
            "title": "Klout",
            "hex": "E44600",
            "source": "https://klout.com/s/developers/styleguide"
        },
        {
            "title": "KnowledgeBase",
            "hex": "FFD000",
            "source": "https://www.knowledgebase.ai/design",
            "guidelines": "https://www.knowledgebase.ai/design"
        },
        {
            "title": "Known",
            "hex": "333333",
            "source": "https://github.com/idno/known/tree/22c4935b57a61d94d2508651128b4f828f864989/gfx/logos"
        },
        {
            "title": "Ko-fi",
            "hex": "FF5E5B",
            "source": "https://more.ko-fi.com/brand-assets",
            "guidelines": "https://more.ko-fi.com/brand-assets"
        },
        {
            "title": "Kodi",
            "hex": "17B2E7",
            "source": "https://kodi.tv/"
        },
        {
            "title": "Koding",
            "hex": "00B057",
            "source": "https://koding.com/About"
        },
        {
            "title": "Kofax",
            "hex": "00558C",
            "source": "https://www.kofax.com/"
        },
        {
            "title": "Komoot",
            "hex": "6AA127",
            "source": "http://newsroom.komoot.com/media_kits/219423/",
            "guidelines": "http://newsroom.komoot.com/media_kits/219423/"
        },
        {
            "title": "Kongregate",
            "hex": "990000",
            "source": "https://www.kongregate.com/pages/logos-and-branding"
        },
        {
            "title": "Kotlin",
            "hex": "0095D5",
            "source": "https://resources.jetbrains.com/storage/products/kotlin/docs/kotlin_logos.zip",
            "guidelines": "https://www.jetbrains.com/company/brand/"
        },
        {
            "title": "Krita",
            "hex": "3BABFF",
            "source": "https://krita.org/en/about/press/"
        },
        {
            "title": "KTM",
            "hex": "FF6600",
            "source": "https://ktm.com"
        },
        {
            "title": "Kubernetes",
            "hex": "326CE5",
            "source": "https://github.com/kubernetes/kubernetes/tree/master/logo"
        },
        {
            "title": "Kubuntu",
            "hex": "0079C1",
            "source": "https://kubuntu.org"
        },
        {
            "title": "Kyocera",
            "hex": "DF0522",
            "source": "https://uk.kyocera.com/"
        },
        {
            "title": "LabVIEW",
            "hex": "FFDB00",
            "source": "https://forums.ni.com/t5/NI-Partner-Network/New-Partner-Co-Marketing-Style-Guide/ba-p/3786987",
            "guidelines": "https://forums.ni.com/t5/NI-Partner-Network/New-Partner-Co-Marketing-Style-Guide/ba-p/3786987"
        },
        {
            "title": "Lada",
            "hex": "ED6B21",
            "source": "https://www.lada.ru/priora/sedan/accessories.html"
        },
        {
            "title": "Lamborghini",
            "hex": "DDB320",
            "source": "https://en.wikipedia.org/wiki/File:Lamborghini_Logo.svg"
        },
        {
            "title": "Land Rover",
            "hex": "005A2B",
            "source": "https://media.landrover.com/en/press-kit"
        },
        {
            "title": "Laragon",
            "hex": "0E83CD",
            "source": "https://laragon.org/"
        },
        {
            "title": "Laravel",
            "hex": "FF2D20",
            "source": "https://github.com/laravel/art"
        },
        {
            "title": "Laravel Horizon",
            "hex": "405263",
            "source": "https://github.com/laravel/horizon/blob/79ed572422d0ff789e9673a6dd9579026f14233a/public/img/horizon.svg"
        },
        {
            "title": "Laravel Nova",
            "hex": "252D37",
            "source": "https://nova.laravel.com/"
        },
        {
            "title": "Last.fm",
            "hex": "D51007",
            "source": "https://commons.wikimedia.org/wiki/File:Lastfm_logo.svg"
        },
        {
            "title": "LastPass",
            "hex": "D32D27",
            "source": "https://lastpass.com/press-room/",
            "guidelines": "https://lastpass.com/press-room/"
        },
        {
            "title": "LaTeX",
            "hex": "008080",
            "source": "https://github.com/latex3/branding"
        },
        {
            "title": "Launchpad",
            "hex": "F8C300",
            "source": "https://help.launchpad.net/logo/submissions",
            "guidelines": "https://help.launchpad.net/Legal",
            "license": {
                "type": "CC-BY-ND-2.0"
            }
        },
        {
            "title": "LBRY",
            "hex": "2F9176",
            "source": "https://lbry.com/press-kit",
            "guidelines": "https://lbry.com/faq/acceptable-use-policy"
        },
        {
            "title": "Leaflet",
            "hex": "199900",
            "source": "https://github.com/Leaflet/Leaflet/blob/d843c3b88486713827d7e860b58bdba75bfbd5a2/src/images/logo.svg"
        },
        {
            "title": "Leanpub",
            "hex": "FFFFFF",
            "source": "https://leanpub.com/press",
            "guidelines": "https://leanpub.com/press"
        },
        {
            "title": "LeetCode",
            "hex": "FFA116",
            "source": "https://leetcode.com/store"
        },
        {
            "title": "Lenovo",
            "hex": "E2231A",
            "source": "https://news.lenovo.com/press-kits/"
        },
        {
            "title": "Less",
            "hex": "1D365D",
            "source": "https://github.com/less/logo/blob/c9c10c328cfc00071e92443934b35e389310abf8/less_logo.ai"
        },
        {
            "title": "Let’s Encrypt",
            "hex": "003A70",
            "source": "https://letsencrypt.org/trademarks/",
            "guidelines": "https://letsencrypt.org/trademarks/",
            "license": {
                "type": "CC-BY-NC-4.0"
            }
        },
        {
            "title": "Letterboxd",
            "hex": "00D735",
            "source": "https://letterboxd.com/about/logos/"
        },
        {
            "title": "LG",
            "hex": "A50034",
            "source": "https://en.wikipedia.org/wiki/LG_Corporation",
            "guidelines": "https://www.lg.com/global/about-lg-brand-identity"
        },
        {
            "title": "LGTM",
            "hex": "FFFFFF",
            "source": "https://lgtm.com/"
        },
        {
            "title": "Liberapay",
            "hex": "F6C915",
            "source": "https://en.liberapay.com/about/logos",
            "guidelines": "https://en.liberapay.com/about/logos",
            "license": {
                "type": "CC0-1.0"
            }
        },
        {
            "title": "Libraries.io",
            "hex": "337AB7",
            "source": "https://github.com/librariesio/libraries.io/blob/9ab0f659bb7fe137c15cf676612b6811f501a0bd/public/safari-pinned-tab.svg"
        },
        {
            "title": "LibraryThing",
            "hex": "251A15",
            "source": "https://twitter.com/LibraryThing/status/1054466649271656448"
        },
        {
            "title": "LibreOffice",
            "hex": "18A303",
            "source": "https://wiki.documentfoundation.org/Marketing/Branding",
            "guidelines": "https://wiki.documentfoundation.org/Marketing/Branding"
        },
        {
            "title": "libuv",
            "hex": "403C3D",
            "source": "https://github.com/libuv/libuv/blob/e4087dedf837f415056a45a838f639a3d9dc3ced/img/logos.svg"
        },
        {
            "title": "Lichess",
            "hex": "000000",
            "source": "https://lichess.org/about"
        },
        {
            "title": "LIFX",
            "hex": "000000",
            "source": "https://www.lifx.com/pages/press-enquiries",
            "guidelines": "https://www.dropbox.com/sh/i9khucz3ucy0q5v/AACrbtcpEIS0PdP84RdkhoAFa/Guides"
        },
        {
            "title": "Lighthouse",
            "hex": "F44B21",
            "source": "https://github.com/GoogleChrome/lighthouse/blob/80d2e6c1948f232ec4f1bdeabc8bc632fc5d0bfd/assets/lh_favicon.svg"
        },
        {
            "title": "LINE",
            "hex": "00C300",
            "source": "http://line.me/en/logo",
            "guidelines": "http://line.me/en/logo"
        },
        {
            "title": "LINE WEBTOON",
            "hex": "00D564",
            "source": "http://webtoons.com/"
        },
        {
            "title": "LineageOS",
            "hex": "167C80",
            "source": "https://www.lineageos.org/",
            "guidelines": "https://docs.google.com/presentation/d/1VmxFrVqkjtNMjZbAcrC4egp8C_So7gjJR3KuxdJfJDo/edit?usp=sharing"
        },
        {
            "title": "LinkedIn",
            "hex": "0A66C2",
            "source": "https://brand.linkedin.com",
            "guidelines": "https://brand.linkedin.com/policies"
        },
        {
            "title": "Linktree",
            "hex": "39E09B",
            "source": "https://linktr.ee/"
        },
        {
            "title": "Linode",
            "hex": "00A95C",
            "source": "https://www.linode.com/company/press/"
        },
        {
            "title": "Linux",
            "hex": "FCC624",
            "source": "https://www.linuxfoundation.org/the-linux-mark/"
        },
        {
            "title": "Linux Containers",
            "hex": "333333",
            "source": "https://github.com/lxc/linuxcontainers.org/blob/29d3299ddf8718099b6de1464570fbbadbaabecb/static/img/containers.svg"
        },
        {
            "title": "Linux Foundation",
            "hex": "003366",
            "source": "https://www.linuxfoundation.org/en/about/brand/",
            "guidelines": "https://www.linuxfoundation.org/en/about/brand/"
        },
        {
            "title": "Linux Mint",
            "hex": "87CF3E",
            "source": "https://commons.wikimedia.org/wiki/File:Linux_Mint_logo_without_wordmark.svg"
        },
        {
            "title": "Lion Air",
            "hex": "ED3237",
            "source": "https://lionairthai.com/en/"
        },
        {
            "title": "Litecoin",
            "hex": "A6A9AA",
            "source": "https://litecoin-foundation.org/litecoin-branding-guidelines/",
            "guidelines": "https://litecoin-foundation.org/litecoin-branding-guidelines/"
        },
        {
            "title": "LiveChat",
            "hex": "FFD000",
            "source": "https://livechat.design/",
            "guidelines": "https://livechat.design/"
        },
        {
            "title": "LiveJournal",
            "hex": "00B0EA",
            "source": "http://www.livejournal.com"
        },
        {
            "title": "Livestream",
            "hex": "CF202E",
            "source": "https://livestream.com/press"
        },
        {
            "title": "LLVM",
            "hex": "262D3A",
            "source": "https://llvm.org/Logo.html"
        },
        {
            "title": "LMMS",
            "hex": "10B146",
            "source": "https://lmms.io/branding"
        },
        {
            "title": "Logitech",
            "hex": "00B8FC",
            "source": "https://www.logitech.com/en-us/pr/library"
        },
        {
            "title": "LogMeIn",
            "hex": "45B6F2",
            "source": "https://www.logmein.com/legal/trademark",
            "guidelines": "https://www.logmein.com/legal/trademark"
        },
        {
            "title": "Logstash",
            "hex": "005571",
            "source": "https://www.elastic.co/brand",
            "guidelines": "https://www.elastic.co/brand"
        },
        {
            "title": "Looker",
            "hex": "4285F4",
            "source": "https://looker.com/"
        },
        {
            "title": "Loom",
            "hex": "625DF5",
            "source": "https://www.loom.com/press"
        },
        {
            "title": "Loop",
            "hex": "F29400",
            "source": "https://loop.frontiersin.org/"
        },
        {
            "title": "Lospec",
            "hex": "EAEAEA",
            "source": "https://lospec.com/brand",
            "guidelines": "https://lospec.com/brand"
        },
        {
            "title": "Lua",
            "hex": "2C2D72",
            "source": "https://www.lua.org/images/",
            "guidelines": "https://www.lua.org/images/"
        },
        {
            "title": "Lubuntu",
            "hex": "0068C8",
            "source": "https://lubuntu.net/"
        },
        {
            "title": "Lufthansa",
            "hex": "05164D",
            "source": "https://www.lufthansa.com/"
        },
        {
            "title": "Lumen",
            "hex": "E74430",
            "source": "https://lumen.laravel.com/"
        },
        {
            "title": "Lydia",
            "hex": "0180FF",
            "source": "https://lydia-app.com/en/info/press.html",
            "guidelines": "https://lydia-app.com/en/info/press.html"
        },
        {
            "title": "Lyft",
            "hex": "FF00BF",
            "source": "https://www.lyft.com/press"
        },
        {
            "title": "MAAS",
            "hex": "E95420",
            "source": "https://design.ubuntu.com/downloads/",
            "license": {
                "type": "CC-BY-SA-3.0"
            }
        },
        {
            "title": "macOS",
            "hex": "000000",
            "source": "https://commons.wikimedia.org/wiki/File:MacOS_wordmark_(2017).svg"
        },
        {
            "title": "Macy’s",
            "hex": "E21A2C",
            "source": "https://www.macysinc.com/news-media/media-assets"
        },
        {
            "title": "Magento",
            "hex": "EE672F",
            "source": "http://magento.com"
        },
        {
            "title": "Magisk",
            "hex": "00AF9C",
            "source": "https://github.com/topjohnwu/Magisk/blob/master/app/src/main/res/drawable/ic_magisk.xml"
        },
        {
            "title": "Mail.Ru",
            "hex": "005FF9",
            "source": "https://my.mail.ru"
        },
        {
            "title": "MailChimp",
            "hex": "FFE01B",
            "source": "http://mailchimp.com/about/brand-assets",
            "guidelines": "http://mailchimp.com/about/brand-assets"
        },
        {
            "title": "Major League Hacking",
            "hex": "265A8F",
            "source": "https://mlh.io/brand-guidelines",
            "guidelines": "https://mlh.io/brand-guidelines"
        },
        {
            "title": "MakerBot",
            "hex": "FF1E0D",
            "source": "http://www.makerbot.com/makerbot-press-assets"
        },
        {
            "title": "MAN",
            "hex": "E40045",
            "source": "https://www.corporate.man.eu/"
        },
        {
            "title": "ManageIQ",
            "hex": "EF2929",
            "source": "https://www.manageiq.org/logo/"
        },
        {
            "title": "Manjaro",
            "hex": "35BF5C",
            "source": "https://manjaro.org/"
        },
        {
            "title": "Mapbox",
            "hex": "000000",
            "source": "https://www.mapbox.com/about/press/brand-guidelines",
            "guidelines": "https://www.mapbox.com/about/press/brand-guidelines"
        },
        {
            "title": "MariaDB",
            "hex": "003545",
            "source": "https://mariadb.com/about-us/logos/",
            "guidelines": "https://mariadb.com/about-us/logos/"
        },
        {
            "title": "MariaDB Foundation",
            "hex": "1F305F",
            "source": "https://mariadb.org/"
        },
        {
            "title": "Markdown",
            "hex": "000000",
            "source": "https://github.com/dcurtis/markdown-mark",
            "guidelines": "https://github.com/dcurtis/markdown-mark",
            "license": {
                "type": "CC0-1.0"
            }
        },
        {
            "title": "Marketo",
            "hex": "5C4C9F",
            "source": "https://www.marketo.com/"
        },
        {
            "title": "Marriott",
            "hex": "A70023",
            "source": "https://marriott-hotels.marriott.com/"
        },
        {
            "title": "Maserati",
            "hex": "0C2340",
            "source": "https://www.stellantis.com/en/brands/maserati"
        },
        {
            "title": "MasterCard",
            "hex": "EB001B",
            "source": "https://brand.mastercard.com/brandcenter/mastercard-brand-mark/downloads.html",
            "guidelines": "https://brand.mastercard.com/brandcenter/mastercard-brand-mark.html"
        },
        {
            "title": "mastercomfig",
            "hex": "009688",
            "source": "https://github.com/mastercomfig/mastercomfig.github.io/blob/d910ce7e868a6ef32106e36996c3473d78da2ce3/img/mastercomfig_logo.svg"
        },
        {
            "title": "Mastodon",
            "hex": "3088D4",
            "source": "https://joinmastodon.org/"
        },
        {
            "title": "Material Design",
            "hex": "757575",
            "source": "https://material.io/design/"
        },
        {
            "title": "Material Design Icons",
            "hex": "2196F3",
            "source": "https://materialdesignicons.com/icon/vector-square",
            "license": {
                "type": "Apache-2.0"
            }
        },
        {
            "title": "Material-UI",
            "hex": "0081CB",
            "source": "https://material-ui.com/"
        },
        {
            "title": "Mathworks",
            "hex": "0076A8",
            "source": "https://www.mathworks.com/brand.html",
            "guidelines": "https://www.mathworks.com/brand.html"
        },
        {
            "title": "Matomo",
            "hex": "3152A0",
            "source": "https://matomo.org/media/"
        },
        {
            "title": "Matrix",
            "hex": "000000",
            "source": "https://matrix.org"
        },
        {
            "title": "Mattermost",
            "hex": "0058CC",
            "source": "https://www.mattermost.org/brand-guidelines/",
            "guidelines": "https://www.mattermost.org/brand-guidelines/"
        },
        {
            "title": "Matternet",
            "hex": "261C29",
            "source": "http://mttr.net"
        },
        {
            "title": "Max",
            "hex": "525252",
            "source": "https://cycling74.com/"
        },
        {
            "title": "Max-Planck-Gesellschaft",
            "hex": "006C66",
            "source": "https://www.mpg.de"
        },
        {
            "title": "Maytag",
            "hex": "002E5F",
            "source": "https://www.maytagcommerciallaundry.com/mclstorefront/c/-/p/MYR40PD"
        },
        {
            "title": "Mazda",
            "hex": "101010",
            "source": "https://www.mazda.com/en/about/profile/library/"
        },
        {
            "title": "McAfee",
            "hex": "C01818",
            "source": "https://www.mcafee.com/enterprise/en-us/about/newsroom/product-images.html"
        },
        {
            "title": "McDonald's",
            "hex": "FBC817",
            "source": "https://www.mcdonalds.com/gb/en-gb/newsroom.html"
        },
        {
            "title": "McLaren",
            "hex": "FF0000",
            "source": "https://cars.mclaren.com/"
        },
        {
            "title": "MDN Web Docs",
            "hex": "000000",
            "source": "https://developer.mozilla.org/"
        },
        {
            "title": "MediaFire",
            "hex": "1299F3",
            "source": "https://www.mediafire.com/developers/brand_assets/mediafire_brand_assets/",
            "guidelines": "https://www.mediafire.com/developers/brand_assets/mediafire_brand_assets/"
        },
        {
            "title": "MediaTek",
            "hex": "EC9430",
            "source": "https://corp.mediatek.com/news-events/press-library"
        },
        {
            "title": "MediaTemple",
            "hex": "000000",
            "source": "https://mediatemple.net/"
        },
        {
            "title": "Medium",
            "hex": "000000",
            "source": "https://medium.design/logos-and-brand-guidelines-f1a01a733592",
            "guidelines": "https://medium.design/logos-and-brand-guidelines-f1a01a733592"
        },
        {
            "title": "Meetup",
            "hex": "ED1C40",
            "source": "https://www.meetup.com/media/"
        },
        {
            "title": "MEGA",
            "hex": "D9272E",
            "source": "https://mega.io/corporate"
        },
        {
            "title": "Mendeley",
            "hex": "9D1620",
            "source": "https://www.mendeley.com/"
        },
        {
            "title": "Mercedes",
            "hex": "242424",
            "source": "https://www.mercedes-benz.com/"
        },
        {
            "title": "Mercurial",
            "hex": "999999",
            "source": "https://www.mercurial-scm.org/hg-logo/",
            "guidelines": "https://www.mercurial-scm.org/hg-logo/",
            "license": {
                "type": "GPL-2.0-or-later"
            }
        },
        {
            "title": "Messenger",
            "hex": "00B2FF",
            "source": "https://en.facebookbrand.com/facebookapp/assets/messenger/",
            "guidelines": "https://en.facebookbrand.com/facebookapp/assets/messenger/"
        },
        {
            "title": "Metabase",
            "hex": "509EE3",
            "source": "https://www.metabase.com/"
        },
        {
            "title": "MetaFilter",
            "hex": "065A8F",
            "source": "https://www.metafilter.com/apple-touch-icon.png"
        },
        {
            "title": "Meteor",
            "hex": "DE4F4F",
            "source": "http://logo.meteorapp.com/"
        },
        {
            "title": "Metro",
            "hex": "EF4242",
            "source": "https://facebook.github.io/metro/"
        },
        {
            "title": "Metro de la Ciudad de México",
            "hex": "F77E1C",
            "source": "https://es.wikipedia.org/wiki/Archivo:Metro_de_la_Ciudad_de_M%C3%A9xico_(logo)_version_2019.svg"
        },
        {
            "title": "Metro de Madrid",
            "hex": "255E9C",
            "source": "https://commons.wikimedia.org/wiki/File:MetroMadridLogo.svg"
        },
        {
            "title": "Métro de Paris",
            "hex": "003E95",
            "source": "https://www.ratp.fr/"
        },
        {
            "title": "MeWe",
            "hex": "17377F",
            "source": "https://mewe.com"
        },
        {
            "title": "micro:bit",
            "hex": "00ED00",
            "source": "https://microbit.org/"
        },
        {
            "title": "Micro.blog",
            "hex": "FF8800",
            "source": "https://help.micro.blog/"
        },
        {
            "title": "Microgenetics",
            "hex": "FF0000",
            "source": "http://microgenetics.co.uk/"
        },
        {
            "title": "Microsoft",
            "hex": "5E5E5E",
            "source": "https://developer.microsoft.com"
        },
        {
            "title": "Microsoft Academic",
            "hex": "2D9FD9",
            "source": "https://academic.microsoft.com/"
        },
        {
            "title": "Microsoft Access",
            "hex": "A4373A",
            "source": "https://developer.microsoft.com/en-us/fluentui#/styles/web/colors/products"
        },
        {
            "title": "Microsoft Azure",
            "hex": "0089D6",
            "source": "https://developer.microsoft.com"
        },
        {
            "title": "Microsoft Edge",
            "hex": "0078D7",
            "source": "https://support.microsoft.com/en-us/help/17171/microsoft-edge-get-to-know"
        },
        {
            "title": "Microsoft Excel",
            "hex": "217346",
            "source": "https://developer.microsoft.com/en-us/fluentui#/styles/web/colors/products"
        },
        {
            "title": "Microsoft Exchange",
            "hex": "0078D4",
            "source": "https://developer.microsoft.com/en-us/fluentui#/styles/web/colors/products"
        },
        {
            "title": "Microsoft Office",
            "hex": "D83B01",
            "source": "https://developer.microsoft.com/en-us/microsoft-365"
        },
        {
            "title": "Microsoft OneDrive",
            "hex": "0078D4",
            "source": "https://developer.microsoft.com/en-us/fluentui#/styles/web/colors/products"
        },
        {
            "title": "Microsoft OneNote",
            "hex": "7719AA",
            "source": "https://developer.microsoft.com/en-us/fluentui#/styles/web/colors/products"
        },
        {
            "title": "Microsoft Outlook",
            "hex": "0078D4",
            "source": "https://developer.microsoft.com/en-us/outlook/docs"
        },
        {
            "title": "Microsoft PowerPoint",
            "hex": "B7472A",
            "source": "https://developer.microsoft.com/en-us/fluentui#/styles/web/colors/products"
        },
        {
            "title": "Microsoft SharePoint",
            "hex": "0078D4",
            "source": "https://developer.microsoft.com/en-us/fluentui#/styles/web/colors/products"
        },
        {
            "title": "Microsoft SQL Server",
            "hex": "CC2927",
            "source": "https://de.wikipedia.org/wiki/Datei:Microsoft_SQL_Server_Logo.svg"
        },
        {
            "title": "Microsoft Teams",
            "hex": "6264A7",
            "source": "https://developer.microsoft.com/en-us/fluentui#/styles/web/colors/products"
        },
        {
            "title": "Microsoft Visio",
            "hex": "3955A3",
            "source": "https://developer.microsoft.com/en-us/fluentui#/styles/web/colors/products"
        },
        {
            "title": "Microsoft Word",
            "hex": "2B579A",
            "source": "https://developer.microsoft.com/en-us/fluentui#/styles/web/colors/products"
        },
        {
            "title": "MicroStrategy",
            "hex": "D9232E",
            "source": "https://www.microstrategy.com/en/company/press-kit",
            "guidelines": "https://www.microstrategy.com/en/company/press-kit"
        },
        {
            "title": "MIDI",
            "hex": "000000",
            "source": "https://en.wikipedia.org/wiki/MIDI"
        },
        {
            "title": "Minds",
            "hex": "FED12F",
            "source": "https://www.minds.com/branding",
            "license": {
                "type": "CC-BY-SA-4.0"
            }
        },
        {
            "title": "Minecraft",
            "hex": "62B47A",
            "source": "https://education.minecraft.net/press/"
        },
        {
            "title": "Minetest",
            "hex": "53AC56",
            "source": "https://www.minetest.net/"
        },
        {
            "title": "Mini",
            "hex": "000000",
            "source": "https://mini.co.uk"
        },
        {
            "title": "Minutemailer",
            "hex": "30B980",
            "source": "https://minutemailer.com"
        },
        {
            "title": "Miro",
            "hex": "050038",
            "source": "https://miro.com/"
        },
        {
            "title": "Mitsubishi",
            "hex": "E60012",
            "source": "https://www.mitsubishi.com/"
        },
        {
            "title": "Mix",
            "hex": "FF8126",
            "source": "https://mix.com"
        },
        {
            "title": "Mixcloud",
            "hex": "5000FF",
            "source": "https://www.mixcloud.com/about",
            "guidelines": "https://www.mixcloud.com/about"
        },
        {
            "title": "MobX",
            "hex": "FF9955",
            "source": "https://github.com/mobxjs/mobx/blob/248e25e37af31c2e71ff452bc662a85816fa40d8/docs/assets/mobservable.svg"
        },
        {
            "title": "MobX-State-Tree",
            "hex": "FF7102",
            "source": "https://github.com/mobxjs/mobx-state-tree/blob/666dabd60a7fb87faf83d177c14f516481b5f141/website/static/img/mobx-state-tree-logo.svg"
        },
        {
            "title": "Mocha",
            "hex": "8D6748",
            "source": "https://mochajs.org/"
        },
        {
            "title": "MODX",
            "hex": "102C53",
            "source": "https://docs.modx.com/"
        },
        {
            "title": "Mojang Studios",
            "hex": "EF323D",
            "source": "https://www.minecraft.net"
        },
        {
            "title": "Moleculer",
            "hex": "3CAFCE",
            "source": "https://moleculer.services/"
        },
        {
            "title": "Momenteo",
            "hex": "5A6AB1",
            "source": "https://www.momenteo.com/media"
        },
        {
            "title": "Monero",
            "hex": "FF6600",
            "source": "https://www.getmonero.org/press-kit/"
        },
        {
            "title": "MongoDB",
            "hex": "47A248",
            "source": "https://www.mongodb.com/pressroom"
        },
        {
            "title": "monkey tie",
            "hex": "1A52C2",
            "source": "https://www.monkey-tie.com"
        },
        {
            "title": "Monogram",
            "hex": "FDB22A",
            "source": "http://monogram.me"
        },
        {
            "title": "Monster",
            "hex": "6D4C9F",
            "source": "https://www.monster.com/press/"
        },
        {
            "title": "Monzo",
            "hex": "14233C",
            "source": "https://monzo.com/press/"
        },
        {
            "title": "Moo",
            "hex": "00945E",
            "source": "https://www.moo.com/uk/about/press"
        },
        {
            "title": "Moscow Metro",
            "hex": "D9232E",
            "source": "https://mosmetro.ru/"
        },
        {
            "title": "Motorola",
            "hex": "E1140A",
            "source": "https://motorola-global-portal-de.custhelp.com/"
        },
        {
            "title": "Mozilla",
            "hex": "000000",
            "source": "https://mozilla.design/mozilla/",
            "guidelines": "https://mozilla.design/mozilla/"
        },
        {
            "title": "MTA",
            "hex": "0039A6",
            "source": "https://mta.info/"
        },
        {
            "title": "MTR",
            "hex": "AC2E45",
            "source": "https://commons.wikimedia.org/wiki/File:MTR_(logo_with_text).svg"
        },
        {
            "title": "Mumble",
            "hex": "FFFFFF",
            "source": "https://github.com/mumble-voip/mumble/blob/d40a19eb88cda61084da245a1b6cb8f32ef1b6e4/icons/mumble_small.svg",
            "guidelines": "https://github.com/mumble-voip/mumble/blob/d40a19eb88cda61084da245a1b6cb8f32ef1b6e4/LICENSE"
        },
        {
            "title": "MuseScore",
            "hex": "1A70B8",
            "source": "https://musescore.org/en/about/logos-and-graphics"
        },
        {
            "title": "MusicBrainz",
            "hex": "BA478F",
            "source": "https://metabrainz.org/projects"
        },
        {
            "title": "MX Linux",
            "hex": "000000",
            "source": "https://mxlinux.org/art/",
            "license": {
                "type": "GPL-3.0-only"
            }
        },
        {
            "title": "MyAnimeList",
            "hex": "2E51A2",
            "source": "https://myanimelist.net/forum/?topicid=1575618"
        },
        {
            "title": "MYOB",
            "hex": "6100A5",
            "source": "https://myob-identikit.frontify.com/d/JK2D4WFOdAwV/for-developers"
        },
        {
            "title": "Myspace",
            "hex": "030303",
            "source": "https://myspace.com/"
        },
        {
            "title": "MySQL",
            "hex": "4479A1",
            "source": "https://www.mysql.com/about/legal/logos.html",
            "guidelines": "https://www.mysql.com/about/legal/logos.html"
        },
        {
            "title": "N26",
            "hex": "48AC98",
            "source": "https://n26.com/"
        },
        {
            "title": "Namebase",
            "hex": "0068FF",
            "source": "https://www.namebase.io/"
        },
        {
            "title": "Namecheap",
            "hex": "DE3723",
            "source": "https://www.namecheap.com/"
        },
        {
            "title": "Nano",
            "hex": "4A90E2",
            "source": "https://nano.org/resources",
            "guidelines": "https://nano.org/resources"
        },
        {
            "title": "NASA",
            "hex": "E03C31",
            "source": "https://commons.wikimedia.org/wiki/File:NASA_Worm_logo.svg",
            "guidelines": "https://www.nasa.gov/multimedia/guidelines/index.html"
        },
        {
            "title": "National Grid",
            "hex": "00148C",
            "source": "https://www.nationalgrid.com/"
        },
        {
            "title": "NativeScript",
            "hex": "3655FF",
            "source": "https://docs.nativescript.org/"
        },
        {
            "title": "Naver",
            "hex": "03C75A",
            "source": "https://www.navercorp.com/investment/annualReport"
        },
        {
            "title": "NBA",
            "hex": "253B73",
            "source": "https://nba.com/"
        },
        {
            "title": "NBB",
            "hex": "FF7100",
            "source": "https://presse.notebooksbilliger.de/presskits/style-guide"
        },
        {
            "title": "NDR",
            "hex": "0C1754",
            "source": "https://www.ndr.de/"
        },
        {
            "title": "NEC",
            "hex": "1414A0",
            "source": "https://commons.wikimedia.org/wiki/File:NEC_logo.svg"
        },
        {
            "title": "Neo4j",
            "hex": "008CC1",
            "source": "https://neo4j.com/style-guide/",
            "guidelines": "https://neo4j.com/style-guide/"
        },
        {
            "title": "Neovim",
            "hex": "57A143",
            "source": "https://neovim.io/",
            "license": {
                "type": "CC-BY-SA-3.0"
            }
        },
        {
            "title": "NestJS",
            "hex": "E0234E",
            "source": "https://nestjs.com/"
        },
        {
            "title": "NetApp",
            "hex": "0067C5",
            "source": "http://www.netapp.com/",
            "guidelines": "https://www.netapp.com/company/legal/trademark-guidelines/"
        },
        {
            "title": "Netflix",
            "hex": "E50914",
            "source": "https://brand.netflix.com/en/assets/brand-symbol",
            "guidelines": "https://brand.netflix.com/en/assets/brand-symbol"
        },
        {
            "title": "Netlify",
            "hex": "00C7B7",
            "source": "https://www.netlify.com/press/",
            "guidelines": "https://www.netlify.com/press/"
        },
        {
            "title": "New Japan Pro-Wrestling",
            "hex": "FF160B",
            "source": "https://en.wikipedia.org/wiki/File:NJPW_World_Logo.svg"
        },
        {
            "title": "New Relic",
            "hex": "008C99",
            "source": "https://newrelic.com/about/media-assets",
            "guidelines": "https://newrelic.com/about/media-assets#guidelines"
        },
        {
            "title": "New York Times",
            "hex": "000000",
            "source": "https://www.nytimes.com/"
        },
        {
            "title": "Next.js",
            "hex": "000000",
            "source": "https://nextjs.org/"
        },
        {
            "title": "Nextcloud",
            "hex": "0082C9",
            "source": "https://nextcloud.com/press/",
            "guidelines": "https://nextcloud.com/trademarks/"
        },
        {
            "title": "Nextdoor",
            "hex": "8ED500",
            "source": "https://about.nextdoor.com/us-media/"
        },
        {
            "title": "NFC",
            "hex": "002E5F",
            "source": "https://nfc-forum.org/our-work/nfc-branding/n-mark/guidelines-and-brand-assets/",
            "guidelines": "https://nfc-forum.org/our-work/nfc-branding/n-mark/guidelines-and-brand-assets/"
        },
        {
            "title": "NGINX",
            "hex": "009639",
            "source": "https://www.nginx.com/press/",
            "guidelines": "https://www.nginx.com/press/"
        },
        {
            "title": "ngrok",
            "hex": "1F1E37",
            "source": "https://ngrok.com/"
        },
        {
            "title": "niconico",
            "hex": "231815",
            "source": "https://www.nicovideo.jp/"
        },
        {
            "title": "Nim",
            "hex": "FFE953",
            "source": "https://nim-lang.org"
        },
        {
            "title": "Nintendo",
            "hex": "8F8F8F",
            "source": "https://en.wikipedia.org/wiki/Nintendo#/media/File:Nintendo.svg"
        },
        {
            "title": "Nintendo 3DS",
            "hex": "D12228",
            "source": "https://www.nintendo.de/"
        },
        {
            "title": "Nintendo GameCube",
            "hex": "6A5FBB",
            "source": "https://www.nintendo.com/consumer/systems/nintendogamecube/index.jsp"
        },
        {
            "title": "Nintendo Network",
            "hex": "FF7D00",
            "source": "https://id.nintendo.net/login"
        },
        {
            "title": "Nintendo Switch",
            "hex": "E60012",
            "source": "https://www.nintendo.com/switch/"
        },
        {
            "title": "Nissan",
            "hex": "C3002F",
            "source": "https://www.nissan.ie/"
        },
        {
            "title": "NixOS",
            "hex": "5277C3",
            "source": "https://github.com/NixOS/nixos-homepage/tree/master/logo"
        },
        {
            "title": "Node-RED",
            "hex": "8F0000",
            "source": "https://nodered.org/about/resources/"
        },
        {
            "title": "Node.js",
            "hex": "339933",
            "source": "https://nodejs.org/en/about/resources/",
            "guidelines": "https://nodejs.org/en/about/resources/"
        },
        {
            "title": "Nodemon",
            "hex": "76D04B",
            "source": "https://nodemon.io/"
        },
        {
            "title": "Nokia",
            "hex": "124191",
            "source": "https://www.nokia.com/"
        },
        {
            "title": "Norwegian",
            "hex": "D81939",
            "source": "https://www.norwegian.com/ie/travel-info/on-board/in-flight-entertainment/magazine/"
        },
        {
            "title": "Notepad++",
            "hex": "90E59A",
            "source": "https://github.com/notepad-plus-plus/notepad-plus-plus/blob/1f2c63cce173e3e1dc5922637c81a851693e2856/PowerEditor/misc/chameleon/chameleon-pencil.eps"
        },
        {
            "title": "Notion",
            "hex": "000000",
            "source": "https://www.notion.so/"
        },
        {
            "title": "Notist",
            "hex": "333333",
            "source": "https://noti.st/"
        },
        {
            "title": "Noun Project",
            "hex": "000000",
            "source": "https://www.lingoapp.com/6/s/oJkq3W/?v=3"
        },
        {
            "title": "npm",
            "hex": "CB3837",
            "source": "https://www.npmjs.com/",
            "guidelines": "https://www.npmjs.com/policies/trademark"
        },
        {
            "title": "Nrwl",
            "hex": "96D7E8",
            "source": "https://nrwl.io/assets/nrwl-logo-white.svg"
        },
        {
            "title": "Nubank",
            "hex": "8A05BE",
            "source": "https://nubank.com.br/en/press/"
        },
        {
            "title": "Nucleo",
            "hex": "111111",
            "source": "https://nucleoapp.com/"
        },
        {
            "title": "NuGet",
            "hex": "004880",
            "source": "https://github.com/NuGet/Media/blob/89f7c87245e52e8ce91d94c0a47f44c6576e3a0d/Images/MainLogo/Vector/nuget.svg"
        },
        {
            "title": "Nuke",
            "hex": "000000",
            "source": "https://www.foundry.com/products/nuke"
        },
        {
            "title": "Numba",
            "hex": "00A3E0",
            "source": "https://github.com/numba/numba/blob/0db8a2bcd0f53c0d0ad8a798432fb3f37f14af27/docs/_static/numba-blue-icon-rgb.svg"
        },
        {
            "title": "NumPy",
            "hex": "013243",
            "source": "https://numpy.org/press-kit/",
            "guidelines": "https://github.com/numpy/numpy/blob/main/branding/logo/logoguidelines.md"
        },
        {
            "title": "Nutanix",
            "hex": "024DA1",
            "source": "https://www.nutanix.com/content/dam/nutanix/en/cmn/documents/nutanix-brandbook.pdf"
        },
        {
            "title": "Nuxt.js",
            "hex": "00C58E",
            "source": "https://nuxtjs.org/design"
        },
        {
            "title": "NVIDIA",
            "hex": "76B900",
            "source": "https://www.nvidia.com/etc/designs/nvidiaGDC/clientlibs_base/images/NVIDIA-Logo.svg"
        },
        {
            "title": "Nx",
            "hex": "143055",
            "source": "https://nx.dev/"
        },
        {
            "title": "OBS Studio",
            "hex": "302E31",
            "source": "https://upload.wikimedia.org/wikipedia/commons/7/78/OBS.svg"
        },
        {
            "title": "Observable",
            "hex": "353E58",
            "source": "https://observablehq.com/"
        },
        {
            "title": "OCaml",
            "hex": "EC6813",
            "source": "http://ocaml.org/img/OCaml_Sticker.svg",
            "guidelines": "https://ocaml.org/docs/logos.html",
            "license": {
                "type": "Unlicense"
            }
        },
        {
            "title": "Octave",
            "hex": "0790C0",
            "source": "https://www.gnu.org/software/octave/"
        },
        {
            "title": "Octopus Deploy",
            "hex": "2F93E0",
            "source": "https://octopus.com/company/brand",
            "guidelines": "https://octopus.com/company/brand"
        },
        {
            "title": "Oculus",
            "hex": "1C1E20",
            "source": "https://en.facebookbrand.com/oculus/assets/oculus?audience=oculus-landing",
            "guidelines": "https://en.facebookbrand.com/oculus/"
        },
        {
            "title": "Odnoklassniki",
            "hex": "EE8208",
            "source": "https://insideok.ru/brandbook"
        },
        {
            "title": "okcupid",
            "hex": "0500BE",
            "source": "https://okcupid.com/press"
        },
        {
            "title": "Okta",
            "hex": "007DC1",
            "source": "https://www.okta.com/press-room/media-assets/",
            "guidelines": "https://www.okta.com/terms-of-use-for-okta-content/"
        },
        {
            "title": "OnePlus",
            "hex": "F5010C",
            "source": "https://www.oneplus.com/ca_en/brand/asset"
        },
        {
            "title": "OnlyFans",
            "hex": "00AFF0",
            "source": "https://onlyfans.com/brand",
            "guidelines": "https://onlyfans.com/brand"
        },
        {
            "title": "OnStar",
            "hex": "003D7D",
            "source": "https://www.onstar.com/"
        },
        {
            "title": "Opel",
            "hex": "F7FF14",
            "source": "https://www.stellantis.com/en/brands/opel"
        },
        {
            "title": "Open Access",
            "hex": "F68212",
            "source": "https://commons.wikimedia.org/wiki/File:Open_Access_logo_PLoS_white.svg"
        },
        {
            "title": "Open Badges",
            "hex": "073B5A",
            "source": "https://backpack.openbadges.org/"
        },
        {
            "title": "Open Bug Bounty",
            "hex": "F67909",
            "source": "https://www.openbugbounty.org/"
        },
        {
            "title": "Open Collective",
            "hex": "7FADF2",
            "source": "https://docs.opencollective.com/help/about#media-logo"
        },
        {
            "title": "Open Containers Initiative",
            "hex": "262261",
            "source": "https://github.com/opencontainers/artwork/tree/master/oci/icon"
        },
        {
            "title": "Open Nebula",
            "hex": "0097C2",
            "source": "https://opennebula.io/docs/"
        },
        {
            "title": "Open Source Initiative",
            "hex": "3DA639",
            "source": "https://opensource.org/logo-usage-guidelines",
            "guidelines": "https://opensource.org/logo-usage-guidelines"
        },
        {
            "title": "OpenAI",
            "hex": "412991",
            "source": "https://openai.com/"
        },
        {
            "title": "OpenAI Gym",
            "hex": "0081A5",
            "source": "https://gym.openai.com/"
        },
        {
            "title": "OpenAPI Initiative",
            "hex": "6BA539",
            "source": "https://www.openapis.org/faq/style-guide",
            "guidelines": "https://www.openapis.org/faq/style-guide"
        },
        {
            "title": "OpenBSD",
            "hex": "F2CA30",
            "source": "https://en.wikipedia.org/wiki/OpenBSD"
        },
        {
            "title": "OpenCV",
            "hex": "5C3EE8",
            "source": "https://opencv.org/resources/media-kit/",
            "guidelines": "https://opencv.org/resources/media-kit/"
        },
        {
            "title": "OpenFaaS",
            "hex": "3B5EE9",
            "source": "https://docs.openfaas.com/"
        },
        {
            "title": "OpenGL",
            "hex": "5586A4",
            "source": "https://www.khronos.org/legal/trademarks/"
        },
        {
            "title": "OpenID",
            "hex": "F78C40",
            "source": "https://openid.net/add-openid/logos/"
        },
        {
            "title": "Openlayers",
            "hex": "1F6B75",
            "source": "https://github.com/openlayers/openlayers.github.io/blob/5b93e18b8d302eb49a812fb96abb529895ceb7a2/assets/logo.svg"
        },
        {
            "title": "OpenSSL",
            "hex": "721412",
            "source": "https://www.openssl.org/"
        },
        {
            "title": "OpenStack",
            "hex": "ED1944",
            "source": "https://www.openstack.org/brand/openstack-logo/",
            "guidelines": "https://www.openstack.org/brand/openstack-logo/"
        },
        {
            "title": "OpenStreetMap",
            "hex": "7EBC6F",
            "source": "https://www.openstreetmap.org",
            "guidelines": "https://wiki.osmfoundation.org/wiki/Trademark_Policy"
        },
        {
            "title": "openSUSE",
            "hex": "73BA25",
            "source": "https://github.com/openSUSE/artwork/blob/33e94aa76837c09f03d1712705949b71a246a53b/logos/buttons/button-colour.svg",
            "guidelines": "https://en.opensuse.org/Portal:Artwork"
        },
        {
            "title": "OpenVPN",
            "hex": "EA7E20",
            "source": "https://openvpn.net/wp-content/themes/openvpn/assets/images/logo.svg",
            "guidelines": "https://openvpn.net/terms/"
        },
        {
            "title": "Opera",
            "hex": "FF1B2D",
            "source": "https://brand.opera.com/1472-2/opera-logos/",
            "guidelines": "https://brand.opera.com/"
        },
        {
            "title": "OPNSense",
            "hex": "D94F00",
            "source": "https://opnsense.org/about/legal-notices/",
            "guidelines": "https://opnsense.org/about/legal-notices/"
        },
        {
            "title": "Opsgenie",
            "hex": "172B4D",
            "source": "https://www.atlassian.com/company/news/press-kit"
        },
        {
            "title": "OpsLevel",
            "hex": "1890FF",
            "source": "https://www.opslevel.com/"
        },
        {
            "title": "Oracle",
            "hex": "F80000",
            "source": "https://www.oracle.com/opn/index.html",
            "guidelines": "https://www.oracle.com/legal/logos.html"
        },
        {
            "title": "ORCID",
            "hex": "A6CE39",
            "source": "https://orcid.figshare.com/articles/figure/ORCID_iD_icon_graphics/5008697",
            "guidelines": "https://info.orcid.org/brand-guidelines/"
        },
        {
            "title": "Org",
            "hex": "77AA99",
            "source": "https://orgmode.org"
        },
        {
            "title": "Origin",
            "hex": "F56C2D",
            "source": "https://www.origin.com/gbr/en-us/store"
        },
        {
            "title": "Osano",
            "hex": "7764FA",
            "source": "https://www.osano.com/company/assets"
        },
        {
            "title": "Oshkosh",
            "hex": "E6830F",
            "source": "https://oshkoshdefense.com/media/photos/",
            "license": {
                "type": "CC-BY-SA-4.0"
            }
        },
        {
            "title": "OSMC",
            "hex": "17394A",
            "source": "https://github.com/osmc/osmc/tree/master/assets"
        },
        {
            "title": "Overcast",
            "hex": "FC7E0F",
            "source": "https://overcast.fm"
        },
        {
            "title": "Overleaf",
            "hex": "47A141",
            "source": "https://www.overleaf.com/for/press/media-resources"
        },
        {
            "title": "OVH",
            "hex": "123F6D",
            "source": "https://www.ovh.com/ca/en/newsroom/"
        },
        {
            "title": "OWASP",
            "hex": "000000",
            "source": "https://github.com/OWASP/www-event-2020-07-virtual/blob/eefbef6c1afdd1dee2af11e7f44ad005b25ad48c/assets/images/logo.svg"
        },
        {
            "title": "Oxygen",
            "hex": "3A209E",
            "source": "https://oxygenbuilder.com/",
            "guidelines": "https://oxygenbuilder.com/trademark-policy/"
        },
        {
            "title": "OYO",
            "hex": "EE2E24",
            "source": "https://www.oyorooms.com/"
        },
        {
            "title": "p5.js",
            "hex": "ED225D",
            "source": "https://p5js.org"
        },
        {
            "title": "Packagist",
            "hex": "F28D1A",
            "source": "https://github.com/composer/packagist/issues/1147",
            "license": {
                "type": "MIT"
            }
        },
        {
            "title": "Pagekit",
            "hex": "212121",
            "source": "https://pagekit.com/logo-guide"
        },
        {
            "title": "PagerDuty",
            "hex": "06AC38",
            "source": "https://www.pagerduty.com/brand/"
        },
        {
            "title": "PageSpeed Insights",
            "hex": "4285F4",
            "source": "https://developers.google.com/web/fundamentals/performance/speed-tools/"
        },
        {
            "title": "PagSeguro",
            "hex": "FFC801",
            "source": "https://pagseguro.uol.com.br/"
        },
        {
            "title": "Palantir",
            "hex": "101113",
            "source": "https://github.com/palantir/conjure/blob/master/docs/media/palantir-logo.svg"
        },
        {
            "title": "Palo Alto Software",
            "hex": "83DA77",
            "source": "https://www.paloalto.com"
        },
        {
            "title": "pandas",
            "hex": "150458",
            "source": "https://pandas.pydata.org/about/citing.html"
        },
        {
            "title": "Pandora",
            "hex": "224099",
            "source": "https://www.pandoraforbrands.com/"
        },
        {
            "title": "Pantheon",
            "hex": "FFDC28",
            "source": "https://projects.invisionapp.com/boards/8UOJQWW2J3G5#/1145336"
        },
        {
            "title": "Parity Substrate",
            "hex": "282828",
            "source": "http://substrate.dev/"
        },
        {
            "title": "Parse.ly",
            "hex": "5BA745",
            "source": "https://www.parse.ly/"
        },
        {
            "title": "Passport",
            "hex": "34E27A",
            "source": "http://www.passportjs.org/"
        },
        {
            "title": "Pastebin",
            "hex": "02456C",
            "source": "https://pastebin.com/"
        },
        {
            "title": "Patreon",
            "hex": "F96854",
            "source": "https://www.patreon.com/brand/downloads"
        },
        {
            "title": "Payoneer",
            "hex": "FF4800",
            "source": "https://www.payoneer.com/"
        },
        {
            "title": "PayPal",
            "hex": "00457C",
            "source": "https://www.paypal.com/"
        },
        {
            "title": "Paytm",
            "hex": "20336B",
            "source": "https://paytm.com/"
        },
        {
            "title": "PCGamingWiki",
            "hex": "556DB3",
            "source": "https://static.pcgamingwiki.com/logos/pcgamingwiki.svg"
        },
        {
            "title": "PeerTube",
            "hex": "F1680D",
            "source": "https://github.com/Chocobozzz/PeerTube/tree/develop/client/src/assets/images"
        },
        {
            "title": "Pegasus Airlines",
            "hex": "FDC43E",
            "source": "https://www.flypgs.com/en/about-pegasus/flypgscom-magazine"
        },
        {
            "title": "Pelican",
            "hex": "14A0C4",
            "source": "https://blog.getpelican.com/pages/gratitude.html"
        },
        {
            "title": "Peloton",
            "hex": "181A1D",
            "source": "https://press.onepeloton.com/#logos"
        },
        {
            "title": "Pepsi",
            "hex": "2151A1",
            "source": "http://gillettepepsicola.com/promotions-media/media-kit/"
        },
        {
            "title": "Periscope",
            "hex": "40A4C4",
            "source": "https://www.periscope.tv/press"
        },
        {
            "title": "Perl",
            "hex": "39457E",
            "source": "https://github.com/tpf/marketing-materials/blob/6765c6fd71bc5b123d6c1a77b86e08cdd6376078/images/onion-logo/tpf-logo-onion.svg"
        },
        {
            "title": "Peugeot",
            "hex": "000000",
            "source": "https://www.peugeot.co.uk/"
        },
        {
            "title": "Pexels",
            "hex": "05A081",
            "source": "https://www.pexels.com/"
        },
        {
            "title": "pfSense",
            "hex": "212121",
            "source": "https://www.pfsense.org/"
        },
        {
            "title": "Phabricator",
            "hex": "4A5F88",
            "source": "https://github.com/phacility/phabricator/blob/0a3093ef9c1898913196564435346e4daa9d2538/webroot/rsrc/image/logo/light-eye.png",
            "guidelines": "https://phacility.com/trademarks/"
        },
        {
            "title": "Philips Hue",
            "hex": "0065D3",
            "source": "https://www2.meethue.com/en-us/support"
        },
        {
            "title": "PhonePe",
            "hex": "5F259F",
            "source": "https://www.phonepe.com/"
        },
        {
            "title": "Photobucket",
            "hex": "0672CB",
            "source": "https://photobucket.com/"
        },
        {
            "title": "Photocrowd",
            "hex": "3DAD4B",
            "source": "https://www.photocrowd.com/"
        },
        {
            "title": "PHP",
            "hex": "777BB4",
            "source": "http://php.net/download-logos.php"
        },
        {
            "title": "PhpStorm",
            "hex": "000000",
            "source": "https://www.jetbrains.com/company/brand/logos/",
            "guidelines": "https://www.jetbrains.com/company/brand/"
        },
        {
            "title": "Pi-hole",
            "hex": "FF0000",
            "source": "https://docs.pi-hole.net"
        },
        {
            "title": "Picarto.TV",
            "hex": "1DA456",
            "source": "https://picarto.tv/site/press"
        },
        {
            "title": "Picnic",
            "hex": "E1171E",
            "source": "https://picnic.app/nl/feestdagen/"
        },
        {
            "title": "PicPay",
            "hex": "21C25E",
            "source": "https://www.picpay.com/site/sobre-nos"
        },
        {
            "title": "Pimcore",
            "hex": "6428B4",
            "source": "https://pimcore.com/en/media-kit"
        },
        {
            "title": "Pinboard",
            "hex": "0000FF",
            "source": "https://commons.wikimedia.org/wiki/File:Feedbin-Icon-share-pinboard.svg"
        },
        {
            "title": "Pingdom",
            "hex": "FFF000",
            "source": "https://tools.pingdom.com"
        },
        {
            "title": "Pingup",
            "hex": "00B1AB",
            "source": "http://pingup.com/resources"
        },
        {
            "title": "Pinterest",
            "hex": "BD081C",
            "source": "https://business.pinterest.com/en/brand-guidelines"
        },
        {
            "title": "Pioneer DJ",
            "hex": "1A1928",
            "source": "https://www.pioneerdj.com/"
        },
        {
            "title": "Pivotal Tracker",
            "hex": "517A9E",
            "source": "https://www.pivotaltracker.com/branding-guidelines"
        },
        {
            "title": "Piwigo",
            "hex": "FF7700",
            "source": "https://github.com/Piwigo/piwigodotorg/blob/6edb840c16257314caec770a9a51f67ef81836e4/images/piwigo.org.svg"
        },
        {
            "title": "Pixabay",
            "hex": "2EC66D",
            "source": "https://pixabay.com/service/about/"
        },
        {
            "title": "pixiv",
            "hex": "0096FA",
            "source": "https://www.pixiv.net/terms/?page=brand"
        },
        {
            "title": "PJSIP",
            "hex": "F86001",
            "source": "https://www.pjsip.org/favicon.ico"
        },
        {
            "title": "Planet",
            "hex": "009DB1",
            "source": "https://www.planet.com/explorer/"
        },
        {
            "title": "PlanGrid",
            "hex": "0085DE",
            "source": "https://plangrid.com/en/"
        },
        {
            "title": "Platzi",
            "hex": "98CA3F",
            "source": "https://github.com/PlatziDev/oss/blob/932bd83d43e061e1c38fbc116db31aa6d0145be6/static/logo.svg"
        },
        {
            "title": "PlayCanvas",
            "hex": "E05F2C",
            "source": "https://playcanvas.com/"
        },
        {
            "title": "Player FM",
            "hex": "C8122A",
            "source": "https://player.fm/"
        },
        {
            "title": "Player.me",
            "hex": "C0379A",
            "source": "https://player.me/p/about-us"
        },
        {
            "title": "PlayStation",
            "hex": "003791",
            "source": "http://uk.playstation.com/media/DPBjbK0o/CECH-4202_4203%20PS3_QSG_GB_Eastern_3_web_vf1.pdf"
        },
        {
            "title": "PlayStation 2",
            "hex": "003791",
            "source": "https://commons.wikimedia.org/wiki/File:PlayStation_2_logo.svg"
        },
        {
            "title": "PlayStation 3",
            "hex": "003791",
            "source": "https://commons.wikimedia.org/wiki/File:PlayStation_3_Logo_neu.svg#/media/File:PS3.svg"
        },
        {
            "title": "PlayStation 4",
            "hex": "003791",
            "source": "https://commons.wikimedia.org/wiki/File:PlayStation_4_logo_and_wordmark.svg"
        },
        {
            "title": "PlayStation 5",
            "hex": "003791",
            "source": "https://www.playstation.com/en-us/ps5/"
        },
        {
            "title": "PlayStation Vita",
            "hex": "003791",
            "source": "https://commons.wikimedia.org/wiki/File:PlayStation_Vita_logo.svg"
        },
        {
            "title": "Pleroma",
            "hex": "FBA457",
            "source": "https://pleroma.social/"
        },
        {
            "title": "Plesk",
            "hex": "52BBE6",
            "source": "https://www.plesk.com/brand/"
        },
        {
            "title": "Plex",
            "hex": "E5A00D",
            "source": "http://brand.plex.tv/d/qxmJ3odkK0fj/plex-style-guide"
        },
        {
            "title": "Plotly",
            "hex": "3F4F75",
            "source": "https://plotly.com/"
        },
        {
            "title": "Pluralsight",
            "hex": "F15B2A",
            "source": "https://www.pluralsight.com/newsroom/brand-assets"
        },
        {
            "title": "Plurk",
            "hex": "FF574D",
            "source": "https://www.plurk.com/brandInfo"
        },
        {
            "title": "Plus Codes",
            "hex": "4285F4",
            "source": "https://maps.google.com/pluscodes/"
        },
        {
            "title": "PM2",
            "hex": "2B037A",
            "source": "https://pm2.keymetrics.io/"
        },
        {
            "title": "pnpm",
            "hex": "F69220",
            "source": "https://pnpm.io/logos"
        },
        {
            "title": "Pocket",
            "hex": "EF3F56",
            "source": "https://getpocket.com/blog/press/"
        },
        {
            "title": "Pocket Casts",
            "hex": "F43E37",
            "source": "https://blog.pocketcasts.com/press/"
        },
        {
            "title": "Podcast Addict",
            "hex": "F4842D",
            "source": "https://podcastaddict.com"
        },
        {
            "title": "Podman",
            "hex": "892CA0",
            "source": "https://podman.io/"
        },
        {
            "title": "Pointy",
            "hex": "009DE0",
            "source": "https://www.pointy.com/ie/vend"
        },
        {
            "title": "Pokémon",
            "hex": "FFCB05",
            "source": "https://commons.wikimedia.org/wiki/File:International_Pok%C3%A9mon_logo.svg"
        },
        {
            "title": "Poly",
            "hex": "EB3C00",
            "source": "https://www.poly.com/"
        },
        {
            "title": "Polymer Project",
            "hex": "FF4470",
            "source": "https://github.com/Polymer/polymer-project.org/tree/master/app/images/logos"
        },
        {
            "title": "Pop!_OS",
            "slug": "pop_os",
            "hex": "48B9C7",
            "source": "https://pop.system76.com/"
        },
        {
            "title": "Porsche",
            "hex": "B12B28",
            "source": "https://www.porsche.com/"
        },
        {
            "title": "PostCSS",
            "hex": "DD3A0A",
            "source": "https://postcss.org/"
        },
        {
            "title": "PostgreSQL",
            "hex": "336791",
            "source": "https://wiki.postgresql.org/wiki/Logo"
        },
        {
            "title": "Postman",
            "hex": "FF6C37",
            "source": "https://www.getpostman.com/resources/media-assets/"
        },
        {
            "title": "Postmates",
            "hex": "FFDF18",
            "source": "https://postmates.com/press-and-media"
        },
        {
            "title": "Power BI",
            "hex": "F2C811",
            "source": "https://powerbi.microsoft.com/en-us/"
        },
        {
            "title": "POWERS",
            "hex": "D21F3C",
            "source": "https://www.powerswhiskey.com/"
        },
        {
            "title": "PowerShell",
            "hex": "5391FE",
            "source": "https://github.com/PowerShell/PowerShell"
        },
        {
            "title": "pr.co",
            "hex": "0080FF",
            "source": "https://news.pr.co/media_kits"
        },
        {
            "title": "pre-commit",
            "hex": "FAB040",
            "source": "https://github.com/pre-commit/pre-commit.github.io"
        },
        {
            "title": "Premier League",
            "hex": "360D3A",
            "source": "https://www.premierleague.com"
        },
        {
            "title": "PrestaShop",
            "hex": "DF0067",
            "source": "https://www.prestashop.com/en/media-kit"
        },
        {
            "title": "Presto",
            "hex": "5890FF",
            "source": "https://github.com/prestodb/presto/blob/414ab2a6bbdcca6479c2615b048920adac34dd20/presto-docs/src/main/resources/logo/web/fb/dark-blue/Presto_FB_Lockups_DARKBLUE_BG-14.svg"
        },
        {
            "title": "Prettier",
            "hex": "F7B93E",
            "source": "https://github.com/prettier/prettier-logo/tree/master/images"
        },
        {
            "title": "Prezi",
            "hex": "3181FF",
            "source": "https://prezi.com/press/kit/"
        },
        {
            "title": "Prime",
            "hex": "00A8E1",
            "source": "https://www.amazon.com/b?node=17277626011"
        },
        {
            "title": "Prime Video",
            "hex": "1F2E3E",
            "source": "https://m.media-amazon.com/images/G/01/cooper/PV_Branding_Guidelines_Logos_Lock_Ups._CB1539191655_.pdf"
        },
        {
            "title": "Prisma",
            "hex": "2D3748",
            "source": "https://github.com/prisma/presskit"
        },
        {
            "title": "Prismic",
            "hex": "5163BA",
            "source": "https://prismic.io/"
        },
        {
            "title": "Private Internet Access",
            "hex": "4BB749",
            "source": "https://www.privateinternetaccess.com/pages/press"
        },
        {
            "title": "Pro Tools",
            "hex": "7ACB10",
            "source": "https://cdn-www.avid.com/Content/fonts/avidmoon.ttf"
        },
        {
            "title": "Probot",
            "hex": "00B0D8",
            "source": "https://github.com/probot/probot"
        },
        {
            "title": "ProcessWire",
            "hex": "EF145F",
            "source": "https://github.com/processwire"
        },
        {
            "title": "Product Hunt",
            "hex": "DA552F",
            "source": "https://www.producthunt.com/branding"
        },
        {
            "title": "Progate",
            "hex": "380953",
            "source": "https://progate.com"
        },
        {
            "title": "Progress",
            "hex": "5CE500",
            "source": "https://www.progress.com/"
        },
        {
            "title": "Prometheus",
            "hex": "E6522C",
            "source": "https://prometheus.io/"
        },
        {
            "title": "ProSieben",
            "hex": "E6000F",
            "source": "https://www.prosieben.de/"
        },
        {
            "title": "Proto.io",
            "hex": "34A7C1",
            "source": "https://proto.io/en/presskit"
        },
        {
            "title": "protocols.io",
            "hex": "4D9FE7",
            "source": "https://www.protocols.io/brand"
        },
        {
            "title": "ProtonDB",
            "hex": "F50057",
            "source": "https://www.protondb.com/"
        },
        {
            "title": "ProtonMail",
            "hex": "8B89CC",
            "source": "https://protonmail.com/media-kit"
        },
        {
            "title": "ProtonVPN",
            "hex": "56B366",
            "source": "https://protonvpn.com/press"
        },
        {
            "title": "Proxmox",
            "hex": "E57000",
            "source": "https://www.proxmox.com/en/news/media-kit"
        },
        {
            "title": "Publons",
            "hex": "336699",
            "source": "https://publons.com/about/logos"
        },
        {
            "title": "PubMed",
            "hex": "326599",
            "source": "https://pubmed.ncbi.nlm.nih.gov/"
        },
        {
            "title": "Pug",
            "hex": "A86454",
            "source": "https://github.com/pugjs/pug-logo/blob/61429fc45b5a411b83bdb5c99a61084d3054d1e6/SVG/pug-final-logo_-mono-64.svg"
        },
        {
            "title": "Puppet",
            "hex": "FFAE1A",
            "source": "https://puppet.com/company/press-room/"
        },
        {
            "title": "Puppeteer",
            "hex": "40B5A4",
            "source": "https://pptr.dev/"
        },
        {
            "title": "PureScript",
            "hex": "14161A",
            "source": "https://github.com/purescript/logo"
        },
        {
<<<<<<< HEAD
            "title": "Purism",
            "hex": "030104",
            "source": "https://puri.sm/pr/images/"
=======
            "title": "PurgeCSS",
            "hex": "14161A",
            "source": "https://github.com/FullHuman/purgecss/blob/4e2bf58e218119cc9faf9faa615d62a059bf9d9a/docs/.vuepress/public/safari-pinned-tab.svg"
>>>>>>> 6e3a0f97
        },
        {
            "title": "PyCharm",
            "hex": "000000",
            "source": "https://www.jetbrains.com/company/brand/logos/",
            "guidelines": "https://www.jetbrains.com/company/brand/"
        },
        {
            "title": "PyPI",
            "hex": "3775A9",
            "source": "https://pypi.org/"
        },
        {
            "title": "PyPy",
            "hex": "193440",
            "source": "https://www.pypy.org/images/pypy-logo.svg"
        },
        {
            "title": "Python",
            "hex": "3776AB",
            "source": "https://www.python.org/community/logos/"
        },
        {
            "title": "PyTorch",
            "hex": "EE4C2C",
            "source": "https://github.com/pytorch/pytorch/tree/master/docs/source/_static/img"
        },
        {
            "title": "PyUp",
            "hex": "9F55FF",
            "source": "https://pyup.io/"
        },
        {
            "title": "Qantas",
            "hex": "E40000",
            "source": "https://freight.qantas.com/"
        },
        {
            "title": "Qatar Airways",
            "hex": "5C0D34",
            "source": "https://www.qatarairways.com/en/press-kit.html"
        },
        {
            "title": "QEMU",
            "hex": "FF6600",
            "source": "https://wiki.qemu.org/Logo"
        },
        {
            "title": "Qgis",
            "hex": "589632",
            "source": "https://www.qgis.org/en/site/getinvolved/styleguide.html"
        },
        {
            "title": "Qi",
            "hex": "000000",
            "source": "https://www.wirelesspowerconsortium.com/knowledge-base/retail/qi-logo-guidelines-and-artwork.html"
        },
        {
            "title": "Qiita",
            "hex": "55C500",
            "source": "https://www.qiita.com"
        },
        {
            "title": "Qiskit",
            "hex": "6929C4",
            "source": "https://qiskit.org"
        },
        {
            "title": "QIWI",
            "hex": "FF8C00",
            "source": "https://qiwi.com/"
        },
        {
            "title": "Qt",
            "hex": "41CD52",
            "source": "https://qt-brandbook.webflow.io/design"
        },
        {
            "title": "Qualcomm",
            "hex": "3253DC",
            "source": "https://www.qualcomm.com"
        },
        {
            "title": "Qualtrics",
            "hex": "00B4EF",
            "source": "https://www.qualtrics.com/brand-book/"
        },
        {
            "title": "Quantcast",
            "hex": "000000",
            "source": "https://www.quantcast.com/user/login"
        },
        {
            "title": "QuantConnect",
            "hex": "F5AE29",
            "source": "https://www.quantconnect.com/docs/home/home"
        },
        {
            "title": "Quantopian",
            "hex": "C51E25",
            "source": "https://www.quantopian.com/about"
        },
        {
            "title": "Quarkus",
            "hex": "4695EB",
            "source": "https://design.jboss.org/quarkus/"
        },
        {
            "title": "Quasar",
            "hex": "1976D2",
            "source": "https://github.com/quasarframework/quasar-art/blob/cbbbb4b0b7ec7181dfc2d1b29a1ce025e71575bc/src/quasar-logo.svg"
        },
        {
            "title": "Qubes OS",
            "hex": "3874D8",
            "source": "https://github.com/QubesOS/qubes-attachment/blob/ed7e552eb8a5fca4e099361d137793d3551b3968/icons/qubes-logo-home.svg"
        },
        {
            "title": "Quest",
            "hex": "FB4F14",
            "source": "https://www.quest.com/legal/trademark-information.aspx"
        },
        {
            "title": "QuickBooks",
            "hex": "2CA01C",
            "source": "https://designsystem.quickbooks.com/visual-assets/logos/"
        },
        {
            "title": "QuickTime",
            "hex": "1C69F0",
            "source": "https://support.apple.com/quicktime"
        },
        {
            "title": "Quip",
            "hex": "F27557",
            "source": "https://quip.com/"
        },
        {
            "title": "Quora",
            "hex": "B92B27",
            "source": "https://www.quora.com"
        },
        {
            "title": "Qwiklabs",
            "hex": "F5CD0E",
            "source": "https://www.qwiklabs.com"
        },
        {
            "title": "Qzone",
            "hex": "FECE00",
            "source": "https://qzone.qq.com/"
        },
        {
            "title": "R",
            "hex": "276DC3",
            "source": "https://www.r-project.org/logo/",
            "license": {
                "type": "CC-BY-SA-4.0"
            }
        },
        {
            "title": "RabbitMQ",
            "hex": "FF6600",
            "source": "https://www.rabbitmq.com/",
            "guidelines": "https://www.rabbitmq.com/trademark-guidelines.html"
        },
        {
            "title": "Racket",
            "hex": "9F1D20",
            "source": "https://racket-lang.org/"
        },
        {
            "title": "Radar",
            "hex": "007AFF",
            "source": "https://radar.io/"
        },
        {
            "title": "RadioPublic",
            "hex": "CE262F",
            "source": "https://help.radiopublic.com/hc/en-us/articles/360002546754-RadioPublic-logos"
        },
        {
            "title": "Rainmeter",
            "hex": "19519B",
            "source": "https://github.com/rainmeter/rainmeter-www/blob/867fd905fda8d1b1083730adcb7f49f1775cb5b0/source/img/logo_blue.ai"
        },
        {
            "title": "Rakuten",
            "hex": "BF0000",
            "source": "https://global.rakuten.com/corp/assets/img/site-icons/rakuten-black.svg",
            "guidelines": "https://global.rakuten.com/corp/news/media/"
        },
        {
            "title": "Ram",
            "hex": "000000",
            "source": "http://www.fcaci.com/x/RAMv15",
            "guidelines": "http://www.fcaci.com/x/RAMv15"
        },
        {
            "title": "Rancher",
            "hex": "0075A8",
            "source": "https://rancher.com/brand-guidelines/",
            "guidelines": "https://rancher.com/brand-guidelines/"
        },
        {
            "title": "Raspberry Pi",
            "hex": "A22846",
            "source": "https://www.raspberrypi.org/trademark-rules",
            "guidelines": "https://www.raspberrypi.org/trademark-rules"
        },
        {
            "title": "Razer",
            "hex": "00FF00",
            "source": "https://press.razer.com/"
        },
        {
            "title": "React",
            "hex": "61DAFB",
            "source": "https://github.com/facebook/create-react-app/blob/282c03f9525fdf8061ffa1ec50dce89296d916bd/test/fixtures/relative-paths/src/logo.svg"
        },
        {
            "title": "React Router",
            "hex": "CA4245",
            "source": "https://github.com/ReactTraining/react-router/blob/c94bcd8cef0c811f80b02777ec26fee3618f8e86/website/static/safari-pinned-tab.svg"
        },
        {
            "title": "ReactiveX",
            "hex": "B7178C",
            "source": "https://github.com/ReactiveX/rxjs/blob/master/resources/CI-CD/logo/svg/RxJs_Logo_Black.svg"
        },
        {
            "title": "ReactOS",
            "hex": "0088CC",
            "source": "https://github.com/reactos/press-media"
        },
        {
            "title": "Read the Docs",
            "hex": "8CA1AF",
            "source": "https://github.com/readthedocs/readthedocs.org/blob/2dc9706c4fe7fa6d4410ed0e5aedca8d4796fe0f/media/readthedocsbranding.ai"
        },
        {
            "title": "Realm",
            "hex": "39477F",
            "source": "https://realm.io/"
        },
        {
            "title": "Reason",
            "hex": "DD4B39",
            "source": "https://reasonml.github.io/img/reason.svg"
        },
        {
            "title": "Reason Studios",
            "hex": "FFFFFF",
            "source": "https://www.reasonstudios.com/press",
            "guidelines": "https://www.reasonstudios.com/press"
        },
        {
            "title": "Red Hat",
            "hex": "EE0000",
            "source": "https://www.redhat.com/en/about/brand/new-brand/details"
        },
        {
            "title": "Red Hat Open Shift",
            "hex": "EE0000",
            "source": "https://www.openshift.com/"
        },
        {
            "title": "Redbubble",
            "hex": "E41321",
            "source": "https://www.redbubble.com/explore/client/4196122a442ab3f429ec802f71717465.svg"
        },
        {
            "title": "Reddit",
            "hex": "FF4500",
            "source": "https://www.redditinc.com/brand",
            "guidelines": "https://www.redditinc.com/brand"
        },
        {
            "title": "Redis",
            "hex": "DC382D",
            "source": "https://www.redislabs.com/brand-guidelines/",
            "guidelines": "https://www.redislabs.com/brand-guidelines/"
        },
        {
            "title": "Redux",
            "hex": "764ABC",
            "source": "https://github.com/reactjs/redux/tree/master/logo"
        },
        {
            "title": "Redux-Saga",
            "hex": "999999",
            "source": "https://github.com/redux-saga/redux-saga/blob/9d2164946f402e594a0dfe453c6d20fb6f14858f/logo/3840/Redux-Saga-Logo.png"
        },
        {
            "title": "RedwoodJS",
            "hex": "BF4722",
            "source": "https://redwoodjs.com/logos/",
            "guidelines": "https://redwoodjs.com/logos/"
        },
        {
            "title": "Reliance Industries Limited",
            "hex": "D1AB66",
            "source": "https://www.ril.com/getattachment/7c210e67-5b0e-4965-b1a2-2ee83e19cee9/Morgan-Stanley-Eighteenth-Annual-India-Summit,-31.aspx"
        },
        {
            "title": "Ren'Py",
            "hex": "FF7F7F",
            "source": "https://renpy.org"
        },
        {
            "title": "Renault",
            "hex": "FFCC33",
            "source": "https://en.media.groupe.renault.com/news/renault-news-march-2021-5f28-989c5.html"
        },
        {
            "title": "RenovateBot",
            "hex": "1A1F6C",
            "source": "https://avatars1.githubusercontent.com/u/38656520"
        },
        {
            "title": "Renren",
            "hex": "217DC6",
            "source": "https://seeklogo.com/vector-logo/184137/renren-inc"
        },
        {
            "title": "repl.it",
            "hex": "667881",
            "source": "https://repl.it/"
        },
        {
            "title": "ResearchGate",
            "hex": "00CCBB",
            "source": "https://c5.rgstatic.net/m/428059296771819/images/favicon/favicon.svg"
        },
        {
            "title": "Resurrection Remix OS",
            "hex": "000000",
            "source": "https://github.com/ResurrectionRemix"
        },
        {
            "title": "RetroArch",
            "hex": "000000",
            "source": "https://github.com/libretro/RetroArch/blob/b01aabf7d1f025999ad0f7812e6e6816d011e631/media/retroarch.svg"
        },
        {
            "title": "RetroPie",
            "hex": "CC0000",
            "source": "https://github.com/RetroPie/RetroPie-Docs/blob/c4e882bd2c9d740c591ff346e07a4a4cb536ca93/images/logo.svg"
        },
        {
            "title": "reveal.js",
            "hex": "F2E142",
            "source": "https://revealjs.com/"
        },
        {
            "title": "ReverbNation",
            "hex": "E43526",
            "source": "https://www.reverbnation.com"
        },
        {
            "title": "Revolut",
            "hex": "0075EB",
            "source": "https://www.revolut.com/"
        },
        {
            "title": "Revue",
            "hex": "E15718",
            "source": "https://www.getrevue.co/"
        },
        {
            "title": "REWE",
            "hex": "CC071E",
            "source": "https://www.rewe.de/"
        },
        {
            "title": "Rezgo",
            "hex": "F76C00",
            "source": "https://www.rezgo.com/"
        },
        {
            "title": "Rhinoceros",
            "hex": "801010",
            "source": "https://github.com/mcneel/compute.rhino3d/blob/2204d998ff0397a1c6a18dd2312a96508ad48bdb/README.md"
        },
        {
            "title": "Rider",
            "hex": "000000",
            "source": "https://www.jetbrains.com/company/brand/logos/",
            "guidelines": "https://www.jetbrains.com/company/brand/"
        },
        {
            "title": "Ring",
            "hex": "1C9AD6",
            "source": "https://store.ring.com/press"
        },
        {
            "title": "Riot Games",
            "hex": "D32936",
            "source": "https://www.riotgames.com/en/press"
        },
        {
            "title": "Ripple",
            "hex": "0085C0",
            "source": "https://www.ripple.com/media-kit/",
            "guidelines": "https://brand.ripple.com/article/brand-policy"
        },
        {
            "title": "Riseup",
            "hex": "FF0000",
            "source": "https://riseup.net/en/about-us/images"
        },
        {
            "title": "Roam Research",
            "hex": "343A40",
            "source": "https://roamresearch.com/#/app/help/page/Vu1MmjinS"
        },
        {
            "title": "Robot Framework",
            "hex": "000000",
            "source": "https://github.com/robotframework/visual-identity",
            "guidelines": "https://github.com/robotframework/visual-identity/blob/master/robot-framework-brand-guidelines.pdf"
        },
        {
            "title": "Roku",
            "hex": "662D91",
            "source": "https://www.roku.com/",
            "guidelines": "https://docs.roku.com/published/trademarkguidelines/en/ca"
        },
        {
            "title": "Rolls-Royce",
            "hex": "281432",
            "source": "https://www.rolls-roycemotorcars.com/"
        },
        {
            "title": "rollup.js",
            "hex": "EC4A3F",
            "source": "https://rollupjs.org/"
        },
        {
            "title": "Roots",
            "hex": "525DDC",
            "source": "https://roots.io/about/brand/",
            "guidelines": "https://roots.io/about/brand/"
        },
        {
            "title": "Roots Bedrock",
            "hex": "525DDC",
            "source": "https://roots.io/about/brand/"
        },
        {
            "title": "Roots Sage",
            "hex": "525DDC",
            "source": "https://roots.io/about/brand/"
        },
        {
            "title": "ROS",
            "hex": "22314E",
            "source": "https://www.ros.org/press-kit/",
            "guidelines": "https://www.ros.org/press-kit/"
        },
        {
            "title": "Rotten Tomatoes",
            "hex": "FA320A",
            "source": "https://commons.wikimedia.org/wiki/File:Rottentomatoesalternativelogo.svg"
        },
        {
            "title": "Roundcube",
            "hex": "37BEFF",
            "source": "https://roundcube.net/"
        },
        {
            "title": "RSS",
            "hex": "FFA500",
            "source": "https://en.wikipedia.org/wiki/Feed_icon"
        },
        {
            "title": "RStudio",
            "hex": "75AADB",
            "source": "https://www.rstudio.com/about/logos/",
            "guidelines": "https://www.rstudio.com/about/logos/"
        },
        {
            "title": "RTÉ",
            "hex": "00A7B3",
            "source": "https://www.rte.ie/archives/"
        },
        {
            "title": "RTL",
            "hex": "E9113B",
            "source": "https://commons.wikimedia.org/wiki/File:RTL_Cornerlogo.svg"
        },
        {
            "title": "RTLZWEI",
            "hex": "00BCF6",
            "source": "https://www.rtl2.de/"
        },
        {
            "title": "Ruby",
            "hex": "CC342D",
            "source": "https://www.ruby-lang.org/en/about/logo/",
            "license": {
                "type": "CC-BY-SA-2.5"
            }
        },
        {
            "title": "Ruby on Rails",
            "hex": "CC0000",
            "source": "http://rubyonrails.org/",
            "guidelines": "https://rubyonrails.org/trademarks/"
        },
        {
            "title": "RubyGems",
            "hex": "E9573F",
            "source": "https://rubygems.org/pages/about"
        },
        {
            "title": "Runkeeper",
            "hex": "001E62",
            "source": "https://runkeeper.com/cms/press-kit",
            "guidelines": "https://runkeeper.com/cms/press-kit"
        },
        {
            "title": "RunKit",
            "hex": "491757",
            "source": "https://www.npmjs.com/package/@runkit/brand"
        },
        {
            "title": "Rust",
            "hex": "000000",
            "source": "https://www.rust-lang.org/",
            "guidelines": "https://www.rust-lang.org/policies/media-guide",
            "license": {
                "type": "CC-BY-SA-4.0"
            }
        },
        {
            "title": "Ryanair",
            "hex": "073590",
            "source": "https://corporate.ryanair.com/media-centre/stock-images-gallery/#album-container-3"
        },
        {
            "title": "S7 Airlines",
            "hex": "BED600",
            "source": "https://www.s7.ru/"
        },
        {
            "title": "Safari",
            "hex": "000000",
            "source": "https://images.techhive.com/images/article/2014/11/safari-favorites-100530680-large.jpg"
        },
        {
            "title": "Sahibinden",
            "hex": "FFE800",
            "source": "https://www.sahibinden.com/favicon.ico"
        },
        {
            "title": "Salesforce",
            "hex": "00A1E0",
            "source": "https://www.salesforce.com/styleguide/elements/logos"
        },
        {
            "title": "SaltStack",
            "hex": "00EACE",
            "source": "https://www.saltstack.com/resources/brand/"
        },
        {
            "title": "Samsung",
            "hex": "1428A0",
            "source": "https://www.samsung.com/us"
        },
        {
            "title": "Samsung Pay",
            "hex": "1428A0",
            "source": "https://pay.samsung.com/developers/resource/brand"
        },
        {
            "title": "San Francisco Municipal Railway",
            "hex": "BA0C2F",
            "source": "http://www.actransit.org/wp-content/uploads/HSP_CC-sched.pdf"
        },
        {
            "title": "São Paulo Metro",
            "hex": "004382",
            "source": "https://upload.wikimedia.org/wikipedia/commons/d/da/Sao_Paulo_Metro_Logo.svg"
        },
        {
            "title": "SAP",
            "hex": "0FAAFF",
            "source": "https://www.sap.com/"
        },
        {
            "title": "Sass",
            "hex": "CC6699",
            "source": "http://sass-lang.com/styleguide/brand"
        },
        {
            "title": "Sat.1",
            "hex": "047DA3",
            "source": "https://www.prosiebensat1.com/presse/downloads/logos"
        },
        {
            "title": "Sauce Labs",
            "hex": "E2231A",
            "source": "https://saucelabs.com/"
        },
        {
            "title": "Scala",
            "hex": "DC322F",
            "source": "https://www.scala-lang.org/"
        },
        {
            "title": "Scaleway",
            "hex": "4F0599",
            "source": "https://www.scaleway.com"
        },
        {
            "title": "Scania",
            "hex": "041E42",
            "source": "https://www.scania.com/"
        },
        {
            "title": "scikit-learn",
            "hex": "F7931E",
            "source": "https://github.com/scikit-learn/scikit-learn/blob/c5ef2e985c13119001aa697e446ebb3dbcb326e5/doc/logos/scikit-learn-logo.svg"
        },
        {
            "title": "SciPy",
            "hex": "8CAAE6",
            "source": "https://github.com/scikit-image/skimage-branding/blob/eafb65cbc3a700e3d9c8ba2ba15788fcc8703984/logo/scipy.svg"
        },
        {
            "title": "Scopus",
            "hex": "E9711C",
            "source": "https://www.scopus.com/"
        },
        {
            "title": "Scratch",
            "hex": "4D97FF",
            "source": "https://github.com/LLK/scratch-link/blob/027e3754ba6db976495e905023d5ac5e730dccfc/Assets/Windows/SVG/Windows%20Tray%20400x400.svg"
        },
        {
            "title": "Screencastify",
            "hex": "FF8282",
            "source": "https://www.screencastify.com/"
        },
        {
            "title": "Scribd",
            "hex": "1A7BBA",
            "source": "https://www.scribd.com"
        },
        {
            "title": "Scrimba",
            "hex": "2B283A",
            "source": "https://scrimba.com/"
        },
        {
            "title": "Scrum Alliance",
            "hex": "009FDA",
            "source": "https://www.scrumalliance.org/ScrumRedesignDEVSite/media/ScrumAllianceMedia/Files%20and%20PDFs/Infographics/S_BrandGuidelines_2018_rev.pdf",
            "guidelines": "https://www.scrumalliance.org/ScrumRedesignDEVSite/media/ScrumAllianceMedia/Files%20and%20PDFs/Infographics/S_BrandGuidelines_2018_rev.pdf"
        },
        {
            "title": "Scrutinizer CI",
            "hex": "8A9296",
            "source": "https://scrutinizer-ci.com"
        },
        {
            "title": "Seagate",
            "hex": "6EBE49",
            "source": "https://branding.seagate.com/productpage/3fc51aba-c35a-4eff-a833-a258b0440bd2"
        },
        {
            "title": "SEAT",
            "hex": "33302E",
            "source": "https://www.seat.es/"
        },
        {
            "title": "Sefaria",
            "hex": "212E50",
            "source": "https://github.com/Sefaria/Sefaria-Project/blob/c141b2b3491660ed563df9f4b1a2e4c071e88688/static/img/logo/samekh.svg"
        },
        {
            "title": "Sega",
            "hex": "0089CF",
            "source": "https://en.wikipedia.org/wiki/Sega#/media/File:Sega_logo.svg"
        },
        {
            "title": "Selenium",
            "hex": "43B02A",
            "source": "https://github.com/SeleniumHQ/heroku-selenium/blob/2f66891ba030d3aa1f36ab1748c52ba4fb4e057d/selenium-green.svg"
        },
        {
            "title": "Sellfy",
            "hex": "21B352",
            "source": "https://sellfy.com/about/"
        },
        {
            "title": "Semantic UI React",
            "hex": "35BDB2",
            "source": "https://react.semantic-ui.com"
        },
        {
            "title": "Semantic Web",
            "hex": "005A9C",
            "source": "https://www.w3.org/2007/10/sw-logos.html"
        },
        {
            "title": "semantic-release",
            "hex": "494949",
            "source": "https://github.com/semantic-release/semantic-release/blob/85bc213f04445a9bb8f19e5d45d6ecd7acccf841/media/semantic-release-logo.svg"
        },
        {
            "title": "Semaphore CI",
            "hex": "19A974",
            "source": "https://semaphoreci.com/"
        },
        {
            "title": "SemVer",
            "hex": "3F4551",
            "source": "https://github.com/semver/semver.org/blob/b6983849e38911195a24357809187c2f50af0d40/assets/500x500(light).jpg"
        },
        {
            "title": "Sencha",
            "hex": "86BC40",
            "source": "http://design.sencha.com/"
        },
        {
            "title": "Sennheiser",
            "hex": "000000",
            "source": "https://sennheiser.com"
        },
        {
            "title": "Sensu",
            "hex": "89C967",
            "source": "https://github.com/sensu/sensu-go/blob/master/dashboard/src/assets/logo/graphic/green.svg"
        },
        {
            "title": "Sentry",
            "hex": "362D59",
            "source": "https://sentry.io/branding/"
        },
        {
            "title": "SEPA",
            "hex": "2350A9",
            "source": "https://www.europeanpaymentscouncil.eu/document-library/other/sepa-logo-vector-format"
        },
        {
            "title": "Server Fault",
            "hex": "E7282D",
            "source": "http://stackoverflow.com/company/logos",
            "guidelines": "https://stackoverflow.com/legal/trademark-guidance"
        },
        {
            "title": "Serverless",
            "hex": "FD5750",
            "source": "https://serverless.com/"
        },
        {
            "title": "SFML",
            "hex": "8CC445",
            "source": "https://www.sfml-dev.org/download/goodies/"
        },
        {
            "title": "Shanghai Metro",
            "hex": "EC1C24",
            "source": "https://en.wikipedia.org/wiki/File:Shanghai_Metro_Full_Logo.svg"
        },
        {
            "title": "sharp",
            "hex": "99CC00",
            "source": "https://github.com/lovell/sharp/blob/315f519e1dd9adca0678e94a5ed0492cb5e0aae4/docs/image/sharp-logo-mono.svg"
        },
        {
            "title": "Shazam",
            "hex": "0088FF",
            "source": "https://brandfolder.com/shazam"
        },
        {
            "title": "Shell",
            "hex": "FFD500",
            "source": "https://en.wikipedia.org/wiki/File:Shell_logo.svg"
        },
        {
            "title": "Shelly",
            "hex": "4495D1",
            "source": "https://shelly.cloud/"
        },
        {
            "title": "Shenzhen Metro",
            "hex": "009943",
            "source": "https://en.wikipedia.org/wiki/File:Shenzhen_Metro_Corporation_logo_full.svg"
        },
        {
            "title": "Shields.io",
            "hex": "000000",
            "source": "https://shields.io"
        },
        {
            "title": "Shikimori",
            "hex": "343434",
            "source": "https://shikimori.one"
        },
        {
            "title": "Shopify",
            "hex": "7AB55C",
            "source": "https://press.shopify.com/brand"
        },
        {
            "title": "Shopware",
            "hex": "189EFF",
            "source": "https://www.shopware.com/en/press/press-material/"
        },
        {
            "title": "Shotcut",
            "hex": "115C77",
            "source": "https://shotcut.com/media/"
        },
        {
            "title": "Showpad",
            "hex": "2D2E83",
            "source": "https://www.showpad.com/"
        },
        {
            "title": "Showtime",
            "hex": "B10000",
            "source": "https://commons.wikimedia.org/wiki/File:Showtime.svg"
        },
        {
            "title": "Shutterstock",
            "hex": "EE2B24",
            "source": "https://www.shutterstock.com/press/media"
        },
        {
            "title": "Siemens",
            "hex": "009999",
            "source": "https://siemens.com/"
        },
        {
            "title": "Signal",
            "hex": "2592E9",
            "source": "https://play.google.com/store/apps/details?id=org.thoughtcrime.securesms"
        },
        {
            "title": "Simple Analytics",
            "hex": "FF4F64",
            "source": "https://simpleanalytics.com/",
            "guidelines": "https://simpleanalytics.com/press"
        },
        {
            "title": "Simple Icons",
            "hex": "111111",
            "source": "https://simpleicons.org/",
            "license": {
                "type": "CC0-1.0"
            }
        },
        {
            "title": "Sina Weibo",
            "hex": "E6162D",
            "source": "https://en.wikipedia.org/wiki/Sina_Weibo"
        },
        {
            "title": "SingleStore",
            "hex": "AA00FF",
            "source": "https://www.singlestore.com/brand/"
        },
        {
            "title": "SitePoint",
            "hex": "258AAF",
            "source": "http://www.sitepoint.com"
        },
        {
            "title": "Sketch",
            "hex": "F7B500",
            "source": "https://www.sketch.com/press/"
        },
        {
            "title": "Sketchfab",
            "hex": "1CAAD9",
            "source": "https://sketchfab.com/press"
        },
        {
            "title": "SketchUp",
            "hex": "005F9E",
            "source": "https://www.sketchup.com/themes/sketchup_www_terra/images/SketchUp-Horizontal-RGB.svg"
        },
        {
            "title": "Skillshare",
            "hex": "00FF84",
            "source": "https://www.skillshare.com"
        },
        {
            "title": "ŠKODA",
            "hex": "4BA82E",
            "source": "https://en.wikipedia.org/wiki/File:Skoda_Auto_logo_(2011).svg"
        },
        {
            "title": "Sky",
            "hex": "0072C9",
            "source": "https://www.skysports.com/"
        },
        {
            "title": "Skyliner",
            "hex": "2FCEA0",
            "source": "https://www.skyliner.io/help"
        },
        {
            "title": "Skype",
            "hex": "00AFF0",
            "source": "http://blogs.skype.com/?attachment_id=56273"
        },
        {
            "title": "Skype for Business",
            "hex": "00AFF0",
            "source": "https://en.wikipedia.org/wiki/Skype_for_Business_Server"
        },
        {
            "title": "Slack",
            "hex": "4A154B",
            "source": "https://slack.com/brand-guidelines"
        },
        {
            "title": "Slackware",
            "hex": "000000",
            "source": "https://en.wikipedia.org/wiki/Slackware"
        },
        {
            "title": "Slashdot",
            "hex": "026664",
            "source": "https://commons.wikimedia.org/wiki/File:Slashdot_wordmark_and_logo.svg"
        },
        {
            "title": "SlickPic",
            "hex": "FF880F",
            "source": "https://www.slickpic.com/"
        },
        {
            "title": "Slides",
            "hex": "E4637C",
            "source": "https://slides.com/about"
        },
        {
            "title": "SlideShare",
            "hex": "008ED2",
            "source": "https://www.slideshare.net/ss/creators/"
        },
        {
            "title": "smart",
            "hex": "FABC0C",
            "source": "https://www.smart.com/gb/en/models/eq-fortwo-coupe"
        },
        {
            "title": "SmartThings",
            "hex": "15BFFF",
            "source": "https://www.smartthings.com/press-kit"
        },
        {
            "title": "Smashing Magazine",
            "hex": "E85C33",
            "source": "https://www.smashingmagazine.com/"
        },
        {
            "title": "SMRT",
            "hex": "EE2E24",
            "source": "https://commons.wikimedia.org/wiki/File:SMRT_Corporation.svg"
        },
        {
            "title": "SmugMug",
            "hex": "6DB944",
            "source": "https://help.smugmug.com/using-smugmug's-logo-HJulJePkEBf"
        },
        {
            "title": "Snapchat",
            "hex": "FFFC00",
            "source": "https://www.snapchat.com/brand-guidelines"
        },
        {
            "title": "Snapcraft",
            "hex": "82BEA0",
            "source": "https://github.com/snapcore/snap-store-badges"
        },
        {
            "title": "Snowflake",
            "hex": "56B9EB",
            "source": "https://www.snowflake.com/about/press-and-news/"
        },
        {
            "title": "Snyk",
            "hex": "4C4A73",
            "source": "https://snyk.io/press-kit"
        },
        {
            "title": "Society6",
            "hex": "000000",
            "source": "https://blog.society6.com/app/themes/society6/dist/images/mark.svg"
        },
        {
            "title": "Socket.io",
            "hex": "010101",
            "source": "https://socket.io"
        },
        {
            "title": "Sogou",
            "hex": "FB6022",
            "source": "https://www.sogou.com/"
        },
        {
            "title": "Solidity",
            "hex": "363636",
            "source": "https://docs.soliditylang.org/en/v0.7.4/brand-guide.html"
        },
        {
            "title": "SoloLearn",
            "hex": "1ABC9C",
            "source": "https://www.sololearn.com/"
        },
        {
            "title": "Solus",
            "hex": "5294E2",
            "source": "https://getsol.us/branding/"
        },
        {
            "title": "SonarCloud",
            "hex": "F3702A",
            "source": "https://sonarcloud.io/about"
        },
        {
            "title": "SonarLint",
            "hex": "CB2029",
            "source": "https://www.sonarsource.com"
        },
        {
            "title": "SonarQube",
            "hex": "4E9BCD",
            "source": "https://www.sonarqube.org/logos/"
        },
        {
            "title": "SonarSource",
            "hex": "CB3032",
            "source": "https://www.sonarsource.com/"
        },
        {
            "title": "Songkick",
            "hex": "F80046",
            "source": "http://blog.songkick.com/media-assets"
        },
        {
            "title": "Songoda",
            "hex": "FC494A",
            "source": "https://songoda.com/branding"
        },
        {
            "title": "SonicWall",
            "hex": "FF791A",
            "source": "https://brandfolder.com/sonicwall/sonicwall-external"
        },
        {
            "title": "Sonos",
            "hex": "000000",
            "source": "https://www.sonos.com/en-gb/home"
        },
        {
            "title": "SoundCloud",
            "hex": "FF3300",
            "source": "https://soundcloud.com/press"
        },
        {
            "title": "Source Engine",
            "hex": "F79A10",
            "source": "https://developer.valvesoftware.com/favicon.ico"
        },
        {
            "title": "SourceForge",
            "hex": "FF6600",
            "source": "https://sourceforge.net/"
        },
        {
            "title": "Sourcegraph",
            "hex": "00B4F2",
            "source": "https://sourcegraph.com/.assets/img"
        },
        {
            "title": "Southwest Airlines",
            "hex": "304CB2",
            "source": "https://www.southwest.com/"
        },
        {
            "title": "Spacemacs",
            "hex": "9266CC",
            "source": "http://spacemacs.org/"
        },
        {
            "title": "SpaceX",
            "hex": "000000",
            "source": "https://www.spacex.com/"
        },
        {
            "title": "Spark AR",
            "hex": "FF5C83",
            "source": "https://sparkar.facebook.com/"
        },
        {
            "title": "Sparkasse",
            "hex": "FF0000",
            "source": "https://www.sparkasse.de/",
            "guidelines": "https://www.sparkasse.de/nutzungshinweise.html"
        },
        {
            "title": "SparkFun",
            "hex": "E53525",
            "source": "https://www.sparkfun.com/brand_assets",
            "guidelines": "https://www.sparkfun.com/brand_assets"
        },
        {
            "title": "SparkPost",
            "hex": "FA6423",
            "source": "https://www.sparkpost.com/"
        },
        {
            "title": "SPDX",
            "hex": "4398CC",
            "source": "https://spdx.org/Resources"
        },
        {
            "title": "Speaker Deck",
            "hex": "009287",
            "source": "https://speakerdeck.com/"
        },
        {
            "title": "Spectrum",
            "hex": "7B16FF",
            "source": "https://spectrum.chat"
        },
        {
            "title": "Speedtest",
            "hex": "141526",
            "source": "https://www.speedtest.net/"
        },
        {
            "title": "Spinnaker",
            "hex": "139BB4",
            "source": "https://github.com/spinnaker/spinnaker.github.io/tree/master/assets/images"
        },
        {
            "title": "Spinrilla",
            "hex": "460856",
            "source": "https://spinrilla.com"
        },
        {
            "title": "Splunk",
            "hex": "000000",
            "source": "https://www.splunk.com/"
        },
        {
            "title": "Spotify",
            "hex": "1ED760",
            "source": "https://developer.spotify.com/design"
        },
        {
            "title": "Spotlight",
            "hex": "352A71",
            "source": "https://www.spotlight.com/"
        },
        {
            "title": "Spreaker",
            "hex": "F5C300",
            "source": "http://www.spreaker.com/press"
        },
        {
            "title": "Spring",
            "hex": "6DB33F",
            "source": "https://spring.io/trademarks"
        },
        {
            "title": "Sprint",
            "hex": "FFCE0A",
            "source": "https://www.sprint.com/"
        },
        {
            "title": "Spyder IDE",
            "hex": "FF0000",
            "source": "https://www.spyder-ide.org/"
        },
        {
            "title": "SQLite",
            "hex": "003B57",
            "source": "https://github.com/sqlite/sqlite/blob/43e862723ec680542ca6f608f9963c0993dd7324/art/sqlite370.eps"
        },
        {
            "title": "Square",
            "hex": "3E4348",
            "source": "https://squareup.com/"
        },
        {
            "title": "Square Enix",
            "hex": "ED1C24",
            "source": "https://www.square-enix.com/"
        },
        {
            "title": "Squarespace",
            "hex": "000000",
            "source": "http://squarespace.com/brand-guidelines"
        },
        {
            "title": "SSRN",
            "hex": "154881",
            "source": "https://www.ssrn.com"
        },
        {
            "title": "Stack Exchange",
            "hex": "1E5397",
            "source": "http://stackoverflow.com/company/logos",
            "guidelines": "https://stackoverflow.com/legal/trademark-guidance"
        },
        {
            "title": "Stack Overflow",
            "hex": "F58025",
            "source": "https://stackoverflow.design/brand/logo/",
            "guidelines": "https://stackoverflow.com/legal/trademark-guidance"
        },
        {
            "title": "Stackbit",
            "hex": "207BEA",
            "source": "https://www.stackbit.com/branding-guidelines/"
        },
        {
            "title": "StackPath",
            "hex": "000000",
            "source": "https://www.stackpath.com/company/logo-and-branding/"
        },
        {
            "title": "StackShare",
            "hex": "0690FA",
            "source": "https://stackshare.io/branding"
        },
        {
            "title": "Stadia",
            "hex": "CD2640",
            "source": "https://stadia.google.com/home"
        },
        {
            "title": "Staffbase",
            "hex": "00A4FD",
            "source": "https://staffbase.com/en/about/press-assets/"
        },
        {
            "title": "Star Trek",
            "hex": "FFE200",
            "source": "https://intl.startrek.com/"
        },
        {
            "title": "Starling Bank",
            "hex": "7433FF",
            "source": "https://www.starlingbank.com/media/"
        },
        {
            "title": "Starship",
            "hex": "DD0B78",
            "source": "https://starship.rs/"
        },
        {
            "title": "STARZ",
            "hex": "000000",
            "source": "https://www.starz.com/StaticContent/Prod/guides/starzlibrary/"
        },
        {
            "title": "Statamic",
            "hex": "FF269E",
            "source": "https://statamic.com/branding"
        },
        {
            "title": "Staticman",
            "hex": "000000",
            "source": "https://staticman.net/"
        },
        {
            "title": "Statuspage",
            "hex": "172B4D",
            "source": "https://www.atlassian.com/company/news/press-kit"
        },
        {
            "title": "Statuspal",
            "hex": "4934BF",
            "source": "https://statuspal.io/"
        },
        {
            "title": "Steam",
            "hex": "000000",
            "source": "https://partner.steamgames.com/public/marketing/Steam_Guidelines_02102016.pdf"
        },
        {
            "title": "SteamDB",
            "hex": "000000",
            "source": "https://steamdb.info/"
        },
        {
            "title": "Steamworks",
            "hex": "1E1E1E",
            "source": "https://partner.steamgames.com/"
        },
        {
            "title": "Steem",
            "hex": "171FC9",
            "source": "https://steem.com/brand/"
        },
        {
            "title": "Steemit",
            "hex": "06D6A9",
            "source": "https://steemit.com/"
        },
        {
            "title": "Steinberg",
            "hex": "C90827",
            "source": "https://www.steinberg.net/en/company/press.html"
        },
        {
            "title": "Stellar",
            "hex": "7D00FF",
            "source": "https://www.stellar.org/blog/announcing-the-new-stellar-logo"
        },
        {
            "title": "Stencyl",
            "hex": "8E1C04",
            "source": "http://www.stencyl.com/about/press/"
        },
        {
            "title": "Stimulus",
            "hex": "77E8B9",
            "source": "https://stimulus.hotwire.dev/"
        },
        {
            "title": "Stitcher",
            "hex": "000000",
            "source": "https://partners.stitcher.com/"
        },
        {
            "title": "STMicroelectronics",
            "hex": "03234B",
            "source": "https://www.st.com/"
        },
        {
            "title": "Storify",
            "hex": "3A98D9",
            "source": "https://storify.com"
        },
        {
            "title": "Storyblok",
            "hex": "09B3AF",
            "source": "https://www.storyblok.com/press",
            "guidelines": "https://www.storyblok.com/press"
        },
        {
            "title": "Storybook",
            "hex": "FF4785",
            "source": "https://github.com/storybookjs/brand"
        },
        {
            "title": "Strapi",
            "hex": "2F2E8B",
            "source": "https://strapi.io/newsroom"
        },
        {
            "title": "Strava",
            "hex": "FC4C02",
            "source": "https://itunes.apple.com/us/app/strava-running-and-cycling-gps/id426826309"
        },
        {
            "title": "Streamlit",
            "hex": "FF4B4B",
            "source": "https://www.streamlit.io/brand"
        },
        {
            "title": "Stripe",
            "hex": "008CDD",
            "source": "https://stripe.com/about/resources"
        },
        {
            "title": "strongSwan",
            "hex": "E00033",
            "source": "https://www.strongswan.org/images/"
        },
        {
            "title": "StubHub",
            "hex": "003168",
            "source": "http://www.stubhub.com"
        },
        {
            "title": "styled-components",
            "hex": "DB7093",
            "source": "https://www.styled-components.com/"
        },
        {
            "title": "stylelint",
            "hex": "263238",
            "source": "https://github.com/stylelint/stylelint/blob/1f7bbb2d189b3e27b42de25f2948e3e5eec1b759/identity/stylelint-icon-black.svg"
        },
        {
            "title": "StyleShare",
            "hex": "212121",
            "source": "https://www.stylesha.re/"
        },
        {
            "title": "Stylus",
            "hex": "333333",
            "source": "http://stylus-lang.com/img/stylus-logo.svg"
        },
        {
            "title": "Subaru",
            "hex": "013C74",
            "source": "https://commons.wikimedia.org/wiki/File:Subaru_logo.svg"
        },
        {
            "title": "Sublime Text",
            "hex": "FF9800",
            "source": "https://www.sublimetext.com/images/logo.svg"
        },
        {
            "title": "Substack",
            "hex": "FF6719",
            "source": "https://on.substack.com/"
        },
        {
            "title": "Subversion",
            "hex": "809CC9",
            "source": "http://subversion.apache.org/logo"
        },
        {
            "title": "suckless",
            "hex": "1177AA",
            "source": "https://suckless.org"
        },
        {
            "title": "Sumo Logic",
            "hex": "000099",
            "source": "https://sites.google.com/sumologic.com/sumo-logic-brand/home"
        },
        {
            "title": "Supabase",
            "hex": "3ECF8E",
            "source": "https://github.com/supabase/supabase/blob/2a983c3290148d17cfce9e34c0a39102b22fdf78/web/static/img/showcase-logo/supabase-logo.svg"
        },
        {
            "title": "Super User",
            "hex": "38A1CE",
            "source": "https://superuser.com",
            "guidelines": "https://stackoverflow.com/legal/trademark-guidance"
        },
        {
            "title": "SurveyMonkey",
            "hex": "00BF6F",
            "source": "https://www.surveymonkey.com/mp/brandassets/"
        },
        {
            "title": "SUSE",
            "hex": "0C322C",
            "source": "https://brand.suse.com/"
        },
        {
            "title": "Suzuki",
            "hex": "E30613",
            "source": "https://www.suzuki.ie/"
        },
        {
            "title": "Svelte",
            "hex": "FF3E00",
            "source": "https://github.com/sveltejs/branding/blob/c4dfca6743572087a6aef0e109ffe3d95596e86a/svelte-logo.svg"
        },
        {
            "title": "SVG",
            "hex": "FFB13B",
            "source": "https://www.w3.org/2009/08/svg-logos.html"
        },
        {
            "title": "SVGO",
            "hex": "3E7FC1",
            "source": "https://github.com/svg/svgo/blob/93a5db197ca32990131bf41becf2e002bb0841bf/logo/isotype.svg"
        },
        {
            "title": "Swagger",
            "hex": "85EA2D",
            "source": "https://swagger.io/swagger/media/assets/images/swagger_logo.svg"
        },
        {
            "title": "Swarm",
            "hex": "FFA633",
            "source": "https://foursquare.com/about/logos"
        },
        {
            "title": "Swift",
            "hex": "FA7343",
            "source": "https://developer.apple.com/develop/"
        },
        {
            "title": "Swiggy",
            "hex": "FC8019",
            "source": "https://www.swiggy.com/"
        },
        {
            "title": "Swiper",
            "hex": "6332F6",
            "source": "https://swiperjs.com/"
        },
        {
            "title": "Symantec",
            "hex": "FDB511",
            "source": "https://commons.wikimedia.org/wiki/File:Symantec_logo10.svg"
        },
        {
            "title": "Symfony",
            "hex": "000000",
            "source": "https://symfony.com/logo"
        },
        {
            "title": "Symphony",
            "hex": "0098FF",
            "source": "https://symphony.com/"
        },
        {
            "title": "SymPy",
            "hex": "3B5526",
            "source": "https://github.com/sympy/sympy.github.com/blob/e606a6dc2ee90b1ddaa9c36be6c92392ab300f72/media/sympy-notailtext.svg"
        },
        {
            "title": "Synology",
            "hex": "B5B5B6",
            "source": "https://www.synology.com/en-global/company/branding"
        },
        {
            "title": "T-Mobile",
            "hex": "E20074",
            "source": "https://www.t-mobile.com/"
        },
        {
            "title": "Tableau",
            "hex": "E97627",
            "source": "https://www.tableau.com/about/media-download-center"
        },
        {
            "title": "tado°",
            "hex": "FFA900",
            "source": "https://www.tado.com/gb-en/press-assets"
        },
        {
            "title": "Tails",
            "hex": "56347C",
            "source": "https://tails.boum.org/contribute/how/promote/material/logo/"
        },
        {
            "title": "Tailwind CSS",
            "hex": "38B2AC",
            "source": "https://tailwindcss.com/"
        },
        {
            "title": "Talend",
            "hex": "1675BC",
            "source": "https://www.talend.com/"
        },
        {
            "title": "Tampermonkey",
            "hex": "00485B",
            "source": "https://commons.wikimedia.org/wiki/File:Tampermonkey_logo.svg"
        },
        {
            "title": "Taobao",
            "hex": "E94F20",
            "source": "https://www.alibabagroup.com/en/ir/reports"
        },
        {
            "title": "Tapas",
            "hex": "FFCE00",
            "source": "https://tapas.io/site/about#media"
        },
        {
            "title": "Tasmota",
            "hex": "1FA3EC",
            "source": "https://tasmota.github.io/docs/"
        },
        {
            "title": "Tata",
            "hex": "486AAE",
            "source": "https://www.tata.com/"
        },
        {
            "title": "TaxBuzz",
            "hex": "ED8B0B",
            "source": "https://www.taxbuzz.com/"
        },
        {
            "title": "TeamCity",
            "hex": "000000",
            "source": "https://www.jetbrains.com/company/brand/logos/",
            "guidelines": "https://www.jetbrains.com/company/brand/"
        },
        {
            "title": "TeamSpeak",
            "hex": "2580C3",
            "source": "https://www.teamspeak.com/en/more/media-pack/"
        },
        {
            "title": "TeamViewer",
            "hex": "0E8EE9",
            "source": "https://www.teamviewer.com/resources/images/logos/teamviewer-logo-big.svg"
        },
        {
            "title": "TED",
            "hex": "E62B1E",
            "source": "https://www.ted.com/participate/organize-a-local-tedx-event/tedx-organizer-guide/branding-promotions/logo-and-design/your-tedx-logo"
        },
        {
            "title": "Teespring",
            "hex": "39ACE6",
            "source": "https://teespring.com"
        },
        {
            "title": "TELE5",
            "hex": "C2AD6F",
            "source": "https://www.tele5.de"
        },
        {
            "title": "Telegram",
            "hex": "26A5E4",
            "source": "https://telegram.org"
        },
        {
            "title": "Tencent QQ",
            "hex": "EB1923",
            "source": "https://en.wikipedia.org/wiki/File:Tencent_QQ.svg#/media/File:Tencent_QQ.svg"
        },
        {
            "title": "Tencent Weibo",
            "hex": "20B8E5",
            "source": "http://t.qq.com/"
        },
        {
            "title": "TensorFlow",
            "hex": "FF6F00",
            "source": "https://www.tensorflow.org/extras/tensorflow_brand_guidelines.pdf"
        },
        {
            "title": "Teradata",
            "hex": "F37440",
            "source": "https://github.com/Teradata/teradata.github.io/"
        },
        {
            "title": "teratail",
            "hex": "F4C51C",
            "source": "https://teratail.com/"
        },
        {
            "title": "Terraform",
            "hex": "623CE4",
            "source": "https://www.hashicorp.com/brand#terraform"
        },
        {
            "title": "Tesla",
            "hex": "CC0000",
            "source": "http://www.teslamotors.com/en_GB/about"
        },
        {
            "title": "Testin",
            "hex": "007DD7",
            "source": "https://www.testin.cn/"
        },
        {
            "title": "Testing Library",
            "hex": "E33332",
            "source": "https://testing-library.com/"
        },
        {
            "title": "Textpattern",
            "hex": "FFDA44",
            "source": "https://textpattern.com/"
        },
        {
            "title": "The Conversation",
            "hex": "D8352A",
            "source": "https://theconversation.com/republishing-guidelines"
        },
        {
            "title": "The Irish Times",
            "hex": "000000",
            "source": "https://www.irishtimes.com/"
        },
        {
            "title": "The Mighty",
            "hex": "D0072A",
            "source": "https://themighty.com/"
        },
        {
            "title": "The Models Resource",
            "hex": "3A75BD",
            "source": "https://www.models-resource.com/"
        },
        {
            "title": "The Movie Database",
            "hex": "01D277",
            "source": "https://www.themoviedb.org/about/logos-attribution"
        },
        {
            "title": "The Register",
            "hex": "FF0000",
            "source": "https://www.theregister.co.uk/"
        },
        {
            "title": "The Sounds Resource",
            "hex": "39BE6B",
            "source": "https://www.sounds-resource.com/"
        },
        {
            "title": "The Spriters Resource",
            "hex": "BE3939",
            "source": "https://www.spriters-resource.com/"
        },
        {
            "title": "The Washington Post",
            "hex": "231F20",
            "source": "https://www.washingtonpost.com/brand-studio/archive/"
        },
        {
            "title": "ThinkPad",
            "hex": "EE2624",
            "source": "https://www.lenovo.com/us/en/thinkpad"
        },
        {
            "title": "Three.js",
            "hex": "000000",
            "source": "https://github.com/mrdoob/three.js/blob/a567b810cfcb7f6a03e4faea99f03c53081da477/files/icon.svg"
        },
        {
            "title": "Threema",
            "hex": "3FE669",
            "source": "https://threema.ch/en/press"
        },
        {
            "title": "Thumbtack",
            "hex": "009FD9",
            "source": "https://www.thumbtack.com/press/media-resources/"
        },
        {
            "title": "Thunderbird",
            "hex": "0A84FF",
            "source": "https://demo.identihub.co/thunderbird"
        },
        {
            "title": "Thymeleaf",
            "hex": "005F0F",
            "source": "https://github.com/thymeleaf/thymeleaf-dist/tree/master/src/artwork/thymeleaf%202016"
        },
        {
            "title": "Ticketmaster",
            "hex": "026CDF",
            "source": "https://design.ticketmaster.com/brand/overview/"
        },
        {
            "title": "Tidal",
            "hex": "000000",
            "source": "https://tidal.com"
        },
        {
            "title": "Tide",
            "hex": "4050FB",
            "source": "https://www.tide.co/newsroom/"
        },
        {
            "title": "TikTok",
            "hex": "000000",
            "source": "https://tiktok.com"
        },
        {
            "title": "Tile",
            "hex": "000000",
            "source": "https://www.thetileapp.com/"
        },
        {
            "title": "Timescale",
            "hex": "FDB515",
            "source": "https://www.timescale.com/"
        },
        {
            "title": "Tinder",
            "hex": "FF6B6B",
            "source": "http://www.gotinder.com/press"
        },
        {
            "title": "TinyLetter",
            "hex": "ED1C24",
            "source": "https://tinyletter.com/site/press"
        },
        {
            "title": "tmux",
            "hex": "1BB91F",
            "source": "https://github.com/tmux/tmux/tree/f04cc3997629823f0e304d4e4184e2ec93c703f0/logo"
        },
        {
            "title": "Todoist",
            "hex": "E44332",
            "source": "https://doist.com/press/"
        },
        {
            "title": "Toggl",
            "hex": "E01B22",
            "source": "https://toggl.com/media-toolkit"
        },
        {
            "title": "Tokyo Metro",
            "hex": "149DD3",
            "source": "https://en.wikipedia.org/wiki/File:TokyoMetro.svg"
        },
        {
            "title": "Tomorrowland",
            "hex": "000000",
            "source": "https://global.tomorrowland.com/"
        },
        {
            "title": "Topcoder",
            "hex": "29A7DF",
            "source": "http://topcoder.com/"
        },
        {
            "title": "Toptal",
            "hex": "3863A0",
            "source": "https://www.toptal.com/branding"
        },
        {
            "title": "Tor Browser",
            "hex": "7D4698",
            "source": "https://styleguide.torproject.org/brand-assets/"
        },
        {
            "title": "Tor Project",
            "hex": "7E4798",
            "source": "https://styleguide.torproject.org/brand-assets/"
        },
        {
            "title": "Toshiba",
            "hex": "FF0000",
            "source": "https://commons.wikimedia.org/wiki/File:Toshiba_logo.svg"
        },
        {
            "title": "Toyota",
            "hex": "EB0A1E",
            "source": "https://www.toyota.com/brandguidelines/logo/",
            "guidelines": "https://www.toyota.com/brandguidelines/"
        },
        {
            "title": "TP-Link",
            "hex": "4ACBD6",
            "source": "https://www.tp-link.com/"
        },
        {
            "title": "TrainerRoad",
            "hex": "E12726",
            "source": "https://www.trainerroad.com/"
        },
        {
            "title": "Trakt",
            "hex": "ED1C24",
            "source": "https://trakt.tv"
        },
        {
            "title": "TransferWise",
            "hex": "00B9FF",
            "source": "https://brand.transferwise.com/logo"
        },
        {
            "title": "Transport for Ireland",
            "hex": "113B92",
            "source": "https://tfl.gov.uk/"
        },
        {
            "title": "Transport for London",
            "hex": "00B274",
            "source": "https://www.transportforireland.ie/"
        },
        {
            "title": "Travis CI",
            "hex": "3EAAAF",
            "source": "https://travis-ci.com/logo"
        },
        {
            "title": "Treehouse",
            "hex": "5FCF80",
            "source": "https://teamtreehouse.com/about"
        },
        {
            "title": "Trello",
            "hex": "0052CC",
            "source": "https://atlassian.design/resources/logo-library",
            "guidelines": "https://atlassian.design/foundations/logos/"
        },
        {
            "title": "Trend Micro",
            "hex": "D71921",
            "source": "https://www.trendmicro.com/"
        },
        {
            "title": "Treyarch",
            "hex": "000000",
            "source": "https://upload.wikimedia.org/wikipedia/en/7/7a/Treyarch_logo.svg"
        },
        {
            "title": "Triller",
            "hex": "FF0089",
            "source": "https://triller.co/static/media/illustrations/logo-full-white.svg"
        },
        {
            "title": "Trino",
            "hex": "DD00A1",
            "source": "https://github.com/trinodb/docs.trino.io/blob/653a46f6bdc64b5f67302dc9ab8a0c432ca25e70/352/_static/trino.svg"
        },
        {
            "title": "Trip.com",
            "hex": "287DFA",
            "source": "https://careers.trip.com/"
        },
        {
            "title": "Tripadvisor",
            "hex": "34E0A1",
            "source": "https://tripadvisor.mediaroom.com/logo-guidelines"
        },
        {
            "title": "Trove",
            "hex": "609540",
            "source": "https://trove.nla.gov.au/"
        },
        {
            "title": "TrueNAS",
            "hex": "0095D5",
            "source": "https://www.truenas.com/"
        },
        {
            "title": "Trulia",
            "hex": "53B50A",
            "source": "http://www.trulia.com"
        },
        {
            "title": "Trusted Shops",
            "hex": "FFDC0F",
            "source": "https://brand.trustedshops.com/d/dorIFVeUmcN9/corporate-design"
        },
        {
            "title": "Trustpilot",
            "hex": "00B67A",
            "source": "https://support.trustpilot.com/hc/en-us/articles/206289947-Trustpilot-Brand-Assets-Style-Guide"
        },
        {
            "title": "Try It Online",
            "hex": "303030",
            "source": "https://tio.run/"
        },
        {
            "title": "TryHackMe",
            "hex": "212C42",
            "source": "https://tryhackme.com/about"
        },
        {
            "title": "ts-node",
            "hex": "3178C6",
            "source": "https://typestrong.org/ts-node/"
        },
        {
            "title": "TUI",
            "hex": "70CBF4",
            "source": "https://www.tuiholidays.ie/"
        },
        {
            "title": "Tumblr",
            "hex": "36465D",
            "source": "https://www.tumblr.com/logo"
        },
        {
            "title": "TuneIn",
            "hex": "14D8CC",
            "source": "https://cms.tunein.com/press/"
        },
        {
            "title": "TurboSquid",
            "hex": "FF8135",
            "source": "https://www.brand.turbosquid.com/"
        },
        {
            "title": "Turkish Airlines",
            "hex": "C70A0C",
            "source": "https://www.turkishairlines.com/tr-int/basin-odasi/logo-arsivi/index.html"
        },
        {
            "title": "Tutanota",
            "hex": "840010",
            "source": "https://github.com/tutao/tutanota/blob/8ff5f0e7d78834ac8fcb0f2357c394b757ea4793/resources/images/logo-solo-red.svg"
        },
        {
            "title": "TV Time",
            "hex": "FFD400",
            "source": "https://www.tvtime.com/"
        },
        {
            "title": "Twilio",
            "hex": "F22F46",
            "source": "https://www.twilio.com/company/brand"
        },
        {
            "title": "Twitch",
            "hex": "9146FF",
            "source": "https://brand.twitch.tv"
        },
        {
            "title": "Twitter",
            "hex": "1DA1F2",
            "source": "https://brand.twitter.com"
        },
        {
            "title": "Twoo",
            "hex": "FF7102",
            "source": "http://www.twoo.com/about/press"
        },
        {
            "title": "TypeScript",
            "hex": "3178C6",
            "source": "https://www.staging-typescript.org/branding"
        },
        {
            "title": "TYPO3",
            "hex": "FF8700",
            "source": "https://typo3.com/fileadmin/assets/typo3logos/typo3_bullet_01.svg"
        },
        {
            "title": "Uber",
            "hex": "000000",
            "source": "https://www.uber.com/media/"
        },
        {
            "title": "Uber Eats",
            "hex": "06C167",
            "source": "https://www.ubereats.com"
        },
        {
            "title": "Ubiquiti",
            "hex": "0559C9",
            "source": "https://www.ui.com/marketing/#logos"
        },
        {
            "title": "Ubisoft",
            "hex": "000000",
            "source": "https://www.ubisoft.com/en-US/company/overview.aspx"
        },
        {
            "title": "uBlock Origin",
            "hex": "800000",
            "source": "https://github.com/gorhill/uBlock/blob/master/src/img/ublock.svg"
        },
        {
            "title": "Ubuntu",
            "hex": "E95420",
            "source": "https://design.ubuntu.com/brand/ubuntu-logo/"
        },
        {
            "title": "Udacity",
            "hex": "02B3E4",
            "source": "https://www.udacity.com"
        },
        {
            "title": "Udemy",
            "hex": "EC5252",
            "source": "https://about.udemy.com/newbrand/"
        },
        {
            "title": "UIkit",
            "hex": "2396F3",
            "source": "https://getuikit.com"
        },
        {
            "title": "Ulule",
            "hex": "18A5D6",
            "source": "https://ulule.frontify.com/d/EX3dK8qsXgqh/branding-guidelines"
        },
        {
            "title": "Umbraco",
            "hex": "3544B1",
            "source": "https://umbraco.com/"
        },
        {
            "title": "Unacademy",
            "hex": "08BD80",
            "source": "https://unacademy.com/"
        },
        {
            "title": "Undertale",
            "hex": "E71D29",
            "source": "https://undertale.com/"
        },
        {
            "title": "Unicode",
            "hex": "5455FE",
            "source": "https://en.wikipedia.org/wiki/Unicode"
        },
        {
            "title": "Unilever",
            "hex": "1F36C7",
            "source": "https://www.unilever.co.uk/about/who-we-are/our-logo/"
        },
        {
            "title": "United Airlines",
            "hex": "002244",
            "source": "https://en.wikipedia.org/wiki/File:United_Airlines_Logo.svg"
        },
        {
            "title": "Unity",
            "hex": "000000",
            "source": "https://unity.com/"
        },
        {
            "title": "Unraid",
            "hex": "F15A2C",
            "source": "https://unraid.net/"
        },
        {
            "title": "Unreal Engine",
            "hex": "313131",
            "source": "https://www.unrealengine.com/en-US/branding"
        },
        {
            "title": "Unsplash",
            "hex": "000000",
            "source": "https://unsplash.com/"
        },
        {
            "title": "Untangle",
            "hex": "68BD49",
            "source": "https://www.untangle.com/company-overview/"
        },
        {
            "title": "Untappd",
            "hex": "FFC000",
            "source": "https://untappd.com/"
        },
        {
            "title": "UpCloud",
            "hex": "7B00FF",
            "source": "https://upcloud.com/brand-assets/",
            "guidelines": "https://upcloud.com/brand-assets/"
        },
        {
            "title": "UpLabs",
            "hex": "3930D8",
            "source": "https://www.uplabs.com/"
        },
        {
            "title": "Uploaded",
            "hex": "0E70CB",
            "source": "https://www.uploaded.net"
        },
        {
            "title": "UPS",
            "hex": "150400",
            "source": "https://www.ups.com/"
        },
        {
            "title": "Upwork",
            "hex": "6FDA44",
            "source": "https://www.upwork.com/press/"
        },
        {
            "title": "USPS",
            "hex": "333366",
            "source": "https://www.usps.com/"
        },
        {
            "title": "V",
            "hex": "5D87BF",
            "source": "https://github.com/vlang/v-logo",
            "license": {
                "type": "MIT"
            }
        },
        {
            "title": "V8",
            "hex": "4B8BF5",
            "source": "https://v8.dev/logo"
        },
        {
            "title": "Vaadin",
            "hex": "00B4F0",
            "source": "https://vaadin.com/trademark",
            "guidelines": "https://vaadin.com/trademark"
        },
        {
            "title": "Vagrant",
            "hex": "1563FF",
            "source": "https://www.hashicorp.com/brand#vagrant"
        },
        {
            "title": "Valve",
            "hex": "F74843",
            "source": "https://www.valvesoftware.com/"
        },
        {
            "title": "Vapor",
            "hex": "0D0D0D",
            "source": "https://vapor.codes/"
        },
        {
            "title": "Vault",
            "hex": "000000",
            "source": "https://www.hashicorp.com/brand"
        },
        {
            "title": "Vauxhall",
            "hex": "EB001E",
            "source": "https://www.stellantis.com/en/brands/vauxhall"
        },
        {
            "title": "vBulletin",
            "hex": "184D66",
            "source": "https://commons.wikimedia.org/wiki/File:VBulletin.svg"
        },
        {
            "title": "Vector Logo Zone",
            "hex": "184D66",
            "source": "https://www.vectorlogo.zone/"
        },
        {
            "title": "Vectorworks",
            "hex": "000000",
            "source": "https://www.vectorworks.net/en-US"
        },
        {
            "title": "Veeam",
            "hex": "00B336",
            "source": "https://www.veeam.com/newsroom/veeam-graphics.html"
        },
        {
            "title": "Veepee",
            "hex": "EC008C",
            "source": "https://www.veepee.fr/"
        },
        {
            "title": "Venmo",
            "hex": "3D95CE",
            "source": "https://venmo.com/about/brand/"
        },
        {
            "title": "Vercel",
            "hex": "000000",
            "source": "https://vercel.com/design"
        },
        {
            "title": "Verdaccio",
            "hex": "4B5E40",
            "source": "https://verdaccio.org/docs/en/logo"
        },
        {
            "title": "Veritas",
            "hex": "B1181E",
            "source": "https://my.veritas.com/cs/groups/partner/documents/styleguide/mdaw/mdq5/~edisp/tus3cpeapp3855186572.pdf"
        },
        {
            "title": "Verizon",
            "hex": "CD040B",
            "source": "https://www.verizondigitalmedia.com/about/logo-usage/"
        },
        {
            "title": "vFairs",
            "hex": "EF4678",
            "source": "https://www.vfairs.com/"
        },
        {
            "title": "Viadeo",
            "hex": "F88D2D",
            "source": "http://corporate.viadeo.com/en/media/resources"
        },
        {
            "title": "Viber",
            "hex": "7360F2",
            "source": "https://www.viber.com/brand-center/"
        },
        {
            "title": "Vim",
            "hex": "019733",
            "source": "https://commons.wikimedia.org/wiki/File:Vimlogo.svg"
        },
        {
            "title": "Vimeo",
            "hex": "1AB7EA",
            "source": "https://vimeo.com/about/brand_guidelines"
        },
        {
            "title": "Vimeo Livestream",
            "hex": "0A0A20",
            "source": "https://livestream.com"
        },
        {
            "title": "Vine",
            "hex": "11B48A",
            "source": "https://vine.co/logo"
        },
        {
            "title": "Virb",
            "hex": "0093DA",
            "source": "http://virb.com/about"
        },
        {
            "title": "VirtualBox",
            "hex": "183A61",
            "source": "https://commons.wikimedia.org/wiki/File:Virtualbox_logo.png"
        },
        {
            "title": "VirusTotal",
            "hex": "394EFF",
            "source": "https://www.virustotal.com/"
        },
        {
            "title": "Visa",
            "hex": "1A1F71",
            "source": "https://merchantsignageeu.visa.com/product.asp?dptID=696"
        },
        {
            "title": "Visual Studio",
            "hex": "5C2D91",
            "source": "https://visualstudio.microsoft.com/"
        },
        {
            "title": "Visual Studio Code",
            "hex": "007ACC",
            "source": "https://commons.wikimedia.org/wiki/File:Visual_Studio_Code_1.35_icon.svg"
        },
        {
            "title": "Vite",
            "hex": "646CFF",
            "source": "https://vitejs.dev/"
        },
        {
            "title": "Vivaldi",
            "hex": "EF3939",
            "source": "https://vivaldi.com/press/"
        },
        {
            "title": "Vivino",
            "hex": "AA1329",
            "source": "https://www.vivino.com/press"
        },
        {
            "title": "VK",
            "hex": "4680C2",
            "source": "https://vk.com/brand"
        },
        {
            "title": "VLC media player",
            "hex": "FF8800",
            "source": "http://git.videolan.org/?p=vlc.git;a=tree;f=extras/package/macosx/asset_sources"
        },
        {
            "title": "VMware",
            "hex": "607078",
            "source": "https://myvmware.workspaceair.com/"
        },
        {
            "title": "Vodafone",
            "hex": "E60000",
            "source": "https://web.vodafone.com.eg/"
        },
        {
            "title": "Volkswagen",
            "hex": "151F5D",
            "source": "https://www.volkswagen.ie/"
        },
        {
            "title": "Volvo",
            "hex": "003057",
            "source": "https://www.media.volvocars.com/global/en-gb/logos"
        },
        {
            "title": "Vonage",
            "hex": "FFFFFF",
            "source": "https://www.vonage.com"
        },
        {
            "title": "VOX",
            "hex": "DA074A",
            "source": "https://commons.wikimedia.org/wiki/File:VOX_Logo_2013.svg"
        },
        {
            "title": "VSCO",
            "hex": "000000",
            "source": "https://vscopress.co/media-kit"
        },
        {
            "title": "Vue.js",
            "hex": "4FC08D",
            "source": "https://github.com/vuejs/art",
            "license": {
                "type": "custom",
                "url": "https://github.com/vuejs/art/blob/master/README.md"
            },
            "guidelines": "https://github.com/vuejs/art/blob/master/README.md"
        },
        {
            "title": "Vuetify",
            "hex": "1867C0",
            "source": "https://vuetifyjs.com/"
        },
        {
            "title": "Vulkan",
            "hex": "AC162C",
            "source": "https://www.khronos.org/legal/trademarks/"
        },
        {
            "title": "Vultr",
            "hex": "007BFC",
            "source": "https://www.vultr.com/company/brand-assets/"
        },
        {
            "title": "W3C",
            "hex": "005A9C",
            "source": "https://www.w3.org/Consortium/Legal/logo-usage-20000308",
            "license": {
                "type": "custom",
                "url": "https://www.w3.org/Consortium/Legal/2002/trademark-license-20021231"
            }
        },
        {
            "title": "Wagtail",
            "hex": "43B1B0",
            "source": "https://github.com/wagtail/wagtail/blob/e3e46e23b780aa2b1b521de081cb81872f77466d/wagtail/admin/static_src/wagtailadmin/images/wagtail-logo.svg"
        },
        {
            "title": "WakaTime",
            "hex": "000000",
            "source": "https://wakatime.com/legal/logos-and-trademark-usage",
            "guidelines": "https://wakatime.com/legal/logos-and-trademark-usage"
        },
        {
            "title": "WALKMAN",
            "hex": "000000",
            "source": "https://en.wikipedia.org/wiki/File:Walkman_logo.svg"
        },
        {
            "title": "Wappalyzer",
            "hex": "32067C",
            "source": "https://www.wappalyzer.com/"
        },
        {
            "title": "Warner Bros.",
            "hex": "004DB4",
            "source": "https://www.warnerbros.com/"
        },
        {
            "title": "Wattpad",
            "hex": "FF500A",
            "source": "https://company.wattpad.com/brandguideline",
            "guidelines": "https://company.wattpad.com/brandguideline"
        },
        {
            "title": "Waze",
            "hex": "33CCFF",
            "source": "https://www.waze.com/"
        },
        {
            "title": "Wear OS",
            "hex": "4285F4",
            "source": "https://partnermarketinghub.withgoogle.com/#/brands/"
        },
        {
            "title": "Weasyl",
            "hex": "990000",
            "source": "https://www.weasyl.com/"
        },
        {
            "title": "WebAssembly",
            "hex": "654FF0",
            "source": "https://webassembly.org/"
        },
        {
            "title": "WebAuthn",
            "hex": "3423A6",
            "source": "https://github.com/webauthn-open-source/webauthn-logos",
            "guidelines": "https://github.com/webauthn-open-source/webauthn-logos"
        },
        {
            "title": "webcomponents.org",
            "hex": "29ABE2",
            "source": "https://www.webcomponents.org/"
        },
        {
            "title": "WebdriverIO",
            "hex": "EA5906",
            "source": "https://webdriver.io/docs/api/"
        },
        {
            "title": "Webflow",
            "hex": "4353FF",
            "source": "https://webflow.com/"
        },
        {
            "title": "WebGL",
            "hex": "990000",
            "source": "https://www.khronos.org/legal/trademarks/",
            "guidelines": "https://www.khronos.org/legal/trademarks/"
        },
        {
            "title": "webhint",
            "hex": "4700A3",
            "source": "https://github.com/webhintio/webhint.io/blob/5c9f10a33a6d68e1f0d2b1eff0829685b9123433/src/webhint-theme/source/images/webhint-logo.svg"
        },
        {
            "title": "Webmin",
            "hex": "7DA0D0",
            "source": "https://github.com/webmin/webmin/blob/84d2d3d17f638a43939220f78b83bfefbae37f76/images/webmin-blue.svg"
        },
        {
            "title": "WebMoney",
            "hex": "036CB5",
            "source": "https://www.webmoney.ru/rus/developers/logos.shtml"
        },
        {
            "title": "Webpack",
            "hex": "8DD6F9",
            "source": "https://webpack.js.org/branding/"
        },
        {
            "title": "WebRTC",
            "hex": "333333",
            "source": "https://webrtc.org/"
        },
        {
            "title": "WebStorm",
            "hex": "000000",
            "source": "https://www.jetbrains.com/company/brand/logos/",
            "guidelines": "https://www.jetbrains.com/company/brand/"
        },
        {
            "title": "WeChat",
            "hex": "07C160",
            "source": "https://wechat.design/standard/download/brand",
            "guidelines": "https://wechat.design/standard/download/brand"
        },
        {
            "title": "Weights & Biases",
            "hex": "FFBE00",
            "source": "https://wandb.ai/"
        },
        {
            "title": "WEMO",
            "hex": "72D44C",
            "source": "https://commons.wikimedia.org/wiki/File:WeMoApp.svg"
        },
        {
            "title": "WeTransfer",
            "hex": "409FFF",
            "source": "https://wetransfer.com/"
        },
        {
            "title": "WhatsApp",
            "hex": "25D366",
            "source": "https://www.whatsappbrand.com",
            "guidelines": "https://whatsappbrand.com/"
        },
        {
            "title": "When I Work",
            "hex": "51A33D",
            "source": "https://wheniwork.com/"
        },
        {
            "title": "WhiteSource",
            "hex": "161D4E",
            "source": "https://www.whitesourcesoftware.com/whitesource-media-kit/"
        },
        {
            "title": "Wii",
            "hex": "8B8B8B",
            "source": "https://commons.wikimedia.org/wiki/File:Wii.svg"
        },
        {
            "title": "Wii U",
            "hex": "8B8B8B",
            "source": "https://commons.wikipedia.org/wiki/File:WiiU.svg"
        },
        {
            "title": "Wikidata",
            "hex": "006699",
            "source": "https://commons.wikimedia.org/wiki/File:Wikidata-logo-en.svg"
        },
        {
            "title": "Wikimedia Commons",
            "hex": "006699",
            "source": "https://commons.wikimedia.org/wiki/File:Commons-logo.svg"
        },
        {
            "title": "Wikipedia",
            "hex": "000000",
            "source": "https://commons.wikimedia.org/wiki/File:Wikipedia-logo-v2.svg"
        },
        {
            "title": "Wikiquote",
            "hex": "006699",
            "source": "https://commons.wikimedia.org/wiki/File:Wikiquote-logo.svg"
        },
        {
            "title": "Wikivoyage",
            "hex": "006699",
            "source": "https://commons.wikimedia.org/wiki/File:Wikivoyage-Logo-v3-en.svg"
        },
        {
            "title": "Windows",
            "hex": "0078D6",
            "source": "https://commons.wikimedia.org/wiki/File:Windows_10_Logo.svg"
        },
        {
            "title": "Windows 95",
            "hex": "008080",
            "source": "https://en.wikipedia.org/wiki/Windows_95"
        },
        {
            "title": "Windows Terminal",
            "hex": "4D4D4D",
            "source": "https://github.com/microsoft/terminal/blob/a90289548f8548bf5c370a4b141b4b815c22616b/res/terminal/Terminal_HC.svg"
        },
        {
            "title": "Windows XP",
            "hex": "003399",
            "source": "https://commons.wikimedia.org/wiki/File:Windows_logo_-_2002%E2%80%932012_(Multicolored).svg"
        },
        {
            "title": "Winmate",
            "hex": "C11920",
            "source": "https://www.winmate.com/NewsAndEvents/Publications"
        },
        {
            "title": "Wipro",
            "hex": "341C53",
            "source": "https://www.wipro.com/content/dam/nexus/en/service-lines/applications/latest-thinking/state-of-cybersecurity-report-2019.pdf"
        },
        {
            "title": "Wire",
            "hex": "000000",
            "source": "http://brand.wire.com",
            "guidelines": "https://brand.wire.com/"
        },
        {
            "title": "WireGuard",
            "hex": "88171A",
            "source": "https://www.wireguard.com/"
        },
        {
            "title": "Wireshark",
            "hex": "1679A7",
            "source": "https://gitlab.com/wanduow/wireshark/-/blob/cd5539b0f76975474869984a9d2f0fce29d5c21e/image/wsicon.svg"
        },
        {
            "title": "Wish",
            "hex": "2FB7EC",
            "source": "https://wish.com/"
        },
        {
            "title": "Wistia",
            "hex": "54BBFF",
            "source": "https://wistia.com/about/assets",
            "guidelines": "https://wistia.com/about/assets"
        },
        {
            "title": "Wix",
            "hex": "0C6EFC",
            "source": "http://www.wix.com/about/design-assets"
        },
        {
            "title": "Wizz Air",
            "hex": "C6007E",
            "source": "https://wizzair.com/en-gb/information-and-services/about-us/press-office/logos"
        },
        {
            "title": "Wolfram",
            "hex": "DD1100",
            "source": "http://company.wolfram.com/press-center/wolfram-corporate/"
        },
        {
            "title": "Wolfram Language",
            "hex": "DD1100",
            "source": "http://company.wolfram.com/press-center/language/"
        },
        {
            "title": "Wolfram Mathematica",
            "hex": "DD1100",
            "source": "http://company.wolfram.com/press-center/mathematica/"
        },
        {
            "title": "Woo",
            "hex": "96588A",
            "source": "https://woocommerce.com/style-guide/",
            "guidelines": "https://woocommerce.com/trademark-guidelines/"
        },
        {
            "title": "WooCommerce",
            "hex": "96588A",
            "source": "https://woocommerce.com/style-guide/",
            "guidelines": "https://woocommerce.com/trademark-guidelines/"
        },
        {
            "title": "WordPress",
            "hex": "21759B",
            "source": "https://wordpress.org/about/logos"
        },
        {
            "title": "Workplace",
            "hex": "20252D",
            "source": "https://en.facebookbrand.com/",
            "guidelines": "https://en.facebookbrand.com/"
        },
        {
            "title": "World Health Organization",
            "hex": "0093D5",
            "source": "https://www.who.int/"
        },
        {
            "title": "WP Engine",
            "hex": "0ECAD4",
            "source": "https://wpengine.com/brand-assets/"
        },
        {
            "title": "WP Rocket",
            "hex": "F56640",
            "source": "https://wp-rocket.me/"
        },
        {
            "title": "write.as",
            "hex": "5BC4EE",
            "source": "https://write.as/brand",
            "guidelines": "https://write.as/brand"
        },
        {
            "title": "WWE",
            "hex": "000000",
            "source": "https://commons.wikimedia.org/wiki/File:WWE_Network_logo.svg"
        },
        {
            "title": "X-Pack",
            "hex": "005571",
            "source": "https://www.elastic.co/brand"
        },
        {
            "title": "X.Org",
            "hex": "F28834",
            "source": "https://upload.wikimedia.org/wikipedia/commons/9/90/X.Org_Logo.svg"
        },
        {
            "title": "Xamarin",
            "hex": "3498DB",
            "source": "https://github.com/dotnet/swag/tree/master/xamarin"
        },
        {
            "title": "XAML",
            "hex": "0C54C2",
            "source": "https://github.com/microsoft/microsoft-ui-xaml/issues/1185#issuecomment-529731046"
        },
        {
            "title": "XAMPP",
            "hex": "FB7A24",
            "source": "https://www.apachefriends.org/en/"
        },
        {
            "title": "Xbox",
            "hex": "107C10",
            "source": "https://www.xbox.com/en-US/consoles"
        },
        {
            "title": "Xcode",
            "hex": "147EFB",
            "source": "https://developer.apple.com/develop/"
        },
        {
            "title": "XDA Developers",
            "hex": "EA7100",
            "source": "https://www.xda-developers.com/"
        },
        {
            "title": "Xero",
            "hex": "13B5EA",
            "source": "https://www.xero.com/uk/about/media/downloads"
        },
        {
            "title": "XFCE",
            "hex": "2284F2",
            "source": "https://www.xfce.org/download#artwork"
        },
        {
            "title": "Xiaomi",
            "hex": "FF6900",
            "source": "https://www.mi.com/global"
        },
        {
            "title": "Xilinx",
            "hex": "E01F27",
            "source": "https://www.xilinx.com"
        },
        {
            "title": "Xing",
            "hex": "006567",
            "source": "https://dev.xing.com/logo_rules"
        },
        {
            "title": "XMPP",
            "hex": "002B5C",
            "source": "https://github.com/xsf/xmpp.org/tree/00c49187e353c1a156c95562dafaf129e688fbad/content/icons"
        },
        {
            "title": "XRP",
            "hex": "25A768",
            "source": "https://xrpl.org/"
        },
        {
            "title": "XSplit",
            "hex": "0095DE",
            "source": "https://www.xsplit.com/presskit"
        },
        {
            "title": "XState",
            "hex": "2C3E50",
            "source": "https://github.com/davidkpiano/xstate/blob/544df7f00e2ef49603b5e5ff2f0d183ff6bd5e7c/docs/.vuepress/public/logo.svg"
        },
        {
            "title": "Y Combinator",
            "hex": "F0652F",
            "source": "https://www.ycombinator.com/press/"
        },
        {
            "title": "Yahoo!",
            "hex": "6001D2",
            "source": "https://yahoo.com/"
        },
        {
            "title": "Yale",
            "hex": "FFD900",
            "source": "https://yalehome.com"
        },
        {
            "title": "Yamaha Corporation",
            "hex": "4B1E78",
            "source": "https://www.yamaha.com/en/"
        },
        {
            "title": "Yamaha Motor Corporation",
            "hex": "E60012",
            "source": "https://en.wikipedia.org/wiki/Yamaha_Motor_Company"
        },
        {
            "title": "Yammer",
            "hex": "106EBE",
            "source": "https://developer.microsoft.com/en-us/fluentui#/styles/web/colors/products"
        },
        {
            "title": "Yandex",
            "hex": "FF0000",
            "source": "https://yandex.com/company/general_info/logotype_rules"
        },
        {
            "title": "Yarn",
            "hex": "2C8EBB",
            "source": "https://github.com/yarnpkg/assets"
        },
        {
            "title": "Yelp",
            "hex": "D32323",
            "source": "https://www.yelp.com/styleguide/icons"
        },
        {
            "title": "Yoast",
            "hex": "A4286A",
            "source": "https://yoast.com/media/logo/"
        },
        {
            "title": "YourTravel.TV",
            "hex": "F79025",
            "source": "https://yourtravel.tv"
        },
        {
            "title": "YouTube",
            "hex": "FF0000",
            "source": "https://www.youtube.com/yt/about/brand-resources/#logos-icons-colors"
        },
        {
            "title": "YouTube Gaming",
            "hex": "FF0000",
            "source": "https://gaming.youtube.com/"
        },
        {
            "title": "YouTube Music",
            "hex": "FF0000",
            "source": "https://partnermarketinghub.withgoogle.com/#/brands/"
        },
        {
            "title": "YouTube Studio",
            "hex": "FF0000",
            "source": "https://www.youtube.com/"
        },
        {
            "title": "YouTube TV",
            "hex": "FF0000",
            "source": "https://partnermarketinghub.withgoogle.com/#/brands/"
        },
        {
            "title": "Z-Wave",
            "hex": "1B365D",
            "source": "https://www.z-wave.com/"
        },
        {
            "title": "Zalando",
            "hex": "FF6900",
            "source": "https://www.zalando.co.uk/"
        },
        {
            "title": "Zapier",
            "hex": "FF4A00",
            "source": "https://zapier.com/about/brand"
        },
        {
            "title": "ZDF",
            "hex": "FA7D19",
            "source": "https://www.zdf.de/"
        },
        {
            "title": "Zelle",
            "hex": "6D1ED4",
            "source": "https://www.zellepay.com/"
        },
        {
            "title": "Zend",
            "hex": "0679EA",
            "source": "https://www.zend.com/"
        },
        {
            "title": "Zend Framework",
            "hex": "68B604",
            "source": "https://framework.zend.com/"
        },
        {
            "title": "Zendesk",
            "hex": "03363D",
            "source": "https://brandland.zendesk.com/"
        },
        {
            "title": "Zenn",
            "hex": "3EA8FF",
            "source": "https://zenn.dev/mediakit"
        },
        {
            "title": "ZeroMQ",
            "hex": "DF0000",
            "source": "https://github.com/zeromq/zeromq.org/blob/master/static/safari-pinned-tab.svg"
        },
        {
            "title": "Zerply",
            "hex": "7BBB6E",
            "source": "https://zerply.com/about/resources"
        },
        {
            "title": "Zhihu",
            "hex": "0084FF",
            "source": "https://www.zhihu.com/"
        },
        {
            "title": "Zigbee",
            "hex": "EB0443",
            "source": "https://zigbeealliance.org/solution/zigbee/"
        },
        {
            "title": "Zillow",
            "hex": "006AFF",
            "source": "https://www.zillow.com/"
        },
        {
            "title": "Zingat",
            "hex": "009CFB",
            "source": "https://www.zingat.com/kurumsal-logolar"
        },
        {
            "title": "Zoho",
            "hex": "C8202B",
            "source": "https://www.zoho.com/branding/"
        },
        {
            "title": "Zoiper",
            "hex": "F47920",
            "source": "https://www.zoiper.com/en/products"
        },
        {
            "title": "Zomato",
            "hex": "E23744",
            "source": "https://www.zomato.com/business/apps"
        },
        {
            "title": "Zoom",
            "hex": "2D8CFF",
            "source": "https://zoom.us/brandguidelines"
        },
        {
            "title": "Zorin",
            "hex": "0CC1F3",
            "source": "https://zorinos.com/press/"
        },
        {
            "title": "Zotero",
            "hex": "CC2936",
            "source": "https://www.zotero.org/support/brand"
        },
        {
            "title": "Zulip",
            "hex": "FFFFFF",
            "source": "https://github.com/zulip/zulip/blob/df9e40491dc77b658d943cff36a816d46e32ce1b/static/images/logo/zulip-org-logo.svg"
        }
    ]
}<|MERGE_RESOLUTION|>--- conflicted
+++ resolved
@@ -6799,15 +6799,14 @@
             "source": "https://github.com/purescript/logo"
         },
         {
-<<<<<<< HEAD
+            "title": "PurgeCSS",
+            "hex": "14161A",
+            "source": "https://github.com/FullHuman/purgecss/blob/4e2bf58e218119cc9faf9faa615d62a059bf9d9a/docs/.vuepress/public/safari-pinned-tab.svg"
+        },
+        {
             "title": "Purism",
             "hex": "030104",
             "source": "https://puri.sm/pr/images/"
-=======
-            "title": "PurgeCSS",
-            "hex": "14161A",
-            "source": "https://github.com/FullHuman/purgecss/blob/4e2bf58e218119cc9faf9faa615d62a059bf9d9a/docs/.vuepress/public/safari-pinned-tab.svg"
->>>>>>> 6e3a0f97
         },
         {
             "title": "PyCharm",
