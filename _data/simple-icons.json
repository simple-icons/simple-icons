{
    "icons": [
        {
            "title": ".NET",
            "hex": "5C2D91",
            "source": "https://docs.microsoft.com/en-us/dotnet/images/hub/net.svg"
        },
        {
            "title": "1001Tracklists",
            "hex": "40AEF0",
            "source": "https://www.1001tracklists.com/"
        },
        {
            "title": "1Password",
            "hex": "0094F5",
            "source": "https://1password.com/press/"
        },
        {
            "title": "3M",
            "hex": "FF0000",
            "source": "https://www.3m.com/"
        },
        {
            "title": "42",
            "hex": "000000",
            "source": "https://www.42.fr/"
        },
        {
            "title": "4D",
            "hex": "004088",
            "source": "https://www.4d.com/"
        },
        {
            "title": "500px",
            "hex": "0099E5",
            "source": "https://about.500px.com/press"
        },
        {
            "title": "A-Frame",
            "hex": "EF2D5E",
            "source": "https://aframe.io/docs/"
        },
        {
            "title": "ABB RobotStudio",
            "hex": "FF9E0F",
            "source": "https://new.abb.com/products/robotics/en/robotstudio/downloads"
        },
        {
            "title": "Abbvie",
            "hex": "071D49",
            "source": "https://www.abbvie.com/"
        },
        {
            "title": "Ableton Live",
            "hex": "000000",
            "source": "https://www.ableton.com/en/legal/branding-trademark-guidelines/"
        },
        {
            "title": "About.me",
            "hex": "00A98F",
            "source": "https://about.me/assets"
        },
        {
            "title": "Abstract",
            "hex": "191A1B",
            "source": "https://www.abstract.com/about/"
        },
        {
            "title": "Academia",
            "hex": "41454A",
            "source": "https://www.academia.edu/"
        },
        {
            "title": "Accusoft",
            "hex": "A9225C",
            "source": "https://company-39138.frontify.com/d/7EKFm12NQSa8/accusoft-corporation-style-guide#/style-guide/logo"
        },
        {
            "title": "ACM",
            "hex": "0085CA",
            "source": "http://identitystandards.acm.org/"
        },
        {
            "title": "ActiGraph",
            "hex": "0B2C4A",
            "source": "http://www.actigraphcorp.com/"
        },
        {
            "title": "Activision",
            "hex": "000000",
            "source": "https://www.activision.com/"
        },
        {
            "title": "AdBlock",
            "hex": "F40D12",
            "source": "https://getadblock.com/"
        },
        {
            "title": "Adblock Plus",
            "hex": "C70D2C",
            "source": "https://adblockplus.org/"
        },
        {
            "title": "AddThis",
            "hex": "FF6550",
            "source": "http://www.addthis.com/"
        },
        {
            "title": "AdGuard",
            "hex": "66B574",
            "source": "https://adguard.com/en/contribute.html"
        },
        {
            "title": "Adobe",
            "hex": "FF0000",
            "source": "https://www.adobe.com/"
        },
        {
            "title": "Adobe Acrobat Reader",
            "hex": "EC1C24",
            "source": "https://acrobat.adobe.com/"
        },
        {
            "title": "Adobe After Effects",
            "hex": "9999FF",
            "source": "https://www.adobe.com/products/aftereffects.html"
        },
        {
            "title": "Adobe Audition",
            "hex": "9999FF",
            "source": "https://www.adobe.com/creativecloud/video.html"
        },
        {
            "title": "Adobe Creative Cloud",
            "hex": "DA1F26",
            "source": "https://www.adobe.com/creativecloud/plans.html"
        },
        {
            "title": "Adobe Dreamweaver",
            "hex": "FF61F6",
            "source": "https://www.adobe.com/products/dreamweaver.html"
        },
        {
            "title": "Adobe Fonts",
            "hex": "323232",
            "source": "https://www.adobe.com/creativecloud/services.html"
        },
        {
            "title": "Adobe Illustrator",
            "hex": "FF9A00",
            "source": "https://www.adobe.com/products/illustrator.html"
        },
        {
            "title": "Adobe InDesign",
            "hex": "FF3366",
            "source": "https://www.adobe.com/products/indesign.html"
        },
        {
            "title": "Adobe Lightroom",
            "hex": "31A8FF",
            "source": "https://www.adobe.com/products/photoshop-lightroom.html"
        },
        {
            "title": "Adobe Lightroom Classic",
            "hex": "31A8FF",
            "source": "https://www.adobe.com/products/photoshop-lightroom-classic.html"
        },
        {
            "title": "Adobe PhoneGap",
            "hex": "27A1C5",
            "source": "https://phonegap.com/about/logos/"
        },
        {
            "title": "Adobe Photoshop",
            "hex": "31A8FF",
            "source": "https://www.adobe.com/products/photoshop.html"
        },
        {
            "title": "Adobe Premiere Pro",
            "hex": "9999FF",
            "source": "https://www.adobe.com/ie/products/premiere.html"
        },
        {
            "title": "Adobe XD",
            "hex": "FF61F6",
            "source": "https://www.adobe.com/products/xd.html"
        },
        {
            "title": "AdonisJS",
            "hex": "220052",
            "source": "https://adonisjs.com/"
        },
        {
            "title": "Aer Lingus",
            "hex": "006272",
            "source": "https://www.aerlingus.com/"
        },
        {
            "title": "Affinity",
            "hex": "222324",
            "source": "https://affinity.serif.com/"
        },
        {
            "title": "Affinity Designer",
            "hex": "1B72BE",
            "source": "https://affinity.serif.com/en-gb/designer/"
        },
        {
            "title": "Affinity Photo",
            "hex": "7E4DD2",
            "source": "https://affinity.serif.com/en-gb/photo/"
        },
        {
            "title": "Affinity Publisher",
            "hex": "C9284D",
            "source": "https://affinity.serif.com/en-gb/publisher/"
        },
        {
            "title": "AI Dungeon",
            "hex": "000000",
            "source": "https://commons.wikimedia.org/wiki/File:AI_Dungeon_Logo.png"
        },
        {
            "title": "Aiqfome",
            "hex": "7A1FA2",
            "source": "https://aiqfome.com"
        },
        {
            "title": "Air Canada",
            "hex": "F01428",
            "source": "https://www.aircanada.com/"
        },
        {
            "title": "Air France",
            "hex": "002157",
            "source": "https://www.airfrance.fr/"
        },
        {
            "title": "Airbnb",
            "hex": "FF5A5F",
            "source": "https://www.airbnb.com"
        },
        {
            "title": "Airbus",
            "hex": "00205B",
            "source": "https://brand.airbus.com/brand-elements/logo.html"
        },
        {
            "title": "Aircall",
            "hex": "00B388",
            "source": "https://aircall.io/"
        },
        {
            "title": "AirPlay Audio",
            "hex": "000000",
            "source": "https://developer.apple.com/design/human-interface-guidelines/airplay/overview/icons/"
        },
        {
            "title": "AirPlay Video",
            "hex": "000000",
            "source": "https://developer.apple.com/design/human-interface-guidelines/airplay/overview/icons/"
        },
        {
            "title": "Airtable",
            "hex": "18BFFF",
            "source": "https://airtable.com/press"
        },
        {
            "title": "Alfa Romeo",
            "hex": "981E32",
            "source": "http://www.fcaci.com/x/Alfa"
        },
        {
            "title": "Algolia",
            "hex": "5468FF",
            "source": "https://www.algolia.com/press/?section=brand-guidelines"
        },
        {
            "title": "Alipay",
            "hex": "00A1E9",
            "source": "https://gw.alipayobjects.com/os/rmsportal/trUJZfSrlnRCcFgfZGjD.ai"
        },
        {
            "title": "AlliedModders",
            "hex": "1578D3",
            "source": "https://forums.alliedmods.net/index.php"
        },
        {
            "title": "AlloCiné",
            "hex": "FECC00",
            "source": "http://www.allocine.fr/favicon.ico"
        },
        {
            "title": "Alpine Linux",
            "hex": "0D597F",
            "source": "https://alpinelinux.org/"
        },
        {
            "title": "Altium Designer",
            "hex": "A5915F",
            "source": "https://www.altium.com/altium-designer/"
        },
        {
            "title": "Amazon",
            "hex": "FF9900",
            "source": "https://worldvectorlogo.com/logo/amazon-icon"
        },
        {
            "title": "Amazon Alexa",
            "hex": "00CAFF",
            "source": "https://developer.amazon.com/docs/alexa-voice-service/logo-and-brand.html"
        },
        {
            "title": "Amazon AWS",
            "hex": "232F3E",
            "source": "https://upload.wikimedia.org/wikipedia/commons/9/93/Amazon_Web_Services_Logo.svg"
        },
        {
            "title": "Amazon Fire TV",
            "hex": "FC4C02",
            "source": "https://www.amazon.com/gp/help/customer/display.html?nodeId=201348270"
        },
        {
            "title": "Amazon Lumberyard",
            "hex": "66459B",
            "source": "https://aws.amazon.com/lumberyard/support"
        },
        {
            "title": "Amazon Prime",
            "hex": "00A8E1",
            "source": "https://www.amazon.com/b?node=17277626011"
        },
        {
            "title": "AMD",
            "hex": "ED1C24",
            "source": "https://subscriptions.amd.com/greatpower/img/amd-logo-black.svg"
        },
        {
            "title": "American Airlines",
            "hex": "0078D2",
            "source": "https://en.wikipedia.org/wiki/File:American_Airlines_logo_2013.svg"
        },
        {
            "title": "American Express",
            "hex": "2E77BC",
            "source": "https://commons.wikimedia.org/wiki/File:American_Express_logo.svg"
        },
        {
            "title": "Anaconda",
            "hex": "44A833",
            "source": "https://www.anaconda.com"
        },
        {
            "title": "Analogue",
            "hex": "1A1A1A",
            "source": "https://www.analogue.co/"
        },
        {
            "title": "Anchor",
            "hex": "8940FA",
            "source": "https://anchor.fm/"
        },
        {
            "title": "Andela",
            "hex": "3359DF",
            "source": "https://andela.com/press/"
        },
        {
            "title": "Android",
            "hex": "3DDC84",
            "source": "https://thepartnermarketinghub.withgoogle.com/brands/android/visual-identity/visual-identity/logo-lock-ups/"
        },
        {
            "title": "Android Auto",
            "hex": "4285F4",
            "source": "https://partnermarketinghub.withgoogle.com/#/brands/"
        },
        {
            "title": "Android Studio",
            "hex": "3DDC84",
            "source": "https://en.wikipedia.org/wiki/Android_Studio"
        },
        {
            "title": "AngelList",
            "hex": "000000",
            "source": "https://angel.co/logo"
        },
        {
            "title": "Angular",
            "hex": "DD0031",
            "source": "https://angular.io/assets/images/logos/angular/angular_solidBlack.svg"
        },
        {
            "title": "Angular Universal",
            "hex": "00ACC1",
            "source": "https://angular.io/presskit"
        },
        {
            "title": "AngularJS",
            "hex": "E23237",
            "source": "https://angularjs.org/"
        },
        {
            "title": "Ansible",
            "hex": "EE0000",
            "source": "https://www.ansible.com/logos"
        },
        {
            "title": "Ansys",
            "hex": "FFB71B",
            "source": "https://www.ansys.com/about-ansys/brand"
        },
        {
            "title": "Ant Design",
            "hex": "0170FE",
            "source": "https://ant.design/components/icon/"
        },
        {
            "title": "Antena 3",
            "hex": "FF7328",
            "source": "https://www.antena3.com/"
        },
        {
            "title": "Apache",
            "hex": "D22128",
            "source": "https://www.apache.org/foundation/press/kit/"
        },
        {
            "title": "Apache Airflow",
            "hex": "017CEE",
            "source": "https://apache.org/logos/"
        },
        {
            "title": "Apache Ant",
            "hex": "A81C7D",
            "source": "https://apache.org/logos/"
        },
        {
            "title": "Apache Cassandra",
            "hex": "1287B1",
            "source": "https://upload.wikimedia.org/wikipedia/commons/5/5e/Cassandra_logo.svg"
        },
        {
            "title": "Apache CloudStack",
            "hex": "2AA5DC",
            "source": "http://cloudstack.apache.org/trademark-guidelines.html"
        },
        {
            "title": "Apache Cordova",
            "hex": "E8E8E8",
            "source": "https://cordova.apache.org/artwork/"
        },
        {
            "title": "Apache Druid",
            "hex": "29F1FB",
            "source": "https://apache.org/logos/"
        },
        {
            "title": "Apache ECharts",
            "hex": "AA344D",
            "source": "https://apache.org/logos/"
        },
        {
            "title": "Apache Flink",
            "hex": "E6526F",
            "source": "https://apache.org/logos/"
        },
        {
            "title": "Apache Groovy",
            "hex": "4298B8",
            "source": "https://groovy-lang.org/"
        },
        {
            "title": "Apache Kafka",
            "hex": "231F20",
            "source": "https://apache.org/logos/"
        },
        {
            "title": "Apache Maven",
            "hex": "C71A36",
            "source": "https://apache.org/logos/"
        },
        {
            "title": "Apache NetBeans IDE",
            "hex": "1B6AC6",
            "source": "https://apache.org/logos/"
        },
        {
            "title": "Apache OpenOffice",
            "hex": "0E85CD",
            "source": "https://apache.org/logos"
        },
        {
            "title": "Apache Pulsar",
            "hex": "188FFF",
            "source": "https://apache.org/logos/"
        },
        {
            "title": "Apache RocketMQ",
            "hex": "D77310",
            "source": "https://apache.org/logos/"
        },
        {
            "title": "Apache Solr",
            "hex": "D9411E",
            "source": "https://apache.org/logos/"
        },
        {
            "title": "Apache Spark",
            "hex": "E25A1C",
            "source": "https://apache.org/logos/"
        },
        {
            "title": "Apache Tomcat",
            "hex": "F8DC75",
            "source": "https://apache.org/logos/"
        },
        {
            "title": "Apollo GraphQL",
            "hex": "311C87",
            "source": "https://github.com/apollographql/space-kit/blob/9a42083746a49c9a734563f427c13233e42adcc9/logos/mark.svg"
        },
        {
            "title": "App Store",
            "hex": "0D96F6",
            "source": "https://developer.apple.com/app-store/"
        },
        {
            "title": "Apple",
            "hex": "000000",
            "source": "https://www.apple.com"
        },
        {
            "title": "Apple Music",
            "hex": "000000",
            "source": "https://www.apple.com/itunes/marketing-on-music/identity-guidelines.html#apple-music-icon"
        },
        {
            "title": "Apple Pay",
            "hex": "000000",
            "source": "https://developer.apple.com/apple-pay/marketing/"
        },
        {
            "title": "Apple Podcasts",
            "hex": "9933CC",
            "source": "https://www.apple.com/itunes/marketing-on-podcasts/identity-guidelines.html#apple-podcasts-icon"
        },
        {
            "title": "Apple TV",
            "hex": "000000",
            "source": "https://commons.wikimedia.org/wiki/File:AppleTV.svg"
        },
        {
            "title": "AppSignal",
            "hex": "21375A",
            "source": "https://appsignal.com/"
        },
        {
            "title": "AppVeyor",
            "hex": "00B3E0",
            "source": "https://commons.wikimedia.org/wiki/File:Appveyor_logo.svg"
        },
        {
            "title": "ARAL",
            "hex": "0063CB",
            "source": "https://upload.wikimedia.org/wikipedia/commons/6/60/Aral_Logo.svg"
        },
        {
            "title": "Arch Linux",
            "hex": "1793D1",
            "source": "https://www.archlinux.org/art/"
        },
        {
            "title": "Archicad",
            "hex": "2D50A5",
            "source": "https://graphisoft.com/contact-us/press-relations#/documents/archicad-logo-98604"
        },
        {
            "title": "Archive of Our Own",
            "hex": "990000",
            "source": "https://archiveofourown.org/"
        },
        {
            "title": "Ardour",
            "hex": "C61C3E",
            "source": "https://github.com/Ardour/ardour/tree/master/tools/misc_resources/"
        },
        {
            "title": "Arduino",
            "hex": "00979D",
            "source": "https://cdn.arduino.cc/projecthub/img/Arduino-logo.svg"
        },
        {
            "title": "Arlo",
            "hex": "33CC99",
            "source": "https://www.arlo.com/"
        },
        {
            "title": "ArtStation",
            "hex": "13AFF0",
            "source": "https://www.artstation.com/about/logo"
        },
        {
            "title": "arXiv",
            "hex": "B31B1B",
            "source": "https://static.arxiv.org/static/base/0.15.2/images/arxiv-logo-web.svg"
        },
        {
            "title": "Asana",
            "hex": "273347",
            "source": "https://asana.com/styles"
        },
        {
            "title": "Asciidoctor",
            "hex": "E40046",
            "source": "https://github.com/asciidoctor/brand/blob/b9cf5e276616f4770c4f1227e646e7daee0cbf24/logo/logo-fill-bw.svg"
        },
        {
            "title": "asciinema",
            "hex": "D40000",
            "source": "https://github.com/asciinema/asciinema-logo"
        },
        {
            "title": "Aseprite",
            "hex": "7D929E",
            "source": "https://www.aseprite.org/"
        },
        {
            "title": "ASKfm",
            "hex": "DB3552",
            "source": "https://ask.fm/"
        },
        {
            "title": "ASUS",
            "hex": "000000",
            "source": "https://www.asus.com/"
        },
        {
            "title": "AT&T",
            "hex": "009FDB",
            "source": "https://www.att.com"
        },
        {
            "title": "Atari",
            "hex": "E4202E",
            "source": "https://atarivcs.com/"
        },
        {
            "title": "Atlassian",
            "hex": "0052CC",
            "source": "https://www.atlassian.com/company/news/press-kit"
        },
        {
            "title": "Atom",
            "hex": "66595C",
            "source": "https://commons.wikimedia.org/wiki/File:Atom_editor_logo.svg"
        },
        {
            "title": "Audacity",
            "hex": "0000CC",
            "source": "https://github.com/audacity/audacity/blob/c818449c69193f5311b430fbf600d8d6cbe49047/images/audacity.svg"
        },
        {
            "title": "Audi",
            "hex": "BB0A30",
            "source": "https://www.audi.com/ci/en/intro/basics/rings.html"
        },
        {
            "title": "Audible",
            "hex": "F8991C",
            "source": "https://commons.wikimedia.org/wiki/File:Audible_logo.svg"
        },
        {
            "title": "Audio-Technica",
            "hex": "000000",
            "source": "https://wikipedia.org/wiki/File:Audio-technica.svg"
        },
        {
            "title": "Audioboom",
            "hex": "007CE2",
            "source": "https://audioboom.com/about/brand-guidelines"
        },
        {
            "title": "Audiomack",
            "hex": "FFA200",
            "source": "https://styleguide.audiomack.com/"
        },
        {
            "title": "Aurelia",
            "hex": "ED2B88",
            "source": "https://aurelia.io/"
        },
        {
            "title": "Auth0",
            "hex": "EB5424",
            "source": "https://styleguide.auth0.com"
        },
        {
            "title": "Authy",
            "hex": "EC1C24",
            "source": "https://authy.com/"
        },
        {
            "title": "Autodesk",
            "hex": "0696D7",
            "source": "https://www.autodesk.com"
        },
        {
            "title": "Automatic",
            "hex": "7D8084",
            "source": "https://www.automatic.com/press"
        },
        {
            "title": "Autotask",
            "hex": "E51937",
            "source": "https://www.autotask.com/branding"
        },
        {
            "title": "Aventrix",
            "hex": "0099DD",
            "source": "https://www.aventrix.com/press"
        },
        {
            "title": "Awesome Lists",
            "hex": "FC60A8",
            "source": "https://github.com/sindresorhus/awesome/tree/master/media"
        },
        {
            "title": "awesomeWM",
            "hex": "535D6C",
            "source": "https://awesomewm.org/"
        },
        {
            "title": "AWS Amplify",
            "hex": "FF9900",
            "source": "https://docs.amplify.aws/"
        },
        {
            "title": "Azure Artifacts",
            "hex": "CB2E6D",
            "source": "https://azure.microsoft.com/en-us/services/devops/artifacts/"
        },
        {
            "title": "Azure Data Explorer",
            "hex": "0078D4",
            "source": "https://azure.microsoft.com/en-us/pricing/details/data-explorer/"
        },
        {
            "title": "Azure DevOps",
            "hex": "0078D7",
            "source": "http://azure.com/devops"
        },
        {
            "title": "Azure Functions",
            "hex": "0062AD",
            "source": "https://azure.microsoft.com/en-us/services/functions"
        },
        {
            "title": "Azure Pipelines",
            "hex": "2560E0",
            "source": "https://github.com/vscode-icons/vscode-icons/pull/1741"
        },
        {
            "title": "Babel",
            "hex": "F9DC3E",
            "source": "https://github.com/babel/website/blob/93330158b6ecca1ab88d3be8dbf661f5c2da6c76/website/static/img/babel-black.svg"
        },
        {
            "title": "Badgr",
            "hex": "282C4C",
            "source": "https://info.badgr.com/"
        },
        {
            "title": "Badoo",
            "hex": "783BF9",
            "source": "https://badoo.com/team/press/"
        },
        {
            "title": "Baidu",
            "hex": "2932E1",
            "source": "https://www.baidu.com"
        },
        {
            "title": "Bamboo",
            "hex": "0052CC",
            "source": "https://www.atlassian.design/guidelines/marketing/resources/logo-files"
        },
        {
            "title": "Bancontact",
            "hex": "005498",
            "source": "https://www.bancontact.com/en/promotion-material/guidelines-logo"
        },
        {
            "title": "Bandcamp",
            "hex": "408294",
            "source": "https://bandcamp.com/buttons"
        },
        {
            "title": "BandLab",
            "hex": "DC3710",
            "source": "https://blog.bandlab.com/press/"
        },
        {
            "title": "Bandsintown",
            "hex": "00CEC8",
            "source": "https://corp.bandsintown.com/media-library"
        },
        {
            "title": "Basecamp",
            "hex": "1D2D35",
            "source": "https://basecamp.com/about/press"
        },
        {
            "title": "Bata",
            "hex": "DD282E",
            "source": "https://www.bata.com/"
        },
        {
            "title": "Bath ASU",
            "hex": "00A3E0",
            "source": "https://bathasu.com/press/"
        },
        {
            "title": "Battle.net",
            "hex": "00AEFF",
            "source": "https://www.blizzard.com/en-gb/"
        },
        {
            "title": "BBC iPlayer",
            "hex": "F54997",
            "source": "https://www.bbc.co.uk/iplayer"
        },
        {
            "title": "Beatport",
            "hex": "A8E00F",
            "source": "https://support.beatport.com/hc/en-us/articles/200353255-Beatport-Logos-and-Images"
        },
        {
            "title": "Beats",
            "hex": "005571",
            "source": "https://www.elastic.co/brand"
        },
        {
            "title": "Beats by Dre",
            "hex": "E01F3D",
            "source": "https://www.beatsbydre.com/"
        },
        {
            "title": "Behance",
            "hex": "1769FF",
            "source": "https://www.behance.net/dev/api/brand"
        },
        {
            "title": "Beijing Subway",
            "hex": "004A9D",
            "source": "https://commons.wikimedia.org/wiki/File:Beijing_Subway_logo.svg"
        },
        {
            "title": "Bentley",
            "hex": "333333",
            "source": "https://en.wikipedia.org/wiki/File:Bentley_logo.svg"
        },
        {
            "title": "Big Cartel",
            "hex": "222222",
            "source": "https://www.bigcartel.com"
        },
        {
            "title": "BigCommerce",
            "hex": "121118",
            "source": "https://www.bigcommerce.co.uk/press/media-kit/"
        },
        {
            "title": "Bilibili",
            "hex": "00A1D6",
            "source": "https://www.bilibili.com/"
        },
        {
            "title": "Bing",
            "hex": "008373",
            "source": "https://commons.wikimedia.org/wiki/File:Bing_logo_(2016).svg"
        },
        {
            "title": "Bit",
            "hex": "73398D",
            "source": "https://bit.dev"
        },
        {
            "title": "Bitbucket",
            "hex": "0052CC",
            "source": "https://www.atlassian.com/company/news/press-kit"
        },
        {
            "title": "Bitcoin",
            "hex": "F7931A",
            "source": "https://bitcoin.org/en"
        },
        {
            "title": "Bitdefender",
            "hex": "ED1C24",
            "source": "https://www.bitdefender.com/funzone/logos.html"
        },
        {
            "title": "Bitly",
            "hex": "EE6123",
            "source": "https://bitly.com/pages/press"
        },
        {
            "title": "Bitrise",
            "hex": "683D87",
            "source": "https://www.bitrise.io/presskit"
        },
        {
            "title": "Bitwarden",
            "hex": "175DDC",
            "source": "https://github.com/bitwarden/brand/blob/6182cd64321d810c6f6255db08c2a17804d2b724/icons/icon.svg"
        },
        {
            "title": "Blackberry",
            "hex": "000000",
            "source": "https://www.blackberry.com/"
        },
        {
            "title": "Blazemeter",
            "hex": "CA2133",
            "source": "https://www.blazemeter.com/"
        },
        {
            "title": "Blender",
            "hex": "F5792A",
            "source": "https://www.blender.org/about/logo/"
        },
        {
            "title": "Blogger",
            "hex": "FF5722",
            "source": "https://www.blogger.com"
        },
        {
            "title": "Bloglovin",
            "hex": "000000",
            "source": "https://www.bloglovin.com/widgets"
        },
        {
            "title": "Bluetooth",
            "hex": "0082FC",
            "source": "https://www.bluetooth.com/develop-with-bluetooth/marketing-branding/"
        },
        {
            "title": "BMC Software",
            "hex": "FE5000",
            "source": "https://www.bmc.com/"
        },
        {
            "title": "BMW",
            "hex": "0066B1",
            "source": "https://www.bmw.de/"
        },
        {
            "title": "Boeing",
            "hex": "1D439C",
            "source": "https://commons.wikimedia.org/wiki/File:Boeing_full_logo.svg"
        },
        {
            "title": "Boost",
            "hex": "F7901E",
            "source": "https://www.boostmobile.com/"
        },
        {
            "title": "Bootstrap",
            "hex": "7952B3",
            "source": "http://getbootstrap.com/about"
        },
        {
            "title": "Bosch",
            "hex": "EA0016",
            "source": "https://www.bosch.de/"
        },
        {
            "title": "Bose",
            "hex": "000000",
            "source": "https://developer.bose.com/sites/default/files/Bose%20AR%20Design%20Guidelines%20v1.0.pdf"
        },
        {
            "title": "Bower",
            "hex": "EF5734",
            "source": "https://bower.io/docs/about/#brand"
        },
        {
            "title": "Box",
            "hex": "0061D5",
            "source": "https://www.box.com/en-gb/about-us/press"
        },
        {
            "title": "Brand.ai",
            "hex": "0AA0FF",
            "source": "https://brand.ai/brand-ai/style"
        },
        {
            "title": "Brandfolder",
            "hex": "40D1F5",
            "source": "https://brandfolder.com/brandfolder"
        },
        {
            "title": "Brave",
            "hex": "FB542B",
            "source": "https://brave.com/brave-branding-assets/"
        },
        {
            "title": "Breaker",
            "hex": "003DAD",
            "source": "https://www.breaker.audio/i/brand"
        },
        {
            "title": "Broadcom",
            "hex": "CC092F",
            "source": "https://en.wikipedia.org/wiki/Broadcom_Inc"
        },
        {
            "title": "BT",
            "hex": "6400AA",
            "source": "https://www.bt.com/"
        },
        {
            "title": "Buddy",
            "hex": "1A86FD",
            "source": "https://buddy.works/about"
        },
        {
            "title": "Buefy",
            "hex": "7957D5",
            "source": "https://github.com/buefy/buefy/blob/a9a724efca0b531e6a64ab734889b00bf4507a9d/static/img/icons/safari-pinned-tab.svg"
        },
        {
            "title": "Buffer",
            "hex": "231F20",
            "source": "https://buffer.com/press"
        },
        {
            "title": "Bugatti",
            "hex": "BE0030",
            "source": "https://www.bugatti.com/"
        },
        {
            "title": "Bugsnag",
            "hex": "4949E4",
            "source": "https://www.bugsnag.com/newsroom"
        },
        {
            "title": "Buildkite",
            "hex": "14CC80",
            "source": "https://buildkite.com/brand-assets"
        },
        {
            "title": "Bulma",
            "hex": "00D1B2",
            "source": "https://github.com/jgthms/bulma/"
        },
        {
            "title": "bunq",
            "hex": "3394D7",
            "source": "https://www.bunq.com/press/"
        },
        {
            "title": "Buy Me A Coffee",
            "hex": "FFDD00",
            "source": "https://www.buymeacoffee.com/brand"
        },
        {
            "title": "BuzzFeed",
            "hex": "EE3322",
            "source": "http://www.buzzfeed.com/press/downloads"
        },
        {
            "title": "byte",
            "hex": "551DEF",
            "source": "https://byte.co/byte"
        },
        {
            "title": "C",
            "hex": "A8B9CC",
            "source": "https://commons.wikimedia.org/wiki/File:The_C_Programming_Language_logo.svg"
        },
        {
            "title": "C Sharp",
            "hex": "239120",
            "source": "https://upload.wikimedia.org/wikipedia/commons/0/0d/C_Sharp_wordmark.svg"
        },
        {
            "title": "C++",
            "hex": "00599C",
            "source": "https://github.com/isocpp/logos"
        },
        {
            "title": "Cairo Metro",
            "hex": "C10C0C",
            "source": "https://en.wikipedia.org/wiki/File:Cairo_metro_logo2012.svg"
        },
        {
            "title": "CakePHP",
            "hex": "D33C43",
            "source": "https://cakephp.org/logos"
        },
        {
            "title": "Campaign Monitor",
            "hex": "111324",
            "source": "https://www.campaignmonitor.com/company/brand/"
        },
        {
            "title": "Canonical",
            "hex": "77216F",
            "source": "https://design.ubuntu.com/downloads/"
        },
        {
            "title": "Canva",
            "hex": "00C4CC",
            "source": "https://www.canva.com/"
        },
        {
            "title": "Capacitor",
            "hex": "119EFF",
            "source": "https://github.com/ionic-team/ionicons-site/blob/b0c97018d737b763301154231b34e1b882c0c84d/docs/ionicons/svg/logo-capacitor.svg"
        },
        {
            "title": "Car Throttle",
            "hex": "FF9C42",
            "source": "https://www.carthrottle.com/"
        },
        {
            "title": "Carto",
            "hex": "EB1510",
            "source": "https://carto.com/brand/"
        },
        {
            "title": "Cash App",
            "hex": "00C244",
            "source": "https://cash.app/press"
        },
        {
            "title": "Castbox",
            "hex": "F55B23",
            "source": "https://castbox.fm/newsroom/"
        },
        {
            "title": "Castorama",
            "hex": "0078D7",
            "source": "https://www.castorama.fr/"
        },
        {
            "title": "Castro",
            "hex": "00B265",
            "source": "http://supertop.co/castro/press/"
        },
        {
            "title": "Caterpillar",
            "hex": "FFCD11",
            "source": "https://commons.wikimedia.org/wiki/File:Caterpillar_logo.svg"
        },
        {
            "title": "CD Projekt",
            "hex": "DC0D15",
            "source": "https://www.cdprojekt.com/en/media/logotypes/"
        },
        {
            "title": "Celery",
            "hex": "37814A",
            "source": "http://www.celeryproject.org/"
        },
        {
            "title": "CentOS",
            "hex": "262577",
            "source": "https://wiki.centos.org/ArtWork/Brand/Logo"
        },
        {
            "title": "Ceph",
            "hex": "EF5C55",
            "source": "https://github.com/ceph/ceph/blob/b106a03dcddaee80493825e85bc5e399ab4d8746/src/pybind/mgr/dashboard/frontend/src/assets/Ceph_Logo.svg"
        },
        {
            "title": "Cesium",
            "hex": "6CADDF",
            "source": "https://cesium.com/press/"
        },
        {
            "title": "CEVO",
            "hex": "1EABE2",
            "source": "https://cevo.com/"
        },
        {
            "title": "ChartMogul",
            "hex": "13324B",
            "source": "https://chartmogul.com/company/"
        },
        {
            "title": "Chase",
            "hex": "117ACA",
            "source": "https://commons.wikimedia.org/wiki/File:Chase_logo_2007.svg"
        },
        {
            "title": "Checkmarx",
            "hex": "54B848",
            "source": "https://www.checkmarx.com/resources/datasheets/"
        },
        {
            "title": "Chef",
            "hex": "F09820",
            "source": "https://www.chef.io/"
        },
        {
            "title": "Chevrolet",
            "hex": "CD9834",
            "source": "https://www.chevrolet.com/content/dam/chevrolet/na/us/english/index/shopping-tools/download-catalog/02-pdf/2019-chevrolet-corvette-catalog.pdf"
        },
        {
            "title": "Chocolatey",
            "hex": "80B5E3",
            "source": "https://chocolatey.org/media-kit"
        },
        {
            "title": "Chupa Chups",
            "hex": "CF103E",
            "source": "https://www.chupachups.co.uk/"
        },
        {
            "title": "Cinema 4D",
            "hex": "011A6A",
            "source": "https://www.maxon.net/en/about-maxon/branding"
        },
        {
            "title": "Circle",
            "hex": "8669AE",
            "source": "https://www.circle.com/"
        },
        {
            "title": "CircleCI",
            "hex": "343434",
            "source": "https://circleci.com/press"
        },
        {
            "title": "Cirrus CI",
            "hex": "4051B5",
            "source": "https://cirrus-ci.org"
        },
        {
            "title": "Cisco",
            "hex": "1BA0D7",
            "source": "https://www.cisco.com/"
        },
        {
            "title": "Citrix",
            "hex": "000000",
            "source": "https://www.citrix.com/news/media-resources.html"
        },
        {
            "title": "Citroën",
            "hex": "6E6E6E",
            "source": "https://citroen.pcaci.co.uk/logo.php"
        },
        {
            "title": "CiviCRM",
            "hex": "81C459",
            "source": "https://civicrm.org/trademark"
        },
        {
            "title": "Claris",
            "hex": "000000",
            "source": "https://www.claris.com/"
        },
        {
            "title": "ClickUp",
            "hex": "7B68EE",
            "source": "https://clickup.com/brand"
        },
        {
            "title": "Cliqz",
            "hex": "00AEF0",
            "source": "https://cliqz.com/design"
        },
        {
            "title": "Clockify",
            "hex": "03A9F4",
            "source": "https://clockify.me/brand-assets"
        },
        {
            "title": "Clojure",
            "hex": "5881D8",
            "source": "https://commons.wikimedia.org/wiki/File:Clojure_logo.svg"
        },
        {
            "title": "Cloud 66",
            "hex": "3C72B9",
            "source": "https://www.cloud66.com/"
        },
        {
            "title": "CloudBees",
            "hex": "1997B5",
            "source": "https://www.cloudbees.com/"
        },
        {
            "title": "CloudCannon",
            "hex": "407AFC",
            "source": "https://cloudcannon.com/"
        },
        {
            "title": "Cloudflare",
            "hex": "F38020",
            "source": "https://www.cloudflare.com/logo/"
        },
        {
            "title": "Cloudsmith",
            "hex": "187EB6",
            "source": "https://cloudsmith.io/branding/"
        },
        {
            "title": "Clubhouse",
            "hex": "6515DD",
            "source": "https://brand.clubhouse.io/"
        },
        {
            "title": "Clyp",
            "hex": "3CBDB1",
            "source": "https://clyp.it/"
        },
        {
            "title": "CMake",
            "hex": "064F8C",
            "source": "https://www.kitware.com/platforms/"
        },
        {
            "title": "CNN",
            "hex": "CC0000",
            "source": "https://edition.cnn.com/"
        },
        {
            "title": "Co-op",
            "hex": "00B1E7",
            "source": "http://www.co-operative.coop/corporate/press/logos/"
        },
        {
            "title": "CocoaPods",
            "hex": "EE3322",
            "source": "https://github.com/CocoaPods/shared_resources"
        },
        {
            "title": "Cocos",
            "hex": "55C2E1",
            "source": "https://www.cocos.com/en/"
        },
        {
            "title": "Coda",
            "hex": "F46A54",
            "source": "https://coda.io/"
        },
        {
            "title": "Codacy",
            "hex": "222F29",
            "source": "https://www.codacy.com/blog/"
        },
        {
            "title": "Code Climate",
            "hex": "000000",
            "source": "https://codeclimate.com/"
        },
        {
            "title": "Codecademy",
            "hex": "1F4056",
            "source": "https://www.codecademy.com/"
        },
        {
            "title": "CodeChef",
            "hex": "5B4638",
            "source": "https://www.codechef.com/"
        },
        {
            "title": "Codecov",
            "hex": "F01F7A",
            "source": "https://codecov.io/"
        },
        {
            "title": "CodeFactor",
            "hex": "F44A6A",
            "source": "https://www.codefactor.io/"
        },
        {
            "title": "Codeforces",
            "hex": "1F8ACB",
            "source": "http://codeforces.com/"
        },
        {
            "title": "CodeIgniter",
            "hex": "EF4223",
            "source": "https://www.codeigniter.com/help/legal"
        },
        {
            "title": "CodePen",
            "hex": "000000",
            "source": "https://blog.codepen.io/documentation/brand-assets/logos/"
        },
        {
            "title": "CodersRank",
            "hex": "67A4AC",
            "source": "https://codersrank.io"
        },
        {
            "title": "Coderwall",
            "hex": "3E8DCC",
            "source": "https://github.com/twolfson/coderwall-svg"
        },
        {
            "title": "CodeSandbox",
            "hex": "000000",
            "source": "https://codesandbox.io"
        },
        {
            "title": "Codeship",
            "hex": "004466",
            "source": "https://app.codeship.com/"
        },
        {
            "title": "Codewars",
            "hex": "B1361E",
            "source": "https://github.com/codewars/branding"
        },
        {
            "title": "Codio",
            "hex": "4574E0",
            "source": "https://codio.com"
        },
        {
            "title": "CoffeeScript",
            "hex": "2F2625",
            "source": "https://coffeescript.org/"
        },
        {
            "title": "Coinbase",
            "hex": "0667D0",
            "source": "https://www.coinbase.com/press"
        },
        {
            "title": "Common Workflow Language",
            "hex": "B5314C",
            "source": "https://github.com/common-workflow-language/logo/blob/54b1624bc88df6730fa7b6c928a05fc9c939e47e/CWL-Logo-nofonts.svg"
        },
        {
            "title": "Composer",
            "hex": "885630",
            "source": "https://getcomposer.org/"
        },
        {
            "title": "ComproPago",
            "hex": "00AAEF",
            "source": "https://compropago.com"
        },
        {
            "title": "Concourse",
            "hex": "3398DC",
            "source": "https://concourse-ci.org/"
        },
        {
            "title": "Conda-Forge",
            "hex": "000000",
            "source": "https://github.com/conda-forge/conda-forge.github.io/"
        },
        {
            "title": "Conekta",
            "hex": "414959",
            "source": "https://www.conekta.io"
        },
        {
            "title": "Confluence",
            "hex": "172B4D",
            "source": "https://www.atlassian.com/company/news/press-kit"
        },
        {
            "title": "Consul",
            "hex": "CA2171",
            "source": "https://www.hashicorp.com/brand"
        },
        {
            "title": "Contactless Payment",
            "hex": "000000",
            "source": "https://en.wikipedia.org/wiki/Contactless_payment"
        },
        {
            "title": "Convertio",
            "hex": "FF3333",
            "source": "https://convertio.co/"
        },
        {
            "title": "Corona Engine",
            "hex": "F96F29",
            "source": "https://coronalabs.com/"
        },
        {
            "title": "Corona Renderer",
            "hex": "E6502A",
            "source": "https://corona-renderer.com/about"
        },
        {
            "title": "Couchbase",
            "hex": "EA2328",
            "source": "https://www.couchbase.com/"
        },
        {
            "title": "Counter-Strike",
            "hex": "000000",
            "source": "https://en.wikipedia.org/wiki/File:CS-GO_Logo.svg"
        },
        {
            "title": "Coursera",
            "hex": "0056D2",
            "source": "https://about.coursera.org/press"
        },
        {
            "title": "Coveralls",
            "hex": "3F5767",
            "source": "https://coveralls.io/"
        },
        {
            "title": "cPanel",
            "hex": "FF6C2C",
            "source": "https://cpanel.net/company/cpanel-brand-guide/"
        },
        {
            "title": "Craft CMS",
            "hex": "E5422B",
            "source": "https://craftcms.com/brand-resources"
        },
        {
            "title": "Creative Commons",
            "hex": "EF9421",
            "source": "https://creativecommons.org/"
        },
        {
            "title": "Crehana",
            "hex": "4B22F4",
            "source": "https://www.crehana.com/"
        },
        {
            "title": "Crowdin",
            "hex": "2E3340",
            "source": "https://support.crowdin.com/using-logo/"
        },
        {
            "title": "Crunchbase",
            "hex": "0288D1",
            "source": "https://www.crunchbase.com/home"
        },
        {
            "title": "Crunchyroll",
            "hex": "F47521",
            "source": "https://www.crunchyroll.com"
        },
        {
            "title": "CRYENGINE",
            "hex": "000000",
            "source": "https://www.cryengine.com/brand"
        },
        {
            "title": "CSS Wizardry",
            "hex": "F43059",
            "source": "http://csswizardry.com"
        },
        {
            "title": "CSS3",
            "hex": "1572B6",
            "source": "http://www.w3.org/html/logo/"
        },
        {
            "title": "curl",
            "hex": "073551",
            "source": "https://curl.haxx.se/logo/"
        },
        {
            "title": "CurseForge",
            "hex": "6441A4",
            "source": "https://www.curseforge.com/"
        },
        {
            "title": "Cypress",
            "hex": "17202C",
            "source": "https://cypress.io"
        },
        {
            "title": "D3.js",
            "hex": "F9A03C",
            "source": "https://github.com/d3/d3-logo"
        },
        {
            "title": "Dacia",
            "hex": "122AFF",
            "source": "https://www.dacia.ro/"
        },
        {
            "title": "DAF",
            "hex": "00529B",
            "source": "https://www.daf.com/en"
        },
        {
            "title": "Dailymotion",
            "hex": "0066DC",
            "source": "http://press.dailymotion.com/?page_id=346"
        },
        {
            "title": "Daimler",
            "hex": "E6E6E6",
            "source": "https://designnavigator.daimler.com/Daimler_Corporate_Logotype_Black_DTP"
        },
        {
            "title": "Dark Reader",
            "hex": "141E24",
            "source": "https://github.com/simple-icons/simple-icons/pull/3348"
        },
        {
            "title": "Dart",
            "hex": "0175C2",
            "source": "https://github.com/dart-lang/site-shared/tree/master/src/_assets/image/dart/logo"
        },
        {
            "title": "Das Erste",
            "hex": "001A4B",
            "source": "https://en.wikipedia.org/wiki/Das_Erste"
        },
        {
            "title": "Dash",
            "hex": "008DE4",
            "source": "https://www.dash.org/brand-assets/"
        },
        {
            "title": "Dashlane",
            "hex": "0E353D",
            "source": "https://brandfolder.com/dashlane/brandkitpartners"
        },
        {
            "title": "Dassault Systèmes",
            "hex": "005386",
            "source": "https://www.3ds.com/statics/menu/2/assets/img/logo/3ds-dark.svg"
        },
        {
            "title": "DataCamp",
            "hex": "03EF62",
            "source": "https://www.datacamp.com/"
        },
        {
            "title": "Datadog",
            "hex": "632CA6",
            "source": "https://www.datadoghq.com/about/resources"
        },
        {
            "title": "DAZN",
            "hex": "F8F8F5",
            "source": "https://media.dazn.com/en/assets/"
        },
        {
            "title": "dblp",
            "hex": "004F9F",
            "source": "https://dblp.org/"
        },
        {
            "title": "DC Entertainment",
            "hex": "0078F0",
            "source": "https://www.readdc.com/"
        },
        {
            "title": "Debian",
            "hex": "A81D33",
            "source": "https://www.debian.org/logos"
        },
        {
            "title": "deepin",
            "hex": "007CFF",
            "source": "https://commons.wikimedia.org/wiki/File:Deepin_logo.svg"
        },
        {
            "title": "Deezer",
            "hex": "FEAA2D",
            "source": "https://deezerbrand.com/"
        },
        {
            "title": "Delicious",
            "hex": "3399FF",
            "source": "https://en.wikipedia.org/wiki/Delicious_(website)"
        },
        {
            "title": "Deliveroo",
            "hex": "00CCBC",
            "source": "https://www.deliveroo.design/"
        },
        {
            "title": "Dell",
            "hex": "007DB8",
            "source": "https://datasecurity.dell.com/wp-content/themes/dell/images/logo-dell.svg"
        },
        {
            "title": "Delphi",
            "hex": "EE1F35",
            "source": "https://www.embarcadero.com/news/logo"
        },
        {
            "title": "Deno",
            "hex": "000000",
            "source": "https://github.com/denoland/deno/tree/1cc02a5d9d867f1a239ee4b69f587d8afac07b02/website/images"
        },
        {
            "title": "Dependabot",
            "hex": "025E8C",
            "source": "https://dependabot.com/dependabot-logo-symbol-square-mono.svg"
        },
        {
            "title": "Der Spiegel",
            "hex": "E64415",
            "source": "https://www.spiegel.de/"
        },
        {
            "title": "Designer News",
            "hex": "2D72D9",
            "source": "https://www.designernews.co"
        },
        {
            "title": "dev.to",
            "hex": "0A0A0A",
            "source": "https://dev.to/"
        },
        {
            "title": "DeviantArt",
            "hex": "05CC47",
            "source": "http://help.deviantart.com/21"
        },
        {
            "title": "devRant",
            "hex": "F99A66",
            "source": "https://devrant.com"
        },
        {
            "title": "DHL",
            "hex": "FFCC00",
            "source": "https://www.dpdhl-brands.com/dhl/en/guides/design-basics/logo-and-claim.html"
        },
        {
            "title": "diagrams.net",
            "hex": "F08705",
            "source": "https://github.com/jgraph/drawio/blob/4743eba8d5eaa497dc003df7bf7295b695c59bea/src/main/webapp/images/drawlogo.svg"
        },
        {
            "title": "Dialogflow",
            "hex": "FF9800",
            "source": "https://en.wikipedia.org/wiki/File:Dialogflow_logo.svg"
        },
        {
            "title": "Diaspora",
            "hex": "000000",
            "source": "https://wiki.diasporafoundation.org/Branding"
        },
        {
            "title": "Digg",
            "hex": "000000",
            "source": "https://en.wikipedia.org/wiki/Digg"
        },
        {
            "title": "DigitalOcean",
            "hex": "0080FF",
            "source": "https://www.digitalocean.com/company/logos-and-badges/"
        },
        {
            "title": "Dior",
            "hex": "000000",
            "source": "https://commons.wikimedia.org/wiki/File:Dior_Logo.svg"
        },
        {
            "title": "Directus",
            "hex": "263238",
            "source": "https://directus.io/resources.html"
        },
        {
            "title": "Discogs",
            "hex": "333333",
            "source": "https://www.discogs.com/brand"
        },
        {
            "title": "Discord",
            "hex": "7289DA",
            "source": "https://discordapp.com/branding"
        },
        {
            "title": "Discourse",
            "hex": "000000",
            "source": "https://www.discourse.org/"
        },
        {
            "title": "Discover",
            "hex": "FF6000",
            "source": "https://www.discovernetwork.com/en-us/business-resources/free-signage-logos"
        },
        {
            "title": "Disqus",
            "hex": "2E9FFF",
            "source": "https://disqus.com/brand"
        },
        {
            "title": "Disroot",
            "hex": "50162D",
            "source": "https://git.fosscommunity.in/disroot/assests/blob/master/d.svg"
        },
        {
            "title": "Django",
            "hex": "092E20",
            "source": "https://www.djangoproject.com/community/logos/"
        },
        {
            "title": "DLNA",
            "hex": "48A842",
            "source": "https://upload.wikimedia.org/wikipedia/de/e/eb/Digital_Living_Network_Alliance_logo.svg"
        },
        {
            "title": "Docker",
            "hex": "2496ED",
            "source": "https://www.docker.com/company/newsroom/media-resources"
        },
        {
            "title": "DocuSign",
            "hex": "FFCC22",
            "source": "https://github.com/simple-icons/simple-icons/issues/1098"
        },
        {
            "title": "Dolby",
            "hex": "000000",
            "source": "https://www.dolby.com/us/en/about/brand-identity.html"
        },
        {
            "title": "DoorDash",
            "hex": "FF3008",
            "source": "https://www.doordash.com/about/"
        },
        {
            "title": "Douban",
            "hex": "007722",
            "source": "https://zh.wikipedia.org/wiki/Douban"
        },
        {
            "title": "Draugiem.lv",
            "hex": "FF6600",
            "source": "https://www.frype.com/applications/dev/docs/logos/"
        },
        {
            "title": "Dribbble",
            "hex": "EA4C89",
            "source": "https://dribbble.com/branding"
        },
        {
            "title": "Drone",
            "hex": "212121",
            "source": "https://github.com/drone/brand"
        },
        {
            "title": "Drooble",
            "hex": "19C4BE",
            "source": "https://blog.drooble.com/press/"
        },
        {
            "title": "Dropbox",
            "hex": "0061FF",
            "source": "https://www.dropbox.com/branding"
        },
        {
            "title": "Drupal",
            "hex": "0678BE",
            "source": "https://www.drupal.org/about/media-kit/logos"
        },
        {
            "title": "DS Automobiles",
            "hex": "1D1717",
            "source": "https://en.wikipedia.org/wiki/File:DS_Automobiles_logo.svg"
        },
        {
            "title": "DTube",
            "hex": "F01A30",
            "source": "https://about.d.tube/mediakit.html"
        },
        {
            "title": "DuckDuckGo",
            "hex": "DE5833",
            "source": "https://duckduckgo.com/"
        },
        {
            "title": "Dunked",
            "hex": "2DA9D7",
            "source": "https://dunked.com/"
        },
        {
            "title": "Duolingo",
            "hex": "58CC02",
            "source": "https://www.duolingo.com/"
        },
        {
            "title": "Dynamics 365",
            "hex": "002050",
            "source": "http://thepartnerchannel.com/wp-content/uploads/Dynamics365_styleguide_092816.pdf"
        },
        {
            "title": "Dynatrace",
            "hex": "1496FF",
            "source": "https://www.dynatrace.com/company/press-kit/"
        },
        {
            "title": "EA",
            "hex": "000000",
            "source": "https://www.ea.com"
        },
        {
            "title": "easyJet",
            "hex": "FF6600",
            "source": "https://www.easyjet.com"
        },
        {
            "title": "eBay",
            "hex": "E53238",
            "source": "https://go.developer.ebay.com/logos"
        },
        {
            "title": "Eclipse IDE",
            "hex": "2C2255",
            "source": "https://www.eclipse.org/artwork/"
        },
        {
            "title": "Eclipse Mosquitto",
            "hex": "3C5280",
            "source": "https://github.com/eclipse/mosquitto/blob/75fc908bba90d4bd06e85efc1c4ed77952ec842c/logo/mosquitto-logo-only.svg"
        },
        {
            "title": "Egnyte",
            "hex": "00968F",
            "source": "https://www.egnyte.com/presskit.html"
        },
        {
            "title": "Eight Sleep",
            "hex": "262729",
            "source": "https://www.eightsleep.com/press/"
        },
        {
            "title": "El Jueves",
            "hex": "BE312E",
            "source": "https://www.eljueves.es"
        },
        {
            "title": "Elastic",
            "hex": "005571",
            "source": "https://www.elastic.co/brand"
        },
        {
            "title": "Elastic Cloud",
            "hex": "005571",
            "source": "https://www.elastic.co/brand"
        },
        {
            "title": "Elastic Stack",
            "hex": "005571",
            "source": "https://www.elastic.co/brand"
        },
        {
            "title": "Elasticsearch",
            "hex": "005571",
            "source": "https://www.elastic.co/brand"
        },
        {
            "title": "Electron",
            "hex": "47848F",
            "source": "https://electronjs.org/images/electron-logo.svg"
        },
        {
            "title": "Element",
            "hex": "0DBD8B",
            "source": "https://element.io/"
        },
        {
            "title": "elementary",
            "hex": "64BAFF",
            "source": "https://elementary.io/brand"
        },
        {
            "title": "Eleventy",
            "hex": "000000",
            "source": "https://www.11ty.io"
        },
        {
            "title": "Elixir",
            "hex": "4B275F",
            "source": "https://github.com/elixir-lang/elixir-lang.github.com/tree/master/images/logo"
        },
        {
            "title": "Ello",
            "hex": "000000",
            "source": "https://ello.co"
        },
        {
            "title": "Elm",
            "hex": "1293D8",
            "source": "https://github.com/elm/foundation.elm-lang.org/blob/2d097b317d8af2aaeab49284830260a32d817305/assets/elm_logo.svg"
        },
        {
            "title": "Elsevier",
            "hex": "FF6C00",
            "source": "https://www.elsevier.com"
        },
        {
            "title": "Embarcadero",
            "hex": "ED1F35",
            "source": "https://www.embarcadero.com/news/logo"
        },
        {
            "title": "Ember.js",
            "hex": "E04E39",
            "source": "https://emberjs.com/logos/"
        },
        {
            "title": "Emby",
            "hex": "52B54B",
            "source": "https://emby.media/"
        },
        {
            "title": "Emlakjet",
            "hex": "0AE524",
            "source": "https://www.emlakjet.com/kurumsal-materyaller/"
        },
        {
            "title": "Empire Kred",
            "hex": "72BE50",
            "source": "http://www.empire.kred"
        },
        {
            "title": "Envato",
            "hex": "81B441",
            "source": "https://envato.com/"
        },
        {
            "title": "EPEL",
            "hex": "FC0000",
            "source": "https://fedoraproject.org/wiki/EPEL"
        },
        {
            "title": "Epic Games",
            "hex": "313131",
            "source": "https://www.epicgames.com/"
        },
        {
            "title": "Epson",
            "hex": "003399",
            "source": "https://global.epson.com/IR/library/"
        },
        {
            "title": "Erlang",
            "hex": "A90533",
            "source": "https://github.com/erlang/erlide_eclipse/blob/99d1d61fde8e32ef1630ca0e1b05a6822b3d6489/meta/media/erlang-logo.svg"
        },
        {
            "title": "ESEA",
            "hex": "0E9648",
            "source": "https://play.esea.net/"
        },
        {
            "title": "ESLGaming",
            "hex": "FFFF09",
            "source": "https://brand.eslgaming.com/"
        },
        {
            "title": "ESLint",
            "hex": "4B32C3",
            "source": "https://eslint.org/img/logo.svg"
        },
        {
            "title": "ESPHome",
            "hex": "000000",
            "source": "https://esphome.io"
        },
        {
            "title": "Ethereum",
            "hex": "3C3C3D",
            "source": "https://www.ethereum.org/images/logos/Ethereum_Visual_Identity_1.0.0.pdf"
        },
        {
            "title": "Etsy",
            "hex": "F16521",
            "source": "https://www.etsy.com/uk/press"
        },
        {
            "title": "Event Store",
            "hex": "5AB552",
            "source": "https://github.com/eventstore/brand"
        },
        {
            "title": "Eventbrite",
            "hex": "F05537",
            "source": "https://www.eventbrite.com/signin/"
        },
        {
            "title": "Evernote",
            "hex": "00A82D",
            "source": "https://evernote.com/press"
        },
        {
            "title": "Everplaces",
            "hex": "FA4B32",
            "source": "https://everplaces.com"
        },
        {
            "title": "EVRY",
            "hex": "063A54",
            "source": "https://www.evry.com/en/"
        },
        {
            "title": "Exercism",
            "hex": "009CAB",
            "source": "https://github.com/exercism/website-icons/blob/master/exercism/logo-icon.svg"
        },
        {
            "title": "Experts Exchange",
            "hex": "00AAE7",
            "source": "https://www.experts-exchange.com/"
        },
        {
            "title": "Expo",
            "hex": "000020",
            "source": "http://expo.io/brand/"
        },
        {
            "title": "Express",
            "hex": "000000",
            "source": "https://github.com/openjs-foundation/artwork/blob/ac43961d1157f973c54f210cf5e0c9c45e3d3f10/projects/express/express-icon-black.svg"
        },
        {
            "title": "EyeEm",
            "hex": "000000",
            "source": "https://www.eyeem.com/"
        },
        {
            "title": "F-Droid",
            "hex": "1976D2",
            "source": "https://f-droid.org/"
        },
        {
            "title": "F-Secure",
            "hex": "00BAFF",
            "source": "https://vip.f-secure.com/en/marketing/logos"
        },
        {
            "title": "Facebook",
            "hex": "1877F2",
            "source": "https://en.facebookbrand.com/"
        },
        {
            "title": "Facebook Gaming",
            "hex": "005FED",
            "source": "https://www.facebook.com/fbgaminghome/"
        },
        {
            "title": "Facebook Live",
            "hex": "ED4242",
            "source": "https://en.facebookbrand.com/"
        },
        {
            "title": "FACEIT",
            "hex": "FF5500",
            "source": "https://corporate.faceit.com/branding/"
        },
        {
            "title": "Facepunch",
            "hex": "EC1C24",
            "source": "https://facepunch.com/img/brand/default-light.svg"
        },
        {
            "title": "Fandango",
            "hex": "FF7300",
            "source": "https://www.fandango.com"
        },
        {
            "title": "Fandom",
            "hex": "00D6D6",
            "source": "https://fandomdesignsystem.com/identity/assets"
        },
        {
            "title": "Farfetch",
            "hex": "000000",
            "source": "https://www.farfetch.com/"
        },
        {
            "title": "FastAPI",
            "hex": "009688",
            "source": "https://github.com/tiangolo/fastapi/blob/6205935323ded4767438ee81623892621b353415/docs/en/docs/img/icon-white.svg"
        },
        {
            "title": "Fastify",
            "hex": "000000",
            "source": "https://github.com/fastify/graphics/blob/91e8a3d4754807de3b69440f66c72a737a5fde94/fastify-1000px-square-02.svg"
        },
        {
            "title": "Fastlane",
            "hex": "00F200",
            "source": "https://github.com/fastlane/fastlane.tools/blob/19ff41a6c0f27510a7a7879e6944809d40ab382e/assets/img/logo-mobile.svg"
        },
        {
            "title": "Fastly",
            "hex": "FF282D",
            "source": "https://assets.fastly.com/style-guide/docs/"
        },
        {
            "title": "Fathom",
            "hex": "9187FF",
            "source": "https://usefathom.com/brand"
        },
        {
            "title": "Favro",
            "hex": "512DA8",
            "source": "https://favro.com/login"
        },
        {
            "title": "FeatHub",
            "hex": "9B9B9B",
            "source": "http://feathub.com/"
        },
        {
            "title": "Fedora",
            "hex": "294172",
            "source": "https://fedoraproject.org/wiki/Logo/UsageGuidelines"
        },
        {
            "title": "FedRAMP",
            "hex": "112E51",
            "source": "https://www.fedramp.gov/assets/resources/documents/FedRAMP_Branding_Guidance.pdf"
        },
        {
            "title": "Feedly",
            "hex": "2BB24C",
            "source": "https://blog.feedly.com/wp-content/themes/feedly-2017-v1.19.3/assets/images/logos/logo.svg"
        },
        {
            "title": "Ferrari",
            "hex": "D40000",
            "source": "https://www.ferrari.com/"
        },
        {
            "title": "Ferrari N.V.",
            "hex": "EB2E2C",
            "source": "https://corporate.ferrari.com/"
        },
        {
            "title": "Fiat",
            "hex": "AD0C33",
            "source": "https://en.wikipedia.org/wiki/File:Fiat_Logo.svg"
        },
        {
            "title": "Fido Alliance",
            "hex": "FFBF3B",
            "source": "https://fidoalliance.org/overview/legal/logo-usage/"
        },
        {
            "title": "FIFA",
            "hex": "326295",
            "source": "https://en.wikipedia.org/wiki/FIFA"
        },
        {
            "title": "Figma",
            "hex": "F24E1E",
            "source": "https://brand.figma.com/icon.html"
        },
        {
            "title": "figshare",
            "hex": "556472",
            "source": "https://en.wikipedia.org/wiki/Figshare"
        },
        {
            "title": "Fila",
            "hex": "03234C",
            "source": "https://en.wikipedia.org/wiki/Fila_(company)"
        },
        {
            "title": "FileZilla",
            "hex": "BF0000",
            "source": "https://upload.wikimedia.org/wikipedia/commons/0/01/FileZilla_logo.svg"
        },
        {
            "title": "Fing",
            "hex": "009AEE",
            "source": "https://www.fing.com/"
        },
        {
            "title": "Firebase",
            "hex": "FFCA28",
            "source": "https://firebase.google.com/brand-guidelines/"
        },
        {
            "title": "Firefox",
            "hex": "FF7139",
            "source": "https://mozilla.design/firefox/logos-usage/"
        },
        {
            "title": "Firefox Browser",
            "hex": "FF7139",
            "source": "https://mozilla.design/firefox/logos-usage/"
        },
        {
            "title": "FIRST",
            "hex": "0066B3",
            "source": "https://www.firstinspires.org/brand"
        },
        {
            "title": "Fitbit",
            "hex": "00B0B9",
            "source": "http://www.fitbit.com/uk/home"
        },
        {
            "title": "FITE",
            "hex": "CA0404",
            "source": "https://www.fite.tv/"
        },
        {
            "title": "Fiverr",
            "hex": "1DBF73",
            "source": "https://www.fiverr.com/press-kit"
        },
        {
            "title": "Flask",
            "hex": "000000",
            "source": "http://flask.pocoo.org/community/logos/"
        },
        {
            "title": "Flathub",
            "hex": "4A86CF",
            "source": "https://flathub.org/"
        },
        {
            "title": "Flattr",
            "hex": "000000",
            "source": "https://flattr.com/"
        },
        {
            "title": "Flickr",
            "hex": "0063DC",
            "source": "https://worldvectorlogo.com/logo/flickr-1"
        },
        {
            "title": "Flipboard",
            "hex": "E12828",
            "source": "https://about.flipboard.com/brand-guidelines"
        },
        {
            "title": "Floatplane",
            "hex": "00AEEF",
            "source": "https://www.floatplane.com/"
        },
        {
            "title": "Flood",
            "hex": "4285F4",
            "source": "https://flood.io/"
        },
        {
            "title": "Fluentd",
            "hex": "0E83C8",
            "source": "https://docs.fluentd.org/quickstart/logo"
        },
        {
            "title": "Flutter",
            "hex": "02569B",
            "source": "https://flutter.dev/brand"
        },
        {
            "title": "Fnac",
            "hex": "E1A925",
            "source": "http://www.fnac.com/"
        },
        {
            "title": "Font Awesome",
            "hex": "339AF0",
            "source": "https://fontawesome.com/icons/font-awesome"
        },
        {
            "title": "foodpanda",
            "hex": "D70F64",
            "source": "https://www.foodpanda.com"
        },
        {
            "title": "Ford",
            "hex": "003478",
            "source": "https://www.ford.com/"
        },
        {
            "title": "Formstack",
            "hex": "21B573",
            "source": "https://www.formstack.com/brand/guidelines"
        },
        {
            "title": "Fortinet",
            "hex": "EE3124",
            "source": "http://www.fortinet.com/"
        },
        {
            "title": "Fossa",
            "hex": "289E6D",
            "source": "https://fossa.com/press/"
        },
        {
            "title": "Fossil SCM",
            "hex": "548294",
            "source": "https://fossil-scm.org/"
        },
        {
            "title": "Foursquare",
            "hex": "F94877",
            "source": "https://foursquare.com/about/logos"
        },
        {
            "title": "Fozzy",
            "hex": "F15B29",
            "source": "https://fozzy.com/partners.shtml?tab=materials"
        },
        {
            "title": "Framer",
            "hex": "0055FF",
            "source": "https://framer.com"
        },
        {
            "title": "FreeBSD",
            "hex": "AB2B28",
            "source": "https://www.freebsdfoundation.org/about/project/"
        },
        {
            "title": "freeCodeCamp",
            "hex": "0A0A23",
            "source": "https://design-style-guide.freecodecamp.org/"
        },
        {
            "title": "freedesktop.org",
            "hex": "3B80AE",
            "source": "https://commons.wikimedia.org/wiki/File:Freedesktop-logo.svg"
        },
        {
            "title": "Freelancer",
            "hex": "29B2FE",
            "source": "https://www.freelancer.com/"
        },
        {
            "title": "Fujifilm",
            "hex": "ED1A3A",
            "source": "https://upload.wikimedia.org/wikipedia/commons/a/a1/Fujifilm_logo.svg"
        },
        {
            "title": "Fujitsu",
            "hex": "FF0000",
            "source": "https://www.fujitsu.com/global/about/brandmanagement/logo/"
        },
        {
            "title": "Fur Affinity",
            "hex": "36566F",
            "source": "https://www.furaffinity.net/"
        },
        {
            "title": "Furry Network",
            "hex": "2E75B4",
            "source": "https://furrynetwork.com"
        },
        {
            "title": "G2A",
            "hex": "F05F00",
            "source": "https://www.g2a.co/contact/brand_guidelines/"
        },
        {
            "title": "Garmin",
            "hex": "000000",
            "source": "https://creative.garmin.com/styleguide/brand/"
        },
        {
            "title": "Gatling",
            "hex": "FF9E2A",
            "source": "https://gatling.io/"
        },
        {
            "title": "Gatsby",
            "hex": "663399",
            "source": "https://www.gatsbyjs.org/"
        },
        {
            "title": "Gauges",
            "hex": "2FA66A",
            "source": "http://get.gaug.es/"
        },
        {
            "title": "GeeksforGeeks",
            "hex": "0F9D58",
            "source": "https://www.geeksforgeeks.org/"
        },
        {
            "title": "General Electric",
            "hex": "0870D8",
            "source": "https://www.ge.com/brand/"
        },
        {
            "title": "General Motors",
            "hex": "22559E",
            "source": "https://commons.wikimedia.org/wiki/File:General_Motors_logo.svg"
        },
        {
            "title": "Genius",
            "hex": "FFFF64",
            "source": "https://genius.com"
        },
        {
            "title": "Gentoo",
            "hex": "54487A",
            "source": "https://wiki.gentoo.org/wiki/Project:Artwork/Artwork#Variations_of_the_.22g.22_logo"
        },
        {
            "title": "Geocaching",
            "hex": "00874D",
            "source": "https://www.geocaching.com/about/logousage.aspx"
        },
        {
            "title": "Gerrit",
            "hex": "EEEEEE",
            "source": "https://gerrit-review.googlesource.com/c/75842/"
        },
        {
            "title": "Ghost",
            "hex": "738A94",
            "source": "https://ghost.org/design"
        },
        {
            "title": "Ghostery",
            "hex": "00BAF2",
            "source": "https://www.ghostery.com/"
        },
        {
            "title": "GIMP",
            "hex": "5C5543",
            "source": "https://www.gimp.org/about/linking.html#wilber-the-gimp-mascot"
        },
        {
            "title": "GIPHY",
            "hex": "FF6666",
            "source": "https://support.giphy.com/hc/en-us/articles/360022283772-GIPHY-Brand-Guidelines"
        },
        {
            "title": "Git",
            "hex": "F05032",
            "source": "http://git-scm.com/downloads/logos"
        },
        {
            "title": "GitBook",
            "hex": "3884FF",
            "source": "http://styleguide.gitbook.com/icons"
        },
        {
            "title": "Gitea",
            "hex": "609926",
            "source": "https://github.com/go-gitea/gitea/blob/e0c753e770a64cda5e3900aa1da3d7e1f3263c9a/assets/logo.svg"
        },
        {
            "title": "GitHub",
            "hex": "181717",
            "source": "https://github.com/logos"
        },
        {
            "title": "GitHub Actions",
            "hex": "2088FF",
            "source": "https://github.com/features/actions"
        },
        {
            "title": "GitHub Sponsors",
            "hex": "EA4AAA",
            "source": "https://github.com/sponsors"
        },
        {
            "title": "GitKraken",
            "hex": "179287",
            "source": "https://www.gitkraken.com/"
        },
        {
            "title": "GitLab",
            "hex": "FCA121",
            "source": "https://about.gitlab.com/press/press-kit/"
        },
        {
            "title": "Gitpod",
            "hex": "1AA6E4",
            "source": "https://www.gitpod.io/"
        },
        {
            "title": "Gitter",
            "hex": "ED1965",
            "source": "https://gitter.im/"
        },
        {
            "title": "Glassdoor",
            "hex": "0CAA41",
            "source": "https://www.glassdoor.com/press/images/"
        },
        {
            "title": "Glitch",
            "hex": "3333FF",
            "source": "https://glitch.com/about/press/"
        },
        {
            "title": "Gmail",
            "hex": "D14836",
            "source": "https://material.io/guidelines/resources/sticker-sheets-icons.html#sticker-sheets-icons-components"
        },
        {
            "title": "GNOME",
            "hex": "4A86CF",
            "source": "https://wiki.gnome.org/Engagement/BrandGuidelines"
        },
        {
            "title": "GNU",
            "hex": "A42E2B",
            "source": "https://gnu.org"
        },
        {
            "title": "GNU Bash",
            "hex": "4EAA25",
            "source": "https://github.com/odb/official-bash-logo"
        },
        {
            "title": "GNU Emacs",
            "hex": "7F5AB6",
            "source": "https://git.savannah.gnu.org/cgit/emacs.git/tree/etc/images/icons/hicolor/scalable/apps/emacs.svg"
        },
        {
            "title": "GNU IceCat",
            "hex": "002F5B",
            "source": "https://git.savannah.gnu.org/cgit/gnuzilla.git/plain/artwork/simple.svg"
        },
        {
            "title": "GNU Privacy Guard",
            "hex": "0093DD",
            "source": "https://git.gnupg.org/cgi-bin/gitweb.cgi?p=gnupg.git;a=tree;f=artwork/icons"
        },
        {
            "title": "GNU social",
            "hex": "A22430",
            "source": "https://www.gnu.org/graphics/social.html"
        },
        {
            "title": "Go",
            "hex": "00ADD8",
            "source": "https://blog.golang.org/go-brand"
        },
        {
            "title": "Godot Engine",
            "hex": "478CBF",
            "source": "https://godotengine.org/themes/godotengine/assets/download/godot_logo.svg"
        },
        {
            "title": "GoFundMe",
            "hex": "00B964",
            "source": "https://www.gofundme.com/"
        },
        {
            "title": "GOG.com",
            "hex": "86328A",
            "source": "https://www.cdprojekt.com/en/media/logotypes/"
        },
        {
            "title": "GoldenLine",
            "hex": "FFE005",
            "source": "http://www.goldenline.pl"
        },
        {
            "title": "Goodreads",
            "hex": "372213",
            "source": "https://www.goodreads.com/about/press"
        },
        {
            "title": "Google",
            "hex": "4285F4",
            "source": "https://developers.google.com/+/branding-guidelines?hl=en"
        },
        {
            "title": "Google Ads",
            "hex": "4285F4",
            "source": "https://designguidelines.withgoogle.com/ads-branding/google-ads/logos.html#logos-brand-logo-lockups"
        },
        {
            "title": "Google AdSense",
            "hex": "4285F4",
            "source": "https://commons.wikimedia.org/wiki/File:AdSense_Logo.svg"
        },
        {
            "title": "Google Analytics",
            "hex": "E37400",
            "source": "https://marketingplatform.google.com/intl/en_uk/about/analytics/"
        },
        {
            "title": "Google Assistant",
            "hex": "4285F4",
            "source": "https://assistant.google.com/"
        },
        {
            "title": "Google Calendar",
            "hex": "4285F4",
            "source": "https://commons.wikimedia.org/wiki/File:Google_Calendar_icon.svg"
        },
        {
            "title": "Google Cardboard",
            "hex": "FF7143",
            "source": "https://arvr.google.com/cardboard/images/header/vr-home.svg"
        },
        {
            "title": "Google Cast",
            "hex": "1BB6F6",
            "source": "https://partnermarketinghub.withgoogle.com/#/brands"
        },
        {
            "title": "Google Chat",
            "hex": "00897B",
            "source": "https://chat.google.com/error/noaccess"
        },
        {
            "title": "Google Chrome",
            "hex": "4285F4",
            "source": "https://blog.google/press/?product_tag=chrome"
        },
        {
            "title": "Google Classroom",
            "hex": "4285F4",
            "source": "https://classroom.google.com/"
        },
        {
            "title": "Google Cloud",
            "hex": "4285F4",
            "source": "https://cloud.google.com/"
        },
        {
            "title": "Google Colab",
            "hex": "F9AB00",
            "source": "https://colab.research.google.com"
        },
        {
            "title": "Google Drive",
            "hex": "4285F4",
            "source": "https://developers.google.com/drive/web/branding"
        },
        {
            "title": "Google Earth",
            "hex": "4285F4",
            "source": "https://earth.google.com/web/"
        },
        {
            "title": "Google Fit",
            "hex": "4285F4",
            "source": "https://partnermarketinghub.withgoogle.com/#/brands/"
        },
        {
            "title": "Google Hangouts",
            "hex": "0C9D58",
            "source": "https://material.google.com/resources/sticker-sheets-icons.html#sticker-sheets-icons-components"
        },
        {
            "title": "Google Keep",
            "hex": "FFBB00",
            "source": "https://play.google.com/store/apps/details?id=com.google.android.keep"
        },
        {
            "title": "Google Lens",
            "hex": "4285F4",
            "source": "https://partnermarketinghub.withgoogle.com/#/brands/"
        },
        {
            "title": "Google Maps",
            "hex": "4285F4",
            "source": "https://upload.wikimedia.org/wikipedia/commons/a/a9/Google_Maps_icon.svg"
        },
        {
            "title": "Google Meet",
            "hex": "00897B",
            "source": "https://meet.google.com/"
        },
        {
            "title": "Google Messages",
            "hex": "1A73E8",
            "source": "https://messages.google.com/"
        },
        {
            "title": "Google My Business",
            "hex": "4285F4",
            "source": "https://business.google.com/"
        },
        {
            "title": "Google Nearby",
            "hex": "4285F4",
            "source": "https://developers.google.com/nearby/developer-guidelines"
        },
        {
            "title": "Google News",
            "hex": "174EA6",
            "source": "https://partnermarketinghub.withgoogle.com/#/brands/"
        },
        {
            "title": "Google Pay",
            "hex": "4285F4",
            "source": "https://partnermarketinghub.withgoogle.com/#/brands/"
        },
        {
            "title": "Google Play",
            "hex": "414141",
            "source": "https://partnermarketinghub.withgoogle.com/#/brands/"
        },
        {
            "title": "Google Podcasts",
            "hex": "4285F4",
            "source": "https://developers.google.com/search/docs/data-types/podcast"
        },
        {
            "title": "Google Scholar",
            "hex": "4285F4",
            "source": "https://commons.wikimedia.org/wiki/File:Google_Scholar_logo.svg"
        },
        {
            "title": "Google Search Console",
            "hex": "458CF5",
            "source": "https://search.google.com/search-console"
        },
        {
            "title": "Google Sheets",
            "hex": "0F9D58",
            "source": "http://sheets.google.com/"
        },
        {
            "title": "Google Street View",
            "hex": "FEC111",
            "source": "https://developers.google.com/streetview/ready/branding"
        },
        {
            "title": "Google Tag Manager",
            "hex": "246FDB",
            "source": "https://tagmanager.google.com/#/home"
        },
        {
            "title": "Google Translate",
            "hex": "4285F4",
            "source": "https://en.wikipedia.org/wiki/Google_Translate"
        },
        {
            "title": "GOV.UK",
            "hex": "005EA5",
            "source": "https://github.com/alphagov/design-assets/tree/master/Icons"
        },
        {
            "title": "Gradle",
            "hex": "02303A",
            "source": "https://gradle.com/brand"
        },
        {
            "title": "Grafana",
            "hex": "F46800",
            "source": "https://grafana.com/"
        },
        {
            "title": "Graphcool",
            "hex": "27AE60",
            "source": "https://www.graph.cool"
        },
        {
            "title": "GraphQL",
            "hex": "E10098",
            "source": "http://graphql.org/"
        },
        {
            "title": "Grav",
            "hex": "221E1F",
            "source": "http://getgrav.org/media"
        },
        {
            "title": "Gravatar",
            "hex": "1E8CBE",
            "source": "https://automattic.com/press"
        },
        {
            "title": "GreenSock",
            "hex": "88CE02",
            "source": "https://greensock.com/"
        },
        {
            "title": "Gridsome",
            "hex": "00A672",
            "source": "https://gridsome.org/logos/only-logo.svg"
        },
        {
            "title": "Groupon",
            "hex": "53A318",
            "source": "https://brandplaybook.groupon.com/guidelines/logo/"
        },
        {
            "title": "Grunt",
            "hex": "FBA919",
            "source": "https://github.com/gruntjs/gruntjs.com/tree/master/src/media"
        },
        {
            "title": "Guangzhou Metro",
            "hex": "C51935",
            "source": "https://commons.wikimedia.org/wiki/File:Guangzhou_Metro_logo.svg"
        },
        {
            "title": "gulp",
            "hex": "CF4647",
            "source": "https://gulpjs.com/"
        },
        {
            "title": "Gumroad",
            "hex": "36A9AE",
            "source": "https://gumroad.com/press"
        },
        {
            "title": "Gumtree",
            "hex": "72EF36",
            "source": "https://www.gumtree.com"
        },
        {
            "title": "Gutenberg",
            "hex": "000000",
            "source": "https://github.com/WordPress/gutenberg/blob/master/docs/final-g-wapuu-black.svg"
        },
        {
            "title": "Habr",
            "hex": "77A2B6",
            "source": "https://habr.com/"
        },
        {
            "title": "Hack Club",
            "hex": "EC3750",
            "source": "https://hackclub.com/brand"
        },
        {
            "title": "Hack The Box",
            "hex": "9FEF00",
            "source": "https://www.hackthebox.eu/docs/Hack_The_Box_Brand_Assets_Guide.pdf"
        },
        {
            "title": "Hackaday",
            "hex": "1A1A1A",
            "source": "https://hackaday.com/"
        },
        {
            "title": "HackerEarth",
            "hex": "2C3454",
            "source": "https://www.hackerearth.com/logo/"
        },
        {
            "title": "HackerOne",
            "hex": "494649",
            "source": "https://www.hackerone.com/branding"
        },
        {
            "title": "HackerRank",
            "hex": "2EC866",
            "source": "https://www.hackerrank.com/"
        },
        {
            "title": "HackHands",
            "hex": "00ACBD",
            "source": "https://hackhands.com/"
        },
        {
            "title": "Hackster",
            "hex": "1BACF7",
            "source": "https://drive.google.com/file/d/0B3aqzR8LzoqdT1p4ZUlWVnJ1elk/view?usp=sharing"
        },
        {
            "title": "HappyCow",
            "hex": "7C4EC4",
            "source": "https://www.happycow.net/press-kits"
        },
        {
            "title": "Harbor",
            "hex": "4A00D8",
            "source": "https://github.com/goharbor/harbor/blob/13686cbe83d22259216da7658612e86201070e94/src/portal/src/images/harbor-logo.svg"
        },
        {
            "title": "Hashnode",
            "hex": "2962FF",
            "source": "https://hashnode.com/media"
        },
        {
            "title": "Haskell",
            "hex": "5D4F85",
            "source": "https://commons.wikimedia.org/wiki/File:Haskell-Logo.svg"
        },
        {
            "title": "Hatena Bookmark",
            "hex": "00A4DE",
            "source": "http://hatenacorp.jp/press/resource"
        },
        {
            "title": "haveibeenpwned",
            "hex": "2A6379",
            "source": "https://haveibeenpwned.com/"
        },
        {
            "title": "Haxe",
            "hex": "EA8220",
            "source": "https://haxe.org/foundation/branding.html"
        },
        {
            "title": "HBO",
            "hex": "000000",
            "source": "https://www.hbo.com/"
        },
        {
            "title": "HCL",
            "hex": "006BB6",
            "source": "https://www.hcl.com/brand-guidelines"
        },
        {
            "title": "HelloFresh",
            "hex": "99CC33",
            "source": "https://www.hellofresh.com/landing/student"
        },
        {
            "title": "Helly Hansen",
            "hex": "DA2128",
            "source": "https://www.hellyhansen.com/"
        },
        {
            "title": "Helm",
            "hex": "0F1689",
            "source": "https://helm.sh"
        },
        {
            "title": "HERE",
            "hex": "00AFAA",
            "source": "https://www.here.com"
        },
        {
            "title": "Heroku",
            "hex": "430098",
            "source": "https://www.heroku.com"
        },
        {
            "title": "Hexo",
            "hex": "0E83CD",
            "source": "https://hexo.io/"
        },
        {
            "title": "HEY",
            "hex": "5522FA",
            "source": "https://hey.com/"
        },
        {
            "title": "Highly",
            "hex": "FF3C00",
            "source": "https://highly.co/"
        },
        {
            "title": "Hilton",
            "hex": "124D97",
            "source": "https://www.hilton.com/en/"
        },
        {
            "title": "HipChat",
            "hex": "0052CC",
            "source": "https://www.atlassian.com/company/news/press-kit"
        },
        {
            "title": "Hitachi",
            "hex": "E60027",
            "source": "https://commons.wikimedia.org/wiki/File:Hitachi_inspire_the_next-Logo.svg"
        },
        {
            "title": "Hive",
            "hex": "FF7A00",
            "source": "https://www.hivehome.com/"
        },
        {
            "title": "HockeyApp",
            "hex": "009EE1",
            "source": "https://hockeyapp.net/brand-guidelines/"
        },
        {
            "title": "Home Assistant",
            "hex": "41BDF5",
            "source": "https://github.com/home-assistant/home-assistant-assets"
        },
        {
            "title": "HomeAdvisor",
            "hex": "F68315",
            "source": "https://www.abouthomeadvisor.com/media-room/press-resources/"
        },
        {
            "title": "Homebrew",
            "hex": "FBB040",
            "source": "https://github.com/Homebrew/brew.sh/blob/2e576aaca83e62dda41a188597bb4bd20e75e385/assets/img/homebrew.svg"
        },
        {
            "title": "homify",
            "hex": "7DCDA3",
            "source": "https://www.homify.com"
        },
        {
            "title": "Honda",
            "hex": "E40521",
            "source": "https://www.honda.ie/"
        },
        {
            "title": "Hootsuite",
            "hex": "000000",
            "source": "https://hootsuite.com/en-gb/about/media-kit"
        },
        {
            "title": "Hoppscotch",
            "hex": "31C48D",
            "source": "https://github.com/hoppscotch/hoppscotch/blob/77862cdf9bd902a4ea64bd8b2301ed2206820649/static/images/ufo_logo.svg"
        },
        {
            "title": "Hotels.com",
            "hex": "D32F2F",
            "source": "https://en.wikipedia.org/wiki/File:Hotels.com_logo.svg"
        },
        {
            "title": "Houdini",
            "hex": "FF4713",
            "source": "https://www.sidefx.com/products/houdini/"
        },
        {
            "title": "Houzz",
            "hex": "4DBC15",
            "source": "https://www.houzz.com/logoGuidelines"
        },
        {
            "title": "HP",
            "hex": "0096D6",
            "source": "https://brandcentral.ext.hp.com/login"
        },
        {
            "title": "HTML Academy",
            "hex": "302683",
            "source": "https://htmlacademy.ru/"
        },
        {
            "title": "HTML5",
            "hex": "E34F26",
            "source": "http://www.w3.org/html/logo/"
        },
        {
            "title": "Huawei",
            "hex": "FF0000",
            "source": "https://en.wikipedia.org/wiki/File:Huawei.svg"
        },
        {
            "title": "HubSpot",
            "hex": "FF7A59",
            "source": "https://www.hubspot.com/style-guide"
        },
        {
            "title": "Hugo",
            "hex": "FF4088",
            "source": "https://gohugo.io/"
        },
        {
            "title": "Hulu",
            "hex": "3DBB3D",
            "source": "https://www.hulu.com/press/brand-assets/"
        },
        {
            "title": "Humble Bundle",
            "hex": "CC2929",
            "source": "https://support.humblebundle.com/hc/en-us/articles/202742060-Bundle-Logos"
        },
        {
            "title": "Hurriyetemlak",
            "hex": "E02826",
            "source": "https://ilan.hurriyetemlak.com/emlak-ilani-yayinlama-kurallari"
        },
        {
            "title": "Husqvarna",
            "hex": "273A60",
            "source": "https://www.husqvarna.com/uk/catalogues/"
        },
        {
            "title": "Hypothesis",
            "hex": "BD1C2B",
            "source": "https://web.hypothes.is/"
        },
        {
            "title": "Hyundai",
            "hex": "002C5F",
            "source": "https://en.wikipedia.org/wiki/File:Hyundai_Motor_Company_logo.svg"
        },
        {
            "title": "Iata",
            "hex": "004E81",
            "source": "https://upload.wikimedia.org/wikipedia/commons/f/f7/IATAlogo.svg"
        },
        {
            "title": "iBeacon",
            "hex": "3D7EBB",
            "source": "https://developer.apple.com/ibeacon/"
        },
        {
            "title": "IBM",
            "hex": "054ADA",
            "source": "https://www.ibm.com/design/language/elements/logos/8-bar/"
        },
        {
            "title": "iCloud",
            "hex": "3693F3",
            "source": "https://commons.wikimedia.org/wiki/File:ICloud_logo.svg"
        },
        {
            "title": "IcoMoon",
            "hex": "825794",
            "source": "https://icomoon.io/"
        },
        {
            "title": "ICON",
            "hex": "31B8BB",
            "source": "https://icon.foundation/"
        },
        {
            "title": "Iconfinder",
            "hex": "1A1B1F",
            "source": "https://www.iconfinder.com/p/about"
        },
        {
            "title": "Iconify",
            "hex": "1769AA",
            "source": "https://iconify.design/"
        },
        {
            "title": "IconJar",
            "hex": "16A5F3",
            "source": "https://geticonjar.com/press-kit/"
        },
        {
            "title": "ICQ",
            "hex": "24FF00",
            "source": "https://commons.wikimedia.org/wiki/File:ICQNewlogo.svg"
        },
        {
            "title": "iDEAL",
            "hex": "CC0066",
            "source": "https://www.ideal.nl/cms/files/Manual_iDEAL_logo.pdf"
        },
        {
            "title": "iFixit",
            "hex": "0071CE",
            "source": "https://www.ifixit.com/"
        },
        {
            "title": "iFood",
            "hex": "EA1D2C",
            "source": "https://ifood.com.br/"
        },
        {
            "title": "IFTTT",
            "hex": "000000",
            "source": "https://ifttt.com/discover/brand-guidelines"
        },
        {
            "title": "iHeartRadio",
            "hex": "C6002B",
            "source": "https://brand.iheart.com/logo"
        },
        {
            "title": "IMDb",
            "hex": "E6B91E",
            "source": "http://www.imdb.com/pressroom/brand_guidelines"
        },
        {
            "title": "Imgur",
            "hex": "1BB76E",
            "source": "https://s.imgur.com/images/favicon-152.png"
        },
        {
            "title": "Indeed",
            "hex": "2164F3",
            "source": "https://www.indeed.com"
        },
        {
            "title": "Infiniti",
            "hex": "000000",
            "source": "https://www.infinitiusa.com"
        },
        {
            "title": "InfluxDB",
            "hex": "22ADF6",
            "source": "https://www.influxdata.com/"
        },
        {
            "title": "Informatica",
            "hex": "FF4D00",
            "source": "https://www.informatica.com/content/dam/informatica-com/en/images/cc02v2/logo-informatica.svg"
        },
        {
            "title": "Infosys",
            "hex": "007CC3",
            "source": "https://www.infosys.com/content/dam/infosys-web/burger-menu/en/images/logo.svg"
        },
        {
            "title": "Inkscape",
            "hex": "000000",
            "source": "https://commons.wikimedia.org/wiki/File:Inkscape_Logo.svg"
        },
        {
            "title": "Insomnia",
            "hex": "5849BE",
            "source": "https://insomnia.rest/"
        },
        {
            "title": "Instacart",
            "hex": "43B02A",
            "source": "https://www.instacart.com/press"
        },
        {
            "title": "Instagram",
            "hex": "E4405F",
            "source": "https://www.instagram-brand.com"
        },
        {
            "title": "Instapaper",
            "hex": "1F1F1F",
            "source": "https://www.instapaper.com/"
        },
        {
            "title": "Instructables",
            "hex": "FABF15",
            "source": "https://www.instructables.com/community/Official-Instructables-Logos-1/"
        },
        {
            "title": "Integromat",
            "hex": "2F8CBB",
            "source": "https://www.integromat.com"
        },
        {
            "title": "Intel",
            "hex": "0071C5",
            "source": "https://www.intel.com"
        },
        {
            "title": "IntelliJ IDEA",
            "hex": "000000",
            "source": "https://www.jetbrains.com/idea/"
        },
        {
            "title": "Intercom",
            "hex": "6AFDEF",
            "source": "https://www.intercom.com/press"
        },
        {
            "title": "Internet Archive",
            "hex": "000000",
            "source": "https://openlibrary.org/static/images/ia-logo.svg"
        },
        {
            "title": "Internet Explorer",
            "hex": "0076D6",
            "source": "https://compass-ssl.microsoft.com/assets/c8/67/c867db4c-f328-45b8-817c-33834c70aae6.svg?n=IE.svg"
        },
        {
            "title": "InVision",
            "hex": "FF3366",
            "source": "https://projects.invisionapp.com/boards/BX4P1DY5H46R"
        },
        {
            "title": "Invoice Ninja",
            "hex": "000000",
            "source": "https://github.com/invoiceninja/invoiceninja"
        },
        {
            "title": "ioBroker",
            "hex": "3399CC",
            "source": "https://github.com/ioBroker/awesome-iobroker/blob/master/images/"
        },
        {
            "title": "Ionic",
            "hex": "3880FF",
            "source": "https://ionicframework.com/press"
        },
        {
            "title": "iOS",
            "hex": "000000",
            "source": "https://en.wikipedia.org/wiki/IOS"
        },
        {
            "title": "IPFS",
            "hex": "65C2CB",
            "source": "https://github.com/ipfs/logo"
        },
        {
            "title": "Issuu",
            "hex": "F36D5D",
            "source": "https://issuu.com/press"
        },
        {
            "title": "Itch.io",
            "hex": "FA5C5C",
            "source": "https://itch.io/press-kit"
        },
        {
            "title": "iTunes",
            "hex": "FB5BC5",
            "source": "https://upload.wikimedia.org/wikipedia/commons/d/df/ITunes_logo.svg"
        },
        {
            "title": "IVECO",
            "hex": "004994",
            "source": "https://www.iveco.com/germany/Pages/Home-page.aspx"
        },
        {
            "title": "Jabber",
            "hex": "CC0000",
            "source": "https://commons.wikimedia.org/wiki/File:Jabber-bulb.svg"
        },
        {
            "title": "Jaguar",
            "hex": "FFFFFF",
            "source": "https://media.jaguar.com/en/press-kit"
        },
        {
            "title": "Jamboard",
            "hex": "F37C20",
            "source": "https://cdn2.hubspot.net/hubfs/159104/ECS/Jamboard/Approved%20Jamboard%20Brand%20Book.pdf"
        },
        {
            "title": "Jameson",
            "hex": "004027",
            "source": "https://www.jamesonwhiskey.com/"
        },
        {
            "title": "Jasmine",
            "hex": "8A4182",
            "source": "https://github.com/jasmine/jasmine/blob/8991b1bba39b5b7e89fc5eeb07ae271a684cb1a4/images/jasmine-horizontal.svg"
        },
        {
            "title": "Java",
            "hex": "007396",
            "source": "https://www.oracle.com/legal/logos.html"
        },
        {
            "title": "JavaScript",
            "hex": "F7DF1E",
            "source": "https://github.com/voodootikigod/logo.js"
        },
        {
            "title": "JBL",
            "hex": "FF3300",
            "source": "https://www.jbl.com/"
        },
        {
            "title": "JCB",
            "hex": "0B4EA2",
            "source": "https://www.global.jcb/en/about-us/brand-concept/"
        },
        {
            "title": "Jeep",
            "hex": "000000",
            "source": "http://www.fcaci.com/v15-images/jeep/Jeep-Brand-Mark-Guidelines-Rev10.15.pdf"
        },
        {
            "title": "Jekyll",
            "hex": "CC0000",
            "source": "https://github.com/jekyll/brand"
        },
        {
            "title": "Jenkins",
            "hex": "D24939",
            "source": "https://wiki.jenkins-ci.org/display/JENKINS/Logo"
        },
        {
            "title": "Jenkins X",
            "hex": "73C3D5",
            "source": "https://github.com/cdfoundation/artwork"
        },
        {
            "title": "Jest",
            "hex": "C21325",
            "source": "https://jestjs.io/"
        },
        {
            "title": "JET",
            "hex": "FBBA00",
            "source": "https://de.wikipedia.org/wiki/Datei:JET.svg"
        },
        {
            "title": "JetBrains",
            "hex": "000000",
            "source": "https://www.jetbrains.com/company/brand/"
        },
        {
            "title": "JFrog",
            "hex": "41BF47",
            "source": "https://jfrog.com/brand-guidelines/"
        },
        {
            "title": "JFrog Bintray",
            "hex": "43A047",
            "source": "https://bintray.com/"
        },
        {
            "title": "Jinja",
            "hex": "B41717",
            "source": "https://github.com/pallets/jinja/blob/1c240154865a7b6034033027e3c2ca8a2fa53fc2/artwork/jinjalogo.svg"
        },
        {
            "title": "Jira",
            "hex": "0052CC",
            "source": "https://atlassian.design/guidelines/marketing/resources/logo-files"
        },
        {
            "title": "Jira Software",
            "hex": "0052CC",
            "source": "https://www.atlassian.com/company/news/press-kit"
        },
        {
            "title": "John Deere",
            "hex": "367C2B",
            "source": "https://en.wikipedia.org/wiki/File:John_Deere_logo.svg"
        },
        {
            "title": "Joomla",
            "hex": "5091CD",
            "source": "https://docs.joomla.org/Joomla:Brand_Identity_Elements"
        },
        {
            "title": "JPEG",
            "hex": "8A8A8A",
            "source": "https://jpeg.org/contact.html"
        },
        {
            "title": "jQuery",
            "hex": "0769AD",
            "source": "https://brand.jquery.org/logos/"
        },
        {
            "title": "JR Group",
            "hex": "000000",
            "source": "https://www.jrhokkaido.co.jp/"
        },
        {
            "title": "jsDelivr",
            "hex": "E84D3D",
            "source": "https://github.com/jsdelivr/www.jsdelivr.com/blob/eff02f3a8879cf7c7296840584e1293fe04e3a76/src/public/img/logo_horizontal.svg"
        },
        {
            "title": "JSFiddle",
            "hex": "0084FF",
            "source": "https://jsfiddle.net/"
        },
        {
            "title": "JSON",
            "hex": "000000",
            "source": "https://commons.wikimedia.org/wiki/File:JSON_vector_logo.svg"
        },
        {
            "title": "JSON Web Tokens",
            "hex": "000000",
            "source": "https://jwt.io/"
        },
        {
            "title": "Julia",
            "hex": "9558B2",
            "source": "https://github.com/JuliaLang/julia-logo-graphics/blob/b5551ca7946b4a25746c045c15fbb8806610f8d0/images/julia-dots.svg"
        },
        {
            "title": "Jupyter",
            "hex": "F37626",
            "source": "https://github.com/jupyter/design"
        },
        {
            "title": "Just Eat",
            "hex": "F36D00",
            "source": "https://www.just-eat.ie/"
        },
        {
            "title": "JustGiving",
            "hex": "AD29B6",
            "source": "https://justgiving.com"
        },
        {
            "title": "Kaggle",
            "hex": "20BEFF",
            "source": "https://www.kaggle.com/contact"
        },
        {
            "title": "Kahoot",
            "hex": "46178F",
            "source": "https://kahoot.com/library/kahoot-logo/"
        },
        {
            "title": "KaiOS",
            "hex": "6F02B5",
            "source": "https://www.kaiostech.com/company/press-room"
        },
        {
            "title": "Kakao",
            "hex": "FFCD00",
            "source": "https://www.kakaocorp.com/kakao/introduce/ci"
        },
        {
            "title": "Karlsruher Verkehrsverbund",
            "hex": "9B2321",
            "source": "https://commons.wikimedia.org/wiki/File:KVV_2010.svg"
        },
        {
            "title": "Kaspersky",
            "hex": "006D5C",
            "source": "https://www.kaspersky.com"
        },
        {
            "title": "Katacoda",
            "hex": "F48220",
            "source": "https://katacoda.com/press-kit"
        },
        {
            "title": "Katana",
            "hex": "000000",
            "source": "https://www.foundry.com/products/katana"
        },
        {
            "title": "KDE",
            "hex": "1D99F3",
            "source": "https://kde.org/stuff/clipart.php"
        },
        {
            "title": "KeePassXC",
            "hex": "6CAC4D",
            "source": "https://github.com/keepassxreboot/keepassxc/"
        },
        {
            "title": "Kentico",
            "hex": "F05A22",
            "source": "https://www.kentico.com"
        },
        {
            "title": "Keras",
            "hex": "D00000",
            "source": "https://keras.io/"
        },
        {
            "title": "Keybase",
            "hex": "33A0FF",
            "source": "https://github.com/keybase/client/tree/a144e0ce38ee9e495cc5acbcd4ef859f5534d820/media/logos"
        },
        {
            "title": "KeyCDN",
            "hex": "047AED",
            "source": "https://www.keycdn.com/logos"
        },
        {
            "title": "Khan Academy",
            "hex": "14BF96",
            "source": "https://khanacademy.zendesk.com/hc/en-us/articles/202483630-Press-room"
        },
        {
            "title": "Khronos Group",
            "hex": "CC3333",
            "source": "https://www.khronos.org/legal/trademarks/"
        },
        {
            "title": "Kia",
            "hex": "BB162B",
            "source": "https://www.kia.com/ie/brochure/"
        },
        {
            "title": "Kibana",
            "hex": "005571",
            "source": "https://www.elastic.co/brand"
        },
        {
            "title": "Kickstarter",
            "hex": "05CE78",
            "source": "https://www.kickstarter.com/help/brand_assets"
        },
        {
            "title": "Kik",
            "hex": "82BC23",
            "source": "http://www.kik.com/press"
        },
        {
            "title": "Kirby",
            "hex": "000000",
            "source": "https://getkirby.com/press"
        },
        {
            "title": "KLM",
            "hex": "00A1DE",
            "source": "https://www.klm.com"
        },
        {
            "title": "Klout",
            "hex": "E44600",
            "source": "https://klout.com/s/developers/styleguide"
        },
        {
            "title": "Known",
            "hex": "333333",
            "source": "https://github.com/idno/known/tree/22c4935b57a61d94d2508651128b4f828f864989/gfx/logos"
        },
        {
            "title": "Ko-fi",
            "hex": "F16061",
            "source": "https://ko-fi.com/home/about"
        },
        {
            "title": "Kodi",
            "hex": "17B2E7",
            "source": "https://kodi.tv/"
        },
        {
            "title": "Koding",
            "hex": "00B057",
            "source": "https://koding.com/About"
        },
        {
            "title": "Kofax",
            "hex": "00558C",
            "source": "https://www.kofax.com/styleguide/logos"
        },
        {
            "title": "Komoot",
            "hex": "6AA127",
            "source": "http://newsroom.komoot.com/media_kits/219423/"
        },
        {
            "title": "Kotlin",
            "hex": "0095D5",
            "source": "https://resources.jetbrains.com/storage/products/kotlin/docs/kotlin_logos.zip"
        },
        {
            "title": "Krita",
            "hex": "3BABFF",
            "source": "https://krita.org/en/about/press/"
        },
        {
            "title": "KTM",
            "hex": "FF6600",
            "source": "https://ktm.com"
        },
        {
            "title": "Kubernetes",
            "hex": "326CE5",
            "source": "https://github.com/kubernetes/kubernetes/tree/master/logo"
        },
        {
            "title": "Kyocera",
            "hex": "DF0522",
            "source": "https://uk.kyocera.com/"
        },
        {
            "title": "LabVIEW",
            "hex": "FFDB00",
            "source": "http://download.ni.com/evaluation/2018_Partner_Cobranding_Style_Guide.pdf"
        },
        {
            "title": "Lamborghini",
            "hex": "DDB320",
            "source": "https://en.wikipedia.org/wiki/File:Lamborghini_Logo.svg"
        },
        {
            "title": "Land Rover",
            "hex": "005A2B",
            "source": "https://media.landrover.com/en/press-kit"
        },
        {
            "title": "Laragon",
            "hex": "0E83CD",
            "source": "https://laragon.org/"
        },
        {
            "title": "Laravel",
            "hex": "FF2D20",
            "source": "https://github.com/laravel/art"
        },
        {
            "title": "Laravel Horizon",
            "hex": "405263",
            "source": "https://horizon.laravel.com/"
        },
        {
            "title": "Laravel Nova",
            "hex": "252D37",
            "source": "https://nova.laravel.com/"
        },
        {
            "title": "Last.fm",
            "hex": "D51007",
            "source": "https://commons.wikimedia.org/wiki/File:Lastfm_logo.svg"
        },
        {
            "title": "LastPass",
            "hex": "D32D27",
            "source": "https://lastpass.com/press-room/"
        },
        {
            "title": "LaTeX",
            "hex": "008080",
            "source": "https://github.com/latex3/branding"
        },
        {
            "title": "Launchpad",
            "hex": "F8C300",
            "source": "https://help.launchpad.net/logo/submissions"
        },
        {
            "title": "LBRY",
            "hex": "2F9176",
            "source": "https://lbry.com/press-kit"
        },
        {
            "title": "Leaflet",
            "hex": "199900",
            "source": "https://github.com/Leaflet/Leaflet/blob/d843c3b88486713827d7e860b58bdba75bfbd5a2/src/images/logo.svg"
        },
        {
            "title": "Leanpub",
            "hex": "FFFFFF",
            "source": "https://leanpub.com/press"
        },
        {
            "title": "LeetCode",
            "hex": "FFA116",
            "source": "https://leetcode.com/store"
        },
        {
            "title": "Lenovo",
            "hex": "E2231A",
            "source": "https://news.lenovo.com/press-kits/"
        },
        {
            "title": "Let’s Encrypt",
            "hex": "003A70",
            "source": "https://letsencrypt.org/trademarks/"
        },
        {
            "title": "Letterboxd",
            "hex": "00D735",
            "source": "https://letterboxd.com/about/logos/"
        },
        {
            "title": "LG",
            "hex": "A50034",
            "source": "https://en.wikipedia.org/wiki/LG_Corporation"
        },
        {
            "title": "LGTM",
            "hex": "FFFFFF",
            "source": "https://lgtm.com/"
        },
        {
            "title": "Liberapay",
            "hex": "F6C915",
            "source": "https://liberapay.com/assets/liberapay/icon-v2_yellow-r.svg"
        },
        {
            "title": "LibraryThing",
            "hex": "251A15",
            "source": "https://twitter.com/LibraryThing/status/1054466649271656448"
        },
        {
            "title": "LibreOffice",
            "hex": "18A303",
            "source": "https://wiki.documentfoundation.org/Marketing/Branding"
        },
        {
            "title": "libuv",
            "hex": "403C3D",
            "source": "https://github.com/libuv/libuv/blob/e4087dedf837f415056a45a838f639a3d9dc3ced/img/logos.svg"
        },
        {
            "title": "Lichess",
            "hex": "000000",
            "source": "https://lichess.org/about"
        },
        {
            "title": "Lighthouse",
            "hex": "F44B21",
            "source": "https://github.com/GoogleChrome/lighthouse/blob/80d2e6c1948f232ec4f1bdeabc8bc632fc5d0bfd/assets/lh_favicon.svg"
        },
        {
            "title": "LINE",
            "hex": "00C300",
            "source": "http://line.me/en/logo"
        },
        {
            "title": "LINE WEBTOON",
            "hex": "00D564",
            "source": "http://webtoons.com/"
        },
        {
            "title": "LineageOS",
            "hex": "167C80",
            "source": "https://www.lineageos.org/"
        },
        {
            "title": "LinkedIn",
            "hex": "0077B5",
            "source": "https://brand.linkedin.com"
        },
        {
            "title": "Linode",
            "hex": "00A95C",
            "source": "https://www.linode.com/company/press/"
        },
        {
            "title": "Linux",
            "hex": "FCC624",
            "source": "http://www.linuxfoundation.org/about/about-linux"
        },
        {
            "title": "Linux Foundation",
            "hex": "003764",
            "source": "https://www.linuxfoundation.org/"
        },
        {
            "title": "Linux Mint",
            "hex": "87CF3E",
            "source": "https://commons.wikimedia.org/wiki/File:Linux_Mint_logo_without_wordmark.svg"
        },
        {
            "title": "Litecoin",
            "hex": "A6A9AA",
            "source": "https://litecoin-foundation.org/wp-content/uploads/2019/01/LC18-007-Brand-guidelines.pdf"
        },
        {
            "title": "LiveJournal",
            "hex": "00B0EA",
            "source": "http://www.livejournal.com"
        },
        {
            "title": "Livestream",
            "hex": "CF202E",
            "source": "https://livestream.com/press"
        },
        {
            "title": "LLVM",
            "hex": "262D3A",
            "source": "https://llvm.org/Logo.html"
        },
        {
            "title": "LMMS",
            "hex": "10B146",
            "source": "https://lmms.io/branding"
        },
        {
            "title": "Logitech",
            "hex": "00B8FC",
            "source": "https://www.logitech.com/"
        },
        {
            "title": "LogMeIn",
            "hex": "45B6F2",
            "source": "https://www.logmein.com/"
        },
        {
            "title": "Logstash",
            "hex": "005571",
            "source": "https://www.elastic.co/brand"
        },
        {
            "title": "Loom",
            "hex": "FD5E60",
            "source": "https://www.loom.com/press"
        },
        {
            "title": "Loop",
            "hex": "F29400",
            "source": "https://loop.frontiersin.org/"
        },
        {
            "title": "Lospec",
            "hex": "EAEAEA",
            "source": "https://lospec.com/brand"
        },
        {
            "title": "Lua",
            "hex": "2C2D72",
            "source": "https://www.lua.org/docs.html"
        },
        {
            "title": "Lubuntu",
            "hex": "0068C8",
            "source": "https://lubuntu.net/"
        },
        {
            "title": "Lufthansa",
            "hex": "05164D",
            "source": "https://www.lufthansa.com/"
        },
        {
            "title": "Lumen",
            "hex": "E74430",
            "source": "https://lumen.laravel.com/"
        },
        {
            "title": "Lyft",
            "hex": "FF00BF",
            "source": "https://www.lyft.com/press"
        },
        {
            "title": "MAAS",
            "hex": "E95420",
            "source": "https://design.ubuntu.com/downloads/"
        },
        {
            "title": "Macy’s",
            "hex": "E21A2C",
            "source": "http://www.macysinc.com/press-room/logo-photo-gallery/logos-macys-inc/default.aspx"
        },
        {
            "title": "Magento",
            "hex": "EE672F",
            "source": "http://magento.com"
        },
        {
            "title": "Magisk",
            "hex": "00AF9C",
            "source": "https://github.com/topjohnwu/Magisk/blob/master/app/src/main/res/drawable/ic_magisk.xml"
        },
        {
            "title": "Mail.Ru",
            "hex": "005FF9",
            "source": "https://my.mail.ru"
        },
        {
            "title": "MailChimp",
            "hex": "FFE01B",
            "source": "http://mailchimp.com/about/brand-assets"
        },
        {
            "title": "MakerBot",
            "hex": "FF1E0D",
            "source": "http://www.makerbot.com/makerbot-press-assets"
        },
        {
            "title": "MAN",
            "hex": "E40045",
            "source": "https://www.corporate.man.eu/"
        },
        {
            "title": "ManageIQ",
            "hex": "EF2929",
            "source": "https://www.manageiq.org/logo/"
        },
        {
            "title": "Manjaro",
            "hex": "35BF5C",
            "source": "https://commons.wikimedia.org/wiki/File:Manjaro-logo.svg"
        },
        {
            "title": "Mapbox",
            "hex": "000000",
            "source": "https://www.mapbox.com/about/press/brand-guidelines"
        },
        {
            "title": "MariaDB",
            "hex": "003545",
            "source": "https://mariadb.com/"
        },
        {
            "title": "MariaDB Foundation",
            "hex": "1F305F",
            "source": "https://mariadb.org/"
        },
        {
            "title": "Markdown",
            "hex": "000000",
            "source": "https://github.com/dcurtis/markdown-mark"
        },
        {
            "title": "Marketo",
            "hex": "5C4C9F",
            "source": "https://www.marketo.com/"
        },
        {
            "title": "Marriott",
            "hex": "A70023",
            "source": "https://marriott-hotels.marriott.com/"
        },
        {
            "title": "Maserati",
            "hex": "0C2340",
            "source": "https://www.maserati.com/international/"
        },
        {
            "title": "MasterCard",
            "hex": "EB001B",
            "source": "https://brand.mastercard.com/brandcenter/mastercard-brand-mark/downloads.html"
        },
        {
            "title": "mastercomfig",
            "hex": "009688",
            "source": "https://github.com/mastercomfig/mastercomfig.github.io/blob/d910ce7e868a6ef32106e36996c3473d78da2ce3/img/mastercomfig_logo.svg"
        },
        {
            "title": "Mastodon",
            "hex": "3088D4",
            "source": "https://source.joinmastodon.org/mastodon/joinmastodon/blob/master/public/press-kit.zip"
        },
        {
            "title": "Material Design",
            "hex": "757575",
            "source": "https://material.io/design/"
        },
        {
            "title": "Material Design Icons",
            "hex": "2196F3",
            "source": "https://materialdesignicons.com/icon/vector-square"
        },
        {
            "title": "Material-UI",
            "hex": "0081CB",
            "source": "https://material-ui.com/"
        },
        {
            "title": "Mathworks",
            "hex": "0076A8",
            "source": "https://www.mathworks.com/brand.html"
        },
        {
            "title": "Matomo",
            "hex": "3152A0",
            "source": "https://matomo.org/media/"
        },
        {
            "title": "Matrix",
            "hex": "000000",
            "source": "https://matrix.org"
        },
        {
            "title": "Mattermost",
            "hex": "0072C6",
            "source": "https://www.mattermost.org/brand-guidelines/"
        },
        {
            "title": "Matternet",
            "hex": "261C29",
            "source": "http://mttr.net"
        },
        {
            "title": "Max-Planck-Gesellschaft",
            "hex": "006C66",
            "source": "https://www.mpg.de"
        },
        {
            "title": "Maytag",
            "hex": "002E5F",
            "source": "https://www.maytagcommerciallaundry.com/mclstorefront/c/-/p/MYR40PD"
        },
        {
            "title": "Mazda",
            "hex": "101010",
            "source": "https://www.mazda.com/en/about/profile/library/"
        },
        {
            "title": "McAfee",
            "hex": "C01818",
            "source": "https://www.mcafee.com/"
        },
        {
            "title": "McDonald's",
            "hex": "FBC817",
            "source": "https://www.mcdonalds.com/gb/en-gb/newsroom.html"
        },
        {
            "title": "MDN Web Docs",
            "hex": "000000",
            "source": "https://developer.mozilla.org/"
        },
        {
            "title": "MediaFire",
            "hex": "1299F3",
            "source": "https://www.mediafire.com/press/"
        },
        {
            "title": "MediaTemple",
            "hex": "000000",
            "source": "https://mediatemple.net/company/about-us"
        },
        {
            "title": "Medium",
            "hex": "12100E",
            "source": "https://medium.design/logos-and-brand-guidelines-f1a01a733592"
        },
        {
            "title": "Meetup",
            "hex": "ED1C40",
            "source": "https://www.meetup.com/media/"
        },
        {
            "title": "MEGA",
            "hex": "D9272E",
            "source": "https://en.wikipedia.org/wiki/File:01_mega_logo.svg"
        },
        {
            "title": "Mendeley",
            "hex": "9D1620",
            "source": "https://www.mendeley.com/"
        },
        {
            "title": "Mercedes",
            "hex": "242424",
            "source": "https://www.mercedes-benz.com/"
        },
        {
            "title": "Messenger",
            "hex": "00B2FF",
            "source": "https://en.facebookbrand.com/assets/messenger/"
        },
        {
            "title": "Meteor",
            "hex": "DE4F4F",
            "source": "http://logo.meteorapp.com/"
        },
        {
            "title": "Metro de la Ciudad de México",
            "hex": "F77E1C",
            "source": "https://es.wikipedia.org/wiki/Archivo:Metro_de_la_Ciudad_de_M%C3%A9xico_(logo)_version_2019.svg"
        },
        {
            "title": "Metro de Madrid",
            "hex": "255E9C",
            "source": "https://commons.wikimedia.org/wiki/File:MetroMadridLogo.svg"
        },
        {
            "title": "Métro de Paris",
            "hex": "003E95",
            "source": "https://www.ratp.fr/"
        },
        {
            "title": "MeWe",
            "hex": "17377F",
            "source": "https://mewe.com"
        },
        {
            "title": "micro:bit",
            "hex": "00ED00",
            "source": "https://microbit.org/"
        },
        {
            "title": "Micro.blog",
            "hex": "FF8800",
            "source": "https://help.micro.blog/"
        },
        {
            "title": "Microgenetics",
            "hex": "FF0000",
            "source": "http://microgenetics.co.uk/"
        },
        {
            "title": "Microsoft",
            "hex": "666666",
            "source": "https://ratnacahayarina.files.wordpress.com/2014/03/microsoft.pdf"
        },
        {
            "title": "Microsoft Academic",
            "hex": "2D9FD9",
            "source": "https://academic.microsoft.com/"
        },
        {
            "title": "Microsoft Access",
            "hex": "A4373A",
            "source": "https://developer.microsoft.com/en-us/fabric#/styles/web/colors/products"
        },
        {
            "title": "Microsoft Azure",
            "hex": "0089D6",
            "source": "https://upload.wikimedia.org/wikipedia/commons/a/a8/Microsoft_Azure_Logo.svg"
        },
        {
            "title": "Microsoft Edge",
            "hex": "0078D7",
            "source": "https://support.microsoft.com/en-us/help/17171/microsoft-edge-get-to-know"
        },
        {
            "title": "Microsoft Excel",
            "hex": "217346",
            "source": "https://developer.microsoft.com/en-us/fabric#/styles/web/colors/products"
        },
        {
            "title": "Microsoft Exchange",
            "hex": "0078D4",
            "source": "https://developer.microsoft.com/en-us/fabric#/styles/web/"
        },
        {
            "title": "Microsoft Office",
            "hex": "D83B01",
            "source": "https://developer.microsoft.com/en-us/microsoft-365"
        },
        {
            "title": "Microsoft OneDrive",
            "hex": "0078D4",
            "source": "https://developer.microsoft.com/en-us/fabric#/styles/web/colors/products"
        },
        {
            "title": "Microsoft OneNote",
            "hex": "7719AA",
            "source": "https://developer.microsoft.com/en-us/fabric#/styles/web/colors/products"
        },
        {
            "title": "Microsoft Outlook",
            "hex": "0078D4",
            "source": "https://developer.microsoft.com/en-us/outlook/docs"
        },
        {
            "title": "Microsoft PowerPoint",
            "hex": "B7472A",
            "source": "https://developer.microsoft.com/en-us/fabric#/styles/web/colors/products"
        },
        {
            "title": "Microsoft SharePoint",
            "hex": "0078D4",
            "source": "https://developer.microsoft.com/en-us/fabric#/styles/web/colors/products"
        },
        {
            "title": "Microsoft SQL Server",
            "hex": "CC2927",
            "source": "https://de.wikipedia.org/wiki/Microsoft_SQL_Server"
        },
        {
            "title": "Microsoft Teams",
            "hex": "6264A7",
            "source": "https://developer.microsoft.com/en-us/fabric#/styles/web/colors/products"
        },
        {
            "title": "Microsoft Visio",
            "hex": "3955A3",
            "source": "https://developer.microsoft.com/en-us/fabric#/styles/web/colors/products"
        },
        {
            "title": "Microsoft Word",
            "hex": "2B579A",
            "source": "https://developer.microsoft.com/en-us/fabric#/styles/web/colors/products"
        },
        {
            "title": "MicroStrategy",
            "hex": "D9232E",
            "source": "https://www.microstrategy.com/us/company/press-kit"
        },
        {
            "title": "MIDI",
            "hex": "000000",
            "source": "https://en.wikipedia.org/wiki/MIDI"
        },
        {
            "title": "Minds",
            "hex": "FED12F",
            "source": "https://www.minds.com/"
        },
        {
            "title": "Minecraft",
            "hex": "62B47A",
            "source": "https://education.minecraft.net/press/"
        },
        {
            "title": "Minetest",
            "hex": "53AC56",
            "source": "https://www.minetest.net/"
        },
        {
            "title": "Mini",
            "hex": "000000",
            "source": "https://mini.co.uk"
        },
        {
            "title": "Minutemailer",
            "hex": "3ABFE6",
            "source": "https://minutemailer.com/press"
        },
        {
            "title": "Mitsubishi",
            "hex": "E60012",
            "source": "https://www.mitsubishi.com/"
        },
        {
            "title": "Mix",
            "hex": "FF8126",
            "source": "https://mix.com"
        },
        {
            "title": "Mixcloud",
            "hex": "5000FF",
            "source": "https://www.mixcloud.com/about"
        },
        {
            "title": "Mocha",
            "hex": "8D6748",
            "source": "https://mochajs.org/"
        },
        {
            "title": "Mojang Studios",
            "hex": "EF323D",
            "source": "https://www.minecraft.net"
        },
        {
            "title": "Moleculer",
            "hex": "3CAFCE",
            "source": "https://moleculer.services/"
        },
        {
            "title": "Monero",
            "hex": "FF6600",
            "source": "https://getmonero.org"
        },
        {
            "title": "MongoDB",
            "hex": "47A248",
            "source": "https://www.mongodb.com/pressroom"
        },
        {
            "title": "Monkey tie",
            "hex": "FFC619",
            "source": "https://www.monkey-tie.com/presse"
        },
        {
            "title": "Monogram",
            "hex": "FDB22A",
            "source": "http://monogram.me"
        },
        {
            "title": "Monster",
            "hex": "6E46AE",
            "source": "https://www.monster.com/"
        },
        {
            "title": "Monzo",
            "hex": "14233C",
            "source": "https://monzo.com/press/"
        },
        {
            "title": "Moo",
            "hex": "00945E",
            "source": "https://www.moo.com/uk/about/press.html"
        },
        {
            "title": "Moscow Metro",
            "hex": "D9232E",
            "source": "https://mosmetro.ru/"
        },
        {
            "title": "Mozilla",
            "hex": "000000",
            "source": "https://mozilla.ninja/our-logo"
        },
        {
            "title": "MTA",
            "hex": "0039A6",
            "source": "https://mta.info/"
        },
        {
            "title": "MTR",
            "hex": "AC2E45",
            "source": "https://commons.wikimedia.org/wiki/File:MTR_(logo_with_text).svg"
        },
        {
            "title": "MuseScore",
            "hex": "1A70B8",
            "source": "https://musescore.org/en/about/logos-and-graphics"
        },
        {
            "title": "MusicBrainz",
            "hex": "BA478F",
            "source": "https://metabrainz.org/projects"
        },
        {
            "title": "MX Linux",
            "hex": "000000",
            "source": "https://mxlinux.org/art/"
        },
        {
            "title": "MYOB",
            "hex": "6100A5",
            "source": "https://myob-identikit.frontify.com/d/JK2D4WFOdAwV/for-developers"
        },
        {
            "title": "Myspace",
            "hex": "030303",
            "source": "https://myspace.com/pressroom/assetslogos"
        },
        {
            "title": "MySQL",
            "hex": "4479A1",
            "source": "https://www.mysql.com/about/legal/logos.html"
        },
        {
            "title": "N26",
            "hex": "48AC98",
            "source": "https://n26.com/"
        },
        {
            "title": "National Grid",
            "hex": "00148C",
            "source": "https://www.nationalgrid.com/themes/custom/national_grid_group/logo.svg"
        },
        {
            "title": "NativeScript",
            "hex": "3655FF",
            "source": "https://docs.nativescript.org/"
        },
        {
            "title": "NBB",
            "hex": "FF7100",
            "source": "https://presse.notebooksbilliger.de/presskits/style-guide"
        },
        {
            "title": "NDR",
            "hex": "0C1754",
            "source": "https://www.ndr.de/"
        },
        {
            "title": "NEC",
            "hex": "1414A0",
            "source": "https://commons.wikimedia.org/wiki/File:NEC_logo.svg"
        },
        {
            "title": "Neo4j",
            "hex": "008CC1",
            "source": "https://neo4j.com/style-guide/"
        },
        {
            "title": "Neovim",
            "hex": "57A143",
            "source": "https://github.com/neovim/neovim.github.io/tree/7fd28f472e6ee4548bc4100dc381a8e4c70f2ee4/logos"
        },
        {
            "title": "NestJS",
            "hex": "E0234E",
            "source": "https://nestjs.com/"
        },
        {
            "title": "NetApp",
            "hex": "0067C5",
            "source": "http://www.netapp.com/"
        },
        {
            "title": "Netflix",
            "hex": "E50914",
            "source": "https://brand.netflix.com/en/assets/brand-symbol"
        },
        {
            "title": "Netlify",
            "hex": "00C7B7",
            "source": "https://www.netlify.com/press/"
        },
        {
            "title": "New Relic",
            "hex": "008C99",
            "source": "https://newrelic.com/about/media-assets"
        },
        {
            "title": "New York Times",
            "hex": "000000",
            "source": "https://www.nytimes.com/"
        },
        {
            "title": "Next.js",
            "hex": "000000",
            "source": "https://nextjs.org/"
        },
        {
            "title": "Nextcloud",
            "hex": "0082C9",
            "source": "https://nextcloud.com/press/"
        },
        {
            "title": "Nextdoor",
            "hex": "8ED500",
            "source": "https://nextdoor.com/newsroom/"
        },
        {
            "title": "NFC",
            "hex": "002E5F",
            "source": "https://nfc-forum.org/our-work/nfc-branding/n-mark/guidelines-and-brand-assets/"
        },
        {
            "title": "NGINX",
            "hex": "269539",
            "source": "https://www.nginx.com/"
        },
        {
            "title": "ngrok",
            "hex": "1F1E37",
            "source": "https://ngrok.com/"
        },
        {
            "title": "niconico",
            "hex": "231815",
            "source": "https://www.nicovideo.jp/"
        },
        {
            "title": "Nim",
            "hex": "FFE953",
            "source": "https://nim-lang.org"
        },
        {
            "title": "Nintendo",
            "hex": "8F8F8F",
            "source": "https://en.wikipedia.org/wiki/Nintendo#/media/File:Nintendo.svg"
        },
        {
            "title": "Nintendo 3DS",
            "hex": "D12228",
            "source": "https://www.nintendo.de/"
        },
        {
            "title": "Nintendo GameCube",
            "hex": "6A5FBB",
            "source": "https://www.nintendo.com/consumer/systems/nintendogamecube/index.jsp"
        },
        {
            "title": "Nintendo Network",
            "hex": "FF7D00",
            "source": "https://accounts.nintendo.com/login"
        },
        {
            "title": "Nintendo Switch",
            "hex": "E60012",
            "source": "http://www.nintendo.co.uk/"
        },
        {
            "title": "Nissan",
            "hex": "C3002F",
            "source": "https://www.nissan.ie/"
        },
        {
            "title": "NixOS",
            "hex": "5277C3",
            "source": "https://github.com/NixOS/nixos-homepage/tree/master/logo"
        },
        {
            "title": "Node-RED",
            "hex": "8F0000",
            "source": "https://nodered.org/about/resources/"
        },
        {
            "title": "Node.js",
            "hex": "339933",
            "source": "https://nodejs.org/en/about/resources/"
        },
        {
            "title": "Nodemon",
            "hex": "76D04B",
            "source": "https://nodemon.io/"
        },
        {
            "title": "Nokia",
            "hex": "124191",
            "source": "https://www.nokia.com/"
        },
        {
            "title": "Notepad++",
            "hex": "90E59A",
            "source": "https://github.com/notepad-plus-plus/notepad-plus-plus/tree/master/PowerEditor/misc/chameleon"
        },
        {
            "title": "Notion",
            "hex": "000000",
            "source": "https://www.notion.so/"
        },
        {
            "title": "Notist",
            "hex": "333333",
            "source": "https://noti.st/"
        },
        {
            "title": "NPM",
            "hex": "CB3837",
            "source": "https://github.com/npm/logos"
        },
        {
            "title": "Nubank",
            "hex": "8A05BE",
            "source": "https://nubank.com.br/imprensa/"
        },
        {
            "title": "Nucleo",
            "hex": "111111",
            "source": "https://nucleoapp.com/"
        },
        {
            "title": "NuGet",
            "hex": "004880",
            "source": "https://github.com/NuGet/Media/blob/89f7c87245e52e8ce91d94c0a47f44c6576e3a0d/Images/MainLogo/Vector/nuget.svg"
        },
        {
            "title": "Nuke",
            "hex": "000000",
            "source": "https://www.foundry.com/products/nuke"
        },
        {
            "title": "Numba",
            "hex": "00A3E0",
            "source": "https://github.com/numba/numba/blob/0db8a2bcd0f53c0d0ad8a798432fb3f37f14af27/docs/_static/numba-blue-icon-rgb.svg"
        },
        {
            "title": "NumPy",
            "hex": "013243",
            "source": "https://numpy.org"
        },
        {
            "title": "Nutanix",
            "hex": "024DA1",
            "source": "https://www.nutanix.com/content/dam/nutanix/en/cmn/documents/nutanix-brandbook.pdf"
        },
        {
            "title": "Nuxt.js",
            "hex": "00C58E",
            "source": "https://nuxtjs.org/"
        },
        {
            "title": "NVIDIA",
            "hex": "76B900",
            "source": "https://www.nvidia.com/etc/designs/nvidiaGDC/clientlibs_base/images/NVIDIA-Logo.svg"
        },
        {
            "title": "OBS Studio",
            "hex": "302E31",
            "source": "https://upload.wikimedia.org/wikipedia/commons/7/78/OBS.svg"
        },
        {
            "title": "OCaml",
            "hex": "EC6813",
            "source": "http://ocaml.org/img/OCaml_Sticker.svg"
        },
        {
            "title": "Octave",
            "hex": "0790C0",
            "source": "https://www.gnu.org/software/octave/"
        },
        {
            "title": "Octopus Deploy",
            "hex": "2F93E0",
            "source": "https://octopus.com/company/brand"
        },
        {
            "title": "Oculus",
            "hex": "1C1E20",
            "source": "https://www.oculus.com/en-us/press-kit"
        },
        {
            "title": "Odnoklassniki",
            "hex": "EE8208",
            "source": "https://insideok.ru/brandbook"
        },
        {
            "title": "okcupid",
            "hex": "0500BE",
            "source": "https://okcupid.com/press"
        },
        {
            "title": "OnePlus",
            "hex": "F5010C",
            "source": "https://en.wikipedia.org/wiki/OnePlus#/media/File:OP_LU_Reg_1L_RGB_red_copy-01.svg"
        },
        {
            "title": "OnStar",
            "hex": "003D7D",
            "source": "https://www.onstar.com/"
        },
        {
            "title": "Opel",
            "hex": "F7D900",
            "source": "https://de.wikipedia.org/wiki/Opel"
        },
        {
            "title": "Open Access",
            "hex": "F68212",
            "source": "https://commons.wikimedia.org/wiki/File:Open_Access_logo_PLoS_white.svg"
        },
        {
            "title": "Open Badges",
            "hex": "073B5A",
            "source": "https://backpack.openbadges.org/"
        },
        {
            "title": "Open Collective",
            "hex": "7FADF2",
            "source": "https://docs.opencollective.com/help/about#media-logo"
        },
        {
            "title": "Open Containers Initiative",
            "hex": "262261",
            "source": "https://github.com/opencontainers/artwork/tree/master/oci/icon"
        },
        {
            "title": "Open Source Initiative",
            "hex": "3DA639",
            "source": "https://opensource.org/logo-usage-guidelines"
        },
        {
            "title": "OpenAI",
            "hex": "412991",
            "source": "https://openai.com/"
        },
        {
            "title": "OpenAI Gym",
            "hex": "0081A5",
            "source": "https://gym.openai.com/"
        },
        {
            "title": "OpenAPI Initiative",
            "hex": "6BA539",
            "source": "https://www.openapis.org/faq/style-guide"
        },
        {
            "title": "OpenBSD",
            "hex": "F2CA30",
            "source": "https://en.wikipedia.org/wiki/OpenBSD"
        },
        {
            "title": "OpenGL",
            "hex": "5586A4",
            "source": "https://www.khronos.org/legal/trademarks/"
        },
        {
            "title": "OpenID",
            "hex": "F78C40",
            "source": "https://openid.net/add-openid/logos/"
        },
        {
            "title": "Openlayers",
            "hex": "1F6B75",
            "source": "https://github.com/openlayers/openlayers.github.io/blob/5b93e18b8d302eb49a812fb96abb529895ceb7a2/assets/logo.svg"
        },
        {
            "title": "OpenSSL",
            "hex": "721412",
            "source": "https://www.openssl.org/"
        },
        {
            "title": "OpenStack",
            "hex": "ED1944",
            "source": "https://www.openstack.org/brand/openstack-logo/"
        },
        {
            "title": "OpenStreetMap",
            "hex": "7EBC6F",
            "source": "https://www.openstreetmap.org"
        },
        {
            "title": "openSUSE",
            "hex": "73BA25",
            "source": "https://en.opensuse.org/Portal:Artwork"
        },
        {
            "title": "OpenVPN",
            "hex": "EA7E20",
            "source": "https://openvpn.net/wp-content/themes/openvpn/assets/images/logo.svg"
        },
        {
            "title": "Opera",
            "hex": "FF1B2D",
            "source": "https://github.com/operasoftware/logo"
        },
        {
            "title": "Opsgenie",
            "hex": "172B4D",
            "source": "https://www.atlassian.com/company/news/press-kit"
        },
        {
            "title": "OpsLevel",
            "hex": "1890FF",
            "source": "https://www.opslevel.com/"
        },
        {
            "title": "Oracle",
            "hex": "F80000",
            "source": "https://www.oracle.com/webfolder/s/brand/identity/index.html"
        },
        {
            "title": "ORCID",
            "hex": "A6CE39",
            "source": "https://orcid.org/trademark-and-id-display-guidelines"
        },
        {
            "title": "Origin",
            "hex": "F56C2D",
            "source": "https://www.origin.com/gbr/en-us/store"
        },
        {
            "title": "Osano",
            "hex": "7764FA",
            "source": "https://www.osano.com/"
        },
        {
            "title": "Oshkosh",
            "hex": "E6830F",
            "source": "https://oshkoshdefense.com/media/photos/"
        },
        {
            "title": "OSMC",
            "hex": "17394A",
            "source": "https://github.com/osmc/osmc/tree/master/assets"
        },
        {
            "title": "Overcast",
            "hex": "FC7E0F",
            "source": "https://overcast.fm"
        },
        {
            "title": "Overleaf",
            "hex": "47A141",
            "source": "https://www.overleaf.com/for/press/media-resources"
        },
        {
            "title": "OVH",
            "hex": "123F6D",
            "source": "https://www.ovh.com/fr/news/logo-ovh.xml"
        },
        {
            "title": "p5.js",
            "hex": "ED225D",
            "source": "https://p5js.org"
        },
        {
            "title": "Packagist",
            "hex": "F28D1A",
            "source": "https://github.com/composer/packagist"
        },
        {
            "title": "Pagekit",
            "hex": "212121",
            "source": "https://pagekit.com/logo-guide"
        },
        {
            "title": "PagerDuty",
            "hex": "06AC38",
            "source": "https://www.pagerduty.com/brand/"
        },
        {
            "title": "PagSeguro",
            "hex": "FFC801",
            "source": "https://pagseguro.uol.com.br/"
        },
        {
            "title": "Palantir",
            "hex": "101113",
            "source": "https://github.com/palantir/conjure/blob/master/docs/media/palantir-logo.svg"
        },
        {
            "title": "Palo Alto Software",
            "hex": "83DA77",
            "source": "https://www.paloalto.com"
        },
        {
            "title": "pandas",
            "hex": "150458",
            "source": "https://pandas.pydata.org/about/citing.html"
        },
        {
            "title": "Pandora",
            "hex": "224099",
            "source": "https://www.pandoraforbrands.com/"
        },
        {
            "title": "Pantheon",
            "hex": "FFDC28",
            "source": "https://projects.invisionapp.com/boards/8UOJQWW2J3G5#/1145336"
        },
        {
            "title": "Parity Substrate",
            "hex": "282828",
            "source": "http://substrate.dev/"
        },
        {
            "title": "Parse.ly",
            "hex": "5BA745",
            "source": "https://www.parse.ly/"
        },
        {
            "title": "Pastebin",
            "hex": "02456C",
            "source": "https://pastebin.com/"
        },
        {
            "title": "Patreon",
            "hex": "F96854",
            "source": "https://www.patreon.com/brand/downloads"
        },
        {
            "title": "Payoneer",
            "hex": "FF4800",
            "source": "https://www.payoneer.com/"
        },
        {
            "title": "PayPal",
            "hex": "00457C",
            "source": "https://www.paypal-marketing.com/html/partner/na/portal-v2/pdf/PP_Masterbrandguidelines_v21_mm.pdf"
        },
        {
            "title": "PCGamingWiki",
            "hex": "556DB3",
            "source": "https://static.pcgamingwiki.com/logos/pcgamingwiki.svg"
        },
        {
            "title": "PeerTube",
            "hex": "F1680D",
            "source": "https://github.com/Chocobozzz/PeerTube/tree/develop/client/src/assets/images"
        },
        {
            "title": "Pelican",
            "hex": "14A0C4",
            "source": "https://blog.getpelican.com/pages/gratitude.html"
        },
        {
            "title": "Peloton",
            "hex": "181A1D",
            "source": "https://press.onepeloton.com/#logos"
        },
        {
            "title": "Pepsi",
            "hex": "2151A1",
            "source": "http://gillettepepsicola.com/promotions-media/media-kit/"
        },
        {
            "title": "Periscope",
            "hex": "40A4C4",
            "source": "https://www.periscope.tv/press"
        },
        {
            "title": "Perl",
            "hex": "39457E",
            "source": "https://github.com/tpf/marketing-materials/blob/6765c6fd71bc5b123d6c1a77b86e08cdd6376078/images/onion-logo/tpf-logo-onion.svg"
        },
        {
            "title": "Peugeot",
            "hex": "002355",
            "source": "https://www.groupe-psa.com/en/brands-and-services/peugeot/"
        },
        {
            "title": "Pexels",
            "hex": "05A081",
            "source": "https://www.pexels.com/"
        },
        {
            "title": "Phabricator",
            "hex": "4A5F88",
            "source": "https://phacility.com/trademarks/"
        },
        {
            "title": "Philips Hue",
            "hex": "0065D3",
            "source": "https://www2.meethue.com/en-us/support"
        },
        {
            "title": "PhonePe",
            "hex": "5F259F",
            "source": "https://www.phonepe.com/"
        },
        {
            "title": "Photobucket",
            "hex": "0672CB",
            "source": "https://photobucket.com/"
        },
        {
            "title": "Photocrowd",
            "hex": "3DAD4B",
            "source": "https://www.photocrowd.com/"
        },
        {
            "title": "PHP",
            "hex": "777BB4",
            "source": "http://php.net/download-logos.php"
        },
        {
            "title": "PhpStorm",
            "hex": "000000",
            "source": "https://www.jetbrains.com/company/brand/logos/"
        },
        {
            "title": "Pi-hole",
            "hex": "FF0000",
            "source": "https://docs.pi-hole.net"
        },
        {
            "title": "Picarto.TV",
            "hex": "1DA456",
            "source": "https://picarto.tv/site/press"
        },
        {
            "title": "PicPay",
            "hex": "21C25E",
            "source": "https://www.picpay.com/site/sobre-nos"
        },
        {
            "title": "Pimcore",
            "hex": "6428B4",
            "source": "https://pimcore.com/en/media-kit"
        },
        {
            "title": "Pinboard",
            "hex": "0000FF",
            "source": "https://commons.wikimedia.org/wiki/File:Feedbin-Icon-share-pinboard.svg"
        },
        {
            "title": "Pingdom",
            "hex": "FFF000",
            "source": "https://tools.pingdom.com"
        },
        {
            "title": "Pingup",
            "hex": "00B1AB",
            "source": "http://pingup.com/resources"
        },
        {
            "title": "Pinterest",
            "hex": "BD081C",
            "source": "https://business.pinterest.com/en/brand-guidelines"
        },
        {
            "title": "Pivotal Tracker",
            "hex": "517A9E",
            "source": "https://www.pivotaltracker.com/branding-guidelines"
        },
        {
            "title": "Piwigo",
            "hex": "FF7700",
            "source": "https://github.com/Piwigo/piwigodotorg/blob/6edb840c16257314caec770a9a51f67ef81836e4/images/piwigo.org.svg"
        },
        {
            "title": "Pixabay",
            "hex": "2EC66D",
            "source": "https://pixabay.com/service/about/"
        },
        {
            "title": "pixiv",
            "hex": "0096FA",
            "source": "https://www.pixiv.net/terms/?page=brand"
        },
        {
            "title": "PJSIP",
            "hex": "F86001",
            "source": "https://www.pjsip.org/favicon.ico"
        },
        {
            "title": "Planet",
            "hex": "009DB1",
            "source": "https://www.planet.com/explorer/"
        },
        {
            "title": "PlanGrid",
            "hex": "0085DE",
            "source": "https://plangrid.com/en/"
        },
        {
            "title": "Platzi",
            "hex": "98CA3F",
            "source": "https://github.com/PlatziDev/oss/blob/932bd83d43e061e1c38fbc116db31aa6d0145be6/static/logo.svg"
        },
        {
            "title": "Player FM",
            "hex": "C8122A",
            "source": "https://player.fm/"
        },
        {
            "title": "Player.me",
            "hex": "C0379A",
            "source": "https://player.me/p/about-us"
        },
        {
            "title": "PlayStation",
            "hex": "003791",
            "source": "http://uk.playstation.com/media/DPBjbK0o/CECH-4202_4203%20PS3_QSG_GB_Eastern_3_web_vf1.pdf"
        },
        {
            "title": "PlayStation 2",
            "hex": "003791",
            "source": "https://commons.wikimedia.org/wiki/File:PlayStation_2_logo.svg"
        },
        {
            "title": "PlayStation 3",
            "hex": "003791",
            "source": "https://commons.wikimedia.org/wiki/File:PlayStation_3_Logo_neu.svg#/media/File:PS3.svg"
        },
        {
            "title": "PlayStation 4",
            "hex": "003791",
            "source": "https://commons.wikimedia.org/wiki/File:PlayStation_4_logo_and_wordmark.svg"
        },
        {
            "title": "PlayStation Vita",
            "hex": "003791",
            "source": "https://commons.wikimedia.org/wiki/File:PlayStation_Vita_logo.svg"
        },
        {
            "title": "Pleroma",
            "hex": "FBA457",
            "source": "https://pleroma.social/"
        },
        {
            "title": "Plesk",
            "hex": "52BBE6",
            "source": "https://www.plesk.com/brand/"
        },
        {
            "title": "Plex",
            "hex": "E5A00D",
            "source": "http://brand.plex.tv/d/qxmJ3odkK0fj/plex-style-guide"
        },
        {
            "title": "Pluralsight",
            "hex": "F15B2A",
            "source": "https://www.pluralsight.com/newsroom/brand-assets"
        },
        {
            "title": "Plurk",
            "hex": "FF574D",
            "source": "https://www.plurk.com/brandInfo"
        },
        {
            "title": "Plus Codes",
            "hex": "57C4D2",
            "source": "https://plus.codes/"
        },
        {
            "title": "Pocket",
            "hex": "EF3F56",
            "source": "https://getpocket.com/blog/press/"
        },
        {
            "title": "Pocket Casts",
            "hex": "F43E37",
            "source": "https://blog.pocketcasts.com/press/"
        },
        {
            "title": "Podcast Addict",
            "hex": "F4842D",
            "source": "https://podcastaddict.com"
        },
        {
            "title": "Pokémon",
            "hex": "FFCB05",
            "source": "https://commons.wikimedia.org/wiki/File:International_Pok%C3%A9mon_logo.svg"
        },
        {
            "title": "Poly",
            "hex": "EB3C00",
            "source": "https://www.poly.com/"
        },
        {
            "title": "Polymer Project",
            "hex": "FF4470",
            "source": "https://github.com/Polymer/polymer-project.org/tree/master/app/images/logos"
        },
        {
            "title": "Porsche",
            "hex": "B12B28",
            "source": "https://www.porsche.com/"
        },
        {
            "title": "PostCSS",
            "hex": "DD3A0A",
            "source": "https://postcss.org/"
        },
        {
            "title": "PostgreSQL",
            "hex": "336791",
            "source": "https://wiki.postgresql.org/wiki/Logo"
        },
        {
            "title": "Postman",
            "hex": "FF6C37",
            "source": "https://www.getpostman.com/resources/media-assets/"
        },
        {
            "title": "Power BI",
            "hex": "F2C811",
            "source": "https://powerbi.microsoft.com/en-us/"
        },
        {
            "title": "POWERS",
            "hex": "D21F3C",
            "source": "https://www.powerswhiskey.com/"
        },
        {
            "title": "PowerShell",
            "hex": "5391FE",
            "source": "https://github.com/PowerShell/PowerShell"
        },
        {
            "title": "pr.co",
            "hex": "0080FF",
            "source": "https://www.pr.co/"
        },
        {
            "title": "pre-commit",
            "hex": "FAB040",
            "source": "https://github.com/pre-commit/pre-commit.github.io"
        },
        {
            "title": "PrestaShop",
            "hex": "DF0067",
            "source": "https://www.prestashop.com/en/media-kit"
        },
        {
            "title": "Prettier",
            "hex": "F7B93E",
            "source": "https://github.com/prettier/prettier-logo/tree/master/images"
        },
        {
            "title": "Prezi",
            "hex": "3181FF",
            "source": "https://prezi.com/press/kit/"
        },
        {
            "title": "Prime",
            "hex": "00A8E1",
            "source": "https://www.amazon.com/b?node=17277626011"
        },
        {
            "title": "Prime Video",
            "hex": "1F2E3E",
            "source": "https://m.media-amazon.com/images/G/01/cooper/PV_Branding_Guidelines_Logos_Lock_Ups._CB1539191655_.pdf"
        },
        {
            "title": "Prismic",
            "hex": "5163BA",
            "source": "https://prismic.io/"
        },
        {
            "title": "Pro Tools",
            "hex": "7ACB10",
            "source": "https://cdn-www.avid.com/Content/fonts/avidmoon.ttf"
        },
        {
            "title": "Probot",
            "hex": "00B0D8",
            "source": "https://github.com/probot/probot"
        },
        {
            "title": "ProcessWire",
            "hex": "EF145F",
            "source": "https://github.com/processwire"
        },
        {
            "title": "Product Hunt",
            "hex": "DA552F",
            "source": "https://www.producthunt.com/branding"
        },
        {
            "title": "Progate",
            "hex": "380953",
            "source": "https://progate.com"
        },
        {
            "title": "Prometheus",
            "hex": "E6522C",
            "source": "https://prometheus.io/"
        },
        {
            "title": "ProSieben",
            "hex": "E6000F",
            "source": "https://www.prosieben.de/"
        },
        {
            "title": "Proto.io",
            "hex": "34A7C1",
            "source": "https://proto.io/en/presskit"
        },
        {
            "title": "protocols.io",
            "hex": "4D9FE7",
            "source": "https://www.protocols.io/brand"
        },
        {
            "title": "ProtonDB",
            "hex": "F50057",
            "source": "https://www.protondb.com/"
        },
        {
            "title": "ProtonMail",
            "hex": "8B89CC",
            "source": "https://protonmail.com/media-kit"
        },
        {
            "title": "Proxmox",
            "hex": "E57000",
            "source": "https://www.proxmox.com/en/news/media-kit"
        },
        {
            "title": "Publons",
            "hex": "336699",
            "source": "https://publons.com/about/logos"
        },
        {
            "title": "Puppet",
            "hex": "FFAE1A",
            "source": "https://puppet.com/company/press-room/"
        },
        {
            "title": "PureScript",
            "hex": "14161A",
            "source": "https://github.com/purescript/logo"
        },
        {
            "title": "PyCharm",
            "hex": "000000",
            "source": "https://www.jetbrains.com/company/brand/logos/"
        },
        {
            "title": "PyPI",
            "hex": "3775A9",
            "source": "https://pypi.org/"
        },
        {
            "title": "PyPy",
            "hex": "193440",
            "source": "https://www.pypy.org/images/pypy-logo.svg"
        },
        {
            "title": "Python",
            "hex": "3776AB",
            "source": "https://www.python.org/community/logos/"
        },
        {
            "title": "PyTorch",
            "hex": "EE4C2C",
            "source": "https://github.com/pytorch/pytorch/tree/master/docs/source/_static/img"
        },
        {
            "title": "PyUp",
            "hex": "9F55FF",
            "source": "https://pyup.io/"
        },
        {
            "title": "Qantas",
            "hex": "E40000",
            "source": "https://freight.qantas.com/"
        },
        {
            "title": "QEMU",
            "hex": "FF6600",
            "source": "https://wiki.qemu.org/Logo"
        },
        {
            "title": "Qgis",
            "hex": "589632",
            "source": "https://www.qgis.org/en/site/getinvolved/styleguide.html"
        },
        {
            "title": "Qi",
            "hex": "000000",
            "source": "https://www.wirelesspowerconsortium.com/knowledge-base/retail/qi-logo-guidelines-and-artwork.html"
        },
        {
            "title": "Qiita",
            "hex": "55C500",
            "source": "https://www.qiita.com"
        },
        {
            "title": "QIWI",
            "hex": "FF8C00",
            "source": "https://qiwi.com/"
        },
        {
            "title": "Qt",
            "hex": "41CD52",
            "source": "https://qt-brandbook.webflow.io/design"
        },
        {
            "title": "Qualcomm",
            "hex": "3253DC",
            "source": "https://www.qualcomm.com"
        },
        {
            "title": "Qualtrics",
            "hex": "00B4EF",
            "source": "https://www.qualtrics.com/brand-book/"
        },
        {
            "title": "Quantcast",
            "hex": "000000",
            "source": "https://www.quantcast.com/user/login"
        },
        {
            "title": "Quantopian",
            "hex": "C51E25",
            "source": "https://www.quantopian.com/about"
        },
        {
            "title": "Quarkus",
            "hex": "4695EB",
            "source": "https://design.jboss.org/quarkus/"
        },
        {
            "title": "Quasar",
            "hex": "1976D2",
            "source": "https://github.com/quasarframework/quasar-art/blob/cbbbb4b0b7ec7181dfc2d1b29a1ce025e71575bc/src/quasar-logo.svg"
        },
        {
            "title": "Qubes OS",
            "hex": "3874D8",
            "source": "https://github.com/QubesOS/qubes-attachment/blob/ed7e552eb8a5fca4e099361d137793d3551b3968/icons/qubes-logo-home.svg"
        },
        {
            "title": "Quest",
            "hex": "FB4F14",
            "source": "https://www.quest.com/legal/trademark-information.aspx"
        },
        {
            "title": "QuickTime",
            "hex": "1C69F0",
            "source": "https://support.apple.com/quicktime"
        },
        {
            "title": "Quip",
            "hex": "F27557",
            "source": "https://quip.com/"
        },
        {
            "title": "Quora",
            "hex": "B92B27",
            "source": "https://www.quora.com"
        },
        {
            "title": "Qwiklabs",
            "hex": "F5CD0E",
            "source": "https://www.qwiklabs.com"
        },
        {
            "title": "Qzone",
            "hex": "FECE00",
            "source": "https://qzone.qq.com/"
        },
        {
            "title": "R",
            "hex": "276DC3",
            "source": "https://www.r-project.org/logo/"
        },
        {
            "title": "RabbitMQ",
            "hex": "FF6600",
            "source": "https://www.rabbitmq.com/"
        },
        {
<<<<<<< HEAD
            "title": "Radar",
            "hex": "007AFF",
            "source": "https://radar.io/"
=======
            "title": "Racket",
            "hex": "9F1D20",
            "source": "https://racket-lang.org/"
>>>>>>> 8c6e8f91
        },
        {
            "title": "RadioPublic",
            "hex": "CE262F",
            "source": "https://help.radiopublic.com/hc/en-us/articles/360002546754-RadioPublic-logos"
        },
        {
            "title": "Rakuten",
            "hex": "BF0000",
            "source": "https://global.rakuten.com/corp/assets/img/site-icons/rakuten-black.svg"
        },
        {
            "title": "Rancher",
            "hex": "0075A8",
            "source": "https://rancher.com/brand-guidelines/"
        },
        {
            "title": "Raspberry Pi",
            "hex": "C51A4A",
            "source": "https://www.raspberrypi.org/trademark-rules"
        },
        {
            "title": "Razer",
            "hex": "00FF00",
            "source": "https://en.wikipedia.org/wiki/File:Razer_snake_logo.svg"
        },
        {
            "title": "React",
            "hex": "61DAFB",
            "source": "https://github.com/facebook/create-react-app/blob/282c03f9525fdf8061ffa1ec50dce89296d916bd/test/fixtures/relative-paths/src/logo.svg"
        },
        {
            "title": "React Router",
            "hex": "CA4245",
            "source": "https://reacttraining.com/react-router/"
        },
        {
            "title": "ReactiveX",
            "hex": "B7178C",
            "source": "https://github.com/ReactiveX/rxjs/blob/master/resources/CI-CD/logo/svg/RxJs_Logo_Black.svg"
        },
        {
            "title": "ReactOS",
            "hex": "0088CC",
            "source": "https://github.com/reactos/press-media"
        },
        {
            "title": "Read the Docs",
            "hex": "8CA1AF",
            "source": "https://github.com/readthedocs/readthedocs.org/blob/2dc9706c4fe7fa6d4410ed0e5aedca8d4796fe0f/media/readthedocsbranding.ai"
        },
        {
            "title": "Realm",
            "hex": "39477F",
            "source": "https://realm.io/press"
        },
        {
            "title": "Reason",
            "hex": "DD4B39",
            "source": "https://reasonml.github.io/img/reason.svg"
        },
        {
            "title": "Reason Studios",
            "hex": "FFFFFF",
            "source": "https://www.reasonstudios.com/press"
        },
        {
            "title": "Red Hat",
            "hex": "EE0000",
            "source": "https://www.redhat.com/en/about/brand/new-brand/details"
        },
        {
            "title": "Red Hat Open Shift",
            "hex": "EE0000",
            "source": "https://www.openshift.com/"
        },
        {
            "title": "Redbubble",
            "hex": "E41321",
            "source": "https://www.redbubble.com/explore/client/4196122a442ab3f429ec802f71717465.svg"
        },
        {
            "title": "Reddit",
            "hex": "FF4500",
            "source": "https://www.redditinc.com/brand"
        },
        {
            "title": "Redis",
            "hex": "DC382D",
            "source": "https://www.redislabs.com/brand-guidelines/"
        },
        {
            "title": "Redux",
            "hex": "764ABC",
            "source": "https://github.com/reactjs/redux/tree/master/logo"
        },
        {
            "title": "RedwoodJS",
            "hex": "BF4722",
            "source": "https://redwoodjs.com/logos/"
        },
        {
            "title": "Ren'Py",
            "hex": "FF7F7F",
            "source": "https://renpy.org"
        },
        {
            "title": "Renault",
            "hex": "FFCC33",
            "source": "https://en.wikipedia.org/wiki/File:Renault_F1_Team_logo_2019.svg"
        },
        {
            "title": "RenovateBot",
            "hex": "1A1F6C",
            "source": "https://avatars1.githubusercontent.com/u/38656520"
        },
        {
            "title": "Renren",
            "hex": "217DC6",
            "source": "https://seeklogo.com/vector-logo/184137/renren-inc"
        },
        {
            "title": "repl.it",
            "hex": "667881",
            "source": "https://repl.it/"
        },
        {
            "title": "ResearchGate",
            "hex": "00CCBB",
            "source": "https://c5.rgstatic.net/m/428059296771819/images/favicon/favicon.svg"
        },
        {
            "title": "RetroArch",
            "hex": "000000",
            "source": "https://github.com/libretro/RetroArch/blob/b01aabf7d1f025999ad0f7812e6e6816d011e631/media/retroarch.svg"
        },
        {
            "title": "RetroPie",
            "hex": "CC0000",
            "source": "https://github.com/RetroPie/RetroPie-Docs/blob/c4e882bd2c9d740c591ff346e07a4a4cb536ca93/images/logo.svg"
        },
        {
            "title": "ReverbNation",
            "hex": "E43526",
            "source": "https://www.reverbnation.com"
        },
        {
            "title": "Revolut",
            "hex": "0075EB",
            "source": "https://www.revolut.com/"
        },
        {
            "title": "REWE",
            "hex": "CC071E",
            "source": "https://www.rewe.de/"
        },
        {
            "title": "Rhinoceros",
            "hex": "801010",
            "source": "https://github.com/mcneel/compute.rhino3d/blob/2204d998ff0397a1c6a18dd2312a96508ad48bdb/README.md"
        },
        {
            "title": "Ring",
            "hex": "1C9AD6",
            "source": "https://store.ring.com/press"
        },
        {
            "title": "Riot Games",
            "hex": "D32936",
            "source": "https://www.riotgames.com/en/press"
        },
        {
            "title": "Ripple",
            "hex": "0085C0",
            "source": "https://www.ripple.com/media-kit/"
        },
        {
            "title": "Riseup",
            "hex": "FF0000",
            "source": "https://riseup.net/en/about-us/images"
        },
        {
            "title": "Roam Research",
            "hex": "343A40",
            "source": "https://roamresearch.com/assets/"
        },
        {
            "title": "Roku",
            "hex": "662D91",
            "source": "https://www.roku.com/"
        },
        {
            "title": "rollup.js",
            "hex": "EC4A3F",
            "source": "https://rollupjs.org/"
        },
        {
            "title": "Roots",
            "hex": "525DDC",
            "source": "https://roots.io/about/brand/"
        },
        {
            "title": "Roots Bedrock",
            "hex": "525DDC",
            "source": "https://roots.io/about/brand/"
        },
        {
            "title": "Roots Sage",
            "hex": "525DDC",
            "source": "https://roots.io/about/brand/"
        },
        {
            "title": "Roundcube",
            "hex": "37BEFF",
            "source": "https://roundcube.net/images/roundcube_logo_icon.svg"
        },
        {
            "title": "RSS",
            "hex": "FFA500",
            "source": "https://en.wikipedia.org/wiki/Feed_icon"
        },
        {
            "title": "RStudio",
            "hex": "75AADB",
            "source": "https://www.rstudio.com/about/logos/"
        },
        {
            "title": "RTÉ",
            "hex": "00A7B3",
            "source": "https://www.rte.ie/archives/"
        },
        {
            "title": "RTL",
            "hex": "E9113B",
            "source": "https://commons.wikimedia.org/wiki/File:RTL_Cornerlogo.svg"
        },
        {
            "title": "RTLZWEI",
            "hex": "00BCF6",
            "source": "https://www.rtl2.de/"
        },
        {
            "title": "Ruby",
            "hex": "CC342D",
            "source": "https://www.ruby-lang.org/en/about/logo/"
        },
        {
            "title": "Ruby on Rails",
            "hex": "CC0000",
            "source": "http://rubyonrails.org/images/rails-logo.svg"
        },
        {
            "title": "RubyGems",
            "hex": "E9573F",
            "source": "https://rubygems.org/pages/about"
        },
        {
            "title": "Runkeeper",
            "hex": "001E62",
            "source": "https://runkeeper.com/cms/press-kit"
        },
        {
            "title": "RunKit",
            "hex": "491757",
            "source": "https://www.npmjs.com/package/@runkit/brand"
        },
        {
            "title": "Rust",
            "hex": "000000",
            "source": "https://www.rust-lang.org/"
        },
        {
            "title": "Ryanair",
            "hex": "073590",
            "source": "https://corporate.ryanair.com/media-centre/stock-images-gallery/#album-container-3"
        },
        {
            "title": "Safari",
            "hex": "000000",
            "source": "https://images.techhive.com/images/article/2014/11/safari-favorites-100530680-large.jpg"
        },
        {
            "title": "Sahibinden",
            "hex": "FFE800",
            "source": "https://www.sahibinden.com/favicon.ico"
        },
        {
            "title": "Salesforce",
            "hex": "00A1E0",
            "source": "https://www.salesforce.com/styleguide/elements/logos"
        },
        {
            "title": "SaltStack",
            "hex": "00EACE",
            "source": "https://www.saltstack.com/resources/brand/"
        },
        {
            "title": "Samsung",
            "hex": "1428A0",
            "source": "https://www.samsung.com/us"
        },
        {
            "title": "Samsung Pay",
            "hex": "1428A0",
            "source": "https://pay.samsung.com/developers/resource/brand"
        },
        {
            "title": "San Francisco Municipal Railway",
            "hex": "BA0C2F",
            "source": "http://www.actransit.org/wp-content/uploads/HSP_CC-sched.pdf"
        },
        {
            "title": "SAP",
            "hex": "0FAAFF",
            "source": "https://www.sap.com/"
        },
        {
            "title": "Sass",
            "hex": "CC6699",
            "source": "http://sass-lang.com/styleguide/brand"
        },
        {
            "title": "Sat.1",
            "hex": "047DA3",
            "source": "https://www.prosiebensat1.com/presse/downloads/logos"
        },
        {
            "title": "Sauce Labs",
            "hex": "E2231A",
            "source": "https://saucelabs.com/"
        },
        {
            "title": "Scala",
            "hex": "DC322F",
            "source": "https://www.scala-lang.org/"
        },
        {
            "title": "Scaleway",
            "hex": "4F0599",
            "source": "https://www.scaleway.com"
        },
        {
            "title": "Scania",
            "hex": "041E42",
            "source": "https://www.scania.com/"
        },
        {
            "title": "scikit-learn",
            "hex": "F7931E",
            "source": "https://github.com/scikit-learn/scikit-learn/blob/c5ef2e985c13119001aa697e446ebb3dbcb326e5/doc/logos/scikit-learn-logo.svg"
        },
        {
            "title": "Scopus",
            "hex": "E9711C",
            "source": "https://www.scopus.com/"
        },
        {
            "title": "Scratch",
            "hex": "4D97FF",
            "source": "https://github.com/LLK/scratch-link/blob/027e3754ba6db976495e905023d5ac5e730dccfc/Assets/Windows/SVG/Windows%20Tray%20400x400.svg"
        },
        {
            "title": "Scribd",
            "hex": "1A7BBA",
            "source": "https://www.scribd.com"
        },
        {
            "title": "Scrutinizer CI",
            "hex": "8A9296",
            "source": "https://scrutinizer-ci.com"
        },
        {
            "title": "Seagate",
            "hex": "6EBE49",
            "source": "https://branding.seagate.com/productpage/3fc51aba-c35a-4eff-a833-a258b0440bd2"
        },
        {
            "title": "SEAT",
            "hex": "33302E",
            "source": "https://www.seat.es/"
        },
        {
            "title": "Sega",
            "hex": "0089CF",
            "source": "https://en.wikipedia.org/wiki/Sega#/media/File:Sega_logo.svg"
        },
        {
            "title": "Sellfy",
            "hex": "21B352",
            "source": "https://sellfy.com/about/"
        },
        {
            "title": "Semantic Web",
            "hex": "005A9C",
            "source": "https://www.w3.org/2007/10/sw-logos.html"
        },
        {
            "title": "Semaphore CI",
            "hex": "19A974",
            "source": "https://semaphoreci.com/"
        },
        {
            "title": "SemVer",
            "hex": "3F4551",
            "source": "https://github.com/semver/semver.org/blob/b6983849e38911195a24357809187c2f50af0d40/assets/500x500(light).jpg"
        },
        {
            "title": "Sencha",
            "hex": "86BC40",
            "source": "http://design.sencha.com/"
        },
        {
            "title": "Sennheiser",
            "hex": "000000",
            "source": "https://sennheiser.com"
        },
        {
            "title": "Sensu",
            "hex": "89C967",
            "source": "https://github.com/sensu/sensu-go/blob/master/dashboard/src/assets/logo/graphic/green.svg"
        },
        {
            "title": "Sentry",
            "hex": "362D59",
            "source": "https://sentry.io/branding/"
        },
        {
            "title": "Server Fault",
            "hex": "E7282D",
            "source": "http://stackoverflow.com/company/logos"
        },
        {
            "title": "Serverless",
            "hex": "FD5750",
            "source": "https://serverless.com/"
        },
        {
            "title": "Shanghai Metro",
            "hex": "EC1C24",
            "source": "https://en.wikipedia.org/wiki/File:Shanghai_Metro_Full_Logo.svg"
        },
        {
            "title": "Shazam",
            "hex": "0088FF",
            "source": "https://brandfolder.com/shazam"
        },
        {
            "title": "Shell",
            "hex": "FFD500",
            "source": "https://en.wikipedia.org/wiki/File:Shell_logo.svg"
        },
        {
            "title": "Shenzhen Metro",
            "hex": "009943",
            "source": "https://en.wikipedia.org/wiki/File:Shenzhen_Metro_Corporation_logo_full.svg"
        },
        {
            "title": "Shields.io",
            "hex": "000000",
            "source": "https://shields.io"
        },
        {
            "title": "Shikimori",
            "hex": "343434",
            "source": "https://shikimori.one"
        },
        {
            "title": "Shopify",
            "hex": "7AB55C",
            "source": "https://press.shopify.com/brand"
        },
        {
            "title": "Shopware",
            "hex": "189EFF",
            "source": "https://www.shopware.com/en/press/press-material/"
        },
        {
            "title": "Showpad",
            "hex": "2D2E83",
            "source": "https://www.showpad.com/"
        },
        {
            "title": "Shutterstock",
            "hex": "EE2B24",
            "source": "https://www.shutterstock.com/press/media"
        },
        {
            "title": "Siemens",
            "hex": "009999",
            "source": "https://siemens.com/"
        },
        {
            "title": "Signal",
            "hex": "2592E9",
            "source": "https://play.google.com/store/apps/details?id=org.thoughtcrime.securesms"
        },
        {
            "title": "Simple Icons",
            "hex": "111111",
            "source": "https://simpleicons.org/"
        },
        {
            "title": "Sina Weibo",
            "hex": "E6162D",
            "source": "https://en.wikipedia.org/wiki/Sina_Weibo"
        },
        {
            "title": "SingleStore",
            "hex": "AA00FF",
            "source": "https://www.singlestore.com/brand/"
        },
        {
            "title": "SitePoint",
            "hex": "258AAF",
            "source": "http://www.sitepoint.com"
        },
        {
            "title": "Sketch",
            "hex": "F7B500",
            "source": "https://www.sketch.com/press/"
        },
        {
            "title": "Sketchfab",
            "hex": "1CAAD9",
            "source": "https://sketchfab.com/press"
        },
        {
            "title": "SketchUp",
            "hex": "005F9E",
            "source": "https://www.sketchup.com/themes/sketchup_www_terra/images/SketchUp-Horizontal-RGB.svg"
        },
        {
            "title": "Skillshare",
            "hex": "00FF84",
            "source": "https://www.skillshare.com"
        },
        {
            "title": "ŠKODA",
            "hex": "4BA82E",
            "source": "https://en.wikipedia.org/wiki/File:Skoda_Auto_logo_(2011).svg"
        },
        {
            "title": "Sky",
            "hex": "0072C9",
            "source": "https://www.skysports.com/"
        },
        {
            "title": "Skyliner",
            "hex": "2FCEA0",
            "source": "https://www.skyliner.io/help"
        },
        {
            "title": "Skype",
            "hex": "00AFF0",
            "source": "http://blogs.skype.com/?attachment_id=56273"
        },
        {
            "title": "Skype for Business",
            "hex": "00AFF0",
            "source": "https://en.wikipedia.org/wiki/Skype_for_Business_Server"
        },
        {
            "title": "Slack",
            "hex": "4A154B",
            "source": "https://slack.com/brand-guidelines"
        },
        {
            "title": "Slackware",
            "hex": "000000",
            "source": "https://en.wikipedia.org/wiki/Slackware"
        },
        {
            "title": "Slashdot",
            "hex": "026664",
            "source": "https://commons.wikimedia.org/wiki/File:Slashdot_wordmark_and_logo.svg"
        },
        {
            "title": "SlickPic",
            "hex": "FF880F",
            "source": "https://www.slickpic.com/"
        },
        {
            "title": "Slides",
            "hex": "E4637C",
            "source": "https://slides.com/about"
        },
        {
            "title": "SlideShare",
            "hex": "008ED2",
            "source": "https://www.slideshare.net/ss/creators/"
        },
        {
            "title": "smart",
            "hex": "FABC0C",
            "source": "https://www.smart.com/gb/en/models/eq-fortwo-coupe"
        },
        {
            "title": "SmartThings",
            "hex": "15BFFF",
            "source": "https://www.smartthings.com/press-kit"
        },
        {
            "title": "Smashing Magazine",
            "hex": "E85C33",
            "source": "https://www.smashingmagazine.com/"
        },
        {
            "title": "SMRT",
            "hex": "EE2E24",
            "source": "https://commons.wikimedia.org/wiki/File:SMRT_Corporation.svg"
        },
        {
            "title": "SmugMug",
            "hex": "6DB944",
            "source": "https://help.smugmug.com/using-smugmug's-logo-HJulJePkEBf"
        },
        {
            "title": "Snapchat",
            "hex": "FFFC00",
            "source": "https://www.snapchat.com/brand-guidelines"
        },
        {
            "title": "Snapcraft",
            "hex": "82BEA0",
            "source": "https://github.com/snapcore/snap-store-badges"
        },
        {
            "title": "Snowflake",
            "hex": "56B9EB",
            "source": "https://www.snowflake.com/about/press-and-news/"
        },
        {
            "title": "Snyk",
            "hex": "4C4A73",
            "source": "https://snyk.io/press-kit"
        },
        {
            "title": "Society6",
            "hex": "000000",
            "source": "https://blog.society6.com/app/themes/society6/dist/images/mark.svg"
        },
        {
            "title": "Socket.io",
            "hex": "010101",
            "source": "https://socket.io"
        },
        {
            "title": "Sogou",
            "hex": "FB6022",
            "source": "https://www.sogou.com/"
        },
        {
            "title": "Solus",
            "hex": "5294E2",
            "source": "https://getsol.us/branding/"
        },
        {
            "title": "SonarCloud",
            "hex": "F3702A",
            "source": "https://sonarcloud.io/about"
        },
        {
            "title": "SonarLint",
            "hex": "CB2029",
            "source": "https://www.sonarsource.com"
        },
        {
            "title": "SonarQube",
            "hex": "4E9BCD",
            "source": "https://www.sonarqube.org/logos/"
        },
        {
            "title": "SonarSource",
            "hex": "CB3032",
            "source": "https://www.sonarsource.com/"
        },
        {
            "title": "Songkick",
            "hex": "F80046",
            "source": "http://blog.songkick.com/media-assets"
        },
        {
            "title": "SonicWall",
            "hex": "FF6600",
            "source": "https://brandfolder.com/sonicwall/sonicwall-external"
        },
        {
            "title": "Sonos",
            "hex": "000000",
            "source": "https://www.sonos.com/en-gb/home"
        },
        {
            "title": "SoundCloud",
            "hex": "FF3300",
            "source": "https://soundcloud.com/press"
        },
        {
            "title": "Source Engine",
            "hex": "F79A10",
            "source": "https://developer.valvesoftware.com/favicon.ico"
        },
        {
            "title": "SourceForge",
            "hex": "FF6600",
            "source": "https://sourceforge.net/"
        },
        {
            "title": "Sourcegraph",
            "hex": "00B4F2",
            "source": "https://sourcegraph.com/.assets/img"
        },
        {
            "title": "Spacemacs",
            "hex": "9266CC",
            "source": "http://spacemacs.org/"
        },
        {
            "title": "SpaceX",
            "hex": "000000",
            "source": "https://www.spacex.com/"
        },
        {
            "title": "Spark AR",
            "hex": "FF5C83",
            "source": "https://sparkar.facebook.com/"
        },
        {
            "title": "SparkFun",
            "hex": "E53525",
            "source": "https://www.sparkfun.com/brand_assets"
        },
        {
            "title": "SparkPost",
            "hex": "FA6423",
            "source": "https://www.sparkpost.com/"
        },
        {
            "title": "SPDX",
            "hex": "4398CC",
            "source": "https://spdx.org/Resources"
        },
        {
            "title": "Speaker Deck",
            "hex": "009287",
            "source": "https://speakerdeck.com/"
        },
        {
            "title": "Spectrum",
            "hex": "7B16FF",
            "source": "https://spectrum.chat"
        },
        {
            "title": "Spinnaker",
            "hex": "139BB4",
            "source": "https://github.com/spinnaker/spinnaker.github.io/tree/master/assets/images"
        },
        {
            "title": "Spinrilla",
            "hex": "460856",
            "source": "https://spinrilla.com"
        },
        {
            "title": "Splunk",
            "hex": "000000",
            "source": "https://www.splunk.com/"
        },
        {
            "title": "Spotify",
            "hex": "1ED760",
            "source": "https://developer.spotify.com/design"
        },
        {
            "title": "Spotlight",
            "hex": "352A71",
            "source": "https://www.spotlight.com/"
        },
        {
            "title": "Spreaker",
            "hex": "F5C300",
            "source": "http://www.spreaker.com/press"
        },
        {
            "title": "Spring",
            "hex": "6DB33F",
            "source": "https://spring.io/trademarks"
        },
        {
            "title": "Sprint",
            "hex": "FFCE0A",
            "source": "https://www.sprint.com/"
        },
        {
            "title": "Spyder IDE",
            "hex": "FF0000",
            "source": "https://www.spyder-ide.org/"
        },
        {
            "title": "SQLite",
            "hex": "003B57",
            "source": "https://github.com/sqlite/sqlite/blob/43e862723ec680542ca6f608f9963c0993dd7324/art/sqlite370.eps"
        },
        {
            "title": "Square",
            "hex": "3E4348",
            "source": "https://squareup.com/"
        },
        {
            "title": "Square Enix",
            "hex": "ED1C24",
            "source": "https://www.square-enix.com/"
        },
        {
            "title": "Squarespace",
            "hex": "000000",
            "source": "http://squarespace.com/brand-guidelines"
        },
        {
            "title": "SSRN",
            "hex": "154881",
            "source": "https://www.ssrn.com"
        },
        {
            "title": "Stack Exchange",
            "hex": "1E5397",
            "source": "http://stackoverflow.com/company/logos"
        },
        {
            "title": "Stack Overflow",
            "hex": "FE7A16",
            "source": "http://stackoverflow.com"
        },
        {
            "title": "Stackbit",
            "hex": "207BEA",
            "source": "https://www.stackbit.com/branding-guidelines/"
        },
        {
            "title": "StackPath",
            "hex": "000000",
            "source": "https://www.stackpath.com/company/logo-and-branding/"
        },
        {
            "title": "StackShare",
            "hex": "0690FA",
            "source": "https://stackshare.io/branding"
        },
        {
            "title": "Stadia",
            "hex": "CD2640",
            "source": "https://stadia.dev"
        },
        {
            "title": "Staffbase",
            "hex": "00A4FD",
            "source": "https://staffbase.com/en/about/press-assets/"
        },
        {
            "title": "Star Trek",
            "hex": "FFE200",
            "source": "https://intl.startrek.com/"
        },
        {
            "title": "Starling Bank",
            "hex": "7433FF",
            "source": "https://www.starlingbank.com/media/"
        },
        {
            "title": "Starship",
            "hex": "DD0B78",
            "source": "https://starship.rs/"
        },
        {
            "title": "Statamic",
            "hex": "FF269E",
            "source": "https://statamic.com/branding"
        },
        {
            "title": "Staticman",
            "hex": "000000",
            "source": "https://staticman.net/"
        },
        {
            "title": "Statuspage",
            "hex": "172B4D",
            "source": "https://www.atlassian.com/company/news/press-kit"
        },
        {
            "title": "Steam",
            "hex": "000000",
            "source": "https://partner.steamgames.com/public/marketing/Steam_Guidelines_02102016.pdf"
        },
        {
            "title": "SteamDB",
            "hex": "000000",
            "source": "https://steamdb.info/"
        },
        {
            "title": "Steamworks",
            "hex": "1E1E1E",
            "source": "https://partner.steamgames.com/"
        },
        {
            "title": "Steem",
            "hex": "171FC9",
            "source": "https://steem.com/brand/"
        },
        {
            "title": "Steemit",
            "hex": "06D6A9",
            "source": "https://steemit.com/"
        },
        {
            "title": "Steinberg",
            "hex": "C90827",
            "source": "https://www.steinberg.net/en/company/press.html"
        },
        {
            "title": "Stellar",
            "hex": "7D00FF",
            "source": "https://www.stellar.org/blog/announcing-the-new-stellar-logo"
        },
        {
            "title": "Stencyl",
            "hex": "8E1C04",
            "source": "http://www.stencyl.com/about/press/"
        },
        {
            "title": "Stitcher",
            "hex": "000000",
            "source": "https://partners.stitcher.com/"
        },
        {
            "title": "STMicroelectronics",
            "hex": "03234B",
            "source": "https://www.st.com/"
        },
        {
            "title": "Storify",
            "hex": "3A98D9",
            "source": "https://storify.com"
        },
        {
            "title": "Storybook",
            "hex": "FF4785",
            "source": "https://github.com/storybookjs/brand"
        },
        {
            "title": "Strapi",
            "hex": "2E7EEA",
            "source": "https://strapi.io/"
        },
        {
            "title": "Strava",
            "hex": "FC4C02",
            "source": "https://itunes.apple.com/us/app/strava-running-and-cycling-gps/id426826309"
        },
        {
            "title": "Streamlit",
            "hex": "FF4B4B",
            "source": "https://www.streamlit.io/brand"
        },
        {
            "title": "Stripe",
            "hex": "008CDD",
            "source": "https://stripe.com/about/resources"
        },
        {
            "title": "strongSwan",
            "hex": "E00033",
            "source": "https://www.strongswan.org/images/"
        },
        {
            "title": "StubHub",
            "hex": "003168",
            "source": "http://www.stubhub.com"
        },
        {
            "title": "styled-components",
            "hex": "DB7093",
            "source": "https://www.styled-components.com/"
        },
        {
            "title": "StyleShare",
            "hex": "212121",
            "source": "https://www.stylesha.re/"
        },
        {
            "title": "Stylus",
            "hex": "333333",
            "source": "http://stylus-lang.com/img/stylus-logo.svg"
        },
        {
            "title": "Subaru",
            "hex": "013C74",
            "source": "https://commons.wikimedia.org/wiki/File:Subaru_logo.svg"
        },
        {
            "title": "Sublime Text",
            "hex": "FF9800",
            "source": "https://www.sublimetext.com/images/logo.svg"
        },
        {
            "title": "Substack",
            "hex": "FF6719",
            "source": "https://on.substack.com/"
        },
        {
            "title": "Subversion",
            "hex": "809CC9",
            "source": "http://subversion.apache.org/logo"
        },
        {
            "title": "Sumo Logic",
            "hex": "000099",
            "source": "https://sites.google.com/sumologic.com/sumo-logic-brand/home"
        },
        {
            "title": "Super User",
            "hex": "38A1CE",
            "source": "https://superuser.com"
        },
        {
            "title": "Suzuki",
            "hex": "E30613",
            "source": "https://www.suzuki.ie/"
        },
        {
            "title": "Svelte",
            "hex": "FF3E00",
            "source": "https://github.com/sveltejs/svelte/tree/master/site/static"
        },
        {
            "title": "SVG",
            "hex": "FFB13B",
            "source": "https://www.w3.org/2009/08/svg-logos.html"
        },
        {
            "title": "SVGO",
            "hex": "14B9FF",
            "source": "https://github.com/svg/svgo"
        },
        {
            "title": "Swagger",
            "hex": "85EA2D",
            "source": "https://swagger.io/swagger/media/assets/images/swagger_logo.svg"
        },
        {
            "title": "Swarm",
            "hex": "FFA633",
            "source": "https://foursquare.com/about/logos"
        },
        {
            "title": "Swift",
            "hex": "FA7343",
            "source": "https://developer.apple.com/develop/"
        },
        {
            "title": "Symantec",
            "hex": "FDB511",
            "source": "https://commons.wikimedia.org/wiki/File:Symantec_logo10.svg"
        },
        {
            "title": "Symfony",
            "hex": "000000",
            "source": "https://symfony.com/logo"
        },
        {
            "title": "Symphony",
            "hex": "0098FF",
            "source": "https://symphony.com/"
        },
        {
            "title": "Synology",
            "hex": "B5B5B6",
            "source": "https://www.synology.com/en-global/company/branding"
        },
        {
            "title": "T-Mobile",
            "hex": "E20074",
            "source": "https://www.t-mobile.com/"
        },
        {
            "title": "Tableau",
            "hex": "E97627",
            "source": "https://www.tableau.com/about/media-download-center"
        },
        {
            "title": "Tails",
            "hex": "56347C",
            "source": "https://tails.boum.org/contribute/how/promote/material/logo/"
        },
        {
            "title": "Tailwind CSS",
            "hex": "38B2AC",
            "source": "https://tailwindcss.com/"
        },
        {
            "title": "Talend",
            "hex": "1675BC",
            "source": "https://www.talend.com/"
        },
        {
            "title": "Tapas",
            "hex": "FFCE00",
            "source": "https://tapas.io/site/about#media"
        },
        {
            "title": "Tasmota",
            "hex": "1FA3EC",
            "source": "https://tasmota.github.io/docs/"
        },
        {
            "title": "Tata",
            "hex": "486AAE",
            "source": "https://www.tata.com/"
        },
        {
            "title": "TeamCity",
            "hex": "000000",
            "source": "https://www.jetbrains.com/company/brand/logos/"
        },
        {
            "title": "TeamSpeak",
            "hex": "2580C3",
            "source": "https://www.teamspeak.com/en/more/media-pack/"
        },
        {
            "title": "TeamViewer",
            "hex": "0E8EE9",
            "source": "https://www.teamviewer.com/resources/images/logos/teamviewer-logo-big.svg"
        },
        {
            "title": "TED",
            "hex": "E62B1E",
            "source": "https://www.ted.com/participate/organize-a-local-tedx-event/tedx-organizer-guide/branding-promotions/logo-and-design/your-tedx-logo"
        },
        {
            "title": "Teespring",
            "hex": "39ACE6",
            "source": "https://teespring.com"
        },
        {
            "title": "TELE5",
            "hex": "C2AD6F",
            "source": "https://www.tele5.de"
        },
        {
            "title": "Telegram",
            "hex": "26A5E4",
            "source": "https://telegram.org"
        },
        {
            "title": "Tencent QQ",
            "hex": "EB1923",
            "source": "https://en.wikipedia.org/wiki/File:Tencent_QQ.svg#/media/File:Tencent_QQ.svg"
        },
        {
            "title": "Tencent Weibo",
            "hex": "20B8E5",
            "source": "http://t.qq.com/"
        },
        {
            "title": "TensorFlow",
            "hex": "FF6F00",
            "source": "https://www.tensorflow.org/extras/tensorflow_brand_guidelines.pdf"
        },
        {
            "title": "Teradata",
            "hex": "F37440",
            "source": "https://github.com/Teradata/teradata.github.io/"
        },
        {
            "title": "Terraform",
            "hex": "623CE4",
            "source": "https://www.hashicorp.com/brand#terraform"
        },
        {
            "title": "Tesla",
            "hex": "CC0000",
            "source": "http://www.teslamotors.com/en_GB/about"
        },
        {
            "title": "The Conversation",
            "hex": "D8352A",
            "source": "https://theconversation.com/republishing-guidelines"
        },
        {
            "title": "The Mighty",
            "hex": "D0072A",
            "source": "https://themighty.com/"
        },
        {
            "title": "The Models Resource",
            "hex": "3A75BD",
            "source": "https://www.models-resource.com/"
        },
        {
            "title": "The Movie Database",
            "hex": "01D277",
            "source": "https://www.themoviedb.org/about/logos-attribution"
        },
        {
            "title": "The Register",
            "hex": "FF0000",
            "source": "https://www.theregister.co.uk/"
        },
        {
            "title": "The Sounds Resource",
            "hex": "39BE6B",
            "source": "https://www.sounds-resource.com/"
        },
        {
            "title": "The Spriters Resource",
            "hex": "BE3939",
            "source": "https://www.spriters-resource.com/"
        },
        {
            "title": "The Washington Post",
            "hex": "231F20",
            "source": "https://www.washingtonpost.com/brand-studio/archive/"
        },
        {
            "title": "Three.js",
            "hex": "000000",
            "source": "https://github.com/mrdoob/three.js/blob/a567b810cfcb7f6a03e4faea99f03c53081da477/files/icon.svg"
        },
        {
            "title": "Threema",
            "hex": "3FE669",
            "source": "https://threema.ch/en/press"
        },
        {
            "title": "Thumbtack",
            "hex": "009FD9",
            "source": "https://www.thumbtack.com/press/media-resources/"
        },
        {
            "title": "Thunderbird",
            "hex": "0A84FF",
            "source": "https://demo.identihub.co/thunderbird"
        },
        {
            "title": "Thymeleaf",
            "hex": "005F0F",
            "source": "https://github.com/thymeleaf/thymeleaf-dist/tree/master/src/artwork/thymeleaf%202016"
        },
        {
            "title": "Tidal",
            "hex": "000000",
            "source": "https://tidal.com"
        },
        {
            "title": "Tide",
            "hex": "4050FB",
            "source": "https://www.tide.co/newsroom/"
        },
        {
            "title": "TikTok",
            "hex": "000000",
            "source": "https://tiktok.com"
        },
        {
            "title": "Timescale",
            "hex": "FDB515",
            "source": "https://www.timescale.com/"
        },
        {
            "title": "Tinder",
            "hex": "FF6B6B",
            "source": "http://www.gotinder.com/press"
        },
        {
            "title": "TinyLetter",
            "hex": "ED1C24",
            "source": "https://tinyletter.com/site/press"
        },
        {
            "title": "tmux",
            "hex": "1BB91F",
            "source": "https://github.com/tmux/tmux/tree/f04cc3997629823f0e304d4e4184e2ec93c703f0/logo"
        },
        {
            "title": "Todoist",
            "hex": "E44332",
            "source": "https://doist.com/press/"
        },
        {
            "title": "Toggl",
            "hex": "E01B22",
            "source": "https://toggl.com/media-toolkit"
        },
        {
            "title": "Tokyo Metro",
            "hex": "149DD3",
            "source": "https://en.wikipedia.org/wiki/File:TokyoMetro.svg"
        },
        {
            "title": "Tomorrowland",
            "hex": "000000",
            "source": "https://global.tomorrowland.com/"
        },
        {
            "title": "Topcoder",
            "hex": "29A7DF",
            "source": "http://topcoder.com/"
        },
        {
            "title": "Toptal",
            "hex": "3863A0",
            "source": "https://www.toptal.com/branding"
        },
        {
            "title": "Tor Browser",
            "hex": "7D4698",
            "source": "https://styleguide.torproject.org/brand-assets/"
        },
        {
            "title": "Tor Project",
            "hex": "7E4798",
            "source": "https://styleguide.torproject.org/brand-assets/"
        },
        {
            "title": "Toshiba",
            "hex": "FF0000",
            "source": "https://commons.wikimedia.org/wiki/File:Toshiba_logo.svg"
        },
        {
            "title": "Toyota",
            "hex": "EB0A1E",
            "source": "https://www.toyota.com/brandguidelines/logo/"
        },
        {
            "title": "TrainerRoad",
            "hex": "E12726",
            "source": "https://www.trainerroad.com/"
        },
        {
            "title": "Trakt",
            "hex": "ED1C24",
            "source": "https://trakt.tv"
        },
        {
            "title": "TransferWise",
            "hex": "00B9FF",
            "source": "https://brand.transferwise.com/logo"
        },
        {
            "title": "Transport for Ireland",
            "hex": "113B92",
            "source": "https://tfl.gov.uk/"
        },
        {
            "title": "Transport for London",
            "hex": "00B274",
            "source": "https://www.transportforireland.ie/"
        },
        {
            "title": "Travis CI",
            "hex": "3EAAAF",
            "source": "https://travis-ci.com/logo"
        },
        {
            "title": "Treehouse",
            "hex": "5FCF80",
            "source": "https://teamtreehouse.com/about"
        },
        {
            "title": "Trello",
            "hex": "0079BF",
            "source": "https://trello.com/about/branding"
        },
        {
            "title": "Trend Micro",
            "hex": "D71921",
            "source": "https://www.trendmicro.com/"
        },
        {
            "title": "Triller",
            "hex": "FF0089",
            "source": "https://triller.co/static/media/illustrations/logo-full-white.svg"
        },
        {
            "title": "Trip.com",
            "hex": "287DFA",
            "source": "https://careers.trip.com/"
        },
        {
            "title": "Tripadvisor",
            "hex": "34E0A1",
            "source": "https://tripadvisor.mediaroom.com/logo-guidelines"
        },
        {
            "title": "Trove",
            "hex": "609540",
            "source": "https://trove.nla.gov.au/"
        },
        {
            "title": "Trulia",
            "hex": "53B50A",
            "source": "http://www.trulia.com"
        },
        {
            "title": "Trusted Shops",
            "hex": "FFDC0F",
            "source": "https://brand.trustedshops.com/d/dorIFVeUmcN9/corporate-design"
        },
        {
            "title": "Trustpilot",
            "hex": "00B67A",
            "source": "https://support.trustpilot.com/hc/en-us/articles/206289947-Trustpilot-Brand-Assets-Style-Guide"
        },
        {
            "title": "Try It Online",
            "hex": "303030",
            "source": "https://tio.run/"
        },
        {
            "title": "TryHackMe",
            "hex": "212C42",
            "source": "https://tryhackme.com/about"
        },
        {
            "title": "TUI",
            "hex": "70CBF4",
            "source": "https://www.tuiholidays.ie/"
        },
        {
            "title": "Tumblr",
            "hex": "36465D",
            "source": "https://www.tumblr.com/logo"
        },
        {
            "title": "TuneIn",
            "hex": "14D8CC",
            "source": "https://cms.tunein.com/press/"
        },
        {
            "title": "TurboSquid",
            "hex": "FF8135",
            "source": "https://www.brand.turbosquid.com/"
        },
        {
            "title": "Turkish Airlines",
            "hex": "C70A0C",
            "source": "https://www.turkishairlines.com/tr-int/basin-odasi/logo-arsivi/index.html"
        },
        {
            "title": "Tutanota",
            "hex": "840010",
            "source": "https://github.com/tutao/tutanota/blob/8ff5f0e7d78834ac8fcb0f2357c394b757ea4793/resources/images/logo-solo-red.svg"
        },
        {
            "title": "Twilio",
            "hex": "F22F46",
            "source": "https://www.twilio.com/company/brand"
        },
        {
            "title": "Twitch",
            "hex": "9146FF",
            "source": "https://brand.twitch.tv"
        },
        {
            "title": "Twitter",
            "hex": "1DA1F2",
            "source": "https://brand.twitter.com"
        },
        {
            "title": "Twoo",
            "hex": "FF7102",
            "source": "http://www.twoo.com/about/press"
        },
        {
            "title": "TypeScript",
            "hex": "3178C6",
            "source": "https://www.staging-typescript.org/branding"
        },
        {
            "title": "TYPO3",
            "hex": "FF8700",
            "source": "https://typo3.com/fileadmin/assets/typo3logos/typo3_bullet_01.svg"
        },
        {
            "title": "Uber",
            "hex": "000000",
            "source": "https://www.uber.com/media/"
        },
        {
            "title": "Uber Eats",
            "hex": "5FB709",
            "source": "https://about.ubereats.com/en/logo/"
        },
        {
            "title": "Ubiquiti",
            "hex": "0559C9",
            "source": "https://www.ui.com/marketing/#logos"
        },
        {
            "title": "Ubisoft",
            "hex": "000000",
            "source": "https://www.ubisoft.com/en-US/company/overview.aspx"
        },
        {
            "title": "uBlock Origin",
            "hex": "800000",
            "source": "https://github.com/gorhill/uBlock/blob/master/src/img/ublock.svg"
        },
        {
            "title": "Ubuntu",
            "hex": "E95420",
            "source": "https://design.ubuntu.com/brand/ubuntu-logo/"
        },
        {
            "title": "Udacity",
            "hex": "02B3E4",
            "source": "https://www.udacity.com"
        },
        {
            "title": "Udemy",
            "hex": "EC5252",
            "source": "https://about.udemy.com/newbrand/"
        },
        {
            "title": "UIkit",
            "hex": "2396F3",
            "source": "https://getuikit.com"
        },
        {
            "title": "Ulule",
            "hex": "18A5D6",
            "source": "https://ulule.frontify.com/d/EX3dK8qsXgqh/branding-guidelines"
        },
        {
            "title": "Umbraco",
            "hex": "00BEC1",
            "source": "https://umbraco.com/"
        },
        {
            "title": "Undertale",
            "hex": "E71D29",
            "source": "https://undertale.com/"
        },
        {
            "title": "Unicode",
            "hex": "5455FE",
            "source": "https://en.wikipedia.org/wiki/Unicode"
        },
        {
            "title": "Unilever",
            "hex": "1F36C7",
            "source": "https://www.unilever.co.uk/about/who-we-are/our-logo/"
        },
        {
            "title": "United Airlines",
            "hex": "002244",
            "source": "https://en.wikipedia.org/wiki/File:United_Airlines_Logo.svg"
        },
        {
            "title": "Unity",
            "hex": "000000",
            "source": "https://unity.com/"
        },
        {
            "title": "Unreal Engine",
            "hex": "313131",
            "source": "https://www.unrealengine.com/en-US/branding"
        },
        {
            "title": "Unsplash",
            "hex": "000000",
            "source": "https://unsplash.com/"
        },
        {
            "title": "Untangle",
            "hex": "68BD49",
            "source": "https://www.untangle.com/company-overview/"
        },
        {
            "title": "Untappd",
            "hex": "FFC000",
            "source": "https://untappd.com/"
        },
        {
            "title": "UpLabs",
            "hex": "3930D8",
            "source": "https://www.uplabs.com/"
        },
        {
            "title": "Uploaded",
            "hex": "0E70CB",
            "source": "https://www.uploaded.net"
        },
        {
            "title": "Upwork",
            "hex": "6FDA44",
            "source": "https://www.upwork.com/press/"
        },
        {
            "title": "V",
            "hex": "5D87BF",
            "source": "https://github.com/vlang/v-logo"
        },
        {
            "title": "V8",
            "hex": "4B8BF5",
            "source": "https://v8.dev/logo"
        },
        {
            "title": "Vagrant",
            "hex": "1563FF",
            "source": "https://www.hashicorp.com/brand#vagrant"
        },
        {
            "title": "Valve",
            "hex": "F74843",
            "source": "https://www.valvesoftware.com/"
        },
        {
            "title": "Vauxhall",
            "hex": "EB001E",
            "source": "https://www.vauxhall.co.uk/content/dam/vauxhall/Home/brochure-library/commercial-vehicles/price-guide.pdf"
        },
        {
            "title": "vBulletin",
            "hex": "184D66",
            "source": "https://commons.wikimedia.org/wiki/File:VBulletin.svg"
        },
        {
            "title": "Veeam",
            "hex": "00B336",
            "source": "https://www.veeam.com/newsroom/veeam-graphics.html"
        },
        {
            "title": "Veepee",
            "hex": "EC008C",
            "source": "https://www.veepee.fr/"
        },
        {
            "title": "Venmo",
            "hex": "3D95CE",
            "source": "https://venmo.com/about/brand/"
        },
        {
            "title": "Vercel",
            "hex": "000000",
            "source": "https://vercel.com/design"
        },
        {
            "title": "Veritas",
            "hex": "B1181E",
            "source": "https://my.veritas.com/cs/groups/partner/documents/styleguide/mdaw/mdq5/~edisp/tus3cpeapp3855186572.pdf"
        },
        {
            "title": "Verizon",
            "hex": "CD040B",
            "source": "https://www.verizondigitalmedia.com/about/logo-usage/"
        },
        {
            "title": "vFairs",
            "hex": "EF4678",
            "source": "https://www.vfairs.com/"
        },
        {
            "title": "Viadeo",
            "hex": "F88D2D",
            "source": "http://corporate.viadeo.com/en/media/resources"
        },
        {
            "title": "Viber",
            "hex": "665CAC",
            "source": "https://www.viber.com/brand-center/"
        },
        {
            "title": "Vim",
            "hex": "019733",
            "source": "https://commons.wikimedia.org/wiki/File:Vimlogo.svg"
        },
        {
            "title": "Vimeo",
            "hex": "1AB7EA",
            "source": "https://vimeo.com/about/brand_guidelines"
        },
        {
            "title": "Vine",
            "hex": "11B48A",
            "source": "https://vine.co/logo"
        },
        {
            "title": "Virb",
            "hex": "0093DA",
            "source": "http://virb.com/about"
        },
        {
            "title": "VirtualBox",
            "hex": "183A61",
            "source": "https://commons.wikimedia.org/wiki/File:Virtualbox_logo.png"
        },
        {
            "title": "VirusTotal",
            "hex": "394EFF",
            "source": "https://www.virustotal.com/"
        },
        {
            "title": "Visa",
            "hex": "142787",
            "source": "https://commons.wikimedia.org/wiki/File:Visa_2014_logo_detail.svg"
        },
        {
            "title": "Visual Studio",
            "hex": "5C2D91",
            "source": "https://visualstudio.microsoft.com/"
        },
        {
            "title": "Visual Studio Code",
            "hex": "007ACC",
            "source": "https://commons.wikimedia.org/wiki/File:Visual_Studio_Code_1.35_icon.svg"
        },
        {
            "title": "Vivaldi",
            "hex": "EF3939",
            "source": "https://vivaldi.com/press/"
        },
        {
            "title": "Vivino",
            "hex": "AA1329",
            "source": "https://www.vivino.com/press"
        },
        {
            "title": "VK",
            "hex": "4680C2",
            "source": "https://vk.com/brand"
        },
        {
            "title": "VLC media player",
            "hex": "FF8800",
            "source": "http://git.videolan.org/?p=vlc.git;a=tree;f=extras/package/macosx/asset_sources"
        },
        {
            "title": "VMware",
            "hex": "607078",
            "source": "https://myvmware.workspaceair.com/"
        },
        {
            "title": "Vodafone",
            "hex": "E60000",
            "source": "https://web.vodafone.com.eg/"
        },
        {
            "title": "Volkswagen",
            "hex": "151F5D",
            "source": "https://www.volkswagen.ie/"
        },
        {
            "title": "Volvo",
            "hex": "003057",
            "source": "https://www.media.volvocars.com/global/en-gb/logos"
        },
        {
            "title": "Vonage",
            "hex": "FFFFFF",
            "source": "https://www.vonage.com"
        },
        {
            "title": "VSCO",
            "hex": "000000",
            "source": "https://vsco.co/about/press/vsco-releases-redesigned-mobile-app"
        },
        {
            "title": "Vue.js",
            "hex": "4FC08D",
            "source": "https://github.com/vuejs/art"
        },
        {
            "title": "Vuetify",
            "hex": "1867C0",
            "source": "https://vuetifyjs.com/"
        },
        {
            "title": "Vulkan",
            "hex": "AC162C",
            "source": "https://www.khronos.org/legal/trademarks/"
        },
        {
            "title": "Vultr",
            "hex": "007BFC",
            "source": "https://www.vultr.com/company/brand-assets/"
        },
        {
            "title": "W3C",
            "hex": "005A9C",
            "source": "https://www.w3.org/Consortium/Legal/logo-usage-20000308"
        },
        {
            "title": "Wagtail",
            "hex": "43B1B0",
            "source": "https://github.com/wagtail/wagtail/blob/e3e46e23b780aa2b1b521de081cb81872f77466d/wagtail/admin/static_src/wagtailadmin/images/wagtail-logo.svg"
        },
        {
            "title": "WakaTime",
            "hex": "000000",
            "source": "https://wakatime.com/legal/logos-and-trademark-usage"
        },
        {
            "title": "Warner Bros.",
            "hex": "004DB4",
            "source": "https://www.warnerbros.com/"
        },
        {
            "title": "Wattpad",
            "hex": "FF500A",
            "source": "https://company.wattpad.com/media-kit"
        },
        {
            "title": "Waze",
            "hex": "33CCFF",
            "source": "https://www.waze.com/"
        },
        {
            "title": "Wear OS",
            "hex": "4285F4",
            "source": "https://partnermarketinghub.withgoogle.com/#/brands/"
        },
        {
            "title": "Weasyl",
            "hex": "990000",
            "source": "https://www.weasyl.com/"
        },
        {
            "title": "WebAssembly",
            "hex": "654FF0",
            "source": "https://webassembly.org/"
        },
        {
            "title": "WebAuthn",
            "hex": "3423A6",
            "source": "https://github.com/apowers313/webauthn-logos"
        },
        {
            "title": "webcomponents.org",
            "hex": "29ABE2",
            "source": "https://www.webcomponents.org/"
        },
        {
            "title": "WebGL",
            "hex": "990000",
            "source": "https://www.khronos.org/legal/trademarks/"
        },
        {
            "title": "Webmin",
            "hex": "7DA0D0",
            "source": "https://github.com/webmin/webmin/blob/84d2d3d17f638a43939220f78b83bfefbae37f76/images/webmin-blue.svg"
        },
        {
            "title": "WebMoney",
            "hex": "036CB5",
            "source": "https://www.webmoney.ru/rus/developers/logos.shtml"
        },
        {
            "title": "Webpack",
            "hex": "8DD6F9",
            "source": "https://webpack.js.org/branding/"
        },
        {
            "title": "WebRTC",
            "hex": "333333",
            "source": "https://webrtc.org/press/"
        },
        {
            "title": "WebStorm",
            "hex": "000000",
            "source": "https://www.jetbrains.com/company/brand/logos/"
        },
        {
            "title": "WeChat",
            "hex": "07C160",
            "source": "https://wechat.design/standard/download/brand"
        },
        {
            "title": "WEMO",
            "hex": "72D44C",
            "source": "https://commons.wikimedia.org/wiki/File:WeMoApp.svg"
        },
        {
            "title": "WeTransfer",
            "hex": "409FFF",
            "source": "https://wetransfer.com/"
        },
        {
            "title": "WhatsApp",
            "hex": "25D366",
            "source": "https://www.whatsappbrand.com"
        },
        {
            "title": "When I Work",
            "hex": "51A33D",
            "source": "https://wheniwork.com/"
        },
        {
            "title": "WhiteSource",
            "hex": "161D4E",
            "source": "https://www.whitesourcesoftware.com/whitesource-media-kit/"
        },
        {
            "title": "Wii",
            "hex": "8B8B8B",
            "source": "https://de.wikipedia.org/wiki/Datei:WiiU.svg"
        },
        {
            "title": "Wii U",
            "hex": "8B8B8B",
            "source": "https://de.wikipedia.org/wiki/Datei:WiiU.svg"
        },
        {
            "title": "Wikimedia Commons",
            "hex": "006699",
            "source": "https://commons.wikimedia.org/wiki/File:Commons-logo.svg"
        },
        {
            "title": "Wikipedia",
            "hex": "000000",
            "source": "https://en.wikipedia.org/wiki/Logo_of_Wikipedia"
        },
        {
            "title": "Wikivoyage",
            "hex": "006699",
            "source": "https://upload.wikimedia.org/wikipedia/commons/d/d1/Wikivoyage-Logo-v3-en.svg"
        },
        {
            "title": "Windows",
            "hex": "0078D6",
            "source": "https://commons.wikimedia.org/wiki/File:Windows_10_Logo.svg"
        },
        {
            "title": "Windows 95",
            "hex": "008080",
            "source": "https://en.wikipedia.org/wiki/Windows_95"
        },
        {
            "title": "Windows XP",
            "hex": "003399",
            "source": "https://commons.wikimedia.org/wiki/File:Windows_logo_-_2002%E2%80%932012_(Multicolored).svg"
        },
        {
            "title": "Wire",
            "hex": "000000",
            "source": "http://brand.wire.com"
        },
        {
            "title": "WireGuard",
            "hex": "88171A",
            "source": "https://www.wireguard.com/img/wireguard.svg"
        },
        {
            "title": "Wireshark",
            "hex": "1679A7",
            "source": "https://gitlab.com/wanduow/wireshark/-/blob/master/image/wsicon.svg"
        },
        {
            "title": "Wish",
            "hex": "2FB7EC",
            "source": "https://wish.com/"
        },
        {
            "title": "Wistia",
            "hex": "54BBFF",
            "source": "https://wistia.com/about/assets"
        },
        {
            "title": "Wix",
            "hex": "0C6EFC",
            "source": "http://www.wix.com/about/design-assets"
        },
        {
            "title": "Wizz Air",
            "hex": "C6007E",
            "source": "https://wizzair.com/en-gb/information-and-services/about-us/press-office/logos"
        },
        {
            "title": "Wolfram",
            "hex": "DD1100",
            "source": "http://company.wolfram.com/press-center/wolfram-corporate/"
        },
        {
            "title": "Wolfram Language",
            "hex": "DD1100",
            "source": "http://company.wolfram.com/press-center/language/"
        },
        {
            "title": "Wolfram Mathematica",
            "hex": "DD1100",
            "source": "http://company.wolfram.com/press-center/mathematica/"
        },
        {
            "title": "Woo",
            "hex": "96588A",
            "source": "https://woocommerce.com/style-guide/"
        },
        {
            "title": "WooCommerce",
            "hex": "96588A",
            "source": "https://woocommerce.com/style-guide/"
        },
        {
            "title": "WordPress",
            "hex": "21759B",
            "source": "https://wordpress.org/about/logos"
        },
        {
            "title": "Workplace",
            "hex": "20252D",
            "source": "https://en.facebookbrand.com/"
        },
        {
            "title": "World Health Organization",
            "hex": "0093D5",
            "source": "https://www.who.int/"
        },
        {
            "title": "WP Engine",
            "hex": "40BAC8",
            "source": "https://wpengine.com/"
        },
        {
            "title": "WP Rocket",
            "hex": "F56640",
            "source": "https://wp-rocket.me/"
        },
        {
            "title": "write.as",
            "hex": "5BC4EE",
            "source": "https://write.as/brand"
        },
        {
            "title": "WWE",
            "hex": "000000",
            "source": "https://commons.wikimedia.org/wiki/File:WWE_Network_logo.svg"
        },
        {
            "title": "X-Pack",
            "hex": "005571",
            "source": "https://www.elastic.co/brand"
        },
        {
            "title": "X.Org",
            "hex": "F28834",
            "source": "https://upload.wikimedia.org/wikipedia/commons/9/90/X.Org_Logo.svg"
        },
        {
            "title": "Xamarin",
            "hex": "3498DB",
            "source": "https://github.com/dotnet/swag/tree/master/xamarin"
        },
        {
            "title": "XAML",
            "hex": "0C54C2",
            "source": "https://github.com/microsoft/microsoft-ui-xaml/issues/1185#issuecomment-529731046"
        },
        {
            "title": "XAMPP",
            "hex": "FB7A24",
            "source": "https://www.apachefriends.org/en/"
        },
        {
            "title": "Xbox",
            "hex": "107C10",
            "source": "http://mspartner-public.sharepoint.com/XBOX%20Games/Xbox%20logo's%20+%20Guidelines/Xbox%20Live/Xbox_Live_Guidelines_10-4-13.pdf"
        },
        {
            "title": "Xcode",
            "hex": "1575F9",
            "source": "https://developer.apple.com/develop/"
        },
        {
            "title": "XDA Developers",
            "hex": "EA7100",
            "source": "https://www.xda-developers.com/"
        },
        {
            "title": "Xero",
            "hex": "13B5EA",
            "source": "https://www.xero.com/uk/about/media/downloads"
        },
        {
            "title": "XFCE",
            "hex": "2284F2",
            "source": "https://www.xfce.org/download#artwork"
        },
        {
            "title": "Xiaomi",
            "hex": "FA6709",
            "source": "https://www.mi.com/global"
        },
        {
            "title": "Xing",
            "hex": "006567",
            "source": "https://dev.xing.com/logo_rules"
        },
        {
            "title": "XMPP",
            "hex": "002B5C",
            "source": "https://github.com/xsf/xmpp.org/tree/00c49187e353c1a156c95562dafaf129e688fbad/content/icons"
        },
        {
            "title": "XRP",
            "hex": "25A768",
            "source": "https://xrpl.org/"
        },
        {
            "title": "XSplit",
            "hex": "0095DE",
            "source": "https://www.xsplit.com/presskit"
        },
        {
            "title": "Y Combinator",
            "hex": "F0652F",
            "source": "https://www.ycombinator.com/press/"
        },
        {
            "title": "Yahoo!",
            "hex": "6001D2",
            "source": "https://yahoo.com/"
        },
        {
            "title": "Yamaha Corporation",
            "hex": "4B1E78",
            "source": "https://www.yamaha.com/en/"
        },
        {
            "title": "Yamaha Motor Corporation",
            "hex": "E60012",
            "source": "https://en.wikipedia.org/wiki/Yamaha_Motor_Company"
        },
        {
            "title": "Yammer",
            "hex": "106EBE",
            "source": "https://developer.microsoft.com/en-us/fabric#/styles/web/colors/products"
        },
        {
            "title": "Yandex",
            "hex": "FF0000",
            "source": "https://yandex.com/company/general_info/logotype_rules"
        },
        {
            "title": "Yarn",
            "hex": "2C8EBB",
            "source": "https://github.com/yarnpkg/assets"
        },
        {
            "title": "Yelp",
            "hex": "D32323",
            "source": "https://www.yelp.com/styleguide/icons"
        },
        {
            "title": "Yoast",
            "hex": "A4286A",
            "source": "https://yoast.com/media/logo/"
        },
        {
            "title": "YourTravel.TV",
            "hex": "F79025",
            "source": "https://yourtravel.tv"
        },
        {
            "title": "YouTube",
            "hex": "FF0000",
            "source": "https://www.youtube.com/yt/about/brand-resources/#logos-icons-colors"
        },
        {
            "title": "YouTube Gaming",
            "hex": "FF0000",
            "source": "https://gaming.youtube.com/"
        },
        {
            "title": "YouTube Music",
            "hex": "FF0000",
            "source": "https://partnermarketinghub.withgoogle.com/#/brands/"
        },
        {
            "title": "YouTube Studio",
            "hex": "FF0000",
            "source": "https://www.youtube.com/"
        },
        {
            "title": "YouTube TV",
            "hex": "FF0000",
            "source": "https://partnermarketinghub.withgoogle.com/#/brands/"
        },
        {
            "title": "Z-Wave",
            "hex": "1B365D",
            "source": "https://www.z-wave.com/"
        },
        {
            "title": "Zalando",
            "hex": "FF6900",
            "source": "https://www.zalando.co.uk/"
        },
        {
            "title": "Zapier",
            "hex": "FF4A00",
            "source": "https://zapier.com/about/brand"
        },
        {
            "title": "ZDF",
            "hex": "FA7D19",
            "source": "https://www.zdf.de/"
        },
        {
            "title": "Zend",
            "hex": "0679EA",
            "source": "https://www.zend.com/"
        },
        {
            "title": "Zend Framework",
            "hex": "68B604",
            "source": "https://framework.zend.com/"
        },
        {
            "title": "Zendesk",
            "hex": "03363D",
            "source": "https://www.zendesk.com/company/brand-assets/#logo"
        },
        {
            "title": "Zenn",
            "hex": "3EA8FF",
            "source": "https://zenn.dev/mediakit"
        },
        {
            "title": "ZeroMQ",
            "hex": "DF0000",
            "source": "https://github.com/zeromq/zeromq.org/blob/master/static/safari-pinned-tab.svg"
        },
        {
            "title": "Zerply",
            "hex": "9DBC7A",
            "source": "https://zerply.com/about/resources"
        },
        {
            "title": "Zhihu",
            "hex": "0084FF",
            "source": "https://www.zhihu.com/"
        },
        {
            "title": "Zigbee",
            "hex": "EB0443",
            "source": "https://zigbeealliance.org/solution/zigbee/"
        },
        {
            "title": "Zillow",
            "hex": "0074E4",
            "source": "http://zillow.mediaroom.com/logos"
        },
        {
            "title": "Zingat",
            "hex": "009CFB",
            "source": "https://www.zingat.com/kurumsal-logolar"
        },
        {
            "title": "Zoho",
            "hex": "C8202B",
            "source": "https://www.zoho.com/branding/"
        },
        {
            "title": "Zoom",
            "hex": "2D8CFF",
            "source": "https://zoom.us/brandguidelines"
        },
        {
            "title": "Zorin",
            "hex": "0CC1F3",
            "source": "https://zorinos.com/press/"
        },
        {
            "title": "Zulip",
            "hex": "FFFFFF",
            "source": "https://github.com/zulip/zulip/blob/df9e40491dc77b658d943cff36a816d46e32ce1b/static/images/logo/zulip-org-logo.svg"
        }
    ]
}<|MERGE_RESOLUTION|>--- conflicted
+++ resolved
@@ -5526,15 +5526,14 @@
             "source": "https://www.rabbitmq.com/"
         },
         {
-<<<<<<< HEAD
             "title": "Radar",
             "hex": "007AFF",
             "source": "https://radar.io/"
-=======
+        },
+        {
             "title": "Racket",
             "hex": "9F1D20",
             "source": "https://racket-lang.org/"
->>>>>>> 8c6e8f91
         },
         {
             "title": "RadioPublic",
