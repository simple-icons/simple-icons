{
    "icons": [
        {
            "title": ".NET",
            "hex": "512BD4",
            "source": "https://github.com/dotnet/brand/tree/defe0408e765b48223a434a0d9a94213edc062f8"
        },
        {
            "title": "/e/",
            "hex": "000000",
            "source": "https://gitlab.e.foundation/e/cloud/my-spot/-/blob/4e5430a17ba4ce77d4cb188222e47924f032b197/searx/static/themes/eelo/img/logo.svg"
        },
        {
            "title": "1001Tracklists",
            "hex": "40AEF0",
            "source": "https://www.1001tracklists.com/"
        },
        {
            "title": "1Password",
            "hex": "0094F5",
            "source": "https://1password.com/press/"
        },
        {
            "title": "3M",
            "hex": "FF0000",
            "source": "https://www.3m.com/"
        },
        {
            "title": "42",
            "hex": "000000",
            "source": "https://www.42.fr/"
        },
        {
            "title": "4chan",
            "hex": "006600",
            "source": "https://www.4chan.org/"
        },
        {
            "title": "4D",
            "hex": "004088",
            "source": "https://www.4d.com/"
        },
        {
            "title": "500px",
            "hex": "0099E5",
            "source": "https://about.500px.com/press"
        },
        {
            "title": "A-Frame",
            "hex": "EF2D5E",
            "source": "https://aframe.io/docs/"
        },
        {
            "title": "ABB RobotStudio",
            "hex": "FF9E0F",
            "source": "https://new.abb.com/products/robotics/en/robotstudio/downloads"
        },
        {
            "title": "Abbott",
            "hex": "008FC7",
            "source": "https://commons.wikimedia.org/wiki/File:Logo_Abbott_Laboratories.svg"
        },
        {
            "title": "Abbvie",
            "hex": "071D49",
            "source": "https://www.abbvie.com/"
        },
        {
            "title": "Ableton Live",
            "hex": "000000",
            "source": "https://www.ableton.com/en/legal/branding-trademark-guidelines/"
        },
        {
            "title": "About.me",
            "hex": "00A98F",
            "source": "https://about.me/assets"
        },
        {
            "title": "Abstract",
            "hex": "191A1B",
            "source": "https://www.abstract.com/about/"
        },
        {
            "title": "Academia",
            "hex": "41454A",
            "source": "https://www.academia.edu/"
        },
        {
            "title": "Accenture",
            "hex": "A100FF",
            "source": "https://www.accenture.com/"
        },
        {
            "title": "Acclaim",
            "hex": "26689A",
            "source": "https://www.youracclaim.com/"
        },
        {
            "title": "Accusoft",
            "hex": "A9225C",
            "source": "https://company-39138.frontify.com/d/7EKFm12NQSa8/accusoft-corporation-style-guide#/style-guide/logo"
        },
        {
            "title": "Acer",
            "hex": "83B81A",
            "source": "https://www.acer.com/ac/en/GB/content/home"
        },
        {
            "title": "ACM",
            "hex": "0085CA",
            "source": "http://identitystandards.acm.org/"
        },
        {
            "title": "ActiGraph",
            "hex": "0B2C4A",
            "source": "http://www.actigraphcorp.com/"
        },
        {
            "title": "Activision",
            "hex": "000000",
            "source": "https://www.activision.com/"
        },
        {
            "title": "Adafruit",
            "hex": "000000",
            "source": "https://www.adafruit.com/"
        },
        {
            "title": "AdBlock",
            "hex": "F40D12",
            "source": "https://getadblock.com/"
        },
        {
            "title": "Adblock Plus",
            "hex": "C70D2C",
            "source": "https://adblockplus.org/"
        },
        {
            "title": "AddThis",
            "hex": "FF6550",
            "source": "http://www.addthis.com/"
        },
        {
            "title": "AdGuard",
            "hex": "68BC71",
            "source": "https://adguard.com/en/media-materials.html"
        },
        {
            "title": "Adidas",
            "hex": "000000",
            "source": "https://www.adidas.com"
        },
        {
            "title": "Adobe",
            "hex": "FF0000",
            "source": "https://www.adobe.com/"
        },
        {
            "title": "Adobe Acrobat Reader",
            "hex": "EC1C24",
            "source": "https://acrobat.adobe.com/"
        },
        {
            "title": "Adobe After Effects",
            "hex": "9999FF",
            "source": "https://www.adobe.com/products/aftereffects.html"
        },
        {
            "title": "Adobe Audition",
            "hex": "9999FF",
            "source": "https://www.adobe.com/creativecloud/video.html"
        },
        {
            "title": "Adobe Creative Cloud",
            "hex": "DA1F26",
            "source": "https://www.adobe.com/creativecloud/plans.html"
        },
        {
            "title": "Adobe Dreamweaver",
            "hex": "FF61F6",
            "source": "https://www.adobe.com/products/dreamweaver.html"
        },
        {
            "title": "Adobe Fonts",
            "hex": "000B1D",
            "source": "https://www.adobe.com/creativecloud/services.html"
        },
        {
            "title": "Adobe Illustrator",
            "hex": "FF9A00",
            "source": "https://www.adobe.com/products/illustrator.html"
        },
        {
            "title": "Adobe InDesign",
            "hex": "FF3366",
            "source": "https://www.adobe.com/products/indesign.html"
        },
        {
            "title": "Adobe Lightroom",
            "hex": "31A8FF",
            "source": "https://www.adobe.com/products/photoshop-lightroom.html"
        },
        {
            "title": "Adobe Lightroom Classic",
            "hex": "31A8FF",
            "source": "https://www.adobe.com/products/photoshop-lightroom-classic.html"
        },
        {
            "title": "Adobe Photoshop",
            "hex": "31A8FF",
            "source": "https://www.adobe.com/products/photoshop.html"
        },
        {
            "title": "Adobe Premiere Pro",
            "hex": "9999FF",
            "source": "https://www.adobe.com/ie/products/premiere.html"
        },
        {
            "title": "Adobe XD",
            "hex": "FF61F6",
            "source": "https://www.adobe.com/products/xd.html"
        },
        {
            "title": "AdonisJS",
            "hex": "5A45FF",
            "source": "https://adonisjs.com/",
            "guidelines": "https://www.notion.so/adonisjs/Welcome-to-the-AdonisJS-Brand-Assets-Guidelines-a042a6d0be7640c6bc78eb32e1bbaaa1"
        },
        {
            "title": "Adyen",
            "hex": "0ABF53",
            "source": "https://www.adyen.com/press-and-media/presskit",
            "guidelines": "https://www.adyen.com/press-and-media/presskit"
        },
        {
            "title": "Aer Lingus",
            "hex": "006272",
            "source": "https://www.aerlingus.com/"
        },
        {
            "title": "Aeroflot",
            "hex": "02458D",
            "source": "https://www.aeroflot.ru/ru-en/information/onboard/press"
        },
        {
            "title": "Aeroméxico",
            "hex": "0B2343",
            "source": "https://www.aeromexico.com/"
        },
        {
            "title": "Aerospike",
            "hex": "C41E25",
            "source": "http://pages.aerospike.com/rs/aerospike/images/Acid_Whitepaper.pdf"
        },
        {
            "title": "AEW",
            "aliases": {
                "aka": [
                    "All Elite Wrestling"
                ]
            },
            "hex": "000000",
            "source": "https://commons.wikimedia.org/wiki/File:AEW_Logo_(simplified).svg"
        },
        {
            "title": "Affinity",
            "hex": "222324",
            "source": "https://affinity.serif.com/"
        },
        {
            "title": "Affinity Designer",
            "hex": "1B72BE",
            "source": "https://affinity.serif.com/en-gb/designer/"
        },
        {
            "title": "Affinity Photo",
            "hex": "7E4DD2",
            "source": "https://affinity.serif.com/en-gb/photo/"
        },
        {
            "title": "Affinity Publisher",
            "hex": "C9284D",
            "source": "https://affinity.serif.com/en-gb/publisher/"
        },
        {
            "title": "AI Dungeon",
            "hex": "000000",
            "source": "https://commons.wikimedia.org/wiki/File:AI_Dungeon_Logo.png"
        },
        {
            "title": "AIB",
            "hex": "7F2B7B",
            "source": "https://aib.ie/",
            "aliases": {
                "aka": [
                    "Allied Irish Banks"
                ]
            }
        },
        {
            "title": "AIOHTTP",
            "hex": "2C5BB4",
            "source": "https://github.com/aio-libs/aiohttp/blob/fb5fe72b1bca3b899af579d376f5fe45745410e4/docs/aiohttp-plain.svg"
        },
        {
            "title": "Aiqfome",
            "hex": "7A1FA2",
            "source": "https://aiqfome.com"
        },
        {
            "title": "Air Canada",
            "hex": "F01428",
            "source": "https://www.aircanada.com/"
        },
        {
            "title": "Air China",
            "hex": "E30E17",
            "source": "http://www.airchina.com.cn/en/investor_relations/"
        },
        {
            "title": "Air France",
            "hex": "002157",
            "source": "https://www.airfrance.fr/"
        },
        {
            "title": "AirAsia",
            "hex": "FF0000",
            "source": "https://www.airasia.com/shop"
        },
        {
            "title": "Airbnb",
            "hex": "FF5A5F",
            "source": "https://www.airbnb.com"
        },
        {
            "title": "Airbus",
            "hex": "00205B",
            "source": "https://brand.airbus.com/brand-elements/logo.html"
        },
        {
            "title": "Airbyte",
            "hex": "615EFF",
            "source": "https://airbyte.com/"
        },
        {
            "title": "Aircall",
            "hex": "00B388",
            "source": "https://aircall.io/"
        },
        {
            "title": "AirPlay Audio",
            "hex": "000000",
            "source": "https://developer.apple.com/design/human-interface-guidelines/airplay/overview/icons/"
        },
        {
            "title": "AirPlay Video",
            "hex": "000000",
            "source": "https://developer.apple.com/design/human-interface-guidelines/airplay/overview/icons/"
        },
        {
            "title": "Airtable",
            "hex": "18BFFF",
            "source": "https://airtable.com/press"
        },
        {
            "title": "Ajv",
            "hex": "23C8D2",
            "source": "https://github.com/ajv-validator/ajv/blob/95b15b683dfb60f63c5129b0426629b968d53af8/docs/.vuepress/public/img/ajv.svg"
        },
        {
            "title": "Alacritty",
            "hex": "F46D01",
            "source": "https://github.com/alacritty/alacritty/blob/6d8db6b9dfadd6164c4be7a053f25db8ef6b7998/extra/logo/alacritty-simple.svg"
        },
        {
            "title": "Albert Heijn",
            "hex": "04ACE6",
            "source": "https://www.ah.nl/"
        },
        {
            "title": "Aldi Nord",
            "hex": "2490D7",
            "source": "https://commons.wikimedia.org/wiki/File:Aldi_Nord_201x_logo.svg"
        },
        {
            "title": "Aldi Süd",
            "hex": "00005F",
            "source": "https://www.aldi-sued.de"
        },
        {
            "title": "Alfa Romeo",
            "hex": "981E32",
            "source": "http://www.fcaci.com/x/Alfa"
        },
        {
            "title": "Alfred",
            "hex": "5C1F87",
            "source": "https://www.alfredapp.com/"
        },
        {
            "title": "Algolia",
            "hex": "5468FF",
            "source": "https://www.algolia.com/press/?section=brand-guidelines"
        },
        {
            "title": "Alibaba Cloud",
            "hex": "FF6A00",
            "source": "https://www.alibabagroup.com/en/ir/reports"
        },
        {
            "title": "Alibaba.com",
            "hex": "FF6A00",
            "source": "https://www.alibabagroup.com/en/ir/reports"
        },
        {
            "title": "AliExpress",
            "hex": "FF4747",
            "source": "https://www.alibabagroup.com/en/ir/reports"
        },
        {
            "title": "Alipay",
            "hex": "00A1E9",
            "source": "https://gw.alipayobjects.com/os/rmsportal/trUJZfSrlnRCcFgfZGjD.ai"
        },
        {
            "title": "Alitalia",
            "hex": "006643",
            "source": "https://www.alitalia.com/it_it/fly-alitalia/in-flight/ulisse-magazine.html"
        },
        {
            "title": "Allegro",
            "hex": "FF5A00",
            "source": "https://allegro.pl/"
        },
        {
            "title": "AlliedModders",
            "hex": "1578D3",
            "source": "https://forums.alliedmods.net/"
        },
        {
            "title": "AlloCiné",
            "hex": "FECC00",
            "source": "http://www.allocine.fr/"
        },
        {
            "title": "AllTrails",
            "hex": "428813",
            "source": "https://www.alltrails.com/"
        },
        {
            "title": "Alpine Linux",
            "hex": "0D597F",
            "source": "https://alpinelinux.org/"
        },
        {
            "title": "Alpine.js",
            "hex": "8BC0D0",
            "source": "https://github.com/simple-icons/simple-icons/issues/5583#issuecomment-832770167"
        },
        {
            "title": "Altium Designer",
            "hex": "A5915F",
            "source": "https://www.altium.com/altium-designer/"
        },
        {
            "title": "Amazon",
            "hex": "FF9900",
            "source": "https://worldvectorlogo.com/logo/amazon-icon",
            "guidelines": "https://worldvectorlogo.com/terms-of-use"
        },
        {
            "title": "Amazon Alexa",
            "hex": "00CAFF",
            "source": "https://developer.amazon.com/docs/alexa-voice-service/logo-and-brand.html"
        },
        {
            "title": "Amazon API Gateway",
            "hex": "FF4F8B",
            "source": "https://aws.amazon.com/architecture/icons/",
            "guidelines": "https://aws.amazon.com/architecture/icons/",
            "aliases": {
                "aka": [
                    "AWS API Gateway"
                ]
            }
        },
        {
            "title": "Amazon AWS",
            "hex": "232F3E",
            "source": "https://upload.wikimedia.org/wikipedia/commons/9/93/Amazon_Web_Services_Logo.svg",
            "aliases": {
                "aka": [
                    "AWS"
                ]
            }
        },
        {
            "title": "Amazon CloudWatch",
            "hex": "FF4F8B",
            "source": "https://aws.amazon.com/architecture/icons/",
            "guidelines": "https://aws.amazon.com/architecture/icons/",
            "aliases": {
                "aka": [
                    "AWS CloudWatch"
                ]
            }
        },
        {
            "title": "Amazon DynamoDB",
            "hex": "4053D6",
            "source": "https://aws.amazon.com/architecture/icons/",
            "guidelines": "https://aws.amazon.com/architecture/icons/",
            "aliases": {
                "aka": [
                    "AWS DynamoDB"
                ]
            }
        },
        {
            "title": "Amazon EC2",
            "hex": "FF9900",
            "source": "https://aws.amazon.com/architecture/icons/",
            "guidelines": "https://aws.amazon.com/architecture/icons/",
            "aliases": {
                "aka": [
                    "Amazon Elastic Compute Cloud",
                    "AWS EC2",
                    "AWS Elastic Compute Cloud"
                ]
            }
        },
        {
            "title": "Amazon ECS",
            "hex": "FF9900",
            "source": "https://aws.amazon.com/architecture/icons/",
            "guidelines": "https://aws.amazon.com/architecture/icons/",
            "aliases": {
                "aka": [
                    "Amazon Elastic Container Service",
                    "AWS ECS",
                    "AWS Elastic Container Service"
                ]
            }
        },
        {
            "title": "Amazon EKS",
            "hex": "FF9900",
            "source": "https://aws.amazon.com/architecture/icons/",
            "guidelines": "https://aws.amazon.com/architecture/icons/",
            "aliases": {
                "aka": [
                    "Amazon Elastic Kubernetes Service",
                    "AWS EKS",
                    "AWS Elastic Kubernetes Service"
                ]
            }
        },
        {
            "title": "Amazon Fire TV",
            "hex": "FC4C02",
            "source": "https://www.amazon.com/gp/help/customer/display.html?nodeId=201348270"
        },
        {
            "title": "Amazon Lumberyard",
            "hex": "66459B",
            "source": "https://aws.amazon.com/architecture/icons/",
            "guidelines": "https://aws.amazon.com/architecture/icons/"
        },
        {
            "title": "Amazon Pay",
            "hex": "FF9900",
            "source": "https://pay.amazon.com/"
        },
        {
            "title": "Amazon Prime",
            "hex": "00A8E1",
            "source": "https://www.amazon.com/b?node=17277626011"
        },
        {
            "title": "Amazon RDS",
            "hex": "527FFF",
            "source": "https://aws.amazon.com/architecture/icons/",
            "guidelines": "https://aws.amazon.com/architecture/icons/",
            "aliases": {
                "aka": [
                    "AWS RDS"
                ]
            }
        },
        {
            "title": "Amazon S3",
            "hex": "569A31",
            "source": "https://aws.amazon.com/architecture/icons/",
            "guidelines": "https://aws.amazon.com/architecture/icons/",
            "aliases": {
                "aka": [
                    "AWS S3"
                ]
            }
        },
        {
            "title": "Amazon SQS",
            "hex": "FF4F8B",
            "source": "https://aws.amazon.com/architecture/icons/",
            "guidelines": "https://aws.amazon.com/architecture/icons/",
            "aliases": {
                "aka": [
                    "Amazon Simple Queue Service",
                    "AWS SQS",
                    "AWS Simple Queue Service"
                ]
            }
        },
        {
            "title": "AMD",
            "hex": "ED1C24",
            "source": "https://www.amd.com/"
        },
        {
            "title": "American Airlines",
            "hex": "0078D2",
            "source": "https://en.wikipedia.org/wiki/File:American_Airlines_logo_2013.svg"
        },
        {
            "title": "American Express",
            "hex": "2E77BC",
            "source": "https://commons.wikimedia.org/wiki/File:American_Express_logo.svg"
        },
        {
            "title": "AMG",
            "hex": "000000",
            "source": "https://www.mercedes-amg.com/etc/clientlibs/amg/amg.base/assets/images/svg/amg-logo.svg"
        },
        {
            "title": "AMP",
            "hex": "005AF0",
            "source": "https://amp.dev/"
        },
        {
            "title": "Amul",
            "hex": "ED1D24",
            "source": "https://amul.com/classic/products/horeca.php"
        },
        {
            "title": "ANA",
            "hex": "13448F",
            "source": "https://www.ana.co.jp/en/eur/the-ana-experience/brand/"
        },
        {
            "title": "Anaconda",
            "hex": "44A833",
            "source": "https://www.anaconda.com"
        },
        {
            "title": "Analogue",
            "hex": "1A1A1A",
            "source": "https://www.analogue.co/"
        },
        {
            "title": "Anchor",
            "hex": "5000B9",
            "source": "https://anchor.fm/"
        },
        {
            "title": "Andela",
            "hex": "3359DF",
            "source": "https://andela.com/press/"
        },
        {
            "title": "Android",
            "hex": "3DDC84",
            "source": "https://thepartnermarketinghub.withgoogle.com/brands/android/visual-identity/visual-identity/logo-lock-ups/"
        },
        {
            "title": "Android Auto",
            "hex": "3DDC84",
            "source": "https://thepartnermarketinghub.withgoogle.com/brands/android-auto/"
        },
        {
            "title": "Android Studio",
            "hex": "3DDC84",
            "source": "https://developer.android.com/studio/"
        },
        {
            "title": "AngelList",
            "hex": "000000",
            "source": "https://angel.co/logo"
        },
        {
            "title": "Angular",
            "hex": "DD0031",
            "source": "https://angular.io/assets/images/logos/angular/angular_solidBlack.svg"
        },
        {
            "title": "Angular Universal",
            "hex": "00ACC1",
            "source": "https://angular.io/presskit"
        },
        {
            "title": "AngularJS",
            "hex": "E23237",
            "source": "https://angularjs.org/"
        },
        {
            "title": "AniList",
            "hex": "02A9FF",
            "source": "https://anilist.co/img/icons/icon.svg"
        },
        {
            "title": "Ansible",
            "hex": "EE0000",
            "source": "https://www.ansible.com/logos"
        },
        {
            "title": "Ansys",
            "hex": "FFB71B",
            "source": "https://www.ansys.com/about-ansys/brand"
        },
        {
            "title": "Ant Design",
            "hex": "0170FE",
            "source": "https://ant.design/components/icon/"
        },
        {
            "title": "Anta",
            "hex": "D70010",
            "source": "https://www.anta.com/"
        },
        {
            "title": "Antena 3",
            "hex": "FF7328",
            "source": "https://www.antena3.com/"
        },
        {
            "title": "AnyDesk",
            "hex": "EF443B",
            "source": "https://anydesk.com/"
        },
        {
            "title": "AOL",
            "hex": "3399FF",
            "source": "https://www.aol.com/",
            "guidelines": "https://styleguide.aol.com/"
        },
        {
            "title": "Apache",
            "hex": "D22128",
            "source": "https://www.apache.org/foundation/press/kit/"
        },
        {
            "title": "Apache Airflow",
            "hex": "017CEE",
            "source": "https://apache.org/logos/"
        },
        {
            "title": "Apache Ant",
            "hex": "A81C7D",
            "source": "https://apache.org/logos/"
        },
        {
            "title": "Apache Cassandra",
            "hex": "1287B1",
            "source": "https://upload.wikimedia.org/wikipedia/commons/5/5e/Cassandra_logo.svg"
        },
        {
            "title": "Apache CloudStack",
            "hex": "2AA5DC",
            "source": "http://cloudstack.apache.org/trademark-guidelines.html"
        },
        {
            "title": "Apache Cordova",
            "hex": "E8E8E8",
            "source": "https://cordova.apache.org/artwork/"
        },
        {
            "title": "Apache CouchDB",
            "hex": "E42528",
            "source": "https://apache.org/logos/#couchdb"
        },
        {
            "title": "Apache Druid",
            "hex": "29F1FB",
            "source": "https://apache.org/logos/"
        },
        {
            "title": "Apache ECharts",
            "hex": "AA344D",
            "source": "https://apache.org/logos/"
        },
        {
            "title": "Apache Flink",
            "hex": "E6526F",
            "source": "https://apache.org/logos/"
        },
        {
            "title": "Apache Groovy",
            "hex": "4298B8",
            "source": "https://groovy-lang.org/"
        },
        {
            "title": "Apache Hadoop",
            "hex": "66CCFF",
            "source": "https://apache.org/logos/#hadoop"
        },
        {
            "title": "Apache Hive",
            "hex": "FDEE21",
            "source": "https://apache.org/logos/"
        },
        {
            "title": "Apache JMeter",
            "hex": "D22128",
            "source": "https://apache.org/logos/"
        },
        {
            "title": "Apache Kafka",
            "hex": "231F20",
            "source": "https://apache.org/logos/"
        },
        {
            "title": "Apache Kylin",
            "hex": "F09D13",
            "source": "https://apache.org/logos/"
        },
        {
            "title": "Apache Maven",
            "hex": "C71A36",
            "source": "https://apache.org/logos/"
        },
        {
            "title": "Apache NetBeans IDE",
            "hex": "1B6AC6",
            "source": "https://apache.org/logos/"
        },
        {
            "title": "Apache OpenOffice",
            "hex": "0E85CD",
            "source": "https://apache.org/logos"
        },
        {
            "title": "Apache Pulsar",
            "hex": "188FFF",
            "source": "https://apache.org/logos/"
        },
        {
            "title": "Apache RocketMQ",
            "hex": "D77310",
            "source": "https://apache.org/logos/"
        },
        {
            "title": "Apache Solr",
            "hex": "D9411E",
            "source": "https://apache.org/logos/"
        },
        {
            "title": "Apache Spark",
            "hex": "E25A1C",
            "source": "https://apache.org/logos/"
        },
        {
            "title": "Apache Tomcat",
            "hex": "F8DC75",
            "source": "https://apache.org/logos/"
        },
        {
            "title": "Aparat",
            "hex": "ED145B",
            "source": "https://www.aparat.com/logo"
        },
        {
            "title": "Apollo GraphQL",
            "hex": "311C87",
            "source": "https://github.com/apollographql/space-kit/blob/9a42083746a49c9a734563f427c13233e42adcc9/logos/mark.svg"
        },
        {
            "title": "Apostrophe",
            "hex": "6236FF",
            "source": "https://github.com/apostrophecms/apostrophe/blob/a7fcc6b13831302e27f79a6fcaaf58e3a40517df/logo.svg"
        },
        {
            "title": "App Annie",
            "hex": "0F2346",
            "source": "https://www.appannie.com/en/about/press/"
        },
        {
            "title": "App Store",
            "hex": "0D96F6",
            "source": "https://developer.apple.com/app-store/"
        },
        {
            "title": "Appian",
            "hex": "2322F0",
            "source": "https://appian.com",
            "guidelines": "https://assets.appian.com/uploads/assets/Appian_BrandGuidelines_Newsroom.pdf"
        },
        {
            "title": "Apple",
            "hex": "000000",
            "source": "https://www.apple.com"
        },
        {
            "title": "Apple Arcade",
            "hex": "000000",
            "source": "https://www.apple.com/apple-arcade/"
        },
        {
            "title": "Apple Music",
            "hex": "FA243C",
            "source": "https://www.apple.com/itunes/marketing-on-music/identity-guidelines.html#apple-music-icon"
        },
        {
            "title": "Apple Pay",
            "hex": "000000",
            "source": "https://developer.apple.com/apple-pay/marketing/"
        },
        {
            "title": "Apple Podcasts",
            "hex": "9933CC",
            "source": "https://www.apple.com/itunes/marketing-on-podcasts/identity-guidelines.html#apple-podcasts-icon"
        },
        {
            "title": "Apple TV",
            "hex": "000000",
            "source": "https://commons.wikimedia.org/wiki/File:AppleTV.svg"
        },
        {
            "title": "AppSignal",
            "hex": "21375A",
            "source": "https://appsignal.com/"
        },
        {
            "title": "AppVeyor",
            "hex": "00B3E0",
            "source": "https://commons.wikimedia.org/wiki/File:Appveyor_logo.svg"
        },
        {
            "title": "Appwrite",
            "hex": "F02E65",
            "source": "https://github.com/appwrite/appwrite/blob/c961382fb7a59ce908b4982a572e02e6e0feacd5/public/images/appwrite.svg"
        },
        {
            "title": "Aqua",
            "hex": "1904DA",
            "source": "https://www.aquasec.com/brand/",
            "guidelines": "https://www.aquasec.com/brand/"
        },
        {
            "title": "ARAL",
            "hex": "0063CB",
            "source": "https://upload.wikimedia.org/wikipedia/commons/6/60/Aral_Logo.svg"
        },
        {
            "title": "ArangoDB",
            "hex": "DDE072",
            "source": "https://www.arangodb.com",
            "guidelines": "https://www.arangodb.com/resources/logos"
        },
        {
            "title": "Arch Linux",
            "hex": "1793D1",
            "source": "https://www.archlinux.org/art/",
            "guidelines": "https://wiki.archlinux.org/index.php/DeveloperWiki:TrademarkPolicy#Logo_Usage_Guidelines"
        },
        {
            "title": "Archicad",
            "hex": "2D50A5",
            "source": "https://graphisoft.com/contact-us/press-relations#/documents/archicad-logo-98604"
        },
        {
            "title": "Archive of Our Own",
            "hex": "990000",
            "source": "https://archiveofourown.org/"
        },
        {
            "title": "Ardour",
            "hex": "C61C3E",
            "source": "https://github.com/Ardour/ardour/tree/master/tools/misc_resources/"
        },
        {
            "title": "Arduino",
            "hex": "00979D",
            "source": "https://cdn.arduino.cc/projecthub/img/Arduino-logo.svg"
        },
        {
            "title": "Argo",
            "hex": "EF7B4D",
            "source": "https://cncf-branding.netlify.app/projects/argo/"
        },
        {
            "title": "Argos",
            "hex": "DA291C",
            "source": "https://www.argos.co.uk/"
        },
        {
            "title": "ARK Ecosystem",
            "hex": "C9292C",
            "source": "https://ark.io/press-kit"
        },
        {
            "title": "Arlo",
            "hex": "49B48A",
            "source": "https://www.arlo.com/"
        },
        {
            "title": "Arm",
            "hex": "0091BD",
            "source": "https://www.arm.com/",
            "guidelines": "https://www.arm.com/company/policies/trademarks/guidelines-corporate-logo"
        },
        {
            "title": "Artifact Hub",
            "hex": "417598",
            "source": "https://raw.githubusercontent.com/artifacthub/hub/87a1fed/web/public/static/media/logo/artifacthub-brand-white.svg"
        },
        {
            "title": "Artix Linux",
            "hex": "10A0CC",
            "source": "https://gitea.artixlinux.org/artix/artwork/src/commit/256432e3d06b3e9024bfd6912768e80281ea3746/icons/logo-gray.svg"
        },
        {
            "title": "ArtStation",
            "hex": "13AFF0",
            "source": "https://www.artstation.com/about/logo"
        },
        {
            "title": "arXiv",
            "hex": "B31B1B",
            "source": "https://static.arxiv.org/static/base/0.15.2/images/arxiv-logo-web.svg"
        },
        {
            "title": "Asana",
            "hex": "273347",
            "source": "https://asana.com/styles"
        },
        {
            "title": "Asciidoctor",
            "hex": "E40046",
            "source": "https://github.com/asciidoctor/brand/blob/b9cf5e276616f4770c4f1227e646e7daee0cbf24/logo/logo-fill-bw.svg"
        },
        {
            "title": "asciinema",
            "hex": "D40000",
            "source": "https://github.com/asciinema/asciinema-logo/tree/1c743621830c0d8c92fd0076b4f15f75b4cf79f4"
        },
        {
            "title": "ASDA",
            "hex": "68A51C",
            "source": "https://www.asda.com/"
        },
        {
            "title": "Aseprite",
            "hex": "7D929E",
            "source": "https://www.aseprite.org/"
        },
        {
            "title": "Ask Ubuntu",
            "hex": "DC461D",
            "source": "https://askubuntu.com/",
            "guidelines": "https://stackoverflow.com/legal/trademark-guidance"
        },
        {
            "title": "ASKfm",
            "hex": "DB3552",
            "source": "https://ask.fm/"
        },
        {
            "title": "AssemblyScript",
            "hex": "007AAC",
            "source": "https://www.assemblyscript.org/"
        },
        {
            "title": "Aston Martin",
            "hex": "000000",
            "source": "https://www.astonmartin.com/"
        },
        {
            "title": "Astro",
            "hex": "FF5D01",
            "source": "https://github.com/withastro/astro/blob/09144e8e88fbb79a75a2283aca8bf6eba6dc45f0/assets/brand/logo-white.svg",
            "license": {
                "type": "MIT"
            }
        },
        {
            "title": "ASUS",
            "hex": "000000",
            "source": "https://www.asus.com/"
        },
        {
            "title": "AT&T",
            "hex": "009FDB",
            "source": "https://www.att.com"
        },
        {
            "title": "Atari",
            "hex": "E4202E",
            "source": "https://atarivcs.com/"
        },
        {
            "title": "Atlassian",
            "hex": "0052CC",
            "source": "https://www.atlassian.com/company/news/press-kit"
        },
        {
            "title": "Atom",
            "hex": "66595C",
            "source": "https://commons.wikimedia.org/wiki/File:Atom_editor_logo.svg"
        },
        {
            "title": "Auchan",
            "hex": "D6180B",
            "source": "https://www.auchan.fr/"
        },
        {
            "title": "Audacity",
            "hex": "0000CC",
            "source": "https://github.com/audacity/audacity/blob/c818449c69193f5311b430fbf600d8d6cbe49047/images/audacity.svg"
        },
        {
            "title": "Audi",
            "hex": "BB0A30",
            "source": "https://www.audi.com/ci/en/intro/basics/rings.html"
        },
        {
            "title": "Audible",
            "hex": "F8991C",
            "source": "https://commons.wikimedia.org/wiki/File:Audible_logo.svg"
        },
        {
            "title": "Audio-Technica",
            "hex": "000000",
            "source": "https://wikipedia.org/wiki/File:Audio-technica.svg"
        },
        {
            "title": "Audioboom",
            "hex": "007CE2",
            "source": "https://audioboom.com/about/brand-guidelines"
        },
        {
            "title": "Audiomack",
            "hex": "FFA200",
            "source": "https://styleguide.audiomack.com/"
        },
        {
            "title": "Aurelia",
            "hex": "ED2B88",
            "source": "https://aurelia.io/"
        },
        {
            "title": "Auth0",
            "hex": "EB5424",
            "source": "https://styleguide.auth0.com"
        },
        {
            "title": "Authy",
            "hex": "EC1C24",
            "source": "https://authy.com/"
        },
        {
            "title": "Autodesk",
            "hex": "0696D7",
            "source": "https://www.autodesk.com"
        },
        {
            "title": "AutoHotkey",
            "hex": "334455",
            "source": "https://www.autohotkey.com/"
        },
        {
            "title": "Automattic",
            "hex": "3499CD",
            "source": "https://automattic.com/press/brand-materials/"
        },
        {
            "title": "Autoprefixer",
            "hex": "DD3735",
            "source": "https://github.com/postcss/autoprefixer/blob/1341747bc8142a147342f55eea5ed4286a3ca318/logo.svg"
        },
        {
            "title": "avajs",
            "hex": "4B4B77",
            "source": "https://github.com/avajs/ava/blob/6f8e30c94626238a5b26deadac319089fa43d333/media/logo.svg"
        },
        {
            "title": "Avast",
            "hex": "FF7800",
            "source": "https://www.avast.com/",
            "guidelines": "https://press.avast.com/media-materials"
        },
        {
            "title": "Awesome Lists",
            "hex": "FC60A8",
            "source": "https://github.com/sindresorhus/awesome/tree/master/media"
        },
        {
            "title": "awesomeWM",
            "hex": "535D6C",
            "source": "https://awesomewm.org/"
        },
        {
            "title": "AWS Amplify",
            "hex": "FF9900",
            "source": "https://aws.amazon.com/architecture/icons/",
            "guidelines": "https://aws.amazon.com/architecture/icons/"
        },
        {
            "title": "AWS Fargate",
            "hex": "FF9900",
            "source": "https://aws.amazon.com/architecture/icons/",
            "guidelines": "https://aws.amazon.com/architecture/icons/"
        },
        {
            "title": "AWS Lambda",
            "hex": "FF9900",
            "source": "https://aws.amazon.com/architecture/icons/",
            "guidelines": "https://aws.amazon.com/architecture/icons/"
        },
        {
            "title": "Azure Artifacts",
            "hex": "CB2E6D",
            "source": "https://azure.microsoft.com/en-us/services/devops/artifacts/"
        },
        {
            "title": "Azure Data Explorer",
            "hex": "0078D4",
            "source": "https://azure.microsoft.com/en-us/pricing/details/data-explorer/"
        },
        {
            "title": "Azure DevOps",
            "hex": "0078D7",
            "source": "http://azure.com/devops"
        },
        {
            "title": "Azure Functions",
            "hex": "0062AD",
            "source": "https://azure.microsoft.com/en-us/services/functions"
        },
        {
            "title": "Azure Pipelines",
            "hex": "2560E0",
            "source": "https://github.com/vscode-icons/vscode-icons/blob/dc7872262c9b059c574bd16fc4cfedbb6bdf156e/icons/file_type_azurepipelines.svg"
        },
        {
            "title": "B&R Automation",
            "hex": "FF8800",
            "source": "https://www.br-automation.com/"
        },
        {
            "title": "Babel",
            "hex": "F9DC3E",
            "source": "https://github.com/babel/website/blob/93330158b6ecca1ab88d3be8dbf661f5c2da6c76/website/static/img/babel-black.svg"
        },
        {
            "title": "Backbone.js",
            "hex": "0071B5",
            "source": "https://upload.wikimedia.org/wikipedia/commons/2/20/Backbone.js_logo.svg",
            "license": {
                "type": "MIT",
                "url": "https://github.com/jashkenas/backbone/blob/master/LICENSE"
            }
        },
        {
            "title": "Backendless",
            "hex": "FFFFFF",
            "source": "https://backendless.com/"
        },
        {
            "title": "Badgr",
            "hex": "282C4C",
            "source": "https://info.badgr.com/"
        },
        {
            "title": "Badoo",
            "hex": "783BF9",
            "source": "https://badoo.com/team/press/"
        },
        {
            "title": "Baidu",
            "hex": "2932E1",
            "source": "https://www.baidu.com"
        },
        {
            "title": "Bamboo",
            "hex": "0052CC",
            "source": "https://www.atlassian.design/guidelines/marketing/resources/logo-files"
        },
        {
            "title": "Bandcamp",
            "hex": "408294",
            "source": "https://bandcamp.com/buttons"
        },
        {
            "title": "BandLab",
            "hex": "F12C18",
            "source": "https://blog.bandlab.com/press/"
        },
        {
            "title": "Bandsintown",
            "hex": "00CEC8",
            "source": "https://corp.bandsintown.com/media-library"
        },
        {
            "title": "Bank of America",
            "hex": "012169",
            "source": "https://www.bankofamerica.com/"
        },
        {
            "title": "Barclays",
            "hex": "00AEEF",
            "source": "https://home.barclays/"
        },
        {
            "title": "Baremetrics",
            "hex": "6078FF",
            "source": "https://baremetrics.com/"
        },
        {
            "title": "Basecamp",
            "hex": "1D2D35",
            "source": "https://basecamp.com/about/press"
        },
        {
            "title": "Bata",
            "hex": "DD282E",
            "source": "https://www.bata.com/"
        },
        {
            "title": "Bath ASU",
            "hex": "00A3E0",
            "source": "https://bathasu.com/press/"
        },
        {
            "title": "Battle.net",
            "hex": "148EFF",
            "source": "https://eu.shop.battle.net/en-gb"
        },
        {
            "title": "BBC",
            "hex": "000000",
            "source": "https://commons.wikimedia.org/wiki/File:BBC.svg",
            "guidelines": "https://www.bbc.co.uk/branding/logo-use"
        },
        {
            "title": "BBC iPlayer",
            "hex": "F54997",
            "source": "https://www.bbc.co.uk/iplayer"
        },
        {
            "title": "Beatport",
            "hex": "01FF95",
            "source": "https://brand.beatport.com/",
            "guidelines": "https://support.beatport.com/hc/en-us/articles/200353255-Beatport-Logos-and-Images"
        },
        {
            "title": "Beats",
            "hex": "005571",
            "source": "https://www.elastic.co/brand"
        },
        {
            "title": "Beats by Dre",
            "hex": "E01F3D",
            "source": "https://www.beatsbydre.com/"
        },
        {
            "title": "Behance",
            "hex": "1769FF",
            "source": "https://www.behance.net/dev/api/brand"
        },
        {
            "title": "Beijing Subway",
            "hex": "004A9D",
            "source": "https://zh.wikipedia.org/wiki/File:Beijing_Subway_Logo.svg"
        },
        {
            "title": "BEM",
            "hex": "000000",
            "source": "https://en.bem.info/"
        },
        {
            "title": "Bentley",
            "hex": "333333",
            "source": "https://en.wikipedia.org/wiki/File:Bentley_logo_2.svg"
        },
        {
            "title": "Betfair",
            "hex": "FFB80B",
            "source": "https://partnerships.betfair.com/"
        },
        {
            "title": "Big Cartel",
            "hex": "222222",
            "source": "https://www.bigcartel.com"
        },
        {
            "title": "bigbasket",
            "hex": "A5CD39",
            "source": "https://www.bigbasket.com/"
        },
        {
            "title": "BigBlueButton",
            "hex": "283274",
            "source": "https://github.com/bigbluebutton/bbb-app-rooms/blob/0fcf9636a3ba683296326f46354265917c4f0ea4/app/assets/images/icon.svg",
            "guidelines": "https://bigbluebutton.org/trademark/"
        },
        {
            "title": "BigCommerce",
            "hex": "121118",
            "source": "https://www.bigcommerce.co.uk/press/media-kit/"
        },
        {
            "title": "Bilibili",
            "hex": "00A1D6",
            "source": "https://www.bilibili.com/"
        },
        {
            "title": "Binance",
            "hex": "F0B90B",
            "source": "https://binance.com/"
        },
        {
            "title": "Bio Link",
            "hex": "000000",
            "source": "https://bio.link/"
        },
        {
            "title": "Bit",
            "hex": "73398D",
            "source": "https://bit.dev"
        },
        {
            "title": "Bitbucket",
            "hex": "0052CC",
            "source": "https://www.atlassian.com/company/news/press-kit"
        },
        {
            "title": "Bitcoin",
            "hex": "F7931A",
            "source": "https://bitcoin.org/en"
        },
        {
            "title": "Bitcoin Cash",
            "hex": "0AC18E",
            "source": "https://www.bitcoincash.org/graphics/"
        },
        {
            "title": "Bitcoin SV",
            "hex": "EAB300",
            "source": "https://bitcoinsv.com/"
        },
        {
            "title": "Bitdefender",
            "hex": "ED1C24",
            "source": "https://www.bitdefender.com/funzone/logos.html"
        },
        {
            "title": "Bitly",
            "hex": "EE6123",
            "source": "https://bitly.com/pages/press"
        },
        {
            "title": "Bitrise",
            "hex": "683D87",
            "source": "https://www.bitrise.io/presskit"
        },
        {
            "title": "Bitwarden",
            "hex": "175DDC",
            "source": "https://github.com/bitwarden/brand/blob/6182cd64321d810c6f6255db08c2a17804d2b724/icons/icon.svg"
        },
        {
            "title": "Bitwig",
            "hex": "FF5A00",
            "source": "https://www.bitwig.com/"
        },
        {
            "title": "Blackberry",
            "hex": "000000",
            "source": "https://www.blackberry.com/"
        },
        {
            "title": "Blazemeter",
            "hex": "CA2133",
            "source": "https://www.blazemeter.com/"
        },
        {
            "title": "Blazor",
            "hex": "512BD4",
            "source": "https://dotnet.microsoft.com/apps/aspnet/web-apps/blazor"
        },
        {
            "title": "Blender",
            "hex": "F5792A",
            "source": "https://www.blender.org/about/logo/"
        },
        {
            "title": "Blockchain.com",
            "hex": "121D33",
            "source": "https://www.blockchain.com/",
            "guidelines": "https://www.blockchain.com/en/press"
        },
        {
            "title": "Blogger",
            "hex": "FF5722",
            "source": "https://www.blogger.com"
        },
        {
            "title": "Bloglovin",
            "hex": "000000",
            "source": "https://www.bloglovin.com/widgets"
        },
        {
            "title": "Blueprint",
            "hex": "137CBD",
            "source": "https://blueprintjs.com"
        },
        {
            "title": "Bluetooth",
            "hex": "0082FC",
            "source": "https://www.bluetooth.com/develop-with-bluetooth/marketing-branding/"
        },
        {
            "title": "BMC Software",
            "hex": "FE5000",
            "source": "https://www.bmc.com/"
        },
        {
            "title": "BMW",
            "hex": "0066B1",
            "source": "https://www.bmw.de/"
        },
        {
            "title": "Boehringer Ingelheim",
            "hex": "003366",
            "source": "https://cd.boehringer-ingelheim.com"
        },
        {
            "title": "Boeing",
            "hex": "1D439C",
            "source": "https://commons.wikimedia.org/wiki/File:Boeing_full_logo.svg"
        },
        {
            "title": "BookBub",
            "hex": "F44336",
            "source": "https://insights.bookbub.com/bookbub-follow-bookmark-buttons-for-authors-websites/"
        },
        {
            "title": "Bookmeter",
            "hex": "64BC4B",
            "source": "https://bookmeter.com/"
        },
        {
            "title": "BookMyShow",
            "hex": "C4242B",
            "source": "https://in.bookmyshow.com/"
        },
        {
            "title": "BookStack",
            "hex": "0288D1",
            "source": "https://www.bookstackapp.com/"
        },
        {
            "title": "Boost",
            "hex": "F7901E",
            "source": "https://www.boostmobile.com/"
        },
        {
            "title": "Boots",
            "hex": "05054B",
            "source": "https://www.boots-uk.com/css/images/Boots_logo.svg"
        },
        {
            "title": "Bootstrap",
            "hex": "7952B3",
            "source": "http://getbootstrap.com/about"
        },
        {
            "title": "BorgBackup",
            "hex": "00DD00",
            "source": "https://www.borgbackup.org/"
        },
        {
            "title": "Bosch",
            "hex": "EA0016",
            "source": "https://www.bosch.de/"
        },
        {
            "title": "Bose",
            "hex": "000000",
            "source": "https://developer.bose.com/sites/default/files/Bose%20AR%20Design%20Guidelines%20v1.0.pdf"
        },
        {
            "title": "boulanger",
            "hex": "FD5300",
            "source": "https://www.boulanger.com/"
        },
        {
            "title": "Bower",
            "hex": "EF5734",
            "source": "https://bower.io/docs/about/#brand"
        },
        {
            "title": "Box",
            "hex": "0061D5",
            "source": "https://www.box.com/en-gb/about-us/press"
        },
        {
            "title": "Boxy SVG",
            "hex": "3584E3",
            "source": "https://boxy-svg.com/ideas/7/redesign-the-app-icon#comment-1875"
        },
        {
            "title": "Brandfolder",
            "hex": "40D1F5",
            "source": "https://brandfolder.com/brandfolder"
        },
        {
            "title": "Brave",
            "hex": "FB542B",
            "source": "https://brave.com/brave-branding-assets/"
        },
        {
            "title": "Breaker",
            "hex": "003DAD",
            "source": "https://www.breaker.audio/i/brand"
        },
        {
            "title": "British Airways",
            "hex": "2E5C99",
            "source": "https://www.britishairways.com/travel/home/public/en_ie/"
        },
        {
            "title": "Broadcom",
            "hex": "CC092F",
            "source": "https://en.wikipedia.org/wiki/Broadcom_Inc"
        },
        {
            "title": "BT",
            "hex": "6400AA",
            "source": "https://www.bt.com/"
        },
        {
            "title": "Buddy",
            "hex": "1A86FD",
            "source": "https://buddy.works/about"
        },
        {
            "title": "Budibase",
            "hex": "000000",
            "source": "https://github.com/Budibase/budibase/blob/6137ffd9a278ecb3e4dbb42af804c9652741699e/packages/builder/assets/bb-emblem.svg"
        },
        {
            "title": "Buefy",
            "hex": "7957D5",
            "source": "https://github.com/buefy/buefy/blob/a9a724efca0b531e6a64ab734889b00bf4507a9d/static/img/icons/safari-pinned-tab.svg"
        },
        {
            "title": "Buffer",
            "hex": "231F20",
            "source": "https://buffer.com/press"
        },
        {
            "title": "Bugatti",
            "hex": "BE0030",
            "source": "https://www.bugatti.com/"
        },
        {
            "title": "Bugcrowd",
            "hex": "F26822",
            "source": "https://www.bugcrowd.com/about/press-kit/"
        },
        {
            "title": "Bugsnag",
            "hex": "4949E4",
            "source": "https://www.bugsnag.com/newsroom"
        },
        {
            "title": "Buildkite",
            "hex": "14CC80",
            "source": "https://buildkite.com/brand-assets"
        },
        {
            "title": "Bukalapak",
            "hex": "E31E52",
            "source": "https://assets.bukalapak.com/sigil/bukalapak-logo-icon.svg",
            "guidelines": "https://brand.bukalapak.design/brand-elements#logo-overview"
        },
        {
            "title": "Bulma",
            "hex": "00D1B2",
            "source": "https://github.com/jgthms/bulma/tree/b0ed28b0e63fdfe54ef802ad155c889241fb6ae1"
        },
        {
            "title": "bunq",
            "hex": "3394D7",
            "source": "https://www.bunq.com/press/"
        },
        {
            "title": "Burger King",
            "hex": "D62300",
            "source": "https://www.bk.com/",
            "guidelines": "https://www.bk.com/trademarks"
        },
        {
            "title": "Burton",
            "hex": "000000",
            "source": "https://brand.burton.com/logo/",
            "guidelines": "https://brand.burton.com/logo/"
        },
        {
            "title": "Buy Me A Coffee",
            "hex": "FFDD00",
            "source": "https://www.buymeacoffee.com/brand"
        },
        {
            "title": "BuzzFeed",
            "hex": "EE3322",
            "source": "https://www.buzzfeed.com/press/assets"
        },
        {
            "title": "Byju's",
            "hex": "813588",
            "source": "https://byjus.com/byjus-the-learning-app/"
        },
        {
            "title": "byte",
            "hex": "551DEF",
            "source": "https://byte.co/byte"
        },
        {
            "title": "ByteDance",
            "hex": "3C8CFF",
            "source": "https://www.bytedance.com/"
        },
        {
            "title": "C",
            "hex": "A8B9CC",
            "source": "https://commons.wikimedia.org/wiki/File:The_C_Programming_Language_logo.svg"
        },
        {
            "title": "C Sharp",
            "hex": "239120",
            "source": "https://upload.wikimedia.org/wikipedia/commons/0/0d/C_Sharp_wordmark.svg"
        },
        {
            "title": "C++",
            "hex": "00599C",
            "source": "https://github.com/isocpp/logos/tree/64ef037049f87ac74875dbe72695e59118b52186"
        },
        {
            "title": "Cachet",
            "hex": "7ED321",
            "source": "https://cachethq.io/press"
        },
        {
            "title": "Caffeine",
            "hex": "0000FF",
            "source": "https://www.caffeine.tv/",
            "guidelines": "https://www.caffeine.tv/newsroom.html"
        },
        {
            "title": "Cairo Metro",
            "hex": "C10C0C",
            "source": "https://en.wikipedia.org/wiki/File:Cairo_metro_logo2012.svg"
        },
        {
            "title": "CakePHP",
            "hex": "D33C43",
            "source": "https://cakephp.org/logos"
        },
        {
            "title": "Campaign Monitor",
            "hex": "111324",
            "source": "https://www.campaignmonitor.com/company/brand/"
        },
        {
            "title": "Canonical",
            "hex": "77216F",
            "source": "https://design.ubuntu.com/downloads/",
            "guidelines": "https://design.ubuntu.com/brand/canonical-logo/",
            "license": {
                "type": "CC-BY-SA-3.0"
            }
        },
        {
            "title": "Canva",
            "hex": "00C4CC",
            "source": "https://www.canva.com/"
        },
        {
            "title": "Capacitor",
            "hex": "119EFF",
            "source": "https://github.com/ionic-team/ionicons-site/blob/b0c97018d737b763301154231b34e1b882c0c84d/docs/ionicons/svg/logo-capacitor.svg"
        },
        {
            "title": "Car Throttle",
            "hex": "FF9C42",
            "source": "https://www.carthrottle.com/"
        },
        {
            "title": "Carrefour",
            "hex": "004E9F",
            "source": "https://upload.wikimedia.org/wikipedia/commons/5/5b/Carrefour_logo.svg"
        },
        {
            "title": "Carto",
            "hex": "EB1510",
            "source": "https://carto.com/brand/"
        },
        {
            "title": "Cash App",
            "hex": "00C244",
            "source": "https://cash.app/press"
        },
        {
            "title": "Castbox",
            "hex": "F55B23",
            "source": "https://castbox.fm/newsroom/"
        },
        {
            "title": "Castorama",
            "hex": "0078D7",
            "source": "https://www.castorama.fr/"
        },
        {
            "title": "Castro",
            "hex": "00B265",
            "source": "http://supertop.co/castro/press/"
        },
        {
            "title": "Caterpillar",
            "hex": "FFCD11",
            "source": "https://commons.wikimedia.org/wiki/File:Caterpillar_logo.svg"
        },
        {
            "title": "CBS",
            "hex": "033963",
            "source": "https://www.cbs.com/"
        },
        {
            "title": "CD Projekt",
            "hex": "DC0D15",
            "source": "https://www.cdprojekt.com/en/media/logotypes/"
        },
        {
            "title": "Celery",
            "hex": "37814A",
            "source": "https://github.com/celery/celery/blob/4d77ddddb10797011dc10dd2e4e1e7a7467b8431/docs/images/favicon.ico"
        },
        {
            "title": "CentOS",
            "hex": "262577",
            "source": "https://wiki.centos.org/ArtWork/Brand/Logo"
        },
        {
            "title": "Ceph",
            "hex": "EF5C55",
            "source": "https://github.com/ceph/ceph/blob/b106a03dcddaee80493825e85bc5e399ab4d8746/src/pybind/mgr/dashboard/frontend/src/assets/Ceph_Logo.svg"
        },
        {
            "title": "Cesium",
            "hex": "6CADDF",
            "source": "https://cesium.com/press/"
        },
        {
            "title": "Chai",
            "hex": "A30701",
            "source": "https://github.com/simple-icons/simple-icons/issues/4983#issuecomment-796736373"
        },
        {
            "title": "Chainlink",
            "hex": "375BD2",
            "source": "https://chain.link/brand-assets"
        },
        {
            "title": "Chakra UI",
            "hex": "319795",
            "source": "https://github.com/chakra-ui/chakra-ui/blob/327e1624d22936abb43068e1f57054e43c9c6819/logo/logomark-colored.svg"
        },
        {
            "title": "Chart.js",
            "hex": "FF6384",
            "source": "https://www.chartjs.org/"
        },
        {
            "title": "ChartMogul",
            "hex": "13324B",
            "source": "https://chartmogul.com/company/"
        },
        {
            "title": "Chase",
            "hex": "117ACA",
            "source": "https://commons.wikimedia.org/wiki/File:Chase_logo_2007.svg"
        },
        {
            "title": "ChatBot",
            "hex": "FFD000",
            "source": "https://chatbot.design/"
        },
        {
            "title": "CheckiO",
            "hex": "008DB6",
            "source": "https://py.checkio.org/blog/"
        },
        {
            "title": "Checkmarx",
            "hex": "54B848",
            "source": "https://www.checkmarx.com/resources/datasheets/"
        },
        {
            "title": "Chef",
            "hex": "F09820",
            "source": "https://www.chef.io/"
        },
        {
            "title": "Chemex",
            "hex": "4D2B1A",
            "source": "https://vtlogo.com/chemex-coffeemaker-vector-logo-svg/"
        },
        {
            "title": "Chevrolet",
            "hex": "CD9834",
            "source": "https://www.chevrolet.com/content/dam/chevrolet/na/us/english/index/shopping-tools/download-catalog/02-pdf/2019-chevrolet-corvette-catalog.pdf"
        },
        {
            "title": "China Eastern Airlines",
            "hex": "1A2477",
            "source": "https://uk.ceair.com/newCMS/uk/en/content/en_Footer/Support/201904/t20190404_5763.html"
        },
        {
            "title": "China Southern Airlines",
            "hex": "008BCB",
            "source": "https://www.csair.com/en/about/investor/yejibaogao/2020/"
        },
        {
            "title": "Chocolatey",
            "hex": "80B5E3",
            "source": "https://chocolatey.org/media-kit"
        },
        {
            "title": "Chromecast",
            "hex": "999999",
            "source": "https://www.google.com/intl/en_us/chromecast/built-in/",
            "aliases": {
                "aka": [
                    "Google Cast"
                ]
            }
        },
        {
            "title": "Chrysler",
            "hex": "000000",
            "source": "https://www.stellantis.com/en/brands/chrysler"
        },
        {
            "title": "Chupa Chups",
            "hex": "CF103E",
            "source": "https://www.chupachups.co.uk/"
        },
        {
            "title": "Cilium",
            "hex": "F8C517",
            "source": "https://github.com/cilium/cilium/blob/774a91f0e7497d9c9085234005ec81f1065c3783/Documentation/images/logo-solo.svg"
        },
        {
            "title": "Cinema 4D",
            "hex": "011A6A",
            "source": "https://www.maxon.net/en/about-maxon/branding"
        },
        {
            "title": "Circle",
            "hex": "8669AE",
            "source": "https://www.circle.com/"
        },
        {
            "title": "CircleCI",
            "hex": "343434",
            "source": "https://circleci.com/press"
        },
        {
            "title": "Cirrus CI",
            "hex": "4051B5",
            "source": "https://cirrus-ci.org"
        },
        {
            "title": "Cisco",
            "hex": "1BA0D7",
            "source": "https://www.cisco.com/"
        },
        {
            "title": "Citrix",
            "hex": "452170",
            "source": "https://brand.citrix.com/"
        },
        {
            "title": "Citroën",
            "hex": "6E6E6E",
            "source": "https://citroen.pcaci.co.uk/logo.php"
        },
        {
            "title": "CiviCRM",
            "hex": "81C459",
            "source": "https://civicrm.org/trademark"
        },
        {
            "title": "Civo",
            "hex": "239DFF",
            "source": "https://www.civo.com/brand-assets",
            "guidelines": "https://www.civo.com/brand-assets"
        },
        {
            "title": "CKEditor 4",
            "hex": "0287D0",
            "source": "https://github.com/ckeditor/ckeditor4/blob/7d8305ce4d12683853a563b9d6ea54e0d4686a2f/samples/img/logo.svg"
        },
        {
            "title": "Claris",
            "hex": "000000",
            "source": "https://www.claris.com/"
        },
        {
            "title": "ClickHouse",
            "hex": "FFCC01",
            "source": "https://github.com/ClickHouse/ClickHouse/blob/12bd453a43819176d25ecf247033f6cb1af54beb/website/images/logo-clickhouse.svg"
        },
        {
            "title": "ClickUp",
            "hex": "7B68EE",
            "source": "https://clickup.com/brand"
        },
        {
            "title": "CLion",
            "hex": "000000",
            "source": "https://www.jetbrains.com/company/brand/logos/",
            "guidelines": "https://www.jetbrains.com/company/brand/"
        },
        {
            "title": "Cliqz",
            "hex": "00AEF0",
            "source": "https://cliqz.com/design"
        },
        {
            "title": "Clockify",
            "hex": "03A9F4",
            "source": "https://clockify.me/brand-assets"
        },
        {
            "title": "Clojure",
            "hex": "5881D8",
            "source": "https://commons.wikimedia.org/wiki/File:Clojure_logo.svg"
        },
        {
            "title": "Cloud 66",
            "hex": "3C72B9",
            "source": "https://www.cloud66.com/"
        },
        {
            "title": "Cloud Foundry",
            "hex": "0C9ED5",
            "source": "https://www.cloudfoundry.org/",
            "guidelines": "https://www.cloudfoundry.org/logo/"
        },
        {
            "title": "CloudBees",
            "hex": "1997B5",
            "source": "https://www.cloudbees.com/"
        },
        {
            "title": "CloudCannon",
            "hex": "407AFC",
            "source": "https://cloudcannon.com/"
        },
        {
            "title": "Cloudera",
            "hex": "F96702",
            "source": "https://www.cloudera.com/"
        },
        {
            "title": "Cloudflare",
            "hex": "F38020",
            "source": "https://www.cloudflare.com/logo/",
            "guidelines": "https://www.cloudflare.com/trademark/"
        },
        {
            "title": "Cloudflare Pages",
            "hex": "F38020",
            "source": "https://pages.cloudflare.com/",
            "guidelines": "https://www.cloudflare.com/trademark/"
        },
        {
            "title": "Cloudsmith",
            "hex": "187EB6",
            "source": "https://cloudsmith.io/branding/"
        },
        {
            "title": "Cloudways",
            "hex": "2C39BD",
            "source": "https://www.cloudways.com/en/media-kit.php"
        },
        {
            "title": "Clubhouse",
            "hex": "6515DD",
            "source": "https://brand.clubhouse.io/",
            "guidelines": "https://brand.clubhouse.io/"
        },
        {
            "title": "Clyp",
            "hex": "3CBDB1",
            "source": "https://clyp.it/"
        },
        {
            "title": "CMake",
            "hex": "064F8C",
            "source": "https://www.kitware.com/platforms/"
        },
        {
            "title": "CNCF",
            "hex": "231F20",
            "source": "https://github.com/cncf/artwork/blob/master/examples/other.md#cncf-logos",
            "guidelines": "https://www.cncf.io/brand-guidelines/"
        },
        {
            "title": "CNN",
            "hex": "CC0000",
            "source": "https://edition.cnn.com/"
        },
        {
            "title": "Co-op",
            "hex": "00B1E7",
            "source": "http://www.co-operative.coop/corporate/press/logos/"
        },
        {
            "title": "Cockpit",
            "hex": "0066CC",
            "source": "https://github.com/cockpit-project/cockpit-project.github.io/blob/b851b3477d90017961ac9b252401c9a6cb6239f1/images/site/cockpit-logo.svg"
        },
        {
            "title": "Cockroach Labs",
            "hex": "6933FF",
            "source": "https://www.cockroachlabs.com/"
        },
        {
            "title": "CocoaPods",
            "hex": "EE3322",
            "source": "https://github.com/CocoaPods/shared_resources/tree/3125baf19976bd240c86459645f45b68d2facd10",
            "license": {
                "type": "CC-BY-NC-4.0"
            }
        },
        {
            "title": "Cocos",
            "hex": "55C2E1",
            "source": "https://www.cocos.com/en/"
        },
        {
            "title": "Coda",
            "hex": "F46A54",
            "source": "https://coda.io/"
        },
        {
            "title": "Codacy",
            "hex": "222F29",
            "source": "https://www.codacy.com/blog/"
        },
        {
            "title": "Code Climate",
            "hex": "000000",
            "source": "https://codeclimate.com/github/codeclimate/python-test-reporter/badges/"
        },
        {
            "title": "Code Review",
            "hex": "485A62",
            "source": "https://codereview.stackexchange.com/",
            "guidelines": "https://stackoverflow.com/legal/trademark-guidance"
        },
        {
            "title": "Codeberg",
            "hex": "2185D0",
            "source": "https://codeberg.org"
        },
        {
            "title": "Codecademy",
            "hex": "1F4056",
            "source": "https://www.codecademy.com/"
        },
        {
            "title": "CodeceptJS",
            "hex": "F6E05E",
            "source": "https://github.com/codeceptjs/codeceptjs.github.io/blob/c7917445b9a70a9daacf20986c403c3299f5c960/favicon/safari-pinned-tab.svg"
        },
        {
            "title": "CodeChef",
            "hex": "5B4638",
            "source": "https://www.codechef.com/"
        },
        {
            "title": "Codecov",
            "hex": "F01F7A",
            "source": "https://codecov.io/"
        },
        {
            "title": "CodeFactor",
            "hex": "F44A6A",
            "source": "https://www.codefactor.io/"
        },
        {
            "title": "Codeforces",
            "hex": "1F8ACB",
            "source": "http://codeforces.com/"
        },
        {
            "title": "CodeIgniter",
            "hex": "EF4223",
            "source": "https://www.codeigniter.com/help/legal"
        },
        {
            "title": "Codemagic",
            "hex": "F45E3F",
            "source": "https://codemagic.io/"
        },
        {
            "title": "CodeMirror",
            "hex": "D30707",
            "source": "https://github.com/codemirror/CodeMirror/blob/6e7aa65a8bfb64837ae9d082b674b2f5ee056d2c/doc/logo.svg"
        },
        {
            "title": "CodeNewbie",
            "hex": "9013FE",
            "source": "https://community.codenewbie.org/"
        },
        {
            "title": "CodePen",
            "hex": "000000",
            "source": "https://blog.codepen.io/documentation/brand-assets/logos/"
        },
        {
            "title": "CodeProject",
            "hex": "FF9900",
            "source": "https://www.codeproject.com/"
        },
        {
            "title": "CodersRank",
            "hex": "67A4AC",
            "source": "https://codersrank.io"
        },
        {
            "title": "Coderwall",
            "hex": "3E8DCC",
            "source": "https://github.com/twolfson/coderwall-svg/tree/e87fb90eab5e401210a174f9418b5af0a246758e"
        },
        {
            "title": "CodeSandbox",
            "hex": "000000",
            "source": "https://codesandbox.io"
        },
        {
            "title": "Codeship",
            "hex": "004466",
            "source": "https://app.codeship.com/"
        },
        {
            "title": "Codewars",
            "hex": "B1361E",
            "source": "https://github.com/codewars/branding/tree/1ff0d44db52ac4a5e3a1c43277dc35f228eb6983"
        },
        {
            "title": "Coding Ninjas",
            "hex": "DD6620",
            "source": "https://www.codingninjas.com/press-release"
        },
        {
            "title": "CodinGame",
            "hex": "F2BB13",
            "source": "https://www.codingame.com/work/press/press-kit/"
        },
        {
            "title": "Codio",
            "hex": "4574E0",
            "source": "https://codio.com"
        },
        {
            "title": "CoffeeScript",
            "hex": "2F2625",
            "source": "https://coffeescript.org/"
        },
        {
            "title": "Cognizant",
            "hex": "1A4CA1",
            "source": "https://www.cognizant.com/"
        },
        {
            "title": "Coil",
            "hex": "000000",
            "source": "https://coil.com/press/brand-guidelines",
            "guidelines": "https://coil.com/press/brand-guidelines"
        },
        {
            "title": "Coinbase",
            "hex": "0052FF",
            "source": "https://www.coinbase.com/press"
        },
        {
            "title": "CoinMarketCap",
            "hex": "17181B",
            "source": "https://www.coinmarketcap.com/"
        },
        {
            "title": "Commerzbank",
            "hex": "FFCC33",
            "source": "https://commons.wikimedia.org/wiki/Category:Commerzbank_logos"
        },
        {
            "title": "commitlint",
            "hex": "000000",
            "source": "https://github.com/conventional-changelog/commitlint/blob/0b177635472214faac5a5800ced970bf4d2e6012/docs/assets/icon.svg"
        },
        {
            "title": "Common Workflow Language",
            "hex": "B5314C",
            "source": "https://github.com/common-workflow-language/logo/blob/54b1624bc88df6730fa7b6c928a05fc9c939e47e/CWL-Logo-nofonts.svg"
        },
        {
            "title": "Composer",
            "hex": "885630",
            "source": "https://getcomposer.org/"
        },
        {
            "title": "Comsol",
            "hex": "368CCB",
            "source": "https://cdn.comsol.com/company/comsol-brand-guide-November2019.pdf"
        },
        {
            "title": "Conan",
            "hex": "6699CB",
            "source": "https://conan.io/"
        },
        {
            "title": "Concourse",
            "hex": "3398DC",
            "source": "https://concourse-ci.org/"
        },
        {
            "title": "Conda-Forge",
            "hex": "000000",
            "source": "https://github.com/conda-forge/conda-forge.github.io/tree/0fc7dac2b989f3601dcc1be8a9f92c5b617c291e"
        },
        {
            "title": "Conekta",
            "hex": "0A1837",
            "source": "https://www.conekta.com"
        },
        {
            "title": "Confluence",
            "hex": "172B4D",
            "source": "https://www.atlassian.com/company/news/press-kit"
        },
        {
            "title": "Construct 3",
            "hex": "00FFDA",
            "source": "https://www.construct.net/",
            "guidelines": "https://www.construct.net/"
        },
        {
            "title": "Consul",
            "hex": "F24C53",
            "source": "https://www.hashicorp.com/brand",
            "guidelines": "https://www.hashicorp.com/brand"
        },
        {
            "title": "Contactless Payment",
            "hex": "000000",
            "source": "https://en.wikipedia.org/wiki/Contactless_payment"
        },
        {
            "title": "containerd",
            "hex": "575757",
            "source": "https://cncf-branding.netlify.app/projects/containerd/"
        },
        {
            "title": "Contentful",
            "hex": "2478CC",
            "source": "https://press.contentful.com/media_kits"
        },
        {
            "title": "Conventional Commits",
            "hex": "FE5196",
            "source": "https://www.conventionalcommits.org",
            "license": {
                "type": "MIT"
            }
        },
        {
            "title": "Convertio",
            "hex": "FF3333",
            "source": "https://convertio.co/"
        },
        {
            "title": "Cookiecutter",
            "hex": "D4AA00",
            "source": "https://github.com/cookiecutter/cookiecutter/blob/52dd18513bbab7f0fbfcb2938c9644d9092247cf/logo/cookiecutter-logo.svg"
        },
        {
            "title": "Cora",
            "hex": "E61845",
            "source": "https://www.cora.fr/"
        },
        {
            "title": "Corona Engine",
            "hex": "F96F29",
            "source": "https://coronalabs.com/",
            "guidelines": "https://coronalabs.com/presskit.pdf"
        },
        {
            "title": "Corona Renderer",
            "hex": "E6502A",
            "source": "https://corona-renderer.com/about"
        },
        {
            "title": "Corsair",
            "hex": "000000",
            "source": "https://www.corsair.com",
            "guidelines": "https://www.corsair.com/press"
        },
        {
            "title": "Couchbase",
            "hex": "EA2328",
            "source": "https://www.couchbase.com/"
        },
        {
            "title": "Counter-Strike",
            "hex": "000000",
            "source": "https://en.wikipedia.org/wiki/File:CS-GO_Logo.svg"
        },
        {
            "title": "CountingWorks PRO",
            "hex": "2E3084",
            "source": "https://www.countingworks.com/blog"
        },
        {
            "title": "Coursera",
            "hex": "0056D2",
            "source": "https://about.coursera.org/press"
        },
        {
            "title": "Coveralls",
            "hex": "3F5767",
            "source": "https://coveralls.io/"
        },
        {
            "title": "cPanel",
            "hex": "FF6C2C",
            "source": "https://cpanel.net/company/cpanel-brand-guide/"
        },
        {
            "title": "Craft CMS",
            "hex": "E5422B",
            "source": "https://craftcms.com/brand-resources"
        },
        {
            "title": "CrateDB",
            "hex": "009DC7",
            "source": "https://github.com/crate/crate-docs-theme/blob/cbd734b3617489ca937f35e30f37f3f6c1870e1f/src/crate/theme/rtd/crate/static/images/crate-logo.svg"
        },
        {
            "title": "Create React App",
            "hex": "09D3AC",
            "source": "https://github.com/facebook/create-react-app/blob/9d0369b1fe3260e620b08effcf85f1edefc5d1ea/docusaurus/website/static/img/logo.svg"
        },
        {
            "title": "Creative Commons",
            "hex": "EF9421",
            "source": "https://creativecommons.org/"
        },
        {
            "title": "Credly",
            "hex": "FF6B00",
            "source": "https://cdn.credly.com/assets/structure/logo-78b59f8114817c758ca965ed8f1a58a76a39b6fd70d031f771a9bbc581fcde65.svg"
        },
        {
            "title": "Crehana",
            "hex": "4B22F4",
            "source": "https://www.crehana.com/"
        },
        {
            "title": "Critical Role",
            "hex": "000000",
            "source": "https://critrole.com/"
        },
        {
            "title": "Crowdin",
            "hex": "2E3340",
            "source": "https://support.crowdin.com/using-logo/"
        },
        {
            "title": "Crowdsource",
            "hex": "4285F4",
            "source": "https://crowdsource.google.com/about/"
        },
        {
            "title": "Crunchbase",
            "hex": "0288D1",
            "source": "https://www.crunchbase.com/home"
        },
        {
            "title": "Crunchyroll",
            "hex": "F47521",
            "source": "https://www.crunchyroll.com"
        },
        {
            "title": "CRYENGINE",
            "hex": "000000",
            "source": "https://www.cryengine.com/brand"
        },
        {
            "title": "Crystal",
            "hex": "000000",
            "source": "https://crystal-lang.org/media/"
        },
        {
            "title": "CSS Modules",
            "hex": "000000",
            "source": "https://github.com/css-modules/logos/blob/32e4717062e4328ed861fa92d5d9cfd47859362f/css-modules-logo.svg"
        },
        {
            "title": "CSS Wizardry",
            "hex": "F43059",
            "source": "http://csswizardry.com"
        },
        {
            "title": "CSS3",
            "hex": "1572B6",
            "source": "http://www.w3.org/html/logo/"
        },
        {
            "title": "Cucumber",
            "hex": "23D96C",
            "source": "https://cucumber.io"
        },
        {
            "title": "curl",
            "hex": "073551",
            "source": "https://curl.haxx.se/logo/"
        },
        {
            "title": "CurseForge",
            "hex": "6441A4",
            "source": "https://www.curseforge.com/"
        },
        {
            "title": "Cycling '74",
            "hex": "111111",
            "source": "https://cycling74.com/"
        },
        {
            "title": "Cypress",
            "hex": "17202C",
            "source": "https://cypress.io"
        },
        {
            "title": "Cytoscape.js",
            "hex": "F7DF1E",
            "source": "https://github.com/cytoscape/cytoscape.js/blob/97c27700feefe2f7b79fca248763049e9a0b38c6/documentation/img/cytoscape-logo.svg"
        },
        {
            "title": "D-EDGE",
            "hex": "432975",
            "source": "https://github.com/d-edge/JoinUs/blob/main/d-edge.svg"
        },
        {
            "title": "D-Wave Systems",
            "hex": "008CD7",
            "source": "https://www.dwavesys.com/"
        },
        {
            "title": "D3.js",
            "hex": "F9A03C",
            "source": "https://github.com/d3/d3-logo/tree/6d9c471aa852033501d00ca63fe73d9f8be82d1d"
        },
        {
            "title": "Dacia",
            "hex": "122AFF",
            "source": "https://www.dacia.ro/"
        },
        {
            "title": "DAF",
            "hex": "00529B",
            "source": "https://www.daf.com/en"
        },
        {
            "title": "Dailymotion",
            "hex": "0D0D0D",
            "source": "https://about.dailymotion.com/en/press/"
        },
        {
            "title": "Daimler",
            "hex": "E6E6E6",
            "source": "https://designnavigator.daimler.com/Daimler_Corporate_Logotype_Black_DTP",
            "guidelines": "https://designnavigator.daimler.com/Daimler_Corporate_Logotype"
        },
        {
            "title": "Dark Reader",
            "hex": "141E24",
            "source": "https://github.com/simple-icons/simple-icons/pull/3348#issuecomment-667090608"
        },
        {
            "title": "Dart",
            "hex": "0175C2",
            "source": "https://github.com/dart-lang/site-shared/tree/master/src/_assets/image/dart/logo"
        },
        {
            "title": "Darty",
            "hex": "EB1B23",
            "source": "https://www.darty.com/"
        },
        {
            "title": "Das Erste",
            "hex": "001A4B",
            "source": "https://en.wikipedia.org/wiki/Das_Erste"
        },
        {
            "title": "Dash",
            "hex": "008DE4",
            "source": "https://www.dash.org/brand-assets/",
            "guidelines": "https://www.dash.org/brand-guidelines/"
        },
        {
            "title": "Dashlane",
            "hex": "0E353D",
            "source": "https://brandfolder.com/dashlane/brandkitpartners"
        },
        {
            "title": "Dask",
            "hex": "FDA061",
            "source": "https://github.com/dask/dask/blob/fc911b6d481e602f7549eecb180c3f7622260001/docs/source/images/dask_icon.svg"
        },
        {
            "title": "Dassault Systèmes",
            "hex": "005386",
            "source": "https://www.3ds.com/"
        },
        {
            "title": "Data Version Control",
            "aliases": {
                "aka": [
                    "DVC"
                ]
            },
            "hex": "945DD6",
            "source": "https://static.iterative.ai/logo/dvc.svg"
        },
        {
            "title": "data.ai",
            "hex": "000000",
            "source": "https://www.data.ai/en/about/press/"
        },
        {
            "title": "Databricks",
            "hex": "FF3621",
            "source": "https://www.databricks.com/",
            "guidelines": "https://brand.databricks.com/Styleguide/Guide/"
        },
        {
            "title": "DataCamp",
            "hex": "03EF62",
            "source": "https://www.datacamp.com/"
        },
        {
            "title": "Datadog",
            "hex": "632CA6",
            "source": "https://www.datadoghq.com/about/resources",
            "guidelines": "https://www.datadoghq.com/about/resources/"
        },
        {
            "title": "DataGrip",
            "hex": "000000",
            "source": "https://www.jetbrains.com/company/brand/logos/",
            "guidelines": "https://www.jetbrains.com/company/brand/"
        },
        {
            "title": "Dataiku",
            "hex": "2AB1AC",
            "source": "https://www.dataiku.com/company/media-kit/"
        },
        {
            "title": "DataStax",
            "hex": "3A3A42",
            "source": "https://www.datastax.com/brand-resources",
            "guidelines": "https://www.datastax.com/brand-resources"
        },
        {
            "title": "DatoCMS",
            "hex": "FF7751",
            "source": "https://www.datocms.com/company/brand-assets",
            "guidelines": "https://www.datocms.com/company/brand-assets"
        },
        {
            "title": "Datto",
            "hex": "199ED9",
            "source": "https://www.datto.com/brand/logos",
            "guidelines": "https://www.datto.com/brand"
        },
        {
            "title": "DAZN",
            "hex": "F8F8F5",
            "source": "https://media.dazn.com/en/assets/"
        },
        {
            "title": "dblp",
            "hex": "004F9F",
            "source": "https://dblp.org/"
        },
        {
            "title": "dbt",
            "hex": "FF694B",
            "source": "https://github.com/fishtown-analytics/dbt-styleguide/blob/a2895e005457eda531880dfde62f31959d42f18b/_includes/icons/logo.svg"
        },
        {
            "title": "DC Entertainment",
            "hex": "0078F0",
            "source": "https://www.readdc.com/"
        },
        {
            "title": "De'Longhi",
            "hex": "072240",
            "source": "https://www.delonghi.com/"
        },
        {
            "title": "Debian",
            "hex": "A81D33",
            "source": "https://www.debian.org/logos",
            "guidelines": "https://www.debian.org/logos/",
            "license": {
                "type": "CC-BY-SA-3.0"
            }
        },
        {
            "title": "deepin",
            "hex": "007CFF",
            "source": "https://commons.wikimedia.org/wiki/File:Deepin_logo.svg"
        },
        {
            "title": "Deepnote",
            "hex": "3793EF",
            "source": "https://deepnote.com/"
        },
        {
            "title": "Deezer",
            "hex": "FEAA2D",
            "source": "https://deezerbrand.com/"
        },
        {
            "title": "del.icio.us",
            "slug": "delicious",
            "hex": "0000FF",
            "source": "http://del.icio.us/",
            "aliases": {
                "aka": [
                    "Delicious"
                ]
            }
        },
        {
            "title": "Deliveroo",
            "hex": "00CCBC",
            "source": "https://deliveroo.com/"
        },
        {
            "title": "Dell",
            "hex": "007DB8",
            "source": "https://www.dell.com/",
            "guidelines": "https://brand.delltechnologies.com/logos/"
        },
        {
            "title": "Delphi",
            "hex": "EE1F35",
            "source": "https://www.embarcadero.com/news/logo"
        },
        {
            "title": "Delta",
            "hex": "003366",
            "source": "https://news.delta.com/delta-air-lines-logos-brand-guidelines"
        },
        {
            "title": "Deno",
            "hex": "000000",
            "source": "https://github.com/denoland/dotland/blob/f1ba74327b401b47de678f30d768ff9bf54494b6/public/logo.svg",
            "license": {
                "type": "MIT"
            }
        },
        {
            "title": "Dependabot",
            "hex": "025E8C",
            "source": "https://dependabot.com/"
        },
        {
            "title": "Der Spiegel",
            "hex": "E64415",
            "source": "https://www.spiegel.de/"
        },
        {
            "title": "Designer News",
            "hex": "2D72D9",
            "source": "https://www.designernews.co"
        },
        {
            "title": "Deutsche Bahn",
            "hex": "F01414",
            "source": "https://www.bahn.de/"
        },
        {
            "title": "Deutsche Bank",
            "hex": "0018A8",
            "source": "https://www.db.com/"
        },
        {
            "title": "dev.to",
            "hex": "0A0A0A",
            "source": "https://dev.to/"
        },
        {
            "title": "DevExpress",
            "hex": "FF7200",
            "source": "https://www.devexpress.com/aboutus/"
        },
        {
            "title": "DeviantArt",
            "hex": "05CC47",
            "source": "http://help.deviantart.com/21"
        },
        {
            "title": "Devpost",
            "hex": "003E54",
            "source": "https://github.com/challengepost/supportcenter/blob/e40066cde2ed25dc14c0541edb746ff8c6933114/images/devpost-icon-rgb.svg"
        },
        {
            "title": "devRant",
            "hex": "F99A66",
            "source": "https://devrant.com"
        },
        {
            "title": "Dgraph",
            "hex": "E50695",
            "source": "https://dgraph.io/"
        },
        {
            "title": "DHL",
            "hex": "FFCC00",
            "source": "https://www.dpdhl-brands.com/dhl/en/guides/design-basics/logo-and-claim.html",
            "guidelines": "https://www.dpdhl-brands.com/dhl/en/guides/design-basics/logo-and-claim.html"
        },
        {
            "title": "diagrams.net",
            "hex": "F08705",
            "source": "https://github.com/jgraph/drawio/blob/4743eba8d5eaa497dc003df7bf7295b695c59bea/src/main/webapp/images/drawlogo.svg"
        },
        {
            "title": "Dialogflow",
            "hex": "FF9800",
            "source": "https://dialogflow.cloud.google.com/"
        },
        {
            "title": "Diaspora",
            "hex": "000000",
            "source": "https://wiki.diasporafoundation.org/Branding"
        },
        {
            "title": "Digg",
            "hex": "000000",
            "source": "https://digg.com/"
        },
        {
            "title": "Digi-Key Electronics",
            "hex": "CC0000",
            "source": "https://www.digikey.com/"
        },
        {
            "title": "DigitalOcean",
            "hex": "0080FF",
            "source": "https://www.digitalocean.com/press/",
            "guidelines": "https://www.digitalocean.com/press/"
        },
        {
            "title": "Dior",
            "hex": "000000",
            "source": "https://www.dior.com/"
        },
        {
            "title": "Directus",
            "hex": "263238",
            "source": "https://directus.io/"
        },
        {
            "title": "Discogs",
            "hex": "333333",
            "source": "https://www.discogs.com/brand"
        },
        {
            "title": "Discord",
            "hex": "5865F2",
            "source": "https://discord.com/branding",
            "guidelines": "https://discord.com/branding"
        },
        {
            "title": "Discourse",
            "hex": "000000",
            "source": "https://www.discourse.org/"
        },
        {
            "title": "Discover",
            "hex": "FF6000",
            "source": "https://www.discovernetwork.com/en-us/business-resources/free-signage-logos"
        },
        {
            "title": "Disqus",
            "hex": "2E9FFF",
            "source": "https://disqus.com/brand"
        },
        {
            "title": "Disroot",
            "hex": "50162D",
            "source": "https://disroot.org/en"
        },
        {
            "title": "Django",
            "hex": "092E20",
            "source": "https://www.djangoproject.com/community/logos/"
        },
        {
            "title": "Dlib",
            "hex": "008000",
            "source": "https://github.com/davisking/dlib/blob/8a2c7442074339ac9ffceff6ef5a49e0114222b9/docs/docs/dlib-logo-and-icons.svg"
        },
        {
            "title": "DLNA",
            "hex": "48A842",
            "source": "https://upload.wikimedia.org/wikipedia/de/e/eb/Digital_Living_Network_Alliance_logo.svg"
        },
        {
            "title": "dm",
            "hex": "002878",
            "source": "https://www.dm.de/"
        },
        {
            "title": "Docker",
            "hex": "2496ED",
            "source": "https://www.docker.com/company/newsroom/media-resources"
        },
        {
            "title": "Docs.rs",
            "hex": "000000",
            "source": "https://docs.rs/"
        },
        {
            "title": "DocuSign",
            "hex": "FFCC22",
            "source": "https://github.com/simple-icons/simple-icons/issues/1098"
        },
        {
            "title": "Dogecoin",
            "hex": "C2A633",
            "source": "https://cryptologos.cc/dogecoin"
        },
        {
            "title": "Dolby",
            "hex": "000000",
            "source": "https://www.dolby.com/us/en/about/brand-identity.html"
        },
        {
            "title": "DoorDash",
            "hex": "FF3008",
            "source": "https://www.doordash.com/about/"
        },
        {
            "title": "Douban",
            "hex": "007722",
            "source": "https://zh.wikipedia.org/wiki/Douban",
            "license": {
                "type": "custom",
                "url": "https://www.douban.com/about/legal#info_data"
            }
        },
        {
            "title": "Douban Read",
            "hex": "389EAC",
            "source": "https://read.douban.com",
            "license": {
                "type": "custom",
                "url": "https://www.douban.com/about/legal#info_data"
            }
        },
        {
            "title": "DPD",
            "hex": "DC0032",
            "source": "https://www.dpd.com/"
        },
        {
            "title": "Dragonframe",
            "hex": "D4911E",
            "source": "https://dragonframe.com/"
        },
        {
            "title": "Draugiem.lv",
            "hex": "FF6600",
            "source": "https://www.frype.com/applications/dev/docs/logos/"
        },
        {
            "title": "Dribbble",
            "hex": "EA4C89",
            "source": "https://dribbble.com/branding"
        },
        {
            "title": "Drone",
            "hex": "212121",
            "source": "https://github.com/drone/brand/tree/f3ba7a1ad3c35abfe9571ea9c3ea93dff9912955"
        },
        {
            "title": "Drooble",
            "hex": "19C4BE",
            "source": "https://blog.drooble.com/press/"
        },
        {
            "title": "Dropbox",
            "hex": "0061FF",
            "source": "https://www.dropbox.com/branding"
        },
        {
            "title": "Drupal",
            "hex": "0678BE",
            "source": "https://www.drupal.org/about/media-kit/logos"
        },
        {
            "title": "DS Automobiles",
            "hex": "1D1717",
            "source": "https://www.stellantis.com/en/brands/ds"
        },
        {
            "title": "DTube",
            "hex": "F01A30",
            "source": "https://about.d.tube/mediakit.html"
        },
        {
            "title": "DuckDB",
            "hex": "FFF000",
            "source": "https://duckdb.org/"
        },
        {
            "title": "DuckDuckGo",
            "hex": "DE5833",
            "source": "https://duckduckgo.com/"
        },
        {
            "title": "Dungeons & Dragons",
            "hex": "ED1C24",
            "source": "https://dnd.wizards.com/articles/features/basicrules",
            "guidelines": "https://dnd.wizards.com/articles/features/fan-site-kit",
            "aliases": {
                "aka": [
                    "D&D"
                ]
            }
        },
        {
            "title": "Dunked",
            "hex": "2DA9D7",
            "source": "https://dunked.com/"
        },
        {
            "title": "Duolingo",
            "hex": "58CC02",
            "source": "https://www.duolingo.com/"
        },
        {
            "title": "DVC",
            "hex": "13ADC7",
            "source": "https://iterative.ai/brand/",
            "guidelines": "https://iterative.ai/brand/"
        },
        {
            "title": "dwm",
            "hex": "1177AA",
            "source": "https://dwm.suckless.org"
        },
        {
            "title": "Dynamics 365",
            "hex": "002050",
            "source": "http://thepartnerchannel.com/wp-content/uploads/Dynamics365_styleguide_092816.pdf"
        },
        {
            "title": "Dynatrace",
            "hex": "1496FF",
            "source": "https://www.dynatrace.com/company/press-kit/"
        },
        {
            "title": "E.Leclerc",
            "hex": "0066CC",
            "source": "https://www.e.leclerc/assets/images/sue-logo.svg"
        },
        {
            "title": "EA",
            "hex": "000000",
            "source": "https://www.ea.com"
        },
        {
            "title": "Eagle",
            "hex": "0072EF",
            "source": "https://en.eagle.cool/"
        },
        {
            "title": "easyJet",
            "hex": "FF6600",
            "source": "https://www.easyjet.com"
        },
        {
            "title": "eBay",
            "hex": "E53238",
            "source": "https://go.developer.ebay.com/logos"
        },
        {
            "title": "Eclipse Che",
            "hex": "525C86",
            "source": "https://www.eclipse.org/che/"
        },
        {
            "title": "Eclipse IDE",
            "hex": "2C2255",
            "source": "https://www.eclipse.org/artwork/"
        },
        {
            "title": "Eclipse Jetty",
            "hex": "FC390E",
            "source": "https://github.com/eclipse/jetty.project/blob/dab26c601d08d350cd830c1007bb196c5196f0f6/logos/jetty-avatar.svg"
        },
        {
            "title": "Eclipse Mosquitto",
            "hex": "3C5280",
            "source": "https://github.com/eclipse/mosquitto/blob/75fc908bba90d4bd06e85efc1c4ed77952ec842c/logo/mosquitto-logo-only.svg"
        },
        {
            "title": "Eclipse Vert.x",
            "hex": "782A90",
            "source": "https://github.com/vert-x3/.github/blob/1ad6612d87f35665e50a00fc32eb9c542556385d/workflow-templates/vertx-favicon.svg"
        },
        {
            "title": "EDEKA",
            "hex": "1B66B3",
            "source": "https://www.edeka.de/"
        },
        {
            "title": "EditorConfig",
            "hex": "FEFEFE",
            "source": "https://editorconfig.org"
        },
        {
            "title": "edX",
            "hex": "02262B",
            "source": "https://www.edx.org/"
        },
        {
            "title": "egghead",
            "hex": "FCFBFA",
            "source": "https://egghead.io/"
        },
        {
            "title": "Egnyte",
            "hex": "00968F",
            "source": "https://www.egnyte.com/presskit.html"
        },
        {
            "title": "Eight Sleep",
            "hex": "262729",
            "source": "https://www.eightsleep.com/press/"
        },
        {
            "title": "El Jueves",
            "hex": "BE312E",
            "source": "https://www.eljueves.es"
        },
        {
            "title": "Elastic",
            "hex": "005571",
            "source": "https://www.elastic.co/brand"
        },
        {
            "title": "Elastic Cloud",
            "hex": "005571",
            "source": "https://www.elastic.co/brand"
        },
        {
            "title": "Elastic Stack",
            "hex": "005571",
            "source": "https://www.elastic.co/brand"
        },
        {
            "title": "Elasticsearch",
            "hex": "005571",
            "source": "https://www.elastic.co/brand"
        },
        {
            "title": "Electron",
            "hex": "47848F",
            "source": "https://www.electronjs.org/"
        },
        {
            "title": "electron-builder",
            "hex": "FFFFFF",
            "source": "https://www.electron.build/"
        },
        {
            "title": "Element",
            "hex": "0DBD8B",
            "source": "https://element.io/"
        },
        {
            "title": "elementary",
            "hex": "64BAFF",
            "source": "https://elementary.io/brand"
        },
        {
            "title": "Elementor",
            "hex": "92003B",
            "source": "https://elementor.com/logos/",
            "guidelines": "https://elementor.com/logos/"
        },
        {
            "title": "Eleventy",
            "hex": "000000",
            "source": "https://www.11ty.io"
        },
        {
            "title": "Elixir",
            "hex": "4B275F",
            "source": "https://github.com/elixir-lang/elixir-lang.github.com/tree/master/images/logo"
        },
        {
            "title": "Ello",
            "hex": "000000",
            "source": "https://ello.co"
        },
        {
            "title": "Elm",
            "hex": "1293D8",
            "source": "https://github.com/elm/foundation.elm-lang.org/blob/2d097b317d8af2aaeab49284830260a32d817305/assets/elm_logo.svg"
        },
        {
            "title": "Elsevier",
            "hex": "FF6C00",
            "source": "https://www.elsevier.com"
        },
        {
            "title": "Embarcadero",
            "hex": "ED1F35",
            "source": "https://www.embarcadero.com/news/logo"
        },
        {
            "title": "Ember.js",
            "hex": "E04E39",
            "source": "https://emberjs.com/logos/",
            "guidelines": "https://emberjs.com/logos/"
        },
        {
            "title": "Emby",
            "hex": "52B54B",
            "source": "https://emby.media/"
        },
        {
            "title": "Emirates",
            "hex": "D71921",
            "source": "https://www.emirates.com/ie/english/"
        },
        {
            "title": "Emlakjet",
            "hex": "0AE524",
            "source": "https://www.emlakjet.com/kurumsal-materyaller/"
        },
        {
            "title": "Empire Kred",
            "hex": "72BE50",
            "source": "http://www.empire.kred"
        },
        {
            "title": "Enpass",
            "hex": "0D47A1",
            "source": "https://www.enpass.io/press/"
        },
        {
            "title": "EnterpriseDB",
            "hex": "FF3E00",
            "source": "https://www.enterprisedb.com/"
        },
        {
            "title": "Envato",
            "hex": "81B441",
            "source": "https://envato.com/"
        },
        {
            "title": "EPEL",
            "hex": "FC0000",
            "source": "https://fedoraproject.org/wiki/EPEL"
        },
        {
            "title": "Epic Games",
            "hex": "313131",
            "source": "https://dev.epicgames.com/docs/services/en-US/EpicAccountServices/DesignGuidelines/index.html#epicgamesbrandguidelines",
            "guidelines": "https://dev.epicgames.com/docs/services/en-US/EpicAccountServices/DesignGuidelines/index.html#epicgamesbrandguidelines"
        },
        {
            "title": "Epson",
            "hex": "003399",
            "source": "https://global.epson.com/IR/library/"
        },
        {
            "title": "Equinix Metal",
            "hex": "ED2224",
            "source": "https://metal.equinix.com/"
        },
        {
            "title": "Erlang",
            "hex": "A90533",
            "source": "https://github.com/erlang/erlide_eclipse/blob/99d1d61fde8e32ef1630ca0e1b05a6822b3d6489/meta/media/erlang-logo.svg"
        },
        {
            "title": "esbuild",
            "hex": "FFCF00",
            "source": "https://github.com/evanw/esbuild/blob/ac542f913908d7326b65eb2e01f0559ed135a40e/images/logo.svg"
        },
        {
            "title": "ESEA",
            "hex": "0E9648",
            "source": "https://play.esea.net/"
        },
        {
            "title": "ESLGaming",
            "hex": "FFFF09",
            "source": "https://brand.eslgaming.com/",
            "guidelines": "https://brand.eslgaming.com/"
        },
        {
            "title": "ESLint",
            "hex": "4B32C3",
            "source": "https://eslint.org/"
        },
        {
            "title": "ESPHome",
            "hex": "000000",
            "source": "https://esphome.io"
        },
        {
            "title": "Espressif",
            "hex": "E7352C",
            "source": "https://www.espressif.com/"
        },
        {
            "title": "etcd",
            "hex": "419EDA",
            "source": "https://cncf-branding.netlify.app/projects/etcd/"
        },
        {
            "title": "Ethereum",
            "hex": "3C3C3D",
            "source": "https://ethereum.org/en/assets/"
        },
        {
            "title": "Ethiopian Airlines",
            "hex": "648B1A",
            "source": "https://corporate.ethiopianairlines.com/media/Ethiopian-Factsheet"
        },
        {
            "title": "Etihad Airways",
            "hex": "BD8B13",
            "source": "https://www.etihad.com/en-ie/manage/duty-free"
        },
        {
            "title": "Etsy",
            "hex": "F16521",
            "source": "https://www.etsy.com/uk/press"
        },
        {
            "title": "Event Store",
            "hex": "5AB552",
            "source": "https://github.com/EventStore/Brand/tree/319d6f8dadc2881062917ea5a6dafa675775ea85"
        },
        {
            "title": "Eventbrite",
            "hex": "F05537",
            "source": "https://www.eventbrite.com/signin/"
        },
        {
            "title": "Evernote",
            "hex": "00A82D",
            "source": "https://evernote.com/about-us",
            "guidelines": "https://evernote.com/about-us"
        },
        {
            "title": "Exercism",
            "hex": "009CAB",
            "source": "https://github.com/exercism/website-icons/blob/2ad12baa465acfaa74efc5da27a6a12f8b05e3d0/exercism/logo-icon.svg",
            "license": {
                "type": "CC-BY-3.0"
            }
        },
        {
            "title": "Exordo",
            "hex": "DAA449",
            "source": "https://www.exordo.com/"
        },
        {
            "title": "Exoscale",
            "hex": "DA291C",
            "source": "https://www.exoscale.com/press/",
            "guidelines": "https://www.exoscale.com/press/"
        },
        {
            "title": "Expensify",
            "hex": "0185FF",
            "source": "https://use.expensify.com/press-kit",
            "guidelines": "https://use.expensify.com/press-kit"
        },
        {
            "title": "Experts Exchange",
            "hex": "00AAE7",
            "source": "https://www.experts-exchange.com/"
        },
        {
            "title": "Expo",
            "hex": "000020",
            "source": "http://expo.io/brand/"
        },
        {
            "title": "Express",
            "hex": "000000",
            "source": "https://github.com/openjs-foundation/artwork/blob/ac43961d1157f973c54f210cf5e0c9c45e3d3f10/projects/express/express-icon-black.svg"
        },
        {
            "title": "ExpressVPN",
            "hex": "DA3940",
            "source": "https://www.expressvpn.com/press",
            "guidelines": "https://www.expressvpn.com/press"
        },
        {
            "title": "EyeEm",
            "hex": "000000",
            "source": "https://www.eyeem.com/"
        },
        {
            "title": "F-Droid",
            "hex": "1976D2",
            "source": "https://f-droid.org/"
        },
        {
            "title": "F-Secure",
            "hex": "00BAFF",
            "source": "https://vip.f-secure.com/en/marketing/logos"
        },
        {
<<<<<<< HEAD
            "title": "F5",
            "hex": "E4002B",
            "source": "https://www.f5.com/company/news/press-kit"
=======
            "title": "F1",
            "hex": "E10600",
            "source": "https://www.formula1.com/"
>>>>>>> 54d6fd7e
        },
        {
            "title": "Facebook",
            "hex": "1877F2",
            "source": "https://en.facebookbrand.com/"
        },
        {
            "title": "Facebook Gaming",
            "hex": "005FED",
            "source": "https://www.facebook.com/fbgaminghome/"
        },
        {
            "title": "Facebook Live",
            "hex": "ED4242",
            "source": "https://en.facebookbrand.com/"
        },
        {
            "title": "FACEIT",
            "hex": "FF5500",
            "source": "https://corporate.faceit.com/branding/"
        },
        {
            "title": "Facepunch",
            "hex": "EC1C24",
            "source": "https://facepunch.com/img/brand/default-light.svg"
        },
        {
            "title": "Falcon",
            "hex": "F0AD4E",
            "source": "https://falconframework.org/"
        },
        {
            "title": "FamPay",
            "hex": "FFAD00",
            "source": "https://fampay.in"
        },
        {
            "title": "Fandango",
            "hex": "FF7300",
            "source": "https://www.fandango.com"
        },
        {
            "title": "Fandom",
            "hex": "FA005A",
            "source": "https://fandomdesignsystem.com/"
        },
        {
            "title": "FARFETCH",
            "hex": "000000",
            "source": "https://www.farfetch.com/"
        },
        {
            "title": "FastAPI",
            "hex": "009688",
            "source": "https://github.com/tiangolo/fastapi/blob/6205935323ded4767438ee81623892621b353415/docs/en/docs/img/icon-white.svg"
        },
        {
            "title": "Fastify",
            "hex": "000000",
            "source": "https://github.com/fastify/graphics/blob/91e8a3d4754807de3b69440f66c72a737a5fde94/fastify-1000px-square-02.svg"
        },
        {
            "title": "Fastlane",
            "hex": "00F200",
            "source": "https://github.com/fastlane/fastlane.tools/blob/19ff41a6c0f27510a7a7879e6944809d40ab382e/assets/img/logo-mobile.svg"
        },
        {
            "title": "Fastly",
            "hex": "FF282D",
            "source": "https://assets.fastly.com/style-guide/docs/"
        },
        {
            "title": "Fathom",
            "hex": "9187FF",
            "source": "https://usefathom.com/brand"
        },
        {
            "title": "Fauna",
            "hex": "3A1AB6",
            "source": "https://fauna.com/"
        },
        {
            "title": "Favro",
            "hex": "512DA8",
            "source": "https://favro.com/login"
        },
        {
            "title": "FeatHub",
            "hex": "9B9B9B",
            "source": "http://feathub.com/"
        },
        {
            "title": "FedEx",
            "hex": "4D148C",
            "source": "https://newsroom.fedex.com/"
        },
        {
            "title": "Fedora",
            "hex": "51A2DA",
            "source": "https://docs.fedoraproject.org/en-US/project/brand/",
            "guidelines": "https://fedoraproject.org/wiki/Legal:Trademark_guidelines",
            "license": {
                "type": "custom",
                "url": "https://docs.fedoraproject.org/en-US/project/brand/"
            }
        },
        {
            "title": "Feedly",
            "hex": "2BB24C",
            "source": "https://blog.feedly.com/"
        },
        {
            "title": "Ferrari",
            "hex": "D40000",
            "source": "https://www.ferrari.com/"
        },
        {
            "title": "Ferrari N.V.",
            "slug": "ferrarinv",
            "hex": "EB2E2C",
            "source": "https://corporate.ferrari.com/"
        },
        {
            "title": "FFmpeg",
            "hex": "007808",
            "source": "https://commons.wikimedia.org/wiki/File:FFmpeg_Logo_new.svg"
        },
        {
            "title": "Fiat",
            "hex": "941711",
            "source": "http://www.fcaci.com/x/FIATv15"
        },
        {
            "title": "Fido Alliance",
            "hex": "FFBF3B",
            "source": "https://fidoalliance.org/overview/legal/logo-usage/",
            "guidelines": "https://fidoalliance.org/overview/legal/fido-trademark-and-service-mark-usage-agreement-for-websites/"
        },
        {
            "title": "FIFA",
            "hex": "326295",
            "source": "https://en.wikipedia.org/wiki/FIFA"
        },
        {
            "title": "Figma",
            "hex": "F24E1E",
            "source": "https://www.figma.com/using-the-figma-brand/",
            "guidelines": "https://www.figma.com/using-the-figma-brand/"
        },
        {
            "title": "figshare",
            "hex": "556472",
            "source": "https://en.wikipedia.org/wiki/Figshare"
        },
        {
            "title": "Fila",
            "hex": "03234C",
            "source": "https://en.wikipedia.org/wiki/Fila_(company)"
        },
        {
            "title": "Files",
            "hex": "4285F4",
            "source": "https://files.google.com/"
        },
        {
            "title": "FileZilla",
            "hex": "BF0000",
            "source": "https://commons.wikimedia.org/wiki/File:FileZilla_logo.svg"
        },
        {
            "title": "Fing",
            "hex": "009AEE",
            "source": "https://www.fing.com/"
        },
        {
            "title": "Firebase",
            "hex": "FFCA28",
            "source": "https://firebase.google.com/brand-guidelines/",
            "guidelines": "https://firebase.google.com/brand-guidelines/"
        },
        {
            "title": "Firefox",
            "hex": "FF7139",
            "source": "https://mozilla.design/firefox/logos-usage/",
            "guidelines": "https://mozilla.design/firefox/logos-usage/"
        },
        {
            "title": "Firefox Browser",
            "hex": "FF7139",
            "source": "https://mozilla.design/firefox/logos-usage/"
        },
        {
            "title": "FIRST",
            "hex": "0066B3",
            "source": "https://www.firstinspires.org/brand"
        },
        {
            "title": "Fitbit",
            "hex": "00B0B9",
            "source": "http://www.fitbit.com/uk/home"
        },
        {
            "title": "FITE",
            "hex": "CA0404",
            "source": "https://www.fite.tv/"
        },
        {
            "title": "FiveM",
            "hex": "F40552",
            "source": "https://fivem.net/"
        },
        {
            "title": "Fiverr",
            "hex": "1DBF73",
            "source": "https://www.fiverr.com/press-kit"
        },
        {
            "title": "Flask",
            "hex": "000000",
            "source": "https://github.com/pallets/flask/blob/e6e75e55470a0682ee8370e6d68062e515a248b9/artwork/logo-full.svg",
            "license": {
                "type": "custom",
                "url": "https://github.com/pallets/flask/blob/master/artwork/LICENSE.rst"
            }
        },
        {
            "title": "Flat",
            "hex": "3481FE",
            "source": "https://github.com/netless-io/flat/blob/525b2247f36e96ae2f9e6a39b4fe0967152305f2/desktop/renderer-app/src/assets/image/logo.svg"
        },
        {
            "title": "Flathub",
            "hex": "4A86CF",
            "source": "https://flathub.org/"
        },
        {
            "title": "Flatpak",
            "hex": "4A90D9",
            "source": "https://flatpak.org/press",
            "guidelines": "https://flatpak.org/press"
        },
        {
            "title": "Flattr",
            "hex": "000000",
            "source": "https://flattr.com/"
        },
        {
            "title": "Flickr",
            "hex": "0063DC",
            "source": "https://www.flickr.com/"
        },
        {
            "title": "Flipboard",
            "hex": "E12828",
            "source": "https://about.flipboard.com/brand-guidelines"
        },
        {
            "title": "Flipkart",
            "hex": "2874F0",
            "source": "https://www.flipkart.com/"
        },
        {
            "title": "Floatplane",
            "hex": "00AEEF",
            "source": "https://www.floatplane.com/"
        },
        {
            "title": "Flood",
            "hex": "4285F4",
            "source": "https://flood.io/"
        },
        {
            "title": "Fluent Bit",
            "hex": "49BDA5",
            "source": "https://github.com/fluent/fluent-bit/blob/cdb35721d06242d66a729656282831ccd1589ca2/snap/fluent-bit.svg"
        },
        {
            "title": "Fluentd",
            "hex": "0E83C8",
            "source": "https://docs.fluentd.org/quickstart/logo",
            "license": {
                "type": "Apache-2.0"
            }
        },
        {
            "title": "Flutter",
            "hex": "02569B",
            "source": "https://flutter.dev/brand",
            "guidelines": "https://flutter.dev/brand"
        },
        {
            "title": "Flyway",
            "hex": "CC0200",
            "source": "https://github.com/flyway/flywaydb.org/blob/8a7923cb9ead016442d4c5caf2e8ba5a9bfad5cf/assets/logo/flyway-logo.png"
        },
        {
            "title": "FMOD",
            "hex": "000000",
            "source": "https://www.fmod.com/attribution",
            "guidelines": "https://www.fmod.com/attribution"
        },
        {
            "title": "Fnac",
            "hex": "E1A925",
            "source": "http://www.fnac.com/"
        },
        {
            "title": "Folium",
            "hex": "77B829",
            "source": "https://python-visualization.github.io/folium/"
        },
        {
            "title": "Fonoma",
            "hex": "02B78F",
            "source": "https://en.fonoma.com/"
        },
        {
            "title": "Font Awesome",
            "hex": "528DD7",
            "source": "https://fontawesome.com/v5.15/icons/font-awesome-flag"
        },
        {
            "title": "FontBase",
            "hex": "3D03A7",
            "source": "https://fontba.se/"
        },
        {
            "title": "foodpanda",
            "hex": "D70F64",
            "source": "https://www.foodpanda.com"
        },
        {
            "title": "Ford",
            "hex": "00274E",
            "source": "https://secure.ford.com/brochures/"
        },
        {
            "title": "Forestry",
            "hex": "343A40",
            "source": "https://forestry.io/"
        },
        {
            "title": "Formstack",
            "hex": "21B573",
            "source": "https://www.formstack.com/brand/guidelines"
        },
        {
            "title": "Fortinet",
            "hex": "EE3124",
            "source": "http://www.fortinet.com/"
        },
        {
            "title": "Fortran",
            "hex": "734F96",
            "source": "https://github.com/fortran-lang/fortran-lang.org/blob/5469465d08d3fcbf16d048e651ca5c9ba050839c/assets/img/fortran-logo.svg"
        },
        {
            "title": "Fossa",
            "hex": "289E6D",
            "source": "https://fossa.com/press/"
        },
        {
            "title": "Fossil SCM",
            "hex": "548294",
            "source": "https://fossil-scm.org/"
        },
        {
            "title": "Foursquare",
            "hex": "3333FF",
            "source": "https://foursquare.com/brand/",
            "guidelines": "https://foursquare.com/brand/"
        },
        {
            "title": "Foursquare City Guide",
            "hex": "F94877",
            "source": "https://foursquare.com/about/logos"
        },
        {
            "title": "Foxtel",
            "hex": "EB5205",
            "source": "https://www.foxtel.com.au/"
        },
        {
            "title": "Fozzy",
            "hex": "F15B29",
            "source": "https://fozzy.com/partners.shtml?tab=materials"
        },
        {
            "title": "Framer",
            "hex": "0055FF",
            "source": "https://framer.com"
        },
        {
            "title": "Framework7",
            "hex": "EE350F",
            "source": "https://github.com/framework7io/framework7-website/blob/2a1e32290c795c2070ffc7019ba7276614e00de0/public/i/logo.svg"
        },
        {
            "title": "Franprix",
            "hex": "EC6237",
            "source": "https://www.franprix.fr/"
        },
        {
            "title": "Fraunhofer-Gesellschaft",
            "hex": "179C7D",
            "source": "https://www.fraunhofer.de/"
        },
        {
            "title": "FreeBSD",
            "hex": "AB2B28",
            "source": "https://www.freebsdfoundation.org/about/project/"
        },
        {
            "title": "freeCodeCamp",
            "hex": "0A0A23",
            "source": "https://design-style-guide.freecodecamp.org/",
            "guidelines": "https://design-style-guide.freecodecamp.org/",
            "license": {
                "type": "CC-BY-SA-4.0",
                "url": "https://github.com/freeCodeCamp/design-style-guide/blob/cc950c311c61574b6ecbd9e724b6631026e14bfa/LICENSE"
            }
        },
        {
            "title": "freedesktop.org",
            "hex": "3B80AE",
            "source": "https://commons.wikimedia.org/wiki/File:Freedesktop-logo.svg"
        },
        {
            "title": "Freelancer",
            "hex": "29B2FE",
            "source": "https://www.freelancer.com/"
        },
        {
            "title": "FreeNAS",
            "hex": "343434",
            "source": "https://github.com/freenas/webui/blob/fd668f4c5920fe864fd98fa98e20fd333336c609/src/assets/images/logo.svg"
        },
        {
            "title": "Frontend Mentor",
            "hex": "3F54A3",
            "source": "https://www.frontendmentor.io"
        },
        {
            "title": "Fujifilm",
            "hex": "ED1A3A",
            "source": "https://upload.wikimedia.org/wikipedia/commons/a/a1/Fujifilm_logo.svg"
        },
        {
            "title": "Fujitsu",
            "hex": "FF0000",
            "source": "https://www.fujitsu.com/global/about/brandmanagement/logo/"
        },
        {
            "title": "Funimation",
            "hex": "5B0BB5",
            "source": "https://www.funimation.com/",
            "guidelines": "https://brandpad.io/funimationstyleguide"
        },
        {
            "title": "Fur Affinity",
            "hex": "36566F",
            "source": "https://www.furaffinity.net/"
        },
        {
            "title": "Furry Network",
            "hex": "2E75B4",
            "source": "https://furrynetwork.com"
        },
        {
            "title": "FutureLearn",
            "hex": "DE00A5",
            "source": "https://www.futurelearn.com/"
        },
        {
            "title": "G2",
            "hex": "FF492C",
            "source": "https://www.g2.com",
            "guidelines": "https://company.g2.com/brand-resources"
        },
        {
            "title": "G2A",
            "hex": "F05F00",
            "source": "https://www.g2a.co/documents/",
            "guidelines": "https://www.g2a.co/documents/"
        },
        {
            "title": "Game & Watch",
            "hex": "000000",
            "source": "https://upload.wikimedia.org/wikipedia/commons/4/41/Game_and_watch_logo.svg"
        },
        {
            "title": "Game Jolt",
            "hex": "CCFF00",
            "source": "https://gamejolt.com/about",
            "guidelines": "https://gamejolt.com/about"
        },
        {
            "title": "Garmin",
            "hex": "000000",
            "source": "https://creative.garmin.com/styleguide/logo/",
            "guidelines": "https://creative.garmin.com/styleguide/brand/"
        },
        {
            "title": "Gatling",
            "hex": "FF9E2A",
            "source": "https://gatling.io/"
        },
        {
            "title": "Gatsby",
            "hex": "663399",
            "source": "https://www.gatsbyjs.com/guidelines/logo",
            "guidelines": "https://www.gatsbyjs.com/guidelines/logo"
        },
        {
            "title": "Géant",
            "hex": "DD1F26",
            "source": "https://www.geantcasino.fr/"
        },
        {
            "title": "GeeksforGeeks",
            "hex": "2F8D46",
            "source": "https://www.geeksforgeeks.org/"
        },
        {
            "title": "General Electric",
            "hex": "0870D8",
            "source": "https://www.ge.com/brand/"
        },
        {
            "title": "General Motors",
            "hex": "0170CE",
            "source": "https://www.gm.com"
        },
        {
            "title": "Genius",
            "hex": "FFFF64",
            "source": "https://genius.com"
        },
        {
            "title": "Gentoo",
            "hex": "54487A",
            "source": "https://wiki.gentoo.org/wiki/Project:Artwork/Artwork#Variations_of_the_.22g.22_logo",
            "guidelines": "https://www.gentoo.org/inside-gentoo/foundation/name-logo-guidelines.html",
            "license": {
                "type": "CC-BY-SA-2.5"
            }
        },
        {
            "title": "Geocaching",
            "hex": "00874D",
            "source": "https://www.geocaching.com/about/logousage.aspx",
            "guidelines": "https://www.geocaching.com/about/logousage.aspx"
        },
        {
            "title": "Gerrit",
            "hex": "EEEEEE",
            "source": "https://gerrit-review.googlesource.com/c/75842/"
        },
        {
            "title": "Ghost",
            "hex": "15171A",
            "source": "https://github.com/TryGhost/Admin/blob/e3e1fa3353767c3729b1658ad42cc35f883470c5/public/assets/icons/icon.svg",
            "guidelines": "https://ghost.org/docs/logos/"
        },
        {
            "title": "Ghostery",
            "hex": "00AEF0",
            "source": "https://www.ghostery.com/",
            "guidelines": "https://www.ghostery.com/press/"
        },
        {
            "title": "GIMP",
            "hex": "5C5543",
            "source": "https://www.gimp.org/about/linking.html#wilber-the-gimp-mascot",
            "license": {
                "type": "CC-BY-SA-3.0"
            }
        },
        {
            "title": "GIPHY",
            "hex": "FF6666",
            "source": "https://support.giphy.com/hc/en-us/articles/360022283772-GIPHY-Brand-Guidelines",
            "guidelines": "https://support.giphy.com/hc/en-us/articles/360022283772-GIPHY-Brand-Guidelines"
        },
        {
            "title": "Git",
            "hex": "F05032",
            "source": "http://git-scm.com/downloads/logos",
            "license": {
                "type": "CC-BY-3.0"
            }
        },
        {
            "title": "Git Extensions",
            "hex": "212121",
            "source": "https://github.com/gitextensions/gitextensions/blob/273a0f6fd3e07858f837cdc19d50827871e32319/Logo/Artwork/git-extensions-logo.svg"
        },
        {
            "title": "Git LFS",
            "hex": "F64935",
            "source": "https://git-lfs.github.com/"
        },
        {
            "title": "GitBook",
            "hex": "3884FF",
            "source": "https://github.com/GitbookIO/styleguide/blob/c958388dab901defa3e22978ca01272295627e05/icons/Logo.svg"
        },
        {
            "title": "Gitea",
            "hex": "609926",
            "source": "https://github.com/go-gitea/gitea/blob/e0c753e770a64cda5e3900aa1da3d7e1f3263c9a/assets/logo.svg"
        },
        {
            "title": "Gitee",
            "hex": "C71D23",
            "source": "https://gitee.com/about_us"
        },
        {
            "title": "GitHub",
            "hex": "181717",
            "source": "https://github.com/logos",
            "guidelines": "https://github.com/logos"
        },
        {
            "title": "GitHub Actions",
            "hex": "2088FF",
            "source": "https://github.com/features/actions"
        },
        {
            "title": "GitHub Pages",
            "hex": "222222",
            "source": "https://pages.github.com/"
        },
        {
            "title": "GitHub Sponsors",
            "hex": "EA4AAA",
            "source": "https://github.com/sponsors"
        },
        {
            "title": "gitignore.io",
            "hex": "204ECF",
            "source": "https://docs.gitignore.io/design/logo"
        },
        {
            "title": "GitKraken",
            "hex": "179287",
            "source": "https://www.gitkraken.com/"
        },
        {
            "title": "GitLab",
            "hex": "FC6D26",
            "source": "https://about.gitlab.com/press/press-kit/",
            "guidelines": "https://about.gitlab.com/handbook/marketing/corporate-marketing/brand-activation/trademark-guidelines/"
        },
        {
            "title": "Gitpod",
            "hex": "FFAE33",
            "source": "https://www.gitpod.io/"
        },
        {
            "title": "Gitter",
            "hex": "ED1965",
            "source": "https://gitter.im/"
        },
        {
            "title": "Glassdoor",
            "hex": "0CAA41",
            "source": "https://www.glassdoor.com/about-us/press/media-assets/",
            "guidelines": "https://www.glassdoor.com/about-us/press/media-assets/"
        },
        {
            "title": "Glitch",
            "hex": "3333FF",
            "source": "https://glitch.com/about/press/"
        },
        {
            "title": "Globus",
            "hex": "CA6201",
            "source": "https://www.globus.de/"
        },
        {
            "title": "Gmail",
            "hex": "EA4335",
            "source": "https://fonts.gstatic.com/s/i/productlogos/gmail_2020q4/v8/192px.svg"
        },
        {
            "title": "GNOME",
            "hex": "4A86CF",
            "source": "https://wiki.gnome.org/Engagement/BrandGuidelines",
            "guidelines": "https://gitlab.gnome.org/Teams/Design/brand/-/blob/master/brand-book.pdf"
        },
        {
            "title": "GNOME Terminal",
            "hex": "241F31",
            "source": "https://gitlab.gnome.org/GNOME/gnome-terminal/-/blob/9c32e039bfb7902c136dc7aed3308e027325776c/data/icons/hicolor_apps_scalable_org.gnome.Terminal.svg",
            "guidelines": "https://gitlab.gnome.org/Teams/Design/brand/-/blob/master/brand-book.pdf"
        },
        {
            "title": "GNU",
            "hex": "A42E2B",
            "source": "https://gnu.org",
            "license": {
                "type": "CC-BY-SA-2.0"
            }
        },
        {
            "title": "GNU Bash",
            "hex": "4EAA25",
            "source": "https://github.com/odb/official-bash-logo/tree/61eff022f2dad3c7468f5deb4f06652d15f2c143",
            "guidelines": "https://github.com/odb/official-bash-logo",
            "license": {
                "type": "MIT"
            }
        },
        {
            "title": "GNU Emacs",
            "hex": "7F5AB6",
            "source": "https://git.savannah.gnu.org/cgit/emacs.git/tree/etc/images/icons/hicolor/scalable/apps/emacs.svg",
            "license": {
                "type": "GPL-2.0-or-later"
            }
        },
        {
            "title": "GNU IceCat",
            "hex": "002F5B",
            "source": "https://git.savannah.gnu.org/cgit/gnuzilla.git/plain/artwork/simple.svg"
        },
        {
            "title": "GNU Privacy Guard",
            "hex": "0093DD",
            "source": "https://git.gnupg.org/cgi-bin/gitweb.cgi?p=gnupg.git;a=tree;f=artwork/icons",
            "license": {
                "type": "GPL-3.0-or-later"
            }
        },
        {
            "title": "GNU social",
            "hex": "A22430",
            "source": "https://www.gnu.org/graphics/social.html",
            "license": {
                "type": "CC0-1.0"
            }
        },
        {
            "title": "Go",
            "hex": "00ADD8",
            "source": "https://blog.golang.org/go-brand",
            "guidelines": "https://blog.golang.org/go-brand"
        },
        {
            "title": "GoCD",
            "hex": "94399E",
            "source": "https://www.gocd.org/",
            "guidelines": "https://www.gocd.org/"
        },
        {
            "title": "GoDaddy",
            "hex": "1BDBDB",
            "source": "https://godaddy.design/the-go/",
            "guidelines": "https://godaddy.design/the-go/"
        },
        {
            "title": "Godot Engine",
            "hex": "478CBF",
            "source": "https://godotengine.org/press",
            "guidelines": "https://godotengine.org/press",
            "license": {
                "type": "CC-BY-4.0"
            }
        },
        {
            "title": "GoFundMe",
            "hex": "00B964",
            "source": "https://www.gofundme.com/"
        },
        {
            "title": "GOG.com",
            "hex": "86328A",
            "source": "https://www.cdprojekt.com/en/media/logotypes/"
        },
        {
            "title": "GoLand",
            "hex": "000000",
            "source": "https://www.jetbrains.com/company/brand/#logos-and-icons-jetbrains-logos",
            "guidelines": "https://www.jetbrains.com/company/brand/#brand-guidelines"
        },
        {
            "title": "GoldenLine",
            "hex": "FFE005",
            "source": "http://www.goldenline.pl"
        },
        {
            "title": "Goodreads",
            "hex": "372213",
            "source": "https://www.goodreads.com/about/press"
        },
        {
            "title": "Google",
            "hex": "4285F4",
            "source": "https://partnermarketinghub.withgoogle.com/",
            "guidelines": "https://about.google/brand-resource-center/brand-elements/"
        },
        {
            "title": "Google AdMob",
            "hex": "EA4335",
            "source": "https://commons.wikimedia.org/wiki/File:Google_AdMob_logo.svg"
        },
        {
            "title": "Google Ads",
            "hex": "4285F4",
            "source": "https://ads.google.com/home/"
        },
        {
            "title": "Google AdSense",
            "hex": "4285F4",
            "source": "https://www.google.com/adsense/"
        },
        {
            "title": "Google Analytics",
            "hex": "E37400",
            "source": "https://marketingplatform.google.com/intl/en_uk/about/analytics/"
        },
        {
            "title": "Google Assistant",
            "hex": "4285F4",
            "source": "https://assistant.google.com/"
        },
        {
            "title": "Google Calendar",
            "hex": "4285F4",
            "source": "https://fonts.gstatic.com/s/i/productlogos/calendar_2020q4/v8/192px.svg"
        },
        {
            "title": "Google Cardboard",
            "hex": "FF7143",
            "source": "https://arvr.google.com/cardboard/images/header/vr-home.svg"
        },
        {
            "title": "Google Chat",
            "hex": "00AC47",
            "source": "https://chat.google.com/"
        },
        {
            "title": "Google Chrome",
            "hex": "4285F4",
            "source": "https://www.google.com/chrome/"
        },
        {
            "title": "Google Classroom",
            "hex": "0F9D58",
            "source": "https://classroom.google.com/"
        },
        {
            "title": "Google Cloud",
            "hex": "4285F4",
            "source": "https://cloud.google.com/"
        },
        {
            "title": "Google Colab",
            "hex": "F9AB00",
            "source": "https://colab.research.google.com"
        },
        {
            "title": "Google Domains",
            "hex": "4285F4",
            "source": "https://domains.google/"
        },
        {
            "title": "Google Drive",
            "hex": "4285F4",
            "source": "https://developers.google.com/drive/web/branding"
        },
        {
            "title": "Google Earth",
            "hex": "4285F4",
            "source": "https://earth.google.com/web/"
        },
        {
            "title": "Google Fit",
            "hex": "4285F4",
            "source": "https://partnermarketinghub.withgoogle.com/brands/google-fit/"
        },
        {
            "title": "Google Fonts",
            "hex": "4285F4",
            "source": "https://fonts.google.com/"
        },
        {
            "title": "Google Hangouts",
            "hex": "0C9D58",
            "source": "https://upload.wikimedia.org/wikipedia/commons/e/ee/Hangouts_icon.svg"
        },
        {
            "title": "Google Keep",
            "hex": "FFBB00",
            "source": "https://about.google/brand-resource-center/logos-list/"
        },
        {
            "title": "Google Lens",
            "hex": "4285F4",
            "source": "https://lens.google.com/"
        },
        {
            "title": "Google Maps",
            "hex": "4285F4",
            "source": "https://upload.wikimedia.org/wikipedia/commons/a/a9/Google_Maps_icon.svg"
        },
        {
            "title": "Google Marketing Platform",
            "hex": "4285F4",
            "source": "https://about.google/brand-resource-center/logos-list/"
        },
        {
            "title": "Google Meet",
            "hex": "00897B",
            "source": "https://about.google/brand-resource-center/logos-list/"
        },
        {
            "title": "Google Messages",
            "hex": "1A73E8",
            "source": "https://messages.google.com/"
        },
        {
            "title": "Google My Business",
            "hex": "4285F4",
            "source": "https://business.google.com/"
        },
        {
            "title": "Google Nearby",
            "hex": "4285F4",
            "source": "https://developers.google.com/nearby/developer-guidelines"
        },
        {
            "title": "Google News",
            "hex": "174EA6",
            "source": "https://partnermarketinghub.withgoogle.com/brands/google-news/",
            "guidelines": "https://partnermarketinghub.withgoogle.com/brands/google-news/legal-and-trademarks/legal-requirements/"
        },
        {
            "title": "Google Optimize",
            "hex": "B366F6",
            "source": "https://marketingplatform.google.com/about/optimize/"
        },
        {
            "title": "Google Pay",
            "hex": "4285F4",
            "source": "https://pay.google.com/intl/en_us/about/"
        },
        {
            "title": "Google Photos",
            "hex": "4285F4",
            "source": "https://partnermarketinghub.withgoogle.com/brands/google-photos/visual-identity/visual-identity/icon/",
            "guidelines": "https://partnermarketinghub.withgoogle.com/brands/google-photos/visual-identity/visual-identity/icon/"
        },
        {
            "title": "Google Play",
            "hex": "414141",
            "source": "https://partnermarketinghub.withgoogle.com/brands/google-play/visual-identity/primary-logos/",
            "guidelines": "https://partnermarketinghub.withgoogle.com/brands/google-play/visual-identity/primary-logos/"
        },
        {
            "title": "Google Podcasts",
            "hex": "4285F4",
            "source": "https://developers.google.com/search/docs/data-types/podcast"
        },
        {
            "title": "Google Scholar",
            "hex": "4285F4",
            "source": "https://commons.wikimedia.org/wiki/File:Google_Scholar_logo.svg"
        },
        {
            "title": "Google Search Console",
            "hex": "458CF5",
            "source": "https://search.google.com/search-console"
        },
        {
            "title": "Google Sheets",
            "hex": "34A853",
            "source": "http://sheets.google.com/"
        },
        {
            "title": "Google Street View",
            "hex": "FEC111",
            "source": "https://developers.google.com/streetview/ready/branding",
            "guidelines": "https://developers.google.com/streetview/ready/branding"
        },
        {
            "title": "Google Tag Manager",
            "hex": "246FDB",
            "source": "https://tagmanager.google.com/#/home"
        },
        {
            "title": "Google Translate",
            "hex": "4285F4",
            "source": "https://commons.wikimedia.org/wiki/File:Google_Translate_logo.svg"
        },
        {
            "title": "GoToMeeting",
            "hex": "F68D2E",
            "source": "https://www.gotomeeting.com/",
            "aliases": {
                "dup": [
                    {
                        "title": "GoToWebinar",
                        "hex": "00C0F3",
                        "source": "https://www.gotomeeting.com/en-ie/webinar"
                    }
                ]
            }
        },
        {
            "title": "Grab",
            "hex": "00B14F",
            "source": "https://en.wikipedia.org/wiki/File:Grab_(application)_logo.svg"
        },
        {
            "title": "Gradle",
            "hex": "02303A",
            "source": "https://gradle.com/brand",
            "guidelines": "https://gradle.com/brand"
        },
        {
            "title": "Grafana",
            "hex": "F46800",
            "source": "https://grafana.com/"
        },
        {
            "title": "Grammarly",
            "hex": "15C39A",
            "source": "https://www.grammarly.com/media-assets"
        },
        {
            "title": "Grand Frais",
            "hex": "ED2D2F",
            "source": "https://www.grandfrais.com/"
        },
        {
            "title": "GraphQL",
            "hex": "E10098",
            "source": "https://graphql.org/brand",
            "guidelines": "https://graphql.org/brand"
        },
        {
            "title": "Grav",
            "hex": "221E1F",
            "source": "http://getgrav.org/media"
        },
        {
            "title": "Gravatar",
            "hex": "1E8CBE",
            "source": "https://automattic.com/press/brand-materials/"
        },
        {
            "title": "Graylog",
            "hex": "FF3633",
            "source": "https://www.graylog.org"
        },
        {
            "title": "GreenSock",
            "hex": "88CE02",
            "source": "https://greensock.com/"
        },
        {
            "title": "Grid.ai",
            "hex": "78FF96",
            "source": "https://github.com/gridai/logos/blob/1e12c83b77abdc22a41566cab232f4db40223895/GridAI-icons/icon-white-48.svg"
        },
        {
            "title": "Gridsome",
            "hex": "00A672",
            "source": "https://gridsome.org/logo/"
        },
        {
            "title": "GroupMe",
            "hex": "00AFF0",
            "source": "https://groupme.com"
        },
        {
            "title": "Groupon",
            "hex": "53A318",
            "source": "https://about.groupon.com/press/",
            "guidelines": "https://about.groupon.com/press/"
        },
        {
            "title": "Grubhub",
            "hex": "F63440",
            "source": "https://www.grubhub.com/"
        },
        {
            "title": "Grunt",
            "hex": "FAA918",
            "source": "https://github.com/gruntjs/gruntjs.com/blob/70f43898d9ce8e6cc862ad72bf8a7aee5ca199a9/src/media/grunt-logo-no-wordmark.svg",
            "guidelines": "https://github.com/gruntjs/grunt-docs/blob/main/Grunt-Brand-Guide.md"
        },
        {
            "title": "GTK",
            "hex": "7FE719",
            "source": "https://commons.wikimedia.org/wiki/File:GTK_logo.svg",
            "guidelines": "https://foundation.gnome.org/logo-and-trademarks/"
        },
        {
            "title": "Guangzhou Metro",
            "hex": "C51935",
            "source": "https://commons.wikimedia.org/wiki/File:Guangzhou_Metro_logo.svg"
        },
        {
            "title": "Guilded",
            "hex": "F5C400",
            "source": "https://www.guilded.gg/brand",
            "guidelines": "https://www.guilded.gg/brand"
        },
        {
            "title": "gulp",
            "hex": "CF4647",
            "source": "https://github.com/gulpjs/artwork/blob/4e14158817ac88e9a5c02b3b307e6f630fe222fb/gulp-white-text.svg",
            "guidelines": "https://github.com/gulpjs/artwork",
            "license": {
                "type": "CC0-1.0"
            }
        },
        {
            "title": "Gumroad",
            "hex": "36A9AE",
            "source": "https://gumroad.com/press"
        },
        {
            "title": "Gumtree",
            "hex": "72EF36",
            "source": "https://www.gumtree.com"
        },
        {
            "title": "Gunicorn",
            "hex": "499848",
            "source": "https://github.com/benoitc/gunicorn/blob/ff58e0c6da83d5520916bc4cc109a529258d76e1/docs/logo/gunicorn.svg"
        },
        {
            "title": "Gurobi",
            "hex": "EE3524",
            "source": "https://cdn.gurobi.com/wp-content/uploads/2021/02/Gurobi-Optimization_Corporate-Brochure.pdf"
        },
        {
            "title": "Gutenberg",
            "hex": "000000",
            "source": "https://github.com/WordPress/gutenberg/blob/master/docs/final-g-wapuu-black.svg"
        },
        {
            "title": "Habr",
            "hex": "65A3BE",
            "source": "https://kiosk.habr.com/"
        },
        {
            "title": "Hack Club",
            "hex": "EC3750",
            "source": "https://hackclub.com/brand"
        },
        {
            "title": "Hack The Box",
            "hex": "9FEF00",
            "source": "https://www.hackthebox.eu/docs/Hack_The_Box_Brand_Assets_Guide.pdf",
            "guidelines": "https://www.hackthebox.eu/docs/Hack_The_Box_Brand_Assets_Guide.pdf"
        },
        {
            "title": "Hackaday",
            "hex": "1A1A1A",
            "source": "https://hackaday.com/"
        },
        {
            "title": "Hacker Noon",
            "hex": "00FE00",
            "source": "https://sponsor.hackernoon.com/#brandasauthor"
        },
        {
            "title": "HackerEarth",
            "hex": "2C3454",
            "source": "https://www.hackerearth.com/logo/"
        },
        {
            "title": "HackerOne",
            "hex": "494649",
            "source": "https://www.hackerone.com/branding"
        },
        {
            "title": "HackerRank",
            "hex": "00EA64",
            "source": "https://www.hackerrank.com/about-us/"
        },
        {
            "title": "Hackster",
            "hex": "2E9FE6",
            "source": "https://www.hackster.io/branding#logos",
            "guidelines": "https://www.hackster.io/branding"
        },
        {
            "title": "Handlebars.js",
            "hex": "000000",
            "source": "https://raw.githubusercontent.com/handlebars-lang/docs/master/src/.vuepress/public/icons/handlebarsjs-icon.svg"
        },
        {
            "title": "Handshake",
            "hex": "FF2F1C",
            "source": "https://joinhandshake.com/career-centers/marketing-toolkit/",
            "guidelines": "https://joinhandshake.com/career-centers/marketing-toolkit/"
        },
        {
            "title": "Handshake",
            "slug": "handshake_protocol",
            "hex": "000000",
            "source": "https://handshake.org/"
        },
        {
            "title": "HappyCow",
            "hex": "7C4EC4",
            "source": "https://www.happycow.net/press-kits"
        },
        {
            "title": "Harbor",
            "hex": "60B932",
            "source": "https://branding.cncf.io/projects/harbor/"
        },
        {
            "title": "Hashnode",
            "hex": "2962FF",
            "source": "https://hashnode.com/media"
        },
        {
            "title": "Haskell",
            "hex": "5D4F85",
            "source": "https://wiki.haskell.org/Thompson-Wheeler_logo"
        },
        {
            "title": "Hasura",
            "hex": "1EB4D4",
            "source": "https://github.com/hasura/graphql-engine/blob/5850423aa60594c06320c3ef600117c31963e910/assets/brand/hasura_icon_blue.svg"
        },
        {
            "title": "Hatena Bookmark",
            "hex": "00A4DE",
            "source": "http://hatenacorp.jp/press/resource"
        },
        {
            "title": "haveibeenpwned",
            "hex": "2A6379",
            "source": "https://haveibeenpwned.com/"
        },
        {
            "title": "Haxe",
            "hex": "EA8220",
            "source": "https://haxe.org/foundation/branding.html",
            "guidelines": "https://haxe.org/foundation/branding.html"
        },
        {
            "title": "HBO",
            "hex": "000000",
            "source": "https://www.hbo.com/"
        },
        {
            "title": "HCL",
            "hex": "006BB6",
            "source": "https://www.hcl.com/brand-guidelines",
            "guidelines": "https://www.hcl.com/brand-guidelines"
        },
        {
            "title": "Headless UI",
            "hex": "66E3FF",
            "source": "https://headlessui.dev/"
        },
        {
            "title": "Headspace",
            "hex": "F47D31",
            "source": "https://www.headspace.com/press-and-media"
        },
        {
            "title": "HelloFresh",
            "hex": "99CC33",
            "source": "https://www.hellofresh.com/landing/student"
        },
        {
            "title": "Helly Hansen",
            "hex": "DA2128",
            "source": "https://www.hellyhansen.com/"
        },
        {
            "title": "Helm",
            "hex": "0F1689",
            "source": "https://helm.sh"
        },
        {
            "title": "Help Scout",
            "hex": "1292EE",
            "source": "https://www.helpscout.com"
        },
        {
            "title": "HelpDesk",
            "hex": "FFD000",
            "source": "https://helpdesk.design/",
            "guidelines": "https://helpdesk.design/"
        },
        {
            "title": "HERE",
            "hex": "00AFAA",
            "source": "https://www.here.com/company/media-assets"
        },
        {
            "title": "Heroku",
            "hex": "430098",
            "source": "https://brand.heroku.com/",
            "guidelines": "https://brand.heroku.com/"
        },
        {
            "title": "Hetzner",
            "hex": "D50C2D",
            "source": "https://www.hetzner.com/"
        },
        {
            "title": "Hexo",
            "hex": "0E83CD",
            "source": "https://hexo.io/"
        },
        {
            "title": "HEY",
            "hex": "5522FA",
            "source": "https://hey.com/"
        },
        {
            "title": "Hi Bob",
            "hex": "E42C51",
            "source": "https://www.hibob.com/",
            "aliases": {
                "aka": [
                    "Bob"
                ]
            }
        },
        {
            "title": "Hibernate",
            "hex": "59666C",
            "source": "https://hibernate.org/"
        },
        {
            "title": "Hilton",
            "hex": "124D97",
            "source": "https://newsroom.hilton.com/hhr/page/logos"
        },
        {
            "title": "Hitachi",
            "hex": "E60027",
            "source": "https://commons.wikimedia.org/wiki/File:Hitachi_inspire_the_next-Logo.svg"
        },
        {
            "title": "Hive",
            "hex": "FF7A00",
            "source": "https://www.hivehome.com/"
        },
        {
            "title": "Hive",
            "slug": "hive_blockchain",
            "hex": "E31337",
            "source": "https://hive.io/brand/"
        },
        {
            "title": "Home Assistant",
            "hex": "41BDF5",
            "source": "https://github.com/home-assistant/assets/blob/1e19f0dca208f0876b274c68345fcf989de7377a/logo/logo-small.png",
            "license": {
                "type": "CC-BY-NC-SA-4.0"
            }
        },
        {
            "title": "Home Assistant Community Store",
            "hex": "41BDF5",
            "source": "https://hacs.xyz/"
        },
        {
            "title": "HomeAdvisor",
            "hex": "F68315",
            "source": "https://www.homeadvisor.com/"
        },
        {
            "title": "Homebrew",
            "hex": "FBB040",
            "source": "https://github.com/Homebrew/brew.sh/blob/2e576aaca83e62dda41a188597bb4bd20e75e385/assets/img/homebrew.svg"
        },
        {
            "title": "Homebridge",
            "hex": "491F59",
            "source": "https://github.com/homebridge/branding/blob/6ef3a1685e79f79a2ecdcc83824e53775ec0475d/logos/homebridge-silhouette-round-black.svg"
        },
        {
            "title": "homify",
            "hex": "7DCDA3",
            "source": "https://www.homify.com"
        },
        {
            "title": "Honda",
            "hex": "E40521",
            "source": "https://www.honda.ie/"
        },
        {
            "title": "Hootsuite",
            "hex": "143059",
            "source": "https://hootsuite.widencollective.com/portals/bafpk5oo/MediaKitAssets/c/b9e3a7bb-aca7-48d7-90ed-cff5898aafd0",
            "guidelines": "https://hootsuite.widencollective.com/portals/bafpk5oo/MediaKitAssets"
        },
        {
            "title": "Hoppscotch",
            "hex": "31C48D",
            "source": "https://github.com/hoppscotch/hoppscotch/blob/77862cdf9bd902a4ea64bd8b2301ed2206820649/static/images/ufo_logo.svg"
        },
        {
            "title": "Hotels.com",
            "hex": "D32F2F",
            "source": "https://en.wikipedia.org/wiki/File:Hotels.com_logo.svg"
        },
        {
            "title": "Hotjar",
            "hex": "FD3A5C",
            "source": "https://www.hotjar.com/"
        },
        {
            "title": "Houdini",
            "hex": "FF4713",
            "source": "https://www.sidefx.com/products/houdini/"
        },
        {
            "title": "Houzz",
            "hex": "4DBC15",
            "source": "https://www.houzz.com/logoGuidelines",
            "guidelines": "https://www.houzz.com/logoGuidelines"
        },
        {
            "title": "HP",
            "hex": "0096D6",
            "source": "https://brandcentral.ext.hp.com/login"
        },
        {
            "title": "HTML Academy",
            "hex": "302683",
            "source": "https://htmlacademy.ru/"
        },
        {
            "title": "HTML5",
            "hex": "E34F26",
            "source": "http://www.w3.org/html/logo/"
        },
        {
            "title": "HTTPie",
            "hex": "73DC8C",
            "source": "https://github.com/httpie/httpie/blob/d262181bede5241a6b692c3245a77e2eb02bc262/docs/httpie-logo.svg"
        },
        {
            "title": "Huawei",
            "hex": "FF0000",
            "source": "https://e.huawei.com/ph/material/partner/0a72728b864949c48b22106454352483",
            "guidelines": "https://e.huawei.com/ph/material/partner/0a72728b864949c48b22106454352483"
        },
        {
            "title": "HubSpot",
            "hex": "FF7A59",
            "source": "https://www.hubspot.com/style-guide",
            "guidelines": "https://www.hubspot.com/style-guide"
        },
        {
            "title": "Hugo",
            "hex": "FF4088",
            "source": "https://gohugo.io/"
        },
        {
            "title": "Hulu",
            "hex": "1CE783",
            "source": "https://thisis.hulu.com/",
            "guidelines": "https://thisis.hulu.com/"
        },
        {
            "title": "Humble Bundle",
            "hex": "CC2929",
            "source": "https://support.humblebundle.com/hc/en-us/articles/202742060-Bundle-Logos"
        },
        {
            "title": "Hungry Jack's",
            "hex": "D0021B",
            "source": "https://www.hungryjacks.com.au/"
        },
        {
            "title": "Hurriyetemlak",
            "hex": "E02826",
            "source": "https://ilan.hurriyetemlak.com/emlak-ilani-yayinlama-kurallari"
        },
        {
            "title": "Husqvarna",
            "hex": "273A60",
            "source": "https://www.husqvarna.com/uk/catalogues/"
        },
        {
            "title": "Hyper",
            "hex": "000000",
            "source": "https://hyper.is/"
        },
        {
            "title": "Hyperledger",
            "hex": "2F3134",
            "source": "https://www.hyperledger.org/"
        },
        {
            "title": "Hypothesis",
            "hex": "BD1C2B",
            "source": "https://web.hypothes.is/brand/"
        },
        {
            "title": "Hyundai",
            "hex": "002C5F",
            "source": "https://en.wikipedia.org/wiki/File:Hyundai_Motor_Company_logo.svg",
            "guidelines": "https://www.hyundai.pl/fileadmin/user_upload/media/logo/201607_HYU_Guideline_ENG_small.pdf"
        },
        {
            "title": "i18next",
            "hex": "26A69A",
            "source": "https://github.com/i18next/i18next-gitbook/blob/32efcfd9c59ae55cc63a60e633dbc1651c7950ad/assets/img/logo.svg"
        },
        {
            "title": "Iata",
            "hex": "004E81",
            "source": "https://upload.wikimedia.org/wikipedia/commons/f/f7/IATAlogo.svg"
        },
        {
            "title": "iBeacon",
            "hex": "3D7EBB",
            "source": "https://developer.apple.com/ibeacon/"
        },
        {
            "title": "IBM",
            "hex": "052FAD",
            "source": "https://www.ibm.com/design/language/ibm-logos/8-bar/",
            "guidelines": "https://www.ibm.com/design/language/ibm-logos/8-bar/"
        },
        {
            "title": "IBM Cloud",
            "hex": "1261FE",
            "source": "https://www.ibm.com/brand/systems/cloud/brand/logo"
        },
        {
            "title": "IBM Watson",
            "hex": "BE95FF",
            "source": "https://www.ibm.com/brand/systems/watson/brand/"
        },
        {
            "title": "Iceland",
            "hex": "CC092F",
            "source": "https://www.iceland.co.uk/"
        },
        {
            "title": "Icinga",
            "hex": "06062C",
            "source": "https://github.com/Icinga/icingaweb2/blob/293021b2000e9d459387153ca5690f97e0184aaa/public/img/icinga-logo-compact.svg"
        },
        {
            "title": "iCloud",
            "hex": "3693F3",
            "source": "https://commons.wikimedia.org/wiki/File:ICloud_logo.svg"
        },
        {
            "title": "IcoMoon",
            "hex": "825794",
            "source": "https://icomoon.io/"
        },
        {
            "title": "ICON",
            "hex": "31B8BB",
            "source": "https://icon.foundation/contents/resrce/media"
        },
        {
            "title": "Iconfinder",
            "hex": "1A1B1F",
            "source": "https://www.iconfinder.com/p/about"
        },
        {
            "title": "Iconify",
            "hex": "1769AA",
            "source": "https://iconify.design/"
        },
        {
            "title": "IconJar",
            "hex": "16A5F3",
            "source": "https://geticonjar.com/"
        },
        {
            "title": "Icons8",
            "hex": "1FB141",
            "source": "https://icons8.com/"
        },
        {
            "title": "ICQ",
            "hex": "24FF00",
            "source": "https://commons.wikimedia.org/wiki/File:ICQNewlogo.svg"
        },
        {
            "title": "IEEE",
            "hex": "00629B",
            "source": "https://brand-experience.ieee.org/templates-tools-resources/resources/master-brand-and-logos/",
            "guidelines": "https://brand-experience.ieee.org/guidelines/brand-identity/"
        },
        {
            "title": "iFixit",
            "hex": "0071CE",
            "source": "https://www.ifixit.com/",
            "guidelines": "https://www.ifixit.com/Info/Media"
        },
        {
            "title": "iFood",
            "hex": "EA1D2C",
            "source": "https://ifood.com.br/"
        },
        {
            "title": "IFTTT",
            "hex": "000000",
            "source": "https://ifttt.com/discover/brand-guidelines",
            "guidelines": "https://ifttt.com/discover/brand-guidelines"
        },
        {
            "title": "iHeartRadio",
            "hex": "C6002B",
            "source": "https://brand.iheart.com/logo",
            "guidelines": "https://brand.iheart.com/logo"
        },
        {
            "title": "IKEA",
            "hex": "0058A3",
            "source": "https://www.ikea.com/"
        },
        {
            "title": "ImageJ",
            "hex": "00D8E0",
            "source": "https://github.com/imagej/imagej/blob/0667395bcac20e5d7a371ac9f468522c74367d59/logo/inkscape_image_logo_src.svg"
        },
        {
            "title": "IMDb",
            "hex": "F5C518",
            "source": "https://brand.imdb.com/imdb",
            "guidelines": "https://brand.imdb.com/imdb"
        },
        {
            "title": "Imgur",
            "hex": "1BB76E",
            "source": "https://imgurinc.com/press",
            "guidelines": "https://help.imgur.com/hc/en-us/articles/202062878-Trademark-Use-Policy"
        },
        {
            "title": "Immer",
            "hex": "00E7C3",
            "source": "https://github.com/immerjs/immer/blob/7a5382899bc8b0bf5e21972a1c7db63f53e1d697/website/static/img/immer-logo.svg"
        },
        {
            "title": "Imou",
            "hex": "E89313",
            "source": "https://www.imoulife.com/support/download/userManual"
        },
        {
            "title": "Indeed",
            "hex": "003A9B",
            "source": "https://indeed.design/resources"
        },
        {
            "title": "Infiniti",
            "hex": "000000",
            "source": "https://www.infinitiusa.com"
        },
        {
            "title": "InfluxDB",
            "hex": "22ADF6",
            "source": "https://influxdata.github.io/branding/logo/downloads/",
            "guidelines": "https://influxdata.github.io/branding/logo/usage/"
        },
        {
            "title": "Informatica",
            "hex": "FF4D00",
            "source": "https://www.informatica.com/"
        },
        {
            "title": "Infosys",
            "hex": "007CC3",
            "source": "https://www.infosys.com/newsroom/journalist-resources/infosyslogo.html"
        },
        {
            "title": "Ingress",
            "hex": "783CBD",
            "source": "https://ingress.com/assets/fonts/ingress_icons.woff"
        },
        {
            "title": "Inkdrop",
            "hex": "7A78D7",
            "source": "https://site-cdn.inkdrop.app/site/icons/inkdrop-icon.svg"
        },
        {
            "title": "Inkscape",
            "hex": "000000",
            "source": "https://inkscape.org/gallery/=inkscape-branding/inkscape-brand-assets/",
            "license": {
                "type": "CC-BY-SA-3.0"
            }
        },
        {
            "title": "Insomnia",
            "hex": "4000BF",
            "source": "https://insomnia.rest/"
        },
        {
            "title": "Instacart",
            "hex": "43B02A",
            "source": "https://www.instacart.com/press"
        },
        {
            "title": "Instagram",
            "hex": "E4405F",
            "source": "https://en.facebookbrand.com/instagram/",
            "guidelines": "https://en.facebookbrand.com/instagram/"
        },
        {
            "title": "Instapaper",
            "hex": "1F1F1F",
            "source": "https://www.instapaper.com/"
        },
        {
            "title": "Instatus",
            "hex": "4EE3C2",
            "source": "https://www.instatus.com/"
        },
        {
            "title": "Instructables",
            "hex": "FABF15",
            "source": "https://www.instructables.com/community/Official-Instructables-Logos-1/"
        },
        {
            "title": "Integromat",
            "hex": "2F8CBB",
            "source": "https://www.integromat.com"
        },
        {
            "title": "Intel",
            "hex": "0071C5",
            "source": "https://www.intel.com/content/www/us/en/newsroom/resources/press-kits-intel-overview.html"
        },
        {
            "title": "IntelliJ IDEA",
            "hex": "000000",
            "source": "https://www.jetbrains.com/idea/",
            "guidelines": "https://www.jetbrains.com/company/brand/"
        },
        {
            "title": "InteractJS",
            "hex": "2599ED",
            "source": "https://github.com/taye/interact.js/blob/603c34d4b34dece8a260381e2e5991b810d6d739/img/ijs-icon.svg"
        },
        {
            "title": "Intercom",
            "hex": "6AFDEF",
            "source": "https://www.intercom.com/press",
            "guidelines": "https://www.intercom.com/press"
        },
        {
            "title": "Intermarche",
            "hex": "E2001A",
            "source": "https://www.intermarche.com/"
        },
        {
            "title": "Internet Archive",
            "hex": "666666",
            "source": "https://archive.org/"
        },
        {
            "title": "Internet Explorer",
            "hex": "0076D6",
            "source": "https://compass-ssl.microsoft.com/assets/c8/67/c867db4c-f328-45b8-817c-33834c70aae6.svg?n=IE.svg"
        },
        {
            "title": "Intigriti",
            "hex": "161A36",
            "source": "https://www.intigriti.com/"
        },
        {
            "title": "InVision",
            "hex": "FF3366",
            "source": "https://www.invisionapp.com/news",
            "guidelines": "https://in.invisionapp.com/boards/FH3LW3S7XSD/"
        },
        {
            "title": "Invoice Ninja",
            "hex": "000000",
            "source": "https://github.com/invoiceninja/invoiceninja/blob/2bdb26dd06123a0426cc7a8da77fc8fce7e5a222/public/images/round_logo.png"
        },
        {
            "title": "ioBroker",
            "hex": "3399CC",
            "source": "https://github.com/ioBroker/awesome-iobroker/blob/6ba42e9fcda7c88356e2f8c98f435ce7b02d4e37/images/awesome-iobroker.svg"
        },
        {
            "title": "Ionic",
            "hex": "3880FF",
            "source": "https://ionicframework.com/press"
        },
        {
            "title": "Ionos",
            "hex": "003D8F",
            "source": "https://www.ionos.de"
        },
        {
            "title": "iOS",
            "hex": "000000",
            "source": "https://en.wikipedia.org/wiki/IOS"
        },
        {
            "title": "IOTA",
            "hex": "131F37",
            "source": "https://www.iota.org/connect/brand",
            "guidelines": "https://www.iota.org/connect/brand",
            "license": {
                "type": "CC-BY-SA-4.0"
            }
        },
        {
            "title": "IPFS",
            "hex": "65C2CB",
            "source": "https://github.com/ipfs-inactive/logo/tree/73169b495332415b174ac2f37ec27c4b2ee8da83",
            "license": {
                "type": "CC-BY-SA-3.0"
            }
        },
        {
            "title": "Issuu",
            "hex": "F36D5D",
            "source": "https://issuu.com/press",
            "guidelines": "https://issuu.com/press"
        },
        {
            "title": "Istio",
            "hex": "466BB0",
            "source": "https://github.com/istio/istio/blob/5a047251817eb2523af297607b7614120812e47a/logo/istio-bluelogo-whitebackground-unframed.svg"
        },
        {
            "title": "Itch.io",
            "hex": "FA5C5C",
            "source": "https://itch.io/press-kit",
            "guidelines": "https://itch.io/press-kit"
        },
        {
            "title": "iTerm2",
            "hex": "000000",
            "source": "https://github.com/gnachman/iTerm2/blob/6a857f3f5872eb1465ddc0dd83412015991e79ae/images/AppIcon/iTermIcon.sketch"
        },
        {
            "title": "iTunes",
            "hex": "FB5BC5",
            "source": "https://upload.wikimedia.org/wikipedia/commons/d/df/ITunes_logo.svg"
        },
        {
            "title": "IVECO",
            "hex": "004994",
            "source": "https://www.iveco.com/germany/Pages/Home-page.aspx"
        },
        {
            "title": "Jabber",
            "hex": "CC0000",
            "source": "https://commons.wikimedia.org/wiki/File:Jabber-bulb.svg",
            "guidelines": "http://www.jabber.org/faq.html#logo",
            "license": {
                "type": "CC-BY-2.5"
            }
        },
        {
            "title": "Jaguar",
            "hex": "FFFFFF",
            "source": "https://media.jaguar.com/en/press-kit"
        },
        {
            "title": "Jamboard",
            "hex": "F37C20",
            "source": "https://cdn2.hubspot.net/hubfs/159104/ECS/Jamboard/Approved%20Jamboard%20Brand%20Book.pdf",
            "guidelines": "https://cdn2.hubspot.net/hubfs/159104/ECS/Jamboard/Approved%20Jamboard%20Brand%20Book.pdf"
        },
        {
            "title": "Jameson",
            "hex": "004027",
            "source": "https://www.jamesonwhiskey.com/"
        },
        {
            "title": "Jamstack",
            "hex": "F0047F",
            "source": "https://github.com/jamstack/jamstack.org/tree/main/src/site/img/logo"
        },
        {
            "title": "Jasmine",
            "hex": "8A4182",
            "source": "https://github.com/jasmine/jasmine/blob/8991b1bba39b5b7e89fc5eeb07ae271a684cb1a4/images/jasmine-horizontal.svg"
        },
        {
            "title": "JavaScript",
            "hex": "F7DF1E",
            "source": "https://github.com/voodootikigod/logo.js/tree/1544bdeed6d618a6cfe4f0650d04ab8d9cfa76d9",
            "license": {
                "type": "MIT"
            }
        },
        {
            "title": "JBL",
            "hex": "FF3300",
            "source": "https://www.jbl.com/"
        },
        {
            "title": "JCB",
            "hex": "0B4EA2",
            "source": "https://www.global.jcb/en/about-us/brand-concept/"
        },
        {
            "title": "Jeep",
            "hex": "000000",
            "source": "http://www.fcaci.com/x/JEEPv15",
            "guidelines": "http://www.fcaci.com/x/JEEPv15"
        },
        {
            "title": "Jekyll",
            "hex": "CC0000",
            "source": "https://github.com/jekyll/brand/blob/8302ad3ecf045054a095020729a8d2cc7005faf8/jekyll-logo-black.svg",
            "guidelines": "https://github.com/jekyll/brand",
            "license": {
                "type": "CC-BY-4.0"
            }
        },
        {
            "title": "Jellyfin",
            "hex": "00A4DC",
            "source": "https://jellyfin.org/docs/general/contributing/branding.html",
            "guidelines": "https://jellyfin.org/docs/general/contributing/branding.html"
        },
        {
            "title": "Jenkins",
            "hex": "D24939",
            "source": "https://get.jenkins.io/art/",
            "guidelines": "https://www.jenkins.io/press/",
            "license": {
                "type": "CC-BY-SA-3.0"
            }
        },
        {
            "title": "Jenkins X",
            "hex": "73C3D5",
            "source": "https://github.com/cdfoundation/artwork/tree/358a7db882463b68f59ae9bc669b8f97c4539ffd"
        },
        {
            "title": "Jest",
            "hex": "C21325",
            "source": "https://jestjs.io/"
        },
        {
            "title": "JET",
            "hex": "FBBA00",
            "source": "https://de.wikipedia.org/wiki/Datei:JET.svg"
        },
        {
            "title": "JetBrains",
            "hex": "000000",
            "source": "https://www.jetbrains.com/company/brand/logos/",
            "guidelines": "https://www.jetbrains.com/company/brand/"
        },
        {
            "title": "Jetpack Compose",
            "hex": "4285F4",
            "source": "https://developer.android.com/jetpack/compose/"
        },
        {
            "title": "JFrog",
            "hex": "41BF47",
            "source": "https://jfrog.com/brand-guidelines/",
            "guidelines": "https://jfrog.com/brand-guidelines/"
        },
        {
            "title": "JFrog Bintray",
            "hex": "43A047",
            "source": "https://bintray.com/"
        },
        {
            "title": "Jinja",
            "hex": "B41717",
            "source": "https://github.com/pallets/jinja/blob/1c240154865a7b6034033027e3c2ca8a2fa53fc2/artwork/jinjalogo.svg"
        },
        {
            "title": "Jira",
            "hex": "0052CC",
            "source": "https://atlassian.design/resources/logo-library",
            "guidelines": "https://atlassian.design/foundations/logos/"
        },
        {
            "title": "Jira Software",
            "hex": "0052CC",
            "source": "https://www.atlassian.com/company/news/press-kit",
            "guidelines": "https://atlassian.design/foundations/logos/"
        },
        {
            "title": "Jitsi",
            "hex": "97979A",
            "source": "https://github.com/jitsi/jitsi-meet/blob/f8a41aea9c32796646c0fea11064775a4e5c3523/images/watermark.svg"
        },
        {
            "title": "John Deere",
            "hex": "367C2B",
            "source": "https://en.wikipedia.org/wiki/File:John_Deere_logo.svg",
            "guidelines": "https://johndeere.widencollective.com/portals/arrshkzc/MyPortalFeb23,2021"
        },
        {
            "title": "Joomla",
            "hex": "5091CD",
            "source": "https://docs.joomla.org/Joomla:Brand_Identity_Elements/Official_Logo",
            "guidelines": "https://docs.joomla.org/Joomla:Brand_Identity_Elements"
        },
        {
            "title": "Joplin",
            "hex": "1071D3",
            "source": "https://github.com/laurent22/joplin/blob/45e35576bd8b1bb0ffe958309cc1ab3736cc266b/Assets/JoplinLetter.svg"
        },
        {
            "title": "Jordan",
            "hex": "000000",
            "source": "https://www.nike.com/jordan"
        },
        {
            "title": "JPEG",
            "hex": "8A8A8A",
            "source": "https://jpeg.org/contact.html",
            "license": {
                "type": "CC-BY-ND-4.0"
            }
        },
        {
            "title": "jQuery",
            "hex": "0769AD",
            "source": "https://brand.jquery.org/logos/",
            "guidelines": "https://brand.jquery.org/logos/"
        },
        {
            "title": "JR Group",
            "hex": "000000",
            "source": "https://www.jrhokkaido.co.jp/"
        },
        {
            "title": "jsDelivr",
            "hex": "E84D3D",
            "source": "https://github.com/jsdelivr/www.jsdelivr.com/blob/eff02f3a8879cf7c7296840584e1293fe04e3a76/src/public/img/logo_horizontal.svg"
        },
        {
            "title": "JSFiddle",
            "hex": "0084FF",
            "source": "https://jsfiddle.net/"
        },
        {
            "title": "JSON",
            "hex": "000000",
            "source": "https://commons.wikimedia.org/wiki/File:JSON_vector_logo.svg"
        },
        {
            "title": "JSON Web Tokens",
            "hex": "000000",
            "source": "https://jwt.io/"
        },
        {
            "title": "JSS",
            "hex": "F7DF1E",
            "source": "https://cssinjs.org/"
        },
        {
            "title": "Julia",
            "hex": "9558B2",
            "source": "https://github.com/JuliaLang/julia-logo-graphics/blob/b5551ca7946b4a25746c045c15fbb8806610f8d0/images/julia-dots.svg"
        },
        {
            "title": "Juniper Networks",
            "hex": "84B135",
            "source": "https://www.juniper.net/us/en/company/press-center/images/image-library/logos/",
            "guidelines": "https://www.juniper.net/us/en/company/press-center/images/image-library/logos/"
        },
        {
            "title": "JUnit5",
            "hex": "25A162",
            "source": "https://raw.githubusercontent.com/junit-team/junit5/86465f4f491219ad0c0cf9c64eddca7b0edeb86f/assets/img/junit5-logo.svg"
        },
        {
            "title": "Jupyter",
            "hex": "F37626",
            "source": "https://github.com/jupyter/design/blob/80716ee75dd7b2a6ec6abcd89922d020483589b1/logos/Logo%20Mark/logomark-whitebody-whitemoons/logomark-whitebody-whitemoons.svg",
            "guidelines": "https://github.com/jupyter/design"
        },
        {
            "title": "Just Eat",
            "hex": "F36D00",
            "source": "https://www.justeattakeaway.com/media/media-kit/"
        },
        {
            "title": "JustGiving",
            "hex": "AD29B6",
            "source": "https://justgiving.com"
        },
        {
            "title": "K3s",
            "hex": "FFC61C",
            "source": "https://k3s.io/"
        },
        {
            "title": "k6",
            "hex": "7D64FF",
            "source": "https://commons.wikimedia.org/wiki/File:K6-logo.svg",
            "aliases": {
                "aka": [
                    "Grafana k6"
                ]
            }
        },
        {
            "title": "Kaggle",
            "hex": "20BEFF",
            "source": "https://www.kaggle.com/brand-guidelines",
            "guidelines": "https://www.kaggle.com/brand-guidelines"
        },
        {
            "title": "Kahoot!",
            "hex": "46178F",
            "source": "https://kahoot.com/library/kahoot-logo/",
            "guidelines": "https://kahoot.com/library/kahoot-logo/"
        },
        {
            "title": "KaiOS",
            "hex": "6F02B5",
            "source": "https://www.kaiostech.com/company/press-room"
        },
        {
            "title": "Kakao",
            "hex": "FFCD00",
            "source": "https://www.kakaocorp.com/kakao/introduce/ci"
        },
        {
            "title": "KakaoTalk",
            "hex": "FFCD00",
            "source": "https://commons.wikimedia.org/wiki/File:KakaoTalk_logo.svg"
        },
        {
            "title": "Kali Linux",
            "hex": "557C94",
            "source": "https://www.kali.org/docs/policy/trademark/",
            "guidelines": "https://www.kali.org/docs/policy/trademark/"
        },
        {
            "title": "Kaniko",
            "hex": "FFA600",
            "source": "https://github.com/GoogleContainerTools/kaniko/blob/cf5ca26aa4e2f7bf0de56efdf3b4e86b0ff74ed0/logo/Kaniko-Logo-Monochrome.svg"
        },
        {
            "title": "Karlsruher Verkehrsverbund",
            "hex": "9B2321",
            "source": "https://commons.wikimedia.org/wiki/File:KVV_2010.svg"
        },
        {
            "title": "Kasa Smart",
            "hex": "4ACBD6",
            "source": "https://www.tp-link.com/us/support/download/hs200/"
        },
        {
            "title": "KashFlow",
            "hex": "E5426E",
            "source": "https://www.kashflow.com/"
        },
        {
            "title": "Kaspersky",
            "hex": "006D5C",
            "source": "https://www.kaspersky.com"
        },
        {
            "title": "Katacoda",
            "hex": "F48220",
            "source": "https://katacoda.com/press-kit"
        },
        {
            "title": "Katana",
            "hex": "000000",
            "source": "https://www.foundry.com/products/katana"
        },
        {
            "title": "Kaufland",
            "hex": "E10915",
            "source": "https://www.kaufland.com/etc.clientlibs/kaufland/clientlibs/clientlib-klsite/resources/frontend/img/kl-logo-small-e825b661c5.svg"
        },
        {
            "title": "KDE",
            "hex": "1D99F3",
            "source": "https://kde.org/stuff/clipart/"
        },
        {
            "title": "Kdenlive",
            "hex": "527EB2",
            "source": "https://kdenlive.org/en/logo/",
            "guidelines": "https://kdenlive.org/en/logo/"
        },
        {
            "title": "Keep a Changelog",
            "hex": "E05735",
            "source": "https://keepachangelog.com/"
        },
        {
            "title": "KeePassXC",
            "hex": "6CAC4D",
            "source": "https://github.com/keepassxreboot/keepassxc/tree/3fdafc6d25e85050976e0cc645db579086db3f45"
        },
        {
            "title": "Kentico",
            "hex": "F05A22",
            "source": "https://www.kentico.com"
        },
        {
            "title": "Keras",
            "hex": "D00000",
            "source": "https://keras.io/"
        },
        {
            "title": "Keybase",
            "hex": "33A0FF",
            "source": "https://github.com/keybase/client/tree/a144e0ce38ee9e495cc5acbcd4ef859f5534d820/media/logos"
        },
        {
            "title": "KeyCDN",
            "hex": "047AED",
            "source": "https://www.keycdn.com/logos"
        },
        {
            "title": "Keystone",
            "hex": "166BFF",
            "source": "https://keystonejs.com/"
        },
        {
            "title": "KFC",
            "hex": "F40027",
            "source": "https://global.kfc.com/asset-library/",
            "aliases": {
                "aka": [
                    "Kentucky Fried Chicken"
                ]
            }
        },
        {
            "title": "Khan Academy",
            "hex": "14BF96",
            "source": "https://khanacademy.zendesk.com/hc/en-us/articles/202483630-Press-room",
            "guidelines": "https://support.khanacademy.org/hc/en-us/articles/202263034-Trademark-and-Brand-Usage-Policy"
        },
        {
            "title": "Khronos Group",
            "hex": "CC3333",
            "source": "https://www.khronos.org/legal/trademarks/",
            "guidelines": "https://www.khronos.org/legal/trademarks/"
        },
        {
            "title": "Kia",
            "hex": "05141F",
            "source": "https://www.kia.com"
        },
        {
            "title": "Kibana",
            "hex": "005571",
            "source": "https://www.elastic.co/brand"
        },
        {
            "title": "KiCad",
            "hex": "314CB0",
            "source": "https://www.kicad.org/about/kicad/",
            "license": {
                "type": "GPL-3.0-or-later"
            }
        },
        {
            "title": "Kickstarter",
            "hex": "05CE78",
            "source": "https://www.kickstarter.com/help/brand_assets"
        },
        {
            "title": "Kik",
            "hex": "82BC23",
            "source": "https://www.kik.com/news/"
        },
        {
            "title": "Kingston Technology",
            "aliases": {
                "aka": [
                    "Kingston"
                ]
            },
            "hex": "000000",
            "source": "https://www.kingston.com/"
        },
        {
            "title": "KinoPoisk",
            "hex": "FF6600",
            "source": "https://www.kinopoisk.ru/",
            "aliases": {
                "loc": {
                    "ru-RU": "КиноПоиск"
                }
            }
        },
        {
            "title": "Kirby",
            "hex": "000000",
            "source": "https://getkirby.com/press"
        },
        {
            "title": "Kitsu",
            "hex": "FD755C",
            "source": "https://kitsu.io/"
        },
        {
            "title": "Klarna",
            "hex": "FFB3C7",
            "source": "https://klarna.design/"
        },
        {
            "title": "KLM",
            "hex": "00A1DE",
            "source": "https://www.klm.com"
        },
        {
            "title": "Klook",
            "hex": "FF5722",
            "source": "https://www.klook.com/en-GB/newsroom/"
        },
        {
            "title": "Knative",
            "hex": "0865AD",
            "source": "https://github.com/knative/community/blob/fb49068c9b7619685248247d29e48eb3d96f3ac2/icons/logo.svg",
            "guidelines": "https://github.com/knative/community/blob/main/BRANDING.MD"
        },
        {
            "title": "KnowledgeBase",
            "hex": "FFD000",
            "source": "https://www.knowledgebase.ai/design",
            "guidelines": "https://www.knowledgebase.ai/design"
        },
        {
            "title": "Known",
            "hex": "333333",
            "source": "https://github.com/idno/known/tree/22c4935b57a61d94d2508651128b4f828f864989/gfx/logos"
        },
        {
            "title": "Ko-fi",
            "hex": "FF5E5B",
            "source": "https://more.ko-fi.com/brand-assets",
            "guidelines": "https://more.ko-fi.com/brand-assets"
        },
        {
            "title": "Koa",
            "hex": "33333D",
            "source": "https://koajs.com/"
        },
        {
            "title": "Koc",
            "hex": "F9423A",
            "source": "https://www.koc.com.tr/en"
        },
        {
            "title": "Kodi",
            "hex": "17B2E7",
            "source": "https://kodi.tv/"
        },
        {
            "title": "Kofax",
            "hex": "00558C",
            "source": "https://www.kofax.com/"
        },
        {
            "title": "Komoot",
            "hex": "6AA127",
            "source": "http://newsroom.komoot.com/media_kits/219423/",
            "guidelines": "http://newsroom.komoot.com/media_kits/219423/"
        },
        {
            "title": "Konami",
            "hex": "B60014",
            "source": "https://commons.wikimedia.org/wiki/File:Konami_4th_logo_2.svg"
        },
        {
            "title": "Kong",
            "hex": "003459",
            "source": "https://konghq.com/brand-assets/",
            "guidelines": "https://konghq.com/brand/"
        },
        {
            "title": "Kongregate",
            "hex": "990000",
            "source": "https://www.kongregate.com/pages/logos-and-branding"
        },
        {
            "title": "Konva",
            "hex": "0D83CD",
            "source": "https://github.com/konvajs/konvajs.github.io/blob/2cfe67461dfe32076ba56c88a75fe8e99d068130/icon.png"
        },
        {
            "title": "Kotlin",
            "hex": "7F52FF",
            "source": "https://www.jetbrains.com/company/brand/logos/",
            "guidelines": "https://www.jetbrains.com/company/brand/"
        },
        {
            "title": "Koyeb",
            "hex": "121212",
            "source": "https://www.koyeb.com/"
        },
        {
            "title": "Krita",
            "hex": "3BABFF",
            "source": "https://krita.org/en/about/press/"
        },
        {
            "title": "KTM",
            "hex": "FF6600",
            "source": "https://ktm.com"
        },
        {
            "title": "Kuaishou",
            "hex": "FF4906",
            "source": "https://www.kuaishou.com/official/material-lib",
            "guidelines": "https://www.kuaishou.com/official/material-lib"
        },
        {
            "title": "Kubernetes",
            "hex": "326CE5",
            "source": "https://github.com/kubernetes/kubernetes/tree/master/logo"
        },
        {
            "title": "Kubuntu",
            "hex": "0079C1",
            "source": "https://kubuntu.org"
        },
        {
            "title": "Kuma",
            "hex": "290B53",
            "source": "https://cncf-branding.netlify.app/projects/kuma/"
        },
        {
            "title": "Kyocera",
            "hex": "DF0522",
            "source": "https://uk.kyocera.com/"
        },
        {
            "title": "LabVIEW",
            "hex": "FFDB00",
            "source": "https://forums.ni.com/t5/NI-Partner-Network/New-Partner-Co-Marketing-Style-Guide/ba-p/3786987",
            "guidelines": "https://forums.ni.com/t5/NI-Partner-Network/New-Partner-Co-Marketing-Style-Guide/ba-p/3786987"
        },
        {
            "title": "Lada",
            "hex": "ED6B21",
            "source": "https://www.lada.ru/priora/sedan/accessories.html"
        },
        {
            "title": "Lamborghini",
            "hex": "DDB320",
            "source": "https://en.wikipedia.org/wiki/File:Lamborghini_Logo.svg"
        },
        {
            "title": "Land Rover",
            "hex": "005A2B",
            "source": "https://media.landrover.com/en/press-kit"
        },
        {
            "title": "Lapce",
            "hex": "3B82F6",
            "source": "https://github.com/lapce/lapce/blob/95c4cf2d87083e348c0b621d0be0ea17f79ed703/extra/images/logo.svg"
        },
        {
            "title": "Laragon",
            "hex": "0E83CD",
            "source": "https://laragon.org/"
        },
        {
            "title": "Laravel",
            "hex": "FF2D20",
            "source": "https://github.com/laravel/art/tree/5a8325b064634b900f25dbb6f1cafd888b2d2211"
        },
        {
            "title": "Laravel Horizon",
            "hex": "405263",
            "source": "https://github.com/laravel/horizon/blob/79ed572422d0ff789e9673a6dd9579026f14233a/public/img/horizon.svg"
        },
        {
            "title": "Laravel Nova",
            "hex": "252D37",
            "source": "https://nova.laravel.com/"
        },
        {
            "title": "Last.fm",
            "hex": "D51007",
            "source": "https://commons.wikimedia.org/wiki/File:Lastfm_logo.svg"
        },
        {
            "title": "LastPass",
            "hex": "D32D27",
            "source": "https://lastpass.com/press-room/",
            "guidelines": "https://lastpass.com/press-room/"
        },
        {
            "title": "LaTeX",
            "hex": "008080",
            "source": "https://github.com/latex3/branding/tree/9def6b5f6075567d62b67424e11dbe6d4d5245b4"
        },
        {
            "title": "Launchpad",
            "hex": "F8C300",
            "source": "https://help.launchpad.net/logo/submissions",
            "guidelines": "https://help.launchpad.net/Legal",
            "license": {
                "type": "CC-BY-ND-2.0"
            }
        },
        {
            "title": "Lazarus",
            "hex": "000000",
            "source": "https://sourceforge.net/projects/lazarus/"
        },
        {
            "title": "LBRY",
            "hex": "2F9176",
            "source": "https://lbry.com/press-kit",
            "guidelines": "https://lbry.com/faq/acceptable-use-policy"
        },
        {
            "title": "Leader Price",
            "hex": "E50005",
            "source": "https://www.leaderprice.fr"
        },
        {
            "title": "Leaflet",
            "hex": "199900",
            "source": "https://github.com/Leaflet/Leaflet/blob/d843c3b88486713827d7e860b58bdba75bfbd5a2/src/images/logo.svg"
        },
        {
            "title": "Leanpub",
            "hex": "FFFFFF",
            "source": "https://leanpub.com/press",
            "guidelines": "https://leanpub.com/press"
        },
        {
            "title": "LeetCode",
            "hex": "FFA116",
            "source": "https://leetcode.com/store"
        },
        {
            "title": "Lemmy",
            "hex": "FFFFFF",
            "source": "https://join-lemmy.org"
        },
        {
            "title": "Lenovo",
            "hex": "E2231A",
            "source": "https://news.lenovo.com/press-kits/"
        },
        {
            "title": "Lens",
            "hex": "3D90CE",
            "source": "https://github.com/lensapp/lens/blob/3cc12d9599b655a366e7a34c356d2a84654b2466/docs/img/lens-logo-icon.svg"
        },
        {
            "title": "Lerna",
            "hex": "9333EA",
            "source": "https://github.com/lerna/logo/blob/fb18db535d71aacc6ffb0f6b75a0c3bd9e353543/lerna.svg"
        },
        {
            "title": "Leroy Merlin",
            "hex": "78BE20",
            "source": "https://www.leroymerlin.fr/"
        },
        {
            "title": "Less",
            "hex": "1D365D",
            "source": "https://github.com/less/logo/blob/c9c10c328cfc00071e92443934b35e389310abf8/less_logo.ai"
        },
        {
            "title": "Let's Encrypt",
            "hex": "003A70",
            "source": "https://letsencrypt.org/trademarks/",
            "guidelines": "https://letsencrypt.org/trademarks/",
            "license": {
                "type": "CC-BY-NC-4.0"
            }
        },
        {
            "title": "Letterboxd",
            "hex": "00D735",
            "source": "https://letterboxd.com/about/logos/"
        },
        {
            "title": "levels.fyi",
            "hex": "788B95",
            "source": "https://www.levels.fyi/press/"
        },
        {
            "title": "LG",
            "hex": "A50034",
            "source": "https://en.wikipedia.org/wiki/LG_Corporation",
            "guidelines": "https://www.lg.com/global/about-lg-brand-identity"
        },
        {
            "title": "LGTM",
            "hex": "FFFFFF",
            "source": "https://lgtm.com/"
        },
        {
            "title": "Liberapay",
            "hex": "F6C915",
            "source": "https://en.liberapay.com/about/logos",
            "guidelines": "https://en.liberapay.com/about/logos",
            "license": {
                "type": "CC0-1.0"
            }
        },
        {
            "title": "Libraries.io",
            "hex": "337AB7",
            "source": "https://github.com/librariesio/libraries.io/blob/9ab0f659bb7fe137c15cf676612b6811f501a0bd/public/safari-pinned-tab.svg"
        },
        {
            "title": "LibraryThing",
            "hex": "251A15",
            "source": "https://twitter.com/LibraryThing/status/1054466649271656448"
        },
        {
            "title": "LibreOffice",
            "hex": "18A303",
            "source": "https://wiki.documentfoundation.org/Marketing/Branding",
            "guidelines": "https://wiki.documentfoundation.org/Marketing/Branding"
        },
        {
            "title": "libuv",
            "hex": "403C3D",
            "source": "https://github.com/libuv/libuv/blob/e4087dedf837f415056a45a838f639a3d9dc3ced/img/logos.svg"
        },
        {
            "title": "Lichess",
            "hex": "000000",
            "source": "https://lichess.org/about"
        },
        {
            "title": "Lidl",
            "hex": "0050AA",
            "source": "https://www.lidl.de/"
        },
        {
            "title": "LIFX",
            "hex": "000000",
            "source": "https://www.lifx.com/pages/press-enquiries",
            "guidelines": "https://www.dropbox.com/sh/i9khucz3ucy0q5v/AACrbtcpEIS0PdP84RdkhoAFa/Guides"
        },
        {
            "title": "Lighthouse",
            "hex": "F44B21",
            "source": "https://github.com/GoogleChrome/lighthouse/blob/80d2e6c1948f232ec4f1bdeabc8bc632fc5d0bfd/assets/lh_favicon.svg"
        },
        {
            "title": "LINE",
            "hex": "00C300",
            "source": "http://line.me/en/logo",
            "guidelines": "http://line.me/en/logo"
        },
        {
            "title": "LineageOS",
            "hex": "167C80",
            "source": "https://www.lineageos.org/",
            "guidelines": "https://docs.google.com/presentation/d/1VmxFrVqkjtNMjZbAcrC4egp8C_So7gjJR3KuxdJfJDo/edit?usp=sharing"
        },
        {
            "title": "Linear",
            "hex": "5E6AD2",
            "source": "https://linear.app/"
        },
        {
            "title": "LinkedIn",
            "hex": "0A66C2",
            "source": "https://brand.linkedin.com",
            "guidelines": "https://brand.linkedin.com/policies"
        },
        {
            "title": "Linkerd",
            "hex": "2BEDA7",
            "source": "https://cncf-branding.netlify.app/projects/linkerd/"
        },
        {
            "title": "Linkfire",
            "hex": "FF3850",
            "source": "https://www.linkfire.com/"
        },
        {
            "title": "Linktree",
            "hex": "39E09B",
            "source": "https://linktr.ee/"
        },
        {
            "title": "Linode",
            "hex": "00A95C",
            "source": "https://www.linode.com/company/press/"
        },
        {
            "title": "Linux",
            "hex": "FCC624",
            "source": "https://www.linuxfoundation.org/the-linux-mark/"
        },
        {
            "title": "Linux Containers",
            "hex": "333333",
            "source": "https://github.com/lxc/linuxcontainers.org/blob/29d3299ddf8718099b6de1464570fbbadbaabecb/static/img/containers.svg"
        },
        {
            "title": "Linux Foundation",
            "hex": "003366",
            "source": "https://www.linuxfoundation.org/en/about/brand/",
            "guidelines": "https://www.linuxfoundation.org/en/about/brand/"
        },
        {
            "title": "Linux Mint",
            "hex": "87CF3E",
            "source": "https://commons.wikimedia.org/wiki/File:Linux_Mint_logo_without_wordmark.svg"
        },
        {
            "title": "Lion Air",
            "hex": "ED3237",
            "source": "https://lionairthai.com/en/"
        },
        {
            "title": "Liquibase",
            "hex": "2962FF",
            "source": "https://www.liquibase.com/brand",
            "guidelines": "https://www.liquibase.com/brand"
        },
        {
            "title": "Lit",
            "hex": "324FFF",
            "source": "https://github.com/lit/lit.dev/blob/5e59bdb00b7a261d6fdcd6a4ae529e17f6146ed3/packages/lit-dev-content/site/images/flame-favicon.svg"
        },
        {
            "title": "Litecoin",
            "hex": "A6A9AA",
            "source": "https://litecoin-foundation.org/litecoin-branding-guidelines/",
            "guidelines": "https://litecoin-foundation.org/litecoin-branding-guidelines/"
        },
        {
            "title": "LiveChat",
            "hex": "FFD000",
            "source": "https://livechat.design/",
            "guidelines": "https://livechat.design/"
        },
        {
            "title": "LiveJournal",
            "hex": "00B0EA",
            "source": "http://www.livejournal.com"
        },
        {
            "title": "Livewire",
            "hex": "4E56A6",
            "source": "https://laravel-livewire.com/"
        },
        {
            "title": "LLVM",
            "hex": "262D3A",
            "source": "https://llvm.org/Logo.html"
        },
        {
            "title": "LMMS",
            "hex": "10B146",
            "source": "https://lmms.io/branding"
        },
        {
            "title": "Lodash",
            "hex": "3492FF",
            "source": "https://github.com/lodash/lodash.com/blob/c8d41c62b446f08905fd94802db4da8da05d3e92/assets/img/lodash.svg"
        },
        {
            "title": "Logitech",
            "hex": "00B8FC",
            "source": "https://www.logitech.com/en-us/pr/library"
        },
        {
            "title": "LogMeIn",
            "hex": "45B6F2",
            "source": "https://www.logmein.com/legal/trademark",
            "guidelines": "https://www.logmein.com/legal/trademark"
        },
        {
            "title": "Logstash",
            "hex": "005571",
            "source": "https://www.elastic.co/brand",
            "guidelines": "https://www.elastic.co/brand"
        },
        {
            "title": "Looker",
            "hex": "4285F4",
            "source": "https://looker.com/"
        },
        {
            "title": "Loom",
            "hex": "625DF5",
            "source": "https://www.loom.com/press"
        },
        {
            "title": "Loop",
            "hex": "F29400",
            "source": "https://loop.frontiersin.org/"
        },
        {
            "title": "LoopBack",
            "hex": "3F5DFF",
            "source": "https://loopback.io/resources"
        },
        {
            "title": "Lospec",
            "hex": "EAEAEA",
            "source": "https://lospec.com/brand",
            "guidelines": "https://lospec.com/brand"
        },
        {
            "title": "LOT Polish Airlines",
            "hex": "11397E",
            "source": "https://www.lot.com/us/en/kaleidoscope-inflight-magazine"
        },
        {
            "title": "Lua",
            "hex": "2C2D72",
            "source": "https://www.lua.org/images/",
            "guidelines": "https://www.lua.org/images/"
        },
        {
            "title": "Lubuntu",
            "hex": "0068C8",
            "source": "https://lubuntu.net/"
        },
        {
            "title": "Ludwig",
            "hex": "FFFFFF",
            "source": "https://github.com/ludwig-ai/ludwig-docs/blob/8d8abb2117a93af2622a6545943c773b27153e1b/docs/images/ludwig_icon.svg"
        },
        {
            "title": "Lufthansa",
            "hex": "05164D",
            "source": "https://www.lufthansa.com/"
        },
        {
            "title": "Lumen",
            "hex": "E74430",
            "source": "https://lumen.laravel.com/"
        },
        {
            "title": "Lunacy",
            "hex": "179DE3",
            "source": "https://icons8.com/lunacy"
        },
        {
            "title": "Lydia",
            "hex": "0180FF",
            "source": "https://lydia-app.com/en/info/press.html",
            "guidelines": "https://lydia-app.com/en/info/press.html"
        },
        {
            "title": "Lyft",
            "hex": "FF00BF",
            "source": "https://www.lyft.com/press"
        },
        {
            "title": "MAAS",
            "hex": "E95420",
            "source": "https://design.ubuntu.com/downloads/",
            "license": {
                "type": "CC-BY-SA-3.0"
            }
        },
        {
            "title": "macOS",
            "hex": "000000",
            "source": "https://commons.wikimedia.org/wiki/File:MacOS_wordmark_(2017).svg"
        },
        {
            "title": "Macy's",
            "hex": "E21A2C",
            "source": "https://www.macysinc.com/news-media/media-assets"
        },
        {
            "title": "Magasins U",
            "hex": "E71B34",
            "source": "https://www.magasins-u.com"
        },
        {
            "title": "Magento",
            "hex": "EE672F",
            "source": "http://magento.com"
        },
        {
            "title": "Magisk",
            "hex": "00AF9C",
            "source": "https://github.com/topjohnwu/Magisk/blob/master/app/src/main/res/drawable/ic_magisk.xml"
        },
        {
            "title": "Mail.Ru",
            "hex": "005FF9",
            "source": "https://my.mail.ru"
        },
        {
            "title": "MailChimp",
            "hex": "FFE01B",
            "source": "http://mailchimp.com/about/brand-assets",
            "guidelines": "http://mailchimp.com/about/brand-assets"
        },
        {
            "title": "Mailgun",
            "hex": "F06B66",
            "source": "https://mailgun.com"
        },
        {
            "title": "Major League Hacking",
            "hex": "265A8F",
            "source": "https://mlh.io/brand-guidelines",
            "guidelines": "https://mlh.io/brand-guidelines"
        },
        {
            "title": "MakerBot",
            "hex": "FF1E0D",
            "source": "http://www.makerbot.com/makerbot-press-assets"
        },
        {
            "title": "MAMP",
            "hex": "02749C",
            "source": "https://www.mamp.info/en/mamp/mac/"
        },
        {
            "title": "MAN",
            "hex": "E40045",
            "source": "https://www.corporate.man.eu/"
        },
        {
            "title": "ManageIQ",
            "hex": "EF2929",
            "source": "https://www.manageiq.org/logo/"
        },
        {
            "title": "Manjaro",
            "hex": "35BF5C",
            "source": "https://manjaro.org/"
        },
        {
            "title": "Mapbox",
            "hex": "000000",
            "source": "https://www.mapbox.com/about/press/brand-guidelines",
            "guidelines": "https://www.mapbox.com/about/press/brand-guidelines"
        },
        {
            "title": "MariaDB",
            "hex": "003545",
            "source": "https://mariadb.com/about-us/logos/",
            "guidelines": "https://mariadb.com/about-us/logos/"
        },
        {
            "title": "MariaDB Foundation",
            "hex": "1F305F",
            "source": "https://mariadb.org/"
        },
        {
            "title": "Markdown",
            "hex": "000000",
            "source": "https://github.com/dcurtis/markdown-mark/tree/360a3657fef7f6ad0b303296a95ad52985caa0d3",
            "guidelines": "https://github.com/dcurtis/markdown-mark",
            "license": {
                "type": "CC0-1.0"
            }
        },
        {
            "title": "Marketo",
            "hex": "5C4C9F",
            "source": "https://www.marketo.com/"
        },
        {
            "title": "Marko",
            "hex": "2596BE",
            "source": "https://github.com/marko-js/website/blob/c03b8229e8fe8e01fde6c0772bc1cb0ceae9be05/src/logos/marko.svg"
        },
        {
            "title": "Marriott",
            "hex": "A70023",
            "source": "https://marriott-hotels.marriott.com/"
        },
        {
            "title": "Maserati",
            "hex": "0C2340",
            "source": "https://www.stellantis.com/en/brands/maserati"
        },
        {
            "title": "MasterCard",
            "hex": "EB001B",
            "source": "https://brand.mastercard.com/brandcenter/mastercard-brand-mark/downloads.html",
            "guidelines": "https://brand.mastercard.com/brandcenter/mastercard-brand-mark.html"
        },
        {
            "title": "mastercomfig",
            "hex": "009688",
            "source": "https://github.com/mastercomfig/mastercomfig.github.io/blob/d910ce7e868a6ef32106e36996c3473d78da2ce3/img/mastercomfig_logo.svg"
        },
        {
            "title": "Mastodon",
            "hex": "3088D4",
            "source": "https://joinmastodon.org/"
        },
        {
            "title": "Material Design",
            "hex": "757575",
            "source": "https://material.io/design/"
        },
        {
            "title": "Material Design Icons",
            "hex": "2196F3",
            "source": "https://materialdesignicons.com/icon/vector-square",
            "license": {
                "type": "Apache-2.0"
            }
        },
        {
            "title": "Matomo",
            "hex": "3152A0",
            "source": "https://matomo.org/media/"
        },
        {
            "title": "Matrix",
            "hex": "000000",
            "source": "https://matrix.org"
        },
        {
            "title": "Matter.js",
            "hex": "4B5562",
            "source": "https://brm.io/matter-js"
        },
        {
            "title": "Mattermost",
            "hex": "0058CC",
            "source": "https://www.mattermost.org/brand-guidelines/",
            "guidelines": "https://www.mattermost.org/brand-guidelines/"
        },
        {
            "title": "Matternet",
            "hex": "261C29",
            "source": "http://mttr.net"
        },
        {
            "title": "Max",
            "hex": "525252",
            "source": "https://cycling74.com/"
        },
        {
            "title": "Max-Planck-Gesellschaft",
            "hex": "006C66",
            "source": "https://www.mpg.de"
        },
        {
            "title": "Maytag",
            "hex": "002E5F",
            "source": "https://www.maytagcommerciallaundry.com/mclstorefront/c/-/p/MYR40PD"
        },
        {
            "title": "Mazda",
            "hex": "101010",
            "source": "https://www.mazda.com/en/about/profile/library/"
        },
        {
            "title": "McAfee",
            "hex": "C01818",
            "source": "https://www.mcafee.com/enterprise/en-us/about/newsroom/product-images.html"
        },
        {
            "title": "McDonald's",
            "hex": "FBC817",
            "source": "https://www.mcdonalds.com/gb/en-gb/newsroom.html"
        },
        {
            "title": "McLaren",
            "hex": "FF0000",
            "source": "https://cars.mclaren.com/"
        },
        {
            "title": "mdBook",
            "hex": "000000",
            "source": "https://github.com/rust-lang/mdBook/blob/cdfa5ad9909e2cba8390688f3f0686fb70cb4bef/src/theme/favicon.svg"
        },
        {
            "title": "MDN Web Docs",
            "hex": "000000",
            "source": "https://github.com/mdn/yari/blob/77e6cda02f7013219e9da27a00b9424085e60fdb/client/src/assets/mdn-logo.svg"
        },
        {
            "title": "MDX",
            "hex": "1B1F24",
            "source": "https://github.com/mdx-js/mdx/blob/b8a76c95deb14f7297bafdac1aa3eddd2b0fbb8f/docs/_static/icon.svg"
        },
        {
            "title": "MediaFire",
            "hex": "1299F3",
            "source": "https://www.mediafire.com/developers/brand_assets/mediafire_brand_assets/",
            "guidelines": "https://www.mediafire.com/developers/brand_assets/mediafire_brand_assets/"
        },
        {
            "title": "MediaMarkt",
            "hex": "DF0000",
            "source": "https://www.mediamarkt.de/"
        },
        {
            "title": "MediaTek",
            "hex": "EC9430",
            "source": "https://corp.mediatek.com/news-events/press-library"
        },
        {
            "title": "MediaTemple",
            "hex": "000000",
            "source": "https://mediatemple.net/"
        },
        {
            "title": "Medium",
            "hex": "000000",
            "source": "https://medium.design/logos-and-brand-guidelines-f1a01a733592",
            "guidelines": "https://medium.design/logos-and-brand-guidelines-f1a01a733592"
        },
        {
            "title": "Meetup",
            "hex": "ED1C40",
            "source": "https://www.meetup.com/media/"
        },
        {
            "title": "MEGA",
            "hex": "D9272E",
            "source": "https://mega.io/corporate"
        },
        {
            "title": "Mendeley",
            "hex": "9D1620",
            "source": "https://www.mendeley.com/"
        },
        {
            "title": "Mercedes",
            "hex": "242424",
            "source": "https://www.mercedes-benz.com/"
        },
        {
            "title": "Merck",
            "hex": "007A73",
            "source": "https://www.merck.com/"
        },
        {
            "title": "Mercurial",
            "hex": "999999",
            "source": "https://www.mercurial-scm.org/hg-logo/",
            "guidelines": "https://www.mercurial-scm.org/hg-logo/",
            "license": {
                "type": "GPL-2.0-or-later"
            }
        },
        {
            "title": "Messenger",
            "hex": "00B2FF",
            "source": "https://en.facebookbrand.com/facebookapp/assets/messenger/",
            "guidelines": "https://en.facebookbrand.com/facebookapp/assets/messenger/"
        },
        {
            "title": "Meta",
            "hex": "0467DF",
            "source": "https://www.meta.com",
            "guidelines": "https://www.facebook.com/brand/resources/meta/company-brand"
        },
        {
            "title": "Metabase",
            "hex": "509EE3",
            "source": "https://www.metabase.com/"
        },
        {
            "title": "MetaFilter",
            "hex": "065A8F",
            "source": "https://www.metafilter.com/apple-touch-icon.png"
        },
        {
            "title": "Meteor",
            "hex": "DE4F4F",
            "source": "http://logo.meteorapp.com/"
        },
        {
            "title": "Metro",
            "hex": "EF4242",
            "source": "https://facebook.github.io/metro/"
        },
        {
            "title": "Metro de la Ciudad de México",
            "hex": "F77E1C",
            "source": "https://es.wikipedia.org/wiki/Archivo:Metro_de_la_Ciudad_de_M%C3%A9xico_(logo)_version_2019.svg"
        },
        {
            "title": "Metro de Madrid",
            "hex": "255E9C",
            "source": "https://commons.wikimedia.org/wiki/File:MetroMadridLogo.svg"
        },
        {
            "title": "Métro de Paris",
            "hex": "003E95",
            "source": "https://www.ratp.fr/"
        },
        {
            "title": "MeWe",
            "hex": "17377F",
            "source": "https://mewe.com"
        },
        {
            "title": "micro:bit",
            "hex": "00ED00",
            "source": "https://microbit.org/"
        },
        {
            "title": "Micro.blog",
            "hex": "FF8800",
            "source": "https://help.micro.blog/"
        },
        {
            "title": "Microgenetics",
            "hex": "FF0000",
            "source": "http://microgenetics.co.uk/"
        },
        {
            "title": "MicroPython",
            "hex": "2B2728",
            "source": "https://commons.wikimedia.org/wiki/File:MicroPython_new_logo.svg"
        },
        {
            "title": "Microsoft",
            "hex": "5E5E5E",
            "source": "https://developer.microsoft.com"
        },
        {
            "title": "Microsoft Academic",
            "hex": "2D9FD9",
            "source": "https://academic.microsoft.com/"
        },
        {
            "title": "Microsoft Access",
            "hex": "A4373A",
            "source": "https://developer.microsoft.com/en-us/fluentui#/styles/web/colors/products"
        },
        {
            "title": "Microsoft Azure",
            "hex": "0078D4",
            "source": "https://github.com/microsoft/vscode-azureresourcegroups/blob/0a06362e82170fd7f8dc2496286825b1a69cc42b/resources/azure.svg"
        },
        {
            "title": "Microsoft Bing",
            "hex": "258FFA",
            "source": "https://www.bing.com/covid/"
        },
        {
            "title": "Microsoft Edge",
            "hex": "0078D7",
            "source": "https://support.microsoft.com/en-us/help/17171/microsoft-edge-get-to-know"
        },
        {
            "title": "Microsoft Excel",
            "hex": "217346",
            "source": "https://developer.microsoft.com/en-us/fluentui#/styles/web/colors/products"
        },
        {
            "title": "Microsoft Exchange",
            "hex": "0078D4",
            "source": "https://developer.microsoft.com/en-us/fluentui#/styles/web/colors/products"
        },
        {
            "title": "Microsoft Office",
            "hex": "D83B01",
            "source": "https://developer.microsoft.com/en-us/microsoft-365"
        },
        {
            "title": "Microsoft OneDrive",
            "hex": "0078D4",
            "source": "https://developer.microsoft.com/en-us/fluentui#/styles/web/colors/products"
        },
        {
            "title": "Microsoft OneNote",
            "hex": "7719AA",
            "source": "https://developer.microsoft.com/en-us/fluentui#/styles/web/colors/products"
        },
        {
            "title": "Microsoft Outlook",
            "hex": "0078D4",
            "source": "https://developer.microsoft.com/en-us/outlook/docs"
        },
        {
            "title": "Microsoft PowerPoint",
            "hex": "B7472A",
            "source": "https://developer.microsoft.com/en-us/fluentui#/styles/web/colors/products"
        },
        {
            "title": "Microsoft SharePoint",
            "hex": "0078D4",
            "source": "https://developer.microsoft.com/en-us/fluentui#/styles/web/colors/products"
        },
        {
            "title": "Microsoft SQL Server",
            "hex": "CC2927",
            "source": "https://de.wikipedia.org/wiki/Datei:Microsoft_SQL_Server_Logo.svg"
        },
        {
            "title": "Microsoft Teams",
            "hex": "6264A7",
            "source": "https://developer.microsoft.com/en-us/fluentui#/styles/web/colors/products"
        },
        {
            "title": "Microsoft Translator",
            "hex": "057B00",
            "source": "https://translator.microsoft.com"
        },
        {
            "title": "Microsoft Visio",
            "hex": "3955A3",
            "source": "https://developer.microsoft.com/en-us/fluentui#/styles/web/colors/products"
        },
        {
            "title": "Microsoft Word",
            "hex": "2B579A",
            "source": "https://developer.microsoft.com/en-us/fluentui#/styles/web/colors/products"
        },
        {
            "title": "MicroStrategy",
            "hex": "D9232E",
            "source": "https://www.microstrategy.com/en/company/press-kit",
            "guidelines": "https://www.microstrategy.com/en/company/press-kit"
        },
        {
            "title": "MIDI",
            "hex": "000000",
            "source": "https://en.wikipedia.org/wiki/MIDI"
        },
        {
            "title": "Minds",
            "hex": "FED12F",
            "source": "https://www.minds.com/branding",
            "license": {
                "type": "CC-BY-SA-4.0"
            }
        },
        {
            "title": "Minecraft",
            "hex": "62B47A",
            "source": "https://education.minecraft.net/press/"
        },
        {
            "title": "Minetest",
            "hex": "53AC56",
            "source": "https://www.minetest.net/"
        },
        {
            "title": "Mini",
            "hex": "000000",
            "source": "https://mini.co.uk"
        },
        {
            "title": "Minutemailer",
            "hex": "30B980",
            "source": "https://minutemailer.com"
        },
        {
            "title": "Miro",
            "hex": "050038",
            "source": "https://miro.com/"
        },
        {
            "title": "Mitsubishi",
            "hex": "E60012",
            "source": "https://www.mitsubishi.com/"
        },
        {
            "title": "Mix",
            "hex": "FF8126",
            "source": "https://mix.com"
        },
        {
            "title": "Mixcloud",
            "hex": "5000FF",
            "source": "https://www.mixcloud.com/about",
            "guidelines": "https://www.mixcloud.com/about"
        },
        {
            "title": "MLB",
            "hex": "041E42",
            "source": "https://www.mlb.com/",
            "aliases": {
                "aka": [
                    "Major League Baseball"
                ]
            }
        },
        {
            "title": "MLflow",
            "hex": "0194E2",
            "source": "https://github.com/mlflow/mlflow/blob/855881f93703b15ffe643003fb4d7c84f0ec2502/assets/icon.svg"
        },
        {
            "title": "MobX",
            "hex": "FF9955",
            "source": "https://github.com/mobxjs/mobx/blob/248e25e37af31c2e71ff452bc662a85816fa40d8/docs/assets/mobservable.svg"
        },
        {
            "title": "MobX-State-Tree",
            "hex": "FF7102",
            "source": "https://github.com/mobxjs/mobx-state-tree/blob/666dabd60a7fb87faf83d177c14f516481b5f141/website/static/img/mobx-state-tree-logo.svg"
        },
        {
            "title": "Mocha",
            "hex": "8D6748",
            "source": "https://mochajs.org/"
        },
        {
            "title": "MODX",
            "hex": "102C53",
            "source": "https://docs.modx.com/"
        },
        {
            "title": "Mojang Studios",
            "hex": "EF323D",
            "source": "https://www.minecraft.net"
        },
        {
            "title": "Moleculer",
            "hex": "3CAFCE",
            "source": "https://moleculer.services/"
        },
        {
            "title": "Momenteo",
            "hex": "5A6AB1",
            "source": "https://www.momenteo.com/media"
        },
        {
            "title": "Monero",
            "hex": "FF6600",
            "source": "https://www.getmonero.org/press-kit/"
        },
        {
            "title": "MoneyGram",
            "hex": "FF6600",
            "source": "https://moneygram.com"
        },
        {
            "title": "MongoDB",
            "hex": "47A248",
            "source": "https://www.mongodb.com/pressroom"
        },
        {
            "title": "monkey tie",
            "hex": "1A52C2",
            "source": "https://www.monkey-tie.com"
        },
        {
            "title": "MonoGames",
            "hex": "E73C00",
            "source": "https://www.monogame.net"
        },
        {
            "title": "Monoprix",
            "hex": "FB1911",
            "source": "https://www.monoprix.fr/"
        },
        {
            "title": "Monster",
            "hex": "6D4C9F",
            "source": "https://www.monster.com/press/"
        },
        {
            "title": "Monzo",
            "hex": "14233C",
            "source": "https://monzo.com/press/"
        },
        {
            "title": "Moo",
            "hex": "00945E",
            "source": "https://www.moo.com/uk/about/press"
        },
        {
            "title": "Morrisons",
            "hex": "007531",
            "source": "https://groceries.morrisons.com"
        },
        {
            "title": "Moscow Metro",
            "hex": "D9232E",
            "source": "https://mosmetro.ru/"
        },
        {
            "title": "Motorola",
            "hex": "E1140A",
            "source": "https://motorola-global-portal-de.custhelp.com/"
        },
        {
            "title": "Mozilla",
            "hex": "000000",
            "source": "https://mozilla.design/mozilla/",
            "guidelines": "https://mozilla.design/mozilla/"
        },
        {
            "title": "MSI",
            "aliases": {
                "aka": [
                    "Micro-Star International"
                ]
            },
            "hex": "FF0000",
            "source": "https://www.msi.com/page/brochure"
        },
        {
            "title": "MSI Business",
            "hex": "9A8555",
            "source": "https://www.msi.com/Business-Productivity"
        },
        {
            "title": "MTA",
            "hex": "0039A6",
            "source": "https://mta.info/"
        },
        {
            "title": "MTR",
            "hex": "AC2E45",
            "source": "https://commons.wikimedia.org/wiki/File:MTR_(logo_with_text).svg"
        },
        {
            "title": "MUI",
            "aliases": {
                "aka": [
                    "Material-UI"
                ]
            },
            "hex": "007FFF",
            "source": "https://github.com/mui-org/material-ui/blob/353cecb5391571163eb6bd8cbf36d2dd299aaf56/docs/src/icons/SvgMuiLogo.tsx"
        },
        {
            "title": "Mulesoft",
            "hex": "00A0DF",
            "source": "https://www.mulesoft.com/brand",
            "guidelines": "https://www.mulesoft.com/brand"
        },
        {
            "title": "Müller",
            "hex": "F46519",
            "source": "https://www.mueller.de/"
        },
        {
            "title": "Mumble",
            "hex": "FFFFFF",
            "source": "https://github.com/mumble-voip/mumble/blob/d40a19eb88cda61084da245a1b6cb8f32ef1b6e4/icons/mumble_small.svg",
            "guidelines": "https://github.com/mumble-voip/mumble/blob/d40a19eb88cda61084da245a1b6cb8f32ef1b6e4/LICENSE"
        },
        {
            "title": "MuseScore",
            "hex": "1A70B8",
            "source": "https://musescore.org/en/about/logos-and-graphics"
        },
        {
            "title": "MusicBrainz",
            "hex": "BA478F",
            "source": "https://metabrainz.org/projects"
        },
        {
            "title": "MX Linux",
            "hex": "000000",
            "source": "https://mxlinux.org/art/",
            "license": {
                "type": "GPL-3.0-only"
            }
        },
        {
            "title": "MyAnimeList",
            "hex": "2E51A2",
            "source": "https://myanimelist.net/forum/?topicid=1575618"
        },
        {
            "title": "MYOB",
            "hex": "6100A5",
            "source": "https://myob-identikit.frontify.com/d/JK2D4WFOdAwV/for-developers"
        },
        {
            "title": "Myspace",
            "hex": "030303",
            "source": "https://myspace.com/"
        },
        {
            "title": "MySQL",
            "hex": "4479A1",
            "source": "https://www.mysql.com/about/legal/logos.html",
            "guidelines": "https://www.mysql.com/about/legal/logos.html"
        },
        {
            "title": "N26",
            "hex": "48AC98",
            "source": "https://n26.com/"
        },
        {
            "title": "Namebase",
            "hex": "0068FF",
            "source": "https://www.namebase.io/"
        },
        {
            "title": "Namecheap",
            "hex": "DE3723",
            "source": "https://www.namecheap.com/"
        },
        {
            "title": "Nano",
            "hex": "4A90E2",
            "source": "https://nano.org/resources",
            "guidelines": "https://nano.org/resources"
        },
        {
            "title": "NASA",
            "hex": "E03C31",
            "source": "https://commons.wikimedia.org/wiki/File:NASA_Worm_logo.svg",
            "guidelines": "https://www.nasa.gov/multimedia/guidelines/index.html"
        },
        {
            "title": "National Grid",
            "hex": "00148C",
            "source": "https://www.nationalgrid.com/"
        },
        {
            "title": "NativeScript",
            "hex": "3655FF",
            "source": "https://docs.nativescript.org/"
        },
        {
            "title": "Naver",
            "hex": "03C75A",
            "source": "https://developers.naver.com/docs/login/bi/bi.md",
            "guidelines": "https://developers.naver.com/docs/login/bi/bi.md",
            "aliases": {
                "loc": {
                    "ko-KR": "네이버",
                    "ja-JP": "ネイバー"
                }
            }
        },
        {
            "title": "NBA",
            "hex": "253B73",
            "source": "https://nba.com/"
        },
        {
            "title": "NBB",
            "hex": "FF7100",
            "source": "https://presse.notebooksbilliger.de/presskits/style-guide"
        },
        {
            "title": "NDR",
            "hex": "0C1754",
            "source": "https://www.ndr.de/"
        },
        {
            "title": "NEC",
            "hex": "1414A0",
            "source": "https://commons.wikimedia.org/wiki/File:NEC_logo.svg"
        },
        {
            "title": "Neo4j",
            "hex": "008CC1",
            "source": "https://neo4j.com/style-guide/",
            "guidelines": "https://neo4j.com/style-guide/"
        },
        {
            "title": "Neovim",
            "hex": "57A143",
            "source": "https://neovim.io/",
            "license": {
                "type": "CC-BY-SA-3.0"
            }
        },
        {
            "title": "NestJS",
            "hex": "E0234E",
            "source": "https://nestjs.com/"
        },
        {
            "title": "NetApp",
            "hex": "0067C5",
            "source": "http://www.netapp.com/",
            "guidelines": "https://www.netapp.com/company/legal/trademark-guidelines/"
        },
        {
            "title": "NetBSD",
            "hex": "FF6600",
            "source": "https://www.netbsd.org",
            "guidelines": "https://www.netbsd.org/about/disclaimer.html"
        },
        {
            "title": "Netflix",
            "hex": "E50914",
            "source": "https://brand.netflix.com/en/assets/brand-symbol",
            "guidelines": "https://brand.netflix.com/en/assets/brand-symbol"
        },
        {
            "title": "Netlify",
            "hex": "00C7B7",
            "source": "https://www.netlify.com/press/",
            "guidelines": "https://www.netlify.com/press/",
            "aliases": {
                "dup": [
                    {
                        "title": "Netlify CMS",
                        "hex": "C9FA4B",
                        "source": "https://www.netlifycms.org/"
                    }
                ]
            }
        },
        {
            "title": "Nette",
            "hex": "3484D2",
            "source": "https://nette.org/en/logo",
            "guidelines": "https://nette.org/en/logo"
        },
        {
            "title": "Netto",
            "hex": "FFE500",
            "source": "https://www.netto-online.de/INTERSHOP/static/WFS/Plus-NettoDE-Site/-/-/de_DE/css/images/netto-logo.svg"
        },
        {
            "title": "New Balance",
            "hex": "CF0A2C",
            "source": "https://www.newbalance.com"
        },
        {
            "title": "New Japan Pro-Wrestling",
            "hex": "FF160B",
            "source": "https://en.wikipedia.org/wiki/File:NJPW_World_Logo.svg",
            "aliases": {
                "aka": [
                    "NJPW"
                ],
                "dup": [
                    {
                        "title": "NJPW World",
                        "hex": "B79C65",
                        "source": "https://njpwworld.com/"
                    }
                ],
                "loc": {
                    "ja-JP": "新日本プロレスリング"
                }
            }
        },
        {
            "title": "New Relic",
            "hex": "008C99",
            "source": "https://newrelic.com/about/media-assets",
            "guidelines": "https://newrelic.com/about/media-assets#guidelines"
        },
        {
            "title": "New York Times",
            "hex": "000000",
            "source": "https://www.nytimes.com/"
        },
        {
            "title": "Next.js",
            "hex": "000000",
            "source": "https://nextjs.org/"
        },
        {
            "title": "Nextcloud",
            "hex": "0082C9",
            "source": "https://nextcloud.com/press/",
            "guidelines": "https://nextcloud.com/trademarks/"
        },
        {
            "title": "Nextdoor",
            "hex": "8ED500",
            "source": "https://about.nextdoor.com/us-media/"
        },
        {
            "title": "NFC",
            "hex": "002E5F",
            "source": "https://nfc-forum.org/our-work/nfc-branding/n-mark/guidelines-and-brand-assets/",
            "guidelines": "https://nfc-forum.org/our-work/nfc-branding/n-mark/guidelines-and-brand-assets/"
        },
        {
            "title": "NGINX",
            "hex": "009639",
            "source": "https://www.nginx.com/press/",
            "guidelines": "https://www.nginx.com/press/"
        },
        {
            "title": "ngrok",
            "hex": "1F1E37",
            "source": "https://ngrok.com/"
        },
        {
            "title": "niconico",
            "hex": "231815",
            "source": "https://www.nicovideo.jp/"
        },
        {
            "title": "Nike",
            "hex": "111111",
            "source": "https://www.nike.com/"
        },
        {
            "title": "Nim",
            "hex": "FFE953",
            "source": "https://nim-lang.org"
        },
        {
            "title": "Nintendo",
            "hex": "8F8F8F",
            "source": "https://en.wikipedia.org/wiki/Nintendo#/media/File:Nintendo.svg"
        },
        {
            "title": "Nintendo 3DS",
            "hex": "D12228",
            "source": "https://www.nintendo.de/"
        },
        {
            "title": "Nintendo GameCube",
            "hex": "6A5FBB",
            "source": "https://www.nintendo.com/consumer/systems/nintendogamecube/index.jsp"
        },
        {
            "title": "Nintendo Network",
            "hex": "FF7D00",
            "source": "https://id.nintendo.net/login"
        },
        {
            "title": "Nintendo Switch",
            "hex": "E60012",
            "source": "https://www.nintendo.com/switch/"
        },
        {
            "title": "Nissan",
            "hex": "C3002F",
            "source": "https://www.nissan.ie/"
        },
        {
            "title": "NixOS",
            "hex": "5277C3",
            "source": "https://github.com/NixOS/nixos-homepage/tree/master/logo"
        },
        {
            "title": "Node-RED",
            "hex": "8F0000",
            "source": "https://nodered.org/about/resources/"
        },
        {
            "title": "Node.js",
            "hex": "339933",
            "source": "https://nodejs.org/en/about/resources/",
            "guidelines": "https://nodejs.org/en/about/resources/"
        },
        {
            "title": "Nodemon",
            "hex": "76D04B",
            "source": "https://nodemon.io/"
        },
        {
            "title": "Nokia",
            "hex": "124191",
            "source": "https://www.nokia.com/"
        },
        {
            "title": "Norco",
            "hex": "00FF00",
            "source": "https://www.norco.com/"
        },
        {
            "title": "NordVPN",
            "hex": "4687FF",
            "source": "https://nordvpn.com/press-area/",
            "guidelines": "https://nordvpn.com/press-area/"
        },
        {
            "title": "Norwegian",
            "hex": "D81939",
            "source": "https://www.norwegian.com/ie/travel-info/on-board/in-flight-entertainment/magazine/"
        },
        {
            "title": "Notepad++",
            "hex": "90E59A",
            "source": "https://github.com/notepad-plus-plus/notepad-plus-plus/blob/1f2c63cce173e3e1dc5922637c81a851693e2856/PowerEditor/misc/chameleon/chameleon-pencil.eps"
        },
        {
            "title": "Notion",
            "hex": "000000",
            "source": "https://www.notion.so/"
        },
        {
            "title": "Notist",
            "hex": "333333",
            "source": "https://noti.st/"
        },
        {
            "title": "Noun Project",
            "hex": "000000",
            "source": "https://www.lingoapp.com/6/s/oJkq3W/?v=3"
        },
        {
            "title": "NOW",
            "hex": "001211",
            "source": "https://www.nowtv.com/"
        },
        {
            "title": "npm",
            "hex": "CB3837",
            "source": "https://www.npmjs.com/",
            "guidelines": "https://www.npmjs.com/policies/trademark"
        },
        {
            "title": "Nrwl",
            "hex": "96D7E8",
            "source": "https://nrwl.io/assets/nrwl-logo-white.svg"
        },
        {
            "title": "Nubank",
            "hex": "820AD1",
            "source": "https://nubank.com.br/en/press/"
        },
        {
            "title": "Nucleo",
            "hex": "252B2D",
            "source": "https://nucleoapp.com/"
        },
        {
            "title": "NuGet",
            "hex": "004880",
            "source": "https://github.com/NuGet/Media/blob/89f7c87245e52e8ce91d94c0a47f44c6576e3a0d/Images/MainLogo/Vector/nuget.svg"
        },
        {
            "title": "Nuke",
            "hex": "000000",
            "source": "https://www.foundry.com/products/nuke"
        },
        {
            "title": "Numba",
            "hex": "00A3E0",
            "source": "https://github.com/numba/numba/blob/0db8a2bcd0f53c0d0ad8a798432fb3f37f14af27/docs/_static/numba-blue-icon-rgb.svg"
        },
        {
            "title": "NumPy",
            "hex": "013243",
            "source": "https://numpy.org/press-kit/",
            "guidelines": "https://github.com/numpy/numpy/blob/main/branding/logo/logoguidelines.md"
        },
        {
            "title": "Nunjucks",
            "hex": "1C4913",
            "source": "https://github.com/mozilla/nunjucks/blob/master/docs/img/favicon.png"
        },
        {
            "title": "Nutanix",
            "hex": "024DA1",
            "source": "https://www.nutanix.com/content/dam/nutanix/en/cmn/documents/nutanix-brandbook.pdf"
        },
        {
            "title": "Nuxt.js",
            "hex": "00DC82",
            "source": "https://nuxtjs.org/design",
            "guidelines": "https://nuxtjs.org/design"
        },
        {
            "title": "NVIDIA",
            "hex": "76B900",
            "source": "https://www.nvidia.com/etc/designs/nvidiaGDC/clientlibs_base/images/NVIDIA-Logo.svg"
        },
        {
            "title": "Nx",
            "hex": "143055",
            "source": "https://nx.dev/"
        },
        {
            "title": "NZXT",
            "hex": "000000",
            "source": "https://nzxt.com/",
            "guidelines": "https://nzxt.com/about/brand-guidelines"
        },
        {
            "title": "O'Reilly",
            "hex": "D3002D",
            "source": "https://www.oreilly.com/about/logos/",
            "guidelines": "https://www.oreilly.com/about/logos/"
        },
        {
            "title": "OBS Studio",
            "hex": "302E31",
            "source": "https://upload.wikimedia.org/wikipedia/commons/7/78/OBS.svg"
        },
        {
            "title": "Observable",
            "hex": "353E58",
            "source": "https://observablehq.com/"
        },
        {
            "title": "Obsidian",
            "hex": "483699",
            "source": "https://obsidian.md/"
        },
        {
            "title": "OCaml",
            "hex": "EC6813",
            "source": "http://ocaml.org/img/OCaml_Sticker.svg",
            "guidelines": "https://ocaml.org/docs/logos.html",
            "license": {
                "type": "Unlicense"
            }
        },
        {
            "title": "Octane Render",
            "hex": "000000",
            "source": "https://render.otoy.com/forum/viewtopic.php?f=9&t=359",
            "aliases": {
                "aka": [
                    "otoy"
                ]
            }
        },
        {
            "title": "Octave",
            "hex": "0790C0",
            "source": "https://www.gnu.org/software/octave/"
        },
        {
            "title": "OctoPrint",
            "hex": "13C100",
            "source": "https://github.com/OctoPrint/OctoPrint/blob/53b9b6185781c07e8c4744a6e28462e96448f249/src/octoprint/static/img/mask.svg"
        },
        {
            "title": "Octopus Deploy",
            "hex": "2F93E0",
            "source": "https://octopus.com/company/brand",
            "guidelines": "https://octopus.com/company/brand"
        },
        {
            "title": "Oculus",
            "hex": "1C1E20",
            "source": "https://en.facebookbrand.com/oculus/assets/oculus?audience=oculus-landing",
            "guidelines": "https://en.facebookbrand.com/oculus/"
        },
        {
            "title": "Odnoklassniki",
            "hex": "EE8208",
            "source": "https://insideok.ru/brandbook"
        },
        {
            "title": "Odysee",
            "hex": "EF1970",
            "source": "https://odysee.com/@OdyseeHelp:b/odyseepresskit:b"
        },
        {
            "title": "Oh Dear",
            "hex": "FFFFFF",
            "source": "https://ohdear.app/logos"
        },
        {
            "title": "okcupid",
            "hex": "0500BE",
            "source": "https://okcupid.com/press"
        },
        {
            "title": "Okta",
            "hex": "007DC1",
            "source": "https://www.okta.com/press-room/media-assets/",
            "guidelines": "https://www.okta.com/terms-of-use-for-okta-content/"
        },
        {
            "title": "OnePlus",
            "hex": "F5010C",
            "source": "https://www.oneplus.com/ca_en/brand/asset"
        },
        {
            "title": "OnlyFans",
            "hex": "00AFF0",
            "source": "https://onlyfans.com/brand",
            "guidelines": "https://onlyfans.com/brand"
        },
        {
            "title": "ONLYOFFICE",
            "hex": "444444",
            "source": "https://www.onlyoffice.com/en/press-downloads.aspx"
        },
        {
            "title": "ONNX",
            "hex": "005CED",
            "source": "https://github.com/onnx/onnx.github.io/blob/382e7036b616ce1555499ac41730245a2478513c/images/ONNX-ICON.svg"
        },
        {
            "title": "OnStar",
            "hex": "003D7D",
            "source": "https://www.onstar.com/"
        },
        {
            "title": "Opel",
            "hex": "F7FF14",
            "source": "https://www.stellantis.com/en/brands/opel"
        },
        {
            "title": "Open Access",
            "hex": "F68212",
            "source": "https://commons.wikimedia.org/wiki/File:Open_Access_logo_PLoS_white.svg"
        },
        {
            "title": "Open Badges",
            "hex": "073B5A",
            "source": "https://backpack.openbadges.org/"
        },
        {
            "title": "Open Bug Bounty",
            "hex": "F67909",
            "source": "https://www.openbugbounty.org/"
        },
        {
            "title": "Open Collective",
            "hex": "7FADF2",
            "source": "https://docs.opencollective.com/help/about#media-logo"
        },
        {
            "title": "Open Containers Initiative",
            "hex": "262261",
            "source": "https://github.com/opencontainers/artwork/tree/master/oci/icon"
        },
        {
            "title": "Open Source Initiative",
            "hex": "3DA639",
            "source": "https://opensource.org/logo-usage-guidelines",
            "guidelines": "https://opensource.org/logo-usage-guidelines"
        },
        {
            "title": "OpenAI",
            "hex": "412991",
            "source": "https://openai.com/"
        },
        {
            "title": "OpenAI Gym",
            "hex": "0081A5",
            "source": "https://gym.openai.com/"
        },
        {
            "title": "OpenAPI Initiative",
            "hex": "6BA539",
            "source": "https://www.openapis.org/faq/style-guide",
            "guidelines": "https://www.openapis.org/faq/style-guide"
        },
        {
            "title": "OpenBSD",
            "hex": "F2CA30",
            "source": "https://en.wikipedia.org/wiki/OpenBSD"
        },
        {
            "title": "OpenCV",
            "hex": "5C3EE8",
            "source": "https://opencv.org/resources/media-kit/",
            "guidelines": "https://opencv.org/resources/media-kit/"
        },
        {
            "title": "OpenFaaS",
            "hex": "3B5EE9",
            "source": "https://docs.openfaas.com/"
        },
        {
            "title": "OpenGL",
            "hex": "5586A4",
            "source": "https://www.khronos.org/legal/trademarks/"
        },
        {
            "title": "OpenID",
            "hex": "F78C40",
            "source": "https://openid.net/add-openid/logos/"
        },
        {
            "title": "OpenJDK",
            "hex": "FFFFFF",
            "source": "https://hg.openjdk.java.net/duke/duke/file/ca00f100dafc/vector/Agent.svg#l1"
        },
        {
            "title": "Openlayers",
            "hex": "1F6B75",
            "source": "https://github.com/openlayers/openlayers.github.io/blob/5b93e18b8d302eb49a812fb96abb529895ceb7a2/assets/logo.svg"
        },
        {
            "title": "OpenMined",
            "hex": "ED986C",
            "source": "https://www.openmined.org/",
            "guidelines": "https://www.openmined.org/"
        },
        {
            "title": "OpenNebula",
            "hex": "0097C2",
            "source": "https://opennebula.io/docs/"
        },
        {
            "title": "OpenSea",
            "hex": "2081E2",
            "source": "https://docs.opensea.io"
        },
        {
            "title": "OpenSearch",
            "hex": "005EB8",
            "source": "https://opensearch.org/brand.html",
            "guidelines": "https://opensearch.org/brand.html"
        },
        {
            "title": "OpenSSL",
            "hex": "721412",
            "source": "https://www.openssl.org/"
        },
        {
            "title": "OpenStack",
            "hex": "ED1944",
            "source": "https://www.openstack.org/brand/openstack-logo/",
            "guidelines": "https://www.openstack.org/brand/openstack-logo/"
        },
        {
            "title": "OpenStreetMap",
            "hex": "7EBC6F",
            "source": "https://www.openstreetmap.org",
            "guidelines": "https://wiki.osmfoundation.org/wiki/Trademark_Policy"
        },
        {
            "title": "openSUSE",
            "hex": "73BA25",
            "source": "https://github.com/openSUSE/artwork/blob/33e94aa76837c09f03d1712705949b71a246a53b/logos/buttons/button-colour.svg",
            "guidelines": "https://en.opensuse.org/Portal:Artwork"
        },
        {
            "title": "OpenTelemetry",
            "hex": "000000",
            "source": "https://cncf-branding.netlify.app/projects/opentelemetry/",
            "guidelines": "https://cncf-branding.netlify.app/projects/opentelemetry/",
            "license": {
                "type": "CC-BY-4.0",
                "url": "https://www.linuxfoundation.org/trademark-usage/"
            },
            "aliases": {
                "aka": [
                    "OTel"
                ]
            }
        },
        {
            "title": "Openverse",
            "hex": "FFE033",
            "source": "https://github.com/WordPress/openverse/blob/main/brand/icon.svg",
            "guidelines": "https://www.figma.com/file/GIIQ4sDbaToCfFQyKMvzr8/Openverse-Design-Library?node-id=312%3A487"
        },
        {
            "title": "OpenVPN",
            "hex": "EA7E20",
            "source": "https://openvpn.net/wp-content/themes/openvpn/assets/images/logo.svg",
            "guidelines": "https://openvpn.net/terms/"
        },
        {
            "title": "OpenWrt",
            "hex": "00B5E2",
            "source": "https://openwrt.org/docs/guide-graphic-designer/openwrt-logo",
            "guidelines": "https://openwrt.org/docs/guide-graphic-designer/openwrt-logo"
        },
        {
            "title": "OpenZeppelin",
            "hex": "4E5EE4",
            "source": "https://openzeppelin.com/"
        },
        {
            "title": "OpenZFS",
            "hex": "2A667F",
            "source": "https://commons.wikimedia.org/wiki/File:OpenZFS_logo.svg"
        },
        {
            "title": "Opera",
            "hex": "FF1B2D",
            "source": "https://brand.opera.com/1472-2/opera-logos/",
            "guidelines": "https://brand.opera.com/"
        },
        {
            "title": "OPNSense",
            "hex": "D94F00",
            "source": "https://opnsense.org/about/legal-notices/",
            "guidelines": "https://opnsense.org/about/legal-notices/"
        },
        {
            "title": "Opsgenie",
            "hex": "172B4D",
            "source": "https://www.atlassian.com/company/news/press-kit"
        },
        {
            "title": "OpsLevel",
            "hex": "1890FF",
            "source": "https://www.opslevel.com/"
        },
        {
            "title": "Oracle",
            "hex": "F80000",
            "source": "https://www.oracle.com/opn/index.html",
            "guidelines": "https://www.oracle.com/legal/logos.html"
        },
        {
            "title": "ORCID",
            "hex": "A6CE39",
            "source": "https://orcid.figshare.com/articles/figure/ORCID_iD_icon_graphics/5008697",
            "guidelines": "https://info.orcid.org/brand-guidelines/"
        },
        {
            "title": "Org",
            "hex": "77AA99",
            "source": "https://orgmode.org"
        },
        {
            "title": "Origin",
            "hex": "F56C2D",
            "source": "https://www.origin.com/gbr/en-us/store"
        },
        {
            "title": "Osano",
            "hex": "7764FA",
            "source": "https://www.osano.com/company/assets"
        },
        {
            "title": "Oshkosh",
            "hex": "E6830F",
            "source": "https://oshkoshdefense.com/media/photos/",
            "license": {
                "type": "CC-BY-SA-4.0"
            }
        },
        {
            "title": "OSMC",
            "hex": "17394A",
            "source": "https://github.com/osmc/osmc/tree/master/assets"
        },
        {
            "title": "osu!",
            "hex": "FF66AA",
            "source": "https://osu.ppy.sh/wiki/vi/Brand_identity_guidelines",
            "guidelines": "https://osu.ppy.sh/wiki/vi/Brand_identity_guidelines"
        },
        {
            "title": "Otto",
            "hex": "D4021D",
            "source": "https://www.ottogroup.com/en/presse/material.php"
        },
        {
            "title": "Overcast",
            "hex": "FC7E0F",
            "source": "https://overcast.fm"
        },
        {
            "title": "Overleaf",
            "hex": "47A141",
            "source": "https://www.overleaf.com/for/press/media-resources"
        },
        {
            "title": "OVH",
            "hex": "123F6D",
            "source": "https://www.ovh.com/ca/en/newsroom/"
        },
        {
            "title": "OWASP",
            "hex": "000000",
            "source": "https://github.com/OWASP/www-event-2020-07-virtual/blob/eefbef6c1afdd1dee2af11e7f44ad005b25ad48c/assets/images/logo.svg"
        },
        {
            "title": "Oxygen",
            "hex": "3A209E",
            "source": "https://oxygenbuilder.com/",
            "guidelines": "https://oxygenbuilder.com/trademark-policy/"
        },
        {
            "title": "OYO",
            "hex": "EE2E24",
            "source": "https://www.oyorooms.com/"
        },
        {
            "title": "p5.js",
            "hex": "ED225D",
            "source": "https://p5js.org"
        },
        {
            "title": "Packagist",
            "hex": "F28D1A",
            "source": "https://github.com/composer/packagist/issues/1147",
            "license": {
                "type": "MIT"
            }
        },
        {
            "title": "Packer",
            "hex": "02A8EF",
            "source": "https://www.hashicorp.com/brand",
            "guidelines": "https://www.hashicorp.com/brand"
        },
        {
            "title": "Paddy Power",
            "hex": "004833",
            "source": "https://www.paddypower.com/"
        },
        {
            "title": "Pagekit",
            "hex": "212121",
            "source": "https://pagekit.com/logo-guide",
            "guidelines": "https://pagekit.com/logo-guide"
        },
        {
            "title": "PagerDuty",
            "hex": "06AC38",
            "source": "https://www.pagerduty.com/brand/",
            "guidelines": "https://www.pagerduty.com/brand/"
        },
        {
            "title": "PageSpeed Insights",
            "hex": "4285F4",
            "source": "https://developers.google.com/web/fundamentals/performance/speed-tools/"
        },
        {
            "title": "PagSeguro",
            "hex": "FFC801",
            "source": "https://pagseguro.uol.com.br/"
        },
        {
            "title": "Palantir",
            "hex": "101113",
            "source": "https://github.com/palantir/conjure/blob/master/docs/media/palantir-logo.svg"
        },
        {
            "title": "Palo Alto Software",
            "hex": "83DA77",
            "source": "https://www.paloalto.com"
        },
        {
            "title": "pandas",
            "hex": "150458",
            "source": "https://pandas.pydata.org/about/citing.html",
            "guidelines": "https://pandas.pydata.org/about/citing.html"
        },
        {
            "title": "Pandora",
            "hex": "224099",
            "source": "https://www.pandoraforbrands.com/"
        },
        {
            "title": "Pantheon",
            "hex": "FFDC28",
            "source": "https://projects.invisionapp.com/boards/8UOJQWW2J3G5#/1145336",
            "guidelines": "https://projects.invisionapp.com/boards/8UOJQWW2J3G5#/1145336"
        },
        {
            "title": "Paperspace",
            "hex": "000000",
            "source": "https://docs.paperspace.com/img/ps-logo-light.svg"
        },
        {
            "title": "Parity Substrate",
            "hex": "282828",
            "source": "http://substrate.dev/"
        },
        {
            "title": "Parse.ly",
            "hex": "5BA745",
            "source": "https://www.parse.ly/press-kit",
            "guidelines": "https://www.parse.ly/press-kit"
        },
        {
            "title": "Passport",
            "hex": "34E27A",
            "source": "http://www.passportjs.org/"
        },
        {
            "title": "Pastebin",
            "hex": "02456C",
            "source": "https://pastebin.com/"
        },
        {
            "title": "Patreon",
            "hex": "FF424D",
            "source": "https://www.patreon.com/brand/downloads",
            "guidelines": "https://www.patreon.com/brand/downloads"
        },
        {
            "title": "Payoneer",
            "hex": "FF4800",
            "source": "https://www.payoneer.com/"
        },
        {
            "title": "PayPal",
            "hex": "00457C",
            "source": "https://www.paypal.com/"
        },
        {
            "title": "Paytm",
            "hex": "20336B",
            "source": "https://paytm.com/"
        },
        {
            "title": "PCGamingWiki",
            "hex": "556DB3",
            "source": "https://www.pcgamingwiki.com/wiki/Home"
        },
        {
            "title": "Peak Design",
            "hex": "1C1B1C",
            "source": "https://www.peakdesign.com/"
        },
        {
            "title": "PeerTube",
            "hex": "F1680D",
            "source": "https://joinpeertube.org/"
        },
        {
            "title": "Pegasus Airlines",
            "hex": "FDC43E",
            "source": "https://www.flypgs.com/en/about-pegasus/flypgscom-magazine"
        },
        {
            "title": "Pelican",
            "hex": "14A0C4",
            "source": "https://blog.getpelican.com/pages/gratitude.html",
            "license": {
                "type": "CC-BY-4.0"
            }
        },
        {
            "title": "Peloton",
            "hex": "181A1D",
            "source": "https://press.onepeloton.com/#logos"
        },
        {
            "title": "Penny",
            "hex": "CD1414",
            "source": "https://www.penny.de/"
        },
        {
            "title": "Pepsi",
            "hex": "2151A1",
            "source": "http://gillettepepsicola.com/promotions-media/media-kit/",
            "guidelines": "http://gillettepepsicola.com/promotions-media/media-kit/"
        },
        {
            "title": "Percy",
            "hex": "9E66BF",
            "source": "https://percy.io/"
        },
        {
            "title": "Perforce",
            "hex": "404040",
            "source": "https://www.perforce.com"
        },
        {
            "title": "Perl",
            "hex": "39457E",
            "source": "https://github.com/tpf/marketing-materials/blob/6765c6fd71bc5b123d6c1a77b86e08cdd6376078/images/onion-logo/tpf-logo-onion.svg"
        },
        {
            "title": "Personio",
            "hex": "FFFFFF",
            "source": "https://www.personio.com/"
        },
        {
            "title": "Pets at Home",
            "hex": "4BA840",
            "source": "https://petsathome.com"
        },
        {
            "title": "Peugeot",
            "hex": "000000",
            "source": "https://www.peugeot.co.uk/"
        },
        {
            "title": "Pexels",
            "hex": "05A081",
            "source": "https://www.pexels.com/"
        },
        {
            "title": "pfSense",
            "hex": "212121",
            "source": "https://www.pfsense.org/"
        },
        {
            "title": "Phabricator",
            "hex": "4A5F88",
            "source": "https://github.com/phacility/phabricator/blob/0a3093ef9c1898913196564435346e4daa9d2538/webroot/rsrc/image/logo/light-eye.png",
            "guidelines": "https://phacility.com/trademarks/"
        },
        {
            "title": "Philips Hue",
            "hex": "0065D3",
            "source": "https://www.philips-hue.com/en-us/support/faq"
        },
        {
            "title": "PhonePe",
            "hex": "5F259F",
            "source": "https://www.phonepe.com/press/"
        },
        {
            "title": "Photobucket",
            "hex": "0672CB",
            "source": "https://photobucket.com/"
        },
        {
            "title": "Photocrowd",
            "hex": "3DAD4B",
            "source": "https://www.photocrowd.com/"
        },
        {
            "title": "Photopea",
            "hex": "18A497",
            "source": "https://github.com/photopea/photopea/blob/d5c532e8ad8ece246e2ea8646aac7df768407c64/logo.svg"
        },
        {
            "title": "PHP",
            "hex": "777BB4",
            "source": "http://php.net/download-logos.php",
            "license": {
                "type": "CC-BY-SA-4.0"
            }
        },
        {
            "title": "phpMyAdmin",
            "hex": "6C78AF",
            "source": "https://github.com/phpmyadmin/data/blob/b7d3bdb9bb973beff4726541b87d3a4c8a950b4b/brand/phpMyAdmin-Logo-Symbol.svg"
        },
        {
            "title": "PhpStorm",
            "hex": "000000",
            "source": "https://www.jetbrains.com/company/brand/logos/",
            "guidelines": "https://www.jetbrains.com/company/brand/"
        },
        {
            "title": "Pi-hole",
            "hex": "96060C",
            "source": "https://docs.pi-hole.net",
            "guidelines": "https://pi-hole.net/trademark-rules-and-brand-guidelines/"
        },
        {
            "title": "Picard Surgelés",
            "hex": "2D4999",
            "source": "https://www.picard.fr/"
        },
        {
            "title": "Picarto.TV",
            "hex": "1DA456",
            "source": "https://picarto.tv/site/press"
        },
        {
            "title": "Picnic",
            "hex": "E1171E",
            "source": "https://picnic.app/nl/feestdagen/"
        },
        {
            "title": "PicPay",
            "hex": "21C25E",
            "source": "https://www.picpay.com/site/sobre-nos"
        },
        {
            "title": "Pimcore",
            "hex": "6428B4",
            "source": "https://pimcore.com/en/media-kit",
            "guidelines": "https://pimcore.com/en/media-kit"
        },
        {
            "title": "Pinboard",
            "hex": "0000FF",
            "source": "https://commons.wikimedia.org/wiki/File:Feedbin-Icon-share-pinboard.svg"
        },
        {
            "title": "Pingdom",
            "hex": "FFF000",
            "source": "https://www.pingdom.com/resources/brand-assets/",
            "guidelines": "https://www.pingdom.com/resources/brand-assets/"
        },
        {
            "title": "Pinterest",
            "hex": "BD081C",
            "source": "https://business.pinterest.com/en/brand-guidelines",
            "guidelines": "https://business.pinterest.com/en/brand-guidelines"
        },
        {
            "title": "Pioneer DJ",
            "hex": "1A1928",
            "source": "https://www.pioneerdj.com/"
        },
        {
            "title": "Pivotal Tracker",
            "hex": "517A9E",
            "source": "https://www.pivotaltracker.com/branding-guidelines",
            "guidelines": "https://www.pivotaltracker.com/branding-guidelines"
        },
        {
            "title": "Piwigo",
            "hex": "FF7700",
            "source": "https://github.com/Piwigo/piwigodotorg/blob/6edb840c16257314caec770a9a51f67ef81836e4/images/piwigo.org.svg"
        },
        {
            "title": "Pix",
            "hex": "77B6A8",
            "source": "https://www.bcb.gov.br/estabilidadefinanceira/pix",
            "guidelines": "https://www.bcb.gov.br/content/estabilidadefinanceira/pix/Regulamento_Pix/I_manual_uso_marca_pix.pdf"
        },
        {
            "title": "Pixabay",
            "hex": "2EC66D",
            "source": "https://pixabay.com/service/about/"
        },
        {
            "title": "pixiv",
            "hex": "0096FA",
            "source": "https://policies.pixiv.net/en.html#brand",
            "guidelines": "https://policies.pixiv.net/en.html#brand"
        },
        {
            "title": "pkgsrc",
            "hex": "FF6600",
            "source": "https://pkgsrc.org/"
        },
        {
            "title": "Planet",
            "hex": "009DB1",
            "source": "https://www.planet.com/explorer/"
        },
        {
            "title": "PlanetScale",
            "hex": "000000",
            "source": "https://planetscale.com/"
        },
        {
            "title": "PlanGrid",
            "hex": "0085DE",
            "source": "https://app.plangrid.com/"
        },
        {
            "title": "Platform.sh",
            "hex": "1A182A",
            "source": "https://platform.sh/logos/"
        },
        {
            "title": "Platzi",
            "hex": "98CA3F",
            "source": "https://github.com/PlatziDev/oss/blob/932bd83d43e061e1c38fbc116db31aa6d0145be6/static/logo.svg"
        },
        {
            "title": "Plausible Analytics",
            "hex": "5850EC",
            "source": "https://github.com/plausible/docs/blob/be5c935484e075f1e0caf3c9b3351ddd62348139/static/img/logo.svg"
        },
        {
            "title": "PlayCanvas",
            "hex": "E05F2C",
            "source": "https://playcanvas.com/"
        },
        {
            "title": "Player FM",
            "hex": "C8122A",
            "source": "https://player.fm/"
        },
        {
            "title": "Player.me",
            "hex": "C0379A",
            "source": "https://player.me/p/about-us"
        },
        {
            "title": "PlayStation",
            "hex": "003791",
            "source": "https://www.playstation.com/en-us/"
        },
        {
            "title": "PlayStation 2",
            "hex": "003791",
            "source": "https://commons.wikimedia.org/wiki/File:PlayStation_2_logo.svg"
        },
        {
            "title": "PlayStation 3",
            "hex": "003791",
            "source": "https://commons.wikimedia.org/wiki/File:PlayStation_3_Logo_neu.svg#/media/File:PS3.svg"
        },
        {
            "title": "PlayStation 4",
            "hex": "003791",
            "source": "https://commons.wikimedia.org/wiki/File:PlayStation_4_logo_and_wordmark.svg"
        },
        {
            "title": "PlayStation 5",
            "hex": "003791",
            "source": "https://www.playstation.com/en-us/ps5/"
        },
        {
            "title": "PlayStation Vita",
            "hex": "003791",
            "source": "https://commons.wikimedia.org/wiki/File:PlayStation_Vita_logo.svg"
        },
        {
            "title": "Playwright",
            "hex": "2EAD33",
            "source": "https://github.com/microsoft/playwright.dev/blob/768c59464e5b3270db26fa6a839d022a7e0dd064/static/img/playwright-logo.svg"
        },
        {
            "title": "Pleroma",
            "hex": "FBA457",
            "source": "https://pleroma.social/"
        },
        {
            "title": "Plesk",
            "hex": "52BBE6",
            "source": "https://www.plesk.com/brand/",
            "guidelines": "https://www.plesk.com/brand/"
        },
        {
            "title": "Plex",
            "hex": "E5A00D",
            "source": "https://brand.plex.tv/",
            "guidelines": "https://brand.plex.tv/"
        },
        {
            "title": "Plotly",
            "hex": "3F4F75",
            "source": "https://plotly.com/"
        },
        {
            "title": "Pluralsight",
            "hex": "F15B2A",
            "source": "https://www.pluralsight.com/newsroom/brand-assets"
        },
        {
            "title": "Plurk",
            "hex": "FF574D",
            "source": "https://www.plurk.com/brandInfo",
            "guidelines": "https://www.plurk.com/brandInfo"
        },
        {
            "title": "Plus Codes",
            "hex": "4285F4",
            "source": "https://maps.google.com/pluscodes/"
        },
        {
            "title": "PM2",
            "hex": "2B037A",
            "source": "https://pm2.keymetrics.io/"
        },
        {
            "title": "pnpm",
            "hex": "F69220",
            "source": "https://pnpm.io/logos"
        },
        {
            "title": "Pocket",
            "hex": "EF3F56",
            "source": "https://blog.getpocket.com/press/"
        },
        {
            "title": "Pocket Casts",
            "hex": "F43E37",
            "source": "https://blog.pocketcasts.com/press/"
        },
        {
            "title": "Podcast Addict",
            "hex": "F4842D",
            "source": "https://podcastaddict.com"
        },
        {
            "title": "Podman",
            "hex": "892CA0",
            "source": "https://podman.io/"
        },
        {
            "title": "Poetry",
            "hex": "60A5FA",
            "source": "https://python-poetry.org/"
        },
        {
            "title": "Pointy",
            "hex": "009DE0",
            "source": "https://www.pointy.com/ie/vend"
        },
        {
            "title": "Pokémon",
            "hex": "FFCB05",
            "source": "https://commons.wikimedia.org/wiki/File:International_Pok%C3%A9mon_logo.svg"
        },
        {
            "title": "Polkadot",
            "hex": "E6007A",
            "source": "https://polkadot.network/brand-assets/",
            "guidelines": "https://polkadot.network/brand-assets/"
        },
        {
            "title": "Poly",
            "hex": "EB3C00",
            "source": "https://www.poly.com/"
        },
        {
            "title": "Polymer Project",
            "hex": "FF4470",
            "source": "https://github.com/Polymer/polymer-project.org/blob/3d3e967446858b49a7796676714865ac9b2a5275/app/images/logos/p-logo.svg"
        },
        {
            "title": "Polywork",
            "hex": "543DE0",
            "source": "https://www.polywork.com/"
        },
        {
            "title": "Pop!_OS",
            "hex": "48B9C7",
            "source": "https://pop.system76.com/"
        },
        {
            "title": "Porsche",
            "hex": "B12B28",
            "source": "https://www.porsche.com/"
        },
        {
            "title": "Portainer",
            "hex": "13BEF9",
            "source": "https://www.portainer.io/"
        },
        {
            "title": "PostCSS",
            "hex": "DD3A0A",
            "source": "https://postcss.org/"
        },
        {
            "title": "PostgreSQL",
            "hex": "4169E1",
            "source": "https://wiki.postgresql.org/wiki/Logo",
            "guidelines": "https://www.postgresql.org/about/policies/trademarks/"
        },
        {
            "title": "Postman",
            "hex": "FF6C37",
            "source": "https://www.getpostman.com/resources/media-assets/"
        },
        {
            "title": "Postmates",
            "hex": "FFDF18",
            "source": "https://postmates.com/press-and-media"
        },
        {
            "title": "Power Apps",
            "hex": "742774",
            "source": "https://powerapps.microsoft.com/en-us/"
        },
        {
            "title": "Power Automate",
            "hex": "0066FF",
            "source": "https://flow.microsoft.com/en-us/"
        },
        {
            "title": "Power BI",
            "hex": "F2C811",
            "source": "https://powerbi.microsoft.com/en-us/"
        },
        {
            "title": "Power Virtual Agents",
            "hex": "0B556A",
            "source": "https://powervirtualagents.microsoft.com/en-us/"
        },
        {
            "title": "POWERS",
            "hex": "E74536",
            "source": "https://www.powerswhiskey.com/"
        },
        {
            "title": "PowerShell",
            "hex": "5391FE",
            "source": "https://github.com/PowerShell/PowerShell/tree/11d7587f9b934cf27013d318886f97fb95c811cf"
        },
        {
            "title": "pr.co",
            "hex": "0080FF",
            "source": "https://news.pr.co/media_kits"
        },
        {
            "title": "pre-commit",
            "hex": "FAB040",
            "source": "https://github.com/pre-commit/pre-commit.com/blob/f263cdbcf46f97e1bd6229f2ab6d27bf8290ca88/logo.svg"
        },
        {
            "title": "Preact",
            "hex": "673AB8",
            "source": "https://preactjs.com"
        },
        {
            "title": "Premier League",
            "hex": "360D3A",
            "source": "https://www.premierleague.com"
        },
        {
            "title": "PrestaShop",
            "hex": "DF0067",
            "source": "https://www.prestashop.com/en/media-kit"
        },
        {
            "title": "Presto",
            "hex": "5890FF",
            "source": "https://github.com/prestodb/presto/blob/414ab2a6bbdcca6479c2615b048920adac34dd20/presto-docs/src/main/resources/logo/web/fb/dark-blue/Presto_FB_Lockups_DARKBLUE_BG-14.svg"
        },
        {
            "title": "Prettier",
            "hex": "F7B93E",
            "source": "https://github.com/prettier/prettier-logo/blob/06997b307e0608ebee2044dafa0b9429d6b5a103/images/prettier-icon-clean-centred.svg"
        },
        {
            "title": "Prezi",
            "hex": "3181FF",
            "source": "https://prezi.com/press/kit/"
        },
        {
            "title": "Prime",
            "hex": "00A8E1",
            "source": "https://www.amazon.com/b?node=17277626011",
            "guidelines": "https://www.amazon.com/b?node=17277626011"
        },
        {
            "title": "Prime Video",
            "hex": "1F2E3E",
            "source": "https://videodirect.amazon.com/home/help?topicId=GT7W7GJBTDJW6Z8W#G8T2JFQZXPMHJLRZ",
            "guidelines": "https://videodirect.amazon.com/home/help?topicId=GT7W7GJBTDJW6Z8W#G8T2JFQZXPMHJLRZ"
        },
        {
            "title": "Prisma",
            "hex": "2D3748",
            "source": "https://github.com/prisma/presskit/tree/4bcb64181f266723439d955d60afa1c55fefa715"
        },
        {
            "title": "Prismic",
            "hex": "5163BA",
            "source": "https://prismic.io/"
        },
        {
            "title": "Private Internet Access",
            "hex": "4BB749",
            "source": "https://www.privateinternetaccess.com/pages/press"
        },
        {
            "title": "Pro Tools",
            "hex": "7ACB10",
            "source": "https://cdn-www.avid.com/Content/fonts/avidmoon.ttf"
        },
        {
            "title": "Probot",
            "hex": "00B0D8",
            "source": "https://github.com/probot/probot/blob/5d29945dd2116618d63aba9d7a4460b940a85f5d/static/robot.svg"
        },
        {
            "title": "Processing Foundation",
            "hex": "006699",
            "source": "https://processingfoundation.org/"
        },
        {
            "title": "ProcessWire",
            "hex": "2480E6",
            "source": "https://processwire.com/"
        },
        {
            "title": "Product Hunt",
            "hex": "DA552F",
            "source": "https://www.producthunt.com/branding",
            "guidelines": "https://www.producthunt.com/branding"
        },
        {
            "title": "Progate",
            "hex": "380953",
            "source": "https://progate.com"
        },
        {
            "title": "Progress",
            "hex": "5CE500",
            "source": "https://www.progress.com/",
            "guidelines": "https://www.progress.com/legal/trademarks/trademarks-use-policy"
        },
        {
            "title": "Prometheus",
            "hex": "E6522C",
            "source": "https://prometheus.io/"
        },
        {
            "title": "ProSieben",
            "hex": "E6000F",
            "source": "https://www.prosieben.de/"
        },
        {
            "title": "Proto.io",
            "hex": "34A7C1",
            "source": "https://proto.io/en/presskit"
        },
        {
            "title": "protocols.io",
            "hex": "4D9FE7",
            "source": "https://www.protocols.io/brand",
            "guidelines": "https://www.protocols.io/brand"
        },
        {
            "title": "ProtonDB",
            "hex": "F50057",
            "source": "https://www.protondb.com/"
        },
        {
            "title": "ProtonMail",
            "hex": "8B89CC",
            "source": "https://protonmail.com/media-kit"
        },
        {
            "title": "ProtonVPN",
            "hex": "56B366",
            "source": "https://protonvpn.com/press"
        },
        {
            "title": "Protractor",
            "hex": "ED163A",
            "source": "https://github.com/angular/protractor/blob/4bc80d1a459542d883ea9200e4e1f48d265d0fda/logo.svg"
        },
        {
            "title": "Proxmox",
            "hex": "E57000",
            "source": "https://www.proxmox.com/en/news/media-kit",
            "guidelines": "https://www.proxmox.com/en/news/media-kit"
        },
        {
            "title": "PUBG",
            "hex": "FEAB02",
            "source": "https://www.pubgmobile.com/en/event/brandassets/"
        },
        {
            "title": "Publons",
            "hex": "336699",
            "source": "https://publons.com/about/the-publons-logo",
            "guidelines": "https://publons.com/about/the-publons-logo"
        },
        {
            "title": "PubMed",
            "hex": "326599",
            "source": "https://pubmed.ncbi.nlm.nih.gov/"
        },
        {
            "title": "Pug",
            "hex": "A86454",
            "source": "https://github.com/pugjs/pug-logo/blob/61429fc45b5a411b83bdb5c99a61084d3054d1e6/SVG/pug-final-logo_-mono-64.svg"
        },
        {
            "title": "Pulumi",
            "hex": "8A3391",
            "source": "https://www.pulumi.com/",
            "guidelines": "https://www.pulumi.com/brand/"
        },
        {
            "title": "Puma",
            "hex": "242B2F",
            "source": "https://us.puma.com/"
        },
        {
            "title": "Puppet",
            "hex": "FFAE1A",
            "source": "https://puppet.com/company/press-room/"
        },
        {
            "title": "Puppeteer",
            "hex": "40B5A4",
            "source": "https://pptr.dev/"
        },
        {
            "title": "PureScript",
            "hex": "14161A",
            "source": "https://github.com/purescript/logo/tree/1e7a57affdaeaf88ff594c08bd2b5a78fe2ed13c",
            "license": {
                "type": "CC-BY-4.0"
            }
        },
        {
            "title": "PurgeCSS",
            "hex": "14161A",
            "source": "https://github.com/FullHuman/purgecss/blob/4e2bf58e218119cc9faf9faa615d62a059bf9d9a/docs/.vuepress/public/safari-pinned-tab.svg"
        },
        {
            "title": "Purism",
            "hex": "2D2D2D",
            "source": "https://puri.sm/pr/images/"
        },
        {
            "title": "Pusher",
            "hex": "300D4F",
            "source": "https://pusher.com/"
        },
        {
            "title": "PWA",
            "hex": "5A0FC8",
            "source": "https://github.com/webmaxru/progressive-web-apps-logo/blob/77744cd5c0a4d484bb3d082c6ac458c44202da03/pwalogo-white.svg",
            "guidelines": "https://github.com/webmaxru/progressive-web-apps-logo#readme",
            "aliases": {
                "aka": [
                    "Progressive Web Application"
                ]
            }
        },
        {
            "title": "PyCharm",
            "hex": "000000",
            "source": "https://www.jetbrains.com/company/brand/logos/",
            "guidelines": "https://www.jetbrains.com/company/brand/"
        },
        {
            "title": "PyG",
            "hex": "3C2179",
            "source": "https://github.com/pyg-team/pyg_sphinx_theme/blob/4f696513b4b4adf2ba3874574a10a8e8718672fe/pyg_sphinx_theme/static/img/pyg_logo.svg",
            "aliases": {
                "aka": [
                    "PyTorch Geometric"
                ]
            }
        },
        {
            "title": "PyPI",
            "hex": "3775A9",
            "source": "https://pypi.org/"
        },
        {
            "title": "PyPy",
            "hex": "193440",
            "source": "https://www.pypy.org/images/pypy-logo.svg"
        },
        {
            "title": "PyScaffold",
            "hex": "005CA0",
            "source": "https://github.com/pyscaffold/pyscaffold/blob/3f72bf7894fc73b34af06a90bb5d43aae410ce5d/docs/gfx/logo.svg"
        },
        {
            "title": "Pytest",
            "hex": "0A9EDC",
            "source": "https://github.com/pytest-dev/design/blob/081f06cd2d6cd742e68f593560a2e8c1802feb7c/pytest_logo/pytest_logo.svg"
        },
        {
            "title": "Python",
            "hex": "3776AB",
            "source": "https://www.python.org/community/logos/",
            "guidelines": "https://www.python.org/community/logos/"
        },
        {
            "title": "PyTorch",
            "hex": "EE4C2C",
            "source": "https://github.com/pytorch/pytorch.github.io/blob/8f083bd12192ca12d5e1c1f3d236f4831d823d8f/assets/images/logo.svg",
            "guidelines": "https://github.com/pytorch/pytorch.github.io/blob/381117ec296f002b2de475402ef29cca6c55e209/assets/brand-guidelines/PyTorch-Brand-Guidelines.pdf"
        },
        {
            "title": "PyTorch Lightning",
            "hex": "792EE5",
            "source": "https://github.com/PyTorchLightning/pytorch-lightning/blob/a584196abf820179adb0758ef67ddae91c44e7bc/docs/source/_static/images/icon.svg"
        },
        {
            "title": "PyUp",
            "hex": "9F55FF",
            "source": "https://pyup.io/"
        },
        {
            "title": "Qantas",
            "hex": "E40000",
            "source": "https://freight.qantas.com/"
        },
        {
            "title": "Qatar Airways",
            "hex": "5C0D34",
            "source": "https://www.qatarairways.com/en/press-kit.html"
        },
        {
            "title": "QEMU",
            "hex": "FF6600",
            "source": "https://wiki.qemu.org/Logo"
        },
        {
            "title": "Qgis",
            "hex": "589632",
            "source": "https://www.qgis.org/en/site/getinvolved/styleguide.html",
            "guidelines": "https://www.qgis.org/en/site/getinvolved/styleguide.html"
        },
        {
            "title": "Qi",
            "hex": "000000",
            "source": "https://www.wirelesspowerconsortium.com/knowledge-base/retail/qi-logo-guidelines-and-artwork.html",
            "guidelines": "https://www.wirelesspowerconsortium.com/knowledge-base/retail/qi-logo-guidelines-and-artwork.html"
        },
        {
            "title": "Qiita",
            "hex": "55C500",
            "source": "https://help.qiita.com/ja/articles/others-brand-guideline",
            "guidelines": "https://help.qiita.com/ja/articles/others-brand-guideline"
        },
        {
            "title": "Qiskit",
            "hex": "6929C4",
            "source": "https://qiskit.org"
        },
        {
            "title": "QIWI",
            "hex": "FF8C00",
            "source": "https://qiwi.com/"
        },
        {
            "title": "Qt",
            "hex": "41CD52",
            "source": "https://qt-brandbook.webflow.io/design",
            "guidelines": "https://qt-brandbook.webflow.io/design"
        },
        {
            "title": "Qualcomm",
            "hex": "3253DC",
            "source": "https://www.qualcomm.com"
        },
        {
            "title": "Qualtrics",
            "hex": "00B4EF",
            "source": "https://www.qualtrics.com/brand-book/",
            "guidelines": "https://www.qualtrics.com/brand-book/"
        },
        {
            "title": "Qualys",
            "hex": "ED2E26",
            "source": "https://www.qualys.com/",
            "guidelines": "https://www.qualys.com/docs/qualys-logo-guidelines.pdf"
        },
        {
            "title": "Quantcast",
            "hex": "000000",
            "source": "https://www.quantcast.com/"
        },
        {
            "title": "QuantConnect",
            "hex": "F5AE29",
            "source": "https://www.quantconnect.com/docs/home/home"
        },
        {
            "title": "Quarkus",
            "hex": "4695EB",
            "source": "https://design.jboss.org/quarkus/"
        },
        {
            "title": "Quasar",
            "hex": "1976D2",
            "source": "https://github.com/quasarframework/quasar-art/blob/cbbbb4b0b7ec7181dfc2d1b29a1ce025e71575bc/src/quasar-logo.svg",
            "license": {
                "type": "CC-BY-4.0"
            }
        },
        {
            "title": "Qubes OS",
            "hex": "3874D8",
            "source": "https://github.com/QubesOS/qubes-attachment/blob/ed7e552eb8a5fca4e099361d137793d3551b3968/icons/qubes-logo-home.svg"
        },
        {
            "title": "Quest",
            "hex": "FB4F14",
            "source": "https://brand.quest.com/",
            "guidelines": "https://brand.quest.com/"
        },
        {
            "title": "QuickBooks",
            "hex": "2CA01C",
            "source": "https://designsystem.quickbooks.com/visual-assets/logos/",
            "guidelines": "https://designsystem.quickbooks.com/visual-assets/logos/"
        },
        {
            "title": "QuickLook",
            "hex": "22A2E3",
            "source": "https://github.com/QL-Win/QuickLook/tree/f726841d99bbceafd5399e5777b4dba302bf1e51"
        },
        {
            "title": "QuickTime",
            "hex": "1C69F0",
            "source": "https://support.apple.com/quicktime"
        },
        {
            "title": "Quip",
            "hex": "F27557",
            "source": "https://quip.com/"
        },
        {
            "title": "Quora",
            "hex": "B92B27",
            "source": "https://www.quora.com"
        },
        {
            "title": "Qwiklabs",
            "hex": "F5CD0E",
            "source": "https://www.qwiklabs.com"
        },
        {
            "title": "Qzone",
            "hex": "FECE00",
            "source": "https://qzone.qq.com/"
        },
        {
            "title": "R",
            "hex": "276DC3",
            "source": "https://www.r-project.org/logo/",
            "license": {
                "type": "CC-BY-SA-4.0"
            }
        },
        {
            "title": "R3",
            "hex": "EC1D24",
            "source": "https://www.r3.com/",
            "guidelines": "https://www.r3.com/contact-press-media/"
        },
        {
            "title": "RabbitMQ",
            "hex": "FF6600",
            "source": "https://www.rabbitmq.com/",
            "guidelines": "https://www.rabbitmq.com/trademark-guidelines.html"
        },
        {
            "title": "Racket",
            "hex": "9F1D20",
            "source": "https://racket-lang.org/"
        },
        {
            "title": "Radar",
            "hex": "007AFF",
            "source": "https://radar.io/"
        },
        {
            "title": "RadioPublic",
            "hex": "CE262F",
            "source": "https://help.radiopublic.com/hc/en-us/articles/360002546754-RadioPublic-logos"
        },
        {
            "title": "Railway",
            "hex": "0B0D0E",
            "source": "https://railway.app/"
        },
        {
            "title": "Rainmeter",
            "hex": "19519B",
            "source": "https://github.com/rainmeter/rainmeter-www/blob/867fd905fda8d1b1083730adcb7f49f1775cb5b0/source/img/logo_blue.ai"
        },
        {
            "title": "Rakuten",
            "hex": "BF0000",
            "source": "https://global.rakuten.com/corp/assets/img/site-icons/rakuten-black.svg",
            "guidelines": "https://global.rakuten.com/corp/news/media/"
        },
        {
            "title": "Ram",
            "hex": "000000",
            "source": "http://www.fcaci.com/x/RAMv15",
            "guidelines": "http://www.fcaci.com/x/RAMv15"
        },
        {
            "title": "Rancher",
            "hex": "0075A8",
            "source": "https://rancher.com/brand-guidelines/",
            "guidelines": "https://rancher.com/brand-guidelines/"
        },
        {
            "title": "Rarible",
            "hex": "FEDA03",
            "source": "https://rarible.com/"
        },
        {
            "title": "Rasa",
            "hex": "5A17EE",
            "source": "https://rasa.com/"
        },
        {
            "title": "Raspberry Pi",
            "hex": "A22846",
            "source": "https://www.raspberrypi.org/trademark-rules",
            "guidelines": "https://www.raspberrypi.org/trademark-rules"
        },
        {
            "title": "Ray",
            "hex": "028CF0",
            "source": "https://github.com/ray-project/ray/blob/6522935291caa120e83697c6c9b3a450617c9283/dashboard/client/src/logo.svg"
        },
        {
            "title": "Razer",
            "hex": "00FF00",
            "source": "https://press.razer.com/"
        },
        {
            "title": "Razorpay",
            "hex": "0C2451",
            "source": "https://razorpay.com/newsroom/brand-assets/",
            "guidelines": "https://razorpay.com/newsroom/brand-assets/"
        },
        {
            "title": "React",
            "hex": "61DAFB",
            "source": "https://github.com/facebook/create-react-app/blob/282c03f9525fdf8061ffa1ec50dce89296d916bd/test/fixtures/relative-paths/src/logo.svg",
            "aliases": {
                "dup": [
                    {
                        "title": "React Native",
                        "source": "https://reactnative.dev/"
                    }
                ]
            }
        },
        {
            "title": "React Hook Form",
            "hex": "EC5990",
            "source": "https://github.com/react-hook-form/documentation/blob/d049ffe923336ce7a5bf58990c54c07f39ab2429/src/images/Logo.svg"
        },
        {
            "title": "React Query",
            "hex": "FF4154",
            "source": "https://github.com/tannerlinsley/react-query/blob/9b5d18cd47a4c1454d6c8dd0f38280641c1dd5dd/docs/src/images/emblem-light.svg"
        },
        {
            "title": "React Router",
            "hex": "CA4245",
            "source": "https://github.com/ReactTraining/react-router/blob/c94bcd8cef0c811f80b02777ec26fee3618f8e86/website/static/safari-pinned-tab.svg"
        },
        {
            "title": "React Table",
            "hex": "FF4154",
            "source": "https://github.com/tannerlinsley/react-table/blob/8c77b4ad97353a0b1f0746be5b919868862a9dcc/docs/src/images/emblem-light.svg"
        },
        {
            "title": "ReactiveX",
            "hex": "B7178C",
            "source": "https://github.com/ReactiveX/rxjs/blob/ee6ababb9fa75f068ac2122e956ff4e449604c59/resources/CI-CD/logo/svg/RxJs_Logo_Black.svg",
            "aliases": {
                "dup": [
                    {
                        "title": "RxJS",
                        "hex": "D81B60"
                    }
                ]
            }
        },
        {
            "title": "ReactOS",
            "hex": "0088CC",
            "source": "https://github.com/reactos/press-media/tree/48089e09e0c7e828f1eb81e5ea0d8da85ec41dc3"
        },
        {
            "title": "Read the Docs",
            "hex": "8CA1AF",
            "source": "https://github.com/readthedocs/readthedocs.org/blob/2dc9706c4fe7fa6d4410ed0e5aedca8d4796fe0f/media/readthedocsbranding.ai"
        },
        {
            "title": "Realm",
            "hex": "39477F",
            "source": "https://realm.io/"
        },
        {
            "title": "Reason",
            "hex": "DD4B39",
            "source": "https://reasonml.github.io/img/reason.svg"
        },
        {
            "title": "Reason Studios",
            "hex": "FFFFFF",
            "source": "https://www.reasonstudios.com/press",
            "guidelines": "https://www.reasonstudios.com/press"
        },
        {
            "title": "Red Hat",
            "hex": "EE0000",
            "source": "https://www.redhat.com/en/about/brand/new-brand/details"
        },
        {
            "title": "Red Hat Open Shift",
            "hex": "EE0000",
            "source": "https://www.openshift.com/"
        },
        {
            "title": "Redbubble",
            "hex": "E41321",
            "source": "https://www.redbubble.com/explore/client/4196122a442ab3f429ec802f71717465.svg"
        },
        {
            "title": "Reddit",
            "hex": "FF4500",
            "source": "https://www.redditinc.com/brand",
            "guidelines": "https://www.redditinc.com/brand"
        },
        {
            "title": "Redis",
            "hex": "DC382D",
            "source": "https://www.redislabs.com/brand-guidelines/",
            "guidelines": "https://www.redislabs.com/brand-guidelines/"
        },
        {
            "title": "Redmine",
            "hex": "B32024",
            "source": "https://www.redmine.org/projects/redmine/wiki/logo",
            "license": {
                "type": "CC-BY-SA-2.5",
                "url": "https://github.com/edavis10/redmine_logo/blob/2afe855c4e9cd955b648972d09cc20d76dabbf4c/COPYRIGHT"
            }
        },
        {
            "title": "Redux",
            "hex": "764ABC",
            "source": "https://github.com/reactjs/redux/tree/master/logo"
        },
        {
            "title": "Redux-Saga",
            "hex": "999999",
            "source": "https://github.com/redux-saga/redux-saga/blob/9d2164946f402e594a0dfe453c6d20fb6f14858f/logo/3840/Redux-Saga-Logo.png"
        },
        {
            "title": "RedwoodJS",
            "hex": "BF4722",
            "source": "https://redwoodjs.com/logos/",
            "guidelines": "https://redwoodjs.com/logos/"
        },
        {
            "title": "Reebok",
            "hex": "E41D1B",
            "source": "https://www.reebok.com/us"
        },
        {
            "title": "Reliance Industries Limited",
            "hex": "D1AB66",
            "source": "https://www.ril.com/getattachment/7c210e67-5b0e-4965-b1a2-2ee83e19cee9/Morgan-Stanley-Eighteenth-Annual-India-Summit,-31.aspx"
        },
        {
            "title": "Remix",
            "hex": "000000",
            "source": "https://drive.google.com/drive/u/0/folders/1pbHnJqg8Y1ATs0Oi8gARH7wccJGv4I2c"
        },
        {
            "title": "Ren'Py",
            "hex": "FF7F7F",
            "source": "https://renpy.org"
        },
        {
            "title": "Renault",
            "hex": "FFCC33",
            "source": "https://en.media.groupe.renault.com/news/renault-news-march-2021-5f28-989c5.html"
        },
        {
            "title": "Render",
            "hex": "46E3B7",
            "source": "https://render.com/"
        },
        {
            "title": "RenovateBot",
            "hex": "1A1F6C",
            "source": "https://avatars1.githubusercontent.com/u/38656520"
        },
        {
            "title": "Renren",
            "hex": "217DC6",
            "source": "https://seeklogo.com/vector-logo/184137/renren-inc"
        },
        {
            "title": "Replit",
            "hex": "667881",
            "source": "https://repl.it/"
        },
        {
            "title": "Republic of Gamers",
            "aliases": {
                "aka": [
                    "ASUS ROG",
                    "ROG"
                ]
            },
            "hex": "FF0029",
            "source": "https://rog.asus.com"
        },
        {
            "title": "ReScript",
            "hex": "E6484F",
            "source": "https://rescript-lang.org/brand"
        },
        {
            "title": "RescueTime",
            "hex": "161A3B",
            "source": "https://www.rescuetime.com/press"
        },
        {
            "title": "ResearchGate",
            "hex": "00CCBB",
            "source": "https://c5.rgstatic.net/m/428059296771819/images/favicon/favicon.svg"
        },
        {
            "title": "Resurrection Remix OS",
            "hex": "000000",
            "source": "https://github.com/ResurrectionRemix"
        },
        {
            "title": "RetroArch",
            "hex": "000000",
            "source": "https://github.com/libretro/RetroArch/blob/b01aabf7d1f025999ad0f7812e6e6816d011e631/media/retroarch.svg"
        },
        {
            "title": "RetroPie",
            "hex": "CC0000",
            "source": "https://github.com/RetroPie/RetroPie-Docs/blob/c4e882bd2c9d740c591ff346e07a4a4cb536ca93/images/logo.svg"
        },
        {
            "title": "reveal.js",
            "hex": "F2E142",
            "source": "https://revealjs.com/"
        },
        {
            "title": "ReverbNation",
            "hex": "E43526",
            "source": "https://www.reverbnation.com"
        },
        {
            "title": "Revolut",
            "hex": "0075EB",
            "source": "https://www.revolut.com/"
        },
        {
            "title": "Revue",
            "hex": "E15718",
            "source": "https://www.getrevue.co/"
        },
        {
            "title": "REWE",
            "hex": "CC071E",
            "source": "https://www.rewe.de/"
        },
        {
            "title": "Rezgo",
            "hex": "F76C00",
            "source": "https://www.rezgo.com/"
        },
        {
            "title": "Rhinoceros",
            "hex": "801010",
            "source": "https://github.com/mcneel/compute.rhino3d/blob/2204d998ff0397a1c6a18dd2312a96508ad48bdb/README.md"
        },
        {
            "title": "Rider",
            "hex": "000000",
            "source": "https://www.jetbrains.com/company/brand/logos/",
            "guidelines": "https://www.jetbrains.com/company/brand/"
        },
        {
            "title": "Rimac Automobili",
            "hex": "0A222E",
            "source": "https://www.rimac-automobili.com/media/",
            "guidelines": "https://www.rimac-automobili.com/media/"
        },
        {
            "title": "Ring",
            "hex": "1C9AD6",
            "source": "https://store.ring.com/press"
        },
        {
            "title": "Riot Games",
            "hex": "D32936",
            "source": "https://www.riotgames.com/en/press"
        },
        {
            "title": "Ripple",
            "hex": "0085C0",
            "source": "https://www.ripple.com/media-kit/",
            "guidelines": "https://brand.ripple.com/article/brand-policy"
        },
        {
            "title": "Riseup",
            "hex": "FF0000",
            "source": "https://riseup.net/en/about-us/images"
        },
        {
            "title": "Roam Research",
            "hex": "343A40",
            "source": "https://roamresearch.com/#/app/help/page/Vu1MmjinS"
        },
        {
            "title": "Roblox",
            "hex": "000000",
            "source": "https://corp.roblox.com/press-kit/",
            "guidelines": "https://corp.roblox.com/wp-content/uploads/2021/03/Logo_Roblox.zip"
        },
        {
            "title": "Robot Framework",
            "hex": "000000",
            "source": "https://github.com/robotframework/visual-identity/tree/fadf8cda9f79ea31987a214f0047cca9626327b7",
            "guidelines": "https://github.com/robotframework/visual-identity/blob/master/robot-framework-brand-guidelines.pdf",
            "license": {
                "type": "CC-BY-NC-SA-4.0"
            }
        },
        {
            "title": "Rocket.Chat",
            "hex": "F5455C",
            "source": "https://rocket.chat/press",
            "guidelines": "https://docs.rocket.chat/guides/brand-and-visual-guidelines/logo"
        },
        {
            "title": "RocksDB",
            "hex": "2A2A2A",
            "source": "https://github.com/facebook/rocksdb/blob/9ed96703d11a1cf4af0e1c1db0e4a6057a8e5d42/docs/static/logo.svg",
            "license": {
                "type": "CC-BY-4.0"
            }
        },
        {
            "title": "Rocky Linux",
            "hex": "10B981",
            "source": "https://github.com/rocky-linux/branding/blob/94e97dd30b87d909cc4f6a6838a2926f77f9ac47/logo/src/icon-black.svg",
            "license": {
                "type": "CC-BY-SA-4.0"
            }
        },
        {
            "title": "Roku",
            "hex": "662D91",
            "source": "https://www.roku.com/",
            "guidelines": "https://docs.roku.com/published/trademarkguidelines/en/ca"
        },
        {
            "title": "Rolls-Royce",
            "hex": "281432",
            "source": "https://www.rolls-roycemotorcars.com/"
        },
        {
            "title": "rollup.js",
            "hex": "EC4A3F",
            "source": "https://rollupjs.org/"
        },
        {
            "title": "Rome",
            "hex": "27272A",
            "source": "https://github.com/rome/tools/blob/261c3f3bdc21439777f78b6551f707cce0c8d04a/assets/SVG/logomark_black.svg",
            "guidelines": "https://github.com/rome/tools/tree/main/assets",
            "license": {
                "type": "CC-BY-NC-SA-4.0"
            }
        },
        {
            "title": "Roots",
            "hex": "525DDC",
            "source": "https://roots.io/about/brand/",
            "guidelines": "https://roots.io/about/brand/"
        },
        {
            "title": "Roots Bedrock",
            "hex": "525DDC",
            "source": "https://roots.io/about/brand/"
        },
        {
            "title": "Roots Sage",
            "hex": "525DDC",
            "source": "https://roots.io/about/brand/"
        },
        {
            "title": "ROS",
            "hex": "22314E",
            "source": "https://www.ros.org/press-kit/",
            "guidelines": "https://www.ros.org/press-kit/"
        },
        {
            "title": "Rossmann",
            "hex": "C3002D",
            "source": "https://www.rossmann.de"
        },
        {
            "title": "Rotary International",
            "hex": "F7A81B",
            "source": "https://www.rotary.org/en",
            "guidelines": "https://my.rotary.org/en/rotary-identity-guidelines"
        },
        {
            "title": "Rotten Tomatoes",
            "hex": "FA320A",
            "source": "https://commons.wikimedia.org/wiki/File:Rottentomatoesalternativelogo.svg"
        },
        {
            "title": "Roundcube",
            "hex": "37BEFF",
            "source": "https://roundcube.net/"
        },
        {
            "title": "RSS",
            "hex": "FFA500",
            "source": "https://en.wikipedia.org/wiki/Feed_icon"
        },
        {
            "title": "RStudio",
            "hex": "75AADB",
            "source": "https://www.rstudio.com/about/logos/",
            "guidelines": "https://www.rstudio.com/about/logos/"
        },
        {
            "title": "RTÉ",
            "hex": "00A7B3",
            "source": "https://www.rte.ie/archives/"
        },
        {
            "title": "RTL",
            "hex": "E9113B",
            "source": "https://commons.wikimedia.org/wiki/File:RTL_Cornerlogo.svg"
        },
        {
            "title": "RTLZWEI",
            "hex": "00BCF6",
            "source": "https://www.rtl2.de/"
        },
        {
            "title": "RuboCop",
            "hex": "000000",
            "source": "https://github.com/rubocop-semver/rubocop-ruby2_0/blob/5302f93058f7b739a73a7a6c11c566a2b196b96e/docs/images/logo/rubocop-light.svg",
            "license": {
                "type": "CC-BY-NC-4.0"
            }
        },
        {
            "title": "Ruby",
            "hex": "CC342D",
            "source": "https://www.ruby-lang.org/en/about/logo/",
            "license": {
                "type": "CC-BY-SA-2.5"
            }
        },
        {
            "title": "Ruby on Rails",
            "hex": "CC0000",
            "source": "http://rubyonrails.org/",
            "guidelines": "https://rubyonrails.org/trademarks/"
        },
        {
            "title": "Ruby Sinatra",
            "hex": "000000",
            "source": "https://github.com/sinatra/resources/tree/master/logo"
        },
        {
            "title": "RubyGems",
            "hex": "E9573F",
            "source": "https://rubygems.org/pages/about"
        },
        {
            "title": "Runkeeper",
            "hex": "001E62",
            "source": "https://runkeeper.com/cms/press-kit",
            "guidelines": "https://runkeeper.com/cms/press-kit"
        },
        {
            "title": "RunKit",
            "hex": "491757",
            "source": "https://www.npmjs.com/package/@runkit/brand"
        },
        {
            "title": "Rust",
            "hex": "000000",
            "source": "https://www.rust-lang.org/",
            "guidelines": "https://www.rust-lang.org/policies/media-guide",
            "license": {
                "type": "CC-BY-SA-4.0"
            }
        },
        {
            "title": "RxDB",
            "hex": "8D1F89",
            "source": "https://github.com/pubkey/rxdb/blob/0c554dbcf7a4e6c48cd581ec1e3b130a4b5ab7d6/docs/files/logo/logo.svg"
        },
        {
            "title": "Ryanair",
            "hex": "073590",
            "source": "https://corporate.ryanair.com/media-centre/stock-images-gallery/#album-container-3"
        },
        {
            "title": "S7 Airlines",
            "hex": "C4D600",
            "source": "https://www.s7.ru/en/info/s7-airlines/brand/",
            "guidelines": "https://www.s7.ru/en/info/s7-airlines/brand/"
        },
        {
            "title": "Sabanci",
            "hex": "004B93",
            "source": "https://www.sabanci.com/en"
        },
        {
            "title": "Safari",
            "hex": "000000",
            "source": "https://images.techhive.com/images/article/2014/11/safari-favorites-100530680-large.jpg"
        },
        {
            "title": "Sahibinden",
            "hex": "FFE800",
            "source": "https://www.sahibinden.com/favicon.ico"
        },
        {
            "title": "Sailfish OS",
            "hex": "053766",
            "source": "https://sailfishos.org"
        },
        {
            "title": "Salesforce",
            "hex": "00A1E0",
            "source": "https://brand.salesforce.com/content/logo-guidelines",
            "guidelines": "https://brand.salesforce.com/content/logo-guidelines"
        },
        {
            "title": "Salt Project",
            "hex": "57BCAD",
            "source": "https://saltproject.io/",
            "guidelines": "https://gitlab.com/saltstack/open/salt-branding-guide/-/blob/37bbc3a8577be2f44895310c092439472491a8f4/README.md",
            "license": {
                "type": "Apache-2.0"
            }
        },
        {
            "title": "Samsung",
            "hex": "1428A0",
            "source": "https://www.samsung.com/us/about-us/brand-identity/logo/",
            "guidelines": "https://www.samsung.com/us/about-us/brand-identity/logo/"
        },
        {
            "title": "Samsung Pay",
            "hex": "1428A0",
            "source": "https://pay.samsung.com/developers/resource/brand",
            "guidelines": "https://pay.samsung.com/developers/resource/brand"
        },
        {
            "title": "San Francisco Municipal Railway",
            "hex": "BA0C2F",
            "source": "http://www.actransit.org/wp-content/uploads/HSP_CC-sched.pdf"
        },
        {
            "title": "SanDisk",
            "hex": "ED1C24",
            "source": "https://kb.sandisk.com/"
        },
        {
            "title": "São Paulo Metro",
            "hex": "004382",
            "source": "https://upload.wikimedia.org/wikipedia/commons/d/da/Sao_Paulo_Metro_Logo.svg"
        },
        {
            "title": "SAP",
            "hex": "0FAAFF",
            "source": "https://www.sap.com/"
        },
        {
            "title": "Sass",
            "hex": "CC6699",
            "source": "http://sass-lang.com/styleguide/brand",
            "guidelines": "http://sass-lang.com/styleguide/brand",
            "license": {
                "type": "CC-BY-NC-SA-3.0"
            }
        },
        {
            "title": "Sat.1",
            "slug": "sat1",
            "hex": "047DA3",
            "source": "https://www.prosiebensat1.com/presse/downloads/logos"
        },
        {
            "title": "Saturn",
            "hex": "EB680B",
            "source": "https://www.saturn.de/"
        },
        {
            "title": "Sauce Labs",
            "hex": "E2231A",
            "source": "https://saucelabs.com/"
        },
        {
            "title": "Scala",
            "hex": "DC322F",
            "source": "https://www.scala-lang.org/"
        },
        {
            "title": "Scaleway",
            "hex": "4F0599",
            "source": "https://www.scaleway.com/en/design-resources/",
            "guidelines": "https://www.scaleway.com/en/design-resources/"
        },
        {
            "title": "Scania",
            "hex": "041E42",
            "source": "https://digitaldesign.scania.com/resources/brand/logotype",
            "guidelines": "https://digitaldesign.scania.com/resources/brand/logotype"
        },
        {
            "title": "Schneider Electric",
            "hex": "3DCD58",
            "source": "https://www.se.com/us/en/assets/739/media/202250/SE_logo-LIO-white_header.svg"
        },
        {
            "title": "scikit-learn",
            "hex": "F7931E",
            "source": "https://github.com/scikit-learn/scikit-learn/blob/c5ef2e985c13119001aa697e446ebb3dbcb326e5/doc/logos/scikit-learn-logo.svg"
        },
        {
            "title": "SciPy",
            "hex": "8CAAE6",
            "source": "https://github.com/scikit-image/skimage-branding/blob/eafb65cbc3a700e3d9c8ba2ba15788fcc8703984/logo/scipy.svg"
        },
        {
            "title": "Scopus",
            "hex": "E9711C",
            "source": "https://www.scopus.com/"
        },
        {
            "title": "SCP Foundation",
            "hex": "FFFFFF",
            "source": "https://scp-wiki.wikidot.com/"
        },
        {
            "title": "Scratch",
            "hex": "4D97FF",
            "source": "https://github.com/LLK/scratch-link/blob/027e3754ba6db976495e905023d5ac5e730dccfc/Assets/Windows/SVG/Windows%20Tray%20400x400.svg"
        },
        {
            "title": "Screencastify",
            "hex": "FF8282",
            "source": "https://www.screencastify.com/"
        },
        {
            "title": "Scribd",
            "hex": "1E7B85",
            "source": "https://scribdbrand.frontify.com/d/eqGJ2WET8x3A/scribd-brand-style-guide#/other/media-press-kit/download-horizontal-vertical-logos-for-small-applications",
            "guidelines": "https://scribdbrand.frontify.com/d/eqGJ2WET8x3A/scribd-brand-style-guide#/basics/logo-usage-guidelines-1576192924"
        },
        {
            "title": "Scrimba",
            "hex": "2B283A",
            "source": "https://scrimba.com/"
        },
        {
            "title": "ScrollReveal",
            "hex": "FFCB36",
            "source": "https://scrollrevealjs.org/"
        },
        {
            "title": "Scrum Alliance",
            "hex": "009FDA",
            "source": "https://www.scrumalliance.org/ScrumRedesignDEVSite/media/ScrumAllianceMedia/Files%20and%20PDFs/Infographics/S_BrandGuidelines_2018_rev.pdf",
            "guidelines": "https://www.scrumalliance.org/ScrumRedesignDEVSite/media/ScrumAllianceMedia/Files%20and%20PDFs/Infographics/S_BrandGuidelines_2018_rev.pdf"
        },
        {
            "title": "Scrutinizer CI",
            "hex": "8A9296",
            "source": "https://scrutinizer-ci.com"
        },
        {
            "title": "Seagate",
            "hex": "6EBE49",
            "source": "https://branding.seagate.com/productpage/3fc51aba-c35a-4eff-a833-a258b0440bd2"
        },
        {
            "title": "SEAT",
            "hex": "33302E",
            "source": "https://www.seat.es/"
        },
        {
            "title": "Sefaria",
            "hex": "212E50",
            "source": "https://github.com/Sefaria/Sefaria-Project/blob/c141b2b3491660ed563df9f4b1a2e4c071e88688/static/img/logo/samekh.svg"
        },
        {
            "title": "Sega",
            "hex": "0089CF",
            "source": "https://en.wikipedia.org/wiki/Sega#/media/File:Sega_logo.svg"
        },
        {
            "title": "Selenium",
            "hex": "43B02A",
            "source": "https://github.com/SeleniumHQ/heroku-selenium/blob/2f66891ba030d3aa1f36ab1748c52ba4fb4e057d/selenium-green.svg"
        },
        {
            "title": "Sellfy",
            "hex": "21B352",
            "source": "https://sellfy.com/about/"
        },
        {
            "title": "Semantic UI React",
            "hex": "35BDB2",
            "source": "https://react.semantic-ui.com"
        },
        {
            "title": "Semantic Web",
            "hex": "005A9C",
            "source": "https://www.w3.org/2007/10/sw-logos.html"
        },
        {
            "title": "semantic-release",
            "hex": "494949",
            "source": "https://github.com/semantic-release/semantic-release/blob/85bc213f04445a9bb8f19e5d45d6ecd7acccf841/media/semantic-release-logo.svg"
        },
        {
            "title": "Semaphore CI",
            "hex": "19A974",
            "source": "https://semaphoreci.com/"
        },
        {
            "title": "SemVer",
            "hex": "3F4551",
            "source": "https://github.com/semver/semver.org/blob/b6983849e38911195a24357809187c2f50af0d40/assets/500x500(light).jpg"
        },
        {
            "title": "Sencha",
            "hex": "86BC40",
            "source": "http://design.sencha.com/",
            "guidelines": "http://design.sencha.com/productlogo.html"
        },
        {
            "title": "Sennheiser",
            "hex": "000000",
            "source": "https://sennheiser.com"
        },
        {
            "title": "Sensu",
            "hex": "89C967",
            "source": "https://github.com/sensu/sensu-go/blob/master/dashboard/src/assets/logo/graphic/green.svg"
        },
        {
            "title": "Sentry",
            "hex": "362D59",
            "source": "https://sentry.io/branding/"
        },
        {
            "title": "SEPA",
            "hex": "2350A9",
            "source": "https://www.europeanpaymentscouncil.eu/document-library/other/sepa-logo-vector-format",
            "guidelines": "https://www.europeanpaymentscouncil.eu/document-library/other/sepa-logo-visual-identity-guidelines"
        },
        {
            "title": "Sequelize",
            "hex": "52B0E7",
            "source": "https://github.com/sequelize/sequelize/pull/12871"
        },
        {
            "title": "Server Fault",
            "hex": "E7282D",
            "source": "http://stackoverflow.com/company/logos",
            "guidelines": "https://stackoverflow.com/legal/trademark-guidance"
        },
        {
            "title": "Serverless",
            "hex": "FD5750",
            "source": "https://serverless.com/"
        },
        {
            "title": "SFML",
            "hex": "8CC445",
            "source": "https://www.sfml-dev.org/download/goodies/"
        },
        {
            "title": "Shadow",
            "hex": "0A0C0D",
            "source": "https://shadow.tech/"
        },
        {
            "title": "Shanghai Metro",
            "hex": "EC1C24",
            "source": "https://en.wikipedia.org/wiki/File:Shanghai_Metro_Full_Logo.svg"
        },
        {
            "title": "sharp",
            "hex": "99CC00",
            "source": "https://github.com/lovell/sharp/blob/315f519e1dd9adca0678e94a5ed0492cb5e0aae4/docs/image/sharp-logo-mono.svg"
        },
        {
            "title": "Shazam",
            "hex": "0088FF",
            "source": "https://www.shazam.com/"
        },
        {
            "title": "Shell",
            "hex": "FFD500",
            "source": "https://en.wikipedia.org/wiki/File:Shell_logo.svg"
        },
        {
            "title": "Shelly",
            "hex": "4495D1",
            "source": "https://shelly.cloud/"
        },
        {
            "title": "Shenzhen Metro",
            "hex": "009943",
            "source": "https://en.wikipedia.org/wiki/File:Shenzhen_Metro_Corporation_logo_full.svg"
        },
        {
            "title": "Shields.io",
            "hex": "000000",
            "source": "https://shields.io"
        },
        {
            "title": "Shikimori",
            "hex": "343434",
            "source": "https://shikimori.one"
        },
        {
            "title": "Shopify",
            "hex": "7AB55C",
            "source": "https://www.shopify.com/brand-assets",
            "guidelines": "https://www.shopify.com/brand-assets"
        },
        {
            "title": "Shopware",
            "hex": "189EFF",
            "source": "https://www.shopware.com/en/press/press-material/"
        },
        {
            "title": "Shotcut",
            "hex": "115C77",
            "source": "https://shotcut.com/media/"
        },
        {
            "title": "Showpad",
            "hex": "2D2E83",
            "source": "https://www.showpad.com/"
        },
        {
            "title": "Showtime",
            "hex": "B10000",
            "source": "https://commons.wikimedia.org/wiki/File:Showtime.svg"
        },
        {
            "title": "Shutterstock",
            "hex": "EE2B24",
            "source": "https://www.shutterstock.com/press/media",
            "guidelines": "https://www.shutterstock.com/press/media"
        },
        {
            "title": "Siemens",
            "hex": "009999",
            "source": "https://siemens.com/"
        },
        {
            "title": "Signal",
            "hex": "3A76F0",
            "source": "https://github.com/signalapp/Signal-Desktop/blob/9db8765b6cf270195e45a7f251374d4e53d54c95/images/signal-logo.svg"
        },
        {
            "title": "Simkl",
            "hex": "000000",
            "source": "https://simkl.com"
        },
        {
            "title": "Simple Analytics",
            "hex": "FF4F64",
            "source": "https://simpleanalytics.com/",
            "guidelines": "https://simpleanalytics.com/press"
        },
        {
            "title": "Simple Icons",
            "hex": "111111",
            "source": "https://simpleicons.org/",
            "license": {
                "type": "CC0-1.0"
            }
        },
        {
            "title": "Simplenote",
            "hex": "3361CC",
            "source": "https://en.wikipedia.org/wiki/File:Simplenote_logo.svg"
        },
        {
            "title": "Sina Weibo",
            "hex": "E6162D",
            "source": "https://en.wikipedia.org/wiki/Sina_Weibo"
        },
        {
            "title": "SingleStore",
            "hex": "AA00FF",
            "source": "https://www.singlestore.com/brand/"
        },
        {
            "title": "SitePoint",
            "hex": "258AAF",
            "source": "http://www.sitepoint.com"
        },
        {
            "title": "Sketch",
            "hex": "F7B500",
            "source": "https://www.sketch.com/about-us/#press",
            "guidelines": "https://www.sketch.com/about-us/#press"
        },
        {
            "title": "Sketchfab",
            "hex": "1CAAD9",
            "source": "https://sketchfab.com/press"
        },
        {
            "title": "SketchUp",
            "hex": "005F9E",
            "source": "https://www.sketchup.com/themes/sketchup_www_terra/images/SketchUp-Horizontal-RGB.svg"
        },
        {
            "title": "Skillshare",
            "hex": "00FF84",
            "source": "https://www.skillshare.com"
        },
        {
            "title": "ŠKODA",
            "hex": "4BA82E",
            "source": "https://en.wikipedia.org/wiki/File:Skoda_Auto_logo_(2011).svg"
        },
        {
            "title": "Sky",
            "hex": "0072C9",
            "source": "https://www.skysports.com/"
        },
        {
            "title": "Skynet",
            "hex": "00C65E",
            "source": "https://support.siasky.net/key-concepts/skynet-brand-guidelines",
            "guidelines": "https://support.siasky.net/key-concepts/skynet-brand-guidelines"
        },
        {
            "title": "Skypack",
            "hex": "3167FF",
            "source": "https://skypack.dev"
        },
        {
            "title": "Skype",
            "hex": "00AFF0",
            "source": "http://blogs.skype.com/?attachment_id=56273"
        },
        {
            "title": "Skype for Business",
            "hex": "00AFF0",
            "source": "https://en.wikipedia.org/wiki/Skype_for_Business_Server"
        },
        {
            "title": "Slack",
            "hex": "4A154B",
            "source": "https://slack.com/brand-guidelines",
            "guidelines": "https://slack.com/brand-guidelines"
        },
        {
            "title": "Slackware",
            "hex": "000000",
            "source": "https://en.wikipedia.org/wiki/Slackware"
        },
        {
            "title": "Slashdot",
            "hex": "026664",
            "source": "https://commons.wikimedia.org/wiki/File:Slashdot_wordmark_and_logo.svg"
        },
        {
            "title": "SlickPic",
            "hex": "FF880F",
            "source": "https://www.slickpic.com/"
        },
        {
            "title": "Slides",
            "hex": "E4637C",
            "source": "https://slides.com/about"
        },
        {
            "title": "SlideShare",
            "hex": "008ED2",
            "source": "https://www.slideshare.net/ss/creators/"
        },
        {
            "title": "smart",
            "hex": "FABC0C",
            "source": "https://www.smart.com/gb/en/models/eq-fortwo-coupe"
        },
        {
            "title": "SmartThings",
            "hex": "15BFFF",
            "source": "https://www.smartthings.com/press-kit",
            "guidelines": "https://www.smartthings.com/press-kit"
        },
        {
            "title": "smash.gg",
            "hex": "CB333B",
            "source": "https://help.smash.gg/en/articles/1716774-smash-gg-brand-guidelines",
            "guidelines": "https://help.smash.gg/en/articles/1716774-smash-gg-brand-guidelines"
        },
        {
            "title": "Smashing Magazine",
            "hex": "E85C33",
            "source": "https://www.smashingmagazine.com/"
        },
        {
            "title": "SMRT",
            "hex": "EE2E24",
            "source": "https://commons.wikimedia.org/wiki/File:SMRT_Corporation.svg"
        },
        {
            "title": "SmugMug",
            "hex": "6DB944",
            "source": "https://help.smugmug.com/using-smugmug's-logo-HJulJePkEBf"
        },
        {
            "title": "Snapchat",
            "hex": "FFFC00",
            "source": "https://www.snapchat.com/brand-guidelines",
            "guidelines": "https://www.snapchat.com/brand-guidelines"
        },
        {
            "title": "Snapcraft",
            "hex": "82BEA0",
            "source": "https://github.com/snapcore/snap-store-badges/tree/eda2cb0495ef7f4d479e231079967c9d27f2bc70",
            "license": {
                "type": "CC-BY-ND-2.0"
            }
        },
        {
            "title": "Snowflake",
            "hex": "29B5E8",
            "source": "https://www.snowflake.com/brand-guidelines/",
            "guidelines": "https://www.snowflake.com/brand-guidelines/"
        },
        {
            "title": "Snowpack",
            "hex": "2E5E82",
            "source": "https://www.snowpack.dev/"
        },
        {
            "title": "Snyk",
            "hex": "4C4A73",
            "source": "https://snyk.io/press-kit"
        },
        {
            "title": "Social Blade",
            "hex": "B3382C",
            "source": "https://socialblade.com/info/media"
        },
        {
            "title": "Society6",
            "hex": "000000",
            "source": "https://blog.society6.com/app/themes/society6/dist/images/mark.svg"
        },
        {
            "title": "Socket.io",
            "hex": "010101",
            "source": "https://socket.io"
        },
        {
            "title": "Sogou",
            "hex": "FB6022",
            "source": "https://www.sogou.com/"
        },
        {
            "title": "Solid",
            "hex": "2C4F7C",
            "source": "https://www.solidjs.com/media"
        },
        {
            "title": "Solidity",
            "hex": "363636",
            "source": "https://docs.soliditylang.org/en/v0.8.6/brand-guide.html",
            "guidelines": "https://docs.soliditylang.org/en/v0.8.6/brand-guide.html",
            "license": {
                "type": "CC-BY-4.0"
            }
        },
        {
            "title": "Sololearn",
            "hex": "149EF2",
            "source": "https://www.sololearn.com/",
            "aliases": {
                "aka": [
                    "SoloLearn"
                ]
            }
        },
        {
            "title": "Solus",
            "hex": "5294E2",
            "source": "https://getsol.us/branding/"
        },
        {
            "title": "SonarCloud",
            "hex": "F3702A",
            "source": "https://sonarcloud.io/about"
        },
        {
            "title": "SonarLint",
            "hex": "CB2029",
            "source": "https://www.sonarlint.org/logos/",
            "guidelines": "https://www.sonarlint.org/logos/"
        },
        {
            "title": "SonarQube",
            "hex": "4E9BCD",
            "source": "https://www.sonarqube.org/logos/",
            "guidelines": "https://www.sonarqube.org/logos/"
        },
        {
            "title": "SonarSource",
            "hex": "CB3032",
            "source": "https://www.sonarsource.com/logos/",
            "guidelines": "https://www.sonarsource.com/logos/"
        },
        {
            "title": "Songkick",
            "hex": "F80046",
            "source": "https://www.songkick.com/style-guide/design",
            "guidelines": "https://www.songkick.com/style-guide/design"
        },
        {
            "title": "Songoda",
            "hex": "FC494A",
            "source": "https://songoda.com/branding",
            "guidelines": "https://songoda.com/branding"
        },
        {
            "title": "SonicWall",
            "hex": "FF791A",
            "source": "https://brandfolder.com/sonicwall/sonicwall-external"
        },
        {
            "title": "Sonos",
            "hex": "000000",
            "source": "https://www.sonos.com/en-gb/home"
        },
        {
            "title": "Sony",
            "hex": "FFFFFF",
            "source": "https://www.sony.com"
        },
        {
            "title": "Soundcharts",
            "hex": "0C1528",
            "source": "https://soundcharts.com/img/soundcharts-logo.svg"
        },
        {
            "title": "SoundCloud",
            "hex": "FF3300",
            "source": "https://soundcloud.com/press"
        },
        {
            "title": "Source Engine",
            "hex": "F79A10",
            "source": "https://developer.valvesoftware.com/favicon.ico"
        },
        {
            "title": "SourceForge",
            "hex": "FF6600",
            "source": "https://sourceforge.net/"
        },
        {
            "title": "Sourcegraph",
            "hex": "00CBEC",
            "source": "https://about.sourcegraph.com/handbook/marketing/brand/brand_guidelines",
            "guidelines": "https://about.sourcegraph.com/handbook/marketing/brand/brand_guidelines"
        },
        {
            "title": "Sourcetree",
            "hex": "0052CC",
            "source": "https://atlassian.design/resources/logo-library",
            "guidelines": "https://atlassian.design/foundations/logos/"
        },
        {
            "title": "Southwest Airlines",
            "hex": "304CB2",
            "source": "https://www.southwest.com/"
        },
        {
            "title": "Spacemacs",
            "hex": "9266CC",
            "source": "http://spacemacs.org/",
            "license": {
                "type": "CC-BY-SA-4.0"
            }
        },
        {
            "title": "SpaceX",
            "hex": "000000",
            "source": "https://www.spacex.com/"
        },
        {
            "title": "spaCy",
            "hex": "09A3D5",
            "source": "https://github.com/explosion/spaCy/blob/c17980e535a8009b14ee4d1f818db207d9c07e55/website/src/images/logo.svg"
        },
        {
            "title": "Spark AR",
            "hex": "FF5C83",
            "source": "https://sparkar.facebook.com/"
        },
        {
            "title": "Sparkasse",
            "hex": "FF0000",
            "source": "https://www.sparkasse.de/",
            "guidelines": "https://www.sparkasse.de/nutzungshinweise.html"
        },
        {
            "title": "SparkFun",
            "hex": "E53525",
            "source": "https://www.sparkfun.com/brand_assets",
            "guidelines": "https://www.sparkfun.com/brand_assets"
        },
        {
            "title": "SparkPost",
            "hex": "FA6423",
            "source": "https://www.sparkpost.com/press-kit/",
            "guidelines": "https://www.sparkpost.com/press-kit/"
        },
        {
            "title": "SPDX",
            "hex": "4398CC",
            "source": "https://spdx.org/Resources"
        },
        {
            "title": "Speaker Deck",
            "hex": "009287",
            "source": "https://speakerdeck.com/"
        },
        {
            "title": "Spectrum",
            "hex": "7B16FF",
            "source": "https://spectrum.chat"
        },
        {
            "title": "Speedtest",
            "hex": "141526",
            "source": "https://www.speedtest.net/"
        },
        {
            "title": "Spinnaker",
            "hex": "139BB4",
            "source": "https://github.com/spinnaker/spinnaker.github.io/tree/master/assets/images"
        },
        {
            "title": "Spinrilla",
            "hex": "460856",
            "source": "https://spinrilla.com"
        },
        {
            "title": "Splunk",
            "hex": "000000",
            "source": "https://www.splunk.com/"
        },
        {
            "title": "Spond",
            "hex": "EE4353",
            "source": "https://spond.com/"
        },
        {
            "title": "Spotify",
            "hex": "1DB954",
            "source": "https://developer.spotify.com/documentation/general/design-and-branding/#using-our-logo",
            "guidelines": "https://developer.spotify.com/documentation/general/design-and-branding/#using-our-logo"
        },
        {
            "title": "Spotlight",
            "hex": "352A71",
            "source": "https://www.spotlight.com/"
        },
        {
            "title": "Spreadshirt",
            "hex": "00B2A5",
            "source": "https://www.spreadshirt.ie/",
            "aliases": {
                "dup": [
                    {
                        "title": "Spreadshop",
                        "hex": "FF9343",
                        "source": "https://www.spreadshop.com/"
                    }
                ]
            }
        },
        {
            "title": "Spreaker",
            "hex": "F5C300",
            "source": "https://www.spreaker.com/"
        },
        {
            "title": "Spring",
            "hex": "6DB33F",
            "source": "https://spring.io/trademarks"
        },
        {
            "title": "Spring",
            "slug": "spring_creators",
            "hex": "000000",
            "source": "https://www.spri.ng/"
        },
        {
            "title": "Spring Boot",
            "hex": "6DB33F",
            "source": "https://spring.io/projects"
        },
        {
            "title": "Spring Security",
            "hex": "6DB33F",
            "source": "https://spring.io/projects"
        },
        {
            "title": "Spyder IDE",
            "hex": "FF0000",
            "source": "https://www.spyder-ide.org/"
        },
        {
            "title": "SQLite",
            "hex": "003B57",
            "source": "https://github.com/sqlite/sqlite/blob/43e862723ec680542ca6f608f9963c0993dd7324/art/sqlite370.eps"
        },
        {
            "title": "Square",
            "hex": "3E4348",
            "source": "https://squareup.com/"
        },
        {
            "title": "Square Enix",
            "hex": "ED1C24",
            "source": "https://www.square-enix.com/"
        },
        {
            "title": "Squarespace",
            "hex": "000000",
            "source": "https://www.squarespace.com/logo-guidelines",
            "guidelines": "http://www.squarespace.com/brand-guidelines"
        },
        {
            "title": "SSRN",
            "hex": "154881",
            "source": "https://www.ssrn.com"
        },
        {
            "title": "Stack Exchange",
            "hex": "1E5397",
            "source": "http://stackoverflow.com/company/logos",
            "guidelines": "https://stackoverflow.com/legal/trademark-guidance"
        },
        {
            "title": "Stack Overflow",
            "hex": "F58025",
            "source": "https://stackoverflow.design/brand/logo/",
            "guidelines": "https://stackoverflow.com/legal/trademark-guidance"
        },
        {
            "title": "Stackbit",
            "hex": "207BEA",
            "source": "https://www.stackbit.com/branding-guidelines/",
            "guidelines": "https://www.stackbit.com/branding-guidelines/"
        },
        {
            "title": "StackEdit",
            "hex": "606060",
            "source": "https://github.com/benweet/stackedit/blob/46383b5b6a54b65b8720d786ed0a0518b9ad652d/src/assets/iconStackedit.svg"
        },
        {
            "title": "StackPath",
            "hex": "000000",
            "source": "https://www.stackpath.com/company/logo-and-branding/",
            "guidelines": "https://www.stackpath.com/company/logo-and-branding/"
        },
        {
            "title": "StackShare",
            "hex": "0690FA",
            "source": "https://stackshare.io/branding"
        },
        {
            "title": "Stadia",
            "hex": "CD2640",
            "source": "https://stadia.google.com/home"
        },
        {
            "title": "Staffbase",
            "hex": "00A4FD",
            "source": "https://staffbase.com/en/about/press-assets/"
        },
        {
            "title": "Star Trek",
            "hex": "FFE200",
            "source": "https://intl.startrek.com/"
        },
        {
            "title": "Starbucks",
            "hex": "006241",
            "source": "https://starbucks.com/",
            "guidelines": "https://creative.starbucks.com/"
        },
        {
            "title": "Stardock",
            "hex": "004B8D",
            "source": "https://www.stardock.com/press/stardock%20branding/"
        },
        {
            "title": "Starling Bank",
            "hex": "6935D3",
            "source": "https://www.starlingbank.com/media/",
            "guidelines": "https://www.starlingbank.com/docs/brand/starling-bank-brand-guidelines.pdf"
        },
        {
            "title": "Starship",
            "hex": "DD0B78",
            "source": "https://starship.rs/"
        },
        {
            "title": "STARZ",
            "hex": "000000",
            "source": "https://www.starz.com/guides/starzlibrary/"
        },
        {
            "title": "Statamic",
            "hex": "FF269E",
            "source": "https://statamic.com/branding",
            "guidelines": "https://statamic.com/branding"
        },
        {
            "title": "Statuspage",
            "hex": "172B4D",
            "source": "https://www.atlassian.com/company/news/press-kit"
        },
        {
            "title": "Statuspal",
            "hex": "4934BF",
            "source": "https://statuspal.io/"
        },
        {
            "title": "Steam",
            "hex": "000000",
            "source": "https://partner.steamgames.com/doc/marketing/branding",
            "guidelines": "https://partner.steamgames.com/doc/marketing/branding"
        },
        {
            "title": "Steam Deck",
            "hex": "1A9FFF",
            "source": "https://partner.steamgames.com/doc/marketing/branding",
            "guidelines": "https://partner.steamgames.com/doc/marketing/branding"
        },
        {
            "title": "SteamDB",
            "hex": "000000",
            "source": "https://steamdb.info/"
        },
        {
            "title": "Steamworks",
            "hex": "1E1E1E",
            "source": "https://partner.steamgames.com/"
        },
        {
            "title": "Steelseries",
            "hex": "FF5200",
            "source": "https://techblog.steelseries.com/ux-guide/index.html"
        },
        {
            "title": "Steem",
            "hex": "171FC9",
            "source": "https://steem.com/brand/"
        },
        {
            "title": "Steemit",
            "hex": "06D6A9",
            "source": "https://steemit.com/"
        },
        {
            "title": "Steinberg",
            "hex": "C90827",
            "source": "https://new.steinberg.net/press/"
        },
        {
            "title": "Stellar",
            "hex": "7D00FF",
            "source": "https://www.stellar.org/press"
        },
        {
            "title": "Stencyl",
            "hex": "8E1C04",
            "source": "http://www.stencyl.com/about/press/"
        },
        {
            "title": "Stimulus",
            "hex": "77E8B9",
            "source": "https://stimulus.hotwire.dev/"
        },
        {
            "title": "Stitcher",
            "hex": "000000",
            "source": "https://partners.stitcher.com/"
        },
        {
            "title": "STMicroelectronics",
            "hex": "03234B",
            "source": "https://www.st.com/"
        },
        {
            "title": "StopStalk",
            "hex": "536DFE",
            "source": "https://github.com/stopstalk/media-resources/blob/265b728c26ba597b957e72134a3b49a10dc0c91d/stopstalk-small-black.svg",
            "license": {
                "type": "MIT"
            }
        },
        {
            "title": "Storyblok",
            "hex": "09B3AF",
            "source": "https://www.storyblok.com/press",
            "guidelines": "https://www.storyblok.com/press"
        },
        {
            "title": "Storybook",
            "hex": "FF4785",
            "source": "https://github.com/storybookjs/brand/tree/6f4d67f65f8275c53c310a73a8da6c6e96c8488c",
            "license": {
                "type": "MIT"
            }
        },
        {
            "title": "Strapi",
            "hex": "2F2E8B",
            "source": "https://strapi.io/newsroom"
        },
        {
            "title": "Strava",
            "hex": "FC4C02",
            "source": "https://itunes.apple.com/us/app/strava-running-and-cycling-gps/id426826309"
        },
        {
            "title": "Streamlit",
            "hex": "FF4B4B",
            "source": "https://www.streamlit.io/brand",
            "guidelines": "https://www.streamlit.io/brand"
        },
        {
            "title": "Stripe",
            "hex": "008CDD",
            "source": "https://stripe.com/about/resources"
        },
        {
            "title": "strongSwan",
            "hex": "E00033",
            "source": "https://www.strongswan.org/images/"
        },
        {
            "title": "StubHub",
            "hex": "003168",
            "source": "http://www.stubhub.com"
        },
        {
            "title": "styled-components",
            "hex": "DB7093",
            "source": "https://www.styled-components.com/"
        },
        {
            "title": "stylelint",
            "hex": "263238",
            "source": "https://github.com/stylelint/stylelint/blob/1f7bbb2d189b3e27b42de25f2948e3e5eec1b759/identity/stylelint-icon-black.svg"
        },
        {
            "title": "StyleShare",
            "hex": "212121",
            "source": "https://www.stylesha.re/"
        },
        {
            "title": "Stylus",
            "hex": "333333",
            "source": "https://github.com/stylus/stylus-lang.com/blob/c833bf697e39e1174c7c6e679e0e5a23d0baeb90/img/stylus-logo.svg"
        },
        {
            "title": "Subaru",
            "hex": "013C74",
            "source": "https://commons.wikimedia.org/wiki/File:Subaru_logo.svg"
        },
        {
            "title": "Sublime Text",
            "hex": "FF9800",
            "source": "https://www.sublimetext.com/"
        },
        {
            "title": "Substack",
            "hex": "FF6719",
            "source": "https://on.substack.com/"
        },
        {
            "title": "Subversion",
            "hex": "809CC9",
            "source": "http://subversion.apache.org/logo"
        },
        {
            "title": "suckless",
            "hex": "1177AA",
            "source": "https://suckless.org"
        },
        {
            "title": "Sumo Logic",
            "hex": "000099",
            "source": "https://sites.google.com/sumologic.com/sumo-logic-brand/home",
            "guidelines": "https://sites.google.com/sumologic.com/sumo-logic-brand/home"
        },
        {
            "title": "Supabase",
            "hex": "3ECF8E",
            "source": "https://github.com/supabase/supabase/blob/2a983c3290148d17cfce9e34c0a39102b22fdf78/web/static/img/showcase-logo/supabase-logo.svg"
        },
        {
            "title": "Super User",
            "hex": "38A1CE",
            "source": "https://stackoverflow.design/brand/logo/",
            "guidelines": "https://stackoverflow.com/legal/trademark-guidance"
        },
        {
            "title": "Supermicro",
            "hex": "151F6D",
            "source": "https://www.supermicro.com/manuals/supermicro_logo_guidelines.pdf"
        },
        {
            "title": "SurveyMonkey",
            "hex": "00BF6F",
            "source": "https://www.surveymonkey.com/mp/brandassets/",
            "guidelines": "https://www.surveymonkey.com/mp/brandassets/"
        },
        {
            "title": "SUSE",
            "hex": "0C322C",
            "source": "https://brand.suse.com/",
            "guidelines": "https://brand.suse.com/"
        },
        {
            "title": "Suzuki",
            "hex": "E30613",
            "source": "https://www.suzuki.ie/"
        },
        {
            "title": "Svelte",
            "hex": "FF3E00",
            "source": "https://github.com/sveltejs/branding/blob/c4dfca6743572087a6aef0e109ffe3d95596e86a/svelte-logo.svg",
            "aliases": {
                "dup": [
                    {
                        "title": "Sapper",
                        "hex": "159497",
                        "source": "https://sapper.svelte.dev/"
                    }
                ]
            }
        },
        {
            "title": "SVG",
            "hex": "FFB13B",
            "source": "https://www.w3.org/2009/08/svg-logos.html",
            "guidelines": "https://www.w3.org/2009/08/svg-logos.html",
            "license": {
                "type": "CC-BY-SA-4.0"
            }
        },
        {
            "title": "SVGO",
            "hex": "3E7FC1",
            "source": "https://github.com/svg/svgo/blob/93a5db197ca32990131bf41becf2e002bb0841bf/logo/isotype.svg"
        },
        {
            "title": "Swagger",
            "hex": "85EA2D",
            "source": "https://swagger.io/swagger/media/assets/images/swagger_logo.svg"
        },
        {
            "title": "Swarm",
            "hex": "FFA633",
            "source": "https://foursquare.com/about/logos"
        },
        {
            "title": "SWC",
            "hex": "FFFFFF",
            "source": "https://github.com/swc-project/logo/blob/f26cac1b4a490e3bdf128d3b084bb57f4fab1aac/svg/swc_black.svg"
        },
        {
            "title": "Swift",
            "hex": "F05138",
            "source": "https://developer.apple.com/swift/resources/",
            "guidelines": "https://developer.apple.com/swift/resources/"
        },
        {
            "title": "Swiggy",
            "hex": "FC8019",
            "source": "https://www.swiggy.com/"
        },
        {
            "title": "Swiper",
            "hex": "6332F6",
            "source": "https://swiperjs.com/"
        },
        {
            "title": "Symantec",
            "hex": "FDB511",
            "source": "https://commons.wikimedia.org/wiki/File:Symantec_logo10.svg"
        },
        {
            "title": "Symfony",
            "hex": "000000",
            "source": "https://symfony.com/logo",
            "guidelines": "https://symfony.com/trademark"
        },
        {
            "title": "Symphony",
            "hex": "0098FF",
            "source": "https://symphony.com/"
        },
        {
            "title": "SymPy",
            "hex": "3B5526",
            "source": "https://github.com/sympy/sympy.github.com/blob/e606a6dc2ee90b1ddaa9c36be6c92392ab300f72/media/sympy-notailtext.svg"
        },
        {
            "title": "Synology",
            "hex": "B5B5B6",
            "source": "https://www.synology.com/en-global/company/branding",
            "guidelines": "https://www.synology.com/en-global/company/branding"
        },
        {
            "title": "T-Mobile",
            "hex": "E20074",
            "source": "https://tmap.t-mobile.com/portals/pro74u7a/EXTBrandPortal",
            "guidelines": "https://tmap.t-mobile.com/portals/pro74u7a/EXTBrandPortal"
        },
        {
            "title": "Tableau",
            "hex": "E97627",
            "source": "https://www.tableau.com/about/media-download-center"
        },
        {
            "title": "tado°",
            "hex": "FFA900",
            "source": "https://www.tado.com/gb-en/press-assets"
        },
        {
            "title": "Tails",
            "hex": "56347C",
            "source": "https://tails.boum.org/contribute/how/promote/material/logo/"
        },
        {
            "title": "Tailwind CSS",
            "hex": "06B6D4",
            "source": "https://tailwindcss.com/brand",
            "guidelines": "https://tailwindcss.com/brand"
        },
        {
            "title": "Talend",
            "hex": "FF6D70",
            "source": "https://www.talend.com/blog/"
        },
        {
            "title": "Talenthouse",
            "hex": "FFFFFF",
            "source": "https://www.talenthouse.com/"
        },
        {
            "title": "Tampermonkey",
            "hex": "00485B",
            "source": "https://commons.wikimedia.org/wiki/File:Tampermonkey_logo.svg"
        },
        {
            "title": "Taobao",
            "hex": "E94F20",
            "source": "https://www.alibabagroup.com/en/ir/reports"
        },
        {
            "title": "Tapas",
            "hex": "FFCE00",
            "source": "https://tapas.io/site/about#media"
        },
        {
            "title": "Target",
            "hex": "CC0000",
            "source": "https://www.target.com/"
        },
        {
            "title": "Task",
            "hex": "29BEB0",
            "source": "https://github.com/go-task/task/blob/367c0b38a6787bebf6ee5af864be1574ad40b24a/docs/Logo_mono.svg"
        },
        {
            "title": "Tasmota",
            "hex": "1FA3EC",
            "source": "https://tasmota.github.io/docs/"
        },
        {
            "title": "Tata",
            "hex": "486AAE",
            "source": "https://www.tatasteel.com/media/media-kit/logos-usage-guidelines/",
            "guidelines": "https://www.tatasteel.com/media/media-kit/logos-usage-guidelines/"
        },
        {
            "title": "Tauri",
            "hex": "FFC131",
            "source": "https://github.com/tauri-apps/tauri/blob/093f85dc2b90a6dd0f48d941f6e88daec311250a/app-icon.png",
            "license": {
                "type": "CC-BY-NC-ND-4.0",
                "url": "https://github.com/tauri-apps/tauri"
            }
        },
        {
            "title": "TaxBuzz",
            "hex": "ED8B0B",
            "source": "https://www.taxbuzz.com/"
        },
        {
            "title": "TeamCity",
            "hex": "000000",
            "source": "https://www.jetbrains.com/company/brand/logos/",
            "guidelines": "https://www.jetbrains.com/company/brand/"
        },
        {
            "title": "TeamSpeak",
            "hex": "2580C3",
            "source": "https://www.teamspeak.com/en/more/media-pack/"
        },
        {
            "title": "TeamViewer",
            "hex": "004680",
            "source": "https://www.teamviewer.com/en-us/"
        },
        {
            "title": "TED",
            "hex": "E62B1E",
            "source": "https://www.ted.com/participate/organize-a-local-tedx-event/tedx-organizer-guide/branding-promotions/logo-and-design/your-tedx-logo"
        },
        {
            "title": "Teespring",
            "hex": "ED2761",
            "source": "https://teespring.com"
        },
        {
            "title": "Tekton",
            "hex": "FD495C",
            "source": "https://github.com/cdfoundation/artwork/blob/3e748ca9cf9c3136a4a571f7655271b568c16a64/tekton/icon/black/tekton-icon-black.svg",
            "guidelines": "https://github.com/cdfoundation/artwork/blob/main/tekton/tekton_brand_guide.pdf"
        },
        {
            "title": "TELE5",
            "hex": "C2AD6F",
            "source": "https://www.tele5.de"
        },
        {
            "title": "Telegram",
            "hex": "26A5E4",
            "source": "https://telegram.org"
        },
        {
            "title": "Telegraph",
            "hex": "FAFAFA",
            "source": "https://telegra.ph/"
        },
        {
            "title": "Temporal",
            "hex": "000000",
            "source": "https://github.com/temporalio/temporaldotio/blob/b6b5f3ed1fda818d5d6c07e27ec15d51a61f2267/public/images/icons/temporal-no-text.svg"
        },
        {
            "title": "Tencent QQ",
            "hex": "EB1923",
            "source": "https://en.wikipedia.org/wiki/File:Tencent_QQ.svg#/media/File:Tencent_QQ.svg"
        },
        {
            "title": "TensorFlow",
            "hex": "FF6F00",
            "source": "https://www.tensorflow.org/extras/tensorflow_brand_guidelines.pdf"
        },
        {
            "title": "Teradata",
            "hex": "F37440",
            "source": "https://github.com/Teradata/teradata.github.io/tree/0b5124f0c652d7ba006a487c8b4b21bd61150ab2"
        },
        {
            "title": "teratail",
            "hex": "F4C51C",
            "source": "https://teratail.com/"
        },
        {
            "title": "Terraform",
            "hex": "7B42BC",
            "source": "https://www.hashicorp.com/brand",
            "guidelines": "https://www.hashicorp.com/brand"
        },
        {
            "title": "Tesco",
            "hex": "00539F",
            "source": "https://www.tesco.com"
        },
        {
            "title": "Tesla",
            "hex": "CC0000",
            "source": "https://www.tesla.com/tesla-gallery"
        },
        {
            "title": "TestCafe",
            "hex": "36B6E5",
            "source": "https://github.com/DevExpress/testcafe/blob/dd174b6682b5f2675ac90e305d3d893c36a1d814/media/logos/svg/TestCafe-logo-600.svg"
        },
        {
            "title": "Testin",
            "hex": "007DD7",
            "source": "https://www.testin.cn/"
        },
        {
            "title": "Testing Library",
            "hex": "E33332",
            "source": "https://testing-library.com/"
        },
        {
            "title": "Tether",
            "hex": "50AF95",
            "aliases": {
                "aka": [
                    "USDt"
                ]
            },
            "source": "https://tether.to/branding/",
            "guidelines": "https://tether.to/branding/"
        },
        {
            "title": "Textpattern",
            "hex": "FFDA44",
            "source": "https://textpattern.com/"
        },
        {
            "title": "The Algorithms",
            "hex": "00BCB4",
            "source": "https://github.com/TheAlgorithms/website/blob/f4e439578c88fed3b21c70898605238602975d2d/public/logo_t.svg"
        },
        {
            "title": "The Conversation",
            "hex": "D8352A",
            "source": "https://theconversation.com/republishing-guidelines"
        },
        {
            "title": "The Irish Times",
            "hex": "000000",
            "source": "https://www.irishtimes.com/"
        },
        {
            "title": "The Mighty",
            "hex": "D0072A",
            "source": "https://themighty.com/"
        },
        {
            "title": "The Models Resource",
            "hex": "3A75BD",
            "source": "https://www.models-resource.com/"
        },
        {
            "title": "The Movie Database",
            "aliases": {
                "aka": [
                    "TMDB"
                ]
            },
            "hex": "01B4E4",
            "source": "https://www.themoviedb.org/about/logos-attribution"
        },
        {
            "title": "The North Face",
            "hex": "000000",
            "source": "https://www.thenorthface.com/"
        },
        {
            "title": "The Register",
            "hex": "FF0000",
            "source": "https://www.theregister.co.uk/"
        },
        {
            "title": "The Sounds Resource",
            "hex": "39BE6B",
            "source": "https://www.sounds-resource.com/"
        },
        {
            "title": "The Spriters Resource",
            "hex": "BE3939",
            "source": "https://www.spriters-resource.com/"
        },
        {
            "title": "The Washington Post",
            "hex": "231F20",
            "source": "https://www.washingtonpost.com/brand-studio/archive/"
        },
        {
            "title": "Thingiverse",
            "hex": "248BFB",
            "source": "https://www.thingiverse.com/"
        },
        {
            "title": "ThinkPad",
            "hex": "EE2624",
            "source": "https://www.lenovo.com/us/en/thinkpad"
        },
        {
            "title": "Threadless",
            "hex": "0099FF",
            "source": "https://www.threadless.com/about-us/"
        },
        {
            "title": "Three.js",
            "hex": "000000",
            "source": "https://github.com/mrdoob/three.js/blob/a567b810cfcb7f6a03e4faea99f03c53081da477/files/icon.svg"
        },
        {
            "title": "Threema",
            "hex": "3FE669",
            "source": "https://threema.ch/en/press"
        },
        {
            "title": "Thumbtack",
            "hex": "009FD9",
            "source": "https://www.thumbtack.com/press/media-resources/"
        },
        {
            "title": "Thunderbird",
            "hex": "0A84FF",
            "source": "https://github.com/thundernest/thunderbird-website/blob/d7446f3eee14b38f02ee60da7d4b4fb8c9ef20e3/media/svg/logo.svg"
        },
        {
            "title": "Thymeleaf",
            "hex": "005F0F",
            "source": "https://github.com/thymeleaf/thymeleaf-org/blob/0427d4d4c6f08d3a1fbed3bc90ceeebcf094b532/artwork/thymeleaf%202016/thymeleaf.svg"
        },
        {
            "title": "Ticketmaster",
            "hex": "026CDF",
            "source": "https://design.ticketmaster.com/brand/overview/"
        },
        {
            "title": "Tidal",
            "hex": "000000",
            "source": "https://tidal.com"
        },
        {
            "title": "Tide",
            "hex": "4050FB",
            "source": "https://www.tide.co/newsroom/"
        },
        {
            "title": "TietoEVRY",
            "hex": "063752",
            "source": "https://www.tietoevry.com/en/about-us/our-company/"
        },
        {
            "title": "TikTok",
            "hex": "000000",
            "source": "https://tiktok.com"
        },
        {
            "title": "Tile",
            "hex": "000000",
            "source": "https://www.thetileapp.com/"
        },
        {
            "title": "Timescale",
            "hex": "FDB515",
            "source": "https://www.timescale.com/"
        },
        {
            "title": "Tinder",
            "hex": "FF6B6B",
            "source": "http://www.gotinder.com/press"
        },
        {
            "title": "TinyLetter",
            "hex": "ED1C24",
            "source": "https://tinyletter.com/site/press/"
        },
        {
            "title": "Tistory",
            "hex": "000000",
            "source": "https://tistory.com/",
            "aliases": {
                "loc": {
                    "ko-KR": "티스토리"
                }
            }
        },
        {
            "title": "tmux",
            "hex": "1BB91F",
            "source": "https://github.com/tmux/tmux/tree/f04cc3997629823f0e304d4e4184e2ec93c703f0/logo"
        },
        {
            "title": "Todoist",
            "hex": "E44332",
            "source": "https://doist.com/press/"
        },
        {
            "title": "Toggl",
            "hex": "E01B22",
            "source": "https://toggl.com/media-toolkit"
        },
        {
            "title": "Tokyo Metro",
            "hex": "149DD3",
            "source": "https://en.wikipedia.org/wiki/File:TokyoMetro.svg"
        },
        {
            "title": "Tomorrowland",
            "hex": "000000",
            "source": "https://global.tomorrowland.com/"
        },
        {
            "title": "Topcoder",
            "hex": "29A7DF",
            "source": "https://www.topcoder.com/thrive/articles/How%20to%20use%20the%20Topcoder%20GUI%20KIT",
            "guidelines": "https://www.topcoder.com/thrive/articles/How%20to%20use%20the%20Topcoder%20GUI%20KIT"
        },
        {
            "title": "Toptal",
            "hex": "3863A0",
            "source": "https://www.toptal.com/branding"
        },
        {
            "title": "Tor Browser",
            "hex": "7D4698",
            "source": "https://styleguide.torproject.org/brand-assets/"
        },
        {
            "title": "Tor Project",
            "hex": "7E4798",
            "source": "https://styleguide.torproject.org/brand-assets/"
        },
        {
            "title": "Toshiba",
            "hex": "FF0000",
            "source": "https://commons.wikimedia.org/wiki/File:Toshiba_logo.svg"
        },
        {
            "title": "Toyota",
            "hex": "EB0A1E",
            "source": "https://www.toyota.com/brandguidelines/logo/",
            "guidelines": "https://www.toyota.com/brandguidelines/"
        },
        {
            "title": "TP-Link",
            "hex": "4ACBD6",
            "source": "https://www.tp-link.com/"
        },
        {
            "title": "tqdm",
            "hex": "FFC107",
            "source": "https://github.com/tqdm/img/blob/0dd23d9336af67976f88f9988ea660cde78c54d4/logo.svg"
        },
        {
            "title": "Traefik Mesh",
            "hex": "9D0FB0",
            "source": "https://github.com/traefik/mesh/blob/ef03c40b78c08931d47fdad0be10d1986f4e21bc/docs/content/assets/img/traefik-mesh-logo.svg"
        },
        {
            "title": "Traefik Proxy",
            "hex": "24A1C1",
            "source": "https://traefik.io/traefik/"
        },
        {
            "title": "TrainerRoad",
            "hex": "DA291C",
            "source": "https://www.trainerroad.com/press/",
            "guidelines": "https://www.trainerroad.com/press/"
        },
        {
            "title": "Trakt",
            "hex": "ED1C24",
            "source": "https://trakt.tv"
        },
        {
            "title": "Transport for Ireland",
            "hex": "00B274",
            "source": "https://www.transportforireland.ie/"
        },
        {
            "title": "Transport for London",
            "hex": "113B92",
            "source": "https://tfl.gov.uk/"
        },
        {
            "title": "Travis CI",
            "hex": "3EAAAF",
            "source": "https://travis-ci.com/logo"
        },
        {
            "title": "Treehouse",
            "hex": "5FCF80",
            "source": "https://teamtreehouse.com/about"
        },
        {
            "title": "Trello",
            "hex": "0052CC",
            "source": "https://atlassian.design/resources/logo-library",
            "guidelines": "https://atlassian.design/foundations/logos/"
        },
        {
            "title": "Trend Micro",
            "hex": "D71921",
            "source": "https://www.trendmicro.com/"
        },
        {
            "title": "Treyarch",
            "hex": "000000",
            "source": "https://upload.wikimedia.org/wikipedia/en/7/7a/Treyarch_logo.svg"
        },
        {
            "title": "Triller",
            "hex": "FF0089",
            "source": "https://triller.co/static/media/illustrations/logo-full-white.svg"
        },
        {
            "title": "Trino",
            "hex": "DD00A1",
            "source": "https://github.com/trinodb/docs.trino.io/blob/653a46f6bdc64b5f67302dc9ab8a0c432ca25e70/352/_static/trino.svg"
        },
        {
            "title": "Trip.com",
            "hex": "287DFA",
            "source": "https://careers.trip.com/"
        },
        {
            "title": "Tripadvisor",
            "hex": "34E0A1",
            "source": "https://tripadvisor.mediaroom.com/logo-guidelines"
        },
        {
            "title": "Trove",
            "hex": "2D004B",
            "source": "https://trove.nla.gov.au/about/who-we-are/our-logo",
            "guidelines": "https://trove.nla.gov.au/about/who-we-are/trove-brand-guidelines"
        },
        {
            "title": "tRPC",
            "hex": "2596BE",
            "source": "https://github.com/trpc/trpc/blob/e0df4a2d5b498dd953a65901e04915c6e3f7ecc5/www/static/img/logo-no-text.svg"
        },
        {
            "title": "TrueNAS",
            "hex": "0095D5",
            "source": "https://www.truenas.com/"
        },
        {
            "title": "trulia",
            "hex": "0A0B09",
            "source": "https://www.trulia.com/newsroom/media/brand-logos/",
            "guidelines": "https://www.trulia.com/newsroom/media/brand-logos/"
        },
        {
            "title": "Trusted Shops",
            "hex": "FFDC0F",
            "source": "https://brand.trustedshops.com/d/dorIFVeUmcN9/corporate-design"
        },
        {
            "title": "Trustpilot",
            "hex": "00B67A",
            "source": "https://support.trustpilot.com/hc/en-us/articles/206289947-Trustpilot-Brand-Assets-Style-Guide"
        },
        {
            "title": "Try It Online",
            "hex": "303030",
            "source": "https://tio.run/"
        },
        {
            "title": "TryHackMe",
            "hex": "212C42",
            "source": "https://tryhackme.com/about"
        },
        {
            "title": "ts-node",
            "hex": "3178C6",
            "source": "https://typestrong.org/ts-node/"
        },
        {
            "title": "Tubi",
            "hex": "000000",
            "source": "https://corporate.tubitv.com/press-releases/"
        },
        {
            "title": "TUI",
            "hex": "D40E14",
            "source": "https://www.design.tui/brand/logos/",
            "guidelines": "https://www.design.tui/brand/"
        },
        {
            "title": "Tumblr",
            "hex": "36465D",
            "source": "https://www.tumblr.com/logo"
        },
        {
            "title": "TuneIn",
            "hex": "14D8CC",
            "source": "https://cms.tunein.com/press/"
        },
        {
            "title": "Turborepo",
            "hex": "EF4444",
            "source": "https://github.com/vercel/turborepo/blob/7312e316629a2138f895a90c9704045891be817b/docs/public/logo-light.svg"
        },
        {
            "title": "TurboSquid",
            "hex": "FF8135",
            "source": "https://www.brand.turbosquid.com/turbosquidicons",
            "guidelines": "https://www.brand.turbosquid.com/"
        },
        {
            "title": "Turkish Airlines",
            "hex": "C70A0C",
            "source": "https://www.turkishairlines.com/tr-int/basin-odasi/logo-arsivi/index.html"
        },
        {
            "title": "Tutanota",
            "hex": "840010",
            "source": "https://github.com/tutao/tutanota/blob/8ff5f0e7d78834ac8fcb0f2357c394b757ea4793/resources/images/logo-solo-red.svg"
        },
        {
            "title": "TV Time",
            "hex": "FFD400",
            "source": "https://www.tvtime.com/"
        },
        {
            "title": "Twilio",
            "hex": "F22F46",
            "source": "https://www.twilio.com/company/brand"
        },
        {
            "title": "Twitch",
            "hex": "9146FF",
            "source": "https://brand.twitch.tv"
        },
        {
            "title": "Twitter",
            "hex": "1DA1F2",
            "source": "https://brand.twitter.com"
        },
        {
            "title": "Twoo",
            "hex": "FF7102",
            "source": "http://www.twoo.com/about/press"
        },
        {
            "title": "Typeform",
            "hex": "262627",
            "source": "https://www.typeform.com"
        },
        {
            "title": "TypeScript",
            "hex": "3178C6",
            "source": "https://www.typescriptlang.org/branding",
            "guidelines": "https://www.typescriptlang.org/branding"
        },
        {
            "title": "TYPO3",
            "hex": "FF8700",
            "source": "https://typo3.com/fileadmin/assets/typo3logos/typo3_bullet_01.svg"
        },
        {
            "title": "Uber",
            "hex": "000000",
            "source": "https://www.uber.com/media/"
        },
        {
            "title": "Uber Eats",
            "hex": "06C167",
            "source": "https://www.ubereats.com"
        },
        {
            "title": "Ubiquiti",
            "hex": "0559C9",
            "source": "https://www.ui.com/marketing/#logos"
        },
        {
            "title": "Ubisoft",
            "hex": "000000",
            "source": "https://www.ubisoft.com/en-US/company/overview.aspx"
        },
        {
            "title": "uBlock Origin",
            "hex": "800000",
            "source": "https://github.com/gorhill/uBlock/blob/master/src/img/ublock.svg"
        },
        {
            "title": "Ubuntu",
            "hex": "E95420",
            "source": "https://design.ubuntu.com/downloads/",
            "guidelines": "https://design.ubuntu.com/brand/ubuntu-logo/"
        },
        {
            "title": "Udacity",
            "hex": "02B3E4",
            "source": "https://www.udacity.com"
        },
        {
            "title": "Udemy",
            "hex": "A435F0",
            "source": "https://www.udemy.com/ourbrand/"
        },
        {
            "title": "UFC",
            "hex": "D20A0A",
            "source": "https://www.ufc.com"
        },
        {
            "title": "UIkit",
            "hex": "2396F3",
            "source": "https://getuikit.com"
        },
        {
            "title": "Ulule",
            "hex": "18A5D6",
            "source": "https://ulule.frontify.com/d/EX3dK8qsXgqh/branding-guidelines"
        },
        {
            "title": "Umbraco",
            "hex": "3544B1",
            "source": "https://umbraco.com/"
        },
        {
            "title": "Unacademy",
            "hex": "08BD80",
            "source": "https://unacademy.com/"
        },
        {
            "title": "Under Armour",
            "hex": "1D1D1D",
            "source": "https://www.underarmour.com/en-us/"
        },
        {
            "title": "Underscore.js",
            "hex": "0371B5",
            "source": "https://github.com/jashkenas/underscore/blob/f098f61ff84931dea69c276b3674a62b6ae4def7/docs/images/underscore.png"
        },
        {
            "title": "Undertale",
            "hex": "E71D29",
            "source": "https://undertale.com/"
        },
        {
            "title": "Unicode",
            "hex": "5455FE",
            "source": "https://en.wikipedia.org/wiki/Unicode"
        },
        {
            "title": "Unilever",
            "hex": "1F36C7",
            "source": "https://www.unilever.co.uk/about/who-we-are/our-logo/"
        },
        {
            "title": "United Airlines",
            "hex": "002244",
            "source": "https://en.wikipedia.org/wiki/File:United_Airlines_Logo.svg"
        },
        {
            "title": "Unity",
            "hex": "FFFFFF",
            "source": "https://brand.unity.com/",
            "guidelines": "https://brand.unity.com/"
        },
        {
            "title": "Unlicense",
            "hex": "808080",
            "source": "https://commons.wikimedia.org/wiki/File:PD-icon.svg"
        },
        {
            "title": "UnoCSS",
            "hex": "333333",
            "source": "https://github.com/unocss/unocss/blob/fc2ed5bb6019b45565ff5293d4b650522f1b79b4/playground/public/icon.svg"
        },
        {
            "title": "Unraid",
            "hex": "F15A2C",
            "source": "https://unraid.net/"
        },
        {
            "title": "Unreal Engine",
            "hex": "0E1128",
            "source": "https://www.unrealengine.com/en-US/branding",
            "guidelines": "https://www.unrealengine.com/en-US/branding"
        },
        {
            "title": "Unsplash",
            "hex": "000000",
            "source": "https://unsplash.com/"
        },
        {
            "title": "Untangle",
            "hex": "68BD49",
            "source": "https://www.untangle.com/company-overview/",
            "guidelines": "https://www.untangle.com/company-overview/"
        },
        {
            "title": "Untappd",
            "hex": "FFC000",
            "source": "https://untappd.com/"
        },
        {
            "title": "UpCloud",
            "hex": "7B00FF",
            "source": "https://upcloud.com/brand-assets/",
            "guidelines": "https://upcloud.com/brand-assets/"
        },
        {
            "title": "UpLabs",
            "hex": "3930D8",
            "source": "https://www.uplabs.com/"
        },
        {
            "title": "Uploaded",
            "hex": "0E70CB",
            "source": "https://www.uploaded.net"
        },
        {
            "title": "UPS",
            "hex": "150400",
            "source": "https://www.ups.com/"
        },
        {
            "title": "Upstash",
            "hex": "00E9A3",
            "source": "https://upstash.com/"
        },
        {
            "title": "Uptobox",
            "hex": "5CE1E6",
            "source": "https://uptoboxpremium.org/"
        },
        {
            "title": "Upwork",
            "hex": "6FDA44",
            "source": "https://www.upwork.com/press/"
        },
        {
            "title": "USPS",
            "hex": "333366",
            "source": "https://www.usps.com/"
        },
        {
            "title": "V",
            "hex": "5D87BF",
            "source": "https://github.com/vlang/v-logo/tree/62dd9fe256f64190b53a306310c4a4cc27398d0f",
            "license": {
                "type": "MIT"
            }
        },
        {
            "title": "V8",
            "hex": "4B8BF5",
            "source": "https://v8.dev/logo"
        },
        {
            "title": "Vaadin",
            "hex": "00B4F0",
            "source": "https://vaadin.com/trademark",
            "guidelines": "https://vaadin.com/trademark"
        },
        {
            "title": "Vagrant",
            "hex": "1868F2",
            "source": "https://www.hashicorp.com/brand",
            "guidelines": "https://www.hashicorp.com/brand"
        },
        {
            "title": "Valorant",
            "hex": "FA4454",
            "source": "https://commons.wikimedia.org/wiki/File:Valorant_logo_-_black_color_version.svg"
        },
        {
            "title": "Valve",
            "hex": "F74843",
            "source": "https://www.valvesoftware.com/"
        },
        {
            "title": "Vapor",
            "hex": "0D0D0D",
            "source": "https://vapor.codes/"
        },
        {
            "title": "Vault",
            "hex": "000000",
            "source": "https://www.hashicorp.com/brand",
            "guidelines": "https://www.hashicorp.com/brand"
        },
        {
            "title": "Vauxhall",
            "hex": "EB001E",
            "source": "https://www.stellantis.com/en/brands/vauxhall"
        },
        {
            "title": "vBulletin",
            "hex": "184D66",
            "source": "https://commons.wikimedia.org/wiki/File:VBulletin.svg"
        },
        {
            "title": "Vector Logo Zone",
            "hex": "184D66",
            "source": "https://www.vectorlogo.zone/"
        },
        {
            "title": "Vectorworks",
            "hex": "000000",
            "source": "https://www.vectorworks.net/en-US"
        },
        {
            "title": "Veeam",
            "hex": "00B336",
            "source": "https://www.veeam.com/newsroom/veeam-graphics.html"
        },
        {
            "title": "Veepee",
            "hex": "EC008C",
            "source": "https://www.veepee.fr/"
        },
        {
            "title": "Velog",
            "hex": "20C997",
            "source": "https://github.com/velopert/velog-client/blob/8fbbb371f4b4525b6747e54d0c608900ea8bf03e/src/static/svg/velog-icon.svg"
        },
        {
            "title": "Venmo",
            "hex": "3D95CE",
            "source": "https://venmo.com/about/brand/"
        },
        {
            "title": "Vercel",
            "hex": "000000",
            "source": "https://vercel.com/design"
        },
        {
            "title": "Verdaccio",
            "hex": "4B5E40",
            "source": "https://verdaccio.org/docs/en/logo"
        },
        {
            "title": "Veritas",
            "hex": "B1181E",
            "source": "https://my.veritas.com/cs/groups/partner/documents/styleguide/mdaw/mdq5/~edisp/tus3cpeapp3855186572.pdf"
        },
        {
            "title": "Verizon",
            "hex": "CD040B",
            "source": "https://www.verizondigitalmedia.com/about/logo-usage/"
        },
        {
            "title": "VEXXHOST",
            "hex": "2A1659",
            "source": "https://vexxhost.com"
        },
        {
            "title": "vFairs",
            "hex": "EF4678",
            "source": "https://www.vfairs.com/"
        },
        {
            "title": "Viadeo",
            "hex": "F07355",
            "source": "https://viadeo.journaldunet.com/"
        },
        {
            "title": "Viber",
            "hex": "7360F2",
            "source": "https://www.viber.com/brand-center/"
        },
        {
            "title": "Vim",
            "hex": "019733",
            "source": "https://commons.wikimedia.org/wiki/File:Vimlogo.svg"
        },
        {
            "title": "Vimeo",
            "hex": "1AB7EA",
            "source": "https://vimeo.com/about/brand_guidelines"
        },
        {
            "title": "Vimeo Livestream",
            "hex": "0A0A20",
            "source": "https://livestream.com"
        },
        {
            "title": "Virgin",
            "aliases": {
                "aka": [
                    "Virgin Group"
                ]
            },
            "hex": "E10A0A",
            "source": "https://www.virgin.com/img/virgin-logo-square.svg"
        },
        {
            "title": "Virgin Media",
            "hex": "ED1A37",
            "source": "https://en.wikipedia.org/wiki/Virgin_Media#/media/File:Virgin_Media.svg"
        },
        {
            "title": "VirtualBox",
            "hex": "183A61",
            "source": "https://commons.wikimedia.org/wiki/File:Virtualbox_logo.png"
        },
        {
            "title": "VirusTotal",
            "hex": "394EFF",
            "source": "https://www.virustotal.com/"
        },
        {
            "title": "Visa",
            "hex": "1A1F71",
            "source": "https://merchantsignageeu.visa.com/product.asp?dptID=696"
        },
        {
            "title": "Visual Studio",
            "hex": "5C2D91",
            "source": "https://visualstudio.microsoft.com/"
        },
        {
            "title": "Visual Studio Code",
            "hex": "007ACC",
            "source": "https://commons.wikimedia.org/wiki/File:Visual_Studio_Code_1.35_icon.svg"
        },
        {
            "title": "Vite",
            "hex": "646CFF",
            "source": "https://vitejs.dev/"
        },
        {
            "title": "Vitess",
            "hex": "F16728",
            "source": "https://cncf-branding.netlify.app/projects/vitess/"
        },
        {
            "title": "Vivaldi",
            "hex": "EF3939",
            "source": "https://vivaldi.com/press/"
        },
        {
            "title": "Vivino",
            "hex": "AA1329",
            "source": "https://www.vivino.com/press"
        },
        {
            "title": "VK",
            "hex": "0077FF",
            "source": "https://vk.com/brand",
            "guidelines": "https://vk.com/brand"
        },
        {
            "title": "VLC media player",
            "hex": "FF8800",
            "source": "http://git.videolan.org/?p=vlc.git;a=tree;f=extras/package/macosx/asset_sources"
        },
        {
            "title": "VMware",
            "hex": "607078",
            "source": "https://myvmware.workspaceair.com/"
        },
        {
            "title": "Vodafone",
            "hex": "E60000",
            "source": "https://web.vodafone.com.eg/"
        },
        {
            "title": "Volkswagen",
            "hex": "151F5D",
            "source": "https://www.volkswagen.ie/"
        },
        {
            "title": "Volvo",
            "hex": "003057",
            "source": "https://www.media.volvocars.com/global/en-gb/logos"
        },
        {
            "title": "Vonage",
            "hex": "FFFFFF",
            "source": "https://www.vonage.com"
        },
        {
            "title": "Vowpal Wabbit",
            "hex": "FF81F9",
            "source": "https://github.com/VowpalWabbit/vowpal_wabbit/blob/1da1aa4bb4f2dfb5e1a6083c14b429b30eba372d/logo_assets/vowpal-wabbits-icon.svg"
        },
        {
            "title": "VOX",
            "hex": "DA074A",
            "source": "https://commons.wikimedia.org/wiki/File:VOX_Logo_2013.svg"
        },
        {
            "title": "VSCO",
            "hex": "000000",
            "source": "https://vscopress.co/media-kit"
        },
        {
            "title": "VTEX",
            "hex": "ED125F",
            "source": "https://vtex.com"
        },
        {
            "title": "Vue.js",
            "hex": "4FC08D",
            "source": "https://github.com/vuejs/art/tree/d840546f0779f0639ba3fe1cb78e7b04d8127eab",
            "guidelines": "https://github.com/vuejs/art/blob/master/README.md",
            "license": {
                "type": "CC-BY-NC-SA-4.0"
            }
        },
        {
            "title": "Vuetify",
            "hex": "1867C0",
            "source": "https://vuetifyjs.com/"
        },
        {
            "title": "Vulkan",
            "hex": "AC162C",
            "source": "https://www.khronos.org/legal/trademarks/"
        },
        {
            "title": "Vultr",
            "hex": "007BFC",
            "source": "https://www.vultr.com/company/brand-assets/"
        },
        {
            "title": "W3C",
            "hex": "005A9C",
            "source": "https://www.w3.org/Consortium/Legal/logo-usage-20000308",
            "license": {
                "type": "custom",
                "url": "https://www.w3.org/Consortium/Legal/2002/trademark-license-20021231"
            }
        },
        {
            "title": "Wagtail",
            "hex": "43B1B0",
            "source": "https://github.com/wagtail/wagtail/blob/e3e46e23b780aa2b1b521de081cb81872f77466d/wagtail/admin/static_src/wagtailadmin/images/wagtail-logo.svg"
        },
        {
            "title": "WakaTime",
            "hex": "000000",
            "source": "https://wakatime.com/legal/logos-and-trademark-usage",
            "guidelines": "https://wakatime.com/legal/logos-and-trademark-usage"
        },
        {
            "title": "WALKMAN",
            "hex": "000000",
            "source": "https://en.wikipedia.org/wiki/File:Walkman_logo.svg"
        },
        {
            "title": "Wallabag",
            "hex": "3F6184",
            "source": "https://github.com/wallabag/logo/blob/f670395da2d85c3bbcb8dcfa8d2a339d8af5abb0/_default/icon/svg/logo-icon-black-no-bg.svg"
        },
        {
            "title": "Walmart",
            "hex": "0071CE",
            "source": "https://corporate.walmart.com",
            "guidelines": "https://one.walmart.com/content/people-experience/associate-brand-center.html"
        },
        {
            "title": "Wappalyzer",
            "hex": "32067C",
            "source": "https://www.wappalyzer.com/"
        },
        {
            "title": "Warner Bros.",
            "slug": "warnerbros",
            "hex": "004DB4",
            "source": "https://www.warnerbros.com/"
        },
        {
            "title": "wasmCloud",
            "hex": "00BC8E",
            "source": "https://github.com/wasmCloud/branding/",
            "guidelines": "https://github.com/wasmCloud/branding/"
        },
        {
            "title": "Wattpad",
            "hex": "FF500A",
            "source": "https://company.wattpad.com/brandguideline",
            "guidelines": "https://company.wattpad.com/brandguideline"
        },
        {
            "title": "Waze",
            "hex": "33CCFF",
            "source": "https://www.waze.com/"
        },
        {
            "title": "Wear OS",
            "hex": "4285F4",
            "source": "https://partnermarketinghub.withgoogle.com/#/brands/"
        },
        {
            "title": "Weasyl",
            "hex": "990000",
            "source": "https://www.weasyl.com/"
        },
        {
            "title": "Web3.js",
            "hex": "F16822",
            "source": "https://github.com/ChainSafe/web3.js/blob/fdbda4958cbdbaebe8ed5ea59183582b07fac254/assets/logo/web3js.svg"
        },
        {
            "title": "WebAssembly",
            "hex": "654FF0",
            "source": "https://webassembly.org/"
        },
        {
            "title": "WebAuthn",
            "hex": "3423A6",
            "source": "https://github.com/webauthn-open-source/webauthn-logos/tree/b21be672811eb4a5caadaba41044970cae299a55",
            "guidelines": "https://github.com/webauthn-open-source/webauthn-logos"
        },
        {
            "title": "webcomponents.org",
            "hex": "29ABE2",
            "source": "https://www.webcomponents.org/"
        },
        {
            "title": "WebdriverIO",
            "hex": "EA5906",
            "source": "https://webdriver.io/docs/api/"
        },
        {
            "title": "Webflow",
            "hex": "4353FF",
            "source": "https://webflow.com/"
        },
        {
            "title": "WebGL",
            "hex": "990000",
            "source": "https://www.khronos.org/legal/trademarks/",
            "guidelines": "https://www.khronos.org/legal/trademarks/"
        },
        {
            "title": "webhint",
            "hex": "4700A3",
            "source": "https://github.com/webhintio/webhint.io/blob/5c9f10a33a6d68e1f0d2b1eff0829685b9123433/src/webhint-theme/source/images/webhint-logo.svg"
        },
        {
            "title": "Weblate",
            "hex": "2ECCAA",
            "source": "https://github.com/WeblateOrg/graphics/blob/669e4f910abd9ec36fda172d2ea6f2f424a32ace/logo/weblate-black.svg",
            "license": {
                "type": "GPL-3.0-only"
            }
        },
        {
            "title": "Webmin",
            "hex": "7DA0D0",
            "source": "https://github.com/webmin/webmin/blob/84d2d3d17f638a43939220f78b83bfefbae37f76/images/webmin-blue.svg"
        },
        {
            "title": "WebMoney",
            "hex": "036CB5",
            "source": "https://www.webmoney.ru/rus/developers/logos.shtml"
        },
        {
            "title": "Webpack",
            "hex": "8DD6F9",
            "source": "https://webpack.js.org/branding/"
        },
        {
            "title": "WebRTC",
            "hex": "333333",
            "source": "https://webrtc.org/"
        },
        {
            "title": "WebStorm",
            "hex": "000000",
            "source": "https://www.jetbrains.com/company/brand/logos/",
            "guidelines": "https://www.jetbrains.com/company/brand/"
        },
        {
            "title": "WEBTOON",
            "hex": "00D564",
            "source": "http://webtoons.com/"
        },
        {
            "title": "WeChat",
            "hex": "07C160",
            "source": "https://wechat.design/standard/download/brand",
            "guidelines": "https://wechat.design/standard/download/brand"
        },
        {
            "title": "WeGame",
            "hex": "FAAB00",
            "source": "https://www.wegame.com.cn"
        },
        {
            "title": "Weights & Biases",
            "hex": "FFBE00",
            "source": "https://wandb.ai/"
        },
        {
            "title": "Welcome to the Jungle",
            "aliases": {
                "aka": [
                    "WTTJ"
                ]
            },
            "hex": "FFCD00",
            "source": "https://www.welcometothejungle.com/"
        },
        {
            "title": "WEMO",
            "hex": "72D44C",
            "source": "https://commons.wikimedia.org/wiki/File:WeMoApp.svg"
        },
        {
            "title": "Western Digital",
            "aliases": {
                "aka": [
                    "WD"
                ]
            },
            "hex": "000000",
            "source": "https://www.westerndigital.com"
        },
        {
            "title": "WeTransfer",
            "hex": "409FFF",
            "source": "https://wetransfer.com/"
        },
        {
            "title": "WhatsApp",
            "hex": "25D366",
            "source": "https://www.facebook.com/brand/resources/whatsapp/whatsapp-brand",
            "guidelines": "https://www.facebook.com/brand/resources/whatsapp/whatsapp-brand"
        },
        {
            "title": "When I Work",
            "hex": "51A33D",
            "source": "https://wheniwork.com/"
        },
        {
            "title": "WhiteSource",
            "hex": "161D4E",
            "source": "https://www.whitesourcesoftware.com/whitesource-media-kit/"
        },
        {
            "title": "Wii",
            "hex": "8B8B8B",
            "source": "https://commons.wikimedia.org/wiki/File:Wii.svg"
        },
        {
            "title": "Wii U",
            "hex": "8B8B8B",
            "source": "https://commons.wikipedia.org/wiki/File:WiiU.svg"
        },
        {
            "title": "Wiki.js",
            "hex": "1976D2",
            "source": "https://cdn.js.wiki/images/wikijs-butterfly-mono.svg"
        },
        {
            "title": "Wikidata",
            "hex": "006699",
            "source": "https://commons.wikimedia.org/wiki/File:Wikidata-logo-en.svg"
        },
        {
            "title": "Wikimedia Commons",
            "hex": "006699",
            "source": "https://commons.wikimedia.org/wiki/File:Commons-logo.svg"
        },
        {
            "title": "Wikipedia",
            "hex": "000000",
            "source": "https://commons.wikimedia.org/wiki/File:Wikipedia-logo-v2.svg"
        },
        {
            "title": "Wikiquote",
            "hex": "006699",
            "source": "https://commons.wikimedia.org/wiki/File:Wikiquote-logo.svg"
        },
        {
            "title": "Wikivoyage",
            "hex": "006699",
            "source": "https://commons.wikimedia.org/wiki/File:Wikivoyage-Logo-v3-en.svg"
        },
        {
            "title": "Winamp",
            "hex": "F93821",
            "source": "https://www.winamp.com"
        },
        {
            "title": "Windi CSS",
            "hex": "48B0F1",
            "source": "https://github.com/windicss/docs/blob/d7a01df515c4fa30dbb33ede7c46392e21fbf2cb/public/assets/logo.svg"
        },
        {
            "title": "Windows",
            "hex": "0078D6",
            "source": "https://commons.wikimedia.org/wiki/File:Windows_10_Logo.svg"
        },
        {
            "title": "Windows 95",
            "hex": "008080",
            "source": "https://en.wikipedia.org/wiki/Windows_95"
        },
        {
            "title": "Windows Terminal",
            "hex": "4D4D4D",
            "source": "https://github.com/microsoft/terminal/blob/a90289548f8548bf5c370a4b141b4b815c22616b/res/terminal/Terminal_HC.svg"
        },
        {
            "title": "Windows XP",
            "hex": "003399",
            "source": "https://commons.wikimedia.org/wiki/File:Windows_logo_-_2002%E2%80%932012_(Multicolored).svg"
        },
        {
            "title": "Winmate",
            "hex": "C11920",
            "source": "https://www.winmate.com/NewsAndEvents/Publications"
        },
        {
            "title": "Wipro",
            "hex": "341C53",
            "source": "https://www.wipro.com/content/dam/nexus/en/service-lines/applications/latest-thinking/state-of-cybersecurity-report-2019.pdf"
        },
        {
            "title": "Wire",
            "hex": "000000",
            "source": "http://brand.wire.com",
            "guidelines": "https://brand.wire.com/"
        },
        {
            "title": "WireGuard",
            "hex": "88171A",
            "source": "https://www.wireguard.com/"
        },
        {
            "title": "Wireshark",
            "hex": "1679A7",
            "source": "https://gitlab.com/wanduow/wireshark/-/blob/cd5539b0f76975474869984a9d2f0fce29d5c21e/image/wsicon.svg"
        },
        {
            "title": "Wise",
            "hex": "00B9FF",
            "source": "https://brand.wise.com/logo",
            "guidelines": "https://brand.wise.com/logo"
        },
        {
            "title": "Wish",
            "hex": "2FB7EC",
            "source": "https://wish.com/"
        },
        {
            "title": "Wistia",
            "hex": "54BBFF",
            "source": "https://wistia.com/about/assets",
            "guidelines": "https://wistia.com/about/assets"
        },
        {
            "title": "Wix",
            "hex": "0C6EFC",
            "source": "http://www.wix.com/about/design-assets"
        },
        {
            "title": "Wizz Air",
            "hex": "C6007E",
            "source": "https://wizzair.com/en-gb/information-and-services/about-us/press-office/logos"
        },
        {
            "title": "Wolfram",
            "hex": "DD1100",
            "source": "http://company.wolfram.com/press-center/wolfram-corporate/"
        },
        {
            "title": "Wolfram Language",
            "hex": "DD1100",
            "source": "http://company.wolfram.com/press-center/language/"
        },
        {
            "title": "Wolfram Mathematica",
            "hex": "DD1100",
            "source": "http://company.wolfram.com/press-center/mathematica/"
        },
        {
            "title": "Woo",
            "hex": "96588A",
            "source": "https://woocommerce.com/style-guide/",
            "guidelines": "https://woocommerce.com/trademark-guidelines/"
        },
        {
            "title": "WooCommerce",
            "hex": "96588A",
            "source": "https://woocommerce.com/style-guide/",
            "guidelines": "https://woocommerce.com/trademark-guidelines/"
        },
        {
            "title": "WordPress",
            "hex": "21759B",
            "source": "https://wordpress.org/about/logos"
        },
        {
            "title": "Workplace",
            "hex": "4326C4",
            "source": "https://en.facebookbrand.com/",
            "guidelines": "https://en.facebookbrand.com/"
        },
        {
            "title": "World Health Organization",
            "hex": "0093D5",
            "source": "https://www.who.int/"
        },
        {
            "title": "WP Engine",
            "hex": "0ECAD4",
            "source": "https://wpengine.com/brand-assets/"
        },
        {
            "title": "WP Rocket",
            "hex": "F56640",
            "source": "https://wp-rocket.me/"
        },
        {
            "title": "write.as",
            "hex": "5BC4EE",
            "source": "https://write.as/brand",
            "guidelines": "https://write.as/brand"
        },
        {
            "title": "WWE",
            "hex": "000000",
            "source": "https://commons.wikimedia.org/wiki/File:WWE_Network_logo.svg"
        },
        {
            "title": "Wwise",
            "hex": "00549F",
            "source": "https://www.audiokinetic.com/resources/credits/",
            "guidelines": "https://www.audiokinetic.com/resources/credits/"
        },
        {
            "title": "X.Org",
            "hex": "F28834",
            "source": "https://upload.wikimedia.org/wikipedia/commons/9/90/X.Org_Logo.svg"
        },
        {
            "title": "Xamarin",
            "hex": "3498DB",
            "source": "https://github.com/dotnet/swag/tree/master/xamarin"
        },
        {
            "title": "XAML",
            "hex": "0C54C2",
            "source": "https://github.com/microsoft/microsoft-ui-xaml/issues/1185#issuecomment-529731046"
        },
        {
            "title": "XAMPP",
            "hex": "FB7A24",
            "source": "https://www.apachefriends.org/en/"
        },
        {
            "title": "Xbox",
            "hex": "107C10",
            "source": "https://www.xbox.com/en-US/consoles"
        },
        {
            "title": "Xcode",
            "hex": "147EFB",
            "source": "https://developer.apple.com/develop/"
        },
        {
            "title": "XDA Developers",
            "hex": "EA7100",
            "source": "https://www.xda-developers.com/"
        },
        {
            "title": "Xero",
            "hex": "13B5EA",
            "source": "https://www.xero.com/uk/about/media/downloads"
        },
        {
            "title": "XFCE",
            "hex": "2284F2",
            "source": "https://www.xfce.org/download#artwork"
        },
        {
            "title": "Xiaomi",
            "hex": "FF6900",
            "source": "https://www.mi.com/global"
        },
        {
            "title": "Xilinx",
            "hex": "E01F27",
            "source": "https://www.xilinx.com"
        },
        {
            "title": "Xing",
            "hex": "006567",
            "source": "https://dev.xing.com/logo_rules"
        },
        {
            "title": "XMPP",
            "hex": "002B5C",
            "source": "https://github.com/xsf/xmpp.org/tree/00c49187e353c1a156c95562dafaf129e688fbad/content/icons"
        },
        {
            "title": "XRP",
            "hex": "25A768",
            "source": "https://xrpl.org/"
        },
        {
            "title": "XSplit",
            "hex": "0095DE",
            "source": "https://www.xsplit.com/presskit"
        },
        {
            "title": "XState",
            "hex": "2C3E50",
            "source": "https://github.com/davidkpiano/xstate/blob/544df7f00e2ef49603b5e5ff2f0d183ff6bd5e7c/docs/.vuepress/public/logo.svg"
        },
        {
            "title": "Y Combinator",
            "hex": "F0652F",
            "source": "https://www.ycombinator.com/press/"
        },
        {
            "title": "Yahoo!",
            "hex": "6001D2",
            "source": "https://yahoo.com/"
        },
        {
            "title": "Yale",
            "hex": "FFD900",
            "source": "https://yalehome.com"
        },
        {
            "title": "Yamaha Corporation",
            "hex": "4B1E78",
            "source": "https://www.yamaha.com/en/"
        },
        {
            "title": "Yamaha Motor Corporation",
            "hex": "E60012",
            "source": "https://en.wikipedia.org/wiki/Yamaha_Motor_Company"
        },
        {
            "title": "Yammer",
            "hex": "106EBE",
            "source": "https://developer.microsoft.com/en-us/fluentui#/styles/web/colors/products"
        },
        {
            "title": "Yarn",
            "hex": "2C8EBB",
            "source": "https://github.com/yarnpkg/assets/tree/76d30ca2aebed5b73ea8131d972218fb860bd32d"
        },
        {
            "title": "Yelp",
            "hex": "D32323",
            "source": "https://www.yelp.com/styleguide/icons"
        },
        {
            "title": "Yoast",
            "hex": "A4286A",
            "source": "https://yoast.com/media/logo/"
        },
        {
            "title": "YOLO",
            "hex": "00FFFF",
            "source": "https://pjreddie.com/darknet/yolo/"
        },
        {
            "title": "YourTravel.TV",
            "hex": "F79025",
            "source": "https://yourtravel.tv"
        },
        {
            "title": "YouTube",
            "hex": "FF0000",
            "source": "https://www.youtube.com/howyoutubeworks/resources/brand-resources/#logos-icons-and-colors",
            "guidelines": "https://www.youtube.com/howyoutubeworks/resources/brand-resources/#logos-icons-and-colors"
        },
        {
            "title": "YouTube Gaming",
            "hex": "FF0000",
            "source": "https://gaming.youtube.com/"
        },
        {
            "title": "YouTube Music",
            "hex": "FF0000",
            "source": "https://partnermarketinghub.withgoogle.com/#/brands/"
        },
        {
            "title": "YouTube Studio",
            "hex": "FF0000",
            "source": "https://www.youtube.com/"
        },
        {
            "title": "YouTube TV",
            "hex": "FF0000",
            "source": "https://partnermarketinghub.withgoogle.com/#/brands/"
        },
        {
            "title": "Yubico",
            "hex": "84BD00",
            "source": "https://www.yubico.com/wp-content/themes/coronado/img/icon.svg"
        },
        {
            "title": "Z-Wave",
            "hex": "1B365D",
            "source": "https://www.z-wave.com/"
        },
        {
            "title": "Żabka",
            "hex": "006420",
            "source": "https://www.zabka.pl/"
        },
        {
            "title": "Zalando",
            "hex": "FF6900",
            "source": "https://www.zalando.co.uk/"
        },
        {
            "title": "Zalo",
            "hex": "0068FF",
            "source": "https://zalo.me/"
        },
        {
            "title": "Zapier",
            "hex": "FF4A00",
            "source": "https://zapier.com/about/brand"
        },
        {
            "title": "Zara",
            "hex": "000000",
            "source": "https://www.zara.com/"
        },
        {
            "title": "Zazzle",
            "hex": "212121",
            "source": "https://www.zazzle.com/logo",
            "guidelines": "https://www.zazzle.com/logo"
        },
        {
            "title": "Zcash",
            "aliases": {
                "aka": [
                    "ZEC"
                ]
            },
            "hex": "F4B728",
            "source": "https://z.cash/press/",
            "guidelines": "https://www.zfnd.org/about/trademark-policy/"
        },
        {
            "title": "ZDF",
            "hex": "FA7D19",
            "source": "https://www.zdf.de/"
        },
        {
            "title": "Zebra Technologies",
            "hex": "000000",
            "source": "https://www.zebra.com/"
        },
        {
            "title": "Zelle",
            "hex": "6D1ED4",
            "source": "https://www.zellepay.com/"
        },
        {
            "title": "Zend",
            "hex": "0679EA",
            "source": "https://www.zend.com/"
        },
        {
            "title": "Zend Framework",
            "hex": "68B604",
            "source": "https://framework.zend.com/"
        },
        {
            "title": "Zendesk",
            "hex": "03363D",
            "source": "https://brandland.zendesk.com/"
        },
        {
            "title": "Zenn",
            "hex": "3EA8FF",
            "source": "https://zenn.dev/mediakit"
        },
        {
            "title": "Zenodo",
            "hex": "1682D4",
            "source": "https://about.zenodo.org",
            "guidelines": "https://about.zenodo.org"
        },
        {
            "title": "Zerodha",
            "hex": "387ED1",
            "source": "https://zerodha.com"
        },
        {
            "title": "ZeroMQ",
            "hex": "DF0000",
            "source": "https://github.com/zeromq/zeromq.org/blob/master/static/safari-pinned-tab.svg"
        },
        {
            "title": "Zerply",
            "hex": "7BBB6E",
            "source": "https://zerply.com/about/resources"
        },
        {
            "title": "Zettlr",
            "hex": "1CB27E",
            "source": "https://www.zettlr.com/",
            "guidelines": "https://www.zettlr.com/press"
        },
        {
            "title": "Zhihu",
            "hex": "0084FF",
            "source": "https://www.zhihu.com/"
        },
        {
            "title": "Zig",
            "hex": "F7A41D",
            "source": "https://github.com/ziglang/logo/tree/608770bf7303613c18a8c3faf284516fa31072f0",
            "license": {
                "type": "CC-BY-SA-4.0"
            }
        },
        {
            "title": "Zigbee",
            "hex": "EB0443",
            "source": "https://zigbeealliance.org/solution/zigbee/"
        },
        {
            "title": "Zillow",
            "hex": "006AFF",
            "source": "https://www.zillow.com/"
        },
        {
            "title": "Zingat",
            "hex": "009CFB",
            "source": "https://www.zingat.com/kurumsal-logolar"
        },
        {
            "title": "Zoho",
            "hex": "C8202B",
            "source": "https://www.zoho.com/branding/"
        },
        {
            "title": "Zoiper",
            "hex": "F47920",
            "source": "https://www.zoiper.com/en/products"
        },
        {
            "title": "Zomato",
            "hex": "E23744",
            "source": "https://www.zomato.com/business/apps"
        },
        {
            "title": "Zoom",
            "hex": "2D8CFF",
            "source": "https://zoom.us/brandguidelines"
        },
        {
            "title": "Zorin",
            "hex": "0CC1F3",
            "source": "https://zorinos.com/press/"
        },
        {
            "title": "Zotero",
            "hex": "CC2936",
            "source": "https://www.zotero.org/support/brand"
        },
        {
            "title": "Zulip",
            "hex": "FFFFFF",
            "source": "https://github.com/zulip/zulip/blob/df9e40491dc77b658d943cff36a816d46e32ce1b/static/images/logo/zulip-org-logo.svg"
        },
        {
            "title": "Zyte",
            "hex": "B02CCE",
            "source": "https://www.zyte.com/"
        }
    ]
}<|MERGE_RESOLUTION|>--- conflicted
+++ resolved
@@ -3452,15 +3452,14 @@
             "source": "https://vip.f-secure.com/en/marketing/logos"
         },
         {
-<<<<<<< HEAD
+            "title": "F1",
+            "hex": "E10600",
+            "source": "https://www.formula1.com/"
+        },
+        {
             "title": "F5",
             "hex": "E4002B",
             "source": "https://www.f5.com/company/news/press-kit"
-=======
-            "title": "F1",
-            "hex": "E10600",
-            "source": "https://www.formula1.com/"
->>>>>>> 54d6fd7e
         },
         {
             "title": "Facebook",
