--- conflicted
+++ resolved
@@ -61,15 +61,14 @@
             "source": "https://wwwimages2.adobe.com/etc/clientlibs/beagle/ace/source/font/aceui-fonts.svg"
         },
         {
-<<<<<<< HEAD
             "title": "Adobe Lightroom CC",
             "hex": "3DF0F0",
             "source": "https://www.adobe.com/products/photoshop-lightroom.html"
-=======
+        },
+        {
             "title": "Adobe Lightroom Classic",
             "hex": "ADD5EC",
             "source": "https://www.adobe.com/products/photoshop-lightroom-classic.html"
->>>>>>> 10804b2f
         },
         {
             "title": "Adobe Photoshop",
