{
    "icons": [
        {
            "title": ".NET",
            "hex": "512BD4",
            "source": "https://github.com/dotnet/brand/"
        },
        {
            "title": "/e/",
            "hex": "000000",
            "source": "https://gitlab.e.foundation/e/cloud/my-spot/-/blob/4e5430a17ba4ce77d4cb188222e47924f032b197/searx/static/themes/eelo/img/logo.svg"
        },
        {
            "title": "1001Tracklists",
            "hex": "40AEF0",
            "source": "https://www.1001tracklists.com/"
        },
        {
            "title": "1Password",
            "hex": "0094F5",
            "source": "https://1password.com/press/"
        },
        {
            "title": "3M",
            "hex": "FF0000",
            "source": "https://www.3m.com/"
        },
        {
            "title": "42",
            "hex": "000000",
            "source": "https://www.42.fr/"
        },
        {
            "title": "4D",
            "hex": "004088",
            "source": "https://www.4d.com/"
        },
        {
            "title": "500px",
            "hex": "0099E5",
            "source": "https://about.500px.com/press"
        },
        {
            "title": "A-Frame",
            "hex": "EF2D5E",
            "source": "https://aframe.io/docs/"
        },
        {
            "title": "ABB RobotStudio",
            "hex": "FF9E0F",
            "source": "https://new.abb.com/products/robotics/en/robotstudio/downloads"
        },
        {
            "title": "Abbvie",
            "hex": "071D49",
            "source": "https://www.abbvie.com/"
        },
        {
            "title": "Ableton Live",
            "hex": "000000",
            "source": "https://www.ableton.com/en/legal/branding-trademark-guidelines/"
        },
        {
            "title": "About.me",
            "hex": "00A98F",
            "source": "https://about.me/assets"
        },
        {
            "title": "Abstract",
            "hex": "191A1B",
            "source": "https://www.abstract.com/about/"
        },
        {
            "title": "Academia",
            "hex": "41454A",
            "source": "https://www.academia.edu/"
        },
        {
            "title": "Accenture",
            "hex": "A100FF",
            "source": "https://www.accenture.com/"
        },
        {
            "title": "Acclaim",
            "hex": "26689A",
            "source": "https://www.youracclaim.com/"
        },
        {
            "title": "Accusoft",
            "hex": "A9225C",
            "source": "https://company-39138.frontify.com/d/7EKFm12NQSa8/accusoft-corporation-style-guide#/style-guide/logo"
        },
        {
            "title": "Acer",
            "hex": "83B81A",
            "source": "https://www.acer.com/ac/en/GB/content/home"
        },
        {
            "title": "ACM",
            "hex": "0085CA",
            "source": "http://identitystandards.acm.org/"
        },
        {
            "title": "ActiGraph",
            "hex": "0B2C4A",
            "source": "http://www.actigraphcorp.com/"
        },
        {
            "title": "Activision",
            "hex": "000000",
            "source": "https://www.activision.com/"
        },
        {
            "title": "Adafruit",
            "hex": "000000",
            "source": "https://www.adafruit.com/"
        },
        {
            "title": "AdBlock",
            "hex": "F40D12",
            "source": "https://getadblock.com/"
        },
        {
            "title": "Adblock Plus",
            "hex": "C70D2C",
            "source": "https://adblockplus.org/"
        },
        {
            "title": "AddThis",
            "hex": "FF6550",
            "source": "http://www.addthis.com/"
        },
        {
            "title": "AdGuard",
            "hex": "68BC71",
            "source": "https://adguard.com/en/media-materials.html"
        },
        {
            "title": "Adidas",
            "hex": "000000",
            "source": "https://www.adidas.com"
        },
        {
            "title": "Adobe",
            "hex": "FF0000",
            "source": "https://www.adobe.com/"
        },
        {
            "title": "Adobe Acrobat Reader",
            "hex": "EC1C24",
            "source": "https://acrobat.adobe.com/"
        },
        {
            "title": "Adobe After Effects",
            "hex": "9999FF",
            "source": "https://www.adobe.com/products/aftereffects.html"
        },
        {
            "title": "Adobe Audition",
            "hex": "9999FF",
            "source": "https://www.adobe.com/creativecloud/video.html"
        },
        {
            "title": "Adobe Creative Cloud",
            "hex": "DA1F26",
            "source": "https://www.adobe.com/creativecloud/plans.html"
        },
        {
            "title": "Adobe Dreamweaver",
            "hex": "FF61F6",
            "source": "https://www.adobe.com/products/dreamweaver.html"
        },
        {
            "title": "Adobe Fonts",
            "hex": "000B1D",
            "source": "https://www.adobe.com/creativecloud/services.html"
        },
        {
            "title": "Adobe Illustrator",
            "hex": "FF9A00",
            "source": "https://www.adobe.com/products/illustrator.html"
        },
        {
            "title": "Adobe InDesign",
            "hex": "FF3366",
            "source": "https://www.adobe.com/products/indesign.html"
        },
        {
            "title": "Adobe Lightroom",
            "hex": "31A8FF",
            "source": "https://www.adobe.com/products/photoshop-lightroom.html"
        },
        {
            "title": "Adobe Lightroom Classic",
            "hex": "31A8FF",
            "source": "https://www.adobe.com/products/photoshop-lightroom-classic.html"
        },
        {
            "title": "Adobe Photoshop",
            "hex": "31A8FF",
            "source": "https://www.adobe.com/products/photoshop.html"
        },
        {
            "title": "Adobe Premiere Pro",
            "hex": "9999FF",
            "source": "https://www.adobe.com/ie/products/premiere.html"
        },
        {
            "title": "Adobe XD",
            "hex": "FF61F6",
            "source": "https://www.adobe.com/products/xd.html"
        },
        {
            "title": "AdonisJS",
            "hex": "220052",
            "source": "https://adonisjs.com/"
        },
        {
            "title": "Aer Lingus",
            "hex": "006272",
            "source": "https://www.aerlingus.com/"
        },
        {
            "title": "Aeroflot",
            "hex": "02458D",
            "source": "https://www.aeroflot.ru/ru-en/information/onboard/press"
        },
        {
            "title": "Aeroméxico",
            "hex": "0B2343",
            "source": "https://www.aeromexico.com/"
        },
        {
            "title": "Aerospike",
            "hex": "C41E25",
            "source": "http://pages.aerospike.com/rs/aerospike/images/Acid_Whitepaper.pdf"
        },
        {
            "title": "AEW",
            "aliases": {
                "aka": [
                    "All Elite Wrestling"
                ]
            },
            "hex": "000000",
            "source": "https://commons.wikimedia.org/wiki/File:AEW_Logo_(simplified).svg"
        },
        {
            "title": "Affinity",
            "hex": "222324",
            "source": "https://affinity.serif.com/"
        },
        {
            "title": "Affinity Designer",
            "hex": "1B72BE",
            "source": "https://affinity.serif.com/en-gb/designer/"
        },
        {
            "title": "Affinity Photo",
            "hex": "7E4DD2",
            "source": "https://affinity.serif.com/en-gb/photo/"
        },
        {
            "title": "Affinity Publisher",
            "hex": "C9284D",
            "source": "https://affinity.serif.com/en-gb/publisher/"
        },
        {
            "title": "AI Dungeon",
            "hex": "000000",
            "source": "https://commons.wikimedia.org/wiki/File:AI_Dungeon_Logo.png"
        },
        {
            "title": "AIOHTTP",
            "hex": "2C5BB4",
            "source": "https://github.com/aio-libs/aiohttp/blob/fb5fe72b1bca3b899af579d376f5fe45745410e4/docs/aiohttp-plain.svg"
        },
        {
            "title": "Aiqfome",
            "hex": "7A1FA2",
            "source": "https://aiqfome.com"
        },
        {
            "title": "Air Canada",
            "hex": "F01428",
            "source": "https://www.aircanada.com/"
        },
        {
            "title": "Air China",
            "hex": "E30E17",
            "source": "http://www.airchina.com.cn/en/investor_relations/"
        },
        {
            "title": "Air France",
            "hex": "002157",
            "source": "https://www.airfrance.fr/"
        },
        {
            "title": "AirAsia",
            "hex": "FF0000",
            "source": "https://www.airasia.com/shop"
        },
        {
            "title": "Airbnb",
            "hex": "FF5A5F",
            "source": "https://www.airbnb.com"
        },
        {
            "title": "Airbus",
            "hex": "00205B",
            "source": "https://brand.airbus.com/brand-elements/logo.html"
        },
        {
            "title": "Aircall",
            "hex": "00B388",
            "source": "https://aircall.io/"
        },
        {
            "title": "AirPlay Audio",
            "hex": "000000",
            "source": "https://developer.apple.com/design/human-interface-guidelines/airplay/overview/icons/"
        },
        {
            "title": "AirPlay Video",
            "hex": "000000",
            "source": "https://developer.apple.com/design/human-interface-guidelines/airplay/overview/icons/"
        },
        {
            "title": "Airtable",
            "hex": "18BFFF",
            "source": "https://airtable.com/press"
        },
        {
            "title": "Alacritty",
            "hex": "F46D01",
            "source": "https://github.com/alacritty/alacritty/blob/6d8db6b9dfadd6164c4be7a053f25db8ef6b7998/extra/logo/alacritty-simple.svg"
        },
        {
            "title": "Alfa Romeo",
            "hex": "981E32",
            "source": "http://www.fcaci.com/x/Alfa"
        },
        {
            "title": "Algolia",
            "hex": "5468FF",
            "source": "https://www.algolia.com/press/?section=brand-guidelines"
        },
        {
            "title": "Alibaba Cloud",
            "hex": "FF6A00",
            "source": "https://www.alibabagroup.com/en/ir/reports"
        },
        {
            "title": "Alibaba.com",
            "hex": "FF6A00",
            "source": "https://www.alibabagroup.com/en/ir/reports"
        },
        {
            "title": "AliExpress",
            "hex": "FF4747",
            "source": "https://www.alibabagroup.com/en/ir/reports"
        },
        {
            "title": "Alipay",
            "hex": "00A1E9",
            "source": "https://gw.alipayobjects.com/os/rmsportal/trUJZfSrlnRCcFgfZGjD.ai"
        },
        {
            "title": "Alitalia",
            "hex": "006643",
            "source": "https://www.alitalia.com/it_it/fly-alitalia/in-flight/ulisse-magazine.html"
        },
        {
            "title": "AlliedModders",
            "hex": "1578D3",
            "source": "https://forums.alliedmods.net/"
        },
        {
            "title": "AlloCiné",
            "hex": "FECC00",
            "source": "http://www.allocine.fr/"
        },
        {
            "title": "AllTrails",
            "hex": "428813",
            "source": "https://www.alltrails.com/"
        },
        {
            "title": "Alpine Linux",
            "hex": "0D597F",
            "source": "https://alpinelinux.org/"
        },
        {
            "title": "Alpine.js",
            "hex": "8BC0D0",
            "source": "https://github.com/simple-icons/simple-icons/issues/5583#issuecomment-832770167"
        },
        {
            "title": "Altium Designer",
            "hex": "A5915F",
            "source": "https://www.altium.com/altium-designer/"
        },
        {
            "title": "Amazon",
            "hex": "FF9900",
            "source": "https://worldvectorlogo.com/logo/amazon-icon"
        },
        {
            "title": "Amazon Alexa",
            "hex": "00CAFF",
            "source": "https://developer.amazon.com/docs/alexa-voice-service/logo-and-brand.html"
        },
        {
            "title": "Amazon AWS",
            "hex": "232F3E",
            "source": "https://upload.wikimedia.org/wikipedia/commons/9/93/Amazon_Web_Services_Logo.svg"
        },
        {
            "title": "Amazon DynamoDB",
            "hex": "4053D6",
            "source": "https://aws.amazon.com/architecture/icons/"
        },
        {
            "title": "Amazon Fire TV",
            "hex": "FC4C02",
            "source": "https://www.amazon.com/gp/help/customer/display.html?nodeId=201348270"
        },
        {
            "title": "Amazon Lumberyard",
            "hex": "66459B",
            "source": "https://aws.amazon.com/lumberyard/support"
        },
        {
            "title": "Amazon Pay",
            "hex": "FF9900",
            "source": "https://pay.amazon.com/"
        },
        {
            "title": "Amazon Prime",
            "hex": "00A8E1",
            "source": "https://www.amazon.com/b?node=17277626011"
        },
        {
            "title": "Amazon S3",
            "hex": "569A31",
            "source": "https://aws.amazon.com/architecture/icons/"
        },
        {
            "title": "AMD",
            "hex": "ED1C24",
            "source": "https://www.amd.com/"
        },
        {
            "title": "American Airlines",
            "hex": "0078D2",
            "source": "https://en.wikipedia.org/wiki/File:American_Airlines_logo_2013.svg"
        },
        {
            "title": "American Express",
            "hex": "2E77BC",
            "source": "https://commons.wikimedia.org/wiki/File:American_Express_logo.svg"
        },
        {
            "title": "AMP",
            "hex": "005AF0",
            "source": "https://amp.dev/"
        },
        {
            "title": "Amul",
            "hex": "ED1D24",
            "source": "https://amul.com/classic/products/horeca.php"
        },
        {
            "title": "ANA",
            "hex": "13448F",
            "source": "https://www.ana.co.jp/en/eur/the-ana-experience/brand/"
        },
        {
            "title": "Anaconda",
            "hex": "44A833",
            "source": "https://www.anaconda.com"
        },
        {
            "title": "Analogue",
            "hex": "1A1A1A",
            "source": "https://www.analogue.co/"
        },
        {
            "title": "Anchor",
            "hex": "5000B9",
            "source": "https://anchor.fm/"
        },
        {
            "title": "Andela",
            "hex": "3359DF",
            "source": "https://andela.com/press/"
        },
        {
            "title": "Android",
            "hex": "3DDC84",
            "source": "https://thepartnermarketinghub.withgoogle.com/brands/android/visual-identity/visual-identity/logo-lock-ups/"
        },
        {
            "title": "Android Auto",
            "hex": "3DDC84",
            "source": "https://thepartnermarketinghub.withgoogle.com/brands/android-auto/"
        },
        {
            "title": "Android Studio",
            "hex": "3DDC84",
            "source": "https://developer.android.com/studio/"
        },
        {
            "title": "AngelList",
            "hex": "000000",
            "source": "https://angel.co/logo"
        },
        {
            "title": "Angular",
            "hex": "DD0031",
            "source": "https://angular.io/assets/images/logos/angular/angular_solidBlack.svg"
        },
        {
            "title": "Angular Universal",
            "hex": "00ACC1",
            "source": "https://angular.io/presskit"
        },
        {
            "title": "AngularJS",
            "hex": "E23237",
            "source": "https://angularjs.org/"
        },
        {
            "title": "AniList",
            "hex": "02A9FF",
            "source": "https://anilist.co/img/icons/icon.svg"
        },
        {
            "title": "Ansible",
            "hex": "EE0000",
            "source": "https://www.ansible.com/logos"
        },
        {
            "title": "Ansys",
            "hex": "FFB71B",
            "source": "https://www.ansys.com/about-ansys/brand"
        },
        {
            "title": "Ant Design",
            "hex": "0170FE",
            "source": "https://ant.design/components/icon/"
        },
        {
            "title": "Antena 3",
            "hex": "FF7328",
            "source": "https://www.antena3.com/"
        },
        {
            "title": "AnyDesk",
            "hex": "EF443B",
            "source": "https://anydesk.com/"
        },
        {
            "title": "AOL",
            "hex": "3399FF",
            "source": "https://www.aol.com/",
            "guidelines": "https://styleguide.aol.com/"
        },
        {
            "title": "Apache",
            "hex": "D22128",
            "source": "https://www.apache.org/foundation/press/kit/"
        },
        {
            "title": "Apache Airflow",
            "hex": "017CEE",
            "source": "https://apache.org/logos/"
        },
        {
            "title": "Apache Ant",
            "hex": "A81C7D",
            "source": "https://apache.org/logos/"
        },
        {
            "title": "Apache Cassandra",
            "hex": "1287B1",
            "source": "https://upload.wikimedia.org/wikipedia/commons/5/5e/Cassandra_logo.svg"
        },
        {
            "title": "Apache CloudStack",
            "hex": "2AA5DC",
            "source": "http://cloudstack.apache.org/trademark-guidelines.html"
        },
        {
            "title": "Apache Cordova",
            "hex": "E8E8E8",
            "source": "https://cordova.apache.org/artwork/"
        },
        {
            "title": "Apache Druid",
            "hex": "29F1FB",
            "source": "https://apache.org/logos/"
        },
        {
            "title": "Apache ECharts",
            "hex": "AA344D",
            "source": "https://apache.org/logos/"
        },
        {
            "title": "Apache Flink",
            "hex": "E6526F",
            "source": "https://apache.org/logos/"
        },
        {
            "title": "Apache Groovy",
            "hex": "4298B8",
            "source": "https://groovy-lang.org/"
        },
        {
            "title": "Apache Hive",
            "hex": "FDEE21",
            "source": "https://apache.org/logos/"
        },
        {
            "title": "Apache JMeter",
            "hex": "D22128",
            "source": "https://apache.org/logos/"
        },
        {
            "title": "Apache Kafka",
            "hex": "231F20",
            "source": "https://apache.org/logos/"
        },
        {
            "title": "Apache Kylin",
            "hex": "F09D13",
            "source": "https://apache.org/logos/"
        },
        {
            "title": "Apache Maven",
            "hex": "C71A36",
            "source": "https://apache.org/logos/"
        },
        {
            "title": "Apache NetBeans IDE",
            "hex": "1B6AC6",
            "source": "https://apache.org/logos/"
        },
        {
            "title": "Apache OpenOffice",
            "hex": "0E85CD",
            "source": "https://apache.org/logos"
        },
        {
            "title": "Apache Pulsar",
            "hex": "188FFF",
            "source": "https://apache.org/logos/"
        },
        {
            "title": "Apache RocketMQ",
            "hex": "D77310",
            "source": "https://apache.org/logos/"
        },
        {
            "title": "Apache Solr",
            "hex": "D9411E",
            "source": "https://apache.org/logos/"
        },
        {
            "title": "Apache Spark",
            "hex": "E25A1C",
            "source": "https://apache.org/logos/"
        },
        {
            "title": "Apache Tomcat",
            "hex": "F8DC75",
            "source": "https://apache.org/logos/"
        },
        {
            "title": "Aparat",
            "hex": "ED145B",
            "source": "https://www.aparat.com/logo"
        },
        {
            "title": "Apollo GraphQL",
            "hex": "311C87",
            "source": "https://github.com/apollographql/space-kit/blob/9a42083746a49c9a734563f427c13233e42adcc9/logos/mark.svg"
        },
        {
            "title": "Apostrophe",
            "hex": "6236FF",
            "source": "https://github.com/apostrophecms/apostrophe/blob/a7fcc6b13831302e27f79a6fcaaf58e3a40517df/logo.svg"
        },
        {
            "title": "App Annie",
            "hex": "0F2346",
            "source": "https://www.appannie.com/en/about/press/"
        },
        {
            "title": "App Store",
            "hex": "0D96F6",
            "source": "https://developer.apple.com/app-store/"
        },
        {
            "title": "Apple",
            "hex": "000000",
            "source": "https://www.apple.com"
        },
        {
            "title": "Apple Arcade",
            "hex": "000000",
            "source": "https://www.apple.com/apple-arcade/"
        },
        {
            "title": "Apple Music",
            "hex": "FA243C",
            "source": "https://www.apple.com/itunes/marketing-on-music/identity-guidelines.html#apple-music-icon"
        },
        {
            "title": "Apple Pay",
            "hex": "000000",
            "source": "https://developer.apple.com/apple-pay/marketing/"
        },
        {
            "title": "Apple Podcasts",
            "hex": "9933CC",
            "source": "https://www.apple.com/itunes/marketing-on-podcasts/identity-guidelines.html#apple-podcasts-icon"
        },
        {
            "title": "Apple TV",
            "hex": "000000",
            "source": "https://commons.wikimedia.org/wiki/File:AppleTV.svg"
        },
        {
            "title": "AppSignal",
            "hex": "21375A",
            "source": "https://appsignal.com/"
        },
        {
            "title": "AppVeyor",
            "hex": "00B3E0",
            "source": "https://commons.wikimedia.org/wiki/File:Appveyor_logo.svg"
        },
        {
            "title": "ARAL",
            "hex": "0063CB",
            "source": "https://upload.wikimedia.org/wikipedia/commons/6/60/Aral_Logo.svg"
        },
        {
            "title": "ArangoDB",
            "hex": "DDE072",
            "source": "https://www.arangodb.com",
            "guidelines": "https://www.arangodb.com/resources/logos"
        },
        {
            "title": "Arch Linux",
            "hex": "1793D1",
            "source": "https://www.archlinux.org/art/",
            "guidelines": "https://wiki.archlinux.org/index.php/DeveloperWiki:TrademarkPolicy#Logo_Usage_Guidelines"
        },
        {
            "title": "Archicad",
            "hex": "2D50A5",
            "source": "https://graphisoft.com/contact-us/press-relations#/documents/archicad-logo-98604"
        },
        {
            "title": "Archive of Our Own",
            "hex": "990000",
            "source": "https://archiveofourown.org/"
        },
        {
            "title": "Ardour",
            "hex": "C61C3E",
            "source": "https://github.com/Ardour/ardour/tree/master/tools/misc_resources/"
        },
        {
            "title": "Arduino",
            "hex": "00979D",
            "source": "https://cdn.arduino.cc/projecthub/img/Arduino-logo.svg"
        },
        {
            "title": "ARK Ecosystem",
            "hex": "C9292C",
            "source": "https://ark.io/press-kit"
        },
        {
            "title": "Arlo",
            "hex": "49B48A",
            "source": "https://www.arlo.com/"
        },
        {
            "title": "Artix Linux",
            "hex": "10A0CC",
            "source": "https://gitea.artixlinux.org/artix/artwork/src/commit/256432e3d06b3e9024bfd6912768e80281ea3746/icons/logo-gray.svg"
        },
        {
            "title": "ArtStation",
            "hex": "13AFF0",
            "source": "https://www.artstation.com/about/logo"
        },
        {
            "title": "arXiv",
            "hex": "B31B1B",
            "source": "https://static.arxiv.org/static/base/0.15.2/images/arxiv-logo-web.svg"
        },
        {
            "title": "Asana",
            "hex": "273347",
            "source": "https://asana.com/styles"
        },
        {
            "title": "Asciidoctor",
            "hex": "E40046",
            "source": "https://github.com/asciidoctor/brand/blob/b9cf5e276616f4770c4f1227e646e7daee0cbf24/logo/logo-fill-bw.svg"
        },
        {
            "title": "asciinema",
            "hex": "D40000",
            "source": "https://github.com/asciinema/asciinema-logo"
        },
        {
            "title": "Aseprite",
            "hex": "7D929E",
            "source": "https://www.aseprite.org/"
        },
        {
            "title": "Ask Ubuntu",
            "hex": "DC461D",
            "source": "https://askubuntu.com/",
            "guidelines": "https://stackoverflow.com/legal/trademark-guidance"
        },
        {
            "title": "ASKfm",
            "hex": "DB3552",
            "source": "https://ask.fm/"
        },
        {
            "title": "AssemblyScript",
            "hex": "007AAC",
            "source": "https://www.assemblyscript.org/"
        },
        {
            "title": "ASUS",
            "hex": "000000",
            "source": "https://www.asus.com/"
        },
        {
            "title": "AT&T",
            "hex": "009FDB",
            "source": "https://www.att.com"
        },
        {
            "title": "Atari",
            "hex": "E4202E",
            "source": "https://atarivcs.com/"
        },
        {
            "title": "Atlassian",
            "hex": "0052CC",
            "source": "https://www.atlassian.com/company/news/press-kit"
        },
        {
            "title": "Atom",
            "hex": "66595C",
            "source": "https://commons.wikimedia.org/wiki/File:Atom_editor_logo.svg"
        },
        {
            "title": "Audacity",
            "hex": "0000CC",
            "source": "https://github.com/audacity/audacity/blob/c818449c69193f5311b430fbf600d8d6cbe49047/images/audacity.svg"
        },
        {
            "title": "Audi",
            "hex": "BB0A30",
            "source": "https://www.audi.com/ci/en/intro/basics/rings.html"
        },
        {
            "title": "Audible",
            "hex": "F8991C",
            "source": "https://commons.wikimedia.org/wiki/File:Audible_logo.svg"
        },
        {
            "title": "Audio-Technica",
            "hex": "000000",
            "source": "https://wikipedia.org/wiki/File:Audio-technica.svg"
        },
        {
            "title": "Audioboom",
            "hex": "007CE2",
            "source": "https://audioboom.com/about/brand-guidelines"
        },
        {
            "title": "Audiomack",
            "hex": "FFA200",
            "source": "https://styleguide.audiomack.com/"
        },
        {
            "title": "Aurelia",
            "hex": "ED2B88",
            "source": "https://aurelia.io/"
        },
        {
            "title": "Auth0",
            "hex": "EB5424",
            "source": "https://styleguide.auth0.com"
        },
        {
            "title": "Authy",
            "hex": "EC1C24",
            "source": "https://authy.com/"
        },
        {
            "title": "Autodesk",
            "hex": "0696D7",
            "source": "https://www.autodesk.com"
        },
        {
            "title": "AutoHotkey",
            "hex": "334455",
            "source": "https://www.autohotkey.com/"
        },
        {
            "title": "Automattic",
            "hex": "3499CD",
            "source": "https://automattic.com/press/brand-materials/"
        },
        {
            "title": "Awesome Lists",
            "hex": "FC60A8",
            "source": "https://github.com/sindresorhus/awesome/tree/master/media"
        },
        {
            "title": "awesomeWM",
            "hex": "535D6C",
            "source": "https://awesomewm.org/"
        },
        {
            "title": "AWS Amplify",
            "hex": "FF9900",
            "source": "https://docs.amplify.aws/"
        },
        {
            "title": "Azure Artifacts",
            "hex": "CB2E6D",
            "source": "https://azure.microsoft.com/en-us/services/devops/artifacts/"
        },
        {
            "title": "Azure Data Explorer",
            "hex": "0078D4",
            "source": "https://azure.microsoft.com/en-us/pricing/details/data-explorer/"
        },
        {
            "title": "Azure DevOps",
            "hex": "0078D7",
            "source": "http://azure.com/devops"
        },
        {
            "title": "Azure Functions",
            "hex": "0062AD",
            "source": "https://azure.microsoft.com/en-us/services/functions"
        },
        {
            "title": "Azure Pipelines",
            "hex": "2560E0",
            "source": "https://github.com/vscode-icons/vscode-icons/blob/dc7872262c9b059c574bd16fc4cfedbb6bdf156e/icons/file_type_azurepipelines.svg"
        },
        {
            "title": "B&R Automation",
            "hex": "FF8800",
            "source": "https://www.br-automation.com/"
        },
        {
            "title": "Babel",
            "hex": "F9DC3E",
            "source": "https://github.com/babel/website/blob/93330158b6ecca1ab88d3be8dbf661f5c2da6c76/website/static/img/babel-black.svg"
        },
        {
            "title": "Badgr",
            "hex": "282C4C",
            "source": "https://info.badgr.com/"
        },
        {
            "title": "Badoo",
            "hex": "783BF9",
            "source": "https://badoo.com/team/press/"
        },
        {
            "title": "Baidu",
            "hex": "2932E1",
            "source": "https://www.baidu.com"
        },
        {
            "title": "Bamboo",
            "hex": "0052CC",
            "source": "https://www.atlassian.design/guidelines/marketing/resources/logo-files"
        },
        {
            "title": "Bandcamp",
            "hex": "408294",
            "source": "https://bandcamp.com/buttons"
        },
        {
            "title": "BandLab",
            "hex": "DC3710",
            "source": "https://blog.bandlab.com/press/"
        },
        {
            "title": "Bandsintown",
            "hex": "00CEC8",
            "source": "https://corp.bandsintown.com/media-library"
        },
        {
            "title": "Bank of America",
            "hex": "012169",
            "source": "https://www.bankofamerica.com/"
        },
        {
            "title": "Barclays",
            "hex": "00AEEF",
            "source": "https://home.barclays/"
        },
        {
            "title": "Baremetrics",
            "hex": "6078FF",
            "source": "https://baremetrics.com/"
        },
        {
            "title": "Basecamp",
            "hex": "1D2D35",
            "source": "https://basecamp.com/about/press"
        },
        {
            "title": "Bata",
            "hex": "DD282E",
            "source": "https://www.bata.com/"
        },
        {
            "title": "Bath ASU",
            "hex": "00A3E0",
            "source": "https://bathasu.com/press/"
        },
        {
            "title": "Battle.net",
            "hex": "148EFF",
            "source": "https://eu.shop.battle.net/en-gb"
        },
        {
            "title": "BBC",
            "hex": "000000",
            "source": "https://commons.wikimedia.org/wiki/File:BBC.svg",
            "guidelines": "https://www.bbc.co.uk/branding/logo-use"
        },
        {
            "title": "BBC iPlayer",
            "hex": "F54997",
            "source": "https://www.bbc.co.uk/iplayer"
        },
        {
            "title": "Beatport",
            "hex": "01FF95",
            "source": "https://brand.beatport.com/",
            "guidelines": "https://support.beatport.com/hc/en-us/articles/200353255-Beatport-Logos-and-Images"
        },
        {
            "title": "Beats",
            "hex": "005571",
            "source": "https://www.elastic.co/brand"
        },
        {
            "title": "Beats by Dre",
            "hex": "E01F3D",
            "source": "https://www.beatsbydre.com/"
        },
        {
            "title": "Behance",
            "hex": "1769FF",
            "source": "https://www.behance.net/dev/api/brand"
        },
        {
            "title": "Beijing Subway",
            "hex": "004A9D",
            "source": "https://zh.wikipedia.org/wiki/File:Beijing_Subway_Logo.svg"
        },
        {
            "title": "Bentley",
            "hex": "333333",
            "source": "https://en.wikipedia.org/wiki/File:Bentley_logo_2.svg"
        },
        {
            "title": "Betfair",
            "hex": "FFB80B",
            "source": "https://partnerships.betfair.com/"
        },
        {
            "title": "Big Cartel",
            "hex": "222222",
            "source": "https://www.bigcartel.com"
        },
        {
            "title": "bigbasket",
            "hex": "A5CD39",
            "source": "https://www.bigbasket.com/"
        },
        {
            "title": "BigBlueButton",
            "hex": "283274",
            "source": "https://github.com/bigbluebutton/bbb-app-rooms/blob/0fcf9636a3ba683296326f46354265917c4f0ea4/app/assets/images/icon.svg",
            "guidelines": "https://bigbluebutton.org/trademark/"
        },
        {
            "title": "BigCommerce",
            "hex": "121118",
            "source": "https://www.bigcommerce.co.uk/press/media-kit/"
        },
        {
            "title": "Bilibili",
            "hex": "00A1D6",
            "source": "https://www.bilibili.com/"
        },
        {
            "title": "Binance",
            "hex": "F0B90B",
            "source": "https://binance.com/"
        },
        {
            "title": "Bit",
            "hex": "73398D",
            "source": "https://bit.dev"
        },
        {
            "title": "Bitbucket",
            "hex": "0052CC",
            "source": "https://www.atlassian.com/company/news/press-kit"
        },
        {
            "title": "Bitcoin",
            "hex": "F7931A",
            "source": "https://bitcoin.org/en"
        },
        {
            "title": "Bitcoin Cash",
            "hex": "0AC18E",
            "source": "https://www.bitcoincash.org/graphics/"
        },
        {
            "title": "Bitcoin SV",
            "hex": "EAB300",
            "source": "https://bitcoinsv.com/"
        },
        {
            "title": "Bitdefender",
            "hex": "ED1C24",
            "source": "https://www.bitdefender.com/funzone/logos.html"
        },
        {
            "title": "Bitly",
            "hex": "EE6123",
            "source": "https://bitly.com/pages/press"
        },
        {
            "title": "Bitrise",
            "hex": "683D87",
            "source": "https://www.bitrise.io/presskit"
        },
        {
            "title": "Bitwarden",
            "hex": "175DDC",
            "source": "https://github.com/bitwarden/brand/blob/6182cd64321d810c6f6255db08c2a17804d2b724/icons/icon.svg"
        },
        {
            "title": "Bitwig",
            "hex": "FF5A00",
            "source": "https://www.bitwig.com/"
        },
        {
            "title": "Blackberry",
            "hex": "000000",
            "source": "https://www.blackberry.com/"
        },
        {
            "title": "Blazemeter",
            "hex": "CA2133",
            "source": "https://www.blazemeter.com/"
        },
        {
            "title": "Blazor",
            "hex": "512BD4",
            "source": "https://dotnet.microsoft.com/apps/aspnet/web-apps/blazor"
        },
        {
            "title": "Blender",
            "hex": "F5792A",
            "source": "https://www.blender.org/about/logo/"
        },
        {
            "title": "Blockchain.com",
            "hex": "121D33",
            "source": "https://www.blockchain.com/",
            "guidelines": "https://www.blockchain.com/en/press"
        },
        {
            "title": "Blogger",
            "hex": "FF5722",
            "source": "https://www.blogger.com"
        },
        {
            "title": "Bloglovin",
            "hex": "000000",
            "source": "https://www.bloglovin.com/widgets"
        },
        {
            "title": "Blueprint",
            "hex": "137CBD",
            "source": "https://blueprintjs.com"
        },
        {
            "title": "Bluetooth",
            "hex": "0082FC",
            "source": "https://www.bluetooth.com/develop-with-bluetooth/marketing-branding/"
        },
        {
            "title": "BMC Software",
            "hex": "FE5000",
            "source": "https://www.bmc.com/"
        },
        {
            "title": "BMW",
            "hex": "0066B1",
            "source": "https://www.bmw.de/"
        },
        {
            "title": "Boehringer Ingelheim",
            "hex": "003366",
            "source": "https://cd.boehringer-ingelheim.com"
        },
        {
            "title": "Boeing",
            "hex": "1D439C",
            "source": "https://commons.wikimedia.org/wiki/File:Boeing_full_logo.svg"
        },
        {
            "title": "BookBub",
            "hex": "F44336",
            "source": "https://insights.bookbub.com/bookbub-follow-bookmark-buttons-for-authors-websites/"
        },
        {
            "title": "Bookmeter",
            "hex": "64BC4B",
            "source": "https://bookmeter.com/"
        },
        {
            "title": "BookStack",
            "hex": "0288D1",
            "source": "https://www.bookstackapp.com/"
        },
        {
            "title": "Boost",
            "hex": "F7901E",
            "source": "https://www.boostmobile.com/"
        },
        {
            "title": "Bootstrap",
            "hex": "7952B3",
            "source": "http://getbootstrap.com/about"
        },
        {
            "title": "Bosch",
            "hex": "EA0016",
            "source": "https://www.bosch.de/"
        },
        {
            "title": "Bose",
            "hex": "000000",
            "source": "https://developer.bose.com/sites/default/files/Bose%20AR%20Design%20Guidelines%20v1.0.pdf"
        },
        {
            "title": "Bower",
            "hex": "EF5734",
            "source": "https://bower.io/docs/about/#brand"
        },
        {
            "title": "Box",
            "hex": "0061D5",
            "source": "https://www.box.com/en-gb/about-us/press"
        },
        {
            "title": "Brandfolder",
            "hex": "40D1F5",
            "source": "https://brandfolder.com/brandfolder"
        },
        {
            "title": "Brave",
            "hex": "FB542B",
            "source": "https://brave.com/brave-branding-assets/"
        },
        {
            "title": "Breaker",
            "hex": "003DAD",
            "source": "https://www.breaker.audio/i/brand"
        },
        {
            "title": "British Airways",
            "hex": "2E5C99",
            "source": "https://www.britishairways.com/travel/home/public/en_ie/"
        },
        {
            "title": "Broadcom",
            "hex": "CC092F",
            "source": "https://en.wikipedia.org/wiki/Broadcom_Inc"
        },
        {
            "title": "BT",
            "hex": "6400AA",
            "source": "https://www.bt.com/"
        },
        {
            "title": "Buddy",
            "hex": "1A86FD",
            "source": "https://buddy.works/about"
        },
        {
            "title": "Buefy",
            "hex": "7957D5",
            "source": "https://github.com/buefy/buefy/blob/a9a724efca0b531e6a64ab734889b00bf4507a9d/static/img/icons/safari-pinned-tab.svg"
        },
        {
            "title": "Buffer",
            "hex": "231F20",
            "source": "https://buffer.com/press"
        },
        {
            "title": "Bugatti",
            "hex": "BE0030",
            "source": "https://www.bugatti.com/"
        },
        {
            "title": "Bugcrowd",
            "hex": "F26822",
            "source": "https://www.bugcrowd.com/about/press-kit/"
        },
        {
            "title": "Bugsnag",
            "hex": "4949E4",
            "source": "https://www.bugsnag.com/newsroom"
        },
        {
            "title": "Buildkite",
            "hex": "14CC80",
            "source": "https://buildkite.com/brand-assets"
        },
        {
            "title": "Bulma",
            "hex": "00D1B2",
            "source": "https://github.com/jgthms/bulma/"
        },
        {
            "title": "bunq",
            "hex": "3394D7",
            "source": "https://www.bunq.com/press/"
        },
        {
            "title": "Buy Me A Coffee",
            "hex": "FFDD00",
            "source": "https://www.buymeacoffee.com/brand"
        },
        {
            "title": "BuzzFeed",
            "hex": "EE3322",
            "source": "https://www.buzzfeed.com/press/assets"
        },
        {
            "title": "byte",
            "hex": "551DEF",
            "source": "https://byte.co/byte"
        },
        {
            "title": "ByteDance",
            "hex": "3C8CFF",
            "source": "https://www.bytedance.com/"
        },
        {
            "title": "C",
            "hex": "A8B9CC",
            "source": "https://commons.wikimedia.org/wiki/File:The_C_Programming_Language_logo.svg"
        },
        {
            "title": "C Sharp",
            "hex": "239120",
            "source": "https://upload.wikimedia.org/wikipedia/commons/0/0d/C_Sharp_wordmark.svg"
        },
        {
            "title": "C++",
            "hex": "00599C",
            "source": "https://github.com/isocpp/logos"
        },
        {
            "title": "Cachet",
            "hex": "7ED321",
            "source": "https://cachethq.io/press"
        },
        {
            "title": "Cairo Metro",
            "hex": "C10C0C",
            "source": "https://en.wikipedia.org/wiki/File:Cairo_metro_logo2012.svg"
        },
        {
            "title": "CakePHP",
            "hex": "D33C43",
            "source": "https://cakephp.org/logos"
        },
        {
            "title": "Campaign Monitor",
            "hex": "111324",
            "source": "https://www.campaignmonitor.com/company/brand/"
        },
        {
            "title": "Canonical",
            "hex": "77216F",
            "source": "https://design.ubuntu.com/downloads/"
        },
        {
            "title": "Canva",
            "hex": "00C4CC",
            "source": "https://www.canva.com/"
        },
        {
            "title": "Capacitor",
            "hex": "119EFF",
            "source": "https://github.com/ionic-team/ionicons-site/blob/b0c97018d737b763301154231b34e1b882c0c84d/docs/ionicons/svg/logo-capacitor.svg"
        },
        {
            "title": "Car Throttle",
            "hex": "FF9C42",
            "source": "https://www.carthrottle.com/"
        },
        {
            "title": "Carto",
            "hex": "EB1510",
            "source": "https://carto.com/brand/"
        },
        {
            "title": "Cash App",
            "hex": "00C244",
            "source": "https://cash.app/press"
        },
        {
            "title": "Castbox",
            "hex": "F55B23",
            "source": "https://castbox.fm/newsroom/"
        },
        {
            "title": "Castorama",
            "hex": "0078D7",
            "source": "https://www.castorama.fr/"
        },
        {
            "title": "Castro",
            "hex": "00B265",
            "source": "http://supertop.co/castro/press/"
        },
        {
            "title": "Caterpillar",
            "hex": "FFCD11",
            "source": "https://commons.wikimedia.org/wiki/File:Caterpillar_logo.svg"
        },
        {
            "title": "CBS",
            "hex": "033963",
            "source": "https://www.cbs.com/"
        },
        {
            "title": "CD Projekt",
            "hex": "DC0D15",
            "source": "https://www.cdprojekt.com/en/media/logotypes/"
        },
        {
            "title": "Celery",
            "hex": "37814A",
            "source": "https://github.com/celery/celery/blob/4d77ddddb10797011dc10dd2e4e1e7a7467b8431/docs/images/favicon.ico"
        },
        {
            "title": "CentOS",
            "hex": "262577",
            "source": "https://wiki.centos.org/ArtWork/Brand/Logo"
        },
        {
            "title": "Ceph",
            "hex": "EF5C55",
            "source": "https://github.com/ceph/ceph/blob/b106a03dcddaee80493825e85bc5e399ab4d8746/src/pybind/mgr/dashboard/frontend/src/assets/Ceph_Logo.svg"
        },
        {
            "title": "Cesium",
            "hex": "6CADDF",
            "source": "https://cesium.com/press/"
        },
        {
            "title": "Chai",
            "hex": "A30701",
            "source": "https://github.com/simple-icons/simple-icons/issues/4983#issuecomment-796736373"
        },
        {
            "title": "Chainlink",
            "hex": "375BD2",
            "source": "https://chain.link/brand-assets"
        },
        {
            "title": "Chakra UI",
            "hex": "319795",
            "source": "https://github.com/chakra-ui/chakra-ui/blob/327e1624d22936abb43068e1f57054e43c9c6819/logo/logomark-colored.svg"
        },
        {
            "title": "Chart.js",
            "hex": "FF6384",
            "source": "https://www.chartjs.org/"
        },
        {
            "title": "ChartMogul",
            "hex": "13324B",
            "source": "https://chartmogul.com/company/"
        },
        {
            "title": "Chase",
            "hex": "117ACA",
            "source": "https://commons.wikimedia.org/wiki/File:Chase_logo_2007.svg"
        },
        {
            "title": "ChatBot",
            "hex": "FFD000",
            "source": "https://chatbot.design/"
        },
        {
            "title": "CheckiO",
            "hex": "008DB6",
            "source": "https://py.checkio.org/blog/"
        },
        {
            "title": "Checkmarx",
            "hex": "54B848",
            "source": "https://www.checkmarx.com/resources/datasheets/"
        },
        {
            "title": "Chef",
            "hex": "F09820",
            "source": "https://www.chef.io/"
        },
        {
            "title": "Chevrolet",
            "hex": "CD9834",
            "source": "https://www.chevrolet.com/content/dam/chevrolet/na/us/english/index/shopping-tools/download-catalog/02-pdf/2019-chevrolet-corvette-catalog.pdf"
        },
        {
            "title": "China Eastern Airlines",
            "hex": "1A2477",
            "source": "https://uk.ceair.com/newCMS/uk/en/content/en_Footer/Support/201904/t20190404_5763.html"
        },
        {
            "title": "China Southern Airlines",
            "hex": "008BCB",
            "source": "https://www.csair.com/en/about/investor/yejibaogao/2020/"
        },
        {
            "title": "Chocolatey",
            "hex": "80B5E3",
            "source": "https://chocolatey.org/media-kit"
        },
        {
            "title": "Chrysler",
            "hex": "000000",
            "source": "https://www.stellantis.com/en/brands/chrysler"
        },
        {
            "title": "Chupa Chups",
            "hex": "CF103E",
            "source": "https://www.chupachups.co.uk/"
        },
        {
            "title": "Cinema 4D",
            "hex": "011A6A",
            "source": "https://www.maxon.net/en/about-maxon/branding"
        },
        {
            "title": "Circle",
            "hex": "8669AE",
            "source": "https://www.circle.com/"
        },
        {
            "title": "CircleCI",
            "hex": "343434",
            "source": "https://circleci.com/press"
        },
        {
            "title": "Cirrus CI",
            "hex": "4051B5",
            "source": "https://cirrus-ci.org"
        },
        {
            "title": "Cisco",
            "hex": "1BA0D7",
            "source": "https://www.cisco.com/"
        },
        {
            "title": "Citrix",
            "hex": "452170",
            "source": "https://brand.citrix.com/"
        },
        {
            "title": "Citroën",
            "hex": "6E6E6E",
            "source": "https://citroen.pcaci.co.uk/logo.php"
        },
        {
            "title": "CiviCRM",
            "hex": "81C459",
            "source": "https://civicrm.org/trademark"
        },
        {
            "title": "Civo",
            "hex": "239DFF",
            "source": "https://www.civo.com/brand-assets",
            "guidelines": "https://www.civo.com/brand-assets"
        },
        {
            "title": "CKEditor 4",
            "hex": "0287D0",
            "source": "https://github.com/ckeditor/ckeditor4/blob/7d8305ce4d12683853a563b9d6ea54e0d4686a2f/samples/img/logo.svg"
        },
        {
            "title": "Claris",
            "hex": "000000",
            "source": "https://www.claris.com/"
        },
        {
            "title": "ClickUp",
            "hex": "7B68EE",
            "source": "https://clickup.com/brand"
        },
        {
            "title": "CLion",
            "hex": "000000",
            "source": "https://www.jetbrains.com/company/brand/logos/",
            "guidelines": "https://www.jetbrains.com/company/brand/"
        },
        {
            "title": "Cliqz",
            "hex": "00AEF0",
            "source": "https://cliqz.com/design"
        },
        {
            "title": "Clockify",
            "hex": "03A9F4",
            "source": "https://clockify.me/brand-assets"
        },
        {
            "title": "Clojure",
            "hex": "5881D8",
            "source": "https://commons.wikimedia.org/wiki/File:Clojure_logo.svg"
        },
        {
            "title": "Cloud 66",
            "hex": "3C72B9",
            "source": "https://www.cloud66.com/"
        },
        {
            "title": "Cloud Foundry",
            "hex": "0C9ED5",
            "source": "https://www.cloudfoundry.org/",
            "guidelines": "https://www.cloudfoundry.org/logo/"
        },
        {
            "title": "CloudBees",
            "hex": "1997B5",
            "source": "https://www.cloudbees.com/"
        },
        {
            "title": "CloudCannon",
            "hex": "407AFC",
            "source": "https://cloudcannon.com/"
        },
        {
            "title": "Cloudera",
            "hex": "F96702",
            "source": "https://www.cloudera.com/"
        },
        {
            "title": "Cloudflare",
            "hex": "F38020",
            "source": "https://www.cloudflare.com/logo/"
        },
        {
            "title": "Cloudsmith",
            "hex": "187EB6",
            "source": "https://cloudsmith.io/branding/"
        },
        {
            "title": "Cloudways",
            "hex": "2C39BD",
            "source": "https://www.cloudways.com/en/media-kit.php"
        },
        {
            "title": "Clubhouse",
            "hex": "6515DD",
            "source": "https://brand.clubhouse.io/",
            "guidelines": "https://brand.clubhouse.io/"
        },
        {
            "title": "Clyp",
            "hex": "3CBDB1",
            "source": "https://clyp.it/"
        },
        {
            "title": "CMake",
            "hex": "064F8C",
            "source": "https://www.kitware.com/platforms/"
        },
        {
            "title": "CNN",
            "hex": "CC0000",
            "source": "https://edition.cnn.com/"
        },
        {
            "title": "Co-op",
            "hex": "00B1E7",
            "source": "http://www.co-operative.coop/corporate/press/logos/"
        },
        {
            "title": "Cockroach Labs",
            "hex": "6933FF",
            "source": "https://www.cockroachlabs.com/"
        },
        {
            "title": "CocoaPods",
            "hex": "EE3322",
            "source": "https://github.com/CocoaPods/shared_resources",
            "license": {
                "type": "CC-BY-NC-4.0"
            }
        },
        {
            "title": "Cocos",
            "hex": "55C2E1",
            "source": "https://www.cocos.com/en/"
        },
        {
            "title": "Coda",
            "hex": "F46A54",
            "source": "https://coda.io/"
        },
        {
            "title": "Codacy",
            "hex": "222F29",
            "source": "https://www.codacy.com/blog/"
        },
        {
            "title": "Code Climate",
            "hex": "000000",
            "source": "https://codeclimate.com/github/codeclimate/python-test-reporter/badges/"
        },
        {
            "title": "Codeberg",
            "hex": "2185D0",
            "source": "https://codeberg.org"
        },
        {
            "title": "Codecademy",
            "hex": "1F4056",
            "source": "https://www.codecademy.com/"
        },
        {
            "title": "CodeceptJS",
            "hex": "F6E05E",
            "source": "https://github.com/codeceptjs/codeceptjs.github.io/blob/c7917445b9a70a9daacf20986c403c3299f5c960/favicon/safari-pinned-tab.svg"
        },
        {
            "title": "CodeChef",
            "hex": "5B4638",
            "source": "https://www.codechef.com/"
        },
        {
            "title": "Codecov",
            "hex": "F01F7A",
            "source": "https://codecov.io/"
        },
        {
            "title": "CodeFactor",
            "hex": "F44A6A",
            "source": "https://www.codefactor.io/"
        },
        {
            "title": "Codeforces",
            "hex": "1F8ACB",
            "source": "http://codeforces.com/"
        },
        {
            "title": "CodeIgniter",
            "hex": "EF4223",
            "source": "https://www.codeigniter.com/help/legal"
        },
        {
            "title": "Codemagic",
            "hex": "F45E3F",
            "source": "https://codemagic.io/"
        },
        {
            "title": "CodeMirror",
            "hex": "D30707",
            "source": "https://github.com/codemirror/CodeMirror/blob/6e7aa65a8bfb64837ae9d082b674b2f5ee056d2c/doc/logo.svg"
        },
        {
            "title": "CodeNewbie",
            "hex": "6BD80B",
            "source": "https://community.codenewbie.org/"
        },
        {
            "title": "CodePen",
            "hex": "000000",
            "source": "https://blog.codepen.io/documentation/brand-assets/logos/"
        },
        {
            "title": "CodeProject",
            "hex": "FF9900",
            "source": "https://www.codeproject.com/"
        },
        {
            "title": "CodersRank",
            "hex": "67A4AC",
            "source": "https://codersrank.io"
        },
        {
            "title": "Coderwall",
            "hex": "3E8DCC",
            "source": "https://github.com/twolfson/coderwall-svg"
        },
        {
            "title": "CodeSandbox",
            "hex": "000000",
            "source": "https://codesandbox.io"
        },
        {
            "title": "Codeship",
            "hex": "004466",
            "source": "https://app.codeship.com/"
        },
        {
            "title": "Codewars",
            "hex": "B1361E",
            "source": "https://github.com/codewars/branding"
        },
        {
            "title": "Coding Ninjas",
            "hex": "DD6620",
            "source": "https://www.codingninjas.com/press-release"
        },
        {
            "title": "CodinGame",
            "hex": "F2BB13",
            "source": "https://www.codingame.com/work/press/press-kit/"
        },
        {
            "title": "Codio",
            "hex": "4574E0",
            "source": "https://codio.com"
        },
        {
            "title": "CoffeeScript",
            "hex": "2F2625",
            "source": "https://coffeescript.org/"
        },
        {
            "title": "Cognizant",
            "hex": "1A4CA1",
            "source": "https://www.cognizant.com/"
        },
        {
            "title": "Coinbase",
            "hex": "0052FF",
            "source": "https://www.coinbase.com/press"
        },
        {
            "title": "Commerzbank",
            "hex": "FFCC33",
            "source": "https://commons.wikimedia.org/wiki/Category:Commerzbank_logos"
        },
        {
            "title": "Common Workflow Language",
            "hex": "B5314C",
            "source": "https://github.com/common-workflow-language/logo/blob/54b1624bc88df6730fa7b6c928a05fc9c939e47e/CWL-Logo-nofonts.svg"
        },
        {
            "title": "Composer",
            "hex": "885630",
            "source": "https://getcomposer.org/"
        },
        {
            "title": "Concourse",
            "hex": "3398DC",
            "source": "https://concourse-ci.org/"
        },
        {
            "title": "Conda-Forge",
            "hex": "000000",
            "source": "https://github.com/conda-forge/conda-forge.github.io/"
        },
        {
            "title": "Conekta",
            "hex": "0A1837",
            "source": "https://www.conekta.com"
        },
        {
            "title": "Confluence",
            "hex": "172B4D",
            "source": "https://www.atlassian.com/company/news/press-kit"
        },
        {
            "title": "Construct 3",
            "hex": "00FFDA",
            "source": "https://www.construct.net/",
            "guidelines": "https://www.construct.net/"
        },
        {
            "title": "Consul",
            "hex": "F24C53",
            "source": "https://www.hashicorp.com/brand",
            "guidelines": "https://www.hashicorp.com/brand"
        },
        {
            "title": "Contactless Payment",
            "hex": "000000",
            "source": "https://en.wikipedia.org/wiki/Contactless_payment"
        },
        {
            "title": "containerd",
            "hex": "575757",
            "source": "https://cncf-branding.netlify.app/projects/containerd/"
        },
        {
            "title": "Contentful",
            "hex": "2478CC",
            "source": "https://press.contentful.com/media_kits"
        },
        {
            "title": "Convertio",
            "hex": "FF3333",
            "source": "https://convertio.co/"
        },
        {
            "title": "Cookiecutter",
            "hex": "D4AA00",
            "source": "https://github.com/cookiecutter/cookiecutter/blob/52dd18513bbab7f0fbfcb2938c9644d9092247cf/logo/cookiecutter-logo.svg"
        },
        {
            "title": "Corona Engine",
            "hex": "F96F29",
            "source": "https://coronalabs.com/",
            "guidelines": "https://coronalabs.com/presskit.pdf"
        },
        {
            "title": "Corona Renderer",
            "hex": "E6502A",
            "source": "https://corona-renderer.com/about"
        },
        {
            "title": "Corsair",
            "hex": "000000",
            "source": "https://www.corsair.com",
            "guidelines": "https://www.corsair.com/press"
        },
        {
            "title": "Couchbase",
            "hex": "EA2328",
            "source": "https://www.couchbase.com/"
        },
        {
            "title": "Counter-Strike",
            "hex": "000000",
            "source": "https://en.wikipedia.org/wiki/File:CS-GO_Logo.svg"
        },
        {
            "title": "CountingWorks PRO",
            "hex": "2E3084",
            "source": "https://www.countingworks.com/blog"
        },
        {
            "title": "Coursera",
            "hex": "0056D2",
            "source": "https://about.coursera.org/press"
        },
        {
            "title": "Coveralls",
            "hex": "3F5767",
            "source": "https://coveralls.io/"
        },
        {
            "title": "cPanel",
            "hex": "FF6C2C",
            "source": "https://cpanel.net/company/cpanel-brand-guide/"
        },
        {
            "title": "Craft CMS",
            "hex": "E5422B",
            "source": "https://craftcms.com/brand-resources"
        },
        {
            "title": "Creative Commons",
            "hex": "EF9421",
            "source": "https://creativecommons.org/"
        },
        {
            "title": "Crehana",
            "hex": "4B22F4",
            "source": "https://www.crehana.com/"
        },
        {
            "title": "Crowdin",
            "hex": "2E3340",
            "source": "https://support.crowdin.com/using-logo/"
        },
        {
            "title": "Crowdsource",
            "hex": "4285F4",
            "source": "https://crowdsource.google.com/about/"
        },
        {
            "title": "Crunchbase",
            "hex": "0288D1",
            "source": "https://www.crunchbase.com/home"
        },
        {
            "title": "Crunchyroll",
            "hex": "F47521",
            "source": "https://www.crunchyroll.com"
        },
        {
            "title": "CRYENGINE",
            "hex": "000000",
            "source": "https://www.cryengine.com/brand"
        },
        {
            "title": "Crystal",
            "hex": "000000",
            "source": "https://crystal-lang.org/media/"
        },
        {
            "title": "CSS Wizardry",
            "hex": "F43059",
            "source": "http://csswizardry.com"
        },
        {
            "title": "CSS3",
            "hex": "1572B6",
            "source": "http://www.w3.org/html/logo/"
        },
        {
            "title": "Cucumber",
            "hex": "23D96C",
            "source": "https://cucumber.io"
        },
        {
            "title": "curl",
            "hex": "073551",
            "source": "https://curl.haxx.se/logo/"
        },
        {
            "title": "CurseForge",
            "hex": "6441A4",
            "source": "https://www.curseforge.com/"
        },
        {
            "title": "Cycling '74",
            "hex": "111111",
            "source": "https://cycling74.com/"
        },
        {
            "title": "Cypress",
            "hex": "17202C",
            "source": "https://cypress.io"
        },
        {
            "title": "Cytoscape.js",
            "hex": "F7DF1E",
            "source": "https://github.com/cytoscape/cytoscape.js/blob/97c27700feefe2f7b79fca248763049e9a0b38c6/documentation/img/cytoscape-logo.svg"
        },
        {
            "title": "D-Wave Systems",
            "hex": "008CD7",
            "source": "https://www.dwavesys.com/"
        },
        {
            "title": "D3.js",
            "hex": "F9A03C",
            "source": "https://github.com/d3/d3-logo"
        },
        {
            "title": "Dacia",
            "hex": "122AFF",
            "source": "https://www.dacia.ro/"
        },
        {
            "title": "DAF",
            "hex": "00529B",
            "source": "https://www.daf.com/en"
        },
        {
            "title": "Dailymotion",
            "hex": "0D0D0D",
            "source": "https://about.dailymotion.com/en/press/"
        },
        {
            "title": "Daimler",
            "hex": "E6E6E6",
            "source": "https://designnavigator.daimler.com/Daimler_Corporate_Logotype_Black_DTP",
            "guidelines": "https://designnavigator.daimler.com/Daimler_Corporate_Logotype"
        },
        {
            "title": "Dark Reader",
            "hex": "141E24",
            "source": "https://github.com/simple-icons/simple-icons/pull/3348#issuecomment-667090608"
        },
        {
            "title": "Dart",
            "hex": "0175C2",
            "source": "https://github.com/dart-lang/site-shared/tree/master/src/_assets/image/dart/logo"
        },
        {
            "title": "Das Erste",
            "hex": "001A4B",
            "source": "https://en.wikipedia.org/wiki/Das_Erste"
        },
        {
            "title": "Dash",
            "hex": "008DE4",
            "source": "https://www.dash.org/brand-assets/",
            "guidelines": "https://www.dash.org/brand-guidelines/"
        },
        {
            "title": "Dashlane",
            "hex": "0E353D",
            "source": "https://brandfolder.com/dashlane/brandkitpartners"
        },
        {
            "title": "Dassault Systèmes",
            "hex": "005386",
            "source": "https://www.3ds.com/"
        },
        {
            "title": "Data Version Control",
            "aliases": {
                "aka": [
                    "DVC"
                ]
            },
            "hex": "945DD6",
            "source": "https://static.iterative.ai/logo/dvc.svg"
        },
        {
            "title": "Databricks",
            "hex": "FF3621",
            "source": "https://www.databricks.com/",
            "guidelines": "https://brand.databricks.com/Styleguide/Guide/"
        },
        {
            "title": "DataCamp",
            "hex": "03EF62",
            "source": "https://www.datacamp.com/"
        },
        {
            "title": "Datadog",
            "hex": "632CA6",
            "source": "https://www.datadoghq.com/about/resources",
            "guidelines": "https://www.datadoghq.com/about/resources/"
        },
        {
            "title": "DataStax",
            "hex": "3A3A42",
            "source": "https://www.datastax.com/brand-resources",
            "guidelines": "https://www.datastax.com/brand-resources"
        },
        {
            "title": "DatoCMS",
            "hex": "FF7751",
            "source": "https://www.datocms.com/company/brand-assets",
            "guidelines": "https://www.datocms.com/company/brand-assets"
        },
        {
            "title": "Datto",
            "hex": "199ED9",
            "source": "https://www.datto.com/brand/logos",
            "guidelines": "https://www.datto.com/brand"
        },
        {
            "title": "DAZN",
            "hex": "F8F8F5",
            "source": "https://media.dazn.com/en/assets/"
        },
        {
            "title": "dblp",
            "hex": "004F9F",
            "source": "https://dblp.org/"
        },
        {
            "title": "dbt",
            "hex": "FF694B",
            "source": "https://github.com/fishtown-analytics/dbt-styleguide/blob/a2895e005457eda531880dfde62f31959d42f18b/_includes/icons/logo.svg"
        },
        {
            "title": "DC Entertainment",
            "hex": "0078F0",
            "source": "https://www.readdc.com/"
        },
        {
            "title": "De'Longhi",
            "hex": "072240",
            "source": "https://www.delonghi.com/"
        },
        {
            "title": "Debian",
            "hex": "A81D33",
            "source": "https://www.debian.org/logos",
            "guidelines": "https://www.debian.org/logos/",
            "license": {
                "type": "CC-BY-SA-3.0"
            }
        },
        {
            "title": "deepin",
            "hex": "007CFF",
            "source": "https://commons.wikimedia.org/wiki/File:Deepin_logo.svg"
        },
        {
            "title": "Deepnote",
            "hex": "3793EF",
            "source": "https://deepnote.com/"
        },
        {
            "title": "Deezer",
            "hex": "FEAA2D",
            "source": "https://deezerbrand.com/"
        },
        {
            "title": "del.icio.us",
            "slug": "delicious",
            "hex": "0000FF",
            "source": "http://del.icio.us/",
            "aliases": {
                "aka": [
                    "Delicious"
                ]
            }
        },
        {
            "title": "Deliveroo",
            "hex": "00CCBC",
            "source": "https://deliveroo.com/"
        },
        {
            "title": "Dell",
            "hex": "007DB8",
            "source": "https://www.dell.com/",
            "guidelines": "https://brand.delltechnologies.com/logos/"
        },
        {
            "title": "Delphi",
            "hex": "EE1F35",
            "source": "https://www.embarcadero.com/news/logo"
        },
        {
            "title": "Delta",
            "hex": "003366",
            "source": "https://news.delta.com/delta-air-lines-logos-brand-guidelines"
        },
        {
            "title": "Deno",
            "hex": "000000",
            "source": "https://github.com/denoland/deno_website2/blob/892750b99cc260f8b1b2a4bcea59eab9101dd67c/public/logo.svg"
        },
        {
            "title": "Dependabot",
            "hex": "025E8C",
            "source": "https://dependabot.com/"
        },
        {
            "title": "Der Spiegel",
            "hex": "E64415",
            "source": "https://www.spiegel.de/"
        },
        {
            "title": "Designer News",
            "hex": "2D72D9",
            "source": "https://www.designernews.co"
        },
        {
            "title": "Deutsche Bahn",
            "hex": "F01414",
            "source": "https://www.bahn.de/"
        },
        {
            "title": "Deutsche Bank",
            "hex": "0018A8",
            "source": "https://www.db.com/"
        },
        {
            "title": "dev.to",
            "hex": "0A0A0A",
            "source": "https://dev.to/"
        },
        {
            "title": "DevExpress",
            "hex": "FF7200",
            "source": "https://www.devexpress.com/aboutus/"
        },
        {
            "title": "DeviantArt",
            "hex": "05CC47",
            "source": "http://help.deviantart.com/21"
        },
        {
            "title": "Devpost",
            "hex": "003E54",
            "source": "https://github.com/challengepost/supportcenter/blob/e40066cde2ed25dc14c0541edb746ff8c6933114/images/devpost-icon-rgb.svg"
        },
        {
            "title": "devRant",
            "hex": "F99A66",
            "source": "https://devrant.com"
        },
        {
            "title": "Dgraph",
            "hex": "E50695",
            "source": "https://dgraph.io/"
        },
        {
            "title": "DHL",
            "hex": "FFCC00",
            "source": "https://www.dpdhl-brands.com/dhl/en/guides/design-basics/logo-and-claim.html",
            "guidelines": "https://www.dpdhl-brands.com/dhl/en/guides/design-basics/logo-and-claim.html"
        },
        {
            "title": "diagrams.net",
            "hex": "F08705",
            "source": "https://github.com/jgraph/drawio/blob/4743eba8d5eaa497dc003df7bf7295b695c59bea/src/main/webapp/images/drawlogo.svg"
        },
        {
            "title": "Dialogflow",
            "hex": "FF9800",
            "source": "https://dialogflow.cloud.google.com/"
        },
        {
            "title": "Diaspora",
            "hex": "000000",
            "source": "https://wiki.diasporafoundation.org/Branding"
        },
        {
            "title": "Digg",
            "hex": "000000",
            "source": "https://digg.com/"
        },
        {
            "title": "Digi-Key Electronics",
            "hex": "CC0000",
            "source": "https://www.digikey.com/"
        },
        {
            "title": "DigitalOcean",
            "hex": "0080FF",
            "source": "https://www.digitalocean.com/press/",
            "guidelines": "https://www.digitalocean.com/press/"
        },
        {
            "title": "Dior",
            "hex": "000000",
            "source": "https://www.dior.com/"
        },
        {
            "title": "Directus",
            "hex": "263238",
            "source": "https://directus.io/"
        },
        {
            "title": "Discogs",
            "hex": "333333",
            "source": "https://www.discogs.com/brand"
        },
        {
            "title": "Discord",
            "hex": "5865F2",
            "source": "https://discord.com/branding",
            "guidelines": "https://discord.com/branding"
        },
        {
            "title": "Discourse",
            "hex": "000000",
            "source": "https://www.discourse.org/"
        },
        {
            "title": "Discover",
            "hex": "FF6000",
            "source": "https://www.discovernetwork.com/en-us/business-resources/free-signage-logos"
        },
        {
            "title": "Disqus",
            "hex": "2E9FFF",
            "source": "https://disqus.com/brand"
        },
        {
            "title": "Disroot",
            "hex": "50162D",
            "source": "https://git.fosscommunity.in/disroot/assests/blob/master/d.svg"
        },
        {
            "title": "Django",
            "hex": "092E20",
            "source": "https://www.djangoproject.com/community/logos/"
        },
        {
            "title": "DLNA",
            "hex": "48A842",
            "source": "https://upload.wikimedia.org/wikipedia/de/e/eb/Digital_Living_Network_Alliance_logo.svg"
        },
        {
            "title": "Docker",
            "hex": "2496ED",
            "source": "https://www.docker.com/company/newsroom/media-resources"
        },
        {
            "title": "DocuSign",
            "hex": "FFCC22",
            "source": "https://github.com/simple-icons/simple-icons/issues/1098"
        },
        {
            "title": "Dogecoin",
            "hex": "C2A633",
            "source": "https://cryptologos.cc/dogecoin"
        },
        {
            "title": "Dolby",
            "hex": "000000",
            "source": "https://www.dolby.com/us/en/about/brand-identity.html"
        },
        {
            "title": "DoorDash",
            "hex": "FF3008",
            "source": "https://www.doordash.com/about/"
        },
        {
            "title": "Douban",
            "hex": "007722",
            "source": "https://zh.wikipedia.org/wiki/Douban",
            "license": {
                "type": "custom",
                "url": "https://www.douban.com/about/legal#info_data"
            }
        },
        {
            "title": "Douban Read",
            "hex": "389EAC",
            "source": "https://read.douban.com",
            "license": {
                "type": "custom",
                "url": "https://www.douban.com/about/legal#info_data"
            }
        },
        {
            "title": "DPD",
            "hex": "DC0032",
            "source": "https://www.dpd.com/"
        },
        {
            "title": "Draugiem.lv",
            "hex": "FF6600",
            "source": "https://www.frype.com/applications/dev/docs/logos/"
        },
        {
            "title": "Dribbble",
            "hex": "EA4C89",
            "source": "https://dribbble.com/branding"
        },
        {
            "title": "Drone",
            "hex": "212121",
            "source": "https://github.com/drone/brand"
        },
        {
            "title": "Drooble",
            "hex": "19C4BE",
            "source": "https://blog.drooble.com/press/"
        },
        {
            "title": "Dropbox",
            "hex": "0061FF",
            "source": "https://www.dropbox.com/branding"
        },
        {
            "title": "Drupal",
            "hex": "0678BE",
            "source": "https://www.drupal.org/about/media-kit/logos"
        },
        {
            "title": "DS Automobiles",
            "hex": "1D1717",
            "source": "https://www.stellantis.com/en/brands/ds"
        },
        {
            "title": "DTube",
            "hex": "F01A30",
            "source": "https://about.d.tube/mediakit.html"
        },
        {
            "title": "DuckDuckGo",
            "hex": "DE5833",
            "source": "https://duckduckgo.com/"
        },
        {
            "title": "Dungeons & Dragons",
            "hex": "ED1C24",
            "source": "https://dnd.wizards.com/articles/features/basicrules",
            "guidelines": "https://dnd.wizards.com/articles/features/fan-site-kit",
            "aliases": {
                "aka": [
                    "D&D"
                ]
            }
        },
        {
            "title": "Dunked",
            "hex": "2DA9D7",
            "source": "https://dunked.com/"
        },
        {
            "title": "Duolingo",
            "hex": "58CC02",
            "source": "https://www.duolingo.com/"
        },
        {
            "title": "dwm",
            "hex": "1177AA",
            "source": "https://dwm.suckless.org"
        },
        {
            "title": "Dynamics 365",
            "hex": "002050",
            "source": "http://thepartnerchannel.com/wp-content/uploads/Dynamics365_styleguide_092816.pdf"
        },
        {
            "title": "Dynatrace",
            "hex": "1496FF",
            "source": "https://www.dynatrace.com/company/press-kit/"
        },
        {
            "title": "EA",
            "hex": "000000",
            "source": "https://www.ea.com"
        },
        {
            "title": "Eagle",
            "hex": "0072EF",
            "source": "https://en.eagle.cool/"
        },
        {
            "title": "easyJet",
            "hex": "FF6600",
            "source": "https://www.easyjet.com"
        },
        {
            "title": "eBay",
            "hex": "E53238",
            "source": "https://go.developer.ebay.com/logos"
        },
        {
            "title": "Eclipse Che",
            "hex": "525C86",
            "source": "https://www.eclipse.org/che/"
        },
        {
            "title": "Eclipse IDE",
            "hex": "2C2255",
            "source": "https://www.eclipse.org/artwork/"
        },
        {
            "title": "Eclipse Jetty",
            "hex": "FC390E",
            "source": "https://github.com/eclipse/jetty.project/blob/dab26c601d08d350cd830c1007bb196c5196f0f6/logos/jetty-avatar.svg"
        },
        {
            "title": "Eclipse Mosquitto",
            "hex": "3C5280",
            "source": "https://github.com/eclipse/mosquitto/blob/75fc908bba90d4bd06e85efc1c4ed77952ec842c/logo/mosquitto-logo-only.svg"
        },
        {
            "title": "Eclipse Vert.x",
            "hex": "782A90",
            "source": "https://github.com/vert-x3/.github/blob/1ad6612d87f35665e50a00fc32eb9c542556385d/workflow-templates/vertx-favicon.svg"
        },
        {
            "title": "EditorConfig",
            "hex": "FEFEFE",
            "source": "https://editorconfig.org"
        },
        {
            "title": "edX",
            "hex": "02262B",
            "source": "https://www.edx.org/"
        },
        {
            "title": "egghead",
            "hex": "FCFBFA",
            "source": "https://egghead.io/"
        },
        {
            "title": "Egnyte",
            "hex": "00968F",
            "source": "https://www.egnyte.com/presskit.html"
        },
        {
            "title": "Eight Sleep",
            "hex": "262729",
            "source": "https://www.eightsleep.com/press/"
        },
        {
            "title": "El Jueves",
            "hex": "BE312E",
            "source": "https://www.eljueves.es"
        },
        {
            "title": "Elastic",
            "hex": "005571",
            "source": "https://www.elastic.co/brand"
        },
        {
            "title": "Elastic Cloud",
            "hex": "005571",
            "source": "https://www.elastic.co/brand"
        },
        {
            "title": "Elastic Stack",
            "hex": "005571",
            "source": "https://www.elastic.co/brand"
        },
        {
            "title": "Elasticsearch",
            "hex": "005571",
            "source": "https://www.elastic.co/brand"
        },
        {
            "title": "Electron",
            "hex": "47848F",
            "source": "https://www.electronjs.org/"
        },
        {
            "title": "Element",
            "hex": "0DBD8B",
            "source": "https://element.io/"
        },
        {
            "title": "elementary",
            "hex": "64BAFF",
            "source": "https://elementary.io/brand"
        },
        {
            "title": "Eleventy",
            "hex": "000000",
            "source": "https://www.11ty.io"
        },
        {
            "title": "Elixir",
            "hex": "4B275F",
            "source": "https://github.com/elixir-lang/elixir-lang.github.com/tree/master/images/logo"
        },
        {
            "title": "Ello",
            "hex": "000000",
            "source": "https://ello.co"
        },
        {
            "title": "Elm",
            "hex": "1293D8",
            "source": "https://github.com/elm/foundation.elm-lang.org/blob/2d097b317d8af2aaeab49284830260a32d817305/assets/elm_logo.svg"
        },
        {
            "title": "Elsevier",
            "hex": "FF6C00",
            "source": "https://www.elsevier.com"
        },
        {
            "title": "Embarcadero",
            "hex": "ED1F35",
            "source": "https://www.embarcadero.com/news/logo"
        },
        {
            "title": "Ember.js",
            "hex": "E04E39",
            "source": "https://emberjs.com/logos/",
            "guidelines": "https://emberjs.com/logos/"
        },
        {
            "title": "Emby",
            "hex": "52B54B",
            "source": "https://emby.media/"
        },
        {
            "title": "Emirates",
            "hex": "D71921",
            "source": "https://www.emirates.com/ie/english/"
        },
        {
            "title": "Emlakjet",
            "hex": "0AE524",
            "source": "https://www.emlakjet.com/kurumsal-materyaller/"
        },
        {
            "title": "Empire Kred",
            "hex": "72BE50",
            "source": "http://www.empire.kred"
        },
        {
            "title": "Enpass",
            "hex": "0D47A1",
            "source": "https://www.enpass.io/press/"
        },
        {
            "title": "Envato",
            "hex": "81B441",
            "source": "https://envato.com/"
        },
        {
            "title": "EPEL",
            "hex": "FC0000",
            "source": "https://fedoraproject.org/wiki/EPEL"
        },
        {
            "title": "Epic Games",
            "hex": "313131",
            "source": "https://dev.epicgames.com/docs/services/en-US/EpicAccountServices/DesignGuidelines/index.html#epicgamesbrandguidelines",
            "guidelines": "https://dev.epicgames.com/docs/services/en-US/EpicAccountServices/DesignGuidelines/index.html#epicgamesbrandguidelines"
        },
        {
            "title": "Epson",
            "hex": "003399",
            "source": "https://global.epson.com/IR/library/"
        },
        {
            "title": "Equinix Metal",
            "hex": "ED2224",
            "source": "https://metal.equinix.com/"
        },
        {
            "title": "Erlang",
            "hex": "A90533",
            "source": "https://github.com/erlang/erlide_eclipse/blob/99d1d61fde8e32ef1630ca0e1b05a6822b3d6489/meta/media/erlang-logo.svg"
        },
        {
            "title": "ESEA",
            "hex": "0E9648",
            "source": "https://play.esea.net/"
        },
        {
            "title": "ESLGaming",
            "hex": "FFFF09",
            "source": "https://brand.eslgaming.com/",
            "guidelines": "https://brand.eslgaming.com/"
        },
        {
            "title": "ESLint",
            "hex": "4B32C3",
            "source": "https://eslint.org/"
        },
        {
            "title": "ESPHome",
            "hex": "000000",
            "source": "https://esphome.io"
        },
        {
            "title": "Espressif",
            "hex": "E7352C",
            "source": "https://www.espressif.com/"
        },
        {
            "title": "etcd",
            "hex": "419EDA",
            "source": "https://cncf-branding.netlify.app/projects/etcd/"
        },
        {
            "title": "Ethereum",
            "hex": "3C3C3D",
            "source": "https://ethereum.org/en/assets/"
        },
        {
            "title": "Ethiopian Airlines",
            "hex": "648B1A",
            "source": "https://corporate.ethiopianairlines.com/media/Ethiopian-Factsheet"
        },
        {
            "title": "Etihad Airways",
            "hex": "BD8B13",
            "source": "https://www.etihad.com/en-ie/manage/duty-free"
        },
        {
            "title": "Etsy",
            "hex": "F16521",
            "source": "https://www.etsy.com/uk/press"
        },
        {
            "title": "Event Store",
            "hex": "5AB552",
            "source": "https://github.com/eventstore/brand"
        },
        {
            "title": "Eventbrite",
            "hex": "F05537",
            "source": "https://www.eventbrite.com/signin/"
        },
        {
            "title": "Evernote",
            "hex": "00A82D",
            "source": "https://evernote.com/about-us",
            "guidelines": "https://evernote.com/about-us"
        },
        {
            "title": "Exercism",
            "hex": "009CAB",
            "source": "https://github.com/exercism/website-icons/blob/2ad12baa465acfaa74efc5da27a6a12f8b05e3d0/exercism/logo-icon.svg",
            "license": {
                "type": "CC-BY-3.0"
            }
        },
        {
            "title": "Expensify",
            "hex": "0185FF",
            "source": "https://use.expensify.com/press-kit",
            "guidelines": "https://use.expensify.com/press-kit"
        },
        {
            "title": "Experts Exchange",
            "hex": "00AAE7",
            "source": "https://www.experts-exchange.com/"
        },
        {
            "title": "Expo",
            "hex": "000020",
            "source": "http://expo.io/brand/"
        },
        {
            "title": "Express",
            "hex": "000000",
            "source": "https://github.com/openjs-foundation/artwork/blob/ac43961d1157f973c54f210cf5e0c9c45e3d3f10/projects/express/express-icon-black.svg"
        },
        {
            "title": "ExpressVPN",
            "hex": "DA3940",
            "source": "https://www.expressvpn.com/press",
            "guidelines": "https://www.expressvpn.com/press"
        },
        {
            "title": "EyeEm",
            "hex": "000000",
            "source": "https://www.eyeem.com/"
        },
        {
            "title": "F-Droid",
            "hex": "1976D2",
            "source": "https://f-droid.org/"
        },
        {
            "title": "F-Secure",
            "hex": "00BAFF",
            "source": "https://vip.f-secure.com/en/marketing/logos"
        },
        {
            "title": "Facebook",
            "hex": "1877F2",
            "source": "https://en.facebookbrand.com/"
        },
        {
            "title": "Facebook Gaming",
            "hex": "005FED",
            "source": "https://www.facebook.com/fbgaminghome/"
        },
        {
            "title": "Facebook Live",
            "hex": "ED4242",
            "source": "https://en.facebookbrand.com/"
        },
        {
            "title": "FACEIT",
            "hex": "FF5500",
            "source": "https://corporate.faceit.com/branding/"
        },
        {
            "title": "Facepunch",
            "hex": "EC1C24",
            "source": "https://facepunch.com/img/brand/default-light.svg"
        },
        {
            "title": "Falcon",
            "hex": "F0AD4E",
            "source": "https://falconframework.org/"
        },
        {
            "title": "FamPay",
            "hex": "FFAD00",
            "source": "https://fampay.in"
        },
        {
            "title": "Fandango",
            "hex": "FF7300",
            "source": "https://www.fandango.com"
        },
        {
            "title": "Fandom",
            "hex": "00D6D6",
            "source": "https://fandomdesignsystem.com/identity/assets"
        },
        {
            "title": "FARFETCH",
            "hex": "000000",
            "source": "https://www.farfetch.com/"
        },
        {
            "title": "FastAPI",
            "hex": "009688",
            "source": "https://github.com/tiangolo/fastapi/blob/6205935323ded4767438ee81623892621b353415/docs/en/docs/img/icon-white.svg"
        },
        {
            "title": "Fastify",
            "hex": "000000",
            "source": "https://github.com/fastify/graphics/blob/91e8a3d4754807de3b69440f66c72a737a5fde94/fastify-1000px-square-02.svg"
        },
        {
            "title": "Fastlane",
            "hex": "00F200",
            "source": "https://github.com/fastlane/fastlane.tools/blob/19ff41a6c0f27510a7a7879e6944809d40ab382e/assets/img/logo-mobile.svg"
        },
        {
            "title": "Fastly",
            "hex": "FF282D",
            "source": "https://assets.fastly.com/style-guide/docs/"
        },
        {
            "title": "Fathom",
            "hex": "9187FF",
            "source": "https://usefathom.com/brand"
        },
        {
            "title": "Favro",
            "hex": "512DA8",
            "source": "https://favro.com/login"
        },
        {
            "title": "FeatHub",
            "hex": "9B9B9B",
            "source": "http://feathub.com/"
        },
        {
            "title": "FedEx",
            "hex": "4D148C",
            "source": "https://newsroom.fedex.com/"
        },
        {
            "title": "Fedora",
            "hex": "294172",
            "source": "https://fedoraproject.org/wiki/Logo/UsageGuidelines",
            "guidelines": "https://fedoraproject.org/wiki/Logo/UsageGuidelines",
            "license": {
                "type": "custom",
                "url": "https://fedoraproject.org/wiki/Legal:Trademark_guidelines"
            }
        },
        {
            "title": "Feedly",
            "hex": "2BB24C",
            "source": "https://blog.feedly.com/"
        },
        {
            "title": "Ferrari",
            "hex": "D40000",
            "source": "https://www.ferrari.com/"
        },
        {
            "title": "Ferrari N.V.",
            "slug": "ferrarinv",
            "hex": "EB2E2C",
            "source": "https://corporate.ferrari.com/"
        },
        {
            "title": "FFmpeg",
            "hex": "007808",
            "source": "https://commons.wikimedia.org/wiki/File:FFmpeg_Logo_new.svg"
        },
        {
            "title": "Fiat",
            "hex": "941711",
            "source": "http://www.fcaci.com/x/FIATv15"
        },
        {
            "title": "Fido Alliance",
            "hex": "FFBF3B",
            "source": "https://fidoalliance.org/overview/legal/logo-usage/",
            "guidelines": "https://fidoalliance.org/overview/legal/fido-trademark-and-service-mark-usage-agreement-for-websites/"
        },
        {
            "title": "FIFA",
            "hex": "326295",
            "source": "https://en.wikipedia.org/wiki/FIFA"
        },
        {
            "title": "Figma",
            "hex": "F24E1E",
            "source": "https://brand.figma.com/icon.html"
        },
        {
            "title": "figshare",
            "hex": "556472",
            "source": "https://en.wikipedia.org/wiki/Figshare"
        },
        {
            "title": "Fila",
            "hex": "03234C",
            "source": "https://en.wikipedia.org/wiki/Fila_(company)"
        },
        {
            "title": "Files",
            "hex": "4285F4",
            "source": "https://files.google.com/"
        },
        {
            "title": "FileZilla",
            "hex": "BF0000",
            "source": "https://commons.wikimedia.org/wiki/File:FileZilla_logo.svg"
        },
        {
            "title": "Fing",
            "hex": "009AEE",
            "source": "https://www.fing.com/"
        },
        {
            "title": "Firebase",
            "hex": "FFCA28",
            "source": "https://firebase.google.com/brand-guidelines/",
            "guidelines": "https://firebase.google.com/brand-guidelines/"
        },
        {
            "title": "Firefox",
            "hex": "FF7139",
            "source": "https://mozilla.design/firefox/logos-usage/",
            "guidelines": "https://mozilla.design/firefox/logos-usage/"
        },
        {
            "title": "Firefox Browser",
            "hex": "FF7139",
            "source": "https://mozilla.design/firefox/logos-usage/"
        },
        {
            "title": "FIRST",
            "hex": "0066B3",
            "source": "https://www.firstinspires.org/brand"
        },
        {
            "title": "Fitbit",
            "hex": "00B0B9",
            "source": "http://www.fitbit.com/uk/home"
        },
        {
            "title": "FITE",
            "hex": "CA0404",
            "source": "https://www.fite.tv/"
        },
        {
            "title": "Fiverr",
            "hex": "1DBF73",
            "source": "https://www.fiverr.com/press-kit"
        },
        {
            "title": "Flask",
            "hex": "000000",
            "source": "https://github.com/pallets/flask/blob/e6e75e55470a0682ee8370e6d68062e515a248b9/artwork/logo-full.svg",
            "license": {
                "type": "custom",
                "url": "https://github.com/pallets/flask/blob/master/artwork/LICENSE.rst"
            }
        },
        {
            "title": "Flathub",
            "hex": "4A86CF",
            "source": "https://flathub.org/"
        },
        {
            "title": "Flattr",
            "hex": "000000",
            "source": "https://flattr.com/"
        },
        {
            "title": "Flickr",
            "hex": "0063DC",
            "source": "https://www.flickr.com/"
        },
        {
            "title": "Flipboard",
            "hex": "E12828",
            "source": "https://about.flipboard.com/brand-guidelines"
        },
        {
            "title": "Flipkart",
            "hex": "2874F0",
            "source": "https://www.flipkart.com/"
        },
        {
            "title": "Floatplane",
            "hex": "00AEEF",
            "source": "https://www.floatplane.com/"
        },
        {
            "title": "Flood",
            "hex": "4285F4",
            "source": "https://flood.io/"
        },
        {
            "title": "Fluentd",
            "hex": "0E83C8",
            "source": "https://docs.fluentd.org/quickstart/logo",
            "license": {
                "type": "Apache-2.0"
            }
        },
        {
            "title": "Flutter",
            "hex": "02569B",
            "source": "https://flutter.dev/brand",
            "guidelines": "https://flutter.dev/brand"
        },
        {
            "title": "FMOD",
            "hex": "000000",
            "source": "https://www.fmod.com/attribution",
            "guidelines": "https://www.fmod.com/attribution"
        },
        {
            "title": "Fnac",
            "hex": "E1A925",
            "source": "http://www.fnac.com/"
        },
        {
            "title": "Folium",
            "hex": "77B829",
            "source": "https://python-visualization.github.io/folium/"
        },
        {
            "title": "Font Awesome",
            "hex": "339AF0",
            "source": "https://fontawesome.com/icons/font-awesome"
        },
        {
            "title": "FontBase",
            "hex": "3D03A7",
            "source": "https://fontba.se/"
        },
        {
            "title": "foodpanda",
            "hex": "D70F64",
            "source": "https://www.foodpanda.com"
        },
        {
            "title": "Ford",
            "hex": "00274E",
            "source": "https://secure.ford.com/brochures/"
        },
        {
            "title": "Forestry",
            "hex": "343A40",
            "source": "https://forestry.io/"
        },
        {
            "title": "Formstack",
            "hex": "21B573",
            "source": "https://www.formstack.com/brand/guidelines"
        },
        {
            "title": "Fortinet",
            "hex": "EE3124",
            "source": "http://www.fortinet.com/"
        },
        {
            "title": "Fortran",
            "hex": "734F96",
            "source": "https://github.com/fortran-lang/fortran-lang.org/blob/5469465d08d3fcbf16d048e651ca5c9ba050839c/assets/img/fortran-logo.svg"
        },
        {
            "title": "Fossa",
            "hex": "289E6D",
            "source": "https://fossa.com/press/"
        },
        {
            "title": "Fossil SCM",
            "hex": "548294",
            "source": "https://fossil-scm.org/"
        },
        {
            "title": "Foursquare",
            "hex": "3333FF",
            "source": "https://foursquare.com/brand/",
            "guidelines": "https://foursquare.com/brand/"
        },
        {
            "title": "Foursquare City Guide",
            "hex": "F94877",
            "source": "https://foursquare.com/about/logos"
        },
        {
            "title": "Foxtel",
            "hex": "EB5205",
            "source": "https://www.foxtel.com.au/"
        },
        {
            "title": "Fozzy",
            "hex": "F15B29",
            "source": "https://fozzy.com/partners.shtml?tab=materials"
        },
        {
            "title": "Framer",
            "hex": "0055FF",
            "source": "https://framer.com"
        },
        {
            "title": "Fraunhofer-Gesellschaft",
            "hex": "179C7D",
            "source": "https://www.fraunhofer.de/"
        },
        {
            "title": "FreeBSD",
            "hex": "AB2B28",
            "source": "https://www.freebsdfoundation.org/about/project/"
        },
        {
            "title": "freeCodeCamp",
            "hex": "0A0A23",
            "source": "https://design-style-guide.freecodecamp.org/"
        },
        {
            "title": "freedesktop.org",
            "hex": "3B80AE",
            "source": "https://commons.wikimedia.org/wiki/File:Freedesktop-logo.svg"
        },
        {
            "title": "Freelancer",
            "hex": "29B2FE",
            "source": "https://www.freelancer.com/"
        },
        {
            "title": "FreeNAS",
            "hex": "343434",
            "source": "https://github.com/freenas/webui/blob/fd668f4c5920fe864fd98fa98e20fd333336c609/src/assets/images/logo.svg"
        },
        {
            "title": "Frontend Mentor",
            "hex": "3F54A3",
            "source": "https://www.frontendmentor.io"
        },
        {
            "title": "Fujifilm",
            "hex": "ED1A3A",
            "source": "https://upload.wikimedia.org/wikipedia/commons/a/a1/Fujifilm_logo.svg"
        },
        {
            "title": "Fujitsu",
            "hex": "FF0000",
            "source": "https://www.fujitsu.com/global/about/brandmanagement/logo/"
        },
        {
            "title": "Fur Affinity",
            "hex": "36566F",
            "source": "https://www.furaffinity.net/"
        },
        {
            "title": "Furry Network",
            "hex": "2E75B4",
            "source": "https://furrynetwork.com"
        },
        {
            "title": "FutureLearn",
            "hex": "DE00A5",
            "source": "https://www.futurelearn.com/"
        },
        {
            "title": "G2A",
            "hex": "F05F00",
            "source": "https://www.g2a.co/documents/",
            "guidelines": "https://www.g2a.co/documents/"
        },
        {
            "title": "Game Jolt",
            "hex": "CCFF00",
            "source": "https://gamejolt.com/about",
            "guidelines": "https://gamejolt.com/about"
        },
        {
            "title": "Garmin",
            "hex": "000000",
            "source": "https://creative.garmin.com/styleguide/logo/",
            "guidelines": "https://creative.garmin.com/styleguide/brand/"
        },
        {
            "title": "Gatling",
            "hex": "FF9E2A",
            "source": "https://gatling.io/"
        },
        {
            "title": "Gatsby",
            "hex": "663399",
            "source": "https://www.gatsbyjs.com/guidelines/logo",
            "guidelines": "https://www.gatsbyjs.com/guidelines/logo"
        },
        {
            "title": "GeeksforGeeks",
            "hex": "2F8D46",
            "source": "https://www.geeksforgeeks.org/"
        },
        {
            "title": "General Electric",
            "hex": "0870D8",
            "source": "https://www.ge.com/brand/"
        },
        {
            "title": "General Motors",
            "hex": "0170CE",
            "source": "https://www.gm.com"
        },
        {
            "title": "Genius",
            "hex": "FFFF64",
            "source": "https://genius.com"
        },
        {
            "title": "Gentoo",
            "hex": "54487A",
            "source": "https://wiki.gentoo.org/wiki/Project:Artwork/Artwork#Variations_of_the_.22g.22_logo",
            "guidelines": "https://www.gentoo.org/inside-gentoo/foundation/name-logo-guidelines.html",
            "license": {
                "type": "CC-BY-SA-2.5"
            }
        },
        {
            "title": "Geocaching",
            "hex": "00874D",
            "source": "https://www.geocaching.com/about/logousage.aspx",
            "guidelines": "https://www.geocaching.com/about/logousage.aspx"
        },
        {
            "title": "Gerrit",
            "hex": "EEEEEE",
            "source": "https://gerrit-review.googlesource.com/c/75842/"
        },
        {
            "title": "Ghost",
            "hex": "15171A",
            "source": "https://github.com/TryGhost/Admin/blob/e3e1fa3353767c3729b1658ad42cc35f883470c5/public/assets/icons/icon.svg",
            "guidelines": "https://ghost.org/docs/logos/"
        },
        {
            "title": "Ghostery",
            "hex": "00AEF0",
            "source": "https://www.ghostery.com/",
            "guidelines": "https://www.ghostery.com/press/"
        },
        {
            "title": "GIMP",
            "hex": "5C5543",
            "source": "https://www.gimp.org/about/linking.html#wilber-the-gimp-mascot",
            "license": {
                "type": "CC-BY-SA-3.0"
            }
        },
        {
            "title": "GIPHY",
            "hex": "FF6666",
            "source": "https://support.giphy.com/hc/en-us/articles/360022283772-GIPHY-Brand-Guidelines",
            "guidelines": "https://support.giphy.com/hc/en-us/articles/360022283772-GIPHY-Brand-Guidelines"
        },
        {
            "title": "Git",
            "hex": "F05032",
            "source": "http://git-scm.com/downloads/logos",
            "license": {
                "type": "CC-BY-3.0"
            }
        },
        {
            "title": "Git Extensions",
            "hex": "212121",
            "source": "https://github.com/gitextensions/gitextensions/blob/273a0f6fd3e07858f837cdc19d50827871e32319/Logo/Artwork/git-extensions-logo.svg"
        },
        {
            "title": "Git LFS",
            "hex": "F64935",
            "source": "https://git-lfs.github.com/"
        },
        {
            "title": "GitBook",
            "hex": "3884FF",
            "source": "https://github.com/GitbookIO/styleguide/blob/c958388dab901defa3e22978ca01272295627e05/icons/Logo.svg"
        },
        {
            "title": "Gitea",
            "hex": "609926",
            "source": "https://github.com/go-gitea/gitea/blob/e0c753e770a64cda5e3900aa1da3d7e1f3263c9a/assets/logo.svg"
        },
        {
            "title": "Gitee",
            "hex": "C71D23",
            "source": "https://gitee.com/about_us"
        },
        {
            "title": "GitHub",
            "hex": "181717",
            "source": "https://github.com/logos",
            "guidelines": "https://github.com/logos"
        },
        {
            "title": "GitHub Actions",
            "hex": "2088FF",
            "source": "https://github.com/features/actions"
        },
        {
            "title": "GitHub Sponsors",
            "hex": "EA4AAA",
            "source": "https://github.com/sponsors"
        },
        {
            "title": "GitKraken",
            "hex": "179287",
            "source": "https://www.gitkraken.com/"
        },
        {
            "title": "GitLab",
            "hex": "FCA121",
            "source": "https://about.gitlab.com/press/press-kit/"
        },
        {
            "title": "Gitpod",
            "hex": "FFAE33",
            "source": "https://www.gitpod.io/"
        },
        {
            "title": "Gitter",
            "hex": "ED1965",
            "source": "https://gitter.im/"
        },
        {
            "title": "Glassdoor",
            "hex": "0CAA41",
            "source": "https://www.glassdoor.com/about-us/press/media-assets/",
            "guidelines": "https://www.glassdoor.com/about-us/press/media-assets/"
        },
        {
            "title": "Glitch",
            "hex": "3333FF",
            "source": "https://glitch.com/about/press/"
        },
        {
            "title": "Gmail",
            "hex": "EA4335",
            "source": "https://fonts.gstatic.com/s/i/productlogos/gmail_2020q4/v8/192px.svg"
        },
        {
            "title": "GNOME",
            "hex": "4A86CF",
            "source": "https://wiki.gnome.org/Engagement/BrandGuidelines"
        },
        {
            "title": "GNU",
            "hex": "A42E2B",
            "source": "https://gnu.org",
            "license": {
                "type": "CC-BY-SA-2.0"
            }
        },
        {
            "title": "GNU Bash",
            "hex": "4EAA25",
            "source": "https://github.com/odb/official-bash-logo",
            "guidelines": "https://github.com/odb/official-bash-logo",
            "license": {
                "type": "custom",
                "url": "http://artlibre.org/licence/lal/en/"
            }
        },
        {
            "title": "GNU Emacs",
            "hex": "7F5AB6",
            "source": "https://git.savannah.gnu.org/cgit/emacs.git/tree/etc/images/icons/hicolor/scalable/apps/emacs.svg",
            "license": {
                "type": "GPL-2.0-or-later"
            }
        },
        {
            "title": "GNU IceCat",
            "hex": "002F5B",
            "source": "https://git.savannah.gnu.org/cgit/gnuzilla.git/plain/artwork/simple.svg"
        },
        {
            "title": "GNU Privacy Guard",
            "hex": "0093DD",
            "source": "https://git.gnupg.org/cgi-bin/gitweb.cgi?p=gnupg.git;a=tree;f=artwork/icons",
            "license": {
                "type": "GPL-3.0-or-later"
            }
        },
        {
            "title": "GNU social",
            "hex": "A22430",
            "source": "https://www.gnu.org/graphics/social.html",
            "license": {
                "type": "CC0-1.0"
            }
        },
        {
            "title": "Go",
            "hex": "00ADD8",
            "source": "https://blog.golang.org/go-brand",
            "guidelines": "https://blog.golang.org/go-brand"
        },
        {
            "title": "GoDaddy",
            "hex": "1BDBDB",
            "source": "https://godaddy.design/the-go/",
            "guidelines": "https://godaddy.design/the-go/"
        },
        {
            "title": "Godot Engine",
            "hex": "478CBF",
            "source": "https://godotengine.org/press",
            "guidelines": "https://godotengine.org/press",
            "license": {
                "type": "CC-BY-4.0"
            }
        },
        {
            "title": "GoFundMe",
            "hex": "00B964",
            "source": "https://www.gofundme.com/"
        },
        {
            "title": "GOG.com",
            "hex": "86328A",
            "source": "https://www.cdprojekt.com/en/media/logotypes/"
        },
        {
            "title": "GoldenLine",
            "hex": "FFE005",
            "source": "http://www.goldenline.pl"
        },
        {
            "title": "Goodreads",
            "hex": "372213",
            "source": "https://www.goodreads.com/about/press"
        },
        {
            "title": "Google",
            "hex": "4285F4",
            "source": "https://partnermarketinghub.withgoogle.com/",
            "guidelines": "https://about.google/brand-resource-center/brand-elements/"
        },
        {
            "title": "Google Ads",
            "hex": "4285F4",
            "source": "https://ads.google.com/home/"
        },
        {
            "title": "Google AdSense",
            "hex": "4285F4",
            "source": "https://www.google.com/adsense/"
        },
        {
            "title": "Google Analytics",
            "hex": "E37400",
            "source": "https://marketingplatform.google.com/intl/en_uk/about/analytics/"
        },
        {
            "title": "Google Assistant",
            "hex": "4285F4",
            "source": "https://assistant.google.com/"
        },
        {
            "title": "Google Calendar",
            "hex": "4285F4",
            "source": "https://fonts.gstatic.com/s/i/productlogos/calendar_2020q4/v8/192px.svg"
        },
        {
            "title": "Google Cardboard",
            "hex": "FF7143",
            "source": "https://arvr.google.com/cardboard/images/header/vr-home.svg"
        },
        {
            "title": "Google Cast",
            "hex": "1BB6F6",
            "source": "https://www.google.com/intl/en_us/chromecast/built-in/"
        },
        {
            "title": "Google Chat",
            "hex": "00AC47",
            "source": "https://chat.google.com/"
        },
        {
            "title": "Google Chrome",
            "hex": "4285F4",
            "source": "https://www.google.com/chrome/"
        },
        {
            "title": "Google Classroom",
            "hex": "4285F4",
            "source": "https://classroom.google.com/"
        },
        {
            "title": "Google Cloud",
            "hex": "4285F4",
            "source": "https://cloud.google.com/"
        },
        {
            "title": "Google Colab",
            "hex": "F9AB00",
            "source": "https://colab.research.google.com"
        },
        {
            "title": "Google Domains",
            "hex": "4285F4",
            "source": "https://domains.google/"
        },
        {
            "title": "Google Drive",
            "hex": "4285F4",
            "source": "https://developers.google.com/drive/web/branding"
        },
        {
            "title": "Google Earth",
            "hex": "4285F4",
            "source": "https://earth.google.com/web/"
        },
        {
            "title": "Google Fit",
            "hex": "4285F4",
            "source": "https://partnermarketinghub.withgoogle.com/brands/google-fit/"
        },
        {
            "title": "Google Fonts",
            "hex": "4285F4",
            "source": "https://fonts.google.com/"
        },
        {
            "title": "Google Hangouts",
            "hex": "0C9D58",
            "source": "https://upload.wikimedia.org/wikipedia/commons/e/ee/Hangouts_icon.svg"
        },
        {
            "title": "Google Keep",
            "hex": "FFBB00",
            "source": "https://play.google.com/store/apps/details?id=com.google.android.keep"
        },
        {
            "title": "Google Lens",
            "hex": "4285F4",
            "source": "https://lens.google.com/"
        },
        {
            "title": "Google Maps",
            "hex": "4285F4",
            "source": "https://upload.wikimedia.org/wikipedia/commons/a/a9/Google_Maps_icon.svg"
        },
        {
            "title": "Google Meet",
            "hex": "00897B",
            "source": "https://meet.google.com/"
        },
        {
            "title": "Google Messages",
            "hex": "1A73E8",
            "source": "https://messages.google.com/"
        },
        {
            "title": "Google My Business",
            "hex": "4285F4",
            "source": "https://business.google.com/"
        },
        {
            "title": "Google Nearby",
            "hex": "4285F4",
            "source": "https://developers.google.com/nearby/developer-guidelines"
        },
        {
            "title": "Google News",
            "hex": "174EA6",
            "source": "https://partnermarketinghub.withgoogle.com/brands/google-news/",
            "guidelines": "https://partnermarketinghub.withgoogle.com/brands/google-news/legal-and-trademarks/legal-requirements/"
        },
        {
            "title": "Google Optimize",
            "hex": "B366F6",
            "source": "https://marketingplatform.google.com/about/optimize/"
        },
        {
            "title": "Google Pay",
            "hex": "4285F4",
            "source": "https://pay.google.com/intl/en_us/about/"
        },
        {
            "title": "Google Photos",
            "hex": "4285F4",
            "source": "https://partnermarketinghub.withgoogle.com/brands/google-photos/visual-identity/visual-identity/icon/",
            "guidelines": "https://partnermarketinghub.withgoogle.com/brands/google-photos/visual-identity/visual-identity/icon/"
        },
        {
            "title": "Google Play",
            "hex": "414141",
            "source": "https://partnermarketinghub.withgoogle.com/brands/google-play/visual-identity/primary-logos/",
            "guidelines": "https://partnermarketinghub.withgoogle.com/brands/google-play/visual-identity/primary-logos/"
        },
        {
            "title": "Google Podcasts",
            "hex": "4285F4",
            "source": "https://developers.google.com/search/docs/data-types/podcast"
        },
        {
            "title": "Google Scholar",
            "hex": "4285F4",
            "source": "https://commons.wikimedia.org/wiki/File:Google_Scholar_logo.svg"
        },
        {
            "title": "Google Search Console",
            "hex": "458CF5",
            "source": "https://search.google.com/search-console"
        },
        {
            "title": "Google Sheets",
            "hex": "34A853",
            "source": "http://sheets.google.com/"
        },
        {
            "title": "Google Street View",
            "hex": "FEC111",
            "source": "https://developers.google.com/streetview/ready/branding",
            "guidelines": "https://developers.google.com/streetview/ready/branding"
        },
        {
            "title": "Google Tag Manager",
            "hex": "246FDB",
            "source": "https://tagmanager.google.com/#/home"
        },
        {
            "title": "Google Translate",
            "hex": "4285F4",
            "source": "https://commons.wikimedia.org/wiki/File:Google_Translate_logo.svg"
        },
        {
            "title": "GoToMeeting",
            "hex": "F68D2E",
            "source": "https://www.gotomeeting.com/",
            "aliases": {
                "dup": [
                    {
                        "title": "GoToWebinar",
                        "hex": "00C0F3",
                        "source": "https://www.gotomeeting.com/en-ie/webinar"
                    }
                ]
            }
        },
        {
            "title": "Grab",
            "hex": "00B14F",
            "source": "https://en.wikipedia.org/wiki/File:Grab_(application)_logo.svg"
        },
        {
            "title": "Gradle",
            "hex": "02303A",
            "source": "https://gradle.com/brand",
            "guidelines": "https://gradle.com/brand"
        },
        {
            "title": "Grafana",
            "hex": "F46800",
            "source": "https://grafana.com/"
        },
        {
            "title": "Grammarly",
            "hex": "15C39A",
            "source": "https://www.grammarly.com/media-assets"
        },
        {
            "title": "GraphQL",
            "hex": "E434AA",
            "source": "https://github.com/graphql/artwork/blob/ac6ee2ac1cf31ba1be1b8fbc40910f0c70c98a1e/GraphQL/icon/GraphQL-mark-black.svg",
            "guidelines": "https://github.com/graphql/artwork"
        },
        {
            "title": "Grav",
            "hex": "221E1F",
            "source": "http://getgrav.org/media"
        },
        {
            "title": "Gravatar",
            "hex": "1E8CBE",
            "source": "https://automattic.com/press/brand-materials/"
        },
        {
            "title": "Graylog",
            "hex": "FF3633",
            "source": "https://www.graylog.org"
        },
        {
            "title": "GreenSock",
            "hex": "88CE02",
            "source": "https://greensock.com/"
        },
        {
            "title": "Grid.ai",
            "hex": "78FF96",
            "source": "https://github.com/gridai/logos/blob/1e12c83b77abdc22a41566cab232f4db40223895/GridAI-icons/icon-white-48.svg"
        },
        {
            "title": "Gridsome",
            "hex": "00A672",
            "source": "https://gridsome.org/logo/"
        },
        {
            "title": "Groupon",
            "hex": "53A318",
            "source": "https://about.groupon.com/press/",
            "guidelines": "https://about.groupon.com/press/"
        },
        {
            "title": "Grubhub",
            "hex": "F63440",
            "source": "https://www.grubhub.com/"
        },
        {
            "title": "Grunt",
            "hex": "FAA918",
            "source": "https://github.com/gruntjs/gruntjs.com/blob/70f43898d9ce8e6cc862ad72bf8a7aee5ca199a9/src/media/grunt-logo-no-wordmark.svg",
            "guidelines": "https://github.com/gruntjs/grunt-docs/blob/main/Grunt-Brand-Guide.md"
        },
        {
            "title": "Guangzhou Metro",
            "hex": "C51935",
            "source": "https://commons.wikimedia.org/wiki/File:Guangzhou_Metro_logo.svg"
        },
        {
            "title": "gulp",
            "hex": "CF4647",
            "source": "https://github.com/gulpjs/artwork/blob/4e14158817ac88e9a5c02b3b307e6f630fe222fb/gulp-white-text.svg",
            "guidelines": "https://github.com/gulpjs/artwork",
            "license": {
                "type": "CC0-1.0"
            }
        },
        {
            "title": "Gumroad",
            "hex": "36A9AE",
            "source": "https://gumroad.com/press"
        },
        {
            "title": "Gumtree",
            "hex": "72EF36",
            "source": "https://www.gumtree.com"
        },
        {
            "title": "Gutenberg",
            "hex": "000000",
            "source": "https://github.com/WordPress/gutenberg/blob/master/docs/final-g-wapuu-black.svg"
        },
        {
            "title": "Habr",
            "hex": "65A3BE",
            "source": "https://kiosk.habr.com/"
        },
        {
            "title": "Hack Club",
            "hex": "EC3750",
            "source": "https://hackclub.com/brand"
        },
        {
            "title": "Hack The Box",
            "hex": "9FEF00",
            "source": "https://www.hackthebox.eu/docs/Hack_The_Box_Brand_Assets_Guide.pdf",
            "guidelines": "https://www.hackthebox.eu/docs/Hack_The_Box_Brand_Assets_Guide.pdf"
        },
        {
            "title": "Hackaday",
            "hex": "1A1A1A",
            "source": "https://hackaday.com/"
        },
        {
            "title": "Hacker Noon",
            "hex": "00FE00",
            "source": "https://sponsor.hackernoon.com/#brandasauthor"
        },
        {
            "title": "HackerEarth",
            "hex": "2C3454",
            "source": "https://www.hackerearth.com/logo/"
        },
        {
            "title": "HackerOne",
            "hex": "494649",
            "source": "https://www.hackerone.com/branding"
        },
        {
            "title": "HackerRank",
            "hex": "00EA64",
            "source": "https://www.hackerrank.com/about-us/"
        },
        {
            "title": "Hackster",
            "hex": "2E9FE6",
            "source": "https://www.hackster.io/branding#logos",
            "guidelines": "https://www.hackster.io/branding"
        },
        {
            "title": "Handshake",
            "hex": "FF2F1C",
            "source": "https://joinhandshake.com/career-centers/marketing-toolkit/",
            "guidelines": "https://joinhandshake.com/career-centers/marketing-toolkit/"
        },
        {
            "title": "Handshake",
            "slug": "handshake_protocol",
            "hex": "000000",
            "source": "https://handshake.org/"
        },
        {
            "title": "HappyCow",
            "hex": "7C4EC4",
            "source": "https://www.happycow.net/press-kits"
        },
        {
            "title": "Harbor",
            "hex": "60B932",
            "source": "https://branding.cncf.io/projects/harbor/"
        },
        {
            "title": "Hashnode",
            "hex": "2962FF",
            "source": "https://hashnode.com/media"
        },
        {
            "title": "Haskell",
            "hex": "5D4F85",
            "source": "https://wiki.haskell.org/Thompson-Wheeler_logo"
        },
        {
            "title": "Hasura",
            "hex": "1EB4D4",
            "source": "https://github.com/hasura/graphql-engine/blob/5850423aa60594c06320c3ef600117c31963e910/assets/brand/hasura_icon_blue.svg"
        },
        {
            "title": "Hatena Bookmark",
            "hex": "00A4DE",
            "source": "http://hatenacorp.jp/press/resource"
        },
        {
            "title": "haveibeenpwned",
            "hex": "2A6379",
            "source": "https://haveibeenpwned.com/"
        },
        {
            "title": "Haxe",
            "hex": "EA8220",
            "source": "https://haxe.org/foundation/branding.html",
            "guidelines": "https://haxe.org/foundation/branding.html"
        },
        {
            "title": "HBO",
            "hex": "000000",
            "source": "https://www.hbo.com/"
        },
        {
            "title": "HCL",
            "hex": "006BB6",
            "source": "https://www.hcl.com/brand-guidelines",
            "guidelines": "https://www.hcl.com/brand-guidelines"
        },
        {
            "title": "Headspace",
            "hex": "F47D31",
            "source": "https://www.headspace.com/press-and-media"
        },
        {
            "title": "HelloFresh",
            "hex": "99CC33",
            "source": "https://www.hellofresh.com/landing/student"
        },
        {
            "title": "Helly Hansen",
            "hex": "DA2128",
            "source": "https://www.hellyhansen.com/"
        },
        {
            "title": "Helm",
            "hex": "0F1689",
            "source": "https://helm.sh"
        },
        {
            "title": "HelpDesk",
            "hex": "FFD000",
            "source": "https://helpdesk.design/",
            "guidelines": "https://helpdesk.design/"
        },
        {
            "title": "HERE",
            "hex": "00AFAA",
            "source": "https://www.here.com/company/media-assets"
        },
        {
            "title": "Heroku",
            "hex": "430098",
            "source": "https://brand.heroku.com/",
            "guidelines": "https://brand.heroku.com/"
        },
        {
            "title": "Hexo",
            "hex": "0E83CD",
            "source": "https://hexo.io/"
        },
        {
            "title": "HEY",
            "hex": "5522FA",
            "source": "https://hey.com/"
        },
        {
            "title": "Hibernate",
            "hex": "59666C",
            "source": "https://hibernate.org/"
        },
        {
            "title": "Hilton",
            "hex": "124D97",
            "source": "https://newsroom.hilton.com/hhr/page/logos"
        },
        {
            "title": "Hitachi",
            "hex": "E60027",
            "source": "https://commons.wikimedia.org/wiki/File:Hitachi_inspire_the_next-Logo.svg"
        },
        {
            "title": "Hive",
            "hex": "FF7A00",
            "source": "https://www.hivehome.com/"
        },
        {
            "title": "Hive",
            "slug": "hive_blockchain",
            "hex": "E31337",
            "source": "https://hive.io/brand/"
        },
        {
            "title": "Home Assistant",
            "hex": "41BDF5",
            "source": "https://github.com/home-assistant/assets/blob/1e19f0dca208f0876b274c68345fcf989de7377a/logo/logo-small.png",
            "license": {
                "type": "CC-BY-NC-SA-4.0"
            }
        },
        {
            "title": "Home Assistant Community Store",
            "hex": "41BDF5",
            "source": "https://hacs.xyz/"
        },
        {
            "title": "HomeAdvisor",
            "hex": "F68315",
            "source": "https://www.homeadvisor.com/"
        },
        {
            "title": "Homebrew",
            "hex": "FBB040",
            "source": "https://github.com/Homebrew/brew.sh/blob/2e576aaca83e62dda41a188597bb4bd20e75e385/assets/img/homebrew.svg"
        },
        {
            "title": "Homebridge",
            "hex": "491F59",
            "source": "https://github.com/homebridge/branding/blob/6ef3a1685e79f79a2ecdcc83824e53775ec0475d/logos/homebridge-silhouette-round-black.svg"
        },
        {
            "title": "homify",
            "hex": "7DCDA3",
            "source": "https://www.homify.com"
        },
        {
            "title": "Honda",
            "hex": "E40521",
            "source": "https://www.honda.ie/"
        },
        {
            "title": "Hootsuite",
            "hex": "143059",
            "source": "https://hootsuite.widencollective.com/portals/bafpk5oo/MediaKitAssets/c/b9e3a7bb-aca7-48d7-90ed-cff5898aafd0",
            "guidelines": "https://hootsuite.widencollective.com/portals/bafpk5oo/MediaKitAssets"
        },
        {
            "title": "Hoppscotch",
            "hex": "31C48D",
            "source": "https://github.com/hoppscotch/hoppscotch/blob/77862cdf9bd902a4ea64bd8b2301ed2206820649/static/images/ufo_logo.svg"
        },
        {
            "title": "Hotels.com",
            "hex": "D32F2F",
            "source": "https://en.wikipedia.org/wiki/File:Hotels.com_logo.svg"
        },
        {
            "title": "Hotjar",
            "hex": "FD3A5C",
            "source": "https://www.hotjar.com/"
        },
        {
            "title": "Houdini",
            "hex": "FF4713",
            "source": "https://www.sidefx.com/products/houdini/"
        },
        {
            "title": "Houzz",
            "hex": "4DBC15",
            "source": "https://www.houzz.com/logoGuidelines",
            "guidelines": "https://www.houzz.com/logoGuidelines"
        },
        {
            "title": "HP",
            "hex": "0096D6",
            "source": "https://brandcentral.ext.hp.com/login"
        },
        {
            "title": "HTML Academy",
            "hex": "302683",
            "source": "https://htmlacademy.ru/"
        },
        {
            "title": "HTML5",
            "hex": "E34F26",
            "source": "http://www.w3.org/html/logo/"
        },
        {
            "title": "Huawei",
            "hex": "FF0000",
            "source": "https://e.huawei.com/ph/material/partner/0a72728b864949c48b22106454352483",
            "guidelines": "https://e.huawei.com/ph/material/partner/0a72728b864949c48b22106454352483"
        },
        {
            "title": "HubSpot",
            "hex": "FF7A59",
            "source": "https://www.hubspot.com/style-guide",
            "guidelines": "https://www.hubspot.com/style-guide"
        },
        {
            "title": "Hugo",
            "hex": "FF4088",
            "source": "https://gohugo.io/"
        },
        {
            "title": "Hulu",
            "hex": "1CE783",
            "source": "https://thisis.hulu.com/",
            "guidelines": "https://thisis.hulu.com/"
        },
        {
            "title": "Humble Bundle",
            "hex": "CC2929",
            "source": "https://support.humblebundle.com/hc/en-us/articles/202742060-Bundle-Logos"
        },
        {
            "title": "Hungry Jack's",
            "hex": "D0021B",
            "source": "https://www.hungryjacks.com.au/"
        },
        {
            "title": "Hurriyetemlak",
            "hex": "E02826",
            "source": "https://ilan.hurriyetemlak.com/emlak-ilani-yayinlama-kurallari"
        },
        {
            "title": "Husqvarna",
            "hex": "273A60",
            "source": "https://www.husqvarna.com/uk/catalogues/"
        },
        {
            "title": "Hyper",
            "hex": "000000",
            "source": "https://hyper.is/"
        },
        {
            "title": "Hyperledger",
            "hex": "2F3134",
            "source": "https://www.hyperledger.org/"
        },
        {
            "title": "Hypothesis",
            "hex": "BD1C2B",
            "source": "https://web.hypothes.is/brand/"
        },
        {
            "title": "Hyundai",
            "hex": "002C5F",
            "source": "https://en.wikipedia.org/wiki/File:Hyundai_Motor_Company_logo.svg",
            "guidelines": "https://www.hyundai.pl/fileadmin/user_upload/media/logo/201607_HYU_Guideline_ENG_small.pdf"
        },
        {
            "title": "Iata",
            "hex": "004E81",
            "source": "https://upload.wikimedia.org/wikipedia/commons/f/f7/IATAlogo.svg"
        },
        {
            "title": "iBeacon",
            "hex": "3D7EBB",
            "source": "https://developer.apple.com/ibeacon/"
        },
        {
            "title": "IBM",
            "hex": "052FAD",
            "source": "https://www.ibm.com/design/language/ibm-logos/8-bar/",
            "guidelines": "https://www.ibm.com/design/language/ibm-logos/8-bar/"
        },
        {
            "title": "IBM Watson",
            "hex": "BE95FF",
            "source": "https://www.ibm.com/brand/systems/watson/brand/"
        },
        {
            "title": "Icinga",
            "hex": "06062C",
            "source": "https://github.com/Icinga/icingaweb2/blob/293021b2000e9d459387153ca5690f97e0184aaa/public/img/icinga-logo-compact.svg"
        },
        {
            "title": "iCloud",
            "hex": "3693F3",
            "source": "https://commons.wikimedia.org/wiki/File:ICloud_logo.svg"
        },
        {
            "title": "IcoMoon",
            "hex": "825794",
            "source": "https://icomoon.io/"
        },
        {
            "title": "ICON",
            "hex": "31B8BB",
            "source": "https://icon.foundation/contents/resrce/media"
        },
        {
            "title": "Iconfinder",
            "hex": "1A1B1F",
            "source": "https://www.iconfinder.com/p/about"
        },
        {
            "title": "Iconify",
            "hex": "1769AA",
            "source": "https://iconify.design/"
        },
        {
            "title": "IconJar",
            "hex": "16A5F3",
            "source": "https://geticonjar.com/"
        },
        {
            "title": "Icons8",
            "hex": "1FB141",
            "source": "https://icons8.com/"
        },
        {
            "title": "ICQ",
            "hex": "24FF00",
            "source": "https://commons.wikimedia.org/wiki/File:ICQNewlogo.svg"
        },
        {
            "title": "IEEE",
            "hex": "00629B",
            "source": "https://brand-experience.ieee.org/templates-tools-resources/resources/master-brand-and-logos/",
            "guidelines": "https://brand-experience.ieee.org/guidelines/brand-identity/"
        },
        {
            "title": "iFixit",
            "hex": "0071CE",
            "source": "https://www.ifixit.com/",
            "guidelines": "https://www.ifixit.com/Info/Media"
        },
        {
            "title": "iFood",
            "hex": "EA1D2C",
            "source": "https://ifood.com.br/"
        },
        {
            "title": "IFTTT",
            "hex": "000000",
            "source": "https://ifttt.com/discover/brand-guidelines",
            "guidelines": "https://ifttt.com/discover/brand-guidelines"
        },
        {
            "title": "iHeartRadio",
            "hex": "C6002B",
            "source": "https://brand.iheart.com/logo",
            "guidelines": "https://brand.iheart.com/logo"
        },
        {
            "title": "IKEA",
            "hex": "0058A3",
            "source": "https://www.ikea.com/"
        },
        {
            "title": "ImageJ",
            "hex": "00D8E0",
            "source": "https://github.com/imagej/imagej/blob/0667395bcac20e5d7a371ac9f468522c74367d59/logo/inkscape_image_logo_src.svg"
        },
        {
            "title": "IMDb",
            "hex": "F5C518",
            "source": "https://brand.imdb.com/imdb",
            "guidelines": "https://brand.imdb.com/imdb"
        },
        {
            "title": "Imgur",
            "hex": "1BB76E",
            "source": "https://imgurinc.com/press",
            "guidelines": "https://help.imgur.com/hc/en-us/articles/202062878-Trademark-Use-Policy"
        },
        {
            "title": "Immer",
            "hex": "00E7C3",
            "source": "https://github.com/immerjs/immer/blob/7a5382899bc8b0bf5e21972a1c7db63f53e1d697/website/static/img/immer-logo.svg"
        },
        {
            "title": "Imou",
            "hex": "E89313",
            "source": "https://www.imoulife.com/support/download/userManual"
        },
        {
            "title": "Indeed",
            "hex": "003A9B",
            "source": "https://indeed.design/resources"
        },
        {
            "title": "Infiniti",
            "hex": "000000",
            "source": "https://www.infinitiusa.com"
        },
        {
            "title": "InfluxDB",
            "hex": "22ADF6",
            "source": "https://influxdata.github.io/branding/logo/downloads/",
            "guidelines": "https://influxdata.github.io/branding/logo/usage/"
        },
        {
            "title": "Informatica",
            "hex": "FF4D00",
            "source": "https://www.informatica.com/"
        },
        {
            "title": "Infosys",
            "hex": "007CC3",
            "source": "https://www.infosys.com/newsroom/journalist-resources/infosyslogo.html"
        },
        {
            "title": "Ingress",
            "hex": "783CBD",
            "source": "https://ingress.com/assets/fonts/ingress_icons.woff"
        },
        {
            "title": "Inkscape",
            "hex": "000000",
            "source": "https://inkscape.org/gallery/=inkscape-branding/inkscape-brand-assets/",
            "license": {
                "type": "CC-BY-SA-3.0"
            }
        },
        {
            "title": "Insomnia",
            "hex": "5849BE",
            "source": "https://insomnia.rest/"
        },
        {
            "title": "Instacart",
            "hex": "43B02A",
            "source": "https://www.instacart.com/press"
        },
        {
            "title": "Instagram",
            "hex": "E4405F",
            "source": "https://en.facebookbrand.com/instagram/",
            "guidelines": "https://en.facebookbrand.com/instagram/"
        },
        {
            "title": "Instapaper",
            "hex": "1F1F1F",
            "source": "https://www.instapaper.com/"
        },
        {
            "title": "Instructables",
            "hex": "FABF15",
            "source": "https://www.instructables.com/community/Official-Instructables-Logos-1/"
        },
        {
            "title": "Integromat",
            "hex": "2F8CBB",
            "source": "https://www.integromat.com"
        },
        {
            "title": "Intel",
            "hex": "0071C5",
            "source": "https://www.intel.com/content/www/us/en/newsroom/resources/press-kits-intel-overview.html"
        },
        {
            "title": "IntelliJ IDEA",
            "hex": "000000",
            "source": "https://www.jetbrains.com/idea/",
            "guidelines": "https://www.jetbrains.com/company/brand/"
        },
        {
            "title": "Intercom",
            "hex": "6AFDEF",
            "source": "https://www.intercom.com/press",
            "guidelines": "https://www.intercom.com/press"
        },
        {
            "title": "Internet Archive",
            "hex": "666666",
            "source": "https://archive.org/"
        },
        {
            "title": "Internet Explorer",
            "hex": "0076D6",
            "source": "https://compass-ssl.microsoft.com/assets/c8/67/c867db4c-f328-45b8-817c-33834c70aae6.svg?n=IE.svg"
        },
        {
            "title": "Intigriti",
            "hex": "161A36",
            "source": "https://www.intigriti.com/"
        },
        {
            "title": "InVision",
            "hex": "FF3366",
            "source": "https://www.invisionapp.com/news",
            "guidelines": "https://in.invisionapp.com/boards/FH3LW3S7XSD/"
        },
        {
            "title": "Invoice Ninja",
            "hex": "000000",
            "source": "https://github.com/invoiceninja/invoiceninja/blob/2bdb26dd06123a0426cc7a8da77fc8fce7e5a222/public/images/round_logo.png"
        },
        {
            "title": "ioBroker",
            "hex": "3399CC",
            "source": "https://github.com/ioBroker/awesome-iobroker/blob/6ba42e9fcda7c88356e2f8c98f435ce7b02d4e37/images/awesome-iobroker.svg"
        },
        {
            "title": "Ionic",
            "hex": "3880FF",
            "source": "https://ionicframework.com/press"
        },
        {
            "title": "iOS",
            "hex": "000000",
            "source": "https://en.wikipedia.org/wiki/IOS"
        },
        {
            "title": "IOTA",
            "hex": "131F37",
            "source": "https://www.iota.org/connect/brand",
            "guidelines": "https://www.iota.org/connect/brand",
            "license": {
                "type": "CC-BY-SA-4.0"
            }
        },
        {
            "title": "IPFS",
            "hex": "65C2CB",
            "source": "https://github.com/ipfs/logo"
        },
        {
            "title": "Issuu",
            "hex": "F36D5D",
            "source": "https://issuu.com/press",
            "guidelines": "https://issuu.com/press"
        },
        {
            "title": "Istio",
            "hex": "466BB0",
            "source": "https://github.com/istio/istio/blob/5a047251817eb2523af297607b7614120812e47a/logo/istio-bluelogo-whitebackground-unframed.svg"
        },
        {
            "title": "Itch.io",
            "hex": "FA5C5C",
            "source": "https://itch.io/press-kit",
            "guidelines": "https://itch.io/press-kit"
        },
        {
            "title": "iTunes",
            "hex": "FB5BC5",
            "source": "https://upload.wikimedia.org/wikipedia/commons/d/df/ITunes_logo.svg"
        },
        {
            "title": "IVECO",
            "hex": "004994",
            "source": "https://www.iveco.com/germany/Pages/Home-page.aspx"
        },
        {
            "title": "Jabber",
            "hex": "CC0000",
            "source": "https://commons.wikimedia.org/wiki/File:Jabber-bulb.svg",
            "guidelines": "http://www.jabber.org/faq.html#logo",
            "license": {
                "type": "CC-BY-2.5"
            }
        },
        {
            "title": "Jaguar",
            "hex": "FFFFFF",
            "source": "https://media.jaguar.com/en/press-kit"
        },
        {
            "title": "Jamboard",
            "hex": "F37C20",
            "source": "https://cdn2.hubspot.net/hubfs/159104/ECS/Jamboard/Approved%20Jamboard%20Brand%20Book.pdf",
            "guidelines": "https://cdn2.hubspot.net/hubfs/159104/ECS/Jamboard/Approved%20Jamboard%20Brand%20Book.pdf"
        },
        {
            "title": "Jameson",
            "hex": "004027",
            "source": "https://www.jamesonwhiskey.com/"
        },
        {
            "title": "Jamstack",
            "hex": "F0047F",
            "source": "https://github.com/jamstack/jamstack.org/tree/main/src/site/img/logo"
        },
        {
            "title": "Jasmine",
            "hex": "8A4182",
            "source": "https://github.com/jasmine/jasmine/blob/8991b1bba39b5b7e89fc5eeb07ae271a684cb1a4/images/jasmine-horizontal.svg"
        },
        {
            "title": "Java",
            "hex": "007396",
            "source": "https://www.oracle.com/legal/logos.html",
            "guidelines": "https://www.oracle.com/legal/logos.html"
        },
        {
            "title": "JavaScript",
            "hex": "F7DF1E",
            "source": "https://github.com/voodootikigod/logo.js",
            "license": {
                "type": "MIT"
            }
        },
        {
            "title": "JBL",
            "hex": "FF3300",
            "source": "https://www.jbl.com/"
        },
        {
            "title": "JCB",
            "hex": "0B4EA2",
            "source": "https://www.global.jcb/en/about-us/brand-concept/"
        },
        {
            "title": "Jeep",
            "hex": "000000",
            "source": "http://www.fcaci.com/x/JEEPv15",
            "guidelines": "http://www.fcaci.com/x/JEEPv15"
        },
        {
            "title": "Jekyll",
            "hex": "CC0000",
            "source": "https://github.com/jekyll/brand/blob/8302ad3ecf045054a095020729a8d2cc7005faf8/jekyll-logo-black.svg",
            "guidelines": "https://github.com/jekyll/brand",
            "license": {
                "type": "CC-BY-4.0"
            }
        },
        {
            "title": "Jellyfin",
            "hex": "00A4DC",
            "source": "https://jellyfin.org/docs/general/contributing/branding.html",
            "guidelines": "https://jellyfin.org/docs/general/contributing/branding.html"
        },
        {
            "title": "Jenkins",
            "hex": "D24939",
            "source": "https://get.jenkins.io/art/",
            "guidelines": "https://www.jenkins.io/press/",
            "license": {
                "type": "CC-BY-SA-3.0"
            }
        },
        {
            "title": "Jenkins X",
            "hex": "73C3D5",
            "source": "https://github.com/cdfoundation/artwork"
        },
        {
            "title": "Jest",
            "hex": "C21325",
            "source": "https://jestjs.io/"
        },
        {
            "title": "JET",
            "hex": "FBBA00",
            "source": "https://de.wikipedia.org/wiki/Datei:JET.svg"
        },
        {
            "title": "JetBrains",
            "hex": "000000",
            "source": "https://www.jetbrains.com/company/brand/logos/",
            "guidelines": "https://www.jetbrains.com/company/brand/"
        },
        {
            "title": "JFrog",
            "hex": "41BF47",
            "source": "https://jfrog.com/brand-guidelines/",
            "guidelines": "https://jfrog.com/brand-guidelines/"
        },
        {
            "title": "JFrog Bintray",
            "hex": "43A047",
            "source": "https://bintray.com/"
        },
        {
            "title": "Jinja",
            "hex": "B41717",
            "source": "https://github.com/pallets/jinja/blob/1c240154865a7b6034033027e3c2ca8a2fa53fc2/artwork/jinjalogo.svg"
        },
        {
            "title": "Jira",
            "hex": "0052CC",
            "source": "https://atlassian.design/resources/logo-library",
            "guidelines": "https://atlassian.design/foundations/logos/"
        },
        {
            "title": "Jira Software",
            "hex": "0052CC",
            "source": "https://www.atlassian.com/company/news/press-kit",
            "guidelines": "https://atlassian.design/foundations/logos/"
        },
        {
            "title": "Jitsi",
            "hex": "97979A",
            "source": "https://github.com/jitsi/jitsi-meet/blob/f8a41aea9c32796646c0fea11064775a4e5c3523/images/watermark.svg"
        },
        {
            "title": "John Deere",
            "hex": "367C2B",
            "source": "https://en.wikipedia.org/wiki/File:John_Deere_logo.svg",
            "guidelines": "https://johndeere.widencollective.com/portals/arrshkzc/MyPortalFeb23,2021"
        },
        {
            "title": "Joomla",
            "hex": "5091CD",
            "source": "https://docs.joomla.org/Joomla:Brand_Identity_Elements/Official_Logo",
            "guidelines": "https://docs.joomla.org/Joomla:Brand_Identity_Elements"
        },
        {
            "title": "Jordan",
            "hex": "000000",
            "source": "https://www.nike.com/jordan"
        },
        {
            "title": "JPEG",
            "hex": "8A8A8A",
            "source": "https://jpeg.org/contact.html"
        },
        {
            "title": "jQuery",
            "hex": "0769AD",
            "source": "https://brand.jquery.org/logos/",
            "guidelines": "https://brand.jquery.org/logos/"
        },
        {
            "title": "JR Group",
            "hex": "000000",
            "source": "https://www.jrhokkaido.co.jp/"
        },
        {
            "title": "jsDelivr",
            "hex": "E84D3D",
            "source": "https://github.com/jsdelivr/www.jsdelivr.com/blob/eff02f3a8879cf7c7296840584e1293fe04e3a76/src/public/img/logo_horizontal.svg"
        },
        {
            "title": "JSFiddle",
            "hex": "0084FF",
            "source": "https://jsfiddle.net/"
        },
        {
            "title": "JSON",
            "hex": "000000",
            "source": "https://commons.wikimedia.org/wiki/File:JSON_vector_logo.svg"
        },
        {
            "title": "JSON Web Tokens",
            "hex": "000000",
            "source": "https://jwt.io/"
        },
        {
            "title": "JSS",
            "hex": "F7DF1E",
            "source": "https://cssinjs.org/"
        },
        {
            "title": "Julia",
            "hex": "9558B2",
            "source": "https://github.com/JuliaLang/julia-logo-graphics/blob/b5551ca7946b4a25746c045c15fbb8806610f8d0/images/julia-dots.svg"
        },
        {
            "title": "Juniper Networks",
            "hex": "84B135",
            "source": "https://www.juniper.net/us/en/company/press-center/images/image-library/logos/",
            "guidelines": "https://www.juniper.net/us/en/company/press-center/images/image-library/logos/"
        },
        {
            "title": "JUnit5",
            "hex": "25A162",
            "source": "https://raw.githubusercontent.com/junit-team/junit5/86465f4f491219ad0c0cf9c64eddca7b0edeb86f/assets/img/junit5-logo.svg"
        },
        {
            "title": "Jupyter",
            "hex": "F37626",
            "source": "https://github.com/jupyter/design/blob/80716ee75dd7b2a6ec6abcd89922d020483589b1/logos/Logo%20Mark/logomark-whitebody-whitemoons/logomark-whitebody-whitemoons.svg",
            "guidelines": "https://github.com/jupyter/design"
        },
        {
            "title": "Just Eat",
            "hex": "F36D00",
            "source": "https://www.justeattakeaway.com/media/media-kit/"
        },
        {
            "title": "JustGiving",
            "hex": "AD29B6",
            "source": "https://justgiving.com"
        },
        {
            "title": "Kaggle",
            "hex": "20BEFF",
            "source": "https://www.kaggle.com/brand-guidelines",
            "guidelines": "https://www.kaggle.com/brand-guidelines"
        },
        {
            "title": "Kahoot!",
            "hex": "46178F",
            "source": "https://kahoot.com/library/kahoot-logo/",
            "guidelines": "https://kahoot.com/library/kahoot-logo/"
        },
        {
            "title": "KaiOS",
            "hex": "6F02B5",
            "source": "https://www.kaiostech.com/company/press-room"
        },
        {
            "title": "Kakao",
            "hex": "FFCD00",
            "source": "https://www.kakaocorp.com/kakao/introduce/ci"
        },
        {
            "title": "KakaoTalk",
            "hex": "FFCD00",
            "source": "https://commons.wikimedia.org/wiki/File:KakaoTalk_logo.svg"
        },
        {
            "title": "Kali Linux",
            "hex": "557C94",
            "source": "https://www.kali.org/docs/policy/trademark/",
            "guidelines": "https://www.kali.org/docs/policy/trademark/"
        },
        {
            "title": "Karlsruher Verkehrsverbund",
            "hex": "9B2321",
            "source": "https://commons.wikimedia.org/wiki/File:KVV_2010.svg"
        },
        {
            "title": "Kasa Smart",
            "hex": "4ACBD6",
            "source": "https://www.tp-link.com/us/support/download/hs200/"
        },
        {
            "title": "KashFlow",
            "hex": "E5426E",
            "source": "https://www.kashflow.com/"
        },
        {
            "title": "Kaspersky",
            "hex": "006D5C",
            "source": "https://www.kaspersky.com"
        },
        {
            "title": "Katacoda",
            "hex": "F48220",
            "source": "https://katacoda.com/press-kit"
        },
        {
            "title": "Katana",
            "hex": "000000",
            "source": "https://www.foundry.com/products/katana"
        },
        {
            "title": "Kaufland",
            "hex": "E10915",
            "source": "https://www.kaufland.com/etc.clientlibs/kaufland/clientlibs/clientlib-klsite/resources/frontend/img/kl-logo-small-e825b661c5.svg"
        },
        {
            "title": "KDE",
            "hex": "1D99F3",
            "source": "https://kde.org/stuff/clipart/"
        },
        {
            "title": "Kdenlive",
            "hex": "527EB2",
            "source": "https://kdenlive.org/en/logo/",
            "guidelines": "https://kdenlive.org/en/logo/"
        },
        {
            "title": "KeePassXC",
            "hex": "6CAC4D",
            "source": "https://github.com/keepassxreboot/keepassxc/"
        },
        {
            "title": "Kentico",
            "hex": "F05A22",
            "source": "https://www.kentico.com"
        },
        {
            "title": "Keras",
            "hex": "D00000",
            "source": "https://keras.io/"
        },
        {
            "title": "Keybase",
            "hex": "33A0FF",
            "source": "https://github.com/keybase/client/tree/a144e0ce38ee9e495cc5acbcd4ef859f5534d820/media/logos"
        },
        {
            "title": "KeyCDN",
            "hex": "047AED",
            "source": "https://www.keycdn.com/logos"
        },
        {
            "title": "KFC",
            "hex": "F40027",
            "source": "https://global.kfc.com/asset-library/",
            "aliases": {
                "aka": [
                    "Kentucky Fried Chicken"
                ]
            }
        },
        {
            "title": "Khan Academy",
            "hex": "14BF96",
            "source": "https://khanacademy.zendesk.com/hc/en-us/articles/202483630-Press-room",
            "guidelines": "https://support.khanacademy.org/hc/en-us/articles/202263034-Trademark-and-Brand-Usage-Policy"
        },
        {
            "title": "Khronos Group",
            "hex": "CC3333",
            "source": "https://www.khronos.org/legal/trademarks/",
            "guidelines": "https://www.khronos.org/legal/trademarks/"
        },
        {
            "title": "Kia",
            "hex": "05141F",
            "source": "https://www.kia.com"
        },
        {
            "title": "Kibana",
            "hex": "005571",
            "source": "https://www.elastic.co/brand"
        },
        {
            "title": "Kickstarter",
            "hex": "05CE78",
            "source": "https://www.kickstarter.com/help/brand_assets"
        },
        {
            "title": "Kik",
            "hex": "82BC23",
            "source": "https://www.kik.com/news/"
        },
        {
            "title": "Kirby",
            "hex": "000000",
            "source": "https://getkirby.com/press"
        },
        {
            "title": "Kitsu",
            "hex": "FD755C",
            "source": "https://kitsu.io/"
        },
        {
            "title": "Klarna",
            "hex": "FFB3C7",
            "source": "https://klarna.design/"
        },
        {
            "title": "KLM",
            "hex": "00A1DE",
            "source": "https://www.klm.com"
        },
        {
            "title": "Klook",
            "hex": "FF5722",
            "source": "https://www.klook.com/en-GB/newsroom/"
        },
        {
            "title": "KnowledgeBase",
            "hex": "FFD000",
            "source": "https://www.knowledgebase.ai/design",
            "guidelines": "https://www.knowledgebase.ai/design"
        },
        {
            "title": "Known",
            "hex": "333333",
            "source": "https://github.com/idno/known/tree/22c4935b57a61d94d2508651128b4f828f864989/gfx/logos"
        },
        {
            "title": "Ko-fi",
            "hex": "FF5E5B",
            "source": "https://more.ko-fi.com/brand-assets",
            "guidelines": "https://more.ko-fi.com/brand-assets"
        },
        {
            "title": "Kodi",
            "hex": "17B2E7",
            "source": "https://kodi.tv/"
        },
        {
            "title": "Koding",
            "hex": "00B057",
            "source": "https://koding.com/About"
        },
        {
            "title": "Kofax",
            "hex": "00558C",
            "source": "https://www.kofax.com/"
        },
        {
            "title": "Komoot",
            "hex": "6AA127",
            "source": "http://newsroom.komoot.com/media_kits/219423/",
            "guidelines": "http://newsroom.komoot.com/media_kits/219423/"
        },
        {
            "title": "Kongregate",
            "hex": "990000",
            "source": "https://www.kongregate.com/pages/logos-and-branding"
        },
        {
            "title": "Konva",
            "hex": "0D83CD",
            "source": "https://github.com/konvajs/konvajs.github.io/blob/2cfe67461dfe32076ba56c88a75fe8e99d068130/icon.png"
        },
        {
            "title": "Kotlin",
            "hex": "0095D5",
            "source": "https://resources.jetbrains.com/storage/products/kotlin/docs/kotlin_logos.zip",
            "guidelines": "https://www.jetbrains.com/company/brand/"
        },
        {
            "title": "Krita",
            "hex": "3BABFF",
            "source": "https://krita.org/en/about/press/"
        },
        {
            "title": "KTM",
            "hex": "FF6600",
            "source": "https://ktm.com"
        },
        {
            "title": "Kubernetes",
            "hex": "326CE5",
            "source": "https://github.com/kubernetes/kubernetes/tree/master/logo"
        },
        {
            "title": "Kubuntu",
            "hex": "0079C1",
            "source": "https://kubuntu.org"
        },
        {
            "title": "Kyocera",
            "hex": "DF0522",
            "source": "https://uk.kyocera.com/"
        },
        {
            "title": "LabVIEW",
            "hex": "FFDB00",
            "source": "https://forums.ni.com/t5/NI-Partner-Network/New-Partner-Co-Marketing-Style-Guide/ba-p/3786987",
            "guidelines": "https://forums.ni.com/t5/NI-Partner-Network/New-Partner-Co-Marketing-Style-Guide/ba-p/3786987"
        },
        {
            "title": "Lada",
            "hex": "ED6B21",
            "source": "https://www.lada.ru/priora/sedan/accessories.html"
        },
        {
            "title": "Lamborghini",
            "hex": "DDB320",
            "source": "https://en.wikipedia.org/wiki/File:Lamborghini_Logo.svg"
        },
        {
            "title": "Land Rover",
            "hex": "005A2B",
            "source": "https://media.landrover.com/en/press-kit"
        },
        {
            "title": "Laragon",
            "hex": "0E83CD",
            "source": "https://laragon.org/"
        },
        {
            "title": "Laravel",
            "hex": "FF2D20",
            "source": "https://github.com/laravel/art"
        },
        {
            "title": "Laravel Horizon",
            "hex": "405263",
            "source": "https://github.com/laravel/horizon/blob/79ed572422d0ff789e9673a6dd9579026f14233a/public/img/horizon.svg"
        },
        {
            "title": "Laravel Nova",
            "hex": "252D37",
            "source": "https://nova.laravel.com/"
        },
        {
            "title": "Last.fm",
            "hex": "D51007",
            "source": "https://commons.wikimedia.org/wiki/File:Lastfm_logo.svg"
        },
        {
            "title": "LastPass",
            "hex": "D32D27",
            "source": "https://lastpass.com/press-room/",
            "guidelines": "https://lastpass.com/press-room/"
        },
        {
            "title": "LaTeX",
            "hex": "008080",
            "source": "https://github.com/latex3/branding"
        },
        {
            "title": "Launchpad",
            "hex": "F8C300",
            "source": "https://help.launchpad.net/logo/submissions",
            "guidelines": "https://help.launchpad.net/Legal",
            "license": {
                "type": "CC-BY-ND-2.0"
            }
        },
        {
            "title": "LBRY",
            "hex": "2F9176",
            "source": "https://lbry.com/press-kit",
            "guidelines": "https://lbry.com/faq/acceptable-use-policy"
        },
        {
            "title": "Leaflet",
            "hex": "199900",
            "source": "https://github.com/Leaflet/Leaflet/blob/d843c3b88486713827d7e860b58bdba75bfbd5a2/src/images/logo.svg"
        },
        {
            "title": "Leanpub",
            "hex": "FFFFFF",
            "source": "https://leanpub.com/press",
            "guidelines": "https://leanpub.com/press"
        },
        {
            "title": "LeetCode",
            "hex": "FFA116",
            "source": "https://leetcode.com/store"
        },
        {
            "title": "Lenovo",
            "hex": "E2231A",
            "source": "https://news.lenovo.com/press-kits/"
        },
        {
            "title": "Less",
            "hex": "1D365D",
            "source": "https://github.com/less/logo/blob/c9c10c328cfc00071e92443934b35e389310abf8/less_logo.ai"
        },
        {
            "title": "Let’s Encrypt",
            "hex": "003A70",
            "source": "https://letsencrypt.org/trademarks/",
            "guidelines": "https://letsencrypt.org/trademarks/",
            "license": {
                "type": "CC-BY-NC-4.0"
            }
        },
        {
            "title": "Letterboxd",
            "hex": "00D735",
            "source": "https://letterboxd.com/about/logos/"
        },
        {
            "title": "LG",
            "hex": "A50034",
            "source": "https://en.wikipedia.org/wiki/LG_Corporation",
            "guidelines": "https://www.lg.com/global/about-lg-brand-identity"
        },
        {
            "title": "LGTM",
            "hex": "FFFFFF",
            "source": "https://lgtm.com/"
        },
        {
            "title": "Liberapay",
            "hex": "F6C915",
            "source": "https://en.liberapay.com/about/logos",
            "guidelines": "https://en.liberapay.com/about/logos",
            "license": {
                "type": "CC0-1.0"
            }
        },
        {
            "title": "Libraries.io",
            "hex": "337AB7",
            "source": "https://github.com/librariesio/libraries.io/blob/9ab0f659bb7fe137c15cf676612b6811f501a0bd/public/safari-pinned-tab.svg"
        },
        {
            "title": "LibraryThing",
            "hex": "251A15",
            "source": "https://twitter.com/LibraryThing/status/1054466649271656448"
        },
        {
            "title": "LibreOffice",
            "hex": "18A303",
            "source": "https://wiki.documentfoundation.org/Marketing/Branding",
            "guidelines": "https://wiki.documentfoundation.org/Marketing/Branding"
        },
        {
            "title": "libuv",
            "hex": "403C3D",
            "source": "https://github.com/libuv/libuv/blob/e4087dedf837f415056a45a838f639a3d9dc3ced/img/logos.svg"
        },
        {
            "title": "Lichess",
            "hex": "000000",
            "source": "https://lichess.org/about"
        },
        {
            "title": "Lidl",
            "hex": "0050AA",
            "source": "https://www.lidl.de/"
        },
        {
            "title": "LIFX",
            "hex": "000000",
            "source": "https://www.lifx.com/pages/press-enquiries",
            "guidelines": "https://www.dropbox.com/sh/i9khucz3ucy0q5v/AACrbtcpEIS0PdP84RdkhoAFa/Guides"
        },
        {
            "title": "Lighthouse",
            "hex": "F44B21",
            "source": "https://github.com/GoogleChrome/lighthouse/blob/80d2e6c1948f232ec4f1bdeabc8bc632fc5d0bfd/assets/lh_favicon.svg"
        },
        {
            "title": "LINE",
            "hex": "00C300",
            "source": "http://line.me/en/logo",
            "guidelines": "http://line.me/en/logo"
        },
        {
            "title": "LineageOS",
            "hex": "167C80",
            "source": "https://www.lineageos.org/",
            "guidelines": "https://docs.google.com/presentation/d/1VmxFrVqkjtNMjZbAcrC4egp8C_So7gjJR3KuxdJfJDo/edit?usp=sharing"
        },
        {
            "title": "LinkedIn",
            "hex": "0A66C2",
            "source": "https://brand.linkedin.com",
            "guidelines": "https://brand.linkedin.com/policies"
        },
        {
            "title": "Linktree",
            "hex": "39E09B",
            "source": "https://linktr.ee/"
        },
        {
            "title": "Linode",
            "hex": "00A95C",
            "source": "https://www.linode.com/company/press/"
        },
        {
            "title": "Linux",
            "hex": "FCC624",
            "source": "https://www.linuxfoundation.org/the-linux-mark/"
        },
        {
            "title": "Linux Containers",
            "hex": "333333",
            "source": "https://github.com/lxc/linuxcontainers.org/blob/29d3299ddf8718099b6de1464570fbbadbaabecb/static/img/containers.svg"
        },
        {
            "title": "Linux Foundation",
            "hex": "003366",
            "source": "https://www.linuxfoundation.org/en/about/brand/",
            "guidelines": "https://www.linuxfoundation.org/en/about/brand/"
        },
        {
            "title": "Linux Mint",
            "hex": "87CF3E",
            "source": "https://commons.wikimedia.org/wiki/File:Linux_Mint_logo_without_wordmark.svg"
        },
        {
            "title": "Lion Air",
            "hex": "ED3237",
            "source": "https://lionairthai.com/en/"
        },
        {
            "title": "Lit",
            "hex": "324FFF",
            "source": "https://github.com/lit/lit.dev/blob/5e59bdb00b7a261d6fdcd6a4ae529e17f6146ed3/packages/lit-dev-content/site/images/flame-favicon.svg"
        },
        {
            "title": "Litecoin",
            "hex": "A6A9AA",
            "source": "https://litecoin-foundation.org/litecoin-branding-guidelines/",
            "guidelines": "https://litecoin-foundation.org/litecoin-branding-guidelines/"
        },
        {
            "title": "LiveChat",
            "hex": "FFD000",
            "source": "https://livechat.design/",
            "guidelines": "https://livechat.design/"
        },
        {
            "title": "LiveJournal",
            "hex": "00B0EA",
            "source": "http://www.livejournal.com"
        },
        {
            "title": "LLVM",
            "hex": "262D3A",
            "source": "https://llvm.org/Logo.html"
        },
        {
            "title": "LMMS",
            "hex": "10B146",
            "source": "https://lmms.io/branding"
        },
        {
            "title": "Logitech",
            "hex": "00B8FC",
            "source": "https://www.logitech.com/en-us/pr/library"
        },
        {
            "title": "LogMeIn",
            "hex": "45B6F2",
            "source": "https://www.logmein.com/legal/trademark",
            "guidelines": "https://www.logmein.com/legal/trademark"
        },
        {
            "title": "Logstash",
            "hex": "005571",
            "source": "https://www.elastic.co/brand",
            "guidelines": "https://www.elastic.co/brand"
        },
        {
            "title": "Looker",
            "hex": "4285F4",
            "source": "https://looker.com/"
        },
        {
            "title": "Loom",
            "hex": "625DF5",
            "source": "https://www.loom.com/press"
        },
        {
            "title": "Loop",
            "hex": "F29400",
            "source": "https://loop.frontiersin.org/"
        },
        {
            "title": "Lospec",
            "hex": "EAEAEA",
            "source": "https://lospec.com/brand",
            "guidelines": "https://lospec.com/brand"
        },
        {
            "title": "LOT Polish Airlines",
            "hex": "11397E",
            "source": "https://www.lot.com/us/en/kaleidoscope-inflight-magazine"
        },
        {
            "title": "Lua",
            "hex": "2C2D72",
            "source": "https://www.lua.org/images/",
            "guidelines": "https://www.lua.org/images/"
        },
        {
            "title": "Lubuntu",
            "hex": "0068C8",
            "source": "https://lubuntu.net/"
        },
        {
            "title": "Lufthansa",
            "hex": "05164D",
            "source": "https://www.lufthansa.com/"
        },
        {
            "title": "Lumen",
            "hex": "E74430",
            "source": "https://lumen.laravel.com/"
        },
        {
            "title": "Lydia",
            "hex": "0180FF",
            "source": "https://lydia-app.com/en/info/press.html",
            "guidelines": "https://lydia-app.com/en/info/press.html"
        },
        {
            "title": "Lyft",
            "hex": "FF00BF",
            "source": "https://www.lyft.com/press"
        },
        {
            "title": "MAAS",
            "hex": "E95420",
            "source": "https://design.ubuntu.com/downloads/",
            "license": {
                "type": "CC-BY-SA-3.0"
            }
        },
        {
            "title": "macOS",
            "hex": "000000",
            "source": "https://commons.wikimedia.org/wiki/File:MacOS_wordmark_(2017).svg"
        },
        {
            "title": "Macy’s",
            "hex": "E21A2C",
            "source": "https://www.macysinc.com/news-media/media-assets"
        },
        {
            "title": "Magento",
            "hex": "EE672F",
            "source": "http://magento.com"
        },
        {
            "title": "Magisk",
            "hex": "00AF9C",
            "source": "https://github.com/topjohnwu/Magisk/blob/master/app/src/main/res/drawable/ic_magisk.xml"
        },
        {
            "title": "Mail.Ru",
            "hex": "005FF9",
            "source": "https://my.mail.ru"
        },
        {
            "title": "MailChimp",
            "hex": "FFE01B",
            "source": "http://mailchimp.com/about/brand-assets",
            "guidelines": "http://mailchimp.com/about/brand-assets"
        },
        {
            "title": "Major League Hacking",
            "hex": "265A8F",
            "source": "https://mlh.io/brand-guidelines",
            "guidelines": "https://mlh.io/brand-guidelines"
        },
        {
            "title": "MakerBot",
            "hex": "FF1E0D",
            "source": "http://www.makerbot.com/makerbot-press-assets"
        },
        {
            "title": "MAN",
            "hex": "E40045",
            "source": "https://www.corporate.man.eu/"
        },
        {
            "title": "ManageIQ",
            "hex": "EF2929",
            "source": "https://www.manageiq.org/logo/"
        },
        {
            "title": "Manjaro",
            "hex": "35BF5C",
            "source": "https://manjaro.org/"
        },
        {
            "title": "Mapbox",
            "hex": "000000",
            "source": "https://www.mapbox.com/about/press/brand-guidelines",
            "guidelines": "https://www.mapbox.com/about/press/brand-guidelines"
        },
        {
            "title": "MariaDB",
            "hex": "003545",
            "source": "https://mariadb.com/about-us/logos/",
            "guidelines": "https://mariadb.com/about-us/logos/"
        },
        {
            "title": "MariaDB Foundation",
            "hex": "1F305F",
            "source": "https://mariadb.org/"
        },
        {
            "title": "Markdown",
            "hex": "000000",
            "source": "https://github.com/dcurtis/markdown-mark",
            "guidelines": "https://github.com/dcurtis/markdown-mark",
            "license": {
                "type": "CC0-1.0"
            }
        },
        {
            "title": "Marketo",
            "hex": "5C4C9F",
            "source": "https://www.marketo.com/"
        },
        {
            "title": "Marriott",
            "hex": "A70023",
            "source": "https://marriott-hotels.marriott.com/"
        },
        {
            "title": "Maserati",
            "hex": "0C2340",
            "source": "https://www.stellantis.com/en/brands/maserati"
        },
        {
            "title": "MasterCard",
            "hex": "EB001B",
            "source": "https://brand.mastercard.com/brandcenter/mastercard-brand-mark/downloads.html",
            "guidelines": "https://brand.mastercard.com/brandcenter/mastercard-brand-mark.html"
        },
        {
            "title": "mastercomfig",
            "hex": "009688",
            "source": "https://github.com/mastercomfig/mastercomfig.github.io/blob/d910ce7e868a6ef32106e36996c3473d78da2ce3/img/mastercomfig_logo.svg"
        },
        {
            "title": "Mastodon",
            "hex": "3088D4",
            "source": "https://joinmastodon.org/"
        },
        {
            "title": "Material Design",
            "hex": "757575",
            "source": "https://material.io/design/"
        },
        {
            "title": "Material Design Icons",
            "hex": "2196F3",
            "source": "https://materialdesignicons.com/icon/vector-square",
            "license": {
                "type": "Apache-2.0"
            }
        },
        {
            "title": "Material-UI",
            "hex": "0081CB",
            "source": "https://material-ui.com/"
        },
        {
            "title": "Matomo",
            "hex": "3152A0",
            "source": "https://matomo.org/media/"
        },
        {
            "title": "Matrix",
            "hex": "000000",
            "source": "https://matrix.org"
        },
        {
            "title": "Mattermost",
            "hex": "0058CC",
            "source": "https://www.mattermost.org/brand-guidelines/",
            "guidelines": "https://www.mattermost.org/brand-guidelines/"
        },
        {
            "title": "Matternet",
            "hex": "261C29",
            "source": "http://mttr.net"
        },
        {
            "title": "Max",
            "hex": "525252",
            "source": "https://cycling74.com/"
        },
        {
            "title": "Max-Planck-Gesellschaft",
            "hex": "006C66",
            "source": "https://www.mpg.de"
        },
        {
            "title": "Maytag",
            "hex": "002E5F",
            "source": "https://www.maytagcommerciallaundry.com/mclstorefront/c/-/p/MYR40PD"
        },
        {
            "title": "Mazda",
            "hex": "101010",
            "source": "https://www.mazda.com/en/about/profile/library/"
        },
        {
            "title": "McAfee",
            "hex": "C01818",
            "source": "https://www.mcafee.com/enterprise/en-us/about/newsroom/product-images.html"
        },
        {
            "title": "McDonald's",
            "hex": "FBC817",
            "source": "https://www.mcdonalds.com/gb/en-gb/newsroom.html"
        },
        {
            "title": "McLaren",
            "hex": "FF0000",
            "source": "https://cars.mclaren.com/"
        },
        {
            "title": "MDN Web Docs",
            "hex": "000000",
            "source": "https://developer.mozilla.org/"
        },
        {
            "title": "MediaFire",
            "hex": "1299F3",
            "source": "https://www.mediafire.com/developers/brand_assets/mediafire_brand_assets/",
            "guidelines": "https://www.mediafire.com/developers/brand_assets/mediafire_brand_assets/"
        },
        {
            "title": "MediaTek",
            "hex": "EC9430",
            "source": "https://corp.mediatek.com/news-events/press-library"
        },
        {
            "title": "MediaTemple",
            "hex": "000000",
            "source": "https://mediatemple.net/"
        },
        {
            "title": "Medium",
            "hex": "000000",
            "source": "https://medium.design/logos-and-brand-guidelines-f1a01a733592",
            "guidelines": "https://medium.design/logos-and-brand-guidelines-f1a01a733592"
        },
        {
            "title": "Meetup",
            "hex": "ED1C40",
            "source": "https://www.meetup.com/media/"
        },
        {
            "title": "MEGA",
            "hex": "D9272E",
            "source": "https://mega.io/corporate"
        },
        {
            "title": "Mendeley",
            "hex": "9D1620",
            "source": "https://www.mendeley.com/"
        },
        {
            "title": "Mercedes",
            "hex": "242424",
            "source": "https://www.mercedes-benz.com/"
        },
        {
            "title": "Mercurial",
            "hex": "999999",
            "source": "https://www.mercurial-scm.org/hg-logo/",
            "guidelines": "https://www.mercurial-scm.org/hg-logo/",
            "license": {
                "type": "GPL-2.0-or-later"
            }
        },
        {
            "title": "Messenger",
            "hex": "00B2FF",
            "source": "https://en.facebookbrand.com/facebookapp/assets/messenger/",
            "guidelines": "https://en.facebookbrand.com/facebookapp/assets/messenger/"
        },
        {
            "title": "Metabase",
            "hex": "509EE3",
            "source": "https://www.metabase.com/"
        },
        {
            "title": "MetaFilter",
            "hex": "065A8F",
            "source": "https://www.metafilter.com/apple-touch-icon.png"
        },
        {
            "title": "Meteor",
            "hex": "DE4F4F",
            "source": "http://logo.meteorapp.com/"
        },
        {
            "title": "Metro",
            "hex": "EF4242",
            "source": "https://facebook.github.io/metro/"
        },
        {
            "title": "Metro de la Ciudad de México",
            "hex": "F77E1C",
            "source": "https://es.wikipedia.org/wiki/Archivo:Metro_de_la_Ciudad_de_M%C3%A9xico_(logo)_version_2019.svg"
        },
        {
            "title": "Metro de Madrid",
            "hex": "255E9C",
            "source": "https://commons.wikimedia.org/wiki/File:MetroMadridLogo.svg"
        },
        {
            "title": "Métro de Paris",
            "hex": "003E95",
            "source": "https://www.ratp.fr/"
        },
        {
            "title": "MeWe",
            "hex": "17377F",
            "source": "https://mewe.com"
        },
        {
            "title": "micro:bit",
            "hex": "00ED00",
            "source": "https://microbit.org/"
        },
        {
            "title": "Micro.blog",
            "hex": "FF8800",
            "source": "https://help.micro.blog/"
        },
        {
            "title": "Microgenetics",
            "hex": "FF0000",
            "source": "http://microgenetics.co.uk/"
        },
        {
            "title": "MicroPython",
            "hex": "2B2728",
            "source": "https://commons.wikimedia.org/wiki/File:MicroPython_new_logo.svg"
        },
        {
            "title": "Microsoft",
            "hex": "5E5E5E",
            "source": "https://developer.microsoft.com"
        },
        {
            "title": "Microsoft Academic",
            "hex": "2D9FD9",
            "source": "https://academic.microsoft.com/"
        },
        {
            "title": "Microsoft Access",
            "hex": "A4373A",
            "source": "https://developer.microsoft.com/en-us/fluentui#/styles/web/colors/products"
        },
        {
            "title": "Microsoft Azure",
            "hex": "0078D4",
            "source": "https://github.com/microsoft/vscode-azureresourcegroups/blob/0a06362e82170fd7f8dc2496286825b1a69cc42b/resources/azure.svg"
        },
        {
            "title": "Microsoft Bing",
            "hex": "258FFA",
            "source": "https://www.bing.com/covid/"
        },
        {
            "title": "Microsoft Edge",
            "hex": "0078D7",
            "source": "https://support.microsoft.com/en-us/help/17171/microsoft-edge-get-to-know"
        },
        {
            "title": "Microsoft Excel",
            "hex": "217346",
            "source": "https://developer.microsoft.com/en-us/fluentui#/styles/web/colors/products"
        },
        {
            "title": "Microsoft Exchange",
            "hex": "0078D4",
            "source": "https://developer.microsoft.com/en-us/fluentui#/styles/web/colors/products"
        },
        {
            "title": "Microsoft Office",
            "hex": "D83B01",
            "source": "https://developer.microsoft.com/en-us/microsoft-365"
        },
        {
            "title": "Microsoft OneDrive",
            "hex": "0078D4",
            "source": "https://developer.microsoft.com/en-us/fluentui#/styles/web/colors/products"
        },
        {
            "title": "Microsoft OneNote",
            "hex": "7719AA",
            "source": "https://developer.microsoft.com/en-us/fluentui#/styles/web/colors/products"
        },
        {
            "title": "Microsoft Outlook",
            "hex": "0078D4",
            "source": "https://developer.microsoft.com/en-us/outlook/docs"
        },
        {
            "title": "Microsoft PowerPoint",
            "hex": "B7472A",
            "source": "https://developer.microsoft.com/en-us/fluentui#/styles/web/colors/products"
        },
        {
            "title": "Microsoft SharePoint",
            "hex": "0078D4",
            "source": "https://developer.microsoft.com/en-us/fluentui#/styles/web/colors/products"
        },
        {
            "title": "Microsoft SQL Server",
            "hex": "CC2927",
            "source": "https://de.wikipedia.org/wiki/Datei:Microsoft_SQL_Server_Logo.svg"
        },
        {
            "title": "Microsoft Teams",
            "hex": "6264A7",
            "source": "https://developer.microsoft.com/en-us/fluentui#/styles/web/colors/products"
        },
        {
            "title": "Microsoft Visio",
            "hex": "3955A3",
            "source": "https://developer.microsoft.com/en-us/fluentui#/styles/web/colors/products"
        },
        {
            "title": "Microsoft Word",
            "hex": "2B579A",
            "source": "https://developer.microsoft.com/en-us/fluentui#/styles/web/colors/products"
        },
        {
            "title": "MicroStrategy",
            "hex": "D9232E",
            "source": "https://www.microstrategy.com/en/company/press-kit",
            "guidelines": "https://www.microstrategy.com/en/company/press-kit"
        },
        {
            "title": "MIDI",
            "hex": "000000",
            "source": "https://en.wikipedia.org/wiki/MIDI"
        },
        {
            "title": "Minds",
            "hex": "FED12F",
            "source": "https://www.minds.com/branding",
            "license": {
                "type": "CC-BY-SA-4.0"
            }
        },
        {
            "title": "Minecraft",
            "hex": "62B47A",
            "source": "https://education.minecraft.net/press/"
        },
        {
            "title": "Minetest",
            "hex": "53AC56",
            "source": "https://www.minetest.net/"
        },
        {
            "title": "Mini",
            "hex": "000000",
            "source": "https://mini.co.uk"
        },
        {
            "title": "Minutemailer",
            "hex": "30B980",
            "source": "https://minutemailer.com"
        },
        {
            "title": "Miro",
            "hex": "050038",
            "source": "https://miro.com/"
        },
        {
            "title": "Mitsubishi",
            "hex": "E60012",
            "source": "https://www.mitsubishi.com/"
        },
        {
            "title": "Mix",
            "hex": "FF8126",
            "source": "https://mix.com"
        },
        {
            "title": "Mixcloud",
            "hex": "5000FF",
            "source": "https://www.mixcloud.com/about",
            "guidelines": "https://www.mixcloud.com/about"
        },
        {
            "title": "MobX",
            "hex": "FF9955",
            "source": "https://github.com/mobxjs/mobx/blob/248e25e37af31c2e71ff452bc662a85816fa40d8/docs/assets/mobservable.svg"
        },
        {
            "title": "MobX-State-Tree",
            "hex": "FF7102",
            "source": "https://github.com/mobxjs/mobx-state-tree/blob/666dabd60a7fb87faf83d177c14f516481b5f141/website/static/img/mobx-state-tree-logo.svg"
        },
        {
            "title": "Mocha",
            "hex": "8D6748",
            "source": "https://mochajs.org/"
        },
        {
            "title": "MODX",
            "hex": "102C53",
            "source": "https://docs.modx.com/"
        },
        {
            "title": "Mojang Studios",
            "hex": "EF323D",
            "source": "https://www.minecraft.net"
        },
        {
            "title": "Moleculer",
            "hex": "3CAFCE",
            "source": "https://moleculer.services/"
        },
        {
            "title": "Momenteo",
            "hex": "5A6AB1",
            "source": "https://www.momenteo.com/media"
        },
        {
            "title": "Monero",
            "hex": "FF6600",
            "source": "https://www.getmonero.org/press-kit/"
        },
        {
            "title": "MongoDB",
            "hex": "47A248",
            "source": "https://www.mongodb.com/pressroom"
        },
        {
            "title": "monkey tie",
            "hex": "1A52C2",
            "source": "https://www.monkey-tie.com"
        },
        {
            "title": "Monster",
            "hex": "6D4C9F",
            "source": "https://www.monster.com/press/"
        },
        {
            "title": "Monzo",
            "hex": "14233C",
            "source": "https://monzo.com/press/"
        },
        {
            "title": "Moo",
            "hex": "00945E",
            "source": "https://www.moo.com/uk/about/press"
        },
        {
            "title": "Moscow Metro",
            "hex": "D9232E",
            "source": "https://mosmetro.ru/"
        },
        {
            "title": "Motorola",
            "hex": "E1140A",
            "source": "https://motorola-global-portal-de.custhelp.com/"
        },
        {
            "title": "Mozilla",
            "hex": "000000",
            "source": "https://mozilla.design/mozilla/",
            "guidelines": "https://mozilla.design/mozilla/"
        },
        {
            "title": "MTA",
            "hex": "0039A6",
            "source": "https://mta.info/"
        },
        {
            "title": "MTR",
            "hex": "AC2E45",
            "source": "https://commons.wikimedia.org/wiki/File:MTR_(logo_with_text).svg"
        },
        {
            "title": "Mumble",
            "hex": "FFFFFF",
            "source": "https://github.com/mumble-voip/mumble/blob/d40a19eb88cda61084da245a1b6cb8f32ef1b6e4/icons/mumble_small.svg",
            "guidelines": "https://github.com/mumble-voip/mumble/blob/d40a19eb88cda61084da245a1b6cb8f32ef1b6e4/LICENSE"
        },
        {
            "title": "MuseScore",
            "hex": "1A70B8",
            "source": "https://musescore.org/en/about/logos-and-graphics"
        },
        {
            "title": "MusicBrainz",
            "hex": "BA478F",
            "source": "https://metabrainz.org/projects"
        },
        {
            "title": "MX Linux",
            "hex": "000000",
            "source": "https://mxlinux.org/art/",
            "license": {
                "type": "GPL-3.0-only"
            }
        },
        {
            "title": "MyAnimeList",
            "hex": "2E51A2",
            "source": "https://myanimelist.net/forum/?topicid=1575618"
        },
        {
            "title": "MYOB",
            "hex": "6100A5",
            "source": "https://myob-identikit.frontify.com/d/JK2D4WFOdAwV/for-developers"
        },
        {
            "title": "Myspace",
            "hex": "030303",
            "source": "https://myspace.com/"
        },
        {
            "title": "MySQL",
            "hex": "4479A1",
            "source": "https://www.mysql.com/about/legal/logos.html",
            "guidelines": "https://www.mysql.com/about/legal/logos.html"
        },
        {
            "title": "N26",
            "hex": "48AC98",
            "source": "https://n26.com/"
        },
        {
            "title": "Namebase",
            "hex": "0068FF",
            "source": "https://www.namebase.io/"
        },
        {
            "title": "Namecheap",
            "hex": "DE3723",
            "source": "https://www.namecheap.com/"
        },
        {
            "title": "Nano",
            "hex": "4A90E2",
            "source": "https://nano.org/resources",
            "guidelines": "https://nano.org/resources"
        },
        {
            "title": "NASA",
            "hex": "E03C31",
            "source": "https://commons.wikimedia.org/wiki/File:NASA_Worm_logo.svg",
            "guidelines": "https://www.nasa.gov/multimedia/guidelines/index.html"
        },
        {
            "title": "National Grid",
            "hex": "00148C",
            "source": "https://www.nationalgrid.com/"
        },
        {
            "title": "NativeScript",
            "hex": "3655FF",
            "source": "https://docs.nativescript.org/"
        },
        {
            "title": "Naver",
            "hex": "03C75A",
            "source": "https://www.navercorp.com/investment/annualReport"
        },
        {
            "title": "NBA",
            "hex": "253B73",
            "source": "https://nba.com/"
        },
        {
            "title": "NBB",
            "hex": "FF7100",
            "source": "https://presse.notebooksbilliger.de/presskits/style-guide"
        },
        {
            "title": "NDR",
            "hex": "0C1754",
            "source": "https://www.ndr.de/"
        },
        {
            "title": "NEC",
            "hex": "1414A0",
            "source": "https://commons.wikimedia.org/wiki/File:NEC_logo.svg"
        },
        {
            "title": "Neo4j",
            "hex": "008CC1",
            "source": "https://neo4j.com/style-guide/",
            "guidelines": "https://neo4j.com/style-guide/"
        },
        {
            "title": "Neovim",
            "hex": "57A143",
            "source": "https://neovim.io/",
            "license": {
                "type": "CC-BY-SA-3.0"
            }
        },
        {
            "title": "NestJS",
            "hex": "E0234E",
            "source": "https://nestjs.com/"
        },
        {
            "title": "NetApp",
            "hex": "0067C5",
            "source": "http://www.netapp.com/",
            "guidelines": "https://www.netapp.com/company/legal/trademark-guidelines/"
        },
        {
            "title": "Netflix",
            "hex": "E50914",
            "source": "https://brand.netflix.com/en/assets/brand-symbol",
            "guidelines": "https://brand.netflix.com/en/assets/brand-symbol"
        },
        {
            "title": "Netlify",
            "hex": "00C7B7",
            "source": "https://www.netlify.com/press/",
            "guidelines": "https://www.netlify.com/press/",
            "aliases": {
                "dup": [
                    {
                        "title": "Netlify CMS",
                        "hex": "C9FA4B",
                        "source": "https://www.netlifycms.org/"
                    }
                ]
            }
        },
        {
<<<<<<< HEAD
            "title": "New Balance",
            "hex": "CF0A2C",
            "source": "https://www.newbalance.com"
=======
            "title": "Nette",
            "hex": "3484D2",
            "source": "https://nette.org/en/logo",
            "guidelines": "https://nette.org/en/logo"
>>>>>>> aeaf6b38
        },
        {
            "title": "New Japan Pro-Wrestling",
            "hex": "FF160B",
            "source": "https://en.wikipedia.org/wiki/File:NJPW_World_Logo.svg",
            "aliases": {
                "aka": [
                    "NJPW"
                ],
                "dup": [
                    {
                        "title": "NJPW World",
                        "hex": "B79C65",
                        "source": "https://njpwworld.com/"
                    }
                ],
                "loc": {
                    "ja-JP": "新日本プロレスリング"
                }
            }
        },
        {
            "title": "New Relic",
            "hex": "008C99",
            "source": "https://newrelic.com/about/media-assets",
            "guidelines": "https://newrelic.com/about/media-assets#guidelines"
        },
        {
            "title": "New York Times",
            "hex": "000000",
            "source": "https://www.nytimes.com/"
        },
        {
            "title": "Next.js",
            "hex": "000000",
            "source": "https://nextjs.org/"
        },
        {
            "title": "Nextcloud",
            "hex": "0082C9",
            "source": "https://nextcloud.com/press/",
            "guidelines": "https://nextcloud.com/trademarks/"
        },
        {
            "title": "Nextdoor",
            "hex": "8ED500",
            "source": "https://about.nextdoor.com/us-media/"
        },
        {
            "title": "NFC",
            "hex": "002E5F",
            "source": "https://nfc-forum.org/our-work/nfc-branding/n-mark/guidelines-and-brand-assets/",
            "guidelines": "https://nfc-forum.org/our-work/nfc-branding/n-mark/guidelines-and-brand-assets/"
        },
        {
            "title": "NGINX",
            "hex": "009639",
            "source": "https://www.nginx.com/press/",
            "guidelines": "https://www.nginx.com/press/"
        },
        {
            "title": "ngrok",
            "hex": "1F1E37",
            "source": "https://ngrok.com/"
        },
        {
            "title": "niconico",
            "hex": "231815",
            "source": "https://www.nicovideo.jp/"
        },
        {
            "title": "Nike",
            "hex": "111111",
            "source": "https://www.nike.com/"
        },
        {
            "title": "Nim",
            "hex": "FFE953",
            "source": "https://nim-lang.org"
        },
        {
            "title": "Nintendo",
            "hex": "8F8F8F",
            "source": "https://en.wikipedia.org/wiki/Nintendo#/media/File:Nintendo.svg"
        },
        {
            "title": "Nintendo 3DS",
            "hex": "D12228",
            "source": "https://www.nintendo.de/"
        },
        {
            "title": "Nintendo GameCube",
            "hex": "6A5FBB",
            "source": "https://www.nintendo.com/consumer/systems/nintendogamecube/index.jsp"
        },
        {
            "title": "Nintendo Network",
            "hex": "FF7D00",
            "source": "https://id.nintendo.net/login"
        },
        {
            "title": "Nintendo Switch",
            "hex": "E60012",
            "source": "https://www.nintendo.com/switch/"
        },
        {
            "title": "Nissan",
            "hex": "C3002F",
            "source": "https://www.nissan.ie/"
        },
        {
            "title": "NixOS",
            "hex": "5277C3",
            "source": "https://github.com/NixOS/nixos-homepage/tree/master/logo"
        },
        {
            "title": "Node-RED",
            "hex": "8F0000",
            "source": "https://nodered.org/about/resources/"
        },
        {
            "title": "Node.js",
            "hex": "339933",
            "source": "https://nodejs.org/en/about/resources/",
            "guidelines": "https://nodejs.org/en/about/resources/"
        },
        {
            "title": "Nodemon",
            "hex": "76D04B",
            "source": "https://nodemon.io/"
        },
        {
            "title": "Nokia",
            "hex": "124191",
            "source": "https://www.nokia.com/"
        },
        {
            "title": "NordVPN",
            "hex": "4687FF",
            "source": "https://nordvpn.com/press-area/",
            "guidelines": "https://nordvpn.com/press-area/"
        },
        {
            "title": "Norwegian",
            "hex": "D81939",
            "source": "https://www.norwegian.com/ie/travel-info/on-board/in-flight-entertainment/magazine/"
        },
        {
            "title": "Notepad++",
            "hex": "90E59A",
            "source": "https://github.com/notepad-plus-plus/notepad-plus-plus/blob/1f2c63cce173e3e1dc5922637c81a851693e2856/PowerEditor/misc/chameleon/chameleon-pencil.eps"
        },
        {
            "title": "Notion",
            "hex": "000000",
            "source": "https://www.notion.so/"
        },
        {
            "title": "Notist",
            "hex": "333333",
            "source": "https://noti.st/"
        },
        {
            "title": "Noun Project",
            "hex": "000000",
            "source": "https://www.lingoapp.com/6/s/oJkq3W/?v=3"
        },
        {
            "title": "npm",
            "hex": "CB3837",
            "source": "https://www.npmjs.com/",
            "guidelines": "https://www.npmjs.com/policies/trademark"
        },
        {
            "title": "Nrwl",
            "hex": "96D7E8",
            "source": "https://nrwl.io/assets/nrwl-logo-white.svg"
        },
        {
            "title": "Nubank",
            "hex": "820AD1",
            "source": "https://nubank.com.br/en/press/"
        },
        {
            "title": "Nucleo",
            "hex": "252B2D",
            "source": "https://nucleoapp.com/"
        },
        {
            "title": "NuGet",
            "hex": "004880",
            "source": "https://github.com/NuGet/Media/blob/89f7c87245e52e8ce91d94c0a47f44c6576e3a0d/Images/MainLogo/Vector/nuget.svg"
        },
        {
            "title": "Nuke",
            "hex": "000000",
            "source": "https://www.foundry.com/products/nuke"
        },
        {
            "title": "Numba",
            "hex": "00A3E0",
            "source": "https://github.com/numba/numba/blob/0db8a2bcd0f53c0d0ad8a798432fb3f37f14af27/docs/_static/numba-blue-icon-rgb.svg"
        },
        {
            "title": "NumPy",
            "hex": "013243",
            "source": "https://numpy.org/press-kit/",
            "guidelines": "https://github.com/numpy/numpy/blob/main/branding/logo/logoguidelines.md"
        },
        {
            "title": "Nutanix",
            "hex": "024DA1",
            "source": "https://www.nutanix.com/content/dam/nutanix/en/cmn/documents/nutanix-brandbook.pdf"
        },
        {
            "title": "Nuxt.js",
            "hex": "00C58E",
            "source": "https://nuxtjs.org/design"
        },
        {
            "title": "NVIDIA",
            "hex": "76B900",
            "source": "https://www.nvidia.com/etc/designs/nvidiaGDC/clientlibs_base/images/NVIDIA-Logo.svg"
        },
        {
            "title": "Nx",
            "hex": "143055",
            "source": "https://nx.dev/"
        },
        {
            "title": "OBS Studio",
            "hex": "302E31",
            "source": "https://upload.wikimedia.org/wikipedia/commons/7/78/OBS.svg"
        },
        {
            "title": "Observable",
            "hex": "353E58",
            "source": "https://observablehq.com/"
        },
        {
            "title": "OCaml",
            "hex": "EC6813",
            "source": "http://ocaml.org/img/OCaml_Sticker.svg",
            "guidelines": "https://ocaml.org/docs/logos.html",
            "license": {
                "type": "Unlicense"
            }
        },
        {
            "title": "Octave",
            "hex": "0790C0",
            "source": "https://www.gnu.org/software/octave/"
        },
        {
            "title": "Octopus Deploy",
            "hex": "2F93E0",
            "source": "https://octopus.com/company/brand",
            "guidelines": "https://octopus.com/company/brand"
        },
        {
            "title": "Oculus",
            "hex": "1C1E20",
            "source": "https://en.facebookbrand.com/oculus/assets/oculus?audience=oculus-landing",
            "guidelines": "https://en.facebookbrand.com/oculus/"
        },
        {
            "title": "Odnoklassniki",
            "hex": "EE8208",
            "source": "https://insideok.ru/brandbook"
        },
        {
            "title": "Odysee",
            "hex": "EF1970",
            "source": "https://odysee.com/@OdyseeHelp:b/odyseepresskit:b"
        },
        {
            "title": "okcupid",
            "hex": "0500BE",
            "source": "https://okcupid.com/press"
        },
        {
            "title": "Okta",
            "hex": "007DC1",
            "source": "https://www.okta.com/press-room/media-assets/",
            "guidelines": "https://www.okta.com/terms-of-use-for-okta-content/"
        },
        {
            "title": "OnePlus",
            "hex": "F5010C",
            "source": "https://www.oneplus.com/ca_en/brand/asset"
        },
        {
            "title": "OnlyFans",
            "hex": "00AFF0",
            "source": "https://onlyfans.com/brand",
            "guidelines": "https://onlyfans.com/brand"
        },
        {
            "title": "ONNX",
            "hex": "005CED",
            "source": "https://github.com/onnx/onnx.github.io/blob/382e7036b616ce1555499ac41730245a2478513c/images/ONNX-ICON.svg"
        },
        {
            "title": "OnStar",
            "hex": "003D7D",
            "source": "https://www.onstar.com/"
        },
        {
            "title": "Opel",
            "hex": "F7FF14",
            "source": "https://www.stellantis.com/en/brands/opel"
        },
        {
            "title": "Open Access",
            "hex": "F68212",
            "source": "https://commons.wikimedia.org/wiki/File:Open_Access_logo_PLoS_white.svg"
        },
        {
            "title": "Open Badges",
            "hex": "073B5A",
            "source": "https://backpack.openbadges.org/"
        },
        {
            "title": "Open Bug Bounty",
            "hex": "F67909",
            "source": "https://www.openbugbounty.org/"
        },
        {
            "title": "Open Collective",
            "hex": "7FADF2",
            "source": "https://docs.opencollective.com/help/about#media-logo"
        },
        {
            "title": "Open Containers Initiative",
            "hex": "262261",
            "source": "https://github.com/opencontainers/artwork/tree/master/oci/icon"
        },
        {
            "title": "Open Source Initiative",
            "hex": "3DA639",
            "source": "https://opensource.org/logo-usage-guidelines",
            "guidelines": "https://opensource.org/logo-usage-guidelines"
        },
        {
            "title": "OpenAI",
            "hex": "412991",
            "source": "https://openai.com/"
        },
        {
            "title": "OpenAI Gym",
            "hex": "0081A5",
            "source": "https://gym.openai.com/"
        },
        {
            "title": "OpenAPI Initiative",
            "hex": "6BA539",
            "source": "https://www.openapis.org/faq/style-guide",
            "guidelines": "https://www.openapis.org/faq/style-guide"
        },
        {
            "title": "OpenBSD",
            "hex": "F2CA30",
            "source": "https://en.wikipedia.org/wiki/OpenBSD"
        },
        {
            "title": "OpenCV",
            "hex": "5C3EE8",
            "source": "https://opencv.org/resources/media-kit/",
            "guidelines": "https://opencv.org/resources/media-kit/"
        },
        {
            "title": "OpenFaaS",
            "hex": "3B5EE9",
            "source": "https://docs.openfaas.com/"
        },
        {
            "title": "OpenGL",
            "hex": "5586A4",
            "source": "https://www.khronos.org/legal/trademarks/"
        },
        {
            "title": "OpenID",
            "hex": "F78C40",
            "source": "https://openid.net/add-openid/logos/"
        },
        {
            "title": "Openlayers",
            "hex": "1F6B75",
            "source": "https://github.com/openlayers/openlayers.github.io/blob/5b93e18b8d302eb49a812fb96abb529895ceb7a2/assets/logo.svg"
        },
        {
            "title": "OpenNebula",
            "hex": "0097C2",
            "source": "https://opennebula.io/docs/"
        },
        {
            "title": "OpenSSL",
            "hex": "721412",
            "source": "https://www.openssl.org/"
        },
        {
            "title": "OpenStack",
            "hex": "ED1944",
            "source": "https://www.openstack.org/brand/openstack-logo/",
            "guidelines": "https://www.openstack.org/brand/openstack-logo/"
        },
        {
            "title": "OpenStreetMap",
            "hex": "7EBC6F",
            "source": "https://www.openstreetmap.org",
            "guidelines": "https://wiki.osmfoundation.org/wiki/Trademark_Policy"
        },
        {
            "title": "openSUSE",
            "hex": "73BA25",
            "source": "https://github.com/openSUSE/artwork/blob/33e94aa76837c09f03d1712705949b71a246a53b/logos/buttons/button-colour.svg",
            "guidelines": "https://en.opensuse.org/Portal:Artwork"
        },
        {
            "title": "OpenVPN",
            "hex": "EA7E20",
            "source": "https://openvpn.net/wp-content/themes/openvpn/assets/images/logo.svg",
            "guidelines": "https://openvpn.net/terms/"
        },
        {
            "title": "OpenWrt",
            "hex": "00B5E2",
            "source": "https://openwrt.org/docs/guide-graphic-designer/openwrt-logo",
            "guidelines": "https://openwrt.org/docs/guide-graphic-designer/openwrt-logo"
        },
        {
            "title": "Opera",
            "hex": "FF1B2D",
            "source": "https://brand.opera.com/1472-2/opera-logos/",
            "guidelines": "https://brand.opera.com/"
        },
        {
            "title": "OPNSense",
            "hex": "D94F00",
            "source": "https://opnsense.org/about/legal-notices/",
            "guidelines": "https://opnsense.org/about/legal-notices/"
        },
        {
            "title": "Opsgenie",
            "hex": "172B4D",
            "source": "https://www.atlassian.com/company/news/press-kit"
        },
        {
            "title": "OpsLevel",
            "hex": "1890FF",
            "source": "https://www.opslevel.com/"
        },
        {
            "title": "Oracle",
            "hex": "F80000",
            "source": "https://www.oracle.com/opn/index.html",
            "guidelines": "https://www.oracle.com/legal/logos.html"
        },
        {
            "title": "ORCID",
            "hex": "A6CE39",
            "source": "https://orcid.figshare.com/articles/figure/ORCID_iD_icon_graphics/5008697",
            "guidelines": "https://info.orcid.org/brand-guidelines/"
        },
        {
            "title": "Org",
            "hex": "77AA99",
            "source": "https://orgmode.org"
        },
        {
            "title": "Origin",
            "hex": "F56C2D",
            "source": "https://www.origin.com/gbr/en-us/store"
        },
        {
            "title": "Osano",
            "hex": "7764FA",
            "source": "https://www.osano.com/company/assets"
        },
        {
            "title": "Oshkosh",
            "hex": "E6830F",
            "source": "https://oshkoshdefense.com/media/photos/",
            "license": {
                "type": "CC-BY-SA-4.0"
            }
        },
        {
            "title": "OSMC",
            "hex": "17394A",
            "source": "https://github.com/osmc/osmc/tree/master/assets"
        },
        {
            "title": "osu!",
            "hex": "FF66AA",
            "source": "https://osu.ppy.sh/wiki/vi/Brand_identity_guidelines",
            "guidelines": "https://osu.ppy.sh/wiki/vi/Brand_identity_guidelines"
        },
        {
            "title": "Overcast",
            "hex": "FC7E0F",
            "source": "https://overcast.fm"
        },
        {
            "title": "Overleaf",
            "hex": "47A141",
            "source": "https://www.overleaf.com/for/press/media-resources"
        },
        {
            "title": "OVH",
            "hex": "123F6D",
            "source": "https://www.ovh.com/ca/en/newsroom/"
        },
        {
            "title": "OWASP",
            "hex": "000000",
            "source": "https://github.com/OWASP/www-event-2020-07-virtual/blob/eefbef6c1afdd1dee2af11e7f44ad005b25ad48c/assets/images/logo.svg"
        },
        {
            "title": "Oxygen",
            "hex": "3A209E",
            "source": "https://oxygenbuilder.com/",
            "guidelines": "https://oxygenbuilder.com/trademark-policy/"
        },
        {
            "title": "OYO",
            "hex": "EE2E24",
            "source": "https://www.oyorooms.com/"
        },
        {
            "title": "p5.js",
            "hex": "ED225D",
            "source": "https://p5js.org"
        },
        {
            "title": "Packagist",
            "hex": "F28D1A",
            "source": "https://github.com/composer/packagist/issues/1147",
            "license": {
                "type": "MIT"
            }
        },
        {
            "title": "Packer",
            "hex": "02A8EF",
            "source": "https://www.hashicorp.com/brand",
            "guidelines": "https://www.hashicorp.com/brand"
        },
        {
            "title": "Paddy Power",
            "hex": "004833",
            "source": "https://www.paddypower.com/"
        },
        {
            "title": "Pagekit",
            "hex": "212121",
            "source": "https://pagekit.com/logo-guide",
            "guidelines": "https://pagekit.com/logo-guide"
        },
        {
            "title": "PagerDuty",
            "hex": "06AC38",
            "source": "https://www.pagerduty.com/brand/",
            "guidelines": "https://www.pagerduty.com/brand/"
        },
        {
            "title": "PageSpeed Insights",
            "hex": "4285F4",
            "source": "https://developers.google.com/web/fundamentals/performance/speed-tools/"
        },
        {
            "title": "PagSeguro",
            "hex": "FFC801",
            "source": "https://pagseguro.uol.com.br/"
        },
        {
            "title": "Palantir",
            "hex": "101113",
            "source": "https://github.com/palantir/conjure/blob/master/docs/media/palantir-logo.svg"
        },
        {
            "title": "Palo Alto Software",
            "hex": "83DA77",
            "source": "https://www.paloalto.com"
        },
        {
            "title": "pandas",
            "hex": "150458",
            "source": "https://pandas.pydata.org/about/citing.html",
            "guidelines": "https://pandas.pydata.org/about/citing.html"
        },
        {
            "title": "Pandora",
            "hex": "224099",
            "source": "https://www.pandoraforbrands.com/"
        },
        {
            "title": "Pantheon",
            "hex": "FFDC28",
            "source": "https://projects.invisionapp.com/boards/8UOJQWW2J3G5#/1145336",
            "guidelines": "https://projects.invisionapp.com/boards/8UOJQWW2J3G5#/1145336"
        },
        {
            "title": "Parity Substrate",
            "hex": "282828",
            "source": "http://substrate.dev/"
        },
        {
            "title": "Parse.ly",
            "hex": "5BA745",
            "source": "https://www.parse.ly/press-kit",
            "guidelines": "https://www.parse.ly/press-kit"
        },
        {
            "title": "Passport",
            "hex": "34E27A",
            "source": "http://www.passportjs.org/"
        },
        {
            "title": "Pastebin",
            "hex": "02456C",
            "source": "https://pastebin.com/"
        },
        {
            "title": "Patreon",
            "hex": "FF424D",
            "source": "https://www.patreon.com/brand/downloads",
            "guidelines": "https://www.patreon.com/brand/downloads"
        },
        {
            "title": "Payoneer",
            "hex": "FF4800",
            "source": "https://www.payoneer.com/"
        },
        {
            "title": "PayPal",
            "hex": "00457C",
            "source": "https://www.paypal.com/"
        },
        {
            "title": "Paytm",
            "hex": "20336B",
            "source": "https://paytm.com/"
        },
        {
            "title": "PCGamingWiki",
            "hex": "556DB3",
            "source": "https://www.pcgamingwiki.com/wiki/Home"
        },
        {
            "title": "PeerTube",
            "hex": "F1680D",
            "source": "https://joinpeertube.org/"
        },
        {
            "title": "Pegasus Airlines",
            "hex": "FDC43E",
            "source": "https://www.flypgs.com/en/about-pegasus/flypgscom-magazine"
        },
        {
            "title": "Pelican",
            "hex": "14A0C4",
            "source": "https://blog.getpelican.com/pages/gratitude.html",
            "license": {
                "type": "CC-BY-4.0"
            }
        },
        {
            "title": "Peloton",
            "hex": "181A1D",
            "source": "https://press.onepeloton.com/#logos"
        },
        {
            "title": "Pepsi",
            "hex": "2151A1",
            "source": "http://gillettepepsicola.com/promotions-media/media-kit/",
            "guidelines": "http://gillettepepsicola.com/promotions-media/media-kit/"
        },
        {
            "title": "Perforce",
            "hex": "404040",
            "source": "https://www.perforce.com"
        },
        {
            "title": "Perl",
            "hex": "39457E",
            "source": "https://github.com/tpf/marketing-materials/blob/6765c6fd71bc5b123d6c1a77b86e08cdd6376078/images/onion-logo/tpf-logo-onion.svg"
        },
        {
            "title": "Peugeot",
            "hex": "000000",
            "source": "https://www.peugeot.co.uk/"
        },
        {
            "title": "Pexels",
            "hex": "05A081",
            "source": "https://www.pexels.com/"
        },
        {
            "title": "pfSense",
            "hex": "212121",
            "source": "https://www.pfsense.org/"
        },
        {
            "title": "Phabricator",
            "hex": "4A5F88",
            "source": "https://github.com/phacility/phabricator/blob/0a3093ef9c1898913196564435346e4daa9d2538/webroot/rsrc/image/logo/light-eye.png",
            "guidelines": "https://phacility.com/trademarks/"
        },
        {
            "title": "Philips Hue",
            "hex": "0065D3",
            "source": "https://www.philips-hue.com/en-us/support/faq"
        },
        {
            "title": "PhonePe",
            "hex": "5F259F",
            "source": "https://www.phonepe.com/press/"
        },
        {
            "title": "Photobucket",
            "hex": "0672CB",
            "source": "https://photobucket.com/"
        },
        {
            "title": "Photocrowd",
            "hex": "3DAD4B",
            "source": "https://www.photocrowd.com/"
        },
        {
            "title": "Photopea",
            "hex": "18A497",
            "source": "https://github.com/photopea/photopea/blob/d5c532e8ad8ece246e2ea8646aac7df768407c64/logo.svg"
        },
        {
            "title": "PHP",
            "hex": "777BB4",
            "source": "http://php.net/download-logos.php",
            "license": {
                "type": "CC-BY-SA-4.0"
            }
        },
        {
            "title": "PhpStorm",
            "hex": "000000",
            "source": "https://www.jetbrains.com/company/brand/logos/",
            "guidelines": "https://www.jetbrains.com/company/brand/"
        },
        {
            "title": "Pi-hole",
            "hex": "96060C",
            "source": "https://docs.pi-hole.net",
            "guidelines": "https://pi-hole.net/trademark-rules-and-brand-guidelines/"
        },
        {
            "title": "Picarto.TV",
            "hex": "1DA456",
            "source": "https://picarto.tv/site/press"
        },
        {
            "title": "Picnic",
            "hex": "E1171E",
            "source": "https://picnic.app/nl/feestdagen/"
        },
        {
            "title": "PicPay",
            "hex": "21C25E",
            "source": "https://www.picpay.com/site/sobre-nos"
        },
        {
            "title": "Pimcore",
            "hex": "6428B4",
            "source": "https://pimcore.com/en/media-kit",
            "guidelines": "https://pimcore.com/en/media-kit"
        },
        {
            "title": "Pinboard",
            "hex": "0000FF",
            "source": "https://commons.wikimedia.org/wiki/File:Feedbin-Icon-share-pinboard.svg"
        },
        {
            "title": "Pingdom",
            "hex": "FFF000",
            "source": "https://www.pingdom.com/resources/brand-assets/",
            "guidelines": "https://www.pingdom.com/resources/brand-assets/"
        },
        {
            "title": "Pinterest",
            "hex": "BD081C",
            "source": "https://business.pinterest.com/en/brand-guidelines",
            "guidelines": "https://business.pinterest.com/en/brand-guidelines"
        },
        {
            "title": "Pioneer DJ",
            "hex": "1A1928",
            "source": "https://www.pioneerdj.com/"
        },
        {
            "title": "Pivotal Tracker",
            "hex": "517A9E",
            "source": "https://www.pivotaltracker.com/branding-guidelines",
            "guidelines": "https://www.pivotaltracker.com/branding-guidelines"
        },
        {
            "title": "Piwigo",
            "hex": "FF7700",
            "source": "https://github.com/Piwigo/piwigodotorg/blob/6edb840c16257314caec770a9a51f67ef81836e4/images/piwigo.org.svg"
        },
        {
            "title": "Pixabay",
            "hex": "2EC66D",
            "source": "https://pixabay.com/service/about/"
        },
        {
            "title": "pixiv",
            "hex": "0096FA",
            "source": "https://policies.pixiv.net/en.html#brand",
            "guidelines": "https://policies.pixiv.net/en.html#brand"
        },
        {
            "title": "PJSIP",
            "hex": "F86001",
            "source": "https://www.pjsip.org/"
        },
        {
            "title": "Planet",
            "hex": "009DB1",
            "source": "https://www.planet.com/explorer/"
        },
        {
            "title": "PlanGrid",
            "hex": "0085DE",
            "source": "https://app.plangrid.com/"
        },
        {
            "title": "Platform.sh",
            "hex": "1A182A",
            "source": "https://platform.sh/logos/"
        },
        {
            "title": "Platzi",
            "hex": "98CA3F",
            "source": "https://github.com/PlatziDev/oss/blob/932bd83d43e061e1c38fbc116db31aa6d0145be6/static/logo.svg"
        },
        {
            "title": "Plausible Analytics",
            "hex": "5850EC",
            "source": "https://github.com/plausible/docs/blob/be5c935484e075f1e0caf3c9b3351ddd62348139/static/img/logo.svg"
        },
        {
            "title": "PlayCanvas",
            "hex": "E05F2C",
            "source": "https://playcanvas.com/"
        },
        {
            "title": "Player FM",
            "hex": "C8122A",
            "source": "https://player.fm/"
        },
        {
            "title": "Player.me",
            "hex": "C0379A",
            "source": "https://player.me/p/about-us"
        },
        {
            "title": "PlayStation",
            "hex": "003791",
            "source": "https://www.playstation.com/en-us/"
        },
        {
            "title": "PlayStation 2",
            "hex": "003791",
            "source": "https://commons.wikimedia.org/wiki/File:PlayStation_2_logo.svg"
        },
        {
            "title": "PlayStation 3",
            "hex": "003791",
            "source": "https://commons.wikimedia.org/wiki/File:PlayStation_3_Logo_neu.svg#/media/File:PS3.svg"
        },
        {
            "title": "PlayStation 4",
            "hex": "003791",
            "source": "https://commons.wikimedia.org/wiki/File:PlayStation_4_logo_and_wordmark.svg"
        },
        {
            "title": "PlayStation 5",
            "hex": "003791",
            "source": "https://www.playstation.com/en-us/ps5/"
        },
        {
            "title": "PlayStation Vita",
            "hex": "003791",
            "source": "https://commons.wikimedia.org/wiki/File:PlayStation_Vita_logo.svg"
        },
        {
            "title": "Pleroma",
            "hex": "FBA457",
            "source": "https://pleroma.social/"
        },
        {
            "title": "Plesk",
            "hex": "52BBE6",
            "source": "https://www.plesk.com/brand/",
            "guidelines": "https://www.plesk.com/brand/"
        },
        {
            "title": "Plex",
            "hex": "E5A00D",
            "source": "https://brand.plex.tv/",
            "guidelines": "https://brand.plex.tv/"
        },
        {
            "title": "Plotly",
            "hex": "3F4F75",
            "source": "https://plotly.com/"
        },
        {
            "title": "Pluralsight",
            "hex": "F15B2A",
            "source": "https://www.pluralsight.com/newsroom/brand-assets"
        },
        {
            "title": "Plurk",
            "hex": "FF574D",
            "source": "https://www.plurk.com/brandInfo",
            "guidelines": "https://www.plurk.com/brandInfo"
        },
        {
            "title": "Plus Codes",
            "hex": "4285F4",
            "source": "https://maps.google.com/pluscodes/"
        },
        {
            "title": "PM2",
            "hex": "2B037A",
            "source": "https://pm2.keymetrics.io/"
        },
        {
            "title": "pnpm",
            "hex": "F69220",
            "source": "https://pnpm.io/logos"
        },
        {
            "title": "Pocket",
            "hex": "EF3F56",
            "source": "https://blog.getpocket.com/press/"
        },
        {
            "title": "Pocket Casts",
            "hex": "F43E37",
            "source": "https://blog.pocketcasts.com/press/"
        },
        {
            "title": "Podcast Addict",
            "hex": "F4842D",
            "source": "https://podcastaddict.com"
        },
        {
            "title": "Podman",
            "hex": "892CA0",
            "source": "https://podman.io/"
        },
        {
            "title": "Pointy",
            "hex": "009DE0",
            "source": "https://www.pointy.com/ie/vend"
        },
        {
            "title": "Pokémon",
            "hex": "FFCB05",
            "source": "https://commons.wikimedia.org/wiki/File:International_Pok%C3%A9mon_logo.svg"
        },
        {
            "title": "Poly",
            "hex": "EB3C00",
            "source": "https://www.poly.com/"
        },
        {
            "title": "Polymer Project",
            "hex": "FF4470",
            "source": "https://github.com/Polymer/polymer-project.org/blob/3d3e967446858b49a7796676714865ac9b2a5275/app/images/logos/p-logo.svg"
        },
        {
            "title": "Polywork",
            "hex": "543DE0",
            "source": "https://www.polywork.com/"
        },
        {
            "title": "Pop!_OS",
            "hex": "48B9C7",
            "source": "https://pop.system76.com/"
        },
        {
            "title": "Porsche",
            "hex": "B12B28",
            "source": "https://www.porsche.com/"
        },
        {
            "title": "Portainer",
            "hex": "13BEF9",
            "source": "https://www.portainer.io/"
        },
        {
            "title": "PostCSS",
            "hex": "DD3A0A",
            "source": "https://postcss.org/"
        },
        {
            "title": "PostgreSQL",
            "hex": "4169E1",
            "source": "https://wiki.postgresql.org/wiki/Logo",
            "guidelines": "https://www.postgresql.org/about/policies/trademarks/"
        },
        {
            "title": "Postman",
            "hex": "FF6C37",
            "source": "https://www.getpostman.com/resources/media-assets/"
        },
        {
            "title": "Postmates",
            "hex": "FFDF18",
            "source": "https://postmates.com/press-and-media"
        },
        {
            "title": "Power BI",
            "hex": "F2C811",
            "source": "https://powerbi.microsoft.com/en-us/"
        },
        {
            "title": "POWERS",
            "hex": "E74536",
            "source": "https://www.powerswhiskey.com/"
        },
        {
            "title": "PowerShell",
            "hex": "5391FE",
            "source": "https://github.com/PowerShell/PowerShell"
        },
        {
            "title": "pr.co",
            "hex": "0080FF",
            "source": "https://news.pr.co/media_kits"
        },
        {
            "title": "pre-commit",
            "hex": "FAB040",
            "source": "https://github.com/pre-commit/pre-commit.com/blob/f263cdbcf46f97e1bd6229f2ab6d27bf8290ca88/logo.svg"
        },
        {
            "title": "Premier League",
            "hex": "360D3A",
            "source": "https://www.premierleague.com"
        },
        {
            "title": "PrestaShop",
            "hex": "DF0067",
            "source": "https://www.prestashop.com/en/media-kit"
        },
        {
            "title": "Presto",
            "hex": "5890FF",
            "source": "https://github.com/prestodb/presto/blob/414ab2a6bbdcca6479c2615b048920adac34dd20/presto-docs/src/main/resources/logo/web/fb/dark-blue/Presto_FB_Lockups_DARKBLUE_BG-14.svg"
        },
        {
            "title": "Prettier",
            "hex": "F7B93E",
            "source": "https://github.com/prettier/prettier-logo/blob/06997b307e0608ebee2044dafa0b9429d6b5a103/images/prettier-icon-clean-centred.svg"
        },
        {
            "title": "Prezi",
            "hex": "3181FF",
            "source": "https://prezi.com/press/kit/"
        },
        {
            "title": "Prime",
            "hex": "00A8E1",
            "source": "https://www.amazon.com/b?node=17277626011",
            "guidelines": "https://www.amazon.com/b?node=17277626011"
        },
        {
            "title": "Prime Video",
            "hex": "1F2E3E",
            "source": "https://videodirect.amazon.com/home/help?topicId=GT7W7GJBTDJW6Z8W#G8T2JFQZXPMHJLRZ",
            "guidelines": "https://videodirect.amazon.com/home/help?topicId=GT7W7GJBTDJW6Z8W#G8T2JFQZXPMHJLRZ"
        },
        {
            "title": "Prisma",
            "hex": "2D3748",
            "source": "https://github.com/prisma/presskit"
        },
        {
            "title": "Prismic",
            "hex": "5163BA",
            "source": "https://prismic.io/"
        },
        {
            "title": "Private Internet Access",
            "hex": "4BB749",
            "source": "https://www.privateinternetaccess.com/pages/press"
        },
        {
            "title": "Pro Tools",
            "hex": "7ACB10",
            "source": "https://cdn-www.avid.com/Content/fonts/avidmoon.ttf"
        },
        {
            "title": "Probot",
            "hex": "00B0D8",
            "source": "https://github.com/probot/probot/blob/5d29945dd2116618d63aba9d7a4460b940a85f5d/static/robot.svg"
        },
        {
            "title": "Processing Foundation",
            "hex": "006699",
            "source": "https://processingfoundation.org/"
        },
        {
            "title": "ProcessWire",
            "hex": "2480E6",
            "source": "https://processwire.com/"
        },
        {
            "title": "Product Hunt",
            "hex": "DA552F",
            "source": "https://www.producthunt.com/branding",
            "guidelines": "https://www.producthunt.com/branding"
        },
        {
            "title": "Progate",
            "hex": "380953",
            "source": "https://progate.com"
        },
        {
            "title": "Progress",
            "hex": "5CE500",
            "source": "https://www.progress.com/",
            "guidelines": "https://www.progress.com/legal/trademarks/trademarks-use-policy"
        },
        {
            "title": "Prometheus",
            "hex": "E6522C",
            "source": "https://prometheus.io/"
        },
        {
            "title": "ProSieben",
            "hex": "E6000F",
            "source": "https://www.prosieben.de/"
        },
        {
            "title": "Proto.io",
            "hex": "34A7C1",
            "source": "https://proto.io/en/presskit"
        },
        {
            "title": "protocols.io",
            "hex": "4D9FE7",
            "source": "https://www.protocols.io/brand",
            "guidelines": "https://www.protocols.io/brand"
        },
        {
            "title": "ProtonDB",
            "hex": "F50057",
            "source": "https://www.protondb.com/"
        },
        {
            "title": "ProtonMail",
            "hex": "8B89CC",
            "source": "https://protonmail.com/media-kit"
        },
        {
            "title": "ProtonVPN",
            "hex": "56B366",
            "source": "https://protonvpn.com/press"
        },
        {
            "title": "Protractor",
            "hex": "ED163A",
            "source": "https://github.com/angular/protractor/blob/4bc80d1a459542d883ea9200e4e1f48d265d0fda/logo.svg"
        },
        {
            "title": "Proxmox",
            "hex": "E57000",
            "source": "https://www.proxmox.com/en/news/media-kit",
            "guidelines": "https://www.proxmox.com/en/news/media-kit"
        },
        {
            "title": "Publons",
            "hex": "336699",
            "source": "https://publons.com/about/the-publons-logo",
            "guidelines": "https://publons.com/about/the-publons-logo"
        },
        {
            "title": "PubMed",
            "hex": "326599",
            "source": "https://pubmed.ncbi.nlm.nih.gov/"
        },
        {
            "title": "Pug",
            "hex": "A86454",
            "source": "https://github.com/pugjs/pug-logo/blob/61429fc45b5a411b83bdb5c99a61084d3054d1e6/SVG/pug-final-logo_-mono-64.svg"
        },
        {
            "title": "Puma",
            "hex": "242B2F",
            "source": "https://us.puma.com/"
        },
        {
            "title": "Puppet",
            "hex": "FFAE1A",
            "source": "https://puppet.com/company/press-room/"
        },
        {
            "title": "Puppeteer",
            "hex": "40B5A4",
            "source": "https://pptr.dev/"
        },
        {
            "title": "PureScript",
            "hex": "14161A",
            "source": "https://github.com/purescript/logo",
            "license": {
                "type": "CC-BY-4.0"
            }
        },
        {
            "title": "PurgeCSS",
            "hex": "14161A",
            "source": "https://github.com/FullHuman/purgecss/blob/4e2bf58e218119cc9faf9faa615d62a059bf9d9a/docs/.vuepress/public/safari-pinned-tab.svg"
        },
        {
            "title": "Purism",
            "hex": "2D2D2D",
            "source": "https://puri.sm/pr/images/"
        },
        {
            "title": "Pusher",
            "hex": "300D4F",
            "source": "https://pusher.com/"
        },
        {
            "title": "PyCharm",
            "hex": "000000",
            "source": "https://www.jetbrains.com/company/brand/logos/",
            "guidelines": "https://www.jetbrains.com/company/brand/"
        },
        {
            "title": "PyPI",
            "hex": "3775A9",
            "source": "https://pypi.org/"
        },
        {
            "title": "PyPy",
            "hex": "193440",
            "source": "https://www.pypy.org/images/pypy-logo.svg"
        },
        {
            "title": "PyScaffold",
            "hex": "005CA0",
            "source": "https://github.com/pyscaffold/pyscaffold/blob/3f72bf7894fc73b34af06a90bb5d43aae410ce5d/docs/gfx/logo.svg"
        },
        {
            "title": "Pytest",
            "hex": "0A9EDC",
            "source": "https://github.com/pytest-dev/design/blob/081f06cd2d6cd742e68f593560a2e8c1802feb7c/pytest_logo/pytest_logo.svg"
        },
        {
            "title": "Python",
            "hex": "3776AB",
            "source": "https://www.python.org/community/logos/",
            "guidelines": "https://www.python.org/community/logos/"
        },
        {
            "title": "PyTorch",
            "hex": "EE4C2C",
            "source": "https://github.com/pytorch/pytorch.github.io/blob/8f083bd12192ca12d5e1c1f3d236f4831d823d8f/assets/images/logo.svg",
            "guidelines": "https://github.com/pytorch/pytorch.github.io/blob/381117ec296f002b2de475402ef29cca6c55e209/assets/brand-guidelines/PyTorch-Brand-Guidelines.pdf"
        },
        {
            "title": "PyTorch Lightning",
            "hex": "792EE5",
            "source": "https://github.com/PyTorchLightning/pytorch-lightning/blob/a584196abf820179adb0758ef67ddae91c44e7bc/docs/source/_static/images/icon.svg"
        },
        {
            "title": "PyUp",
            "hex": "9F55FF",
            "source": "https://pyup.io/"
        },
        {
            "title": "Qantas",
            "hex": "E40000",
            "source": "https://freight.qantas.com/"
        },
        {
            "title": "Qatar Airways",
            "hex": "5C0D34",
            "source": "https://www.qatarairways.com/en/press-kit.html"
        },
        {
            "title": "QEMU",
            "hex": "FF6600",
            "source": "https://wiki.qemu.org/Logo"
        },
        {
            "title": "Qgis",
            "hex": "589632",
            "source": "https://www.qgis.org/en/site/getinvolved/styleguide.html",
            "guidelines": "https://www.qgis.org/en/site/getinvolved/styleguide.html"
        },
        {
            "title": "Qi",
            "hex": "000000",
            "source": "https://www.wirelesspowerconsortium.com/knowledge-base/retail/qi-logo-guidelines-and-artwork.html",
            "guidelines": "https://www.wirelesspowerconsortium.com/knowledge-base/retail/qi-logo-guidelines-and-artwork.html"
        },
        {
            "title": "Qiita",
            "hex": "55C500",
            "source": "https://help.qiita.com/ja/articles/others-brand-guideline",
            "guidelines": "https://help.qiita.com/ja/articles/others-brand-guideline"
        },
        {
            "title": "Qiskit",
            "hex": "6929C4",
            "source": "https://qiskit.org"
        },
        {
            "title": "QIWI",
            "hex": "FF8C00",
            "source": "https://qiwi.com/"
        },
        {
            "title": "Qt",
            "hex": "41CD52",
            "source": "https://qt-brandbook.webflow.io/design",
            "guidelines": "https://qt-brandbook.webflow.io/design"
        },
        {
            "title": "Qualcomm",
            "hex": "3253DC",
            "source": "https://www.qualcomm.com"
        },
        {
            "title": "Qualtrics",
            "hex": "00B4EF",
            "source": "https://www.qualtrics.com/brand-book/",
            "guidelines": "https://www.qualtrics.com/brand-book/"
        },
        {
            "title": "Quantcast",
            "hex": "000000",
            "source": "https://www.quantcast.com/"
        },
        {
            "title": "QuantConnect",
            "hex": "F5AE29",
            "source": "https://www.quantconnect.com/docs/home/home"
        },
        {
            "title": "Quarkus",
            "hex": "4695EB",
            "source": "https://design.jboss.org/quarkus/"
        },
        {
            "title": "Quasar",
            "hex": "1976D2",
            "source": "https://github.com/quasarframework/quasar-art/blob/cbbbb4b0b7ec7181dfc2d1b29a1ce025e71575bc/src/quasar-logo.svg",
            "license": {
                "type": "CC-BY-4.0"
            }
        },
        {
            "title": "Qubes OS",
            "hex": "3874D8",
            "source": "https://github.com/QubesOS/qubes-attachment/blob/ed7e552eb8a5fca4e099361d137793d3551b3968/icons/qubes-logo-home.svg"
        },
        {
            "title": "Quest",
            "hex": "FB4F14",
            "source": "https://brand.quest.com/",
            "guidelines": "https://brand.quest.com/"
        },
        {
            "title": "QuickBooks",
            "hex": "2CA01C",
            "source": "https://designsystem.quickbooks.com/visual-assets/logos/",
            "guidelines": "https://designsystem.quickbooks.com/visual-assets/logos/"
        },
        {
            "title": "QuickTime",
            "hex": "1C69F0",
            "source": "https://support.apple.com/quicktime"
        },
        {
            "title": "Quip",
            "hex": "F27557",
            "source": "https://quip.com/"
        },
        {
            "title": "Quora",
            "hex": "B92B27",
            "source": "https://www.quora.com"
        },
        {
            "title": "Qwiklabs",
            "hex": "F5CD0E",
            "source": "https://www.qwiklabs.com"
        },
        {
            "title": "Qzone",
            "hex": "FECE00",
            "source": "https://qzone.qq.com/"
        },
        {
            "title": "R",
            "hex": "276DC3",
            "source": "https://www.r-project.org/logo/",
            "license": {
                "type": "CC-BY-SA-4.0"
            }
        },
        {
            "title": "R3",
            "hex": "EC1D24",
            "source": "https://www.r3.com/",
            "guidelines": "https://www.r3.com/contact-press-media/"
        },
        {
            "title": "RabbitMQ",
            "hex": "FF6600",
            "source": "https://www.rabbitmq.com/",
            "guidelines": "https://www.rabbitmq.com/trademark-guidelines.html"
        },
        {
            "title": "Racket",
            "hex": "9F1D20",
            "source": "https://racket-lang.org/"
        },
        {
            "title": "Radar",
            "hex": "007AFF",
            "source": "https://radar.io/"
        },
        {
            "title": "RadioPublic",
            "hex": "CE262F",
            "source": "https://help.radiopublic.com/hc/en-us/articles/360002546754-RadioPublic-logos"
        },
        {
            "title": "Railway",
            "hex": "0B0D0E",
            "source": "https://railway.app/"
        },
        {
            "title": "Rainmeter",
            "hex": "19519B",
            "source": "https://github.com/rainmeter/rainmeter-www/blob/867fd905fda8d1b1083730adcb7f49f1775cb5b0/source/img/logo_blue.ai"
        },
        {
            "title": "Rakuten",
            "hex": "BF0000",
            "source": "https://global.rakuten.com/corp/assets/img/site-icons/rakuten-black.svg",
            "guidelines": "https://global.rakuten.com/corp/news/media/"
        },
        {
            "title": "Ram",
            "hex": "000000",
            "source": "http://www.fcaci.com/x/RAMv15",
            "guidelines": "http://www.fcaci.com/x/RAMv15"
        },
        {
            "title": "Rancher",
            "hex": "0075A8",
            "source": "https://rancher.com/brand-guidelines/",
            "guidelines": "https://rancher.com/brand-guidelines/"
        },
        {
            "title": "Raspberry Pi",
            "hex": "A22846",
            "source": "https://www.raspberrypi.org/trademark-rules",
            "guidelines": "https://www.raspberrypi.org/trademark-rules"
        },
        {
            "title": "Razer",
            "hex": "00FF00",
            "source": "https://press.razer.com/"
        },
        {
            "title": "Razorpay",
            "hex": "0C2451",
            "source": "https://razorpay.com/newsroom/brand-assets/",
            "guidelines": "https://razorpay.com/newsroom/brand-assets/"
        },
        {
            "title": "React",
            "hex": "61DAFB",
            "source": "https://github.com/facebook/create-react-app/blob/282c03f9525fdf8061ffa1ec50dce89296d916bd/test/fixtures/relative-paths/src/logo.svg",
            "aliases": {
                "dup": [
                    {
                        "title": "React Native",
                        "source": "https://reactnative.dev/"
                    }
                ]
            }
        },
        {
            "title": "React Router",
            "hex": "CA4245",
            "source": "https://github.com/ReactTraining/react-router/blob/c94bcd8cef0c811f80b02777ec26fee3618f8e86/website/static/safari-pinned-tab.svg"
        },
        {
            "title": "React Table",
            "hex": "FF4154",
            "source": "https://github.com/tannerlinsley/react-table/blob/8c77b4ad97353a0b1f0746be5b919868862a9dcc/docs/src/images/emblem-light.svg"
        },
        {
            "title": "ReactiveX",
            "hex": "B7178C",
            "source": "https://github.com/ReactiveX/rxjs/blob/ee6ababb9fa75f068ac2122e956ff4e449604c59/resources/CI-CD/logo/svg/RxJs_Logo_Black.svg",
            "aliases": {
                "dup": [
                    {
                        "title": "RxJS",
                        "hex": "D81B60"
                    }
                ]
            }
        },
        {
            "title": "ReactOS",
            "hex": "0088CC",
            "source": "https://github.com/reactos/press-media"
        },
        {
            "title": "Read the Docs",
            "hex": "8CA1AF",
            "source": "https://github.com/readthedocs/readthedocs.org/blob/2dc9706c4fe7fa6d4410ed0e5aedca8d4796fe0f/media/readthedocsbranding.ai"
        },
        {
            "title": "Realm",
            "hex": "39477F",
            "source": "https://realm.io/"
        },
        {
            "title": "Reason",
            "hex": "DD4B39",
            "source": "https://reasonml.github.io/img/reason.svg"
        },
        {
            "title": "Reason Studios",
            "hex": "FFFFFF",
            "source": "https://www.reasonstudios.com/press",
            "guidelines": "https://www.reasonstudios.com/press"
        },
        {
            "title": "Red Hat",
            "hex": "EE0000",
            "source": "https://www.redhat.com/en/about/brand/new-brand/details"
        },
        {
            "title": "Red Hat Open Shift",
            "hex": "EE0000",
            "source": "https://www.openshift.com/"
        },
        {
            "title": "Redbubble",
            "hex": "E41321",
            "source": "https://www.redbubble.com/explore/client/4196122a442ab3f429ec802f71717465.svg"
        },
        {
            "title": "Reddit",
            "hex": "FF4500",
            "source": "https://www.redditinc.com/brand",
            "guidelines": "https://www.redditinc.com/brand"
        },
        {
            "title": "Redis",
            "hex": "DC382D",
            "source": "https://www.redislabs.com/brand-guidelines/",
            "guidelines": "https://www.redislabs.com/brand-guidelines/"
        },
        {
            "title": "Redux",
            "hex": "764ABC",
            "source": "https://github.com/reactjs/redux/tree/master/logo"
        },
        {
            "title": "Redux-Saga",
            "hex": "999999",
            "source": "https://github.com/redux-saga/redux-saga/blob/9d2164946f402e594a0dfe453c6d20fb6f14858f/logo/3840/Redux-Saga-Logo.png"
        },
        {
            "title": "RedwoodJS",
            "hex": "BF4722",
            "source": "https://redwoodjs.com/logos/",
            "guidelines": "https://redwoodjs.com/logos/"
        },
        {
            "title": "Reebok",
            "hex": "E41D1B",
            "source": "https://www.reebok.com/us"
        },
        {
            "title": "Reliance Industries Limited",
            "hex": "D1AB66",
            "source": "https://www.ril.com/getattachment/7c210e67-5b0e-4965-b1a2-2ee83e19cee9/Morgan-Stanley-Eighteenth-Annual-India-Summit,-31.aspx"
        },
        {
            "title": "Ren'Py",
            "hex": "FF7F7F",
            "source": "https://renpy.org"
        },
        {
            "title": "Renault",
            "hex": "FFCC33",
            "source": "https://en.media.groupe.renault.com/news/renault-news-march-2021-5f28-989c5.html"
        },
        {
            "title": "RenovateBot",
            "hex": "1A1F6C",
            "source": "https://avatars1.githubusercontent.com/u/38656520"
        },
        {
            "title": "Renren",
            "hex": "217DC6",
            "source": "https://seeklogo.com/vector-logo/184137/renren-inc"
        },
        {
            "title": "Replit",
            "hex": "667881",
            "source": "https://repl.it/"
        },
        {
            "title": "ResearchGate",
            "hex": "00CCBB",
            "source": "https://c5.rgstatic.net/m/428059296771819/images/favicon/favicon.svg"
        },
        {
            "title": "Resurrection Remix OS",
            "hex": "000000",
            "source": "https://github.com/ResurrectionRemix"
        },
        {
            "title": "RetroArch",
            "hex": "000000",
            "source": "https://github.com/libretro/RetroArch/blob/b01aabf7d1f025999ad0f7812e6e6816d011e631/media/retroarch.svg"
        },
        {
            "title": "RetroPie",
            "hex": "CC0000",
            "source": "https://github.com/RetroPie/RetroPie-Docs/blob/c4e882bd2c9d740c591ff346e07a4a4cb536ca93/images/logo.svg"
        },
        {
            "title": "reveal.js",
            "hex": "F2E142",
            "source": "https://revealjs.com/"
        },
        {
            "title": "ReverbNation",
            "hex": "E43526",
            "source": "https://www.reverbnation.com"
        },
        {
            "title": "Revolut",
            "hex": "0075EB",
            "source": "https://www.revolut.com/"
        },
        {
            "title": "Revue",
            "hex": "E15718",
            "source": "https://www.getrevue.co/"
        },
        {
            "title": "REWE",
            "hex": "CC071E",
            "source": "https://www.rewe.de/"
        },
        {
            "title": "Rezgo",
            "hex": "F76C00",
            "source": "https://www.rezgo.com/"
        },
        {
            "title": "Rhinoceros",
            "hex": "801010",
            "source": "https://github.com/mcneel/compute.rhino3d/blob/2204d998ff0397a1c6a18dd2312a96508ad48bdb/README.md"
        },
        {
            "title": "Rider",
            "hex": "000000",
            "source": "https://www.jetbrains.com/company/brand/logos/",
            "guidelines": "https://www.jetbrains.com/company/brand/"
        },
        {
            "title": "Ring",
            "hex": "1C9AD6",
            "source": "https://store.ring.com/press"
        },
        {
            "title": "Riot Games",
            "hex": "D32936",
            "source": "https://www.riotgames.com/en/press"
        },
        {
            "title": "Ripple",
            "hex": "0085C0",
            "source": "https://www.ripple.com/media-kit/",
            "guidelines": "https://brand.ripple.com/article/brand-policy"
        },
        {
            "title": "Riseup",
            "hex": "FF0000",
            "source": "https://riseup.net/en/about-us/images"
        },
        {
            "title": "Roam Research",
            "hex": "343A40",
            "source": "https://roamresearch.com/#/app/help/page/Vu1MmjinS"
        },
        {
            "title": "Roblox",
            "hex": "000000",
            "source": "https://corp.roblox.com/press-kit/",
            "guidelines": "https://corp.roblox.com/wp-content/uploads/2021/03/Logo_Roblox.zip"
        },
        {
            "title": "Robot Framework",
            "hex": "000000",
            "source": "https://github.com/robotframework/visual-identity",
            "guidelines": "https://github.com/robotframework/visual-identity/blob/master/robot-framework-brand-guidelines.pdf"
        },
        {
            "title": "Rocket.Chat",
            "hex": "F5455C",
            "source": "https://rocket.chat/press",
            "guidelines": "https://docs.rocket.chat/guides/brand-and-visual-guidelines/logo"
        },
        {
            "title": "Roku",
            "hex": "662D91",
            "source": "https://www.roku.com/",
            "guidelines": "https://docs.roku.com/published/trademarkguidelines/en/ca"
        },
        {
            "title": "Rolls-Royce",
            "hex": "281432",
            "source": "https://www.rolls-roycemotorcars.com/"
        },
        {
            "title": "rollup.js",
            "hex": "EC4A3F",
            "source": "https://rollupjs.org/"
        },
        {
            "title": "Roots",
            "hex": "525DDC",
            "source": "https://roots.io/about/brand/",
            "guidelines": "https://roots.io/about/brand/"
        },
        {
            "title": "Roots Bedrock",
            "hex": "525DDC",
            "source": "https://roots.io/about/brand/"
        },
        {
            "title": "Roots Sage",
            "hex": "525DDC",
            "source": "https://roots.io/about/brand/"
        },
        {
            "title": "ROS",
            "hex": "22314E",
            "source": "https://www.ros.org/press-kit/",
            "guidelines": "https://www.ros.org/press-kit/"
        },
        {
            "title": "Rotten Tomatoes",
            "hex": "FA320A",
            "source": "https://commons.wikimedia.org/wiki/File:Rottentomatoesalternativelogo.svg"
        },
        {
            "title": "Roundcube",
            "hex": "37BEFF",
            "source": "https://roundcube.net/"
        },
        {
            "title": "RSS",
            "hex": "FFA500",
            "source": "https://en.wikipedia.org/wiki/Feed_icon"
        },
        {
            "title": "RStudio",
            "hex": "75AADB",
            "source": "https://www.rstudio.com/about/logos/",
            "guidelines": "https://www.rstudio.com/about/logos/"
        },
        {
            "title": "RTÉ",
            "hex": "00A7B3",
            "source": "https://www.rte.ie/archives/"
        },
        {
            "title": "RTL",
            "hex": "E9113B",
            "source": "https://commons.wikimedia.org/wiki/File:RTL_Cornerlogo.svg"
        },
        {
            "title": "RTLZWEI",
            "hex": "00BCF6",
            "source": "https://www.rtl2.de/"
        },
        {
            "title": "Ruby",
            "hex": "CC342D",
            "source": "https://www.ruby-lang.org/en/about/logo/",
            "license": {
                "type": "CC-BY-SA-2.5"
            }
        },
        {
            "title": "Ruby on Rails",
            "hex": "CC0000",
            "source": "http://rubyonrails.org/",
            "guidelines": "https://rubyonrails.org/trademarks/"
        },
        {
            "title": "RubyGems",
            "hex": "E9573F",
            "source": "https://rubygems.org/pages/about"
        },
        {
            "title": "Runkeeper",
            "hex": "001E62",
            "source": "https://runkeeper.com/cms/press-kit",
            "guidelines": "https://runkeeper.com/cms/press-kit"
        },
        {
            "title": "RunKit",
            "hex": "491757",
            "source": "https://www.npmjs.com/package/@runkit/brand"
        },
        {
            "title": "Rust",
            "hex": "000000",
            "source": "https://www.rust-lang.org/",
            "guidelines": "https://www.rust-lang.org/policies/media-guide",
            "license": {
                "type": "CC-BY-SA-4.0"
            }
        },
        {
            "title": "RxDB",
            "hex": "8D1F89",
            "source": "https://github.com/pubkey/rxdb/blob/0c554dbcf7a4e6c48cd581ec1e3b130a4b5ab7d6/docs/files/logo/logo.svg"
        },
        {
            "title": "Ryanair",
            "hex": "073590",
            "source": "https://corporate.ryanair.com/media-centre/stock-images-gallery/#album-container-3"
        },
        {
            "title": "S7 Airlines",
            "hex": "C4D600",
            "source": "https://www.s7.ru/en/info/s7-airlines/brand/",
            "guidelines": "https://www.s7.ru/en/info/s7-airlines/brand/"
        },
        {
            "title": "Safari",
            "hex": "000000",
            "source": "https://images.techhive.com/images/article/2014/11/safari-favorites-100530680-large.jpg"
        },
        {
            "title": "Sahibinden",
            "hex": "FFE800",
            "source": "https://www.sahibinden.com/favicon.ico"
        },
        {
            "title": "Salesforce",
            "hex": "00A1E0",
            "source": "https://brand.salesforce.com/content/logo-guidelines",
            "guidelines": "https://brand.salesforce.com/content/logo-guidelines"
        },
        {
            "title": "SaltStack",
            "hex": "00EACE",
            "source": "https://www.saltstack.com/resources/brand/"
        },
        {
            "title": "Samsung",
            "hex": "1428A0",
            "source": "https://www.samsung.com/us/about-us/brand-identity/logo/",
            "guidelines": "https://www.samsung.com/us/about-us/brand-identity/logo/"
        },
        {
            "title": "Samsung Pay",
            "hex": "1428A0",
            "source": "https://pay.samsung.com/developers/resource/brand",
            "guidelines": "https://pay.samsung.com/developers/resource/brand"
        },
        {
            "title": "San Francisco Municipal Railway",
            "hex": "BA0C2F",
            "source": "http://www.actransit.org/wp-content/uploads/HSP_CC-sched.pdf"
        },
        {
            "title": "São Paulo Metro",
            "hex": "004382",
            "source": "https://upload.wikimedia.org/wikipedia/commons/d/da/Sao_Paulo_Metro_Logo.svg"
        },
        {
            "title": "SAP",
            "hex": "0FAAFF",
            "source": "https://www.sap.com/"
        },
        {
            "title": "Sass",
            "hex": "CC6699",
            "source": "http://sass-lang.com/styleguide/brand",
            "guidelines": "http://sass-lang.com/styleguide/brand",
            "license": {
                "type": "CC-BY-NC-SA-3.0"
            }
        },
        {
            "title": "Sat.1",
            "slug": "sat1",
            "hex": "047DA3",
            "source": "https://www.prosiebensat1.com/presse/downloads/logos"
        },
        {
            "title": "Sauce Labs",
            "hex": "E2231A",
            "source": "https://saucelabs.com/"
        },
        {
            "title": "Scala",
            "hex": "DC322F",
            "source": "https://www.scala-lang.org/"
        },
        {
            "title": "Scaleway",
            "hex": "4F0599",
            "source": "https://www.scaleway.com/en/design-resources/",
            "guidelines": "https://www.scaleway.com/en/design-resources/"
        },
        {
            "title": "Scania",
            "hex": "041E42",
            "source": "https://digitaldesign.scania.com/resources/brand/logotype",
            "guidelines": "https://digitaldesign.scania.com/resources/brand/logotype"
        },
        {
            "title": "scikit-learn",
            "hex": "F7931E",
            "source": "https://github.com/scikit-learn/scikit-learn/blob/c5ef2e985c13119001aa697e446ebb3dbcb326e5/doc/logos/scikit-learn-logo.svg"
        },
        {
            "title": "SciPy",
            "hex": "8CAAE6",
            "source": "https://github.com/scikit-image/skimage-branding/blob/eafb65cbc3a700e3d9c8ba2ba15788fcc8703984/logo/scipy.svg"
        },
        {
            "title": "Scopus",
            "hex": "E9711C",
            "source": "https://www.scopus.com/"
        },
        {
            "title": "Scratch",
            "hex": "4D97FF",
            "source": "https://github.com/LLK/scratch-link/blob/027e3754ba6db976495e905023d5ac5e730dccfc/Assets/Windows/SVG/Windows%20Tray%20400x400.svg"
        },
        {
            "title": "Screencastify",
            "hex": "FF8282",
            "source": "https://www.screencastify.com/"
        },
        {
            "title": "Scribd",
            "hex": "1E7B85",
            "source": "https://scribdbrand.frontify.com/d/eqGJ2WET8x3A/scribd-brand-style-guide#/other/media-press-kit/download-horizontal-vertical-logos-for-small-applications",
            "guidelines": "https://scribdbrand.frontify.com/d/eqGJ2WET8x3A/scribd-brand-style-guide#/basics/logo-usage-guidelines-1576192924"
        },
        {
            "title": "Scrimba",
            "hex": "2B283A",
            "source": "https://scrimba.com/"
        },
        {
            "title": "ScrollReveal",
            "hex": "FFCB36",
            "source": "https://scrollrevealjs.org/"
        },
        {
            "title": "Scrum Alliance",
            "hex": "009FDA",
            "source": "https://www.scrumalliance.org/ScrumRedesignDEVSite/media/ScrumAllianceMedia/Files%20and%20PDFs/Infographics/S_BrandGuidelines_2018_rev.pdf",
            "guidelines": "https://www.scrumalliance.org/ScrumRedesignDEVSite/media/ScrumAllianceMedia/Files%20and%20PDFs/Infographics/S_BrandGuidelines_2018_rev.pdf"
        },
        {
            "title": "Scrutinizer CI",
            "hex": "8A9296",
            "source": "https://scrutinizer-ci.com"
        },
        {
            "title": "Seagate",
            "hex": "6EBE49",
            "source": "https://branding.seagate.com/productpage/3fc51aba-c35a-4eff-a833-a258b0440bd2"
        },
        {
            "title": "SEAT",
            "hex": "33302E",
            "source": "https://www.seat.es/"
        },
        {
            "title": "Sefaria",
            "hex": "212E50",
            "source": "https://github.com/Sefaria/Sefaria-Project/blob/c141b2b3491660ed563df9f4b1a2e4c071e88688/static/img/logo/samekh.svg"
        },
        {
            "title": "Sega",
            "hex": "0089CF",
            "source": "https://en.wikipedia.org/wiki/Sega#/media/File:Sega_logo.svg"
        },
        {
            "title": "Selenium",
            "hex": "43B02A",
            "source": "https://github.com/SeleniumHQ/heroku-selenium/blob/2f66891ba030d3aa1f36ab1748c52ba4fb4e057d/selenium-green.svg"
        },
        {
            "title": "Sellfy",
            "hex": "21B352",
            "source": "https://sellfy.com/about/"
        },
        {
            "title": "Semantic UI React",
            "hex": "35BDB2",
            "source": "https://react.semantic-ui.com"
        },
        {
            "title": "Semantic Web",
            "hex": "005A9C",
            "source": "https://www.w3.org/2007/10/sw-logos.html"
        },
        {
            "title": "semantic-release",
            "hex": "494949",
            "source": "https://github.com/semantic-release/semantic-release/blob/85bc213f04445a9bb8f19e5d45d6ecd7acccf841/media/semantic-release-logo.svg"
        },
        {
            "title": "Semaphore CI",
            "hex": "19A974",
            "source": "https://semaphoreci.com/"
        },
        {
            "title": "SemVer",
            "hex": "3F4551",
            "source": "https://github.com/semver/semver.org/blob/b6983849e38911195a24357809187c2f50af0d40/assets/500x500(light).jpg"
        },
        {
            "title": "Sencha",
            "hex": "86BC40",
            "source": "http://design.sencha.com/",
            "guidelines": "http://design.sencha.com/productlogo.html"
        },
        {
            "title": "Sennheiser",
            "hex": "000000",
            "source": "https://sennheiser.com"
        },
        {
            "title": "Sensu",
            "hex": "89C967",
            "source": "https://github.com/sensu/sensu-go/blob/master/dashboard/src/assets/logo/graphic/green.svg"
        },
        {
            "title": "Sentry",
            "hex": "362D59",
            "source": "https://sentry.io/branding/"
        },
        {
            "title": "SEPA",
            "hex": "2350A9",
            "source": "https://www.europeanpaymentscouncil.eu/document-library/other/sepa-logo-vector-format",
            "guidelines": "https://www.europeanpaymentscouncil.eu/document-library/other/sepa-logo-visual-identity-guidelines"
        },
        {
            "title": "Sequelize",
            "hex": "52B0E7",
            "source": "https://github.com/sequelize/sequelize/pull/12871"
        },
        {
            "title": "Server Fault",
            "hex": "E7282D",
            "source": "http://stackoverflow.com/company/logos",
            "guidelines": "https://stackoverflow.com/legal/trademark-guidance"
        },
        {
            "title": "Serverless",
            "hex": "FD5750",
            "source": "https://serverless.com/"
        },
        {
            "title": "SFML",
            "hex": "8CC445",
            "source": "https://www.sfml-dev.org/download/goodies/"
        },
        {
            "title": "Shanghai Metro",
            "hex": "EC1C24",
            "source": "https://en.wikipedia.org/wiki/File:Shanghai_Metro_Full_Logo.svg"
        },
        {
            "title": "sharp",
            "hex": "99CC00",
            "source": "https://github.com/lovell/sharp/blob/315f519e1dd9adca0678e94a5ed0492cb5e0aae4/docs/image/sharp-logo-mono.svg"
        },
        {
            "title": "Shazam",
            "hex": "0088FF",
            "source": "https://www.shazam.com/"
        },
        {
            "title": "Shell",
            "hex": "FFD500",
            "source": "https://en.wikipedia.org/wiki/File:Shell_logo.svg"
        },
        {
            "title": "Shelly",
            "hex": "4495D1",
            "source": "https://shelly.cloud/"
        },
        {
            "title": "Shenzhen Metro",
            "hex": "009943",
            "source": "https://en.wikipedia.org/wiki/File:Shenzhen_Metro_Corporation_logo_full.svg"
        },
        {
            "title": "Shields.io",
            "hex": "000000",
            "source": "https://shields.io"
        },
        {
            "title": "Shikimori",
            "hex": "343434",
            "source": "https://shikimori.one"
        },
        {
            "title": "Shopify",
            "hex": "7AB55C",
            "source": "https://www.shopify.com/brand-assets",
            "guidelines": "https://www.shopify.com/brand-assets"
        },
        {
            "title": "Shopware",
            "hex": "189EFF",
            "source": "https://www.shopware.com/en/press/press-material/"
        },
        {
            "title": "Shotcut",
            "hex": "115C77",
            "source": "https://shotcut.com/media/"
        },
        {
            "title": "Showpad",
            "hex": "2D2E83",
            "source": "https://www.showpad.com/"
        },
        {
            "title": "Showtime",
            "hex": "B10000",
            "source": "https://commons.wikimedia.org/wiki/File:Showtime.svg"
        },
        {
            "title": "Shutterstock",
            "hex": "EE2B24",
            "source": "https://www.shutterstock.com/press/media",
            "guidelines": "https://www.shutterstock.com/press/media"
        },
        {
            "title": "Siemens",
            "hex": "009999",
            "source": "https://siemens.com/"
        },
        {
            "title": "Signal",
            "hex": "2592E9",
            "source": "https://play.google.com/store/apps/details?id=org.thoughtcrime.securesms"
        },
        {
            "title": "Simkl",
            "hex": "000000",
            "source": "https://simkl.com"
        },
        {
            "title": "Simple Analytics",
            "hex": "FF4F64",
            "source": "https://simpleanalytics.com/",
            "guidelines": "https://simpleanalytics.com/press"
        },
        {
            "title": "Simple Icons",
            "hex": "111111",
            "source": "https://simpleicons.org/",
            "license": {
                "type": "CC0-1.0"
            }
        },
        {
            "title": "Sina Weibo",
            "hex": "E6162D",
            "source": "https://en.wikipedia.org/wiki/Sina_Weibo"
        },
        {
            "title": "SingleStore",
            "hex": "AA00FF",
            "source": "https://www.singlestore.com/brand/"
        },
        {
            "title": "SitePoint",
            "hex": "258AAF",
            "source": "http://www.sitepoint.com"
        },
        {
            "title": "Sketch",
            "hex": "F7B500",
            "source": "https://www.sketch.com/about-us/#press",
            "guidelines": "https://www.sketch.com/about-us/#press"
        },
        {
            "title": "Sketchfab",
            "hex": "1CAAD9",
            "source": "https://sketchfab.com/press"
        },
        {
            "title": "SketchUp",
            "hex": "005F9E",
            "source": "https://www.sketchup.com/themes/sketchup_www_terra/images/SketchUp-Horizontal-RGB.svg"
        },
        {
            "title": "Skillshare",
            "hex": "00FF84",
            "source": "https://www.skillshare.com"
        },
        {
            "title": "ŠKODA",
            "hex": "4BA82E",
            "source": "https://en.wikipedia.org/wiki/File:Skoda_Auto_logo_(2011).svg"
        },
        {
            "title": "Sky",
            "hex": "0072C9",
            "source": "https://www.skysports.com/"
        },
        {
            "title": "Skyliner",
            "hex": "2FCEA0",
            "source": "https://www.skyliner.io/help"
        },
        {
            "title": "Skype",
            "hex": "00AFF0",
            "source": "http://blogs.skype.com/?attachment_id=56273"
        },
        {
            "title": "Skype for Business",
            "hex": "00AFF0",
            "source": "https://en.wikipedia.org/wiki/Skype_for_Business_Server"
        },
        {
            "title": "Slack",
            "hex": "4A154B",
            "source": "https://slack.com/brand-guidelines",
            "guidelines": "https://slack.com/brand-guidelines"
        },
        {
            "title": "Slackware",
            "hex": "000000",
            "source": "https://en.wikipedia.org/wiki/Slackware"
        },
        {
            "title": "Slashdot",
            "hex": "026664",
            "source": "https://commons.wikimedia.org/wiki/File:Slashdot_wordmark_and_logo.svg"
        },
        {
            "title": "SlickPic",
            "hex": "FF880F",
            "source": "https://www.slickpic.com/"
        },
        {
            "title": "Slides",
            "hex": "E4637C",
            "source": "https://slides.com/about"
        },
        {
            "title": "SlideShare",
            "hex": "008ED2",
            "source": "https://www.slideshare.net/ss/creators/"
        },
        {
            "title": "smart",
            "hex": "FABC0C",
            "source": "https://www.smart.com/gb/en/models/eq-fortwo-coupe"
        },
        {
            "title": "SmartThings",
            "hex": "15BFFF",
            "source": "https://www.smartthings.com/press-kit",
            "guidelines": "https://www.smartthings.com/press-kit"
        },
        {
            "title": "smash.gg",
            "hex": "CB333B",
            "source": "https://help.smash.gg/en/articles/1716774-smash-gg-brand-guidelines",
            "guidelines": "https://help.smash.gg/en/articles/1716774-smash-gg-brand-guidelines"
        },
        {
            "title": "Smashing Magazine",
            "hex": "E85C33",
            "source": "https://www.smashingmagazine.com/"
        },
        {
            "title": "SMRT",
            "hex": "EE2E24",
            "source": "https://commons.wikimedia.org/wiki/File:SMRT_Corporation.svg"
        },
        {
            "title": "SmugMug",
            "hex": "6DB944",
            "source": "https://help.smugmug.com/using-smugmug's-logo-HJulJePkEBf"
        },
        {
            "title": "Snapchat",
            "hex": "FFFC00",
            "source": "https://www.snapchat.com/brand-guidelines",
            "guidelines": "https://www.snapchat.com/brand-guidelines"
        },
        {
            "title": "Snapcraft",
            "hex": "82BEA0",
            "source": "https://github.com/snapcore/snap-store-badges",
            "license": {
                "type": "CC-BY-ND-2.0"
            }
        },
        {
            "title": "Snowflake",
            "hex": "29B5E8",
            "source": "https://www.snowflake.com/brand-guidelines/",
            "guidelines": "https://www.snowflake.com/brand-guidelines/"
        },
        {
            "title": "Snyk",
            "hex": "4C4A73",
            "source": "https://snyk.io/press-kit"
        },
        {
            "title": "Society6",
            "hex": "000000",
            "source": "https://blog.society6.com/app/themes/society6/dist/images/mark.svg"
        },
        {
            "title": "Socket.io",
            "hex": "010101",
            "source": "https://socket.io"
        },
        {
            "title": "Sogou",
            "hex": "FB6022",
            "source": "https://www.sogou.com/"
        },
        {
            "title": "Solidity",
            "hex": "363636",
            "source": "https://docs.soliditylang.org/en/v0.8.6/brand-guide.html",
            "guidelines": "https://docs.soliditylang.org/en/v0.8.6/brand-guide.html",
            "license": {
                "type": "CC-BY-4.0"
            }
        },
        {
            "title": "SoloLearn",
            "hex": "1ABC9C",
            "source": "https://www.sololearn.com/"
        },
        {
            "title": "Solus",
            "hex": "5294E2",
            "source": "https://getsol.us/branding/"
        },
        {
            "title": "SonarCloud",
            "hex": "F3702A",
            "source": "https://sonarcloud.io/about"
        },
        {
            "title": "SonarLint",
            "hex": "CB2029",
            "source": "https://www.sonarlint.org/logos/",
            "guidelines": "https://www.sonarlint.org/logos/"
        },
        {
            "title": "SonarQube",
            "hex": "4E9BCD",
            "source": "https://www.sonarqube.org/logos/",
            "guidelines": "https://www.sonarqube.org/logos/"
        },
        {
            "title": "SonarSource",
            "hex": "CB3032",
            "source": "https://www.sonarsource.com/logos/",
            "guidelines": "https://www.sonarsource.com/logos/"
        },
        {
            "title": "Songkick",
            "hex": "F80046",
            "source": "https://www.songkick.com/style-guide/design",
            "guidelines": "https://www.songkick.com/style-guide/design"
        },
        {
            "title": "Songoda",
            "hex": "FC494A",
            "source": "https://songoda.com/branding",
            "guidelines": "https://songoda.com/branding"
        },
        {
            "title": "SonicWall",
            "hex": "FF791A",
            "source": "https://brandfolder.com/sonicwall/sonicwall-external"
        },
        {
            "title": "Sonos",
            "hex": "000000",
            "source": "https://www.sonos.com/en-gb/home"
        },
        {
            "title": "SoundCloud",
            "hex": "FF3300",
            "source": "https://soundcloud.com/press"
        },
        {
            "title": "Source Engine",
            "hex": "F79A10",
            "source": "https://developer.valvesoftware.com/favicon.ico"
        },
        {
            "title": "SourceForge",
            "hex": "FF6600",
            "source": "https://sourceforge.net/"
        },
        {
            "title": "Sourcegraph",
            "hex": "00CBEC",
            "source": "https://about.sourcegraph.com/handbook/marketing/brand/brand_guidelines",
            "guidelines": "https://about.sourcegraph.com/handbook/marketing/brand/brand_guidelines"
        },
        {
            "title": "Southwest Airlines",
            "hex": "304CB2",
            "source": "https://www.southwest.com/"
        },
        {
            "title": "Spacemacs",
            "hex": "9266CC",
            "source": "http://spacemacs.org/",
            "license": {
                "type": "CC-BY-SA-4.0"
            }
        },
        {
            "title": "SpaceX",
            "hex": "000000",
            "source": "https://www.spacex.com/"
        },
        {
            "title": "Spark AR",
            "hex": "FF5C83",
            "source": "https://sparkar.facebook.com/"
        },
        {
            "title": "Sparkasse",
            "hex": "FF0000",
            "source": "https://www.sparkasse.de/",
            "guidelines": "https://www.sparkasse.de/nutzungshinweise.html"
        },
        {
            "title": "SparkFun",
            "hex": "E53525",
            "source": "https://www.sparkfun.com/brand_assets",
            "guidelines": "https://www.sparkfun.com/brand_assets"
        },
        {
            "title": "SparkPost",
            "hex": "FA6423",
            "source": "https://www.sparkpost.com/press-kit/",
            "guidelines": "https://www.sparkpost.com/press-kit/"
        },
        {
            "title": "SPDX",
            "hex": "4398CC",
            "source": "https://spdx.org/Resources"
        },
        {
            "title": "Speaker Deck",
            "hex": "009287",
            "source": "https://speakerdeck.com/"
        },
        {
            "title": "Spectrum",
            "hex": "7B16FF",
            "source": "https://spectrum.chat"
        },
        {
            "title": "Speedtest",
            "hex": "141526",
            "source": "https://www.speedtest.net/"
        },
        {
            "title": "Spinnaker",
            "hex": "139BB4",
            "source": "https://github.com/spinnaker/spinnaker.github.io/tree/master/assets/images"
        },
        {
            "title": "Spinrilla",
            "hex": "460856",
            "source": "https://spinrilla.com"
        },
        {
            "title": "Splunk",
            "hex": "000000",
            "source": "https://www.splunk.com/"
        },
        {
            "title": "Spond",
            "hex": "EE4353",
            "source": "https://spond.com/"
        },
        {
            "title": "Spotify",
            "hex": "1DB954",
            "source": "https://developer.spotify.com/documentation/general/design-and-branding/#using-our-logo",
            "guidelines": "https://developer.spotify.com/documentation/general/design-and-branding/#using-our-logo"
        },
        {
            "title": "Spotlight",
            "hex": "352A71",
            "source": "https://www.spotlight.com/"
        },
        {
            "title": "Spreadshirt",
            "hex": "00B2A5",
            "source": "https://www.spreadshirt.ie/",
            "aliases": {
                "dup": [
                    {
                        "title": "Spreadshop",
                        "hex": "FF9343",
                        "source": "https://www.spreadshop.com/"
                    }
                ]
            }
        },
        {
            "title": "Spreaker",
            "hex": "F5C300",
            "source": "https://www.spreaker.com/"
        },
        {
            "title": "Spring",
            "hex": "6DB33F",
            "source": "https://spring.io/trademarks"
        },
        {
            "title": "Spring Boot",
            "hex": "6DB33F",
            "source": "https://spring.io/projects"
        },
        {
            "title": "Spyder IDE",
            "hex": "FF0000",
            "source": "https://www.spyder-ide.org/"
        },
        {
            "title": "SQLite",
            "hex": "003B57",
            "source": "https://github.com/sqlite/sqlite/blob/43e862723ec680542ca6f608f9963c0993dd7324/art/sqlite370.eps"
        },
        {
            "title": "Square",
            "hex": "3E4348",
            "source": "https://squareup.com/"
        },
        {
            "title": "Square Enix",
            "hex": "ED1C24",
            "source": "https://www.square-enix.com/"
        },
        {
            "title": "Squarespace",
            "hex": "000000",
            "source": "https://www.squarespace.com/logo-guidelines",
            "guidelines": "http://www.squarespace.com/brand-guidelines"
        },
        {
            "title": "SSRN",
            "hex": "154881",
            "source": "https://www.ssrn.com"
        },
        {
            "title": "Stack Exchange",
            "hex": "1E5397",
            "source": "http://stackoverflow.com/company/logos",
            "guidelines": "https://stackoverflow.com/legal/trademark-guidance"
        },
        {
            "title": "Stack Overflow",
            "hex": "F58025",
            "source": "https://stackoverflow.design/brand/logo/",
            "guidelines": "https://stackoverflow.com/legal/trademark-guidance"
        },
        {
            "title": "Stackbit",
            "hex": "207BEA",
            "source": "https://www.stackbit.com/branding-guidelines/",
            "guidelines": "https://www.stackbit.com/branding-guidelines/"
        },
        {
            "title": "StackPath",
            "hex": "000000",
            "source": "https://www.stackpath.com/company/logo-and-branding/",
            "guidelines": "https://www.stackpath.com/company/logo-and-branding/"
        },
        {
            "title": "StackShare",
            "hex": "0690FA",
            "source": "https://stackshare.io/branding"
        },
        {
            "title": "Stadia",
            "hex": "CD2640",
            "source": "https://stadia.google.com/home"
        },
        {
            "title": "Staffbase",
            "hex": "00A4FD",
            "source": "https://staffbase.com/en/about/press-assets/"
        },
        {
            "title": "Star Trek",
            "hex": "FFE200",
            "source": "https://intl.startrek.com/"
        },
        {
            "title": "Starbucks",
            "hex": "006241",
            "source": "https://starbucks.com/",
            "guidelines": "https://creative.starbucks.com/"
        },
        {
            "title": "Starling Bank",
            "hex": "6935D3",
            "source": "https://www.starlingbank.com/media/"
        },
        {
            "title": "Starship",
            "hex": "DD0B78",
            "source": "https://starship.rs/"
        },
        {
            "title": "STARZ",
            "hex": "000000",
            "source": "https://www.starz.com/guides/starzlibrary/"
        },
        {
            "title": "Statamic",
            "hex": "FF269E",
            "source": "https://statamic.com/branding",
            "guidelines": "https://statamic.com/branding"
        },
        {
            "title": "Statuspage",
            "hex": "172B4D",
            "source": "https://www.atlassian.com/company/news/press-kit"
        },
        {
            "title": "Statuspal",
            "hex": "4934BF",
            "source": "https://statuspal.io/"
        },
        {
            "title": "Steam",
            "hex": "000000",
            "source": "https://partner.steamgames.com/doc/marketing/branding",
            "guidelines": "https://partner.steamgames.com/doc/marketing/branding"
        },
        {
            "title": "SteamDB",
            "hex": "000000",
            "source": "https://steamdb.info/"
        },
        {
            "title": "Steamworks",
            "hex": "1E1E1E",
            "source": "https://partner.steamgames.com/"
        },
        {
            "title": "Steem",
            "hex": "171FC9",
            "source": "https://steem.com/brand/"
        },
        {
            "title": "Steemit",
            "hex": "06D6A9",
            "source": "https://steemit.com/"
        },
        {
            "title": "Steinberg",
            "hex": "C90827",
            "source": "https://new.steinberg.net/press/"
        },
        {
            "title": "Stellar",
            "hex": "7D00FF",
            "source": "https://www.stellar.org/press"
        },
        {
            "title": "Stencyl",
            "hex": "8E1C04",
            "source": "http://www.stencyl.com/about/press/"
        },
        {
            "title": "Stimulus",
            "hex": "77E8B9",
            "source": "https://stimulus.hotwire.dev/"
        },
        {
            "title": "Stitcher",
            "hex": "000000",
            "source": "https://partners.stitcher.com/"
        },
        {
            "title": "STMicroelectronics",
            "hex": "03234B",
            "source": "https://www.st.com/"
        },
        {
            "title": "Storyblok",
            "hex": "09B3AF",
            "source": "https://www.storyblok.com/press",
            "guidelines": "https://www.storyblok.com/press"
        },
        {
            "title": "Storybook",
            "hex": "FF4785",
            "source": "https://github.com/storybookjs/brand"
        },
        {
            "title": "Strapi",
            "hex": "2F2E8B",
            "source": "https://strapi.io/newsroom"
        },
        {
            "title": "Strava",
            "hex": "FC4C02",
            "source": "https://itunes.apple.com/us/app/strava-running-and-cycling-gps/id426826309"
        },
        {
            "title": "Streamlit",
            "hex": "FF4B4B",
            "source": "https://www.streamlit.io/brand",
            "guidelines": "https://www.streamlit.io/brand"
        },
        {
            "title": "Stripe",
            "hex": "008CDD",
            "source": "https://stripe.com/about/resources"
        },
        {
            "title": "strongSwan",
            "hex": "E00033",
            "source": "https://www.strongswan.org/images/"
        },
        {
            "title": "StubHub",
            "hex": "003168",
            "source": "http://www.stubhub.com"
        },
        {
            "title": "styled-components",
            "hex": "DB7093",
            "source": "https://www.styled-components.com/"
        },
        {
            "title": "stylelint",
            "hex": "263238",
            "source": "https://github.com/stylelint/stylelint/blob/1f7bbb2d189b3e27b42de25f2948e3e5eec1b759/identity/stylelint-icon-black.svg"
        },
        {
            "title": "StyleShare",
            "hex": "212121",
            "source": "https://www.stylesha.re/"
        },
        {
            "title": "Stylus",
            "hex": "333333",
            "source": "https://github.com/stylus/stylus-lang.com/blob/c833bf697e39e1174c7c6e679e0e5a23d0baeb90/img/stylus-logo.svg"
        },
        {
            "title": "Subaru",
            "hex": "013C74",
            "source": "https://commons.wikimedia.org/wiki/File:Subaru_logo.svg"
        },
        {
            "title": "Sublime Text",
            "hex": "FF9800",
            "source": "https://www.sublimetext.com/"
        },
        {
            "title": "Substack",
            "hex": "FF6719",
            "source": "https://on.substack.com/"
        },
        {
            "title": "Subversion",
            "hex": "809CC9",
            "source": "http://subversion.apache.org/logo"
        },
        {
            "title": "suckless",
            "hex": "1177AA",
            "source": "https://suckless.org"
        },
        {
            "title": "Sumo Logic",
            "hex": "000099",
            "source": "https://sites.google.com/sumologic.com/sumo-logic-brand/home",
            "guidelines": "https://sites.google.com/sumologic.com/sumo-logic-brand/home"
        },
        {
            "title": "Supabase",
            "hex": "3ECF8E",
            "source": "https://github.com/supabase/supabase/blob/2a983c3290148d17cfce9e34c0a39102b22fdf78/web/static/img/showcase-logo/supabase-logo.svg"
        },
        {
            "title": "Super User",
            "hex": "38A1CE",
            "source": "https://stackoverflow.design/brand/logo/",
            "guidelines": "https://stackoverflow.com/legal/trademark-guidance"
        },
        {
            "title": "SurveyMonkey",
            "hex": "00BF6F",
            "source": "https://www.surveymonkey.com/mp/brandassets/",
            "guidelines": "https://www.surveymonkey.com/mp/brandassets/"
        },
        {
            "title": "SUSE",
            "hex": "0C322C",
            "source": "https://brand.suse.com/",
            "guidelines": "https://brand.suse.com/"
        },
        {
            "title": "Suzuki",
            "hex": "E30613",
            "source": "https://www.suzuki.ie/"
        },
        {
            "title": "Svelte",
            "hex": "FF3E00",
            "source": "https://github.com/sveltejs/branding/blob/c4dfca6743572087a6aef0e109ffe3d95596e86a/svelte-logo.svg",
            "aliases": {
                "dup": [
                    {
                        "title": "Sapper",
                        "hex": "159497",
                        "source": "https://sapper.svelte.dev/"
                    }
                ]
            }
        },
        {
            "title": "SVG",
            "hex": "FFB13B",
            "source": "https://www.w3.org/2009/08/svg-logos.html",
            "guidelines": "https://www.w3.org/2009/08/svg-logos.html",
            "license": {
                "type": "CC-BY-SA-4.0"
            }
        },
        {
            "title": "SVGO",
            "hex": "3E7FC1",
            "source": "https://github.com/svg/svgo/blob/93a5db197ca32990131bf41becf2e002bb0841bf/logo/isotype.svg"
        },
        {
            "title": "Swagger",
            "hex": "85EA2D",
            "source": "https://swagger.io/swagger/media/assets/images/swagger_logo.svg"
        },
        {
            "title": "Swarm",
            "hex": "FFA633",
            "source": "https://foursquare.com/about/logos"
        },
        {
            "title": "Swift",
            "hex": "FA7343",
            "source": "https://developer.apple.com/develop/"
        },
        {
            "title": "Swiggy",
            "hex": "FC8019",
            "source": "https://www.swiggy.com/"
        },
        {
            "title": "Swiper",
            "hex": "6332F6",
            "source": "https://swiperjs.com/"
        },
        {
            "title": "Symantec",
            "hex": "FDB511",
            "source": "https://commons.wikimedia.org/wiki/File:Symantec_logo10.svg"
        },
        {
            "title": "Symfony",
            "hex": "000000",
            "source": "https://symfony.com/logo",
            "guidelines": "https://symfony.com/trademark"
        },
        {
            "title": "Symphony",
            "hex": "0098FF",
            "source": "https://symphony.com/"
        },
        {
            "title": "SymPy",
            "hex": "3B5526",
            "source": "https://github.com/sympy/sympy.github.com/blob/e606a6dc2ee90b1ddaa9c36be6c92392ab300f72/media/sympy-notailtext.svg"
        },
        {
            "title": "Synology",
            "hex": "B5B5B6",
            "source": "https://www.synology.com/en-global/company/branding",
            "guidelines": "https://www.synology.com/en-global/company/branding"
        },
        {
            "title": "T-Mobile",
            "hex": "E20074",
            "source": "https://www.t-mobile.com/"
        },
        {
            "title": "Tableau",
            "hex": "E97627",
            "source": "https://www.tableau.com/about/media-download-center"
        },
        {
            "title": "tado°",
            "hex": "FFA900",
            "source": "https://www.tado.com/gb-en/press-assets"
        },
        {
            "title": "Tails",
            "hex": "56347C",
            "source": "https://tails.boum.org/contribute/how/promote/material/logo/"
        },
        {
            "title": "Tailwind CSS",
            "hex": "38B2AC",
            "source": "https://tailwindcss.com/"
        },
        {
            "title": "Talend",
            "hex": "1675BC",
            "source": "https://www.talend.com/"
        },
        {
            "title": "Tampermonkey",
            "hex": "00485B",
            "source": "https://commons.wikimedia.org/wiki/File:Tampermonkey_logo.svg"
        },
        {
            "title": "Taobao",
            "hex": "E94F20",
            "source": "https://www.alibabagroup.com/en/ir/reports"
        },
        {
            "title": "Tapas",
            "hex": "FFCE00",
            "source": "https://tapas.io/site/about#media"
        },
        {
            "title": "Tasmota",
            "hex": "1FA3EC",
            "source": "https://tasmota.github.io/docs/"
        },
        {
            "title": "Tata",
            "hex": "486AAE",
            "source": "https://www.tata.com/"
        },
        {
            "title": "TaxBuzz",
            "hex": "ED8B0B",
            "source": "https://www.taxbuzz.com/"
        },
        {
            "title": "TeamCity",
            "hex": "000000",
            "source": "https://www.jetbrains.com/company/brand/logos/",
            "guidelines": "https://www.jetbrains.com/company/brand/"
        },
        {
            "title": "TeamSpeak",
            "hex": "2580C3",
            "source": "https://www.teamspeak.com/en/more/media-pack/"
        },
        {
            "title": "TeamViewer",
            "hex": "0E8EE9",
            "source": "https://www.teamviewer.com/resources/images/logos/teamviewer-logo-big.svg"
        },
        {
            "title": "TED",
            "hex": "E62B1E",
            "source": "https://www.ted.com/participate/organize-a-local-tedx-event/tedx-organizer-guide/branding-promotions/logo-and-design/your-tedx-logo"
        },
        {
            "title": "Teespring",
            "hex": "39ACE6",
            "source": "https://teespring.com"
        },
        {
            "title": "Tekton",
            "hex": "FD495C",
            "source": "https://github.com/cdfoundation/artwork/blob/3e748ca9cf9c3136a4a571f7655271b568c16a64/tekton/icon/black/tekton-icon-black.svg",
            "guidelines": "https://github.com/cdfoundation/artwork/blob/main/tekton/tekton_brand_guide.pdf"
        },
        {
            "title": "TELE5",
            "hex": "C2AD6F",
            "source": "https://www.tele5.de"
        },
        {
            "title": "Telegram",
            "hex": "26A5E4",
            "source": "https://telegram.org"
        },
        {
            "title": "Telegraph",
            "hex": "FAFAFA",
            "source": "https://telegra.ph/"
        },
        {
            "title": "Tencent QQ",
            "hex": "EB1923",
            "source": "https://en.wikipedia.org/wiki/File:Tencent_QQ.svg#/media/File:Tencent_QQ.svg"
        },
        {
            "title": "TensorFlow",
            "hex": "FF6F00",
            "source": "https://www.tensorflow.org/extras/tensorflow_brand_guidelines.pdf"
        },
        {
            "title": "Teradata",
            "hex": "F37440",
            "source": "https://github.com/Teradata/teradata.github.io/"
        },
        {
            "title": "teratail",
            "hex": "F4C51C",
            "source": "https://teratail.com/"
        },
        {
            "title": "Terraform",
            "hex": "7B42BC",
            "source": "https://www.hashicorp.com/brand",
            "guidelines": "https://www.hashicorp.com/brand"
        },
        {
            "title": "Tesla",
            "hex": "CC0000",
            "source": "http://www.teslamotors.com/en_GB/about"
        },
        {
            "title": "Testin",
            "hex": "007DD7",
            "source": "https://www.testin.cn/"
        },
        {
            "title": "Testing Library",
            "hex": "E33332",
            "source": "https://testing-library.com/"
        },
        {
            "title": "Textpattern",
            "hex": "FFDA44",
            "source": "https://textpattern.com/"
        },
        {
            "title": "The Conversation",
            "hex": "D8352A",
            "source": "https://theconversation.com/republishing-guidelines"
        },
        {
            "title": "The Irish Times",
            "hex": "000000",
            "source": "https://www.irishtimes.com/"
        },
        {
            "title": "The Mighty",
            "hex": "D0072A",
            "source": "https://themighty.com/"
        },
        {
            "title": "The Models Resource",
            "hex": "3A75BD",
            "source": "https://www.models-resource.com/"
        },
        {
            "title": "The Movie Database",
            "hex": "01D277",
            "source": "https://www.themoviedb.org/about/logos-attribution"
        },
        {
            "title": "The Register",
            "hex": "FF0000",
            "source": "https://www.theregister.co.uk/"
        },
        {
            "title": "The Sounds Resource",
            "hex": "39BE6B",
            "source": "https://www.sounds-resource.com/"
        },
        {
            "title": "The Spriters Resource",
            "hex": "BE3939",
            "source": "https://www.spriters-resource.com/"
        },
        {
            "title": "The Washington Post",
            "hex": "231F20",
            "source": "https://www.washingtonpost.com/brand-studio/archive/"
        },
        {
            "title": "Thingiverse",
            "hex": "248BFB",
            "source": "https://www.thingiverse.com/"
        },
        {
            "title": "ThinkPad",
            "hex": "EE2624",
            "source": "https://www.lenovo.com/us/en/thinkpad"
        },
        {
            "title": "Three.js",
            "hex": "000000",
            "source": "https://github.com/mrdoob/three.js/blob/a567b810cfcb7f6a03e4faea99f03c53081da477/files/icon.svg"
        },
        {
            "title": "Threema",
            "hex": "3FE669",
            "source": "https://threema.ch/en/press"
        },
        {
            "title": "Thumbtack",
            "hex": "009FD9",
            "source": "https://www.thumbtack.com/press/media-resources/"
        },
        {
            "title": "Thunderbird",
            "hex": "0A84FF",
            "source": "https://demo.identihub.co/thunderbird"
        },
        {
            "title": "Thymeleaf",
            "hex": "005F0F",
            "source": "https://github.com/thymeleaf/thymeleaf-dist/tree/master/src/artwork/thymeleaf%202016"
        },
        {
            "title": "Ticketmaster",
            "hex": "026CDF",
            "source": "https://design.ticketmaster.com/brand/overview/"
        },
        {
            "title": "Tidal",
            "hex": "000000",
            "source": "https://tidal.com"
        },
        {
            "title": "Tide",
            "hex": "4050FB",
            "source": "https://www.tide.co/newsroom/"
        },
        {
            "title": "TietoEVRY",
            "hex": "063752",
            "source": "https://www.tietoevry.com/en/about-us/our-company/"
        },
        {
            "title": "TikTok",
            "hex": "000000",
            "source": "https://tiktok.com"
        },
        {
            "title": "Tile",
            "hex": "000000",
            "source": "https://www.thetileapp.com/"
        },
        {
            "title": "Timescale",
            "hex": "FDB515",
            "source": "https://www.timescale.com/"
        },
        {
            "title": "Tinder",
            "hex": "FF6B6B",
            "source": "http://www.gotinder.com/press"
        },
        {
            "title": "TinyLetter",
            "hex": "ED1C24",
            "source": "https://tinyletter.com/site/press"
        },
        {
            "title": "tmux",
            "hex": "1BB91F",
            "source": "https://github.com/tmux/tmux/tree/f04cc3997629823f0e304d4e4184e2ec93c703f0/logo"
        },
        {
            "title": "Todoist",
            "hex": "E44332",
            "source": "https://doist.com/press/"
        },
        {
            "title": "Toggl",
            "hex": "E01B22",
            "source": "https://toggl.com/media-toolkit"
        },
        {
            "title": "Tokyo Metro",
            "hex": "149DD3",
            "source": "https://en.wikipedia.org/wiki/File:TokyoMetro.svg"
        },
        {
            "title": "Tomorrowland",
            "hex": "000000",
            "source": "https://global.tomorrowland.com/"
        },
        {
            "title": "Topcoder",
            "hex": "29A7DF",
            "source": "http://topcoder.com/"
        },
        {
            "title": "Toptal",
            "hex": "3863A0",
            "source": "https://www.toptal.com/branding"
        },
        {
            "title": "Tor Browser",
            "hex": "7D4698",
            "source": "https://styleguide.torproject.org/brand-assets/"
        },
        {
            "title": "Tor Project",
            "hex": "7E4798",
            "source": "https://styleguide.torproject.org/brand-assets/"
        },
        {
            "title": "Toshiba",
            "hex": "FF0000",
            "source": "https://commons.wikimedia.org/wiki/File:Toshiba_logo.svg"
        },
        {
            "title": "Toyota",
            "hex": "EB0A1E",
            "source": "https://www.toyota.com/brandguidelines/logo/",
            "guidelines": "https://www.toyota.com/brandguidelines/"
        },
        {
            "title": "TP-Link",
            "hex": "4ACBD6",
            "source": "https://www.tp-link.com/"
        },
        {
            "title": "tqdm",
            "hex": "FFC107",
            "source": "https://github.com/tqdm/img/blob/0dd23d9336af67976f88f9988ea660cde78c54d4/logo.svg"
        },
        {
            "title": "TrainerRoad",
            "hex": "E12726",
            "source": "https://www.trainerroad.com/"
        },
        {
            "title": "Trakt",
            "hex": "ED1C24",
            "source": "https://trakt.tv"
        },
        {
            "title": "TransferWise",
            "hex": "00B9FF",
            "source": "https://brand.transferwise.com/logo"
        },
        {
            "title": "Transport for Ireland",
            "hex": "00B274",
            "source": "https://www.transportforireland.ie/"
        },
        {
            "title": "Transport for London",
            "hex": "113B92",
            "source": "https://tfl.gov.uk/"
        },
        {
            "title": "Travis CI",
            "hex": "3EAAAF",
            "source": "https://travis-ci.com/logo"
        },
        {
            "title": "Treehouse",
            "hex": "5FCF80",
            "source": "https://teamtreehouse.com/about"
        },
        {
            "title": "Trello",
            "hex": "0052CC",
            "source": "https://atlassian.design/resources/logo-library",
            "guidelines": "https://atlassian.design/foundations/logos/"
        },
        {
            "title": "Trend Micro",
            "hex": "D71921",
            "source": "https://www.trendmicro.com/"
        },
        {
            "title": "Treyarch",
            "hex": "000000",
            "source": "https://upload.wikimedia.org/wikipedia/en/7/7a/Treyarch_logo.svg"
        },
        {
            "title": "Triller",
            "hex": "FF0089",
            "source": "https://triller.co/static/media/illustrations/logo-full-white.svg"
        },
        {
            "title": "Trino",
            "hex": "DD00A1",
            "source": "https://github.com/trinodb/docs.trino.io/blob/653a46f6bdc64b5f67302dc9ab8a0c432ca25e70/352/_static/trino.svg"
        },
        {
            "title": "Trip.com",
            "hex": "287DFA",
            "source": "https://careers.trip.com/"
        },
        {
            "title": "Tripadvisor",
            "hex": "34E0A1",
            "source": "https://tripadvisor.mediaroom.com/logo-guidelines"
        },
        {
            "title": "Trove",
            "hex": "609540",
            "source": "https://trove.nla.gov.au/"
        },
        {
            "title": "TrueNAS",
            "hex": "0095D5",
            "source": "https://www.truenas.com/"
        },
        {
            "title": "Trulia",
            "hex": "53B50A",
            "source": "http://www.trulia.com"
        },
        {
            "title": "Trusted Shops",
            "hex": "FFDC0F",
            "source": "https://brand.trustedshops.com/d/dorIFVeUmcN9/corporate-design"
        },
        {
            "title": "Trustpilot",
            "hex": "00B67A",
            "source": "https://support.trustpilot.com/hc/en-us/articles/206289947-Trustpilot-Brand-Assets-Style-Guide"
        },
        {
            "title": "Try It Online",
            "hex": "303030",
            "source": "https://tio.run/"
        },
        {
            "title": "TryHackMe",
            "hex": "212C42",
            "source": "https://tryhackme.com/about"
        },
        {
            "title": "ts-node",
            "hex": "3178C6",
            "source": "https://typestrong.org/ts-node/"
        },
        {
            "title": "TUI",
            "hex": "70CBF4",
            "source": "https://www.tuiholidays.ie/"
        },
        {
            "title": "Tumblr",
            "hex": "36465D",
            "source": "https://www.tumblr.com/logo"
        },
        {
            "title": "TuneIn",
            "hex": "14D8CC",
            "source": "https://cms.tunein.com/press/"
        },
        {
            "title": "TurboSquid",
            "hex": "FF8135",
            "source": "https://www.brand.turbosquid.com/"
        },
        {
            "title": "Turkish Airlines",
            "hex": "C70A0C",
            "source": "https://www.turkishairlines.com/tr-int/basin-odasi/logo-arsivi/index.html"
        },
        {
            "title": "Tutanota",
            "hex": "840010",
            "source": "https://github.com/tutao/tutanota/blob/8ff5f0e7d78834ac8fcb0f2357c394b757ea4793/resources/images/logo-solo-red.svg"
        },
        {
            "title": "TV Time",
            "hex": "FFD400",
            "source": "https://www.tvtime.com/"
        },
        {
            "title": "Twilio",
            "hex": "F22F46",
            "source": "https://www.twilio.com/company/brand"
        },
        {
            "title": "Twitch",
            "hex": "9146FF",
            "source": "https://brand.twitch.tv"
        },
        {
            "title": "Twitter",
            "hex": "1DA1F2",
            "source": "https://brand.twitter.com"
        },
        {
            "title": "Twoo",
            "hex": "FF7102",
            "source": "http://www.twoo.com/about/press"
        },
        {
            "title": "TypeScript",
            "hex": "3178C6",
            "source": "https://www.staging-typescript.org/branding"
        },
        {
            "title": "TYPO3",
            "hex": "FF8700",
            "source": "https://typo3.com/fileadmin/assets/typo3logos/typo3_bullet_01.svg"
        },
        {
            "title": "Uber",
            "hex": "000000",
            "source": "https://www.uber.com/media/"
        },
        {
            "title": "Uber Eats",
            "hex": "06C167",
            "source": "https://www.ubereats.com"
        },
        {
            "title": "Ubiquiti",
            "hex": "0559C9",
            "source": "https://www.ui.com/marketing/#logos"
        },
        {
            "title": "Ubisoft",
            "hex": "000000",
            "source": "https://www.ubisoft.com/en-US/company/overview.aspx"
        },
        {
            "title": "uBlock Origin",
            "hex": "800000",
            "source": "https://github.com/gorhill/uBlock/blob/master/src/img/ublock.svg"
        },
        {
            "title": "Ubuntu",
            "hex": "E95420",
            "source": "https://design.ubuntu.com/brand/ubuntu-logo/",
            "guidelines": "https://design.ubuntu.com/brand/ubuntu-logo/"
        },
        {
            "title": "Udacity",
            "hex": "02B3E4",
            "source": "https://www.udacity.com"
        },
        {
            "title": "Udemy",
            "hex": "A435F0",
            "source": "https://www.udemy.com/ourbrand/"
        },
        {
            "title": "UFC",
            "hex": "D20A0A",
            "source": "https://www.ufc.com"
        },
        {
            "title": "UIkit",
            "hex": "2396F3",
            "source": "https://getuikit.com"
        },
        {
            "title": "Ulule",
            "hex": "18A5D6",
            "source": "https://ulule.frontify.com/d/EX3dK8qsXgqh/branding-guidelines"
        },
        {
            "title": "Umbraco",
            "hex": "3544B1",
            "source": "https://umbraco.com/"
        },
        {
            "title": "Unacademy",
            "hex": "08BD80",
            "source": "https://unacademy.com/"
        },
        {
            "title": "Undertale",
            "hex": "E71D29",
            "source": "https://undertale.com/"
        },
        {
            "title": "Unicode",
            "hex": "5455FE",
            "source": "https://en.wikipedia.org/wiki/Unicode"
        },
        {
            "title": "Unilever",
            "hex": "1F36C7",
            "source": "https://www.unilever.co.uk/about/who-we-are/our-logo/"
        },
        {
            "title": "United Airlines",
            "hex": "002244",
            "source": "https://en.wikipedia.org/wiki/File:United_Airlines_Logo.svg"
        },
        {
            "title": "Unity",
            "hex": "000000",
            "source": "https://unity.com/"
        },
        {
            "title": "Unraid",
            "hex": "F15A2C",
            "source": "https://unraid.net/"
        },
        {
            "title": "Unreal Engine",
            "hex": "313131",
            "source": "https://www.unrealengine.com/en-US/branding",
            "guidelines": "https://www.unrealengine.com/en-US/branding"
        },
        {
            "title": "Unsplash",
            "hex": "000000",
            "source": "https://unsplash.com/"
        },
        {
            "title": "Untangle",
            "hex": "68BD49",
            "source": "https://www.untangle.com/company-overview/",
            "guidelines": "https://www.untangle.com/company-overview/"
        },
        {
            "title": "Untappd",
            "hex": "FFC000",
            "source": "https://untappd.com/"
        },
        {
            "title": "UpCloud",
            "hex": "7B00FF",
            "source": "https://upcloud.com/brand-assets/",
            "guidelines": "https://upcloud.com/brand-assets/"
        },
        {
            "title": "UpLabs",
            "hex": "3930D8",
            "source": "https://www.uplabs.com/"
        },
        {
            "title": "Uploaded",
            "hex": "0E70CB",
            "source": "https://www.uploaded.net"
        },
        {
            "title": "UPS",
            "hex": "150400",
            "source": "https://www.ups.com/"
        },
        {
            "title": "Upwork",
            "hex": "6FDA44",
            "source": "https://www.upwork.com/press/"
        },
        {
            "title": "USPS",
            "hex": "333366",
            "source": "https://www.usps.com/"
        },
        {
            "title": "V",
            "hex": "5D87BF",
            "source": "https://github.com/vlang/v-logo",
            "license": {
                "type": "MIT"
            }
        },
        {
            "title": "V8",
            "hex": "4B8BF5",
            "source": "https://v8.dev/logo"
        },
        {
            "title": "Vaadin",
            "hex": "00B4F0",
            "source": "https://vaadin.com/trademark",
            "guidelines": "https://vaadin.com/trademark"
        },
        {
            "title": "Vagrant",
            "hex": "1868F2",
            "source": "https://www.hashicorp.com/brand",
            "guidelines": "https://www.hashicorp.com/brand"
        },
        {
            "title": "Valve",
            "hex": "F74843",
            "source": "https://www.valvesoftware.com/"
        },
        {
            "title": "Vapor",
            "hex": "0D0D0D",
            "source": "https://vapor.codes/"
        },
        {
            "title": "Vault",
            "hex": "000000",
            "source": "https://www.hashicorp.com/brand",
            "guidelines": "https://www.hashicorp.com/brand"
        },
        {
            "title": "Vauxhall",
            "hex": "EB001E",
            "source": "https://www.stellantis.com/en/brands/vauxhall"
        },
        {
            "title": "vBulletin",
            "hex": "184D66",
            "source": "https://commons.wikimedia.org/wiki/File:VBulletin.svg"
        },
        {
            "title": "Vector Logo Zone",
            "hex": "184D66",
            "source": "https://www.vectorlogo.zone/"
        },
        {
            "title": "Vectorworks",
            "hex": "000000",
            "source": "https://www.vectorworks.net/en-US"
        },
        {
            "title": "Veeam",
            "hex": "00B336",
            "source": "https://www.veeam.com/newsroom/veeam-graphics.html"
        },
        {
            "title": "Veepee",
            "hex": "EC008C",
            "source": "https://www.veepee.fr/"
        },
        {
            "title": "Venmo",
            "hex": "3D95CE",
            "source": "https://venmo.com/about/brand/"
        },
        {
            "title": "Vercel",
            "hex": "000000",
            "source": "https://vercel.com/design"
        },
        {
            "title": "Verdaccio",
            "hex": "4B5E40",
            "source": "https://verdaccio.org/docs/en/logo"
        },
        {
            "title": "Veritas",
            "hex": "B1181E",
            "source": "https://my.veritas.com/cs/groups/partner/documents/styleguide/mdaw/mdq5/~edisp/tus3cpeapp3855186572.pdf"
        },
        {
            "title": "Verizon",
            "hex": "CD040B",
            "source": "https://www.verizondigitalmedia.com/about/logo-usage/"
        },
        {
            "title": "vFairs",
            "hex": "EF4678",
            "source": "https://www.vfairs.com/"
        },
        {
            "title": "Viadeo",
            "hex": "F07355",
            "source": "https://viadeo.journaldunet.com/"
        },
        {
            "title": "Viber",
            "hex": "7360F2",
            "source": "https://www.viber.com/brand-center/"
        },
        {
            "title": "Vim",
            "hex": "019733",
            "source": "https://commons.wikimedia.org/wiki/File:Vimlogo.svg"
        },
        {
            "title": "Vimeo",
            "hex": "1AB7EA",
            "source": "https://vimeo.com/about/brand_guidelines"
        },
        {
            "title": "Vimeo Livestream",
            "hex": "0A0A20",
            "source": "https://livestream.com"
        },
        {
            "title": "VirtualBox",
            "hex": "183A61",
            "source": "https://commons.wikimedia.org/wiki/File:Virtualbox_logo.png"
        },
        {
            "title": "VirusTotal",
            "hex": "394EFF",
            "source": "https://www.virustotal.com/"
        },
        {
            "title": "Visa",
            "hex": "1A1F71",
            "source": "https://merchantsignageeu.visa.com/product.asp?dptID=696"
        },
        {
            "title": "Visual Studio",
            "hex": "5C2D91",
            "source": "https://visualstudio.microsoft.com/"
        },
        {
            "title": "Visual Studio Code",
            "hex": "007ACC",
            "source": "https://commons.wikimedia.org/wiki/File:Visual_Studio_Code_1.35_icon.svg"
        },
        {
            "title": "Vite",
            "hex": "646CFF",
            "source": "https://vitejs.dev/"
        },
        {
            "title": "Vivaldi",
            "hex": "EF3939",
            "source": "https://vivaldi.com/press/"
        },
        {
            "title": "Vivino",
            "hex": "AA1329",
            "source": "https://www.vivino.com/press"
        },
        {
            "title": "VK",
            "hex": "4680C2",
            "source": "https://vk.com/brand"
        },
        {
            "title": "VLC media player",
            "hex": "FF8800",
            "source": "http://git.videolan.org/?p=vlc.git;a=tree;f=extras/package/macosx/asset_sources"
        },
        {
            "title": "VMware",
            "hex": "607078",
            "source": "https://myvmware.workspaceair.com/"
        },
        {
            "title": "Vodafone",
            "hex": "E60000",
            "source": "https://web.vodafone.com.eg/"
        },
        {
            "title": "Volkswagen",
            "hex": "151F5D",
            "source": "https://www.volkswagen.ie/"
        },
        {
            "title": "Volvo",
            "hex": "003057",
            "source": "https://www.media.volvocars.com/global/en-gb/logos"
        },
        {
            "title": "Vonage",
            "hex": "FFFFFF",
            "source": "https://www.vonage.com"
        },
        {
            "title": "VOX",
            "hex": "DA074A",
            "source": "https://commons.wikimedia.org/wiki/File:VOX_Logo_2013.svg"
        },
        {
            "title": "VSCO",
            "hex": "000000",
            "source": "https://vscopress.co/media-kit"
        },
        {
            "title": "Vue.js",
            "hex": "4FC08D",
            "source": "https://github.com/vuejs/art",
            "license": {
                "type": "custom",
                "url": "https://github.com/vuejs/art/blob/master/README.md"
            },
            "guidelines": "https://github.com/vuejs/art/blob/master/README.md"
        },
        {
            "title": "Vuetify",
            "hex": "1867C0",
            "source": "https://vuetifyjs.com/"
        },
        {
            "title": "Vulkan",
            "hex": "AC162C",
            "source": "https://www.khronos.org/legal/trademarks/"
        },
        {
            "title": "Vultr",
            "hex": "007BFC",
            "source": "https://www.vultr.com/company/brand-assets/"
        },
        {
            "title": "W3C",
            "hex": "005A9C",
            "source": "https://www.w3.org/Consortium/Legal/logo-usage-20000308",
            "license": {
                "type": "custom",
                "url": "https://www.w3.org/Consortium/Legal/2002/trademark-license-20021231"
            }
        },
        {
            "title": "Wagtail",
            "hex": "43B1B0",
            "source": "https://github.com/wagtail/wagtail/blob/e3e46e23b780aa2b1b521de081cb81872f77466d/wagtail/admin/static_src/wagtailadmin/images/wagtail-logo.svg"
        },
        {
            "title": "WakaTime",
            "hex": "000000",
            "source": "https://wakatime.com/legal/logos-and-trademark-usage",
            "guidelines": "https://wakatime.com/legal/logos-and-trademark-usage"
        },
        {
            "title": "WALKMAN",
            "hex": "000000",
            "source": "https://en.wikipedia.org/wiki/File:Walkman_logo.svg"
        },
        {
            "title": "Wallabag",
            "hex": "3F6184",
            "source": "https://github.com/wallabag/logo/blob/f670395da2d85c3bbcb8dcfa8d2a339d8af5abb0/_default/icon/svg/logo-icon-black-no-bg.svg"
        },
        {
            "title": "Wappalyzer",
            "hex": "32067C",
            "source": "https://www.wappalyzer.com/"
        },
        {
            "title": "Warner Bros.",
            "slug": "warnerbros",
            "hex": "004DB4",
            "source": "https://www.warnerbros.com/"
        },
        {
            "title": "Wattpad",
            "hex": "FF500A",
            "source": "https://company.wattpad.com/brandguideline",
            "guidelines": "https://company.wattpad.com/brandguideline"
        },
        {
            "title": "Waze",
            "hex": "33CCFF",
            "source": "https://www.waze.com/"
        },
        {
            "title": "Wear OS",
            "hex": "4285F4",
            "source": "https://partnermarketinghub.withgoogle.com/#/brands/"
        },
        {
            "title": "Weasyl",
            "hex": "990000",
            "source": "https://www.weasyl.com/"
        },
        {
            "title": "Web3.js",
            "hex": "F16822",
            "source": "https://github.com/ChainSafe/web3.js/blob/fdbda4958cbdbaebe8ed5ea59183582b07fac254/assets/logo/web3js.svg"
        },
        {
            "title": "WebAssembly",
            "hex": "654FF0",
            "source": "https://webassembly.org/"
        },
        {
            "title": "WebAuthn",
            "hex": "3423A6",
            "source": "https://github.com/webauthn-open-source/webauthn-logos",
            "guidelines": "https://github.com/webauthn-open-source/webauthn-logos"
        },
        {
            "title": "webcomponents.org",
            "hex": "29ABE2",
            "source": "https://www.webcomponents.org/"
        },
        {
            "title": "WebdriverIO",
            "hex": "EA5906",
            "source": "https://webdriver.io/docs/api/"
        },
        {
            "title": "Webflow",
            "hex": "4353FF",
            "source": "https://webflow.com/"
        },
        {
            "title": "WebGL",
            "hex": "990000",
            "source": "https://www.khronos.org/legal/trademarks/",
            "guidelines": "https://www.khronos.org/legal/trademarks/"
        },
        {
            "title": "webhint",
            "hex": "4700A3",
            "source": "https://github.com/webhintio/webhint.io/blob/5c9f10a33a6d68e1f0d2b1eff0829685b9123433/src/webhint-theme/source/images/webhint-logo.svg"
        },
        {
            "title": "Weblate",
            "hex": "2ECCAA",
            "source": "https://github.com/WeblateOrg/graphics/blob/669e4f910abd9ec36fda172d2ea6f2f424a32ace/logo/weblate-black.svg",
            "license": {
                "type": "GPL-3.0-only"
            }
        },
        {
            "title": "Webmin",
            "hex": "7DA0D0",
            "source": "https://github.com/webmin/webmin/blob/84d2d3d17f638a43939220f78b83bfefbae37f76/images/webmin-blue.svg"
        },
        {
            "title": "WebMoney",
            "hex": "036CB5",
            "source": "https://www.webmoney.ru/rus/developers/logos.shtml"
        },
        {
            "title": "Webpack",
            "hex": "8DD6F9",
            "source": "https://webpack.js.org/branding/"
        },
        {
            "title": "WebRTC",
            "hex": "333333",
            "source": "https://webrtc.org/"
        },
        {
            "title": "WebStorm",
            "hex": "000000",
            "source": "https://www.jetbrains.com/company/brand/logos/",
            "guidelines": "https://www.jetbrains.com/company/brand/"
        },
        {
            "title": "WEBTOON",
            "hex": "00D564",
            "source": "http://webtoons.com/"
        },
        {
            "title": "WeChat",
            "hex": "07C160",
            "source": "https://wechat.design/standard/download/brand",
            "guidelines": "https://wechat.design/standard/download/brand"
        },
        {
            "title": "Weights & Biases",
            "hex": "FFBE00",
            "source": "https://wandb.ai/"
        },
        {
            "title": "WEMO",
            "hex": "72D44C",
            "source": "https://commons.wikimedia.org/wiki/File:WeMoApp.svg"
        },
        {
            "title": "WeTransfer",
            "hex": "409FFF",
            "source": "https://wetransfer.com/"
        },
        {
            "title": "WhatsApp",
            "hex": "25D366",
            "source": "https://www.whatsappbrand.com",
            "guidelines": "https://whatsappbrand.com/"
        },
        {
            "title": "When I Work",
            "hex": "51A33D",
            "source": "https://wheniwork.com/"
        },
        {
            "title": "WhiteSource",
            "hex": "161D4E",
            "source": "https://www.whitesourcesoftware.com/whitesource-media-kit/"
        },
        {
            "title": "Wii",
            "hex": "8B8B8B",
            "source": "https://commons.wikimedia.org/wiki/File:Wii.svg"
        },
        {
            "title": "Wii U",
            "hex": "8B8B8B",
            "source": "https://commons.wikipedia.org/wiki/File:WiiU.svg"
        },
        {
            "title": "Wikidata",
            "hex": "006699",
            "source": "https://commons.wikimedia.org/wiki/File:Wikidata-logo-en.svg"
        },
        {
            "title": "Wikimedia Commons",
            "hex": "006699",
            "source": "https://commons.wikimedia.org/wiki/File:Commons-logo.svg"
        },
        {
            "title": "Wikipedia",
            "hex": "000000",
            "source": "https://commons.wikimedia.org/wiki/File:Wikipedia-logo-v2.svg"
        },
        {
            "title": "Wikiquote",
            "hex": "006699",
            "source": "https://commons.wikimedia.org/wiki/File:Wikiquote-logo.svg"
        },
        {
            "title": "Wikivoyage",
            "hex": "006699",
            "source": "https://commons.wikimedia.org/wiki/File:Wikivoyage-Logo-v3-en.svg"
        },
        {
            "title": "Windi CSS",
            "hex": "48B0F1",
            "source": "https://github.com/windicss/docs/blob/d7a01df515c4fa30dbb33ede7c46392e21fbf2cb/public/assets/logo.svg"
        },
        {
            "title": "Windows",
            "hex": "0078D6",
            "source": "https://commons.wikimedia.org/wiki/File:Windows_10_Logo.svg"
        },
        {
            "title": "Windows 95",
            "hex": "008080",
            "source": "https://en.wikipedia.org/wiki/Windows_95"
        },
        {
            "title": "Windows Terminal",
            "hex": "4D4D4D",
            "source": "https://github.com/microsoft/terminal/blob/a90289548f8548bf5c370a4b141b4b815c22616b/res/terminal/Terminal_HC.svg"
        },
        {
            "title": "Windows XP",
            "hex": "003399",
            "source": "https://commons.wikimedia.org/wiki/File:Windows_logo_-_2002%E2%80%932012_(Multicolored).svg"
        },
        {
            "title": "Winmate",
            "hex": "C11920",
            "source": "https://www.winmate.com/NewsAndEvents/Publications"
        },
        {
            "title": "Wipro",
            "hex": "341C53",
            "source": "https://www.wipro.com/content/dam/nexus/en/service-lines/applications/latest-thinking/state-of-cybersecurity-report-2019.pdf"
        },
        {
            "title": "Wire",
            "hex": "000000",
            "source": "http://brand.wire.com",
            "guidelines": "https://brand.wire.com/"
        },
        {
            "title": "WireGuard",
            "hex": "88171A",
            "source": "https://www.wireguard.com/"
        },
        {
            "title": "Wireshark",
            "hex": "1679A7",
            "source": "https://gitlab.com/wanduow/wireshark/-/blob/cd5539b0f76975474869984a9d2f0fce29d5c21e/image/wsicon.svg"
        },
        {
            "title": "Wish",
            "hex": "2FB7EC",
            "source": "https://wish.com/"
        },
        {
            "title": "Wistia",
            "hex": "54BBFF",
            "source": "https://wistia.com/about/assets",
            "guidelines": "https://wistia.com/about/assets"
        },
        {
            "title": "Wix",
            "hex": "0C6EFC",
            "source": "http://www.wix.com/about/design-assets"
        },
        {
            "title": "Wizz Air",
            "hex": "C6007E",
            "source": "https://wizzair.com/en-gb/information-and-services/about-us/press-office/logos"
        },
        {
            "title": "Wolfram",
            "hex": "DD1100",
            "source": "http://company.wolfram.com/press-center/wolfram-corporate/"
        },
        {
            "title": "Wolfram Language",
            "hex": "DD1100",
            "source": "http://company.wolfram.com/press-center/language/"
        },
        {
            "title": "Wolfram Mathematica",
            "hex": "DD1100",
            "source": "http://company.wolfram.com/press-center/mathematica/"
        },
        {
            "title": "Woo",
            "hex": "96588A",
            "source": "https://woocommerce.com/style-guide/",
            "guidelines": "https://woocommerce.com/trademark-guidelines/"
        },
        {
            "title": "WooCommerce",
            "hex": "96588A",
            "source": "https://woocommerce.com/style-guide/",
            "guidelines": "https://woocommerce.com/trademark-guidelines/"
        },
        {
            "title": "WordPress",
            "hex": "21759B",
            "source": "https://wordpress.org/about/logos"
        },
        {
            "title": "Workplace",
            "hex": "4326C4",
            "source": "https://en.facebookbrand.com/",
            "guidelines": "https://en.facebookbrand.com/"
        },
        {
            "title": "World Health Organization",
            "hex": "0093D5",
            "source": "https://www.who.int/"
        },
        {
            "title": "WP Engine",
            "hex": "0ECAD4",
            "source": "https://wpengine.com/brand-assets/"
        },
        {
            "title": "WP Rocket",
            "hex": "F56640",
            "source": "https://wp-rocket.me/"
        },
        {
            "title": "write.as",
            "hex": "5BC4EE",
            "source": "https://write.as/brand",
            "guidelines": "https://write.as/brand"
        },
        {
            "title": "WWE",
            "hex": "000000",
            "source": "https://commons.wikimedia.org/wiki/File:WWE_Network_logo.svg"
        },
        {
            "title": "Wwise",
            "hex": "00549F",
            "source": "https://www.audiokinetic.com/resources/credits/",
            "guidelines": "https://www.audiokinetic.com/resources/credits/"
        },
        {
            "title": "X.Org",
            "hex": "F28834",
            "source": "https://upload.wikimedia.org/wikipedia/commons/9/90/X.Org_Logo.svg"
        },
        {
            "title": "Xamarin",
            "hex": "3498DB",
            "source": "https://github.com/dotnet/swag/tree/master/xamarin"
        },
        {
            "title": "XAML",
            "hex": "0C54C2",
            "source": "https://github.com/microsoft/microsoft-ui-xaml/issues/1185#issuecomment-529731046"
        },
        {
            "title": "XAMPP",
            "hex": "FB7A24",
            "source": "https://www.apachefriends.org/en/"
        },
        {
            "title": "Xbox",
            "hex": "107C10",
            "source": "https://www.xbox.com/en-US/consoles"
        },
        {
            "title": "Xcode",
            "hex": "147EFB",
            "source": "https://developer.apple.com/develop/"
        },
        {
            "title": "XDA Developers",
            "hex": "EA7100",
            "source": "https://www.xda-developers.com/"
        },
        {
            "title": "Xero",
            "hex": "13B5EA",
            "source": "https://www.xero.com/uk/about/media/downloads"
        },
        {
            "title": "XFCE",
            "hex": "2284F2",
            "source": "https://www.xfce.org/download#artwork"
        },
        {
            "title": "Xiaomi",
            "hex": "FF6900",
            "source": "https://www.mi.com/global"
        },
        {
            "title": "Xilinx",
            "hex": "E01F27",
            "source": "https://www.xilinx.com"
        },
        {
            "title": "Xing",
            "hex": "006567",
            "source": "https://dev.xing.com/logo_rules"
        },
        {
            "title": "XMPP",
            "hex": "002B5C",
            "source": "https://github.com/xsf/xmpp.org/tree/00c49187e353c1a156c95562dafaf129e688fbad/content/icons"
        },
        {
            "title": "XRP",
            "hex": "25A768",
            "source": "https://xrpl.org/"
        },
        {
            "title": "XSplit",
            "hex": "0095DE",
            "source": "https://www.xsplit.com/presskit"
        },
        {
            "title": "XState",
            "hex": "2C3E50",
            "source": "https://github.com/davidkpiano/xstate/blob/544df7f00e2ef49603b5e5ff2f0d183ff6bd5e7c/docs/.vuepress/public/logo.svg"
        },
        {
            "title": "Y Combinator",
            "hex": "F0652F",
            "source": "https://www.ycombinator.com/press/"
        },
        {
            "title": "Yahoo!",
            "hex": "6001D2",
            "source": "https://yahoo.com/"
        },
        {
            "title": "Yale",
            "hex": "FFD900",
            "source": "https://yalehome.com"
        },
        {
            "title": "Yamaha Corporation",
            "hex": "4B1E78",
            "source": "https://www.yamaha.com/en/"
        },
        {
            "title": "Yamaha Motor Corporation",
            "hex": "E60012",
            "source": "https://en.wikipedia.org/wiki/Yamaha_Motor_Company"
        },
        {
            "title": "Yammer",
            "hex": "106EBE",
            "source": "https://developer.microsoft.com/en-us/fluentui#/styles/web/colors/products"
        },
        {
            "title": "Yarn",
            "hex": "2C8EBB",
            "source": "https://github.com/yarnpkg/assets"
        },
        {
            "title": "Yelp",
            "hex": "D32323",
            "source": "https://www.yelp.com/styleguide/icons"
        },
        {
            "title": "Yoast",
            "hex": "A4286A",
            "source": "https://yoast.com/media/logo/"
        },
        {
            "title": "YourTravel.TV",
            "hex": "F79025",
            "source": "https://yourtravel.tv"
        },
        {
            "title": "YouTube",
            "hex": "FF0000",
            "source": "https://www.youtube.com/yt/about/brand-resources/#logos-icons-colors"
        },
        {
            "title": "YouTube Gaming",
            "hex": "FF0000",
            "source": "https://gaming.youtube.com/"
        },
        {
            "title": "YouTube Music",
            "hex": "FF0000",
            "source": "https://partnermarketinghub.withgoogle.com/#/brands/"
        },
        {
            "title": "YouTube Studio",
            "hex": "FF0000",
            "source": "https://www.youtube.com/"
        },
        {
            "title": "YouTube TV",
            "hex": "FF0000",
            "source": "https://partnermarketinghub.withgoogle.com/#/brands/"
        },
        {
            "title": "Z-Wave",
            "hex": "1B365D",
            "source": "https://www.z-wave.com/"
        },
        {
            "title": "Zalando",
            "hex": "FF6900",
            "source": "https://www.zalando.co.uk/"
        },
        {
            "title": "Zalo",
            "hex": "0068FF",
            "source": "https://zalo.me/"
        },
        {
            "title": "Zapier",
            "hex": "FF4A00",
            "source": "https://zapier.com/about/brand"
        },
        {
            "title": "ZDF",
            "hex": "FA7D19",
            "source": "https://www.zdf.de/"
        },
        {
            "title": "Zelle",
            "hex": "6D1ED4",
            "source": "https://www.zellepay.com/"
        },
        {
            "title": "Zend",
            "hex": "0679EA",
            "source": "https://www.zend.com/"
        },
        {
            "title": "Zend Framework",
            "hex": "68B604",
            "source": "https://framework.zend.com/"
        },
        {
            "title": "Zendesk",
            "hex": "03363D",
            "source": "https://brandland.zendesk.com/"
        },
        {
            "title": "Zenn",
            "hex": "3EA8FF",
            "source": "https://zenn.dev/mediakit"
        },
        {
            "title": "Zenodo",
            "hex": "1682D4",
            "source": "https://about.zenodo.org",
            "guidelines": "https://about.zenodo.org"
        },
        {
            "title": "Zerodha",
            "hex": "387ED1",
            "source": "https://zerodha.com"
        },
        {
            "title": "ZeroMQ",
            "hex": "DF0000",
            "source": "https://github.com/zeromq/zeromq.org/blob/master/static/safari-pinned-tab.svg"
        },
        {
            "title": "Zerply",
            "hex": "7BBB6E",
            "source": "https://zerply.com/about/resources"
        },
        {
            "title": "Zhihu",
            "hex": "0084FF",
            "source": "https://www.zhihu.com/"
        },
        {
            "title": "Zig",
            "hex": "F7A41D",
            "source": "https://github.com/ziglang/logo",
            "license": {
                "type": "CC-BY-SA-4.0"
            }
        },
        {
            "title": "Zigbee",
            "hex": "EB0443",
            "source": "https://zigbeealliance.org/solution/zigbee/"
        },
        {
            "title": "Zillow",
            "hex": "006AFF",
            "source": "https://www.zillow.com/"
        },
        {
            "title": "Zingat",
            "hex": "009CFB",
            "source": "https://www.zingat.com/kurumsal-logolar"
        },
        {
            "title": "Zoho",
            "hex": "C8202B",
            "source": "https://www.zoho.com/branding/"
        },
        {
            "title": "Zoiper",
            "hex": "F47920",
            "source": "https://www.zoiper.com/en/products"
        },
        {
            "title": "Zomato",
            "hex": "E23744",
            "source": "https://www.zomato.com/business/apps"
        },
        {
            "title": "Zoom",
            "hex": "2D8CFF",
            "source": "https://zoom.us/brandguidelines"
        },
        {
            "title": "Zorin",
            "hex": "0CC1F3",
            "source": "https://zorinos.com/press/"
        },
        {
            "title": "Zotero",
            "hex": "CC2936",
            "source": "https://www.zotero.org/support/brand"
        },
        {
            "title": "Zulip",
            "hex": "FFFFFF",
            "source": "https://github.com/zulip/zulip/blob/df9e40491dc77b658d943cff36a816d46e32ce1b/static/images/logo/zulip-org-logo.svg"
        }
    ]
}<|MERGE_RESOLUTION|>--- conflicted
+++ resolved
@@ -6022,16 +6022,15 @@
             }
         },
         {
-<<<<<<< HEAD
-            "title": "New Balance",
-            "hex": "CF0A2C",
-            "source": "https://www.newbalance.com"
-=======
             "title": "Nette",
             "hex": "3484D2",
             "source": "https://nette.org/en/logo",
             "guidelines": "https://nette.org/en/logo"
->>>>>>> aeaf6b38
+        },
+        {
+            "title": "New Balance",
+            "hex": "CF0A2C",
+            "source": "https://www.newbalance.com"
         },
         {
             "title": "New Japan Pro-Wrestling",
