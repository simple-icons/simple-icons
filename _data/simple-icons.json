--- conflicted
+++ resolved
@@ -1271,15 +1271,6 @@
             "source": "https://www.box.com/en-gb/about-us/press"
         },
         {
-<<<<<<< HEAD
-=======
-            "title": "Brand.ai",
-            "slug": "brand-dot-ai",
-            "hex": "0AA0FF",
-            "source": "https://brand.ai/brand-ai/style"
-        },
-        {
->>>>>>> 519d9bdf
             "title": "Brandfolder",
             "hex": "40D1F5",
             "source": "https://brandfolder.com/brandfolder"
