{
    "icons": [
        {
            "title": ".NET",
            "hex": "5C2D91",
            "source": "https://docs.microsoft.com/en-us/dotnet/images/hub/net.svg"
        },
        {
            "title": "1001Tracklists",
            "hex": "40AEF0",
            "source": "https://www.1001tracklists.com/"
        },
        {
            "title": "1Password",
            "hex": "0094F5",
            "source": "https://1password.com/press/"
        },
        {
            "title": "500px",
            "hex": "0099E5",
            "source": "https://about.500px.com/press"
        },
        {
            "title": "A-Frame",
            "hex": "EF2D5E",
            "source": "https://aframe.io/docs/"
        },
        {
            "title": "ABB RobotStudio",
            "hex": "FF9E0F",
            "source": "https://new.abb.com/products/robotics/en/robotstudio/downloads"
        },
        {
            "title": "About.me",
            "hex": "00A98F",
            "source": "https://about.me/assets"
        },
        {
            "title": "Abstract",
            "hex": "191A1B",
            "source": "https://www.abstract.com/about/"
        },
        {
            "title": "Academia",
            "hex": "41454A",
            "source": "https://www.academia.edu/"
        },
        {
            "title": "Accusoft",
            "hex": "A9225C",
            "source": "https://company-39138.frontify.com/d/7EKFm12NQSa8/accusoft-corporation-style-guide#/style-guide/logo"
        },
        {
            "title": "ACM",
            "hex": "0085CA",
            "source": "http://identitystandards.acm.org/"
        },
        {
            "title": "ActiGraph",
            "hex": "0B2C4A",
            "source": "http://www.actigraphcorp.com/"
        },
        {
            "title": "Activision",
            "hex": "000000",
            "source": "https://www.activision.com/"
        },
        {
            "title": "AdBlock",
            "hex": "F40D12",
            "source": "https://getadblock.com/"
        },
        {
            "title": "Adblock Plus",
            "hex": "C70D2C",
            "source": "https://adblockplus.org/"
        },
        {
            "title": "AddThis",
            "hex": "FF6550",
            "source": "http://www.addthis.com/"
        },
        {
            "title": "AdGuard",
            "hex": "66B574",
            "source": "https://adguard.com/en/contribute.html"
        },
        {
            "title": "Adobe",
            "hex": "FF0000",
            "source": "https://www.adobe.com/"
        },
        {
            "title": "Adobe Acrobat Reader",
            "hex": "EE3F24",
            "source": "https://wwwimages2.adobe.com/etc/clientlibs/beagle/ace/source/font/aceui-fonts.svg"
        },
        {
            "title": "Adobe After Effects",
            "hex": "D291FF",
            "source": "https://wwwimages2.adobe.com/etc/clientlibs/beagle/ace/source/font/aceui-fonts.svg"
        },
        {
            "title": "Adobe Audition",
            "hex": "00E4BB",
            "source": "https://helpx.adobe.com/content/dam/help/mnemonics/au_cc_app_RGB.svg"
        },
        {
            "title": "Adobe Creative Cloud",
            "hex": "D41818",
            "source": "https://www.adobe.io/apis/creativecloud/creativesdk/docs/websdk/adobe-creative-sdk-for-web_master/branding-guidelines.html"
        },
        {
            "title": "Adobe Dreamweaver",
            "hex": "35FA00",
            "source": "https://wwwimages2.adobe.com/etc/clientlibs/beagle/ace/source/font/aceui-fonts.svg"
        },
        {
            "title": "Adobe Fonts",
            "hex": "323232",
            "source": "https://www.adobe.com/creativecloud/services.html"
        },
        {
            "title": "Adobe Illustrator",
            "hex": "FF7C00",
            "source": "https://wwwimages2.adobe.com/etc/clientlibs/beagle/ace/source/font/aceui-fonts.svg"
        },
        {
            "title": "Adobe InDesign",
            "hex": "FD3F93",
            "source": "https://wwwimages2.adobe.com/etc/clientlibs/beagle/ace/source/font/aceui-fonts.svg"
        },
        {
            "title": "Adobe Lightroom CC",
            "hex": "3DF0F0",
            "source": "https://www.adobe.com/products/photoshop-lightroom.html"
        },
        {
            "title": "Adobe Lightroom Classic",
            "hex": "ADD5EC",
            "source": "https://www.adobe.com/products/photoshop-lightroom-classic.html"
        },
        {
            "title": "Adobe PhoneGap",
            "hex": "27A1C5",
            "source": "https://phonegap.com/about/logos/"
        },
        {
            "title": "Adobe Photoshop",
            "hex": "26C9FF",
            "source": "https://www.adobe.com/products/photoshop.html"
        },
        {
            "title": "Adobe Premiere",
            "hex": "EA77FF",
            "source": "https://helpx.adobe.com/content/dam/help/mnemonics/pr_cc_app_RGB.svg"
        },
        {
            "title": "Adobe Typekit",
            "hex": "87EC00",
            "source": "https://helpx.adobe.com/content/dam/help/mnemonics/tk_appicon_RGB.svg"
        },
        {
            "title": "Adobe XD",
            "hex": "FF2BC2",
            "source": "https://www.adobe.com/products/xd.html"
        },
        {
            "title": "AdonisJS",
            "hex": "220052",
            "source": "https://adonisjs.com/"
        },
        {
            "title": "Aer Lingus",
            "hex": "006272",
            "source": "https://www.aerlingus.com/"
        },
        {
            "title": "Affinity",
            "hex": "222324",
            "source": "https://affinity.serif.com/"
        },
        {
            "title": "Affinity Designer",
            "hex": "1B72BE",
            "source": "https://affinity.serif.com/en-gb/designer/"
        },
        {
            "title": "Affinity Photo",
            "hex": "7E4DD2",
            "source": "https://affinity.serif.com/en-gb/photo/"
        },
        {
            "title": "Affinity Publisher",
            "hex": "C9284D",
            "source": "https://affinity.serif.com/en-gb/publisher/"
        },
        {
            "title": "Aiqfome",
            "hex": "7A1FA2",
            "source": "https://aiqfome.com"
        },
        {
            "title": "Air Canada",
            "hex": "F01428",
            "source": "https://www.aircanada.com/"
        },
        {
            "title": "Air France",
            "hex": "002157",
            "source": "https://www.airfrance.fr/"
        },
        {
            "title": "Airbnb",
            "hex": "FF5A5F",
            "source": "https://www.airbnb.com"
        },
        {
            "title": "Airbus",
            "hex": "00205B",
            "source": "https://brand.airbus.com/brand-elements/logo.html"
        },
        {
            "title": "Aircall",
            "hex": "00B388",
            "source": "https://aircall.io/"
        },
        {
            "title": "AirPlay Audio",
            "hex": "000000",
            "source": "https://developer.apple.com/design/human-interface-guidelines/airplay/overview/icons/"
        },
        {
            "title": "AirPlay Video",
            "hex": "000000",
            "source": "https://developer.apple.com/design/human-interface-guidelines/airplay/overview/icons/"
        },
        {
            "title": "Airtable",
            "hex": "18BFFF",
            "source": "https://airtable.com/press"
        },
        {
            "title": "Alfa Romeo",
            "hex": "981E32",
            "source": "http://www.fcaci.com/x/Alfa"
        },
        {
            "title": "Algolia",
            "hex": "5468FF",
            "source": "https://www.algolia.com/press/?section=brand-guidelines"
        },
        {
            "title": "Alipay",
            "hex": "00A1E9",
            "source": "https://gw.alipayobjects.com/os/rmsportal/trUJZfSrlnRCcFgfZGjD.ai"
        },
        {
            "title": "AlliedModders",
            "hex": "1578D3",
            "source": "https://forums.alliedmods.net/index.php"
        },
        {
            "title": "AlloCiné",
            "hex": "FECC00",
            "source": "http://www.allocine.fr/favicon.ico"
        },
        {
            "title": "Alpine Linux",
            "hex": "0D597F",
            "source": "https://alpinelinux.org/"
        },
        {
            "title": "Amazon",
            "hex": "FF9900",
            "source": "https://worldvectorlogo.com/logo/amazon-icon"
        },
        {
            "title": "Amazon Alexa",
            "hex": "00CAFF",
            "source": "https://developer.amazon.com/docs/alexa-voice-service/logo-and-brand.html"
        },
        {
            "title": "Amazon AWS",
            "hex": "232F3E",
            "source": "https://upload.wikimedia.org/wikipedia/commons/9/93/Amazon_Web_Services_Logo.svg"
        },
        {
            "title": "Amazon Lumberyard",
            "hex": "67459B",
            "source": "https://github.com/aws/lumberyard"
        },
        {
            "title": "AMD",
            "hex": "ED1C24",
            "source": "https://subscriptions.amd.com/greatpower/img/amd-logo-black.svg"
        },
        {
            "title": "American Airlines",
            "hex": "0078D2",
            "source": "https://en.wikipedia.org/wiki/File:American_Airlines_logo_2013.svg"
        },
        {
            "title": "American Express",
            "hex": "2E77BC",
            "source": "https://commons.wikimedia.org/wiki/File:American_Express_logo.svg"
        },
        {
            "title": "Anaconda",
            "hex": "42B029",
            "source": "https://www.anaconda.com/media-kit/"
        },
        {
            "title": "Analogue",
            "hex": "1A1A1A",
            "source": "https://www.analogue.co/"
        },
        {
            "title": "Anchor",
            "hex": "8940FA",
            "source": "https://anchor.fm/"
        },
        {
            "title": "Andela",
            "hex": "3359DF",
            "source": "https://andela.com/press/"
        },
        {
            "title": "Android",
            "hex": "3DDC84",
            "source": "https://developer.android.com/distribute/marketing-tools/brand-guidelines"
        },
        {
            "title": "Android Auto",
            "hex": "4285F4",
            "source": "https://partnermarketinghub.withgoogle.com/#/brands/"
        },
        {
            "title": "Android Studio",
            "hex": "3DDC84",
            "source": "https://en.wikipedia.org/wiki/Android_Studio"
        },
        {
            "title": "AngelList",
            "hex": "000000",
            "source": "https://angel.co/logo"
        },
        {
            "title": "Angular",
            "hex": "DD0031",
            "source": "https://angular.io/assets/images/logos/angular/angular_solidBlack.svg"
        },
        {
            "title": "Angular Universal",
            "hex": "00ACC1",
            "source": "https://angular.io/presskit"
        },
        {
            "title": "AngularJS",
            "hex": "E23237",
            "source": "https://angularjs.org/"
        },
        {
            "title": "Ansible",
            "hex": "EE0000",
            "source": "https://www.ansible.com/logos"
        },
        {
            "title": "Antena 3",
            "hex": "FF7328",
            "source": "https://www.antena3.com/"
        },
        {
            "title": "Apache",
            "hex": "D22128",
            "source": "https://www.apache.org/foundation/press/kit/"
        },
        {
            "title": "Apache Airflow",
            "hex": "007A88",
            "source": "https://github.com/apache/airflow/tree/master/docs/img/logos"
        },
        {
            "title": "Apache Ant",
            "hex": "A81C7D",
            "source": "https://commons.wikimedia.org/wiki/File:Apache-Ant-logo.svg"
        },
        {
            "title": "Apache Cordova",
            "hex": "E8E8E8",
            "source": "https://cordova.apache.org/artwork/"
        },
        {
            "title": "Apache ECharts",
            "hex": "A9334C",
            "source": "https://echarts.apache.org/"
        },
        {
            "title": "Apache Flink",
            "hex": "E6526F",
            "source": "https://flink.apache.org/material.html"
        },
        {
            "title": "Apache Kafka",
            "hex": "000000",
            "source": "https://commons.wikimedia.org/wiki/File:Apache_kafka.svg"
        },
        {
            "title": "Apache Maven",
            "hex": "C71A36",
            "source": "https://en.wikipedia.org/wiki/Apache_Maven"
        },
        {
            "title": "Apache NetBeans IDE",
            "hex": "1B6AC6",
            "source": "https://netbeans.apache.org/images/"
        },
        {
            "title": "Apache OpenOffice",
            "hex": "0E85CD",
            "source": "https://www.openoffice.org/marketing/art/galleries/logos/index.html"
        },
        {
            "title": "Apache Pulsar",
            "hex": "188FFF",
            "source": "https://pulsar.apache.org/"
        },
        {
            "title": "Apache RocketMQ",
            "hex": "D77310",
            "source": "https://rocketmq.apache.org/"
        },
        {
            "title": "Apache Solr",
            "hex": "D9411E",
            "source": "https://lucene.apache.org/solr/"
        },
        {
            "title": "Apache Spark",
            "hex": "E25A1C",
            "source": "https://spark.apache.org/images/"
        },
        {
            "title": "Apollo GraphQL",
            "hex": "311C87",
            "source": "https://github.com/apollographql/space-kit/blob/9a42083746a49c9a734563f427c13233e42adcc9/logos/mark.svg"
        },
        {
            "title": "App Store",
            "hex": "0D96F6",
            "source": "https://developer.apple.com/app-store/"
        },
        {
            "title": "Apple",
            "hex": "999999",
            "source": "https://worldvectorlogo.com/logo/apple"
        },
        {
            "title": "Apple Music",
            "hex": "000000",
            "source": "https://www.apple.com/itunes/marketing-on-music/identity-guidelines.html#apple-music-icon"
        },
        {
            "title": "Apple Pay",
            "hex": "000000",
            "source": "https://developer.apple.com/apple-pay/marketing/"
        },
        {
            "title": "Apple Podcasts",
            "hex": "9933CC",
            "source": "https://www.apple.com/itunes/marketing-on-podcasts/identity-guidelines.html#apple-podcasts-icon"
        },
        {
            "title": "Apple TV",
            "hex": "000000",
            "source": "https://commons.wikimedia.org/wiki/File:AppleTV.svg"
        },
        {
            "title": "AppVeyor",
            "hex": "00B3E0",
            "source": "https://commons.wikimedia.org/wiki/File:Appveyor_logo.svg"
        },
        {
            "title": "ARAL",
            "hex": "0063CB",
            "source": "https://upload.wikimedia.org/wikipedia/commons/6/60/Aral_Logo.svg"
        },
        {
            "title": "Arch Linux",
            "hex": "1793D1",
            "source": "https://www.archlinux.org/art/"
        },
        {
            "title": "ARCHICAD",
            "hex": "313D6B",
            "source": "https://www.graphisoft.com/archicad/"
        },
        {
            "title": "Archive of Our Own",
            "hex": "990000",
            "source": "https://archiveofourown.org/"
        },
        {
            "title": "Arduino",
            "hex": "00979D",
            "source": "https://cdn.arduino.cc/projecthub/img/Arduino-logo.svg"
        },
        {
            "title": "ArtStation",
            "hex": "13AFF0",
            "source": "https://www.artstation.com/about/logo"
        },
        {
            "title": "arXiv",
            "hex": "B31B1B",
            "source": "https://static.arxiv.org/static/base/0.15.2/images/arxiv-logo-web.svg"
        },
        {
            "title": "Asana",
            "hex": "273347",
            "source": "https://asana.com/styles"
        },
        {
            "title": "Asciidoctor",
            "hex": "E40046",
            "source": "https://github.com/asciidoctor/brand"
        },
        {
            "title": "asciinema",
            "hex": "D40000",
            "source": "https://github.com/asciinema/asciinema-logo"
        },
        {
            "title": "ASKfm",
            "hex": "DB3552",
            "source": "https://ask.fm/"
        },
        {
            "title": "AT&T",
            "hex": "00A8E0",
            "source": "https://commons.wikimedia.org/wiki/File:AT%26T_logo_2016.svg"
        },
        {
            "title": "Atari",
            "hex": "E4202E",
            "source": "https://atarivcs.com/"
        },
        {
            "title": "Atlassian",
            "hex": "0052CC",
            "source": "https://atlassian.design/guidelines/brand/logos-1"
        },
        {
            "title": "Atom",
            "hex": "66595C",
            "source": "https://commons.wikimedia.org/wiki/File:Atom_editor_logo.svg"
        },
        {
            "title": "Audi",
            "hex": "BB0A30",
            "source": "https://www.audi.com/ci/en/intro/basics/rings.html"
        },
        {
            "title": "Audible",
            "hex": "F8991C",
            "source": "https://commons.wikimedia.org/wiki/File:Audible_logo.svg"
        },
        {
            "title": "Audiomack",
            "hex": "FFA200",
            "source": "https://styleguide.audiomack.com/"
        },
        {
            "title": "Aurelia",
            "hex": "ED2B88",
            "source": "https://aurelia.io/"
        },
        {
            "title": "Auth0",
            "hex": "EB5424",
            "source": "https://styleguide.auth0.com"
        },
        {
            "title": "Authy",
            "hex": "EC1C24",
            "source": "https://authy.com/"
        },
        {
            "title": "Automatic",
            "hex": "7D8084",
            "source": "https://www.automatic.com/press"
        },
        {
            "title": "Autotask",
            "hex": "E51937",
            "source": "https://www.autotask.com/branding"
        },
        {
            "title": "Aventrix",
            "hex": "0099DD",
            "source": "https://www.aventrix.com/press"
        },
        {
            "title": "awesomeWM",
            "hex": "535D6C",
            "source": "https://awesomewm.org/"
        },
        {
            "title": "Azure Artifacts",
            "hex": "CB2E6D",
            "source": "https://azure.microsoft.com/en-us/services/devops/artifacts/"
        },
        {
            "title": "Azure DevOps",
            "hex": "0078D7",
            "source": "http://azure.com/devops"
        },
        {
            "title": "Azure Pipelines",
            "hex": "2560E0",
            "source": "https://github.com/vscode-icons/vscode-icons/pull/1741"
        },
        {
            "title": "Babel",
            "hex": "F9DC3E",
            "source": "https://github.com/babel/website/blob/93330158b6ecca1ab88d3be8dbf661f5c2da6c76/website/static/img/babel-black.svg"
        },
        {
            "title": "Badgr",
            "hex": "282C4C",
            "source": "https://info.badgr.com/"
        },
        {
            "title": "Baidu",
            "hex": "2319DC",
            "source": "https://en.wikipedia.org/wiki/File:Baidu.svg"
        },
        {
            "title": "Bamboo",
            "hex": "0052CC",
            "source": "https://www.atlassian.design/guidelines/marketing/resources/logo-files"
        },
        {
            "title": "Bancontact",
            "hex": "005498",
            "source": "https://www.bancontact.com/en/promotion-material/guidelines-logo"
        },
        {
            "title": "Bandcamp",
            "hex": "408294",
            "source": "https://bandcamp.com/buttons"
        },
        {
            "title": "BandLab",
            "hex": "DC3710",
            "source": "https://blog.bandlab.com/press/"
        },
        {
            "title": "Bandsintown",
            "hex": "00CEC8",
            "source": "https://corp.bandsintown.com/media-library"
        },
        {
            "title": "Basecamp",
            "hex": "5ECC62",
            "source": "https://basecamp.com/about/press"
        },
        {
            "title": "Bath ASU",
            "hex": "00A3E0",
            "source": "https://bathasu.com/press/"
        },
        {
            "title": "Battle.net",
            "hex": "00AEFF",
            "source": "https://www.blizzard.com/en-gb/"
        },
        {
            "title": "BBC iPlayer",
            "hex": "F54997",
            "source": "https://www.bbc.co.uk/iplayer"
        },
        {
            "title": "Beatport",
            "hex": "A8E00F",
            "source": "https://support.beatport.com/hc/en-us/articles/200353255-Beatport-Logos-and-Images"
        },
        {
            "title": "Beats",
            "hex": "005571",
            "source": "https://www.elastic.co/brand"
        },
        {
            "title": "Beats by Dre",
            "hex": "E01F3D",
            "source": "https://www.beatsbydre.com/"
        },
        {
            "title": "Behance",
            "hex": "1769FF",
            "source": "https://www.behance.net/dev/api/brand"
        },
        {
            "title": "Beijing Subway",
            "hex": "004A9D",
            "source": "https://commons.wikimedia.org/wiki/File:Beijing_Subway_logo.svg"
        },
        {
            "title": "Big Cartel",
            "hex": "222222",
            "source": "https://www.bigcartel.com"
        },
        {
            "title": "Bing",
            "hex": "008373",
            "source": "https://commons.wikimedia.org/wiki/File:Bing_logo_(2016).svg"
        },
        {
            "title": "Bit",
            "hex": "73398D",
            "source": "https://bit.dev"
        },
        {
            "title": "Bitbucket",
            "hex": "0052CC",
            "source": "https://www.atlassian.com/company/news/press-kit"
        },
        {
            "title": "Bitcoin",
            "hex": "F7931A",
            "source": "https://bitcoin.org/en"
        },
        {
            "title": "Bitdefender",
            "hex": "ED1C24",
            "source": "https://www.bitdefender.com/funzone/logos.html"
        },
        {
            "title": "Bitly",
            "hex": "EE6123",
            "source": "https://bitly.com/pages/press"
        },
        {
            "title": "Bitrise",
            "hex": "683D87",
            "source": "https://www.bitrise.io/presskit"
        },
        {
            "title": "Bitwarden",
            "hex": "3C8DBC",
            "source": "https://github.com/bitwarden/brand/blob/f2d666eda756e2aba26f1463f102bc24ba179df2/icons/icon.svg"
        },
        {
            "title": "Blackberry",
            "hex": "000000",
            "source": "https://www.blackberry.com/"
        },
        {
            "title": "Blender",
            "hex": "F5792A",
            "source": "https://www.blender.org/about/logo/"
        },
        {
            "title": "Blogger",
            "hex": "FF5722",
            "source": "https://www.blogger.com"
        },
        {
            "title": "Bloglovin",
            "hex": "000000",
            "source": "https://www.bloglovin.com/widgets"
        },
        {
            "title": "Bluetooth",
            "hex": "0082FC",
            "source": "https://www.bluetooth.com/develop-with-bluetooth/marketing-branding/"
        },
        {
            "title": "BMC Software",
            "hex": "FE5000",
            "source": "https://www.bmc.com/"
        },
        {
            "title": "BMW",
            "hex": "0066B1",
            "source": "https://www.bmw.de/"
        },
        {
            "title": "Boeing",
            "hex": "1D439C",
            "source": "https://upload.wikimedia.org/wikipedia/commons/4/4f/Boeing_full_logo.svg"
        },
        {
            "title": "Boost",
            "hex": "F69220",
            "source": "https://www.boostmobile.com/"
        },
        {
            "title": "Bootstrap",
            "hex": "563D7C",
            "source": "http://getbootstrap.com/about"
        },
        {
            "title": "Bosch",
            "hex": "EA0016",
            "source": "https://www.bosch.de/"
        },
        {
            "title": "Bower",
            "hex": "EF5734",
            "source": "https://bower.io/docs/about/#brand"
        },
        {
            "title": "Box",
            "hex": "0061D5",
            "source": "https://www.box.com/en-gb/about-us/press"
        },
        {
            "title": "Brand.ai",
            "hex": "0AA0FF",
            "source": "https://brand.ai/brand-ai/style"
        },
        {
            "title": "Brandfolder",
            "hex": "40D1F5",
            "source": "https://brandfolder.com/brandfolder"
        },
        {
            "title": "Brave",
            "hex": "FB542B",
            "source": "https://brave.com/brave-branding-assets/"
        },
        {
            "title": "Breaker",
            "hex": "003DAD",
            "source": "https://www.breaker.audio/i/brand"
        },
        {
            "title": "Broadcom",
            "hex": "CC092F",
            "source": "https://en.wikipedia.org/wiki/Broadcom_Inc"
        },
        {
            "title": "Buddy",
            "hex": "1A86FD",
            "source": "https://buddy.works/about"
        },
        {
            "title": "Buffer",
            "hex": "168EEA",
            "source": "https://buffer.com/press"
        },
        {
            "title": "Bugatti",
            "hex": "BE0030",
            "source": "https://www.bugatti.com/"
        },
        {
            "title": "Bugsnag",
            "hex": "4949E4",
            "source": "https://www.bugsnag.com/newsroom"
        },
        {
            "title": "Bulma",
            "hex": "00D1B2",
            "source": "https://github.com/jgthms/bulma/"
        },
        {
            "title": "Buy Me A Coffee",
            "hex": "FF813F",
            "source": "https://www.buymeacoffee.com/brand"
        },
        {
            "title": "BuzzFeed",
            "hex": "EE3322",
            "source": "http://www.buzzfeed.com/press/downloads"
        },
        {
            "title": "byte",
            "hex": "551DEF",
            "source": "https://byte.co/byte"
        },
        {
            "title": "C",
            "hex": "A8B9CC",
            "source": "https://commons.wikimedia.org/wiki/File:The_C_Programming_Language_logo.svg"
        },
        {
            "title": "C Sharp",
            "hex": "239120",
            "source": "https://upload.wikimedia.org/wikipedia/commons/0/0d/C_Sharp_wordmark.svg"
        },
        {
            "title": "C++",
            "hex": "00599C",
            "source": "https://github.com/isocpp/logos"
        },
        {
            "title": "CakePHP",
            "hex": "D33C43",
            "source": "https://cakephp.org/logos"
        },
        {
            "title": "Campaign Monitor",
            "hex": "111324",
            "source": "https://www.campaignmonitor.com/company/brand/"
        },
        {
            "title": "Canva",
            "hex": "00C4CC",
            "source": "https://www.canva.com/"
        },
        {
            "title": "Car Throttle",
            "hex": "FF9C42",
            "source": "https://www.carthrottle.com/"
        },
        {
            "title": "Cash App",
            "hex": "00C244",
            "source": "https://cash.app/press"
        },
        {
            "title": "Cassandra",
            "hex": "1287B1",
            "source": "https://upload.wikimedia.org/wikipedia/commons/5/5e/Cassandra_logo.svg"
        },
        {
            "title": "Castbox",
            "hex": "F55B23",
            "source": "https://castbox.fm/newsroom/"
        },
        {
            "title": "Castorama",
            "hex": "0078D7",
            "source": "https://www.castorama.fr/"
        },
        {
            "title": "Castro",
            "hex": "00B265",
            "source": "http://supertop.co/castro/press/"
        },
        {
            "title": "Caterpillar",
            "hex": "FFCD11",
            "source": "https://commons.wikimedia.org/wiki/File:Caterpillar_logo.svg"
        },
        {
            "title": "CD Projekt",
            "hex": "DC0D15",
            "source": "https://www.cdprojekt.com/en/media/logotypes/"
        },
        {
            "title": "Celery",
            "hex": "37814A",
            "source": "http://www.celeryproject.org/"
        },
        {
            "title": "CentOS",
            "hex": "262577",
            "source": "https://wiki.centos.org/ArtWork/Brand/Logo"
        },
        {
            "title": "Cesium",
            "hex": "6CADDF",
            "source": "https://cesium.com/press/"
        },
        {
            "title": "CEVO",
            "hex": "1EABE2",
            "source": "https://cevo.com/"
        },
        {
            "title": "ChartMogul",
            "hex": "13324B",
            "source": "https://chartmogul.com/company/"
        },
        {
            "title": "Chase",
            "hex": "117ACA",
            "source": "https://commons.wikimedia.org/wiki/File:Chase_logo_2007.svg"
        },
        {
            "title": "Chef",
            "hex": "F09820",
            "source": "https://www.chef.io/"
        },
        {
            "title": "Chocolatey",
            "hex": "80B5E3",
            "source": "https://chocolatey.org/media-kit"
        },
        {
            "title": "Chupa Chups",
            "hex": "CF103E",
            "source": "https://www.chupachups.co.uk/"
        },
        {
            "title": "Cinema 4D",
            "hex": "011A6A",
            "source": "https://www.maxon.net/de/header-meta-navigation/ueber-maxon/pressematerial/"
        },
        {
            "title": "Circle",
            "hex": "8669AE",
            "source": "https://www.circle.com/"
        },
        {
            "title": "CircleCI",
            "hex": "343434",
            "source": "https://circleci.com/press"
        },
        {
            "title": "Cirrus CI",
            "hex": "212121",
            "source": "https://cirrus-ci.org"
        },
        {
            "title": "Cisco",
            "hex": "1BA0D7",
            "source": "https://www.cisco.com/"
        },
        {
            "title": "Citrix",
            "hex": "000000",
            "source": "https://www.citrix.com/news/media-resources.html"
        },
        {
            "title": "Citroën",
            "hex": "6E6E6E",
            "source": "https://citroen.pcaci.co.uk/logo.php"
        },
        {
            "title": "CiviCRM",
            "hex": "81C459",
            "source": "https://civicrm.org/trademark"
        },
        {
            "title": "Claris",
            "hex": "000000",
            "source": "https://www.claris.com/"
        },
        {
            "title": "Cliqz",
            "hex": "00AEF0",
            "source": "https://cliqz.com/design"
        },
        {
            "title": "Clockify",
            "hex": "03A9F4",
            "source": "https://clockify.me/"
        },
        {
            "title": "Clojure",
            "hex": "5881D8",
            "source": "https://commons.wikimedia.org/wiki/File:Clojure_logo.svg"
        },
        {
            "title": "CloudBees",
            "hex": "1997B5",
            "source": "https://www.cloudbees.com/"
        },
        {
            "title": "CloudCannon",
            "hex": "407AFC",
            "source": "https://cloudcannon.com/"
        },
        {
            "title": "Cloudflare",
            "hex": "F38020",
            "source": "https://www.cloudflare.com/logo/"
        },
        {
            "title": "Cloudsmith",
            "hex": "187EB6",
            "source": "https://cloudsmith.io/branding/"
        },
        {
            "title": "Clyp",
            "hex": "3CBDB1",
            "source": "https://clyp.it/"
        },
        {
            "title": "CMake",
            "hex": "064F8C",
            "source": "https://www.kitware.com/platforms/"
        },
        {
            "title": "CNN",
            "hex": "CC0000",
            "source": "https://edition.cnn.com/"
        },
        {
            "title": "Co-op",
            "hex": "00B1E7",
            "source": "http://www.co-operative.coop/corporate/press/logos/"
        },
        {
            "title": "Codacy",
            "hex": "222F29",
            "source": "https://www.codacy.com/blog/"
        },
        {
            "title": "Code Climate",
            "hex": "000000",
            "source": "https://codeclimate.com/"
        },
        {
            "title": "Codecademy",
            "hex": "1F4056",
            "source": "https://www.codecademy.com/"
        },
        {
            "title": "CodeChef",
            "hex": "5B4638",
            "source": "https://www.codechef.com/"
        },
        {
            "title": "Codecov",
            "hex": "F01F7A",
            "source": "https://codecov.io/"
        },
        {
            "title": "CodeFactor",
            "hex": "F44A6A",
            "source": "https://www.codefactor.io/"
        },
        {
            "title": "Codeforces",
            "hex": "1F8ACB",
            "source": "http://codeforces.com/"
        },
        {
            "title": "CodeIgniter",
            "hex": "EE4623",
            "source": "https://www.codeigniter.com/help/legal"
        },
        {
            "title": "CodePen",
            "hex": "000000",
            "source": "https://blog.codepen.io/documentation/brand-assets/logos/"
        },
        {
            "title": "CodersRank",
            "hex": "67A4AC",
            "source": "https://codersrank.io"
        },
        {
            "title": "Coderwall",
            "hex": "3E8DCC",
            "source": "https://github.com/twolfson/coderwall-svg"
        },
        {
            "title": "CodeSandbox",
            "hex": "000000",
            "source": "https://codesandbox.io"
        },
        {
            "title": "Codeship",
            "hex": "3C4858",
            "source": "https://app.codeship.com/"
        },
        {
            "title": "Codewars",
            "hex": "AD2C27",
            "source": "https://www.codewars.com"
        },
        {
            "title": "Codio",
            "hex": "4574E0",
            "source": "https://codio.com"
        },
        {
            "title": "CoffeeScript",
            "hex": "2F2625",
            "source": "https://coffeescript.org/"
        },
        {
            "title": "Coinbase",
            "hex": "0667D0",
            "source": "https://www.coinbase.com/press"
        },
        {
            "title": "Common Workflow Language",
            "hex": "B5314C",
            "source": "https://github.com/common-workflow-language/logo/blob/master/CWL-Logo-nofonts.svg"
        },
        {
            "title": "Composer",
            "hex": "885630",
            "source": "https://getcomposer.org/"
        },
        {
            "title": "ComproPago",
            "hex": "00AAEF",
            "source": "https://compropago.com"
        },
        {
            "title": "Concourse",
            "hex": "3398DC",
            "source": "https://concourse-ci.org/"
        },
        {
            "title": "Conda-Forge",
            "hex": "000000",
            "source": "https://github.com/conda-forge/conda-forge.github.io/"
        },
        {
            "title": "Conekta",
            "hex": "414959",
            "source": "https://www.conekta.io"
        },
        {
            "title": "Confluence",
            "hex": "172B4D",
            "source": "https://www.atlassian.com/company/news/press-kit"
        },
        {
            "title": "Contactless Payment",
            "hex": "000000",
            "source": "https://en.wikipedia.org/wiki/Contactless_payment"
        },
        {
            "title": "Convertio",
            "hex": "FF3333",
            "source": "https://convertio.co/"
        },
        {
            "title": "Corona Engine",
            "hex": "F96F29",
            "source": "https://coronalabs.com/"
        },
        {
            "title": "Corona Renderer",
            "hex": "E6502A",
            "source": "https://corona-renderer.com/about"
        },
        {
            "title": "Coursera",
            "hex": "2A73CC",
            "source": "https://about.coursera.org/press"
        },
        {
            "title": "Coveralls",
            "hex": "3F5767",
            "source": "https://coveralls.io/"
        },
        {
            "title": "cPanel",
            "hex": "FF6C2C",
            "source": "https://cpanel.net/company/cpanel-brand-guide/"
        },
        {
            "title": "Craft CMS",
            "hex": "E5422B",
            "source": "https://craftcms.com/brand-resources"
        },
        {
            "title": "Creative Commons",
            "hex": "EF9421",
            "source": "https://creativecommons.org/"
        },
        {
            "title": "Crehana",
            "hex": "4B22F4",
            "source": "https://www.crehana.com/"
        },
        {
            "title": "Crunchbase",
            "hex": "0288D1",
            "source": "https://www.crunchbase.com/home"
        },
        {
            "title": "Crunchyroll",
            "hex": "F47521",
            "source": "https://www.crunchyroll.com"
        },
        {
            "title": "CRYENGINE",
            "hex": "000000",
            "source": "https://www.cryengine.com/brand"
        },
        {
            "title": "CSS Wizardry",
            "hex": "F43059",
            "source": "http://csswizardry.com"
        },
        {
            "title": "CSS3",
            "hex": "1572B6",
            "source": "http://www.w3.org/html/logo/"
        },
        {
            "title": "curl",
            "hex": "073551",
            "source": "https://curl.haxx.se/logo/"
        },
        {
            "title": "D3.js",
            "hex": "F9A03C",
            "source": "https://github.com/d3/d3-logo"
        },
        {
            "title": "DAF",
            "hex": "00529B",
            "source": "https://www.daf.com/en"
        },
        {
            "title": "Dailymotion",
            "hex": "0066DC",
            "source": "http://press.dailymotion.com/?page_id=346"
        },
        {
            "title": "Dart",
            "hex": "0175C2",
            "source": "https://github.com/dart-lang/site-shared/tree/master/src/_assets/image/dart/logo"
        },
        {
            "title": "Das Erste",
            "hex": "001A4B",
            "source": "https://en.wikipedia.org/wiki/Das_Erste"
        },
        {
            "title": "Dash",
            "hex": "008DE4",
            "source": "https://www.dash.org/brand-assets/"
        },
        {
            "title": "Dashlane",
            "hex": "007C97",
            "source": "https://www.dashlane.com/"
        },
        {
            "title": "Dassault Systèmes",
            "hex": "005386",
            "source": "https://www.3ds.com/statics/menu/2/assets/img/logo/3ds-dark.svg"
        },
        {
            "title": "DataCamp",
            "hex": "33AACC",
            "source": "https://www.datacamp.com/"
        },
        {
            "title": "Datadog",
            "hex": "632CA6",
            "source": "https://www.datadoghq.com/"
        },
        {
            "title": "DAZN",
            "hex": "F8F8F5",
            "source": "https://media.dazn.com/en/assets/"
        },
        {
            "title": "dblp",
            "hex": "004F9F",
            "source": "https://dblp.org/"
        },
        {
            "title": "DC Entertainment",
            "hex": "0078F0",
            "source": "https://www.readdc.com/"
        },
        {
            "title": "Debian",
            "hex": "A81D33",
            "source": "https://www.debian.org/logos"
        },
        {
            "title": "deepin",
            "hex": "007CFF",
            "source": "https://commons.wikimedia.org/wiki/File:Deepin_logo.svg"
        },
        {
            "title": "Deezer",
            "hex": "FEAA2D",
            "source": "https://deezerbrand.com/"
        },
        {
            "title": "Delicious",
            "hex": "3399FF",
            "source": "https://en.wikipedia.org/wiki/Delicious_(website)"
        },
        {
            "title": "Deliveroo",
            "hex": "00CCBC",
            "source": "https://www.deliveroo.design/"
        },
        {
            "title": "Dell",
            "hex": "007DB8",
            "source": "https://datasecurity.dell.com/wp-content/themes/dell/images/logo-dell.svg"
        },
        {
            "title": "Deno",
            "hex": "000000",
            "source": "https://github.com/denoland/deno/tree/1cc02a5d9d867f1a239ee4b69f587d8afac07b02/website/images"
        },
        {
            "title": "Dependabot",
            "hex": "025E8C",
            "source": "https://dependabot.com/dependabot-logo-symbol-square-mono.svg"
        },
        {
            "title": "Designer News",
            "hex": "2D72D9",
            "source": "https://www.designernews.co"
        },
        {
            "title": "dev.to",
            "hex": "0A0A0A",
            "source": "https://dev.to/"
        },
        {
            "title": "DeviantArt",
            "hex": "05CC47",
            "source": "http://help.deviantart.com/21"
        },
        {
            "title": "devRant",
            "hex": "F99A66",
            "source": "https://devrant.com"
        },
        {
            "title": "Diaspora",
            "hex": "000000",
            "source": "https://wiki.diasporafoundation.org/Branding"
        },
        {
            "title": "Digg",
            "hex": "000000",
            "source": "https://en.wikipedia.org/wiki/Digg"
        },
        {
            "title": "DigitalOcean",
            "hex": "0080FF",
            "source": "https://www.digitalocean.com/company/logos-and-badges/"
        },
        {
            "title": "Directus",
            "hex": "263238",
            "source": "https://directus.io/resources.html"
        },
        {
            "title": "Discogs",
            "hex": "333333",
            "source": "https://www.discogs.com/brand"
        },
        {
            "title": "Discord",
            "hex": "7289DA",
            "source": "https://discordapp.com/branding"
        },
        {
            "title": "Discourse",
            "hex": "000000",
            "source": "https://www.discourse.org/"
        },
        {
            "title": "Discover",
            "hex": "FF6000",
            "source": "https://www.discovernetwork.com/en-us/business-resources/free-signage-logos"
        },
        {
            "title": "Disqus",
            "hex": "2E9FFF",
            "source": "https://disqus.com/brand"
        },
        {
            "title": "Disroot",
            "hex": "50162D",
            "source": "https://git.fosscommunity.in/disroot/assests/blob/master/d.svg"
        },
        {
            "title": "Django",
            "hex": "092E20",
            "source": "https://www.djangoproject.com/community/logos/"
        },
        {
            "title": "DLNA",
            "hex": "48A842",
            "source": "https://upload.wikimedia.org/wikipedia/de/e/eb/Digital_Living_Network_Alliance_logo.svg"
        },
        {
            "title": "Docker",
            "hex": "2496ED",
            "source": "https://www.docker.com/company/newsroom/media-resources"
        },
        {
            "title": "DocuSign",
            "hex": "FFCC22",
            "source": "https://github.com/simple-icons/simple-icons/issues/1098"
        },
        {
            "title": "Dolby",
            "hex": "000000",
            "source": "https://www.dolby.com/us/en/about/brand-identity.html"
        },
        {
            "title": "Douban",
            "hex": "007722",
            "source": "https://zh.wikipedia.org/wiki/Douban"
        },
        {
            "title": "Draugiem.lv",
            "hex": "FF6600",
            "source": "https://www.frype.com/applications/dev/docs/logos/"
        },
        {
            "title": "Dribbble",
            "hex": "EA4C89",
            "source": "https://dribbble.com/branding"
        },
        {
            "title": "Drone",
            "hex": "212121",
            "source": "https://github.com/drone/brand"
        },
        {
            "title": "Dropbox",
            "hex": "0061FF",
            "source": "https://www.dropbox.com/branding"
        },
        {
            "title": "Drupal",
            "hex": "0678BE",
            "source": "https://www.drupal.org/drupalorg/style-guide/colors"
        },
        {
            "title": "DS Automobiles",
            "hex": "1D1717",
            "source": "https://en.wikipedia.org/wiki/File:DS_Automobiles_logo.svg"
        },
        {
            "title": "DTube",
            "hex": "FF0000",
            "source": "https://about.d.tube/mediakit.html"
        },
        {
            "title": "DuckDuckGo",
            "hex": "DE5833",
            "source": "https://duckduckgo.com/"
        },
        {
            "title": "Dunked",
            "hex": "2DA9D7",
            "source": "https://dunked.com/"
        },
        {
            "title": "Duolingo",
            "hex": "58CC02",
            "source": "https://www.duolingo.com/"
        },
        {
            "title": "Dynamics 365",
            "hex": "002050",
            "source": "http://thepartnerchannel.com/wp-content/uploads/Dynamics365_styleguide_092816.pdf"
        },
        {
            "title": "Dynatrace",
            "hex": "1496FF",
            "source": "https://www.dynatrace.com/company/press-kit/"
        },
        {
            "title": "EA",
            "hex": "000000",
            "source": "https://www.ea.com"
        },
        {
            "title": "easyJet",
            "hex": "FF6600",
            "source": "https://www.easyjet.com"
        },
        {
            "title": "eBay",
            "hex": "E53238",
            "source": "https://go.developer.ebay.com/logos"
        },
        {
            "title": "Eclipse IDE",
            "hex": "2C2255",
            "source": "https://www.eclipse.org/artwork/"
        },
        {
            "title": "Eclipse Mosquitto",
            "hex": "3C5280",
            "source": "https://github.com/eclipse/mosquitto/blob/75fc908bba90d4bd06e85efc1c4ed77952ec842c/logo/mosquitto-logo-only.svg"
        },
        {
            "title": "Egnyte",
            "hex": "00968F",
            "source": "https://www.egnyte.com/presskit.html"
        },
        {
            "title": "Elastic",
            "hex": "005571",
            "source": "https://www.elastic.co/brand"
        },
        {
            "title": "Elastic Cloud",
            "hex": "005571",
            "source": "https://www.elastic.co/brand"
        },
        {
            "title": "Elastic Stack",
            "hex": "005571",
            "source": "https://www.elastic.co/brand"
        },
        {
            "title": "Elasticsearch",
            "hex": "005571",
            "source": "https://www.elastic.co/brand"
        },
        {
            "title": "Electron",
            "hex": "47848F",
            "source": "https://electronjs.org/images/electron-logo.svg"
        },
        {
            "title": "elementary",
            "hex": "64BAFF",
            "source": "https://elementary.io/brand"
        },
        {
            "title": "Eleventy",
            "hex": "000000",
            "source": "https://www.11ty.io"
        },
        {
            "title": "Elixir",
            "hex": "4B275F",
            "source": "https://github.com/elixir-lang/elixir-lang.github.com/tree/master/images/logo"
        },
        {
            "title": "Ello",
            "hex": "000000",
            "source": "https://ello.co"
        },
        {
            "title": "Elm",
            "hex": "1293D8",
            "source": "https://github.com/elm/foundation.elm-lang.org/blob/2d097b317d8af2aaeab49284830260a32d817305/assets/elm_logo.svg"
        },
        {
            "title": "Elsevier",
            "hex": "FF6C00",
            "source": "https://www.elsevier.com"
        },
        {
            "title": "Ember.js",
            "hex": "E04E39",
            "source": "https://emberjs.com/logos/"
        },
        {
            "title": "Emby",
            "hex": "52B54B",
            "source": "https://emby.media/"
        },
        {
            "title": "Emlakjet",
            "hex": "0AE524",
            "source": "https://www.emlakjet.com/kurumsal-materyaller/"
        },
        {
            "title": "Empire Kred",
            "hex": "72BE50",
            "source": "http://www.empire.kred"
        },
        {
            "title": "Envato",
            "hex": "81B441",
            "source": "https://envato.com/"
        },
        {
            "title": "EPEL",
            "hex": "FC0000",
            "source": "https://fedoraproject.org/wiki/EPEL"
        },
        {
            "title": "Epic Games",
            "hex": "313131",
            "source": "https://www.epicgames.com/"
        },
        {
            "title": "Epson",
            "hex": "003399",
            "source": "https://global.epson.com/IR/library/"
        },
        {
            "title": "ESEA",
            "hex": "0E9648",
            "source": "https://play.esea.net/"
        },
        {
            "title": "ESLGaming",
            "hex": "FFFF09",
            "source": "https://brand.eslgaming.com/"
        },
        {
            "title": "ESLint",
            "hex": "4B32C3",
            "source": "https://eslint.org/img/logo.svg"
        },
        {
            "title": "Ethereum",
            "hex": "3C3C3D",
            "source": "https://www.ethereum.org/images/logos/Ethereum_Visual_Identity_1.0.0.pdf"
        },
        {
            "title": "Etsy",
            "hex": "F16521",
            "source": "https://www.etsy.com/uk/press"
        },
        {
            "title": "Event Store",
            "hex": "5AB552",
            "source": "https://github.com/eventstore/brand"
        },
        {
            "title": "Eventbrite",
            "hex": "F05537",
            "source": "https://www.eventbrite.com/signin/"
        },
        {
            "title": "Evernote",
            "hex": "00A82D",
            "source": "https://evernote.com/press"
        },
        {
            "title": "Everplaces",
            "hex": "FA4B32",
            "source": "https://everplaces.com"
        },
        {
            "title": "EVRY",
            "hex": "063A54",
            "source": "https://www.evry.com/en/"
        },
        {
            "title": "Exercism",
            "hex": "009CAB",
            "source": "https://github.com/exercism/website-icons/blob/master/exercism/logo-icon.svg"
        },
        {
            "title": "Experts Exchange",
            "hex": "00AAE7",
            "source": "https://www.experts-exchange.com/"
        },
        {
            "title": "Expo",
            "hex": "000020",
            "source": "http://expo.io/brand/"
        },
        {
            "title": "EyeEm",
            "hex": "000000",
            "source": "https://www.eyeem.com/"
        },
        {
            "title": "F-Droid",
            "hex": "1976D2",
            "source": "https://f-droid.org/"
        },
        {
            "title": "F-Secure",
            "hex": "00BAFF",
            "source": "https://vip.f-secure.com/en/marketing/logos"
        },
        {
            "title": "Facebook",
            "hex": "1877F2",
            "source": "https://en.facebookbrand.com/"
        },
        {
            "title": "FACEIT",
            "hex": "FF5500",
            "source": "https://corporate.faceit.com/branding/"
        },
        {
            "title": "Fandango",
            "hex": "FF7300",
            "source": "https://www.fandango.com"
        },
        {
            "title": "Fandom",
            "hex": "00D6D6",
            "source": "https://fandomdesignsystem.com/"
        },
        {
            "title": "Farfetch",
            "hex": "000000",
            "source": "https://www.farfetch.com/"
        },
        {
            "title": "Fastly",
            "hex": "FF282D",
            "source": "https://assets.fastly.com/style-guide/docs/"
        },
        {
            "title": "Favro",
            "hex": "512DA8",
            "source": "https://favro.com/login"
        },
        {
            "title": "FeatHub",
            "hex": "9B9B9B",
            "source": "http://feathub.com/"
        },
        {
            "title": "Fedora",
            "hex": "294172",
            "source": "https://fedoraproject.org/wiki/Logo/UsageGuidelines"
        },
        {
            "title": "FedRAMP",
            "hex": "112E51",
            "source": "https://www.fedramp.gov/assets/resources/documents/FedRAMP_Branding_Guidance.pdf"
        },
        {
            "title": "Feedly",
            "hex": "2BB24C",
            "source": "https://blog.feedly.com/wp-content/themes/feedly-2017-v1.19.3/assets/images/logos/logo.svg"
        },
        {
            "title": "Ferrari",
            "hex": "D40000",
            "source": "https://www.ferrari.com/"
        },
        {
            "title": "Ferrari N.V.",
            "hex": "EB2E2C",
            "source": "https://corporate.ferrari.com/"
        },
        {
            "title": "Fiat",
            "hex": "AD0C33",
            "source": "https://en.wikipedia.org/wiki/File:Fiat_Logo.svg"
        },
        {
            "title": "Fido Alliance",
            "hex": "FFBF3B",
            "source": "https://fidoalliance.org/overview/legal/logo-usage/"
        },
        {
            "title": "FIFA",
            "hex": "326295",
            "source": "https://en.wikipedia.org/wiki/FIFA"
        },
        {
            "title": "Figma",
            "hex": "F24E1E",
            "source": "https://figma.com/"
        },
        {
            "title": "figshare",
            "hex": "556472",
            "source": "https://en.wikipedia.org/wiki/Figshare"
        },
        {
            "title": "Fila",
            "hex": "03234C",
            "source": "https://en.wikipedia.org/wiki/Fila_(company)"
        },
        {
            "title": "FileZilla",
            "hex": "BF0000",
            "source": "https://upload.wikimedia.org/wikipedia/commons/0/01/FileZilla_logo.svg"
        },
        {
            "title": "Firebase",
            "hex": "FFCA28",
            "source": "https://firebase.google.com/brand-guidelines/"
        },
        {
            "title": "FIRST",
            "hex": "0066B3",
            "source": "https://www.firstinspires.org/brand"
        },
        {
            "title": "Fitbit",
            "hex": "00B0B9",
            "source": "http://www.fitbit.com/uk/home"
        },
        {
            "title": "FITE",
            "hex": "CA0404",
            "source": "https://www.fite.tv/"
        },
        {
            "title": "Fiverr",
            "hex": "1DBF73",
            "source": "https://www.fiverr.com/press-kit"
        },
        {
            "title": "Flask",
            "hex": "000000",
            "source": "http://flask.pocoo.org/community/logos/"
        },
        {
            "title": "Flattr",
            "hex": "000000",
            "source": "https://flattr.com/"
        },
        {
            "title": "Flickr",
            "hex": "0063DC",
            "source": "https://worldvectorlogo.com/logo/flickr-1"
        },
        {
            "title": "Flipboard",
            "hex": "E12828",
            "source": "https://about.flipboard.com/brand-guidelines"
        },
        {
            "title": "Floatplane",
            "hex": "00AEEF",
            "source": "https://www.floatplane.com/"
        },
        {
            "title": "Flood",
            "hex": "4285F4",
            "source": "https://flood.io/"
        },
        {
            "title": "Fluentd",
            "hex": "0E83C8",
            "source": "https://docs.fluentd.org/quickstart/logo"
        },
        {
            "title": "Flutter",
            "hex": "02569B",
            "source": "https://flutter.dev/brand"
        },
        {
            "title": "Fnac",
            "hex": "E1A925",
            "source": "http://www.fnac.com/"
        },
        {
            "title": "Font Awesome",
            "hex": "339AF0",
            "source": "https://fontawesome.com/icons/font-awesome"
        },
        {
            "title": "Ford",
            "hex": "003478",
            "source": "https://www.ford.com/"
        },
        {
            "title": "Formstack",
            "hex": "21B573",
            "source": "https://www.formstack.com/brand/guidelines"
        },
        {
            "title": "Fortinet",
            "hex": "EE3124",
            "source": "http://www.fortinet.com/"
        },
        {
            "title": "Fossa",
            "hex": "90A1B8",
            "source": "https://fossa.com/press/"
        },
        {
            "title": "Fossil SCM",
            "hex": "548294",
            "source": "https://fossil-scm.org/"
        },
        {
            "title": "Foursquare",
            "hex": "F94877",
            "source": "https://foursquare.com/about/logos"
        },
        {
            "title": "Framer",
            "hex": "0055FF",
            "source": "https://framer.com"
        },
        {
            "title": "FreeBSD",
            "hex": "AB2B28",
            "source": "https://www.freebsdfoundation.org/about/project/"
        },
        {
            "title": "freeCodeCamp",
            "hex": "006400",
            "source": "https://freecodecamp.com"
        },
        {
            "title": "freedesktop.org",
            "hex": "3B80AE",
            "source": "https://commons.wikimedia.org/wiki/File:Freedesktop-logo.svg"
        },
        {
            "title": "Freelancer",
            "hex": "29B2FE",
            "source": "https://www.freelancer.com/"
        },
        {
            "title": "Fujifilm",
            "hex": "ED1A3A",
            "source": "https://upload.wikimedia.org/wikipedia/commons/a/a1/Fujifilm_logo.svg"
        },
        {
            "title": "Fujitsu",
            "hex": "FF0000",
            "source": "https://www.fujitsu.com/global/about/brandmanagement/logo/"
        },
        {
            "title": "Fur Affinity",
            "hex": "FAAF3A",
            "source": "https://www.furaffinity.net/"
        },
        {
            "title": "Furry Network",
            "hex": "2E75B4",
            "source": "https://furrynetwork.com"
        },
        {
            "title": "Garmin",
            "hex": "007CC3",
            "source": "https://developer.garmin.com/resources/brand-guidelines/"
        },
        {
            "title": "Gatling",
            "hex": "FF9E2A",
            "source": "https://gatling.io/"
        },
        {
            "title": "Gatsby",
            "hex": "663399",
            "source": "https://www.gatsbyjs.org/"
        },
        {
            "title": "Gauges",
            "hex": "2FA66A",
            "source": "http://get.gaug.es/"
        },
        {
            "title": "General Motors",
            "hex": "22559E",
            "source": "https://commons.wikimedia.org/wiki/File:General_Motors_logo.svg"
        },
        {
            "title": "Genius",
            "hex": "FFFF64",
            "source": "https://upload.wikimedia.org/wikipedia/en/a/ad/Genius_website_logo.svg"
        },
        {
            "title": "Gentoo",
            "hex": "54487A",
            "source": "https://wiki.gentoo.org/wiki/Project:Artwork/Artwork#Variations_of_the_.22g.22_logo"
        },
        {
            "title": "Geocaching",
            "hex": "00874D",
            "source": "https://www.geocaching.com/about/logousage.aspx"
        },
        {
            "title": "Gerrit",
            "hex": "EEEEEE",
            "source": "https://gerrit-review.googlesource.com/c/75842/"
        },
        {
            "title": "Ghost",
            "hex": "738A94",
            "source": "https://ghost.org/design"
        },
        {
            "title": "GIMP",
            "hex": "5C5543",
            "source": "https://www.gimp.org/about/linking.html#wilber-the-gimp-mascot"
        },
        {
            "title": "Git",
            "hex": "F05032",
            "source": "http://git-scm.com/downloads/logos"
        },
        {
            "title": "Gitea",
            "hex": "609926",
            "source": "https://github.com/go-gitea/gitea/tree/master/assets"
        },
        {
            "title": "GitHub",
            "hex": "181717",
            "source": "https://github.com/logos"
        },
        {
            "title": "GitHub Actions",
            "hex": "2088FF",
            "source": "https://github.com/features/actions"
        },
        {
            "title": "GitKraken",
            "hex": "179287",
            "source": "https://www.gitkraken.com/"
        },
        {
            "title": "GitLab",
            "hex": "FCA121",
            "source": "https://about.gitlab.com/press/press-kit/"
        },
        {
            "title": "Gitpod",
            "hex": "1AA6E4",
            "source": "https://www.gitpod.io/"
        },
        {
            "title": "Gitter",
            "hex": "ED1965",
            "source": "https://gitter.im/"
        },
        {
            "title": "Glassdoor",
            "hex": "0CAA41",
            "source": "https://www.glassdoor.com/press/images/"
        },
        {
            "title": "Glitch",
            "hex": "3333FF",
            "source": "https://glitch.com/about/press/"
        },
        {
            "title": "Gmail",
            "hex": "D14836",
            "source": "https://material.io/guidelines/resources/sticker-sheets-icons.html#sticker-sheets-icons-components"
        },
        {
            "title": "GNOME",
            "hex": "4A86CF",
            "source": "https://wiki.gnome.org/Engagement/BrandGuidelines"
        },
        {
            "title": "GNU",
            "hex": "A42E2B",
            "source": "https://gnu.org"
        },
        {
            "title": "GNU Bash",
            "hex": "4EAA25",
            "source": "https://github.com/odb/official-bash-logo"
        },
        {
            "title": "GNU Emacs",
            "hex": "7F5AB6",
            "source": "https://git.savannah.gnu.org/cgit/emacs.git/tree/etc/images/icons/hicolor/scalable/apps/emacs.svg"
        },
        {
            "title": "GNU IceCat",
            "hex": "002F5B",
            "source": "https://git.savannah.gnu.org/cgit/gnuzilla.git/plain/artwork/simple.svg"
        },
        {
            "title": "GNU Privacy Guard",
            "hex": "0093DD",
            "source": "https://git.gnupg.org/cgi-bin/gitweb.cgi?p=gnupg.git;a=tree;f=artwork/icons"
        },
        {
            "title": "GNU social",
            "hex": "A22430",
            "source": "https://www.gnu.org/graphics/social.html"
        },
        {
            "title": "Go",
            "hex": "00ADD8",
            "source": "https://blog.golang.org/go-brand"
        },
        {
            "title": "Godot Engine",
            "hex": "478CBF",
            "source": "https://godotengine.org/themes/godotengine/assets/download/godot_logo.svg"
        },
        {
            "title": "GOG.com",
            "hex": "86328A",
            "source": "https://www.cdprojekt.com/en/media/logotypes/"
        },
        {
            "title": "GoldenLine",
            "hex": "F1B92B",
            "source": "http://www.goldenline.pl"
        },
        {
            "title": "Goodreads",
            "hex": "663300",
            "source": "https://www.goodreads.com/about/press"
        },
        {
            "title": "Google",
            "hex": "4285F4",
            "source": "https://developers.google.com/+/branding-guidelines?hl=en"
        },
        {
            "title": "Google Ads",
            "hex": "4285F4",
            "source": "https://designguidelines.withgoogle.com/ads-branding/google-ads/logos.html#logos-brand-logo-lockups"
        },
        {
            "title": "Google AdSense",
            "hex": "4285F4",
            "source": "https://commons.wikimedia.org/wiki/File:AdSense_Logo.svg"
        },
        {
            "title": "Google Analytics",
            "hex": "E37400",
            "source": "https://analytics.google.com"
        },
        {
            "title": "Google Assistant",
            "hex": "4285F4",
            "source": "https://assistant.google.com/"
        },
        {
            "title": "Google Calendar",
            "hex": "4285F4",
            "source": "https://commons.wikimedia.org/wiki/File:Google_Calendar_icon.svg"
        },
        {
            "title": "Google Cardboard",
            "hex": "FF7143",
            "source": "https://arvr.google.com/cardboard/"
        },
        {
            "title": "Google Cast",
            "hex": "1BB6F6",
            "source": "https://partnermarketinghub.withgoogle.com/#/brands"
        },
        {
            "title": "Google Chrome",
            "hex": "4285F4",
            "source": "https://blog.google/press/?product_tag=chrome"
        },
        {
            "title": "Google Classroom",
            "hex": "4285F4",
            "source": "https://classroom.google.com/"
        },
        {
            "title": "Google Cloud",
            "hex": "4285F4",
            "source": "https://cloud.google.com/"
        },
        {
            "title": "Google Drive",
            "hex": "4285F4",
            "source": "https://developers.google.com/drive/web/branding"
        },
        {
            "title": "Google Earth",
            "hex": "4285F4",
            "source": "https://earth.google.com/web/"
        },
        {
            "title": "Google Fit",
            "hex": "4285F4",
            "source": "https://partnermarketinghub.withgoogle.com/#/brands/"
        },
        {
            "title": "Google Hangouts",
            "hex": "0C9D58",
            "source": "https://material.google.com/resources/sticker-sheets-icons.html#sticker-sheets-icons-components"
        },
        {
            "title": "Google Hangouts Chat",
            "hex": "00897B",
            "source": "https://chat.google.com/error/noaccess"
        },
        {
            "title": "Google Hangouts Meet",
            "hex": "00897B",
            "source": "https://meet.google.com/"
        },
        {
            "title": "Google Keep",
            "hex": "FFBB00",
            "source": "https://play.google.com/store/apps/details?id=com.google.android.keep"
        },
        {
            "title": "Google Lens",
            "hex": "4285F4",
            "source": "https://partnermarketinghub.withgoogle.com/#/brands/"
        },
        {
            "title": "Google Maps",
            "hex": "4285F4",
            "source": "https://upload.wikimedia.org/wikipedia/commons/a/a9/Google_Maps_icon.svg"
        },
        {
            "title": "Google Messages",
            "hex": "1A73E8",
            "source": "https://messages.google.com/"
        },
        {
            "title": "Google My Business",
            "hex": "4285F4",
            "source": "https://business.google.com/"
        },
        {
            "title": "Google Nearby",
            "hex": "4285F4",
            "source": "https://developers.google.com/nearby/developer-guidelines"
        },
        {
            "title": "Google Pay",
            "hex": "4285F4",
            "source": "https://partnermarketinghub.withgoogle.com/#/brands/"
        },
        {
            "title": "Google Play",
            "hex": "414141",
            "source": "https://partnermarketinghub.withgoogle.com/#/brands/"
        },
        {
            "title": "Google Podcasts",
            "hex": "4285F4",
            "source": "https://developers.google.com/search/docs/data-types/podcast"
        },
        {
            "title": "Google Scholar",
            "hex": "4885ED",
            "source": "https://scholar.google.com/intl/fr/scholar/images/2x/sprite_20161020.png"
        },
        {
            "title": "Google Search Console",
            "hex": "458CF5",
            "source": "https://search.google.com/search-console"
        },
        {
            "title": "Google Sheets",
            "hex": "0F9D58",
            "source": "http://sheets.google.com/"
        },
        {
            "title": "Google Street View",
            "hex": "FEC111",
            "source": "https://developers.google.com/streetview/ready/branding"
        },
        {
            "title": "Google Tag Manager",
            "hex": "246FDB",
            "source": "https://tagmanager.google.com/#/home"
        },
        {
            "title": "Google Translate",
            "hex": "4285F4",
            "source": "https://en.wikipedia.org/wiki/Google_Translate"
        },
        {
            "title": "GOV.UK",
            "hex": "005EA5",
            "source": "https://github.com/alphagov/design-assets/tree/master/Icons"
        },
        {
            "title": "Gradle",
            "hex": "02303A",
            "source": "https://gradle.com/brand"
        },
        {
            "title": "Grafana",
            "hex": "F46800",
            "source": "https://grafana.com/"
        },
        {
            "title": "Graphcool",
            "hex": "27AE60",
            "source": "https://www.graph.cool"
        },
        {
            "title": "GraphQL",
            "hex": "E10098",
            "source": "http://graphql.org/"
        },
        {
            "title": "Grav",
            "hex": "221E1F",
            "source": "http://getgrav.org/media"
        },
        {
            "title": "Gravatar",
            "hex": "1E8CBE",
            "source": "https://automattic.com/press"
        },
        {
            "title": "Greenkeeper",
            "hex": "00C775",
            "source": "https://greenkeeper.io/"
        },
        {
            "title": "GreenSock",
            "hex": "88CE02",
            "source": "https://greensock.com/"
        },
        {
            "title": "Groovy",
            "hex": "4298B8",
            "source": "https://groovy-lang.org/"
        },
        {
            "title": "Groupon",
            "hex": "53A318",
            "source": "https://brandplaybook.groupon.com/guidelines/logo/"
        },
        {
            "title": "Grunt",
            "hex": "FBA919",
            "source": "https://github.com/gruntjs/gruntjs.com/tree/master/src/media"
        },
        {
            "title": "Gulp",
            "hex": "DA4648",
            "source": "https://github.com/gulpjs/artwork/blob/master/gulp.svg"
        },
        {
            "title": "Gumroad",
            "hex": "36A9AE",
            "source": "https://gumroad.com/press"
        },
        {
            "title": "Gumtree",
            "hex": "72EF36",
            "source": "https://www.gumtree.com"
        },
        {
            "title": "Gutenberg",
            "hex": "000000",
            "source": "https://github.com/WordPress/gutenberg/blob/master/docs/final-g-wapuu-black.svg"
        },
        {
            "title": "Habr",
            "hex": "77A2B6",
            "source": "https://habr.com/"
        },
        {
            "title": "Hackaday",
            "hex": "1A1A1A",
            "source": "https://hackaday.com/"
        },
        {
            "title": "HackerEarth",
            "hex": "323754",
            "source": "https://www.hackerearth.com/logo/"
        },
        {
            "title": "HackerOne",
            "hex": "494649",
            "source": "https://www.hackerone.com/branding"
        },
        {
            "title": "HackerRank",
            "hex": "2EC866",
            "source": "https://www.hackerrank.com/"
        },
        {
            "title": "HackHands",
            "hex": "00ACBD",
            "source": "https://hackhands.com/"
        },
        {
            "title": "Hackster",
            "hex": "1BACF7",
            "source": "https://drive.google.com/file/d/0B3aqzR8LzoqdT1p4ZUlWVnJ1elk/view?usp=sharing"
        },
        {
            "title": "HappyCow",
            "hex": "7C4EC4",
            "source": "https://www.happycow.net/press-kits"
        },
        {
            "title": "Harbor",
            "hex": "4A00D8",
            "source": "https://github.com/goharbor/harbor/blob/13686cbe83d22259216da7658612e86201070e94/src/portal/src/images/harbor-logo.svg"
        },
        {
            "title": "Hashnode",
            "hex": "2962FF",
            "source": "https://hashnode.com/media"
        },
        {
            "title": "Haskell",
            "hex": "5D4F85",
            "source": "https://commons.wikimedia.org/wiki/File:Haskell-Logo.svg"
        },
        {
            "title": "Hatena Bookmark",
            "hex": "00A4DE",
            "source": "http://hatenacorp.jp/press/resource"
        },
        {
            "title": "haveibeenpwned",
            "hex": "2A6379",
            "source": "https://haveibeenpwned.com/"
        },
        {
            "title": "Haxe",
            "hex": "EA8220",
            "source": "https://haxe.org/foundation/branding.html"
        },
        {
            "title": "HBO",
            "hex": "000000",
            "source": "https://www.hbo.com/"
        },
        {
            "title": "HelloFresh",
            "hex": "91C11E",
            "source": "https://www.hellofresh.com/landing/student"
        },
        {
            "title": "Helly Hansen",
            "hex": "DA2128",
            "source": "https://www.hellyhansen.com/"
        },
        {
            "title": "Helm",
            "hex": "277A9F",
            "source": "https://helm.sh"
        },
        {
            "title": "HERE",
            "hex": "48DAD0",
            "source": "https://www.here.com"
        },
        {
            "title": "Heroku",
            "hex": "430098",
            "source": "https://www.heroku.com"
        },
        {
            "title": "Hexo",
            "hex": "0E83CD",
            "source": "https://hexo.io/"
        },
        {
            "title": "Highly",
            "hex": "FF3C00",
            "source": "https://highly.co/"
        },
        {
            "title": "Hilton",
            "hex": "124D97",
            "source": "https://www.hilton.com/en/"
        },
        {
            "title": "HipChat",
            "hex": "0052CC",
            "source": "https://www.atlassian.com/company/news/press-kit"
        },
        {
            "title": "Hitachi",
            "hex": "E60027",
            "source": "https://commons.wikimedia.org/wiki/File:Hitachi_inspire_the_next-Logo.svg"
        },
        {
            "title": "Hive",
            "hex": "FF7A00",
            "source": "https://www.hivehome.com/"
        },
        {
            "title": "HockeyApp",
            "hex": "009EE1",
            "source": "https://hockeyapp.net/brand-guidelines/"
        },
        {
            "title": "Home Assistant",
            "hex": "41BDF5",
            "source": "https://github.com/home-assistant/home-assistant-assets"
        },
        {
            "title": "homify",
            "hex": "7DCDA3",
            "source": "http://lsg.homify.com/"
        },
        {
            "title": "Honda",
            "hex": "E40521",
            "source": "https://www.honda.ie/"
        },
        {
            "title": "Hootsuite",
            "hex": "000000",
            "source": "https://hootsuite.com/en-gb/about/media-kit"
        },
        {
            "title": "Hotels.com",
            "hex": "D32F2F",
            "source": "https://en.wikipedia.org/wiki/File:Hotels.com_logo.svg"
        },
        {
            "title": "Houdini",
            "hex": "FF4713",
            "source": "https://www.sidefx.com/products/houdini/"
        },
        {
            "title": "Houzz",
            "hex": "4DBC15",
            "source": "https://www.houzz.com/logoGuidelines"
        },
        {
            "title": "HP",
            "hex": "0096D6",
            "source": "https://commons.wikimedia.org/wiki/File:HP_New_Logo_2D.svg"
        },
        {
            "title": "HTML Academy",
            "hex": "302683",
            "source": "https://htmlacademy.ru/"
        },
        {
            "title": "HTML5",
            "hex": "E34F26",
            "source": "http://www.w3.org/html/logo/"
        },
        {
            "title": "Huawei",
            "hex": "FF0000",
            "source": "https://en.wikipedia.org/wiki/File:Huawei.svg"
        },
        {
            "title": "HubSpot",
            "hex": "FF7A59",
            "source": "https://www.hubspot.com/style-guide"
        },
        {
            "title": "Hugo",
            "hex": "FF4088",
            "source": "https://gohugo.io/"
        },
        {
            "title": "Hulu",
            "hex": "3DBB3D",
            "source": "https://www.hulu.com/press/brand-assets/"
        },
        {
            "title": "Humble Bundle",
            "hex": "CC2929",
            "source": "https://support.humblebundle.com/hc/en-us/articles/202742060-Bundle-Logos"
        },
        {
            "title": "Hurriyetemlak",
            "hex": "E02826",
            "source": "https://ilan.hurriyetemlak.com/emlak-ilani-yayinlama-kurallari"
        },
        {
            "title": "Hypothesis",
            "hex": "BD1C2B",
            "source": "https://web.hypothes.is/"
        },
        {
            "title": "Hyundai",
            "hex": "002C5F",
            "source": "https://en.wikipedia.org/wiki/File:Hyundai_Motor_Company_logo.svg"
        },
        {
            "title": "Iata",
            "hex": "004E81",
            "source": "https://upload.wikimedia.org/wikipedia/commons/f/f7/IATAlogo.svg"
        },
        {
            "title": "iBeacon",
            "hex": "3D7EBB",
            "source": "https://developer.apple.com/ibeacon/"
        },
        {
            "title": "IBM",
            "hex": "054ADA",
            "source": "https://www.ibm.com/design/language/elements/logos/8-bar/"
        },
        {
            "title": "iCloud",
            "hex": "3693F3",
            "source": "https://www.icloud.com/"
        },
        {
            "title": "IcoMoon",
            "hex": "825794",
            "source": "https://icomoon.io/"
        },
        {
            "title": "ICON",
            "hex": "31B8BB",
            "source": "https://icon.foundation/"
        },
        {
            "title": "Iconify",
            "hex": "1769AA",
            "source": "https://iconify.design/"
        },
        {
            "title": "IconJar",
            "hex": "16A5F3",
            "source": "https://geticonjar.com/press-kit/"
        },
        {
            "title": "ICQ",
            "hex": "7EBD00",
            "source": "https://en.wikipedia.org/wiki/File:ICQ.svg"
        },
        {
            "title": "iDEAL",
            "hex": "CC0066",
            "source": "https://www.ideal.nl/cms/files/Manual_iDEAL_logo.pdf"
        },
        {
            "title": "iFixit",
            "hex": "0071CE",
            "source": "https://www.ifixit.com/"
        },
        {
            "title": "iFood",
            "hex": "EA1D2C",
            "source": "https://ifood.com.br/"
        },
        {
            "title": "IMDb",
            "hex": "E6B91E",
            "source": "http://www.imdb.com/pressroom/brand_guidelines"
        },
        {
            "title": "Imgur",
            "hex": "1BB76E",
            "source": "https://s.imgur.com/images/favicon-152.png"
        },
        {
            "title": "Indeed",
            "hex": "2164F3",
            "source": "https://www.indeed.com"
        },
        {
            "title": "InfluxDB",
            "hex": "22ADF6",
            "source": "https://www.influxdata.com/"
        },
        {
            "title": "Inkscape",
            "hex": "000000",
            "source": "https://commons.wikimedia.org/wiki/File:Inkscape_Logo.svg"
        },
        {
            "title": "Instacart",
            "hex": "43B02A",
            "source": "https://www.instacart.com/press"
        },
        {
            "title": "Instagram",
            "hex": "E4405F",
            "source": "https://www.instagram-brand.com"
        },
        {
            "title": "Instapaper",
            "hex": "1F1F1F",
            "source": "https://www.instapaper.com/"
        },
        {
            "title": "Intel",
            "hex": "0071C5",
            "source": "https://www.intel.com"
        },
        {
            "title": "IntelliJ IDEA",
            "hex": "000000",
            "source": "https://www.jetbrains.com/idea/"
        },
        {
            "title": "Intercom",
            "hex": "1F8DED",
            "source": "https://www.intercom.io"
        },
        {
            "title": "Internet Archive",
            "hex": "000000",
            "source": "https://openlibrary.org/static/images/ia-logo.svg"
        },
        {
            "title": "Internet Explorer",
            "hex": "0076D6",
            "source": "https://compass-ssl.microsoft.com/assets/c8/67/c867db4c-f328-45b8-817c-33834c70aae6.svg?n=IE.svg"
        },
        {
            "title": "InVision",
            "hex": "FF3366",
            "source": "https://projects.invisionapp.com/boards/BX4P1DY5H46R"
        },
        {
            "title": "Invoice Ninja",
            "hex": "000000",
            "source": "https://github.com/invoiceninja/invoiceninja"
        },
        {
            "title": "ioBroker",
            "hex": "3399CC",
            "source": "https://github.com/ioBroker/awesome-iobroker/blob/master/images/"
        },
        {
            "title": "Ionic",
            "hex": "3880FF",
            "source": "https://ionicframework.com/press"
        },
        {
            "title": "iOS",
            "hex": "000000",
            "source": "https://en.wikipedia.org/wiki/IOS"
        },
        {
            "title": "IPFS",
            "hex": "65C2CB",
            "source": "https://github.com/ipfs/logo"
        },
        {
            "title": "Issuu",
            "hex": "F36D5D",
            "source": "https://issuu.com/press"
        },
        {
            "title": "Itch.io",
            "hex": "FA5C5C",
            "source": "https://itch.io/press-kit"
        },
        {
            "title": "iTunes",
            "hex": "FB5BC5",
            "source": "https://upload.wikimedia.org/wikipedia/commons/d/df/ITunes_logo.svg"
        },
        {
            "title": "IVECO",
            "hex": "004994",
            "source": "https://www.iveco.com/germany/Pages/Home-page.aspx"
        },
        {
            "title": "Jabber",
            "hex": "CC0000",
            "source": "https://commons.wikimedia.org/wiki/File:Jabber-bulb.svg"
        },
        {
            "title": "Java",
            "hex": "007396",
            "source": "https://www.oracle.com/legal/logos.html"
        },
        {
            "title": "JavaScript",
            "hex": "F7DF1E",
            "source": "https://github.com/voodootikigod/logo.js"
        },
        {
            "title": "JCB",
            "hex": "0B4EA2",
            "source": "https://www.global.jcb/en/about-us/brand-concept/"
        },
        {
            "title": "Jeep",
            "hex": "000000",
            "source": "http://www.fcaci.com/v15-images/jeep/Jeep-Brand-Mark-Guidelines-Rev10.15.pdf"
        },
        {
            "title": "Jekyll",
            "hex": "CC0000",
            "source": "https://github.com/jekyll/brand"
        },
        {
            "title": "Jenkins",
            "hex": "D24939",
            "source": "https://wiki.jenkins-ci.org/display/JENKINS/Logo"
        },
        {
            "title": "Jenkins X",
            "hex": "73C3D5",
            "source": "https://github.com/cdfoundation/artwork"
        },
        {
            "title": "Jest",
            "hex": "C21325",
            "source": "https://jestjs.io/"
        },
        {
            "title": "JET",
            "hex": "FBBA00",
            "source": "https://de.wikipedia.org/wiki/Datei:JET.svg"
        },
        {
            "title": "JetBrains",
            "hex": "000000",
            "source": "https://www.jetbrains.com/company/brand/"
        },
        {
            "title": "Jinja",
            "hex": "B41717",
            "source": "https://github.com/pallets/jinja/"
        },
        {
            "title": "Jira",
            "hex": "172B4D",
            "source": "https://www.atlassian.com/company/news/press-kit"
        },
        {
            "title": "John Deere",
            "hex": "367C2B",
            "source": "https://en.wikipedia.org/wiki/File:John_Deere_logo.svg"
        },
        {
            "title": "Joomla",
            "hex": "5091CD",
            "source": "https://docs.joomla.org/Joomla:Brand_Identity_Elements"
        },
        {
            "title": "jQuery",
            "hex": "0769AD",
            "source": "https://brand.jquery.org/logos/"
        },
        {
            "title": "jsDelivr",
            "hex": "E84D3D",
            "source": "https://github.com/jsdelivr/www.jsdelivr.com/blob/eff02f3a8879cf7c7296840584e1293fe04e3a76/src/public/img/logo_horizontal.svg"
        },
        {
            "title": "JSFiddle",
            "hex": "0084FF",
            "source": "https://jsfiddle.net/"
        },
        {
            "title": "JSON",
            "hex": "000000",
            "source": "https://commons.wikimedia.org/wiki/File:JSON_vector_logo.svg"
        },
        {
            "title": "JSON Web Tokens",
            "hex": "000000",
            "source": "https://jwt.io/"
        },
        {
            "title": "Jupyter",
            "hex": "F37626",
            "source": "https://github.com/jupyter/design"
        },
        {
            "title": "Just Eat",
            "hex": "FA0029",
            "source": "https://d2vkuayfhnkplp.cloudfront.net/assets/dist/img/logos/je-logo-v3.svg"
        },
        {
            "title": "JustGiving",
            "hex": "AD29B6",
            "source": "https://justgiving.com"
        },
        {
            "title": "Kaggle",
            "hex": "20BEFF",
            "source": "https://www.kaggle.com/contact"
        },
        {
            "title": "KaiOS",
            "hex": "6F02B5",
            "source": "https://www.dropbox.com/sh/2qihtgrzllws8ki/AABmo9X1KMT6lHnvh4Em7dpWa?dl=0"
        },
        {
            "title": "Kaspersky",
            "hex": "009982",
            "source": "https://www.kaspersky.com"
        },
        {
            "title": "Katana",
            "hex": "000000",
            "source": "https://www.foundry.com/products/katana"
        },
        {
            "title": "KeePassXC",
            "hex": "6CAC4D",
            "source": "https://github.com/keepassxreboot/keepassxc/"
        },
        {
            "title": "Kentico",
            "hex": "F05A22",
            "source": "https://brand.kentico.com"
        },
        {
            "title": "Keras",
            "hex": "D00000",
            "source": "https://keras.io/"
        },
        {
            "title": "Keybase",
            "hex": "33A0FF",
            "source": "https://github.com/keybase/client/tree/master/media/logos"
        },
        {
            "title": "KeyCDN",
            "hex": "3686BE",
            "source": "https://www.keycdn.com/logos"
        },
        {
            "title": "Khan Academy",
            "hex": "14BF96",
            "source": "https://khanacademy.zendesk.com/hc/en-us/articles/202483630-Press-room"
        },
        {
            "title": "Khronos Group",
            "hex": "CC3333",
            "source": "https://www.khronos.org/legal/trademarks/"
        },
        {
            "title": "Kia",
            "hex": "BB162B",
            "source": "https://www.kia.com/ie/brochure/"
        },
        {
            "title": "Kibana",
            "hex": "005571",
            "source": "https://www.elastic.co/brand"
        },
        {
            "title": "Kickstarter",
            "hex": "05CE78",
            "source": "https://www.kickstarter.com/help/brand_assets"
        },
        {
            "title": "Kik",
            "hex": "82BC23",
            "source": "http://www.kik.com/press"
        },
        {
            "title": "Kirby",
            "hex": "000000",
            "source": "https://getkirby.com/press"
        },
        {
            "title": "KLM",
            "hex": "00A1DE",
            "source": "https://www.klm.com"
        },
        {
            "title": "Klout",
            "hex": "E44600",
            "source": "https://klout.com/s/developers/styleguide"
        },
        {
            "title": "Known",
            "hex": "333333",
            "source": "https://withknown.com/img/logo_k.png"
        },
        {
            "title": "Ko-fi",
            "hex": "F16061",
            "source": "https://ko-fi.com/home/about"
        },
        {
            "title": "Kodi",
            "hex": "17B2E7",
            "source": "https://kodi.tv/"
        },
        {
            "title": "Koding",
            "hex": "00B057",
            "source": "https://koding.com/About"
        },
        {
            "title": "Kotlin",
            "hex": "0095D5",
            "source": "https://resources.jetbrains.com/storage/products/kotlin/docs/kotlin_logos.zip"
        },
        {
            "title": "Krita",
            "hex": "3BABFF",
            "source": "https://krita.org/en/about/press/"
        },
        {
            "title": "Kubernetes",
            "hex": "326CE5",
            "source": "https://github.com/kubernetes/kubernetes/tree/master/logo"
        },
        {
            "title": "Kyocera",
            "hex": "ED1C24",
            "source": "https://en.wikipedia.org/wiki/Kyocera"
        },
        {
            "title": "LabVIEW",
            "hex": "FFDB00",
            "source": "http://download.ni.com/evaluation/2018_Partner_Cobranding_Style_Guide.pdf"
        },
        {
            "title": "Lamborghini",
            "hex": "DDB320",
            "source": "https://en.wikipedia.org/wiki/File:Lamborghini_Logo.svg"
        },
        {
            "title": "Laravel",
            "hex": "FF2D20",
            "source": "https://github.com/laravel/art"
        },
        {
            "title": "Laravel Horizon",
            "hex": "405263",
            "source": "https://horizon.laravel.com/"
        },
        {
            "title": "Laravel Nova",
            "hex": "252D37",
            "source": "https://nova.laravel.com/"
        },
        {
            "title": "Last.fm",
            "hex": "D51007",
            "source": "http://www.last.fm/about/resources"
        },
        {
            "title": "LastPass",
            "hex": "D32D27",
            "source": "https://lastpass.com/press-room/"
        },
        {
            "title": "LaTeX",
            "hex": "008080",
            "source": "https://github.com/latex3/branding"
        },
        {
            "title": "Launchpad",
            "hex": "F8C300",
            "source": "https://help.launchpad.net/logo/submissions"
        },
        {
<<<<<<< HEAD
            "title": "LBRY",
            "hex": "111111",
            "source": "https://lbry.tv/"
=======
            "title": "Leaflet",
            "hex": "199900",
            "source": "https://github.com/Leaflet/Leaflet/blob/d843c3b88486713827d7e860b58bdba75bfbd5a2/src/images/logo.svg"
>>>>>>> 99ec5f32
        },
        {
            "title": "LeetCode",
            "hex": "F89F1B",
            "source": "https://leetcode.com"
        },
        {
            "title": "Lenovo",
            "hex": "E2231A",
            "source": "https://www.lenovopartnernetwork.com/us/branding/"
        },
        {
            "title": "Let’s Encrypt",
            "hex": "003A70",
            "source": "https://letsencrypt.org/trademarks/"
        },
        {
            "title": "Letterboxd",
            "hex": "00D735",
            "source": "https://letterboxd.com/about/logos/"
        },
        {
            "title": "LG",
            "hex": "A50034",
            "source": "https://en.wikipedia.org/wiki/LG_Corporation"
        },
        {
            "title": "LGTM",
            "hex": "FFFFFF",
            "source": "https://lgtm.com/"
        },
        {
            "title": "Liberapay",
            "hex": "F6C915",
            "source": "https://liberapay.com/assets/liberapay/icon-v2_yellow-r.svg"
        },
        {
            "title": "LibraryThing",
            "hex": "251A15",
            "source": "https://twitter.com/LibraryThing/status/1054466649271656448"
        },
        {
            "title": "LibreOffice",
            "hex": "18A303",
            "source": "https://wiki.documentfoundation.org/Marketing/Branding"
        },
        {
            "title": "libuv",
            "hex": "403C3D",
            "source": "https://github.com/libuv/libuv/blob/e4087dedf837f415056a45a838f639a3d9dc3ced/img/logos.svg"
        },
        {
            "title": "Lighthouse",
            "hex": "F44B21",
            "source": "https://github.com/GoogleChrome/lighthouse/blob/80d2e6c1948f232ec4f1bdeabc8bc632fc5d0bfd/assets/lh_favicon.svg"
        },
        {
            "title": "Line",
            "hex": "00C300",
            "source": "http://line.me/en/logo"
        },
        {
            "title": "LINE WEBTOON",
            "hex": "00D564",
            "source": "http://webtoons.com/"
        },
        {
            "title": "LineageOS",
            "hex": "167C80",
            "source": "https://www.lineageos.org/"
        },
        {
            "title": "LinkedIn",
            "hex": "0077B5",
            "source": "https://brand.linkedin.com"
        },
        {
            "title": "Linode",
            "hex": "00A95C",
            "source": "https://www.linode.com/company/press/"
        },
        {
            "title": "Linux",
            "hex": "FCC624",
            "source": "http://www.linuxfoundation.org/about/about-linux"
        },
        {
            "title": "Linux Foundation",
            "hex": "009BEE",
            "source": "http://www.linuxfoundation.org/about/about-linux"
        },
        {
            "title": "Linux Mint",
            "hex": "87CF3E",
            "source": "https://commons.wikimedia.org/wiki/File:Linux_Mint_logo_without_wordmark.svg"
        },
        {
            "title": "Litecoin",
            "hex": "A6A9AA",
            "source": "https://litecoin-foundation.org/wp-content/uploads/2019/01/LC18-007-Brand-guidelines.pdf"
        },
        {
            "title": "LiveJournal",
            "hex": "00B0EA",
            "source": "http://www.livejournal.com"
        },
        {
            "title": "Livestream",
            "hex": "CF202E",
            "source": "https://livestream.com/press"
        },
        {
            "title": "LLVM",
            "hex": "262D3A",
            "source": "https://llvm.org/Logo.html"
        },
        {
            "title": "LMMS",
            "hex": "10B146",
            "source": "https://lmms.io/branding"
        },
        {
            "title": "Logitech",
            "hex": "00B8FC",
            "source": "https://www.logitech.com/"
        },
        {
            "title": "LogMeIn",
            "hex": "45B6F2",
            "source": "https://www.logmein.com/"
        },
        {
            "title": "Logstash",
            "hex": "005571",
            "source": "https://www.elastic.co/brand"
        },
        {
            "title": "Loop",
            "hex": "F29400",
            "source": "https://loop.frontiersin.org/"
        },
        {
            "title": "Lua",
            "hex": "2C2D72",
            "source": "https://www.lua.org/docs.html"
        },
        {
            "title": "Lubuntu",
            "hex": "0068C8",
            "source": "https://lubuntu.net/"
        },
        {
            "title": "Lufthansa",
            "hex": "05164D",
            "source": "https://www.lufthansa.com/"
        },
        {
            "title": "Lumen",
            "hex": "E74430",
            "source": "https://lumen.laravel.com/"
        },
        {
            "title": "Lyft",
            "hex": "FF00BF",
            "source": "https://www.lyft.com/press"
        },
        {
            "title": "MAAS",
            "hex": "E95420",
            "source": "https://design.ubuntu.com/downloads/"
        },
        {
            "title": "Macy’s",
            "hex": "E21A2C",
            "source": "http://www.macysinc.com/press-room/logo-photo-gallery/logos-macys-inc/default.aspx"
        },
        {
            "title": "Magento",
            "hex": "EE672F",
            "source": "http://magento.com"
        },
        {
            "title": "Magisk",
            "hex": "00AF9C",
            "source": "https://github.com/topjohnwu/Magisk/blob/master/app/src/main/res/drawable/ic_magisk.xml"
        },
        {
            "title": "Mail.Ru",
            "hex": "168DE2",
            "source": "https://corp.mail.ru/en/press/identity/"
        },
        {
            "title": "MailChimp",
            "hex": "FFE01B",
            "source": "http://mailchimp.com/about/brand-assets"
        },
        {
            "title": "MakerBot",
            "hex": "FF1E0D",
            "source": "http://www.makerbot.com/makerbot-press-assets"
        },
        {
            "title": "MAN",
            "hex": "E40045",
            "source": "https://www.corporate.man.eu/"
        },
        {
            "title": "ManageIQ",
            "hex": "EF2929",
            "source": "https://www.manageiq.org/logo/"
        },
        {
            "title": "Manjaro",
            "hex": "35BF5C",
            "source": "https://commons.wikimedia.org/wiki/File:Manjaro-logo.svg"
        },
        {
            "title": "Mapbox",
            "hex": "000000",
            "source": "https://www.mapbox.com/about/press/brand-guidelines"
        },
        {
            "title": "MariaDB",
            "hex": "003545",
            "source": "https://mariadb.com/"
        },
        {
            "title": "MariaDB Foundation",
            "hex": "1F305F",
            "source": "https://mariadb.org/"
        },
        {
            "title": "Markdown",
            "hex": "000000",
            "source": "https://github.com/dcurtis/markdown-mark"
        },
        {
            "title": "Marketo",
            "hex": "5C4C9F",
            "source": "https://www.marketo.com/"
        },
        {
            "title": "Marriott",
            "hex": "A70023",
            "source": "https://marriott-hotels.marriott.com/"
        },
        {
            "title": "Maserati",
            "hex": "0C2340",
            "source": "https://www.maserati.com/international/"
        },
        {
            "title": "MasterCard",
            "hex": "EB001B",
            "source": "https://brand.mastercard.com/brandcenter/mastercard-brand-mark/downloads.html"
        },
        {
            "title": "Mastodon",
            "hex": "3088D4",
            "source": "https://source.joinmastodon.org/mastodon/joinmastodon/blob/master/public/press-kit.zip"
        },
        {
            "title": "Material Design",
            "hex": "757575",
            "source": "https://material.io/design/"
        },
        {
            "title": "Material Design Icons",
            "hex": "2196F3",
            "source": "https://materialdesignicons.com/icon/vector-square"
        },
        {
            "title": "Material-UI",
            "hex": "0081CB",
            "source": "https://material-ui.com/"
        },
        {
            "title": "Mathworks",
            "hex": "0076A8",
            "source": "https://www.mathworks.com/brand/visual-design/mathworks-logo.html"
        },
        {
            "title": "Matrix",
            "hex": "000000",
            "source": "https://matrix.org"
        },
        {
            "title": "Mattermost",
            "hex": "0072C6",
            "source": "https://www.mattermost.org/brand-guidelines/"
        },
        {
            "title": "Matternet",
            "hex": "261C29",
            "source": "http://mttr.net"
        },
        {
            "title": "Mazda",
            "hex": "101010",
            "source": "https://www.mazda.com/en/about/profile/library/"
        },
        {
            "title": "McAfee",
            "hex": "C01818",
            "source": "https://www.mcafee.com/"
        },
        {
            "title": "McDonald's",
            "hex": "FBC817",
            "source": "https://www.mcdonalds.com/gb/en-gb/newsroom.html"
        },
        {
            "title": "MDN Web Docs",
            "hex": "000000",
            "source": "https://developer.mozilla.org/"
        },
        {
            "title": "MediaFire",
            "hex": "1299F3",
            "source": "https://www.mediafire.com/press/"
        },
        {
            "title": "MediaTemple",
            "hex": "000000",
            "source": "https://mediatemple.net/company/about-us"
        },
        {
            "title": "Medium",
            "hex": "12100E",
            "source": "https://medium.design/logos-and-brand-guidelines-f1a01a733592"
        },
        {
            "title": "Meetup",
            "hex": "ED1C40",
            "source": "https://www.meetup.com/media/"
        },
        {
            "title": "MEGA",
            "hex": "D9272E",
            "source": "https://en.wikipedia.org/wiki/File:01_mega_logo.svg"
        },
        {
            "title": "Mendeley",
            "hex": "9D1620",
            "source": "https://www.mendeley.com/"
        },
        {
            "title": "Mercedes",
            "hex": "242424",
            "source": "https://www.mercedes-benz.com/"
        },
        {
            "title": "Messenger",
            "hex": "00B2FF",
            "source": "https://en.facebookbrand.com/assets/messenger/"
        },
        {
            "title": "Meteor",
            "hex": "DE4F4F",
            "source": "http://logo.meteorapp.com/"
        },
        {
            "title": "micro:bit",
            "hex": "00ED00",
            "source": "https://microbit.org/"
        },
        {
            "title": "Micro.blog",
            "hex": "FD8308",
            "source": "https://twitter.com/BradEllis/status/943956921886715904"
        },
        {
            "title": "Microgenetics",
            "hex": "FF0000",
            "source": "http://microgenetics.co.uk/"
        },
        {
            "title": "Microsoft",
            "hex": "666666",
            "source": "https://ratnacahayarina.files.wordpress.com/2014/03/microsoft.pdf"
        },
        {
            "title": "Microsoft Access",
            "hex": "A4373A",
            "source": "https://developer.microsoft.com/en-us/fabric#/styles/web/colors/products"
        },
        {
            "title": "Microsoft Azure",
            "hex": "0089D6",
            "source": "https://upload.wikimedia.org/wikipedia/commons/a/a8/Microsoft_Azure_Logo.svg"
        },
        {
            "title": "Microsoft Edge",
            "hex": "0078D7",
            "source": "https://support.microsoft.com/en-us/help/17171/microsoft-edge-get-to-know"
        },
        {
            "title": "Microsoft Excel",
            "hex": "217346",
            "source": "https://developer.microsoft.com/en-us/fabric#/styles/web/colors/products"
        },
        {
            "title": "Microsoft Exchange",
            "hex": "0078D4",
            "source": "https://developer.microsoft.com/en-us/fabric#/styles/web/"
        },
        {
            "title": "Microsoft Office",
            "hex": "D83B01",
            "source": "https://developer.microsoft.com/en-us/microsoft-365"
        },
        {
            "title": "Microsoft OneDrive",
            "hex": "0078D4",
            "source": "https://developer.microsoft.com/en-us/fabric#/styles/web/colors/products"
        },
        {
            "title": "Microsoft OneNote",
            "hex": "7719AA",
            "source": "https://developer.microsoft.com/en-us/fabric#/styles/web/colors/products"
        },
        {
            "title": "Microsoft Outlook",
            "hex": "0078D4",
            "source": "https://developer.microsoft.com/en-us/outlook/docs"
        },
        {
            "title": "Microsoft PowerPoint",
            "hex": "B7472A",
            "source": "https://developer.microsoft.com/en-us/fabric#/styles/web/colors/products"
        },
        {
            "title": "Microsoft SharePoint",
            "hex": "0078D4",
            "source": "https://developer.microsoft.com/en-us/fabric#/styles/web/colors/products"
        },
        {
            "title": "Microsoft SQL Server",
            "hex": "CC2927",
            "source": "https://de.wikipedia.org/wiki/Microsoft_SQL_Server"
        },
        {
            "title": "Microsoft Teams",
            "hex": "6264A7",
            "source": "https://developer.microsoft.com/en-us/fabric#/styles/web/colors/products"
        },
        {
            "title": "Microsoft Visio",
            "hex": "3955A3",
            "source": "https://developer.microsoft.com/en-us/fabric#/styles/web/colors/products"
        },
        {
            "title": "Microsoft Word",
            "hex": "2B579A",
            "source": "https://developer.microsoft.com/en-us/fabric#/styles/web/colors/products"
        },
        {
            "title": "MicroStrategy",
            "hex": "D9232E",
            "source": "https://www.microstrategy.com/us/company/press-kit"
        },
        {
            "title": "MIDI",
            "hex": "000000",
            "source": "https://en.wikipedia.org/wiki/MIDI"
        },
        {
            "title": "Minds",
            "hex": "FED12F",
            "source": "https://www.minds.com/"
        },
        {
            "title": "Minetest",
            "hex": "53AC56",
            "source": "https://www.minetest.net/"
        },
        {
            "title": "Minutemailer",
            "hex": "3ABFE6",
            "source": "https://minutemailer.com/press"
        },
        {
            "title": "Mitsubishi",
            "hex": "E60012",
            "source": "https://www.mitsubishi.com/"
        },
        {
            "title": "Mix",
            "hex": "FF8126",
            "source": "https://mix.com"
        },
        {
            "title": "Mixcloud",
            "hex": "314359",
            "source": "https://www.mixcloud.com/branding"
        },
        {
            "title": "Mixer",
            "hex": "002050",
            "source": "https://github.com/mixer/branding-kit/"
        },
        {
            "title": "Mocha",
            "hex": "8D6748",
            "source": "https://mochajs.org/"
        },
        {
            "title": "Mojang",
            "hex": "DB1F29",
            "source": "https://www.mojang.com/"
        },
        {
            "title": "Monero",
            "hex": "FF6600",
            "source": "https://getmonero.org"
        },
        {
            "title": "MongoDB",
            "hex": "47A248",
            "source": "https://www.mongodb.com/pressroom"
        },
        {
            "title": "Monkey tie",
            "hex": "FFC619",
            "source": "https://www.monkey-tie.com/presse"
        },
        {
            "title": "Monogram",
            "hex": "FDB22A",
            "source": "http://monogram.me"
        },
        {
            "title": "Monster",
            "hex": "6E46AE",
            "source": "https://www.monster.com/"
        },
        {
            "title": "Monzo",
            "hex": "14233C",
            "source": "https://monzo.com/press/"
        },
        {
            "title": "Moo",
            "hex": "00945E",
            "source": "https://www.moo.com/uk/about/press.html"
        },
        {
            "title": "Mozilla",
            "hex": "000000",
            "source": "https://mozilla.ninja/our-logo"
        },
        {
            "title": "Mozilla Firefox",
            "hex": "FF7139",
            "source": "https://mozilla.design/firefox/logos-usage/"
        },
        {
            "title": "MTA",
            "hex": "0039A6",
            "source": "https://mta.info/"
        },
        {
            "title": "MuseScore",
            "hex": "1A70B8",
            "source": "https://musescore.org/en/about/logos-and-graphics"
        },
        {
            "title": "MX Linux",
            "hex": "000000",
            "source": "https://mxlinux.org/art/"
        },
        {
            "title": "Myspace",
            "hex": "030303",
            "source": "https://myspace.com/pressroom/assetslogos"
        },
        {
            "title": "MySQL",
            "hex": "4479A1",
            "source": "https://www.mysql.com/about/legal/logos.html"
        },
        {
            "title": "NativeScript",
            "hex": "3655FF",
            "source": "https://docs.nativescript.org/"
        },
        {
            "title": "NDR",
            "hex": "0C1754",
            "source": "https://www.ndr.de/"
        },
        {
            "title": "NEC",
            "hex": "1414A0",
            "source": "https://commons.wikimedia.org/wiki/File:NEC_logo.svg"
        },
        {
            "title": "Neo4j",
            "hex": "008CC1",
            "source": "https://neo4j.com/style-guide/"
        },
        {
            "title": "Neovim",
            "hex": "57A143",
            "source": "https://github.com/neovim/neovim.github.io/tree/master/logos"
        },
        {
            "title": "NetApp",
            "hex": "0067C5",
            "source": "http://www.netapp.com/"
        },
        {
            "title": "Netflix",
            "hex": "E50914",
            "source": "https://commons.wikimedia.org/wiki/File:Netflix_2014_logo.svg"
        },
        {
            "title": "Netlify",
            "hex": "00C7B7",
            "source": "https://www.netlify.com/press/"
        },
        {
            "title": "New York Times",
            "hex": "000000",
            "source": "https://www.nytimes.com/"
        },
        {
            "title": "Next.js",
            "hex": "000000",
            "source": "https://nextjs.org/"
        },
        {
            "title": "Nextcloud",
            "hex": "0082C9",
            "source": "https://nextcloud.com/press/"
        },
        {
            "title": "Nextdoor",
            "hex": "00B246",
            "source": "https://nextdoor.com/newsroom/"
        },
        {
            "title": "NFC",
            "hex": "002E5F",
            "source": "https://nfc-forum.org/our-work/nfc-branding/n-mark/guidelines-and-brand-assets/"
        },
        {
            "title": "NGINX",
            "hex": "269539",
            "source": "https://www.nginx.com/"
        },
        {
            "title": "niconico",
            "hex": "231815",
            "source": "https://www.nicovideo.jp/"
        },
        {
            "title": "Nim",
            "hex": "FFE953",
            "source": "https://nim-lang.org"
        },
        {
            "title": "Nintendo",
            "hex": "8F8F8F",
            "source": "https://en.wikipedia.org/wiki/Nintendo#/media/File:Nintendo.svg"
        },
        {
            "title": "Nintendo 3DS",
            "hex": "D12228",
            "source": "https://www.nintendo.de/"
        },
        {
            "title": "Nintendo GameCube",
            "hex": "6A5FBB",
            "source": "https://www.nintendo.com/consumer/systems/nintendogamecube/index.jsp"
        },
        {
            "title": "Nintendo Network",
            "hex": "FF7D00",
            "source": "https://accounts.nintendo.com/login"
        },
        {
            "title": "Nintendo Switch",
            "hex": "E60012",
            "source": "http://www.nintendo.co.uk/"
        },
        {
            "title": "Nissan",
            "hex": "C3002F",
            "source": "https://commons.wikimedia.org/wiki/File:Nissan-logo.svg"
        },
        {
            "title": "NixOS",
            "hex": "5277C3",
            "source": "https://github.com/NixOS/nixos-homepage/tree/master/logo"
        },
        {
            "title": "Node-RED",
            "hex": "8F0000",
            "source": "https://nodered.org/about/resources/"
        },
        {
            "title": "Node.js",
            "hex": "339933",
            "source": "https://nodejs.org/en/about/resources/"
        },
        {
            "title": "Nodemon",
            "hex": "76D04B",
            "source": "https://nodemon.io/"
        },
        {
            "title": "Nokia",
            "hex": "124191",
            "source": "https://www.nokia.com/"
        },
        {
            "title": "Notion",
            "hex": "000000",
            "source": "https://www.notion.so/"
        },
        {
            "title": "Notist",
            "hex": "333333",
            "source": "https://noti.st/"
        },
        {
            "title": "NPM",
            "hex": "CB3837",
            "source": "https://github.com/npm/logos"
        },
        {
            "title": "Nucleo",
            "hex": "766DCC",
            "source": "https://nucleoapp.com/wp-content/themes/nucleo-webapp-12/img/logo.svg"
        },
        {
            "title": "NuGet",
            "hex": "004880",
            "source": "https://github.com/NuGet/Media"
        },
        {
            "title": "Nuke",
            "hex": "000000",
            "source": "https://www.foundry.com/products/nuke"
        },
        {
            "title": "Nutanix",
            "hex": "024DA1",
            "source": "https://www.nutanix.com/content/dam/nutanix/en/cmn/documents/nutanix-brandbook.pdf"
        },
        {
            "title": "Nuxt.js",
            "hex": "00C58E",
            "source": "https://nuxtjs.org/"
        },
        {
            "title": "NVIDIA",
            "hex": "76B900",
            "source": "https://www.nvidia.com/etc/designs/nvidiaGDC/clientlibs_base/images/NVIDIA-Logo.svg"
        },
        {
            "title": "OBS Studio",
            "hex": "302E31",
            "source": "https://upload.wikimedia.org/wikipedia/commons/7/78/OBS.svg"
        },
        {
            "title": "OCaml",
            "hex": "EC6813",
            "source": "http://ocaml.org/img/OCaml_Sticker.svg"
        },
        {
            "title": "Octave",
            "hex": "0790C0",
            "source": "https://www.gnu.org/software/octave/"
        },
        {
            "title": "Octopus Deploy",
            "hex": "2F93E0",
            "source": "https://octopus.com/company/brand"
        },
        {
            "title": "Oculus",
            "hex": "1C1E20",
            "source": "https://www.oculus.com/en-us/press-kit"
        },
        {
            "title": "Odnoklassniki",
            "hex": "F4731C",
            "source": "http://v.ok.ru/logo.html"
        },
        {
            "title": "OnStar",
            "hex": "003D7D",
            "source": "https://www.onstar.com/"
        },
        {
            "title": "Opel",
            "hex": "F7D900",
            "source": "https://de.wikipedia.org/wiki/Opel"
        },
        {
            "title": "Open Access",
            "hex": "F68212",
            "source": "https://commons.wikimedia.org/wiki/File:Open_Access_logo_PLoS_white.svg"
        },
        {
            "title": "Open Collective",
            "hex": "7FADF2",
            "source": "https://docs.opencollective.com/help/about#media-logo"
        },
        {
            "title": "Open Containers Initiative",
            "hex": "262261",
            "source": "https://github.com/opencontainers/artwork/tree/master/oci/icon"
        },
        {
            "title": "Open Source Initiative",
            "hex": "3DA639",
            "source": "https://opensource.org/logo-usage-guidelines"
        },
        {
            "title": "OpenAPI Initiative",
            "hex": "6BA539",
            "source": "https://www.openapis.org/faq/style-guide"
        },
        {
            "title": "OpenBSD",
            "hex": "F2CA30",
            "source": "https://en.wikipedia.org/wiki/OpenBSD"
        },
        {
            "title": "OpenGL",
            "hex": "5586A4",
            "source": "https://www.khronos.org/legal/trademarks/"
        },
        {
            "title": "OpenID",
            "hex": "F78C40",
            "source": "https://openid.net/add-openid/logos/"
        },
        {
            "title": "OpenSSL",
            "hex": "721412",
            "source": "https://www.openssl.org/"
        },
        {
            "title": "OpenStack",
            "hex": "ED1944",
            "source": "https://www.openstack.org/brand/openstack-logo/"
        },
        {
            "title": "OpenStreetMap",
            "hex": "7EBC6F",
            "source": "https://www.openstreetmap.org"
        },
        {
            "title": "openSUSE",
            "hex": "73BA25",
            "source": "https://en.opensuse.org/Portal:Artwork"
        },
        {
            "title": "OpenVPN",
            "hex": "EA7E20",
            "source": "https://openvpn.net/wp-content/themes/openvpn/assets/images/logo.svg"
        },
        {
            "title": "Opera",
            "hex": "FF1B2D",
            "source": "https://github.com/operasoftware/logo"
        },
        {
            "title": "Opsgenie",
            "hex": "172B4D",
            "source": "https://www.atlassian.com/company/news/press-kit"
        },
        {
            "title": "OpsLevel",
            "hex": "1890FF",
            "source": "https://www.opslevel.com/"
        },
        {
            "title": "Oracle",
            "hex": "F80000",
            "source": "https://www.oracle.com/webfolder/s/brand/identity/index.html"
        },
        {
            "title": "ORCID",
            "hex": "A6CE39",
            "source": "https://orcid.org/trademark-and-id-display-guidelines"
        },
        {
            "title": "Origin",
            "hex": "F56C2D",
            "source": "https://www.origin.com/gbr/en-us/store"
        },
        {
            "title": "Oshkosh",
            "hex": "E6830F",
            "source": "https://oshkoshdefense.com/media/photos/"
        },
        {
            "title": "OSMC",
            "hex": "17394A",
            "source": "https://github.com/osmc/osmc/tree/master/assets"
        },
        {
            "title": "Overcast",
            "hex": "FC7E0F",
            "source": "https://overcast.fm"
        },
        {
            "title": "Overleaf",
            "hex": "47A141",
            "source": "https://www.overleaf.com/for/press/media-resources"
        },
        {
            "title": "OVH",
            "hex": "123F6D",
            "source": "https://www.ovh.com/fr/news/logo-ovh.xml"
        },
        {
            "title": "Pagekit",
            "hex": "212121",
            "source": "https://pagekit.com/logo-guide"
        },
        {
            "title": "PagSeguro",
            "hex": "FFC801",
            "source": "https://pagseguro.uol.com.br/"
        },
        {
            "title": "Palantir",
            "hex": "101113",
            "source": "https://github.com/palantir/conjure/blob/master/docs/media/palantir-logo.svg"
        },
        {
            "title": "Palo Alto Software",
            "hex": "83DA77",
            "source": "https://press.paloalto.com/logos"
        },
        {
            "title": "Pandora",
            "hex": "224099",
            "source": "https://www.pandoraforbrands.com/"
        },
        {
            "title": "Pantheon",
            "hex": "EFD01B",
            "source": "https://projects.invisionapp.com/boards/8UOJQWW2J3G5#/1145336"
        },
        {
            "title": "Parity Substrate",
            "hex": "282828",
            "source": "http://substrate.dev/"
        },
        {
            "title": "Parse.ly",
            "hex": "5BA745",
            "source": "https://www.parse.ly/"
        },
        {
            "title": "Pastebin",
            "hex": "02456C",
            "source": "https://pastebin.com/"
        },
        {
            "title": "Patreon",
            "hex": "F96854",
            "source": "https://www.patreon.com/brand/downloads"
        },
        {
            "title": "PayPal",
            "hex": "00457C",
            "source": "https://www.paypal-marketing.com/html/partner/na/portal-v2/pdf/PP_Masterbrandguidelines_v21_mm.pdf"
        },
        {
            "title": "PeerTube",
            "hex": "F1680D",
            "source": "https://github.com/Chocobozzz/PeerTube/tree/develop/client/src/assets/images"
        },
        {
            "title": "Pepsi",
            "hex": "2151A1",
            "source": "https://commons.wikimedia.org/wiki/File:Pepsi_logo_new.svg"
        },
        {
            "title": "Periscope",
            "hex": "40A4C4",
            "source": "https://www.periscope.tv/press"
        },
        {
            "title": "Perl",
            "hex": "39457E",
            "source": "https://github.com/tpf/marketing-materials/blob/6765c6fd71bc5b123d6c1a77b86e08cdd6376078/images/onion-logo/tpf-logo-onion.svg"
        },
        {
            "title": "Peugeot",
            "hex": "002355",
            "source": "https://www.groupe-psa.com/en/brands-and-services/peugeot/"
        },
        {
            "title": "Pexels",
            "hex": "05A081",
            "source": "https://www.pexels.com/"
        },
        {
            "title": "Phabricator",
            "hex": "4A5F88",
            "source": "https://phacility.com/trademarks/"
        },
        {
            "title": "Photocrowd",
            "hex": "3DAD4B",
            "source": "https://www.photocrowd.com/"
        },
        {
            "title": "PHP",
            "hex": "777BB4",
            "source": "http://php.net/download-logos.php"
        },
        {
            "title": "Pi-hole",
            "hex": "F60D1A",
            "source": "https://github.com/pi-hole/web/"
        },
        {
            "title": "Picarto.TV",
            "hex": "1DA456",
            "source": "https://picarto.tv/site/press"
        },
        {
            "title": "Pinboard",
            "hex": "0000FF",
            "source": "https://commons.wikimedia.org/wiki/File:Feedbin-Icon-share-pinboard.svg"
        },
        {
            "title": "Pingdom",
            "hex": "FFF000",
            "source": "https://tools.pingdom.com"
        },
        {
            "title": "Pingup",
            "hex": "00B1AB",
            "source": "http://pingup.com/resources"
        },
        {
            "title": "Pinterest",
            "hex": "BD081C",
            "source": "https://business.pinterest.com/en/brand-guidelines"
        },
        {
            "title": "Pivotal Tracker",
            "hex": "517A9E",
            "source": "https://www.pivotaltracker.com/branding-guidelines"
        },
        {
            "title": "Pixabay",
            "hex": "2EC66D",
            "source": "https://pixabay.com/service/about/"
        },
        {
            "title": "PJSIP",
            "hex": "F86001",
            "source": "https://www.pjsip.org/favicon.ico"
        },
        {
            "title": "PlanGrid",
            "hex": "0085DE",
            "source": "https://plangrid.com/en/"
        },
        {
            "title": "Platzi",
            "hex": "98CA3F",
            "source": "https://github.com/PlatziDev/oss/blob/932bd83d43e061e1c38fbc116db31aa6d0145be6/static/logo.svg"
        },
        {
            "title": "Player FM",
            "hex": "C8122A",
            "source": "https://player.fm/"
        },
        {
            "title": "Player.me",
            "hex": "C0379A",
            "source": "https://player.me/p/about-us"
        },
        {
            "title": "PlayStation",
            "hex": "003791",
            "source": "http://uk.playstation.com/media/DPBjbK0o/CECH-4202_4203%20PS3_QSG_GB_Eastern_3_web_vf1.pdf"
        },
        {
            "title": "PlayStation 2",
            "hex": "003791",
            "source": "https://commons.wikimedia.org/wiki/File:PlayStation_2_logo.svg"
        },
        {
            "title": "PlayStation 3",
            "hex": "003791",
            "source": "https://commons.wikimedia.org/wiki/File:PlayStation_3_Logo_neu.svg#/media/File:PS3.svg"
        },
        {
            "title": "PlayStation 4",
            "hex": "003791",
            "source": "https://commons.wikimedia.org/wiki/File:PlayStation_4_logo_and_wordmark.svg"
        },
        {
            "title": "PlayStation Vita",
            "hex": "003791",
            "source": "https://commons.wikimedia.org/wiki/File:PlayStation_Vita_logo.svg"
        },
        {
            "title": "Pleroma",
            "hex": "FBA457",
            "source": "https://pleroma.social/"
        },
        {
            "title": "Plesk",
            "hex": "52BBE6",
            "source": "https://www.plesk.com/brand/"
        },
        {
            "title": "Plex",
            "hex": "E5A00D",
            "source": "http://brand.plex.tv/d/qxmJ3odkK0fj/plex-style-guide"
        },
        {
            "title": "Pluralsight",
            "hex": "F15B2A",
            "source": "https://www.pluralsight.com/newsroom/brand-assets"
        },
        {
            "title": "Plurk",
            "hex": "FF574D",
            "source": "https://www.plurk.com/brandInfo"
        },
        {
            "title": "Plus Codes",
            "hex": "57C4D2",
            "source": "https://plus.codes/"
        },
        {
            "title": "Pocket",
            "hex": "EF3F56",
            "source": "https://getpocket.com/blog/press/"
        },
        {
            "title": "Pocket Casts",
            "hex": "F43E37",
            "source": "https://blog.pocketcasts.com/press/"
        },
        {
            "title": "Pokémon",
            "hex": "FFCB05",
            "source": "https://commons.wikimedia.org/wiki/File:International_Pok%C3%A9mon_logo.svg"
        },
        {
            "title": "Poly",
            "hex": "EB3C00",
            "source": "https://www.poly.com/"
        },
        {
            "title": "Polymer Project",
            "hex": "FF4470",
            "source": "https://github.com/Polymer/polymer-project.org/tree/master/app/images/logos"
        },
        {
            "title": "Porsche",
            "hex": "B12B28",
            "source": "https://www.porsche.com/"
        },
        {
            "title": "PostCSS",
            "hex": "DD3A0A",
            "source": "https://postcss.org/"
        },
        {
            "title": "PostgreSQL",
            "hex": "336791",
            "source": "https://wiki.postgresql.org/wiki/Logo"
        },
        {
            "title": "Postman",
            "hex": "FF6C37",
            "source": "https://www.getpostman.com/resources/media-assets/"
        },
        {
            "title": "Postwoman",
            "hex": "50FA7B",
            "source": "https://github.com/liyasthomas/postwoman"
        },
        {
            "title": "PowerShell",
            "hex": "5391FE",
            "source": "https://github.com/PowerShell/PowerShell"
        },
        {
            "title": "pr.co",
            "hex": "0080FF",
            "source": "https://www.pr.co/"
        },
        {
            "title": "pre-commit",
            "hex": "FAB040",
            "source": "https://github.com/pre-commit/pre-commit.github.io"
        },
        {
            "title": "PrestaShop",
            "hex": "DF0067",
            "source": "https://www.prestashop.com/en/media-kit"
        },
        {
            "title": "Prettier",
            "hex": "F7B93E",
            "source": "https://github.com/prettier/prettier-logo/tree/master/images"
        },
        {
            "title": "Prezi",
            "hex": "3181FF",
            "source": "https://prezi.com/press/kit/"
        },
        {
            "title": "Prismic",
            "hex": "484A7A",
            "source": "https://prismic.io/"
        },
        {
            "title": "Probot",
            "hex": "00B0D8",
            "source": "https://github.com/probot/probot"
        },
        {
            "title": "ProcessWire",
            "hex": "EF145F",
            "source": "https://github.com/processwire"
        },
        {
            "title": "Product Hunt",
            "hex": "DA552F",
            "source": "https://www.producthunt.com/branding"
        },
        {
            "title": "Prometheus",
            "hex": "E6522C",
            "source": "https://prometheus.io/"
        },
        {
            "title": "ProSieben",
            "hex": "E6000F",
            "source": "https://www.prosieben.de/"
        },
        {
            "title": "Proto.io",
            "hex": "34A7C1",
            "source": "https://proto.io/en/presskit"
        },
        {
            "title": "protocols.io",
            "hex": "4D9FE7",
            "source": "https://www.protocols.io/brand"
        },
        {
            "title": "ProtonMail",
            "hex": "8B89CC",
            "source": "https://protonmail.com/media-kit"
        },
        {
            "title": "Proxmox",
            "hex": "E57000",
            "source": "https://www.proxmox.com/en/news/media-kit"
        },
        {
            "title": "Publons",
            "hex": "336699",
            "source": "https://publons.com/about/logos"
        },
        {
            "title": "Puppet",
            "hex": "FFAE1A",
            "source": "https://puppet.com/company/press-room/"
        },
        {
            "title": "PureScript",
            "hex": "14161A",
            "source": "https://github.com/purescript/logo"
        },
        {
            "title": "PyPI",
            "hex": "3775A9",
            "source": "https://pypi.org/"
        },
        {
            "title": "Python",
            "hex": "3776AB",
            "source": "https://www.python.org/community/logos/"
        },
        {
            "title": "PyTorch",
            "hex": "EE4C2C",
            "source": "https://github.com/pytorch/pytorch/tree/master/docs/source/_static/img"
        },
        {
            "title": "PyUp",
            "hex": "9F55FF",
            "source": "https://pyup.io/"
        },
        {
            "title": "Qantas",
            "hex": "E40000",
            "source": "https://freight.qantas.com/"
        },
        {
            "title": "QEMU",
            "hex": "FF6600",
            "source": "https://wiki.qemu.org/Logo"
        },
        {
            "title": "Qgis",
            "hex": "589632",
            "source": "https://www.qgis.org/en/site/getinvolved/styleguide.html"
        },
        {
            "title": "Qi",
            "hex": "000000",
            "source": "https://www.wirelesspowerconsortium.com/knowledge-base/retail/qi-logo-guidelines-and-artwork.html"
        },
        {
            "title": "Qiita",
            "hex": "55C500",
            "source": "https://www.qiita.com"
        },
        {
            "title": "QIWI",
            "hex": "FF8C00",
            "source": "https://qiwi.com/"
        },
        {
            "title": "Qualcomm",
            "hex": "3253DC",
            "source": "https://www.qualcomm.com"
        },
        {
            "title": "Qualtrics",
            "hex": "00B4EF",
            "source": "https://www.qualtrics.com/brand-book/"
        },
        {
            "title": "Quantcast",
            "hex": "1E262C",
            "source": "http://branding.quantcast.com/logouse/"
        },
        {
            "title": "Quantopian",
            "hex": "C51E25",
            "source": "https://www.quantopian.com/about"
        },
        {
            "title": "Quarkus",
            "hex": "4695EB",
            "source": "https://design.jboss.org/quarkus/"
        },
        {
            "title": "Quest",
            "hex": "FB4F14",
            "source": "https://www.quest.com/legal/trademark-information.aspx"
        },
        {
            "title": "QuickTime",
            "hex": "1C69F0",
            "source": "https://support.apple.com/quicktime"
        },
        {
            "title": "Quip",
            "hex": "F27557",
            "source": "https://quip.com/"
        },
        {
            "title": "Quora",
            "hex": "B92B27",
            "source": "https://www.quora.com"
        },
        {
            "title": "Qwiklabs",
            "hex": "F5CD0E",
            "source": "https://www.qwiklabs.com"
        },
        {
            "title": "Qzone",
            "hex": "FECE00",
            "source": "https://qzone.qq.com/"
        },
        {
            "title": "R",
            "hex": "276DC3",
            "source": "https://www.r-project.org/logo/"
        },
        {
            "title": "RabbitMQ",
            "hex": "FF6600",
            "source": "https://www.rabbitmq.com/"
        },
        {
            "title": "RadioPublic",
            "hex": "CE262F",
            "source": "https://help.radiopublic.com/hc/en-us/articles/360002546754-RadioPublic-logos"
        },
        {
            "title": "Rails",
            "hex": "CC0000",
            "source": "http://rubyonrails.org/images/rails-logo.svg"
        },
        {
            "title": "Raspberry Pi",
            "hex": "C51A4A",
            "source": "https://www.raspberrypi.org/trademark-rules"
        },
        {
            "title": "React",
            "hex": "61DAFB",
            "source": "https://facebook.github.io/react/"
        },
        {
            "title": "React Router",
            "hex": "CA4245",
            "source": "https://reacttraining.com/react-router/"
        },
        {
            "title": "ReactOS",
            "hex": "0088CC",
            "source": "https://github.com/reactos/press-media"
        },
        {
            "title": "Read the Docs",
            "hex": "8CA1AF",
            "source": "https://github.com/rtfd/readthedocs.org/blob/master/media/readthedocsbranding.ai"
        },
        {
            "title": "Realm",
            "hex": "39477F",
            "source": "https://realm.io/press"
        },
        {
            "title": "Reason",
            "hex": "DD4B39",
            "source": "https://reasonml.github.io/img/reason.svg"
        },
        {
            "title": "Reason Studios",
            "hex": "FFFFFF",
            "source": "https://www.reasonstudios.com/press"
        },
        {
            "title": "Red Hat",
            "hex": "EE0000",
            "source": "https://www.redhat.com/en/about/brand/new-brand/details"
        },
        {
            "title": "Red Hat Open Shift",
            "hex": "EE0000",
            "source": "https://www.openshift.com/"
        },
        {
            "title": "Redbubble",
            "hex": "E41321",
            "source": "https://www.redbubble.com/explore/client/4196122a442ab3f429ec802f71717465.svg"
        },
        {
            "title": "Reddit",
            "hex": "FF4500",
            "source": "https://www.redditinc.com/brand"
        },
        {
            "title": "Redis",
            "hex": "DC382D",
            "source": "https://www.redislabs.com/brand-guidelines/"
        },
        {
            "title": "Redux",
            "hex": "764ABC",
            "source": "https://github.com/reactjs/redux/tree/master/logo"
        },
        {
            "title": "Renault",
            "hex": "FFCC33",
            "source": "https://en.wikipedia.org/wiki/File:Renault_F1_Team_logo_2019.svg"
        },
        {
            "title": "Renren",
            "hex": "217DC6",
            "source": "https://seeklogo.com/vector-logo/184137/renren-inc"
        },
        {
            "title": "repl.it",
            "hex": "667881",
            "source": "https://repl.it/"
        },
        {
            "title": "ResearchGate",
            "hex": "00CCBB",
            "source": "https://c5.rgstatic.net/m/428059296771819/images/favicon/favicon.svg"
        },
        {
            "title": "ReverbNation",
            "hex": "E43526",
            "source": "https://www.reverbnation.com"
        },
        {
            "title": "Rhinoceros",
            "hex": "801010",
            "source": "https://www.rhino3d.com/"
        },
        {
            "title": "Riot",
            "hex": "368BD6",
            "source": "https://about.riot.im/"
        },
        {
            "title": "Riot Games",
            "hex": "D32936",
            "source": "https://www.riotgames.com/en/press"
        },
        {
            "title": "Ripple",
            "hex": "0085C0",
            "source": "https://www.ripple.com/media-kit/"
        },
        {
            "title": "Riseup",
            "hex": "5E9EE3",
            "source": "https://riseup.net/en/about-us/images"
        },
        {
            "title": "Roku",
            "hex": "662D91",
            "source": "https://www.roku.com/"
        },
        {
            "title": "rollup.js",
            "hex": "EC4A3F",
            "source": "https://rollupjs.org/"
        },
        {
            "title": "Roots",
            "hex": "525DDC",
            "source": "https://roots.io/"
        },
        {
            "title": "Roundcube",
            "hex": "37BEFF",
            "source": "https://roundcube.net/images/roundcube_logo_icon.svg"
        },
        {
            "title": "RSS",
            "hex": "FFA500",
            "source": "https://en.wikipedia.org/wiki/Feed_icon"
        },
        {
            "title": "RStudio",
            "hex": "75AADB",
            "source": "https://www.rstudio.com/about/logos/"
        },
        {
            "title": "RTLZWEI",
            "hex": "00BCF6",
            "source": "https://www.rtl2.de/"
        },
        {
            "title": "Ruby",
            "hex": "CC342D",
            "source": "https://www.ruby-lang.org/en/about/logo/"
        },
        {
            "title": "RubyGems",
            "hex": "E9573F",
            "source": "https://rubygems.org/pages/about"
        },
        {
            "title": "Runkeeper",
            "hex": "2DC9D7",
            "source": "https://runkeeper.com/partnerships"
        },
        {
            "title": "Rust",
            "hex": "000000",
            "source": "https://www.rust-lang.org/"
        },
        {
            "title": "Ryanair",
            "hex": "073590",
            "source": "https://corporate.ryanair.com/media-centre/stock-images-gallery/#album-container-3"
        },
        {
            "title": "Safari",
            "hex": "000000",
            "source": "https://images.techhive.com/images/article/2014/11/safari-favorites-100530680-large.jpg"
        },
        {
            "title": "Sahibinden",
            "hex": "FFE800",
            "source": "https://www.sahibinden.com/favicon.ico"
        },
        {
            "title": "Salesforce",
            "hex": "00A1E0",
            "source": "https://www.salesforce.com/"
        },
        {
            "title": "SaltStack",
            "hex": "00EACE",
            "source": "https://www.saltstack.com/resources/brand/"
        },
        {
            "title": "Samsung",
            "hex": "1428A0",
            "source": "https://www.samsung.com/us"
        },
        {
            "title": "Samsung Pay",
            "hex": "1428A0",
            "source": "https://pay.samsung.com/developers/resource/brand"
        },
        {
            "title": "SAP",
            "hex": "008FD3",
            "source": "https://support.sap.com/content/dam/support/sap-logo.svg"
        },
        {
            "title": "Sass",
            "hex": "CC6699",
            "source": "http://sass-lang.com/styleguide/brand"
        },
        {
            "title": "Sat.1",
            "hex": "047DA3",
            "source": "https://www.prosiebensat1.com/presse/downloads/logos"
        },
        {
            "title": "Sauce Labs",
            "hex": "E2231A",
            "source": "https://saucelabs.com/"
        },
        {
            "title": "Scala",
            "hex": "DC322F",
            "source": "https://www.scala-lang.org/"
        },
        {
            "title": "Scaleway",
            "hex": "4F0599",
            "source": "https://www.scaleway.com"
        },
        {
            "title": "Scania",
            "hex": "041E42",
            "source": "https://www.scania.com/"
        },
        {
            "title": "Scribd",
            "hex": "1A7BBA",
            "source": "https://www.scribd.com"
        },
        {
            "title": "Scrutinizer CI",
            "hex": "8A9296",
            "source": "https://scrutinizer-ci.com"
        },
        {
            "title": "Seagate",
            "hex": "72BE4F",
            "source": "https://www.seagate.com"
        },
        {
            "title": "SEAT",
            "hex": "33302E",
            "source": "https://www.seat.es/"
        },
        {
            "title": "Sega",
            "hex": "0089CF",
            "source": "https://en.wikipedia.org/wiki/Sega#/media/File:Sega_logo.svg"
        },
        {
            "title": "Sellfy",
            "hex": "21B352",
            "source": "https://sellfy.com/about/"
        },
        {
            "title": "Semantic Web",
            "hex": "005A9C",
            "source": "https://www.w3.org/2007/10/sw-logos.html"
        },
        {
            "title": "Semaphore CI",
            "hex": "19A974",
            "source": "https://semaphoreci.com/"
        },
        {
            "title": "Sencha",
            "hex": "86BC40",
            "source": "http://design.sencha.com/"
        },
        {
            "title": "Sensu",
            "hex": "89C967",
            "source": "https://github.com/sensu/sensu-go/blob/master/dashboard/src/assets/logo/graphic/green.svg"
        },
        {
            "title": "Sentry",
            "hex": "FB4226",
            "source": "https://sentry.io/branding/"
        },
        {
            "title": "Server Fault",
            "hex": "E7282D",
            "source": "http://stackoverflow.com/company/logos"
        },
        {
            "title": "Serverless",
            "hex": "FD5750",
            "source": "https://serverless.com/"
        },
        {
            "title": "Shazam",
            "hex": "0088FF",
            "source": "https://brandfolder.com/shazam"
        },
        {
            "title": "Shell",
            "hex": "FFD500",
            "source": "https://en.wikipedia.org/wiki/File:Shell_logo.svg"
        },
        {
            "title": "Shopify",
            "hex": "7AB55C",
            "source": "https://press.shopify.com/brand"
        },
        {
            "title": "Shopware",
            "hex": "189EFF",
            "source": "https://www.shopware.com/en/press/press-material/"
        },
        {
            "title": "Showpad",
            "hex": "2D2E83",
            "source": "https://www.showpad.com/"
        },
        {
            "title": "Siemens",
            "hex": "009999",
            "source": "https://siemens.com/"
        },
        {
            "title": "Signal",
            "hex": "2592E9",
            "source": "https://play.google.com/store/apps/details?id=org.thoughtcrime.securesms"
        },
        {
            "title": "Simple Icons",
            "hex": "111111",
            "source": "https://simpleicons.org/"
        },
        {
            "title": "Sina Weibo",
            "hex": "E6162D",
            "source": "https://en.wikipedia.org/wiki/Sina_Weibo"
        },
        {
            "title": "SitePoint",
            "hex": "258AAF",
            "source": "http://www.sitepoint.com"
        },
        {
            "title": "Sketch",
            "hex": "F7B500",
            "source": "https://www.sketch.com/press/"
        },
        {
            "title": "Skillshare",
            "hex": "17C5CB",
            "source": "https://company-89494.frontify.com/d/Tquwc3XMiaBb/skillshare-style-guide"
        },
        {
            "title": "ŠKODA",
            "hex": "4BA82E",
            "source": "https://en.wikipedia.org/wiki/File:Skoda_Auto_logo_(2011).svg"
        },
        {
            "title": "Skyliner",
            "hex": "2FCEA0",
            "source": "https://www.skyliner.io/help"
        },
        {
            "title": "Skype",
            "hex": "00AFF0",
            "source": "http://blogs.skype.com/?attachment_id=56273"
        },
        {
            "title": "Skype for Business",
            "hex": "00AFF0",
            "source": "https://en.wikipedia.org/wiki/Skype_for_Business_Server"
        },
        {
            "title": "Slack",
            "hex": "4A154B",
            "source": "https://slack.com/brand-guidelines"
        },
        {
            "title": "Slackware",
            "hex": "000000",
            "source": "https://en.wikipedia.org/wiki/Slackware"
        },
        {
            "title": "Slashdot",
            "hex": "026664",
            "source": "https://commons.wikimedia.org/wiki/File:Slashdot_wordmark_and_logo.svg"
        },
        {
            "title": "SlickPic",
            "hex": "FF880F",
            "source": "https://www.slickpic.com/"
        },
        {
            "title": "Slides",
            "hex": "E4637C",
            "source": "https://slides.com/about"
        },
        {
            "title": "smart",
            "hex": "FABC0C",
            "source": "https://www.smart.com/gb/en/models/eq-fortwo-coupe"
        },
        {
            "title": "SmartThings",
            "hex": "15BFFF",
            "source": "https://www.smartthings.com/press-kit"
        },
        {
            "title": "Smashing Magazine",
            "hex": "E85C33",
            "source": "https://www.smashingmagazine.com/"
        },
        {
            "title": "SmugMug",
            "hex": "6DB944",
            "source": "https://help.smugmug.com/using-smugmug's-logo-HJulJePkEBf"
        },
        {
            "title": "Snapchat",
            "hex": "FFFC00",
            "source": "https://www.snapchat.com/brand-guidelines"
        },
        {
            "title": "Snapcraft",
            "hex": "82BEA0",
            "source": "https://github.com/snapcore/snap-store-badges"
        },
        {
            "title": "Snyk",
            "hex": "4C4A73",
            "source": "https://snyk.io/press-kit"
        },
        {
            "title": "Society6",
            "hex": "000000",
            "source": "https://blog.society6.com/app/themes/society6/dist/images/mark.svg"
        },
        {
            "title": "Socket.io",
            "hex": "010101",
            "source": "https://socket.io"
        },
        {
            "title": "Sogou",
            "hex": "FB6022",
            "source": "https://www.sogou.com/"
        },
        {
            "title": "Solus",
            "hex": "5294E2",
            "source": "https://getsol.us/branding/"
        },
        {
            "title": "SonarCloud",
            "hex": "F3702A",
            "source": "https://sonarcloud.io/about"
        },
        {
            "title": "SonarLint",
            "hex": "CC2026",
            "source": "https://github.com/SonarSource/sonarlint-website/"
        },
        {
            "title": "SonarQube",
            "hex": "4E9BCD",
            "source": "https://www.sonarqube.org/logos/"
        },
        {
            "title": "SonarSource",
            "hex": "CB3032",
            "source": "https://www.sonarsource.com/"
        },
        {
            "title": "Songkick",
            "hex": "F80046",
            "source": "http://blog.songkick.com/media-assets"
        },
        {
            "title": "SonicWall",
            "hex": "FF6600",
            "source": "https://brandfolder.com/sonicwall/sonicwall-external"
        },
        {
            "title": "Sonos",
            "hex": "000000",
            "source": "https://www.sonos.com/en-gb/home"
        },
        {
            "title": "SoundCloud",
            "hex": "FF3300",
            "source": "https://soundcloud.com/press"
        },
        {
            "title": "Source Engine",
            "hex": "F79A10",
            "source": "https://developer.valvesoftware.com/favicon.ico"
        },
        {
            "title": "SourceForge",
            "hex": "FF6600",
            "source": "https://sourceforge.net/"
        },
        {
            "title": "Sourcegraph",
            "hex": "00B4F2",
            "source": "https://github.com/sourcegraph/about"
        },
        {
            "title": "Spacemacs",
            "hex": "9266CC",
            "source": "http://spacemacs.org/"
        },
        {
            "title": "SpaceX",
            "hex": "005288",
            "source": "https://www.spacex.com/sites/all/themes/spacex2012/images/logo.svg"
        },
        {
            "title": "SparkFun",
            "hex": "E53525",
            "source": "https://www.sparkfun.com/brand_assets"
        },
        {
            "title": "SparkPost",
            "hex": "FA6423",
            "source": "https://www.sparkpost.com/"
        },
        {
            "title": "SPDX",
            "hex": "4398CC",
            "source": "https://spdx.org/Resources"
        },
        {
            "title": "Speaker Deck",
            "hex": "339966",
            "source": "https://speakerdeck.com/"
        },
        {
            "title": "Spectrum",
            "hex": "7B16FF",
            "source": "https://spectrum.chat"
        },
        {
            "title": "Spinnaker",
            "hex": "139BB4",
            "source": "https://github.com/spinnaker/spinnaker.github.io/tree/master/assets/images"
        },
        {
            "title": "Spinrilla",
            "hex": "460856",
            "source": "https://spinrilla.com"
        },
        {
            "title": "Splunk",
            "hex": "000000",
            "source": "https://www.splunk.com/"
        },
        {
            "title": "Spotify",
            "hex": "1ED760",
            "source": "https://developer.spotify.com/design"
        },
        {
            "title": "Spotlight",
            "hex": "352A71",
            "source": "https://www.spotlight.com/"
        },
        {
            "title": "Spreaker",
            "hex": "F5C300",
            "source": "http://www.spreaker.com/press"
        },
        {
            "title": "Spring",
            "hex": "6DB33F",
            "source": "https://spring.io/trademarks"
        },
        {
            "title": "Sprint",
            "hex": "FFCE0A",
            "source": "https://www.sprint.com/"
        },
        {
            "title": "Square",
            "hex": "3E4348",
            "source": "https://squareup.com/"
        },
        {
            "title": "Square Enix",
            "hex": "ED1C24",
            "source": "https://www.square-enix.com/"
        },
        {
            "title": "Squarespace",
            "hex": "000000",
            "source": "http://squarespace.com/brand-guidelines"
        },
        {
            "title": "Stack Exchange",
            "hex": "1E5397",
            "source": "http://stackoverflow.com/company/logos"
        },
        {
            "title": "Stack Overflow",
            "hex": "FE7A16",
            "source": "http://stackoverflow.com"
        },
        {
            "title": "Stackbit",
            "hex": "3EB0FD",
            "source": "https://www.stackbit.com/"
        },
        {
            "title": "StackPath",
            "hex": "000000",
            "source": "https://www.stackpath.com/company/logo-and-branding/"
        },
        {
            "title": "StackShare",
            "hex": "0690FA",
            "source": "https://stackshare.io/branding"
        },
        {
            "title": "Stadia",
            "hex": "CD2640",
            "source": "https://stadia.dev"
        },
        {
            "title": "Staffbase",
            "hex": "00A4FD",
            "source": "https://staffbase.com/en/about/press-assets/"
        },
        {
            "title": "Statamic",
            "hex": "1F3641",
            "source": "http://statamic.com/press"
        },
        {
            "title": "Staticman",
            "hex": "000000",
            "source": "https://staticman.net/"
        },
        {
            "title": "Statuspage",
            "hex": "172B4D",
            "source": "https://www.atlassian.com/company/news/press-kit"
        },
        {
            "title": "Steam",
            "hex": "000000",
            "source": "https://partner.steamgames.com/public/marketing/Steam_Guidelines_02102016.pdf"
        },
        {
            "title": "Steamworks",
            "hex": "1E1E1E",
            "source": "https://partner.steamgames.com/"
        },
        {
            "title": "Steem",
            "hex": "4BA2F2",
            "source": "https://steem.io/"
        },
        {
            "title": "Steemit",
            "hex": "06D6A9",
            "source": "https://steemit.com/"
        },
        {
            "title": "Steinberg",
            "hex": "C90827",
            "source": "https://www.steinberg.net/en/company/press.html"
        },
        {
            "title": "Stellar",
            "hex": "7D00FF",
            "source": "https://www.stellar.org/blog/announcing-the-new-stellar-logo"
        },
        {
            "title": "Stencyl",
            "hex": "8E1C04",
            "source": "http://www.stencyl.com/about/press/"
        },
        {
            "title": "Stitcher",
            "hex": "000000",
            "source": "https://www.stitcher.com/"
        },
        {
            "title": "Storify",
            "hex": "3A98D9",
            "source": "https://storify.com"
        },
        {
            "title": "Storybook",
            "hex": "FF4785",
            "source": "https://github.com/storybookjs/brand"
        },
        {
            "title": "Strapi",
            "hex": "2E7EEA",
            "source": "https://strapi.io/"
        },
        {
            "title": "Strava",
            "hex": "FC4C02",
            "source": "https://itunes.apple.com/us/app/strava-running-and-cycling-gps/id426826309"
        },
        {
            "title": "Stripe",
            "hex": "008CDD",
            "source": "https://stripe.com/about/resources"
        },
        {
            "title": "strongSwan",
            "hex": "E00033",
            "source": "https://www.strongswan.org/images/"
        },
        {
            "title": "StubHub",
            "hex": "003168",
            "source": "http://www.stubhub.com"
        },
        {
            "title": "styled-components",
            "hex": "DB7093",
            "source": "https://www.styled-components.com/"
        },
        {
            "title": "StyleShare",
            "hex": "212121",
            "source": "https://www.stylesha.re/"
        },
        {
            "title": "Stylus",
            "hex": "333333",
            "source": "http://stylus-lang.com/img/stylus-logo.svg"
        },
        {
            "title": "Subaru",
            "hex": "013C74",
            "source": "https://commons.wikimedia.org/wiki/File:Subaru_logo.svg"
        },
        {
            "title": "Sublime Text",
            "hex": "FF9800",
            "source": "https://www.sublimetext.com/images/logo.svg"
        },
        {
            "title": "Subversion",
            "hex": "809CC9",
            "source": "http://subversion.apache.org/logo"
        },
        {
            "title": "Super User",
            "hex": "2EACE3",
            "source": "http://stackoverflow.com/company/logos"
        },
        {
            "title": "Suzuki",
            "hex": "E30613",
            "source": "https://www.suzuki.ie/"
        },
        {
            "title": "Svelte",
            "hex": "FF3E00",
            "source": "https://github.com/sveltejs/svelte/tree/master/site/static"
        },
        {
            "title": "SVG",
            "hex": "FFB13B",
            "source": "https://www.w3.org/2009/08/svg-logos.html"
        },
        {
            "title": "SVGO",
            "hex": "14B9FF",
            "source": "https://github.com/svg/svgo"
        },
        {
            "title": "Swagger",
            "hex": "85EA2D",
            "source": "https://swagger.io/swagger/media/assets/images/swagger_logo.svg"
        },
        {
            "title": "Swarm",
            "hex": "FFA633",
            "source": "https://foursquare.com/about/logos"
        },
        {
            "title": "Swift",
            "hex": "FA7343",
            "source": "https://developer.apple.com/develop/"
        },
        {
            "title": "Symantec",
            "hex": "FDB511",
            "source": "https://commons.wikimedia.org/wiki/File:Symantec_logo10.svg"
        },
        {
            "title": "Symfony",
            "hex": "000000",
            "source": "https://symfony.com/logo"
        },
        {
            "title": "Symphony",
            "hex": "0098FF",
            "source": "https://symphony.com/"
        },
        {
            "title": "Synology",
            "hex": "B6B5B6",
            "source": "https://www.synology.com/en-global/company/branding"
        },
        {
            "title": "T-Mobile",
            "hex": "E20074",
            "source": "https://www.t-mobile.com/"
        },
        {
            "title": "Tableau",
            "hex": "E97627",
            "source": "https://www.tableau.com/about/media-download-center"
        },
        {
            "title": "Tails",
            "hex": "56347C",
            "source": "https://tails.boum.org/contribute/how/promote/material/logo/"
        },
        {
            "title": "Tailwind CSS",
            "hex": "38B2AC",
            "source": "https://tailwindcss.com/"
        },
        {
            "title": "Talend",
            "hex": "1675BC",
            "source": "https://www.talend.com/"
        },
        {
            "title": "Tapas",
            "hex": "FFCE00",
            "source": "https://tapas.io/site/about#media"
        },
        {
            "title": "Tata",
            "hex": "486AAE",
            "source": "https://www.tata.com/"
        },
        {
            "title": "TeamSpeak",
            "hex": "2580C3",
            "source": "https://www.teamspeak.com/en/more/media-pack/"
        },
        {
            "title": "TeamViewer",
            "hex": "0E8EE9",
            "source": "https://www.teamviewer.com/resources/images/logos/teamviewer-logo-big.svg"
        },
        {
            "title": "TED",
            "hex": "E62B1E",
            "source": "https://www.ted.com/participate/organize-a-local-tedx-event/tedx-organizer-guide/branding-promotions/logo-and-design/your-tedx-logo"
        },
        {
            "title": "Teespring",
            "hex": "39ACE6",
            "source": "https://teespring.com"
        },
        {
            "title": "TELE5",
            "hex": "C2AD6F",
            "source": "https://www.tele5.de"
        },
        {
            "title": "Telegram",
            "hex": "2CA5E0",
            "source": "https://commons.wikimedia.org/wiki/File:Telegram_alternative_logo.svg"
        },
        {
            "title": "Tencent QQ",
            "hex": "EB1923",
            "source": "https://en.wikipedia.org/wiki/File:Tencent_QQ.svg#/media/File:Tencent_QQ.svg"
        },
        {
            "title": "Tencent Weibo",
            "hex": "20B8E5",
            "source": "http://t.qq.com/"
        },
        {
            "title": "TensorFlow",
            "hex": "FF6F00",
            "source": "https://www.tensorflow.org/extras/tensorflow_brand_guidelines.pdf"
        },
        {
            "title": "Teradata",
            "hex": "F37440",
            "source": "https://github.com/Teradata/teradata.github.io/"
        },
        {
            "title": "Terraform",
            "hex": "623CE4",
            "source": "https://www.hashicorp.com/brand#terraform"
        },
        {
            "title": "Tesla",
            "hex": "CC0000",
            "source": "http://www.teslamotors.com/en_GB/about"
        },
        {
            "title": "The Mighty",
            "hex": "D0072A",
            "source": "https://themighty.com/"
        },
        {
            "title": "The Movie Database",
            "hex": "01D277",
            "source": "https://www.themoviedb.org/about/logos-attribution"
        },
        {
            "title": "The Register",
            "hex": "FF0000",
            "source": "https://www.theregister.co.uk/"
        },
        {
            "title": "The Washington Post",
            "hex": "231F20",
            "source": "https://www.washingtonpost.com/brand-studio/archive/"
        },
        {
            "title": "Threema",
            "hex": "3FE669",
            "source": "https://threema.ch/en/press"
        },
        {
            "title": "Tidal",
            "hex": "000000",
            "source": "https://tidal.com"
        },
        {
            "title": "Tide",
            "hex": "4050FB",
            "source": "https://www.tide.co/newsroom/"
        },
        {
            "title": "Tik Tok",
            "hex": "000000",
            "source": "https://tiktok.com"
        },
        {
            "title": "Timescale",
            "hex": "FDB515",
            "source": "https://www.timescale.com/"
        },
        {
            "title": "Tinder",
            "hex": "FF6B6B",
            "source": "http://www.gotinder.com/press"
        },
        {
            "title": "Todoist",
            "hex": "E44332",
            "source": "https://doist.com/press/"
        },
        {
            "title": "Toggl",
            "hex": "E01B22",
            "source": "https://toggl.com/media-toolkit"
        },
        {
            "title": "Tomorrowland",
            "hex": "000000",
            "source": "https://global.tomorrowland.com/"
        },
        {
            "title": "Topcoder",
            "hex": "29A8E0",
            "source": "http://topcoder.com/"
        },
        {
            "title": "Toptal",
            "hex": "3863A0",
            "source": "https://www.toptal.com/branding"
        },
        {
            "title": "Tor",
            "hex": "7E4798",
            "source": "https://github.com/TheTorProject/tor-media/tree/master/Onion%20Icon"
        },
        {
            "title": "Toshiba",
            "hex": "FF0000",
            "source": "https://commons.wikimedia.org/wiki/File:Toshiba_logo.svg"
        },
        {
            "title": "Toyota",
            "hex": "EB0A1E",
            "source": "https://www.toyota.com/brandguidelines/"
        },
        {
            "title": "TrainerRoad",
            "hex": "E12726",
            "source": "https://www.trainerroad.com/"
        },
        {
            "title": "Trakt",
            "hex": "ED1C24",
            "source": "https://trakt.tv"
        },
        {
            "title": "Transport for Ireland",
            "hex": "113B92",
            "source": "https://tfl.gov.uk/"
        },
        {
            "title": "Transport for London",
            "hex": "00B274",
            "source": "https://www.transportforireland.ie/"
        },
        {
            "title": "Travis CI",
            "hex": "3EAAAF",
            "source": "https://travis-ci.com/logo"
        },
        {
            "title": "Treehouse",
            "hex": "5FCF80",
            "source": "https://teamtreehouse.com/about"
        },
        {
            "title": "Trello",
            "hex": "0079BF",
            "source": "https://trello.com/about/branding"
        },
        {
            "title": "Trend Micro",
            "hex": "D71921",
            "source": "https://www.trendmicro.com/"
        },
        {
            "title": "Tripadvisor",
            "hex": "34E0A1",
            "source": "https://tripadvisor.mediaroom.com/logo-guidelines"
        },
        {
            "title": "Trulia",
            "hex": "53B50A",
            "source": "http://www.trulia.com"
        },
        {
            "title": "Trustpilot",
            "hex": "00B67A",
            "source": "https://support.trustpilot.com/hc/en-us/articles/206289947-Trustpilot-Brand-Assets-Style-Guide"
        },
        {
            "title": "Try It Online",
            "hex": "303030",
            "source": "https://tio.run/"
        },
        {
            "title": "Tumblr",
            "hex": "36465D",
            "source": "https://www.tumblr.com/logo"
        },
        {
            "title": "Turkish Airlines",
            "hex": "C70A0C",
            "source": "https://www.turkishairlines.com/tr-int/basin-odasi/logo-arsivi/index.html"
        },
        {
            "title": "Twilio",
            "hex": "F22F46",
            "source": "https://www.twilio.com/company/brand"
        },
        {
            "title": "Twitch",
            "hex": "9146FF",
            "source": "https://brand.twitch.tv"
        },
        {
            "title": "Twitter",
            "hex": "1DA1F2",
            "source": "https://brand.twitter.com"
        },
        {
            "title": "Twoo",
            "hex": "FF7102",
            "source": "http://www.twoo.com/about/press"
        },
        {
            "title": "TypeScript",
            "hex": "007ACC",
            "source": "https://github.com/remojansen/logo.ts"
        },
        {
            "title": "TYPO3",
            "hex": "FF8700",
            "source": "https://typo3.com/fileadmin/assets/typo3logos/typo3_bullet_01.svg"
        },
        {
            "title": "Uber",
            "hex": "000000",
            "source": "https://www.uber.com/media/"
        },
        {
            "title": "Uber Eats",
            "hex": "5FB709",
            "source": "https://about.ubereats.com/en/logo/"
        },
        {
            "title": "Ubisoft",
            "hex": "000000",
            "source": "https://www.ubisoft.com/en-US/company/overview.aspx"
        },
        {
            "title": "uBlock Origin",
            "hex": "800000",
            "source": "https://github.com/gorhill/uBlock/blob/master/src/img/ublock.svg"
        },
        {
            "title": "Ubuntu",
            "hex": "E95420",
            "source": "https://design.ubuntu.com/brand/ubuntu-logo/"
        },
        {
            "title": "Udacity",
            "hex": "01B3E3",
            "source": "https://www.udacity.com"
        },
        {
            "title": "Udemy",
            "hex": "EC5252",
            "source": "https://about.udemy.com/newbrand/"
        },
        {
            "title": "UIkit",
            "hex": "2396F3",
            "source": "https://getuikit.com"
        },
        {
            "title": "Ulule",
            "hex": "18A5D6",
            "source": "https://ulule.frontify.com/d/EX3dK8qsXgqh/branding-guidelines"
        },
        {
            "title": "Umbraco",
            "hex": "00BEC1",
            "source": "https://umbraco.com/"
        },
        {
            "title": "Unicode",
            "hex": "5455FE",
            "source": "https://en.wikipedia.org/wiki/Unicode"
        },
        {
            "title": "United Airlines",
            "hex": "002244",
            "source": "https://en.wikipedia.org/wiki/File:United_Airlines_Logo.svg"
        },
        {
            "title": "Unity",
            "hex": "000000",
            "source": "https://unity.com/"
        },
        {
            "title": "Unreal Engine",
            "hex": "313131",
            "source": "https://www.unrealengine.com/en-US/branding"
        },
        {
            "title": "Unsplash",
            "hex": "000000",
            "source": "https://unsplash.com/"
        },
        {
            "title": "Untangle",
            "hex": "68BD49",
            "source": "https://www.untangle.com/company-overview/"
        },
        {
            "title": "Untappd",
            "hex": "FFC000",
            "source": "https://untappd.com/"
        },
        {
            "title": "UpLabs",
            "hex": "3930D8",
            "source": "https://www.uplabs.com/"
        },
        {
            "title": "Upwork",
            "hex": "6FDA44",
            "source": "https://www.upwork.com/press/"
        },
        {
            "title": "V",
            "hex": "5D87BF",
            "source": "https://github.com/vlang/v-logo"
        },
        {
            "title": "V8",
            "hex": "4B8BF5",
            "source": "https://v8.dev/logo"
        },
        {
            "title": "Vagrant",
            "hex": "1563FF",
            "source": "https://www.hashicorp.com/brand#vagrant"
        },
        {
            "title": "Valve",
            "hex": "F74843",
            "source": "https://www.valvesoftware.com/"
        },
        {
            "title": "Vauxhall",
            "hex": "9F363D",
            "source": "https://www.vauxhall.co.uk/microapps/vxr/corsa-vxr/"
        },
        {
            "title": "vBulletin",
            "hex": "184D66",
            "source": "https://commons.wikimedia.org/wiki/File:VBulletin.svg"
        },
        {
            "title": "Veeam",
            "hex": "00B336",
            "source": "https://www.veeam.com/newsroom/veeam-graphics.html"
        },
        {
            "title": "Venmo",
            "hex": "3D95CE",
            "source": "https://venmo.com/about/brand/"
        },
        {
            "title": "Veritas",
            "hex": "B1181E",
            "source": "https://my.veritas.com/cs/groups/partner/documents/styleguide/mdaw/mdq5/~edisp/tus3cpeapp3855186572.pdf"
        },
        {
            "title": "Verizon",
            "hex": "CD040B",
            "source": "https://www.verizondigitalmedia.com/about/logo-usage/"
        },
        {
            "title": "Viadeo",
            "hex": "F88D2D",
            "source": "http://corporate.viadeo.com/en/media/resources"
        },
        {
            "title": "Viber",
            "hex": "665CAC",
            "source": "https://www.viber.com/brand-center/"
        },
        {
            "title": "Vim",
            "hex": "019733",
            "source": "https://commons.wikimedia.org/wiki/File:Vimlogo.svg"
        },
        {
            "title": "Vimeo",
            "hex": "1AB7EA",
            "source": "https://vimeo.com/about/brand_guidelines"
        },
        {
            "title": "Vine",
            "hex": "11B48A",
            "source": "https://vine.co/logo"
        },
        {
            "title": "Virb",
            "hex": "0093DA",
            "source": "http://virb.com/about"
        },
        {
            "title": "Visa",
            "hex": "142787",
            "source": "https://commons.wikimedia.org/wiki/File:Visa_2014_logo_detail.svg"
        },
        {
            "title": "Visual Studio",
            "hex": "5C2D91",
            "source": "https://visualstudio.microsoft.com/"
        },
        {
            "title": "Visual Studio Code",
            "hex": "007ACC",
            "source": "https://commons.wikimedia.org/wiki/File:Visual_Studio_Code_1.35_icon.svg"
        },
        {
            "title": "Vivaldi",
            "hex": "EF3939",
            "source": "https://vivaldi.com/press/"
        },
        {
            "title": "Vivino",
            "hex": "AA1329",
            "source": "https://www.vivino.com/press"
        },
        {
            "title": "VK",
            "hex": "4680C2",
            "source": "https://vk.com/brand"
        },
        {
            "title": "VLC media player",
            "hex": "FF8800",
            "source": "http://git.videolan.org/?p=vlc.git;a=tree;f=extras/package/macosx/asset_sources"
        },
        {
            "title": "VMware",
            "hex": "607078",
            "source": "https://myvmware.workspaceair.com/"
        },
        {
            "title": "Vodafone",
            "hex": "E60000",
            "source": "https://web.vodafone.com.eg/"
        },
        {
            "title": "Volkswagen",
            "hex": "151F5D",
            "source": "https://www.volkswagen.ie/"
        },
        {
            "title": "Volvo",
            "hex": "003057",
            "source": "https://www.media.volvocars.com/global/en-gb/logos"
        },
        {
            "title": "VSCO",
            "hex": "000000",
            "source": "https://vsco.co/about/press/vsco-releases-redesigned-mobile-app"
        },
        {
            "title": "Vue.js",
            "hex": "4FC08D",
            "source": "https://github.com/vuejs/art"
        },
        {
            "title": "Vuetify",
            "hex": "1867C0",
            "source": "https://vuetifyjs.com/"
        },
        {
            "title": "Vulkan",
            "hex": "AC162C",
            "source": "https://www.khronos.org/legal/trademarks/"
        },
        {
            "title": "W3C",
            "hex": "005A9C",
            "source": "https://www.w3.org/Consortium/Legal/logo-usage-20000308"
        },
        {
            "title": "Warner Bros.",
            "hex": "004DB4",
            "source": "https://www.warnerbros.com/"
        },
        {
            "title": "Wattpad",
            "hex": "F68D12",
            "source": "https://www.wattpad.com/press/#assets"
        },
        {
            "title": "Waze",
            "hex": "333665",
            "source": "https://www.waze.com/"
        },
        {
            "title": "Wear OS",
            "hex": "4285F4",
            "source": "https://partnermarketinghub.withgoogle.com/#/brands/"
        },
        {
            "title": "Weasyl",
            "hex": "990000",
            "source": "https://www.weasyl.com/"
        },
        {
            "title": "WebAssembly",
            "hex": "654FF0",
            "source": "https://webassembly.org/"
        },
        {
            "title": "WebAuthn",
            "hex": "3423A6",
            "source": "https://github.com/apowers313/webauthn-logos"
        },
        {
            "title": "webcomponents.org",
            "hex": "29ABE2",
            "source": "https://www.webcomponents.org/"
        },
        {
            "title": "WebGL",
            "hex": "990000",
            "source": "https://www.khronos.org/legal/trademarks/"
        },
        {
            "title": "Webmin",
            "hex": "7DA0D0",
            "source": "https://github.com/webmin/webmin"
        },
        {
            "title": "WebMoney",
            "hex": "036CB5",
            "source": "https://www.webmoney.ru/rus/developers/logos.shtml"
        },
        {
            "title": "Webpack",
            "hex": "8DD6F9",
            "source": "https://webpack.js.org/branding/"
        },
        {
            "title": "WebRTC",
            "hex": "333333",
            "source": "https://webrtc.org/press/"
        },
        {
            "title": "WebStorm",
            "hex": "000000",
            "source": "https://www.jetbrains.com/company/brand/logos/"
        },
        {
            "title": "WeChat",
            "hex": "7BB32E",
            "source": "https://worldvectorlogo.com/logo/wechat-3"
        },
        {
            "title": "WEMO",
            "hex": "72D44C",
            "source": "https://commons.wikimedia.org/wiki/File:WeMoApp.svg"
        },
        {
            "title": "WhatsApp",
            "hex": "25D366",
            "source": "https://www.whatsappbrand.com"
        },
        {
            "title": "When I Work",
            "hex": "51A33D",
            "source": "https://wheniwork.com/"
        },
        {
            "title": "WhiteSource",
            "hex": "161D4E",
            "source": "https://www.whitesourcesoftware.com/whitesource-media-kit/"
        },
        {
            "title": "Wii",
            "hex": "8B8B8B",
            "source": "https://de.wikipedia.org/wiki/Datei:WiiU.svg"
        },
        {
            "title": "Wii U",
            "hex": "8B8B8B",
            "source": "https://de.wikipedia.org/wiki/Datei:WiiU.svg"
        },
        {
            "title": "Wikimedia Commons",
            "hex": "006699",
            "source": "https://commons.wikimedia.org/wiki/File:Commons-logo.svg"
        },
        {
            "title": "Wikipedia",
            "hex": "000000",
            "source": "https://en.wikipedia.org/wiki/Logo_of_Wikipedia"
        },
        {
            "title": "Windows",
            "hex": "0078D6",
            "source": "https://commons.wikimedia.org/wiki/File:Windows_10_Logo.svg"
        },
        {
            "title": "Windows 95",
            "hex": "008080",
            "source": "https://en.wikipedia.org/wiki/Windows_95"
        },
        {
            "title": "Windows XP",
            "hex": "003399",
            "source": "https://commons.wikimedia.org/wiki/File:Windows_logo_-_2002%E2%80%932012_(Multicolored).svg"
        },
        {
            "title": "Wire",
            "hex": "000000",
            "source": "http://brand.wire.com"
        },
        {
            "title": "WireGuard",
            "hex": "88171A",
            "source": "https://www.wireguard.com/img/wireguard.svg"
        },
        {
            "title": "Wish",
            "hex": "2FB7EC",
            "source": "https://wish.com/"
        },
        {
            "title": "Wix",
            "hex": "0C6EFC",
            "source": "http://www.wix.com/about/design-assets"
        },
        {
            "title": "Wizz Air",
            "hex": "C6007E",
            "source": "https://wizzair.com/en-gb/information-and-services/about-us/press-office/logos"
        },
        {
            "title": "Wolfram",
            "hex": "DD1100",
            "source": "http://company.wolfram.com/press-center/wolfram-corporate/"
        },
        {
            "title": "Wolfram Language",
            "hex": "DD1100",
            "source": "http://company.wolfram.com/press-center/language/"
        },
        {
            "title": "Wolfram Mathematica",
            "hex": "DD1100",
            "source": "http://company.wolfram.com/press-center/mathematica/"
        },
        {
            "title": "Woo",
            "hex": "96588A",
            "source": "https://woocommerce.com/style-guide/"
        },
        {
            "title": "WooCommerce",
            "hex": "96588A",
            "source": "https://woocommerce.com/style-guide/"
        },
        {
            "title": "WordPress",
            "hex": "21759B",
            "source": "https://wordpress.org/about/logos"
        },
        {
            "title": "Workplace",
            "hex": "20252D",
            "source": "https://en.facebookbrand.com/"
        },
        {
            "title": "World Health Organization",
            "hex": "0093D5",
            "source": "https://www.who.int/"
        },
        {
            "title": "WP Engine",
            "hex": "40BAC8",
            "source": "https://wpengine.com/"
        },
        {
            "title": "WP Rocket",
            "hex": "F56640",
            "source": "https://wp-rocket.me/"
        },
        {
            "title": "write.as",
            "hex": "5BC4EE",
            "source": "https://write.as/brand"
        },
        {
            "title": "WWE",
            "hex": "000000",
            "source": "https://commons.wikimedia.org/wiki/File:WWE_Network_logo.svg"
        },
        {
            "title": "X-Pack",
            "hex": "005571",
            "source": "https://www.elastic.co/brand"
        },
        {
            "title": "X.Org",
            "hex": "F28834",
            "source": "https://upload.wikimedia.org/wikipedia/commons/9/90/X.Org_Logo.svg"
        },
        {
            "title": "Xamarin",
            "hex": "3498DB",
            "source": "https://github.com/dotnet/swag/tree/master/xamarin"
        },
        {
            "title": "XAML",
            "hex": "0C54C2",
            "source": "https://github.com/microsoft/microsoft-ui-xaml/issues/1185"
        },
        {
            "title": "XAMPP",
            "hex": "FB7A24",
            "source": "https://www.apachefriends.org/en/"
        },
        {
            "title": "Xbox",
            "hex": "107C10",
            "source": "http://mspartner-public.sharepoint.com/XBOX%20Games/Xbox%20logo's%20+%20Guidelines/Xbox%20Live/Xbox_Live_Guidelines_10-4-13.pdf"
        },
        {
            "title": "Xcode",
            "hex": "1575F9",
            "source": "https://developer.apple.com/develop/"
        },
        {
            "title": "XDA Developers",
            "hex": "F59812",
            "source": "https://www.xda-developers.com/"
        },
        {
            "title": "Xero",
            "hex": "13B5EA",
            "source": "https://www.xero.com/uk/about/media/downloads"
        },
        {
            "title": "XFCE",
            "hex": "2284F2",
            "source": "https://www.xfce.org/download#artwork"
        },
        {
            "title": "Xiaomi",
            "hex": "FA6709",
            "source": "https://www.mi.com/global"
        },
        {
            "title": "Xing",
            "hex": "006567",
            "source": "https://dev.xing.com/logo_rules"
        },
        {
            "title": "XMPP",
            "hex": "002B5C",
            "source": "https://commons.wikimedia.org/wiki/File:XMPP_logo.svg"
        },
        {
            "title": "XRP",
            "hex": "25A768",
            "source": "https://xrpl.org/"
        },
        {
            "title": "XSplit",
            "hex": "0095DE",
            "source": "https://www.xsplit.com/presskit"
        },
        {
            "title": "Y Combinator",
            "hex": "F0652F",
            "source": "https://www.ycombinator.com/press/"
        },
        {
            "title": "Yahoo!",
            "hex": "6001D2",
            "source": "https://yahoo.com/"
        },
        {
            "title": "Yamaha Corporation",
            "hex": "4B1E78",
            "source": "https://www.yamaha.com/en/"
        },
        {
            "title": "Yamaha Motor Corporation",
            "hex": "E60012",
            "source": "https://en.wikipedia.org/wiki/Yamaha_Motor_Company"
        },
        {
            "title": "Yammer",
            "hex": "106EBE",
            "source": "https://developer.microsoft.com/en-us/fabric#/styles/web/colors/products"
        },
        {
            "title": "Yandex",
            "hex": "FF0000",
            "source": "https://yandex.com/company/general_info/logotype_rules"
        },
        {
            "title": "Yarn",
            "hex": "2C8EBB",
            "source": "https://github.com/yarnpkg/assets"
        },
        {
            "title": "Yelp",
            "hex": "D32323",
            "source": "http://www.yelp.com/brand"
        },
        {
            "title": "YouTube",
            "hex": "FF0000",
            "source": "https://www.youtube.com/yt/about/brand-resources/#logos-icons-colors"
        },
        {
            "title": "YouTube Gaming",
            "hex": "FF0000",
            "source": "https://gaming.youtube.com/"
        },
        {
            "title": "YouTube Studio",
            "hex": "FF0000",
            "source": "https://www.youtube.com/"
        },
        {
            "title": "YouTube TV",
            "hex": "FF0000",
            "source": "https://play.google.com/store/apps/details?id=com.google.android.apps.youtube.unplugged"
        },
        {
            "title": "Z-Wave",
            "hex": "1B365D",
            "source": "https://www.z-wave.com/"
        },
        {
            "title": "Zalando",
            "hex": "FF6900",
            "source": "https://www.zalando.co.uk/"
        },
        {
            "title": "Zapier",
            "hex": "FF4A00",
            "source": "https://zapier.com/about/brand"
        },
        {
            "title": "ZDF",
            "hex": "FA7D19",
            "source": "https://www.zdf.de/"
        },
        {
            "title": "Zeit",
            "hex": "000000",
            "source": "https://zeit.co/design/brand"
        },
        {
            "title": "Zend",
            "hex": "0679EA",
            "source": "https://www.zend.com/"
        },
        {
            "title": "Zend Framework",
            "hex": "68B604",
            "source": "https://framework.zend.com/"
        },
        {
            "title": "Zendesk",
            "hex": "03363D",
            "source": "https://www.zendesk.com/company/brand-assets/#logo"
        },
        {
            "title": "ZeroMQ",
            "hex": "DF0000",
            "source": "https://github.com/zeromq/zeromq.org/blob/master/static/safari-pinned-tab.svg"
        },
        {
            "title": "Zerply",
            "hex": "9DBC7A",
            "source": "https://zerply.com/about/resources"
        },
        {
            "title": "Zhihu",
            "hex": "0084FF",
            "source": "https://www.zhihu.com/"
        },
        {
            "title": "Zigbee",
            "hex": "EB0443",
            "source": "https://zigbeealliance.org/solution/zigbee/"
        },
        {
            "title": "Zillow",
            "hex": "0074E4",
            "source": "http://zillow.mediaroom.com/logos"
        },
        {
            "title": "Zingat",
            "hex": "009CFB",
            "source": "https://www.zingat.com/kurumsal-logolar"
        },
        {
            "title": "Zoom",
            "hex": "2D8CFF",
            "source": "https://zoom.us/brandguidelines"
        },
        {
            "title": "Zorin",
            "hex": "0CC1F3",
            "source": "https://zorinos.com/press/"
        },
        {
            "title": "Zulip",
            "hex": "52C2AF",
            "source": "https://github.com/zulip/zulip/"
        }
    ]
}<|MERGE_RESOLUTION|>--- conflicted
+++ resolved
@@ -3116,15 +3116,14 @@
             "source": "https://help.launchpad.net/logo/submissions"
         },
         {
-<<<<<<< HEAD
             "title": "LBRY",
             "hex": "111111",
             "source": "https://lbry.tv/"
-=======
+        },
+        {
             "title": "Leaflet",
             "hex": "199900",
             "source": "https://github.com/Leaflet/Leaflet/blob/d843c3b88486713827d7e860b58bdba75bfbd5a2/src/images/logo.svg"
->>>>>>> 99ec5f32
         },
         {
             "title": "LeetCode",
