--- conflicted
+++ resolved
@@ -2396,15 +2396,14 @@
             "source": "https://www.python.org/community/logos/"
         },
         {
-<<<<<<< HEAD
+            "title": "PyTorch",
+            "hex": "EE4C2C",
+            "source": "https://github.com/pytorch/pytorch/tree/master/docs/source/_static/img"
+        },
+        {
             "title": "Qgis",
             "hex": "589632",
             "source": "https://www.qgis.org/en/site/getinvolved/styleguide.html"
-=======
-            "title": "PyTorch",
-            "hex": "EE4C2C",
-            "source": "https://github.com/pytorch/pytorch/tree/master/docs/source/_static/img"
->>>>>>> 09ad6e58
         },
         {
             "title": "Qiita",
