[
	{
		"title": ".ENV",
		"hex": "ECD53F",
		"source": "https://github.com/motdotla/dotenv/blob/40e75440337d1de2345dc8326d6108331f583fd8/dotenv.svg",
		"aliases": {
			"aka": [
				"Dotenv"
			]
		}
	},
	{
		"title": ".NET",
		"hex": "512BD4",
		"source": "https://github.com/dotnet/brand/blob/c7d0f51b8ec59531332d05fb27a5b758a7a3d689/logo/dotnet-logo.svg",
		"guidelines": "https://github.com/dotnet/brand/blob/c7d0f51b8ec59531332d05fb27a5b758a7a3d689/dotnet-styleGuide-2024.pdf",
		"license": {
			"type": "CC0-1.0"
		}
	},
	{
		"title": "/e/",
		"hex": "000000",
		"source": "https://doc.e.foundation"
	},
	{
		"title": "1.1.1.1",
		"hex": "221E68",
		"source": "https://one.one.one.one"
	},
	{
		"title": "1&1",
		"hex": "003D8F",
		"source": "https://www.united-internet.de/en/newsroom/media-center/logos.html"
	},
	{
		"title": "1001Tracklists",
		"hex": "40AEF0",
		"source": "https://www.1001tracklists.com"
	},
	{
		"title": "1Panel",
		"hex": "0854C1",
		"source": "https://1panel.cn"
	},
	{
		"title": "1Password",
		"hex": "3B66BC",
		"source": "https://1password.com/press",
		"guidelines": "https://1password.com/press"
	},
	{
		"title": "2FAS",
		"hex": "EC1C24",
		"source": "https://2fas.com/press-kit",
		"guidelines": "https://2fas.com/press-kit"
	},
	{
		"title": "2K",
		"hex": "DD0700",
		"source": "https://support.2k.com/hc/en-us/articles/203972113-Digital-Copies-of-2K-Manuals"
	},
	{
		"title": "30 seconds of code",
		"hex": "5395FD",
		"source": "https://github.com/Chalarangelo/30-seconds-of-code/blob/44c0ba94857a7796026c6795c47e964126876d5a/logo/logo-resources/logo.svg",
		"license": {
			"type": "CC-BY-4.0"
		}
	},
	{
		"title": "365 Data Science",
		"hex": "000C1F",
		"source": "https://365datascience.com"
	},
	{
		"title": "3M",
		"hex": "FF0000",
		"source": "https://www.3m.com"
	},
	{
		"title": "42",
		"hex": "000000",
		"source": "https://www.42network.org"
	},
	{
		"title": "4chan",
		"hex": "006600",
		"source": "https://www.4chan.org"
	},
	{
		"title": "4D",
		"hex": "004088",
		"source": "https://www.4d.com"
	},
	{
		"title": "500px",
		"hex": "222222",
		"source": "https://500px.com"
	},
	{
		"title": "7Zip",
		"hex": "000000",
		"source": "https://commons.wikimedia.org/wiki/File:7ziplogo.svg"
	},
	{
		"title": "99designs",
		"hex": "FE5F50",
		"source": "https://99designs.com/branding",
		"guidelines": "https://99designs.com/branding"
	},
	{
		"title": "9GAG",
		"hex": "000000",
		"source": "https://commons.wikimedia.org/wiki/File:9gag_logo.svg"
	},
	{
		"title": "A-Frame",
		"hex": "EF2D5E",
		"source": "https://aframe.io/docs"
	},
	{
		"title": "ABB",
		"hex": "FF000F",
		"source": "https://global.abb"
	},
	{
		"title": "Abbott",
		"hex": "008FC7",
		"source": "https://commons.wikimedia.org/wiki/File:Logo_Abbott_Laboratories.svg"
	},
	{
		"title": "Abbvie",
		"hex": "071D49",
		"source": "https://www.abbvie.com"
	},
	{
		"title": "About.me",
		"hex": "333333",
		"source": "https://about.me/assets",
		"guidelines": "https://about.me/assets"
	},
	{
		"title": "Abstract",
		"hex": "191A1B",
		"source": "https://www.abstract.com/about"
	},
	{
		"title": "abuse.ch",
		"hex": "00465B",
		"source": "https://abuse.ch"
	},
	{
		"title": "Academia",
		"hex": "41454A",
		"source": "https://www.academia.edu"
	},
	{
		"title": "Accenture",
		"hex": "A100FF",
		"source": "https://www.accenture.com"
	},
	{
		"title": "Accusoft",
		"hex": "A9225C",
		"source": "https://www.accusoft.com"
	},
	{
		"title": "AccuWeather",
		"hex": "FF6600",
		"source": "https://accuweather.com"
	},
	{
		"title": "Acer",
		"hex": "83B81A",
		"source": "https://www.acer.com"
	},
	{
		"title": "ACM",
		"hex": "0085CA",
		"source": "https://identitystandards.acm.org"
	},
	{
		"title": "ActiGraph",
		"hex": "3A4259",
		"source": "https://theactigraph.com"
	},
	{
		"title": "Activision",
		"hex": "000000",
		"source": "https://www.activision.com"
	},
	{
		"title": "ActivityPub",
		"hex": "F1007E",
		"source": "https://activitypub.rocks",
		"license": {
			"type": "CC0-1.0"
		}
	},
	{
		"title": "Actix",
		"hex": "000000",
		"source": "https://github.com/actix/actix-website/issues/18#issuecomment-393581556"
	},
	{
		"title": "Actual Budget",
		"hex": "6B46C1",
		"source": "https://github.com/actualbudget/actual/blob/84af8b76be6bb6c866c32a5be6e8c7a092ab9e38/packages/desktop-client/src/icons/logo/logo.svg"
	},
	{
		"title": "Acura",
		"hex": "000000",
		"source": "https://www.acura.com",
		"guidelines": "https://www.honda.com/privacy/terms-and-conditions"
	},
	{
		"title": "Adafruit",
		"hex": "000000",
		"source": "https://www.adafruit.com"
	},
	{
		"title": "AdBlock",
		"hex": "F40D12",
		"source": "https://getadblock.com"
	},
	{
		"title": "Adblock Plus",
		"hex": "C70D2C",
		"source": "https://adblockplus.org"
	},
	{
		"title": "addy.io",
		"hex": "19216C",
		"source": "https://addy.io",
		"guidelines": "https://addy.io/brand"
	},
	{
		"title": "AdGuard",
		"hex": "68BC71",
		"source": "https://adguard.com/en/media-materials.html"
	},
	{
		"title": "Adidas",
		"hex": "000000",
		"source": "https://www.adidas.com"
	},
	{
		"title": "Adminer",
		"hex": "34567C",
		"source": "https://www.adminer.org"
	},
	{
		"title": "AdonisJS",
		"hex": "5A45FF",
		"source": "https://adonisjs.com",
		"guidelines": "https://adonisjs.notion.site/adonisjs/Welcome-to-the-AdonisJS-Brand-Assets-Guidelines-a042a6d0be7640c6bc78eb32e1bbaaa1"
	},
	{
		"title": "ADP",
		"hex": "D0271D",
		"source": "https://www.adp.com",
		"guidelines": "https://www.adp.com/legal.aspx"
	},
	{
		"title": "Adroll",
		"hex": "0DBDFF",
		"source": "https://www.adroll.com"
	},
	{
		"title": "Advent Of Code",
		"hex": "FFFF66",
		"source": "https://adventofcode.com"
	},
	{
		"title": "Adyen",
		"hex": "0ABF53",
		"source": "https://www.adyen.com/press-and-media/presskit",
		"guidelines": "https://www.adyen.com/press-and-media/presskit"
	},
	{
		"title": "Aegis Authenticator",
		"hex": "005E9D",
		"source": "https://getaegis.app/aegis.svg"
	},
	{
		"title": "Aer Lingus",
		"hex": "006272",
		"source": "https://www.aerlingus.com"
	},
	{
		"title": "Aeroflot",
		"hex": "02458D",
		"source": "https://www.aeroflot.ru/ru-en/information/onboard/press"
	},
	{
		"title": "Aeroméxico",
		"hex": "0B2343",
		"source": "https://www.aeromexico.com"
	},
	{
		"title": "Aerospike",
		"hex": "C22127",
		"source": "https://pages.aerospike.com/rs/aerospike/images/Acid_Whitepaper.pdf"
	},
	{
		"title": "AEW",
		"hex": "000000",
		"source": "https://commons.wikimedia.org/wiki/File:AEW_Logo_(simplified).svg",
		"aliases": {
			"aka": [
				"All Elite Wrestling"
			]
		}
	},
	{
		"title": "AFDIAN",
		"hex": "946CE6",
		"source": "https://afdian.com/album/248b4bb2c9b111e9a9bb52540025c377/c3d32ae4b5f311eab4a952540025c377",
		"guidelines": "https://afdian.com/album/248b4bb2c9b111e9a9bb52540025c377/c3d32ae4b5f311eab4a952540025c377",
		"aliases": {
			"loc": {
				"zh-CN": "爱发电"
			}
		}
	},
	{
		"title": "AFFiNE",
		"hex": "1E96EB",
		"source": "https://affine.pro"
	},
	{
		"title": "Affinity",
		"hex": "222324",
		"source": "https://affinity.serif.com"
	},
	{
		"title": "Affinity Designer",
		"hex": "134881",
		"source": "https://affinity.serif.com/designer"
	},
	{
		"title": "Affinity Photo",
		"hex": "4E3188",
		"source": "https://affinity.serif.com/photo"
	},
	{
		"title": "Affinity Publisher",
		"hex": "891B26",
		"source": "https://affinity.serif.com/publisher"
	},
	{
		"title": "Afterpay",
		"hex": "B2FCE4",
		"source": "https://www.afterpay.com/en-AU/business/resources/marketing/logos",
		"guidelines": "https://www.afterpay.com/en-AU/business/resources/marketing/brand-tools/brand-guidelines"
	},
	{
		"title": "AfterShip",
		"hex": "FF6B2B",
		"source": "https://www.aftership.com"
	},
	{
		"title": "Agora",
		"hex": "099DFD",
		"source": "https://github.com/AgoraIO/Docs-Source/blob/849872dd0496bada0a2dceecb3f79663e3b2d323/assets/images/others/agora-logo.svg"
	},
	{
		"title": "AI Dungeon",
		"hex": "000000",
		"source": "https://commons.wikimedia.org/wiki/File:AI_Dungeon_Logo.png"
	},
	{
		"title": "AIB",
		"hex": "7F2B7B",
		"source": "https://aib.ie",
		"aliases": {
			"aka": [
				"Allied Irish Banks"
			]
		}
	},
	{
		"title": "AIOHTTP",
		"hex": "2C5BB4",
		"source": "https://github.com/aio-libs/aiohttp/blob/fb5fe72b1bca3b899af579d376f5fe45745410e4/docs/aiohttp-plain.svg",
		"license": {
			"type": "Apache-2.0"
		}
	},
	{
		"title": "Aiqfome",
		"hex": "7A1FA2",
		"source": "https://github.com/aiqfome/aiq-design-system/blob/457a104c6cb1a42975908fdb05b2e0b83f3fabb4/public/logo.svg"
	},
	{
		"title": "Air Canada",
		"hex": "F01428",
		"source": "https://www.aircanada.com"
	},
	{
		"title": "Air China",
		"hex": "E30E17",
		"source": "https://www.airchina.com.cn/en/investor_relations"
	},
	{
		"title": "Air France",
		"hex": "002157",
		"source": "https://www.airfrance.fr"
	},
	{
		"title": "Air India",
		"hex": "DA0E29",
		"source": "https://www.airindia.com"
	},
	{
		"title": "Air Serbia",
		"hex": "0E203F",
		"source": "https://www.airserbia.com"
	},
	{
		"title": "Air Transat",
		"hex": "172B54",
		"source": "https://www.airtransat.com"
	},
	{
		"title": "AirAsia",
		"hex": "FF0000",
		"source": "https://www.airasia.com/shop"
	},
	{
		"title": "Airbnb",
		"hex": "FF5A5F",
		"source": "https://www.airbnb.com"
	},
	{
		"title": "Airbrake",
		"hex": "FFA500",
		"source": "https://github.com/airbrake/slate/blob/c116f2968bcf4dfda126511de0a2d0f0dc8b6a8e/source/images/logo.svg",
		"license": {
			"type": "Apache-2.0"
		}
	},
	{
		"title": "Airbus",
		"hex": "00205B",
		"source": "https://brand.airbus.com/en/asset-library/airbus-logo",
		"guidelines": "https://brand.airbus.com/en/asset-library/airbus-logo"
	},
	{
		"title": "Airbyte",
		"hex": "615EFF",
		"source": "https://airbyte.com"
	},
	{
		"title": "Aircall",
		"hex": "00B388",
		"source": "https://aircall.io"
	},
	{
		"title": "AirPlay Audio",
		"hex": "000000",
		"source": "https://developer.apple.com/design/human-interface-guidelines/airplay/overview/icons",
		"guidelines": "https://www.apple.com/legal/intellectual-property/guidelinesfor3rdparties.html"
	},
	{
		"title": "AirPlay Video",
		"hex": "000000",
		"source": "https://developer.apple.com/design/human-interface-guidelines/airplay/overview/icons/",
		"guidelines": "https://www.apple.com/legal/intellectual-property/guidelinesfor3rdparties.html"
	},
	{
		"title": "Airtable",
		"hex": "18BFFF",
		"source": "https://airtable.com/press"
	},
	{
		"title": "Airtel",
		"hex": "E40000",
		"source": "https://www.airtel.in/logo-tune"
	},
	{
		"title": "Ajv",
		"hex": "23C8D2",
		"source": "https://github.com/ajv-validator/ajv/blob/95b15b683dfb60f63c5129b0426629b968d53af8/docs/.vuepress/public/img/ajv.svg",
		"license": {
			"type": "MIT"
		}
	},
	{
		"title": "Akamai",
		"hex": "0096D6",
		"source": "https://www.akamai.com"
	},
	{
		"title": "Akasa Air",
		"hex": "FF6300",
		"source": "https://www.akasaair.com"
	},
	{
		"title": "Akaunting",
		"hex": "6DA252",
		"source": "https://akaunting.com/logo",
		"license": {
			"type": "GPL-3.0-only"
		}
	},
	{
		"title": "Akiflow",
		"hex": "AF38F9",
		"source": "https://www.akiflow.com"
	},
	{
		"title": "Alacritty",
		"hex": "F46D01",
		"source": "https://github.com/alacritty/alacritty/blob/6d8db6b9dfadd6164c4be7a053f25db8ef6b7998/extra/logo/alacritty-simple.svg",
		"license": {
			"type": "Apache-2.0"
		}
	},
	{
		"title": "Alamy",
		"hex": "00FF7B",
		"source": "https://www.alamy.com"
	},
	{
		"title": "Albert Heijn",
		"hex": "04ACE6",
		"source": "https://www.ah.nl"
	},
	{
		"title": "Alby",
		"hex": "FFDF6F",
		"source": "https://github.com/getAlby/media/blob/c24fee4a3f76d6cd000343a972f10590d3913b25/Alby-logo-icons/Alby-logo-head/alby.svg",
		"guidelines": "https://github.com/getAlby/lightning-browser-extension/wiki/Open-Design/9e8ebe4d3e7707742d227554c4ee27b29983a1b6"
	},
	{
		"title": "Alchemy",
		"hex": "0C0C0E",
		"source": "https://www.alchemy.com"
	},
	{
		"title": "Aldi Nord",
		"hex": "2490D7",
		"source": "https://commons.wikimedia.org/wiki/File:Aldi_Nord_201x_logo.svg"
	},
	{
		"title": "Aldi Süd",
		"hex": "00005F",
		"source": "https://www.aldi-sued.de"
	},
	{
		"title": "Alfa Romeo",
		"hex": "981E32",
		"source": "https://www.fcaci.com/x/Alfa"
	},
	{
		"title": "Alfred",
		"hex": "5C1F87",
		"source": "https://www.alfredapp.com"
	},
	{
		"title": "Algolia",
		"hex": "003DFF",
		"source": "https://algolia.frontify.com/d/1AZwVNcFZiu7/style-guide"
	},
	{
		"title": "Algorand",
		"hex": "000000",
		"source": "https://www.algorand.com/about/media-kit",
		"guidelines": "https://algorand.com/about/media-kit"
	},
	{
		"title": "Alibaba Cloud",
		"hex": "FF6A00",
		"source": "https://www.alibabagroup.com/en/ir/reports"
	},
	{
		"title": "Alibaba.com",
		"hex": "FF6A00",
		"source": "https://www.alibabagroup.com/en/ir/reports"
	},
	{
		"title": "Alienware",
		"hex": "541BAE",
		"source": "https://www.dell.com/en-us/gaming/alienware"
	},
	{
		"title": "AliExpress",
		"hex": "FF4747",
		"source": "https://www.alibabagroup.com/en/ir/reports"
	},
	{
		"title": "Alipay",
		"hex": "1677FF",
		"source": "https://global.alipay.com/docs/ac/website_hk/design",
		"guidelines": "https://global.alipay.com/docs/ac/website_hk/design"
	},
	{
		"title": "Allegro",
		"hex": "FF5A00",
		"source": "https://allegro.pl"
	},
	{
		"title": "AlliedModders",
		"hex": "1578D3",
		"source": "https://forums.alliedmods.net"
	},
	{
		"title": "AlloCiné",
		"hex": "FECC00",
		"source": "https://www.allocine.fr"
	},
	{
		"title": "AllTrails",
		"hex": "142800",
		"source": "https://www.alltrails.com/press?section=press-page-kit"
	},
	{
		"title": "AlmaLinux",
		"hex": "000000",
		"source": "https://almalinux.org"
	},
	{
		"title": "Alpine Linux",
		"hex": "0D597F",
		"source": "https://alpinelinux.org"
	},
	{
		"title": "Alpine.js",
		"hex": "8BC0D0",
		"source": "https://alpinejs.dev"
	},
	{
		"title": "AlternativeTo",
		"hex": "0289D5",
		"source": "https://alternativeto.net"
	},
	{
		"title": "Alteryx",
		"hex": "0078C0",
		"source": "https://www.alteryx.com"
	},
	{
		"title": "Altium Designer",
		"hex": "A5915F",
		"source": "https://www.altium.com/altium-designer"
	},
	{
		"title": "Alwaysdata",
		"hex": "E9568E",
		"source": "https://www.alwaysdata.com"
	},
	{
		"title": "ALX",
		"hex": "002B56",
		"source": "https://www.alxafrica.com"
	},
	{
		"title": "AMD",
		"hex": "ED1C24",
		"source": "https://www.amd.com"
	},
	{
		"title": "Ameba",
		"hex": "2D8C3C",
		"source": "https://ameblo.jp",
		"aliases": {
			"aka": [
				"Ameba Blog",
				"Ameblo"
			],
			"loc": {
				"ja-JP": "アメブロ"
			}
		}
	},
	{
		"title": "American Airlines",
		"hex": "0078D2",
		"source": "https://news.aa.com"
	},
	{
		"title": "American Express",
		"hex": "2E77BC",
		"source": "https://commons.wikimedia.org/wiki/File:American_Express_logo_(2018).svg"
	},
	{
		"title": "AMG",
		"hex": "000000",
		"source": "https://www.mercedes-amg.com"
	},
	{
		"title": "AMP",
		"hex": "005AF0",
		"source": "https://amp.dev"
	},
	{
		"title": "Amul",
		"hex": "ED1D24",
		"source": "https://amul.com/classic/products/horeca.php"
	},
	{
		"title": "ANA",
		"hex": "13448F",
		"source": "https://www.ana.co.jp/en/eur/the-ana-experience/brand"
	},
	{
		"title": "Anaconda",
		"hex": "44A833",
		"source": "https://www.anaconda.com"
	},
	{
		"title": "Analogue",
		"hex": "1A1A1A",
		"source": "https://www.analogue.co"
	},
	{
		"title": "Andela",
		"hex": "173B3F",
		"source": "https://andela.com"
	},
	{
		"title": "Android",
		"hex": "3DDC84",
		"source": "https://partnermarketinghub.withgoogle.com/brands/android/visual-identity/visual-identity/logo-lock-ups",
		"guidelines": "https://developer.android.com/distribute/marketing-tools/brand-guidelines#brand-android",
		"license": {
			"type": "CC-BY-3.0"
		}
	},
	{
		"title": "Android Auto",
		"hex": "3DDC84",
		"source": "https://thepartnermarketinghub.withgoogle.com/brands/android-auto"
	},
	{
		"title": "Android Studio",
		"hex": "3DDC84",
		"source": "https://developer.android.com/studio"
	},
	{
		"title": "Angular",
		"hex": "0F0F11",
		"source": "https://angular.dev/press-kit",
		"guidelines": "https://angular.dev/press-kit",
		"license": {
			"type": "CC-BY-4.0"
		}
	},
	{
		"title": "AniList",
		"hex": "02A9FF",
		"source": "https://anilist.co"
	},
	{
		"title": "Animal Planet",
		"hex": "0073FF",
		"source": "https://www.animalplanet.com"
	},
	{
		"title": "AnkerMake",
		"hex": "88F387",
		"source": "https://www.ankermake.com"
	},
	{
		"title": "Anki",
		"hex": "80C2EE",
		"source": "https://commons.wikimedia.org/wiki/File:Anki-icon.svg",
		"guidelines": "https://github.com/ankitects/anki/blob/4ab0db3127af8508317f84174aff9d20faedc41a/LICENSE",
		"license": {
			"type": "AGPL-3.0-only"
		}
	},
	{
		"title": "Ansible",
		"hex": "EE0000",
		"source": "https://www.ansible.com/logos"
	},
	{
		"title": "Answer",
		"hex": "0033FF",
		"source": "https://answer.dev"
	},
	{
		"title": "Ansys",
		"hex": "FFB71B",
		"source": "https://www.ansys.com/about-ansys/brand"
	},
	{
		"title": "Ant Design",
		"hex": "0170FE",
		"source": "https://ant.design"
	},
	{
		"title": "Anta",
		"hex": "D70010",
		"source": "https://www.anta.com"
	},
	{
		"title": "Antena 3",
		"hex": "FF7328",
		"source": "https://www.antena3.com"
	},
	{
		"title": "AntennaPod",
		"hex": "364FF3",
		"source": "https://github.com/AntennaPod/Branding/blob/115dc180bb562eab4e5edc55eccfbdc11cd56873/Logo/logo-icon-white-out.svg"
	},
	{
		"title": "Anthropic",
		"hex": "191919",
		"source": "https://www.anthropic.com"
	},
	{
		"title": "AntV",
		"hex": "8B5DFF",
		"source": "https://antv.vision"
	},
	{
		"title": "Anycubic",
		"hex": "476695",
		"source": "https://store.anycubic.com/pages/firmware-software"
	},
	{
		"title": "AnyDesk",
		"hex": "EF443B",
		"source": "https://anydesk.com"
	},
	{
		"title": "Anytype",
		"hex": "FF6A7B",
		"source": "https://github.com/anyproto/anytype-ts/blob/544498296ceb4b6ed2970414de493f7f72bd0fcf/src/img/logo/symbol.svg"
	},
	{
		"title": "Apache",
		"hex": "D22128",
		"source": "https://www.apache.org/foundation/press/kit",
		"guidelines": "https://www.apache.org/foundation/marks",
		"license": {
			"type": "Apache-2.0"
		}
	},
	{
		"title": "Apache Airflow",
		"hex": "017CEE",
		"source": "https://apache.org/logos",
		"guidelines": "https://www.apache.org/foundation/marks",
		"license": {
			"type": "Apache-2.0"
		}
	},
	{
		"title": "Apache Ant",
		"hex": "A81C7D",
		"source": "https://apache.org/logos",
		"guidelines": "https://www.apache.org/foundation/marks",
		"license": {
			"type": "Apache-2.0"
		}
	},
	{
		"title": "Apache Cassandra",
		"hex": "1287B1",
		"source": "https://www.apache.org/logos",
		"guidelines": "https://www.apache.org/foundation/marks",
		"license": {
			"type": "Apache-2.0"
		}
	},
	{
		"title": "Apache CloudStack",
		"hex": "2AA5DC",
		"source": "https://apache.org/logos",
		"guidelines": "https://www.apache.org/foundation/marks",
		"license": {
			"type": "Apache-2.0"
		}
	},
	{
		"title": "Apache Cordova",
		"hex": "E8E8E8",
		"source": "https://cordova.apache.org/artwork",
		"guidelines": "https://www.apache.org/foundation/marks",
		"license": {
			"type": "Apache-2.0"
		}
	},
	{
		"title": "Apache CouchDB",
		"hex": "E42528",
		"source": "https://apache.org/logos",
		"guidelines": "https://www.apache.org/foundation/marks",
		"license": {
			"type": "Apache-2.0"
		}
	},
	{
		"title": "Apache DolphinScheduler",
		"hex": "85CDF0",
		"source": "https://apache.org/logos",
		"guidelines": "https://www.apache.org/foundation/marks",
		"license": {
			"type": "Apache-2.0"
		}
	},
	{
		"title": "Apache Druid",
		"hex": "29F1FB",
		"source": "https://apache.org/logos",
		"guidelines": "https://www.apache.org/foundation/marks",
		"license": {
			"type": "Apache-2.0"
		}
	},
	{
		"title": "Apache ECharts",
		"hex": "AA344D",
		"source": "https://apache.org/logos",
		"guidelines": "https://www.apache.org/foundation/marks",
		"license": {
			"type": "Apache-2.0"
		}
	},
	{
		"title": "Apache Flink",
		"hex": "E6526F",
		"source": "https://apache.org/logos",
		"guidelines": "https://www.apache.org/foundation/marks",
		"license": {
			"type": "Apache-2.0"
		}
	},
	{
		"title": "Apache FreeMarker",
		"hex": "326CAC",
		"source": "https://www.apache.org/logos",
		"guidelines": "https://www.apache.org/foundation/marks",
		"license": {
			"type": "Apache-2.0"
		}
	},
	{
		"title": "Apache Groovy",
		"hex": "4298B8",
		"source": "https://apache.org/logos",
		"guidelines": "https://www.apache.org/foundation/marks",
		"license": {
			"type": "Apache-2.0"
		}
	},
	{
		"title": "Apache Guacamole",
		"hex": "578B34",
		"source": "https://apache.org/logos",
		"license": {
			"type": "Apache-2.0"
		}
	},
	{
		"title": "Apache Hadoop",
		"hex": "66CCFF",
		"source": "https://apache.org/logos",
		"guidelines": "https://www.apache.org/foundation/marks",
		"license": {
			"type": "Apache-2.0"
		}
	},
	{
		"title": "Apache HBase",
		"hex": "BE160C",
		"source": "https://apache.org/logos",
		"guidelines": "https://www.apache.org/foundation/marks",
		"license": {
			"type": "Apache-2.0"
		}
	},
	{
		"title": "Apache Hive",
		"hex": "FDEE21",
		"source": "https://apache.org/logos",
		"guidelines": "https://www.apache.org/foundation/marks",
		"license": {
			"type": "Apache-2.0"
		}
	},
	{
		"title": "Apache JMeter",
		"hex": "D22128",
		"source": "https://apache.org/logos",
		"guidelines": "https://www.apache.org/foundation/marks",
		"license": {
			"type": "Apache-2.0"
		}
	},
	{
		"title": "Apache Kafka",
		"hex": "231F20",
		"source": "https://apache.org/logos",
		"guidelines": "https://www.apache.org/foundation/marks",
		"license": {
			"type": "Apache-2.0"
		}
	},
	{
		"title": "Apache Kylin",
		"hex": "F09D13",
		"source": "https://apache.org/logos",
		"guidelines": "https://www.apache.org/foundation/marks",
		"license": {
			"type": "Apache-2.0"
		}
	},
	{
		"title": "Apache Lucene",
		"hex": "019B8F",
		"source": "https://apache.org/logos",
		"guidelines": "https://www.apache.org/foundation/marks",
		"license": {
			"type": "Apache-2.0"
		}
	},
	{
		"title": "Apache Maven",
		"hex": "C71A36",
		"source": "https://apache.org/logos",
		"guidelines": "https://www.apache.org/foundation/marks",
		"license": {
			"type": "Apache-2.0"
		}
	},
	{
		"title": "Apache NetBeans IDE",
		"hex": "1B6AC6",
		"source": "https://apache.org/logos",
		"guidelines": "https://www.apache.org/foundation/marks",
		"license": {
			"type": "Apache-2.0"
		}
	},
	{
		"title": "Apache NiFi",
		"hex": "728E9B",
		"source": "https://apache.org/logos",
		"guidelines": "https://www.apache.org/foundation/marks",
		"license": {
			"type": "Apache-2.0"
		}
	},
	{
		"title": "Apache OpenOffice",
		"hex": "0E85CD",
		"source": "https://apache.org/logos",
		"guidelines": "https://www.apache.org/foundation/marks",
		"license": {
			"type": "Apache-2.0"
		}
	},
	{
		"title": "Apache Parquet",
		"hex": "50ABF1",
		"source": "https://apache.org/logos",
		"guidelines": "https://www.apache.org/foundation/marks",
		"license": {
			"type": "Apache-2.0"
		}
	},
	{
		"title": "Apache Pulsar",
		"hex": "188FFF",
		"source": "https://apache.org/logos",
		"guidelines": "https://www.apache.org/foundation/marks",
		"license": {
			"type": "Apache-2.0"
		}
	},
	{
		"title": "Apache RocketMQ",
		"hex": "D77310",
		"source": "https://apache.org/logos",
		"guidelines": "https://www.apache.org/foundation/marks",
		"license": {
			"type": "Apache-2.0"
		}
	},
	{
		"title": "Apache Solr",
		"hex": "D9411E",
		"source": "https://apache.org/logos",
		"guidelines": "https://www.apache.org/foundation/marks",
		"license": {
			"type": "Apache-2.0"
		}
	},
	{
		"title": "Apache Spark",
		"hex": "E25A1C",
		"source": "https://apache.org/logos",
		"guidelines": "https://www.apache.org/foundation/marks",
		"license": {
			"type": "Apache-2.0"
		}
	},
	{
		"title": "Apache Storm",
		"hex": "225593",
		"source": "https://apache.org/logos",
		"guidelines": "https://www.apache.org/foundation/marks",
		"license": {
			"type": "Apache-2.0"
		}
	},
	{
		"title": "Apache Superset",
		"hex": "20A6C9",
		"source": "https://apache.org/logos",
		"guidelines": "https://www.apache.org/foundation/marks/",
		"license": {
			"type": "Apache-2.0"
		}
	},
	{
		"title": "Apache Tomcat",
		"hex": "F8DC75",
		"source": "https://apache.org/logos",
		"guidelines": "https://www.apache.org/foundation/marks",
		"license": {
			"type": "Apache-2.0"
		}
	},
	{
		"title": "Aparat",
		"hex": "ED145B",
		"source": "https://www.aparat.com/logo"
	},
	{
		"title": "Apifox",
		"hex": "F44A53",
		"source": "https://apifox.com"
	},
	{
		"title": "APM Terminals",
		"hex": "FF6441",
		"source": "https://www.apmterminals.com"
	},
	{
		"title": "Apollo GraphQL",
		"hex": "311C87",
		"source": "https://www.apollographql.com"
	},
	{
		"title": "Apostrophe",
		"hex": "6236FF",
		"source": "https://github.com/apostrophecms/apostrophe/blob/a7fcc6b13831302e27f79a6fcaaf58e3a40517df/logo.svg"
	},
	{
		"title": "App Store",
		"hex": "0D96F6",
		"source": "https://developer.apple.com/app-store"
	},
	{
		"title": "AppGallery",
		"hex": "FF0000",
		"source": "https://appgallery.huawei.com",
		"aliases": {
			"aka": [
				"HUAWEI AppGallery"
			]
		}
	},
	{
		"title": "Appian",
		"hex": "2322F0",
		"source": "https://appian.com",
		"guidelines": "https://assets.appian.com/uploads/assets/Appian_BrandGuidelines_Newsroom.pdf"
	},
	{
		"title": "Appium",
		"hex": "EE376D",
		"source": "https://github.com/openjs-foundation/artwork/blob/270575392800eb17a02612203f6f0d5868c634a7/projects/appium/appium-icon-mono.svg",
		"guidelines": "https://github.com/openjs-foundation/artwork/tree/270575392800eb17a02612203f6f0d5868c634a7/projects/appium"
	},
	{
		"title": "Apple",
		"hex": "000000",
		"source": "https://www.apple.com"
	},
	{
		"title": "Apple Arcade",
		"hex": "000000",
		"source": "https://www.apple.com/apple-arcade"
	},
	{
		"title": "Apple Music",
		"hex": "FA243C",
		"source": "https://www.apple.com/itunes/marketing-on-music/identity-guidelines.html#apple-music-icon"
	},
	{
		"title": "Apple News",
		"hex": "FD415E",
		"source": "https://www.apple.com/apple-news"
	},
	{
		"title": "Apple Pay",
		"hex": "000000",
		"source": "https://developer.apple.com/apple-pay/marketing"
	},
	{
		"title": "Apple Podcasts",
		"hex": "9933CC",
		"source": "https://www.apple.com/itunes/marketing-on-podcasts/identity-guidelines.html#apple-podcasts-icon"
	},
	{
		"title": "Apple TV",
		"hex": "000000",
		"source": "https://en.wikipedia.org/wiki/File:Apple_TV_(logo).svg"
	},
	{
		"title": "AppSignal",
		"hex": "21375A",
		"source": "https://appsignal.com"
	},
	{
		"title": "Appsmith",
		"hex": "2A2F3D",
		"source": "https://www.appsmith.com"
	},
	{
		"title": "AppVeyor",
		"hex": "00B3E0",
		"source": "https://www.appveyor.com"
	},
	{
		"title": "Appwrite",
		"hex": "FD366E",
		"source": "https://appwrite.io/assets",
		"guidelines": "https://appwrite.io/assets"
	},
	{
		"title": "Aqua",
		"hex": "1904DA",
		"source": "https://www.aquasec.com/brand",
		"guidelines": "https://www.aquasec.com/brand"
	},
	{
		"title": "ARAL",
		"hex": "0063CB",
		"source": "https://commons.wikimedia.org/wiki/File:Aral_Logo.svg"
	},
	{
		"title": "ArangoDB",
		"hex": "DDDF72",
		"source": "https://www.arangodb.com/resources/logos",
		"guidelines": "https://www.arangodb.com/resources/logos"
	},
	{
		"title": "Arc",
		"hex": "FCBFBD",
		"source": "https://arc.net"
	},
	{
		"title": "ArcGIS",
		"hex": "2C7AC3",
		"source": "https://www.esri.com/en-us/arcgis/products/arcgis-pro/overview"
	},
	{
		"title": "Arch Linux",
		"hex": "1793D1",
		"source": "https://www.archlinux.org/art",
		"guidelines": "https://wiki.archlinux.org/index.php/DeveloperWiki:TrademarkPolicy#Logo_Usage_Guidelines"
	},
	{
		"title": "Archicad",
		"hex": "2D50A5",
		"source": "https://graphisoft.com/contact-us/press-relations#/documents/archicad-logo-98604"
	},
	{
		"title": "Archive of Our Own",
		"hex": "990000",
		"source": "https://archiveofourown.org"
	},
	{
		"title": "Ardour",
		"hex": "C61C3E",
		"source": "https://github.com/Ardour/ardour/blob/c5a0c0f6e0fc1ed0b94f94af38d5b55d49882add/tools/misc_resources/ardour_bw.svg"
	},
	{
		"title": "Arduino",
		"hex": "00878F",
		"source": "https://www.arduino.cc",
		"guidelines": "https://www.arduino.cc/en/trademark"
	},
	{
		"title": "Argo",
		"hex": "EF7B4D",
		"source": "https://github.com/cncf/artwork/blob/c2e619cdf85e8bac090ceca7c0834c5cfedf9426/projects/argo/icon/black/argo-icon-black.svg"
	},
	{
		"title": "Argos",
		"hex": "DA291C",
		"source": "https://www.argos.co.uk"
	},
	{
		"title": "Ariakit",
		"hex": "007ACC",
		"source": "https://github.com/ariakit/ariakit/blob/a739913ab1c3919c4353f0e0e3573ec6eda99549/logo/icon.svg"
	},
	{
		"title": "ARK Ecosystem",
		"hex": "C9292C",
		"source": "https://ark.io"
	},
	{
		"title": "Arlo",
		"hex": "49B48A",
		"source": "https://www.arlo.com"
	},
	{
		"title": "Arm",
		"hex": "0091BD",
		"source": "https://www.arm.com",
		"guidelines": "https://www.arm.com/company/policies/trademarks/guidelines-corporate-logo"
	},
	{
		"title": "Arm Keil",
		"hex": "394049",
		"source": "https://www.keil.arm.com"
	},
	{
		"title": "Ars Technica",
		"hex": "FF4E00",
		"source": "https://arstechnica.com"
	},
	{
		"title": "Artifact Hub",
		"hex": "417598",
		"source": "https://github.com/artifacthub/hub/blob/b7df64e044687e5788d6e7e809539679eb9fe45a/web/public/static/media/logo/artifacthub-brand-white.svg"
	},
	{
		"title": "Artix Linux",
		"hex": "10A0CC",
		"source": "https://gitea.artixlinux.org/artix/artwork/src/commit/256432e3d06b3e9024bfd6912768e80281ea3746/icons/logo-gray.svg"
	},
	{
		"title": "ArtStation",
		"hex": "13AFF0",
		"source": "https://www.artstation.com/about/logo"
	},
	{
		"title": "arXiv",
		"hex": "B31B1B",
		"source": "https://arxiv.org",
		"guidelines": "https://arxiv.org/about/brand"
	},
	{
		"title": "Asahi Linux",
		"hex": "A61200",
		"source": "https://github.com/AsahiLinux/artwork/blob/292637c9658c1491ddc1128fb6134aec01d904dd/logos/svg/AsahiLinux_logomark_mono.svg"
	},
	{
		"title": "Asana",
		"hex": "F06A6A",
		"source": "https://asana.com/brand",
		"guidelines": "https://asana.com/brand"
	},
	{
		"title": "Asciidoctor",
		"hex": "E40046",
		"source": "https://github.com/asciidoctor/brand/blob/b9cf5e276616f4770c4f1227e646e7daee0cbf24/logo/logo-fill-bw.svg"
	},
	{
		"title": "asciinema",
		"hex": "D40000",
		"source": "https://github.com/asciinema/asciinema-logo/blob/1c743621830c0d8c92fd0076b4f15f75b4cf79f4/logo-red.svg"
	},
	{
		"title": "ASDA",
		"hex": "68A51C",
		"source": "https://www.asda.com"
	},
	{
		"title": "Aseprite",
		"hex": "7D929E",
		"source": "https://www.aseprite.org"
	},
	{
		"title": "AssemblyScript",
		"hex": "007AAC",
		"source": "https://www.assemblyscript.org"
	},
	{
		"title": "Asterisk",
		"hex": "F68F1E",
		"source": "https://commons.wikimedia.org/wiki/File:Asterisk_logo.svg"
	},
	{
		"title": "Aston Martin",
		"hex": "00665E",
		"source": "https://www.astonmartin.com"
	},
	{
		"title": "Astra",
		"hex": "5C2EDE",
		"source": "https://wpastra.com/brand-assets"
	},
	{
		"title": "Astral",
		"hex": "261230",
		"source": "https://brandpad.io/astral",
		"guidelines": "https://brandpad.io/astral"
	},
	{
		"title": "Astro",
		"hex": "BC52EE",
		"source": "https://astro.build/press"
	},
	{
		"title": "ASUS",
		"hex": "000000",
		"source": "https://www.asus.com"
	},
	{
		"title": "AT&T",
		"hex": "009FDB",
		"source": "https://www.att.com"
	},
	{
		"title": "Atari",
		"hex": "E4202E",
		"source": "https://atarivcs.com"
	},
	{
		"title": "AtlasOS",
		"hex": "1A91FF",
		"source": "https://docs.atlasos.net/branding",
		"guidelines": "https://docs.atlasos.net/branding"
	},
	{
		"title": "Atlassian",
		"hex": "0052CC",
		"source": "https://atlassian.design/resources/logo-library",
		"guidelines": "https://atlassian.design/foundations/logos"
	},
	{
		"title": "Auchan",
		"hex": "D6180B",
		"source": "https://www.auchan.fr"
	},
	{
		"title": "Audacity",
		"hex": "0000CC",
		"source": "https://github.com/audacity/audacity/blob/c818449c69193f5311b430fbf600d8d6cbe49047/images/audacity.svg"
	},
	{
		"title": "Audi",
		"hex": "BB0A30",
		"source": "https://www.audi.com/ci/en/intro/basics/rings.html",
		"guidelines": "https://www.audi.com/ci/en/intro/basics/rings.html"
	},
	{
		"title": "Audible",
		"hex": "F8991C",
		"source": "https://commons.wikimedia.org/wiki/File:Audible_logo.svg"
	},
	{
		"title": "Audio-Technica",
		"hex": "000000",
		"source": "https://commons.wikimedia.org/wiki/File:Audio-technica.svg"
	},
	{
		"title": "Audiobookshelf",
		"hex": "82612C",
		"source": "https://github.com/advplyr/audiobookshelf/blob/0d9d2fa4be9b642f0948e52ddff71ff370fd524d/images/banner.svg"
	},
	{
		"title": "Audioboom",
		"hex": "007CE2",
		"source": "https://audioboom.com/about/brand-guidelines"
	},
	{
		"title": "Audiomack",
		"hex": "FFA200",
		"source": "https://styleguide.audiomack.com"
	},
	{
		"title": "Aurelia",
		"hex": "ED2B88",
		"source": "https://aurelia.io"
	},
	{
		"title": "Auth0",
		"hex": "EB5424",
		"source": "https://auth0.com"
	},
	{
		"title": "Authelia",
		"hex": "113155",
		"source": "https://github.com/authelia/authelia/blob/8316cd4eb7a6f0778c8f480c61ad76a88416fc3a/docs/static/images/branding/logo.svg",
		"guidelines": "https://www.authelia.com/reference/guides/branding",
		"license": {
			"type": "Apache-2.0"
		}
	},
	{
		"title": "Authentik",
		"hex": "FD4B2D",
		"source": "https://github.com/goauthentik/authentik/blob/2c64f72ebc57dad9789c1fb799dd7cd39003d043/web/icons/icon.svg"
	},
	{
		"title": "Authy",
		"hex": "EC1C24",
		"source": "https://authy.com"
	},
	{
		"title": "AutoCAD",
		"hex": "E51050",
		"source": "https://www.autodesk.com/blogs/autocad"
	},
	{
		"title": "AutoCannon",
		"hex": "3BA4B7",
		"source": "https://github.com/mcollina/autocannon/blob/feeec71a7483153bd382de1c7ce5dfc31fa3c16f/autocannon-logo-icon-1000px.png"
	},
	{
		"title": "Autodesk",
		"hex": "000000",
		"source": "https://brand.autodesk.com/brand-system/logo",
		"guidelines": "https://brand.autodesk.com/brand-system/logo"
	},
	{
		"title": "Autodesk Maya",
		"hex": "37A5CC",
		"source": "https://area.autodesk.com/learn/courses/maya-intro"
	},
	{
		"title": "Autodesk Revit",
		"hex": "186BFF",
		"source": "https://www.autodesk.com/products/revit"
	},
	{
		"title": "AutoHotkey",
		"hex": "334455",
		"source": "https://www.autohotkey.com"
	},
	{
		"title": "AutoIt",
		"hex": "5D83AC",
		"source": "https://www.autoitscript.com"
	},
	{
		"title": "Automattic",
		"hex": "3499CD",
		"source": "https://automattic.com/press/brand-materials"
	},
	{
		"title": "Autoprefixer",
		"hex": "DD3735",
		"source": "https://github.com/postcss/autoprefixer/blob/1341747bc8142a147342f55eea5ed4286a3ca318/logo.svg"
	},
	{
		"title": "AutoZone",
		"hex": "D52B1E",
		"source": "https://www.autozone.com"
	},
	{
		"title": "avajs",
		"hex": "4B4B77",
		"source": "https://github.com/avajs/ava/blob/6f8e30c94626238a5b26deadac319089fa43d333/media/logo.svg"
	},
	{
		"title": "Avast",
		"hex": "FF7800",
		"source": "https://press.avast.com/media-materials#logos-and-brand-guidelines",
		"guidelines": "https://press.avast.com/media-materials#logos-and-brand-guidelines"
	},
	{
		"title": "avianca",
		"hex": "FF0000",
		"source": "https://www.avianca.com"
	},
	{
		"title": "Avira",
		"hex": "E02027",
		"source": "https://www.avira.com/en/media-library",
		"guidelines": "https://www.avira.com/en/media-library"
	},
	{
		"title": "Awesome Lists",
		"hex": "FC60A8",
		"source": "https://github.com/sindresorhus/awesome/tree/52b6dbacde01c2595f2133a5378cb8d2f89906fa/media/logo.svg"
	},
	{
		"title": "awesomeWM",
		"hex": "535D6C",
		"source": "https://awesomewm.org"
	},
	{
		"title": "Awwwards",
		"hex": "222222",
		"source": "https://www.awwwards.com"
	},
	{
		"title": "Axios",
		"hex": "5A29E4",
		"source": "https://github.com/axios/axios-docs/blob/ba35d67160f94419c1b0292831cd1a4b378adb42/assets/logo.svg"
	},
	{
		"title": "B&R Automation",
		"hex": "FF8800",
		"source": "https://www.br-automation.com"
	},
	{
		"title": "Babel",
		"hex": "F9DC3E",
		"source": "https://github.com/babel/website/blob/93330158b6ecca1ab88d3be8dbf661f5c2da6c76/website/static/img/babel-black.svg"
	},
	{
		"title": "Babelio",
		"hex": "FBB91E",
		"source": "https://www.babelio.com"
	},
	{
		"title": "Babylon.js",
		"hex": "BB464B",
		"source": "https://github.com/BabylonJS/Brand-Toolkit/blob/8583d4d9bf252a233fa480fa02ac6f367d5207a1/babylon_logo/monochrome/babylon_logo_monochrome_dark.svg"
	},
	{
		"title": "Backblaze",
		"hex": "E21E29",
		"source": "https://www.backblaze.com/company/news.html",
		"guidelines": "https://www.backblaze.com/company/news.html"
	},
	{
		"title": "Backbone",
		"hex": "000000",
		"source": "https://backbone.com/press",
		"guidelines": "https://backbone.com/press"
	},
	{
		"title": "Backbone.js",
		"hex": "0071B5",
		"source": "https://commons.wikimedia.org/wiki/File:Backbone.js_logo.svg",
		"license": {
			"type": "MIT"
		}
	},
	{
		"title": "Backendless",
		"hex": "1D77BD",
		"source": "https://backendless.com"
	},
	{
		"title": "Backstage",
		"hex": "9BF0E1",
		"source": "https://github.com/backstage/backstage/blob/862f2517188849dd7467d059edeb8692e6933c35/microsite/static/logo_assets/svg/Icon_Teal.svg",
		"guidelines": "https://backstage.io/logo_assets/Backstage_Identity_Assets_Overview.pdf"
	},
	{
		"title": "Backstage",
		"slug": "backstage_casting",
		"hex": "000000",
		"source": "https://backstage.com"
	},
	{
		"title": "Badoo",
		"hex": "783BF9",
		"source": "https://badoo.com"
	},
	{
		"title": "Baidu",
		"hex": "2932E1",
		"source": "https://www.baidu.com"
	},
	{
		"title": "Bakaláři",
		"hex": "00A2E2",
		"source": "https://konference.bakalari.cz"
	},
	{
		"title": "Bamboo",
		"hex": "0052CC",
		"source": "https://www.atlassian.design/guidelines/marketing/resources/logo-files"
	},
	{
		"title": "Bambu Lab",
		"hex": "00AE42",
		"source": "https://bambulab.com"
	},
	{
		"title": "Bandcamp",
		"hex": "408294",
		"source": "https://bandcamp.com/buttons"
	},
	{
		"title": "BandLab",
		"hex": "F12C18",
		"source": "https://www.bandlab.com"
	},
	{
		"title": "Bandsintown",
		"hex": "00CEC8",
		"source": "https://www.company.bandsintown.com/brand-assets"
	},
	{
		"title": "Bank of America",
		"hex": "012169",
		"source": "https://www.bankofamerica.com"
	},
	{
		"title": "Barclays",
		"hex": "00AEEF",
		"source": "https://home.barclays"
	},
	{
		"title": "Baremetrics",
		"hex": "6078FF",
		"source": "https://baremetrics.com"
	},
	{
		"title": "Barmenia",
		"hex": "009FE3",
		"source": "https://barmenia.de"
	},
	{
		"title": "Basecamp",
		"hex": "1D2D35",
		"source": "https://basecamp.com/about/press"
	},
	{
		"title": "Baserow",
		"hex": "5190EF",
		"source": "https://baserow.io"
	},
	{
		"title": "Basic Attention Token",
		"hex": "80247B",
		"source": "https://brave.com/media-assets",
		"aliases": {
			"aka": [
				"BAT"
			]
		}
	},
	{
		"title": "Bastyon",
		"hex": "00A4FF",
		"source": "https://github.com/pocketnetteam/pocketnet.gui/blob/978201dca0d63bc87c4c66513a67f085f2f51d83/img/logo.svg",
		"aliases": {
			"aka": [
				"pocketnet"
			]
		}
	},
	{
		"title": "bat",
		"hex": "31369E",
		"source": "https://github.com/sharkdp/bat/blob/018a4826211b8b486883b720a5daa65eca2d4604/doc/logo-header.svg"
	},
	{
		"title": "Bata",
		"hex": "DD282E",
		"source": "https://www.bata.com"
	},
	{
		"title": "Battle.net",
		"hex": "4381C3",
		"source": "https://battle.net"
	},
	{
		"title": "Bazel",
		"hex": "43A047",
		"source": "https://bazel.build"
	},
	{
		"title": "Beatport",
		"hex": "01FF95",
		"source": "https://www.beatport.com",
		"guidelines": "https://support.beatport.com/hc/en-us/articles/4412316336404-Beatport-Logos-and-Images"
	},
	{
		"title": "Beats",
		"hex": "005571",
		"source": "https://www.elastic.co/beats",
		"guidelines": "https://www.elastic.co/legal/trademarks"
	},
	{
		"title": "Beats by Dre",
		"hex": "E01F3D",
		"source": "https://www.beatsbydre.com"
	},
	{
		"title": "BeatStars",
		"hex": "EB0000",
		"source": "https://beatstars.world/brand-guidelines",
		"guidelines": "https://beatstars.world/brand-guidelines"
	},
	{
		"title": "Beekeeper Studio",
		"hex": "FAD83B",
		"source": "https://www.beekeeperstudio.io/press",
		"guidelines": "https://www.beekeeperstudio.io/legal/trademark"
	},
	{
		"title": "Behance",
		"hex": "1769FF",
		"source": "https://www.behance.net"
	},
	{
		"title": "Beijing Subway",
		"hex": "004A9D",
		"source": "https://zh.wikipedia.org/wiki/File:Beijing_Subway_Logo.svg"
	},
	{
		"title": "BEM",
		"hex": "000000",
		"source": "https://en.bem.info"
	},
	{
		"title": "Bentley",
		"hex": "333333",
		"source": "https://en.wikipedia.org/wiki/File:Bentley_logo_2.svg"
	},
	{
		"title": "Bento",
		"hex": "768CFF",
		"source": "https://bento.me"
	},
	{
		"title": "BentoBox",
		"hex": "F15541",
		"source": "https://www.getbento.com"
	},
	{
		"title": "BentoML",
		"hex": "000000",
		"source": "https://github.com/bentoml/BentoML/blob/2169ebe9bc74e3d89ceba5dda8f8e1b85f08efa5/docs/source/_static/img/logo-light.svg"
	},
	{
		"title": "BeReal",
		"hex": "000000",
		"source": "https://bereal.com"
	},
	{
		"title": "Betfair",
		"hex": "FFB80B",
		"source": "https://www.betfair.com"
	},
	{
		"title": "Better Stack",
		"hex": "000000",
		"source": "https://betterstack.com"
	},
	{
		"title": "BetterDiscord",
		"hex": "3E82E5",
		"source": "https://github.com/BetterDiscord/docs/blob/a6ba3a369c7149bdce099eca1df6330cc09ac472/static/branding/logo_small.svg"
	},
	{
		"title": "Bevy",
		"hex": "232326",
		"source": "https://github.com/bevyengine/bevy/blob/371c90f6faecf318ff66e3c6efa6f9f48781f63f/assets/branding/bevy_bird_simpleicons.svg"
	},
	{
		"title": "Big Cartel",
		"hex": "222222",
		"source": "https://www.bigcartel.com"
	},
	{
		"title": "bigbasket",
		"hex": "A5CD39",
		"source": "https://www.bigbasket.com"
	},
	{
		"title": "BigBlueButton",
		"hex": "283274",
		"source": "https://github.com/bigbluebutton/bbb-app-rooms/blob/0fcf9636a3ba683296326f46354265917c4f0ea4/app/assets/images/icon.svg",
		"guidelines": "https://bigbluebutton.org/trademark"
	},
	{
		"title": "BigCommerce",
		"hex": "121118",
		"source": "https://www.bigcommerce.co.uk/press",
		"guidelines": "https://www.elastic.co/legal/trademarks"
	},
	{
		"title": "Bilibili",
		"hex": "00A1D6",
		"source": "https://www.bilibili.com"
	},
	{
		"title": "Billboard",
		"hex": "000000",
		"source": "https://www.billboard.com"
	},
	{
		"title": "BIM",
		"hex": "EB1928",
		"source": "https://commons.wikimedia.org/wiki/File:Bim_(company)_logo.svg"
	},
	{
		"title": "Binance",
		"hex": "F0B90B",
		"source": "https://binance.com"
	},
	{
		"title": "Bio Link",
		"hex": "000000",
		"source": "https://bio.link"
	},
	{
		"title": "Biome",
		"hex": "60A5FA",
		"source": "https://github.com/biomejs/resources/blob/551f36498dfe34b24bc7755fcdd0fa501b757cf4/svg/icon-light-mono.svg",
		"aliases": {
			"old": [
				"Rome"
			]
		}
	},
	{
		"title": "BisectHosting",
		"hex": "0D1129",
		"source": "https://www.bisecthosting.com"
	},
	{
		"title": "Bit",
		"hex": "592EC1",
		"source": "https://bit.dev"
	},
	{
		"title": "Bitbucket",
		"hex": "0052CC",
		"source": "https://atlassian.design/resources/logo-library",
		"guidelines": "https://atlassian.design/foundations/logos"
	},
	{
		"title": "Bitcoin",
		"hex": "F7931A",
		"source": "https://bitcoin.org"
	},
	{
		"title": "Bitcoin Cash",
		"hex": "0AC18E",
		"source": "https://www.bitcoincash.org/graphics"
	},
	{
		"title": "Bitcoin SV",
		"hex": "EAB300",
		"source": "https://bitcoinsv.com"
	},
	{
		"title": "BitComet",
		"hex": "F49923",
		"source": "https://en.wikipedia.org/wiki/File:BitComet_logo.svg"
	},
	{
		"title": "Bitdefender",
		"hex": "ED1C24",
		"source": "https://brand.bitdefender.com"
	},
	{
		"title": "Bitly",
		"hex": "EE6123",
		"source": "https://bitly.com/pages/press"
	},
	{
		"title": "Bitrise",
		"hex": "683D87",
		"source": "https://www.bitrise.io/presskit"
	},
	{
		"title": "BitTorrent",
		"hex": "050505",
		"source": "https://www.bittorrent.com/products",
		"guidelines": "https://www.bittorrent.com/pressroom"
	},
	{
		"title": "Bitwarden",
		"hex": "175DDC",
		"source": "https://bitwarden.com/brand",
		"guidelines": "https://bitwarden.com/brand"
	},
	{
		"title": "Bitwig",
		"hex": "FF5A00",
		"source": "https://www.bitwig.com"
	},
	{
		"title": "Blackberry",
		"hex": "000000",
		"source": "https://www.blackberry.com"
	},
	{
		"title": "Blackmagic Design",
		"hex": "FFA200",
		"source": "https://www.blackmagicdesign.com"
	},
	{
		"title": "Blazemeter",
		"hex": "CA2133",
		"source": "https://www.blazemeter.com"
	},
	{
		"title": "Blazor",
		"hex": "512BD4",
		"source": "https://commons.wikimedia.org/wiki/File:Blazor.png"
	},
	{
		"title": "Blender",
		"hex": "E87D0D",
		"source": "https://www.blender.org/about/logo",
		"guidelines": "https://www.blender.org/about/logo"
	},
	{
		"title": "Blockbench",
		"hex": "1E93D9",
		"source": "https://www.blockbench.net/wiki/blockbench/logos",
		"guidelines": "https://www.blockbench.net/wiki/blockbench/logos"
	},
	{
		"title": "Blockchain.com",
		"hex": "121D33",
		"source": "https://www.blockchain.com/en/press",
		"guidelines": "https://www.blockchain.com/en/press"
	},
	{
		"title": "Blogger",
		"hex": "FF5722",
		"source": "https://www.blogger.com"
	},
	{
		"title": "Bloglovin",
		"hex": "000000",
		"source": "https://www.bloglovin.com/widgets"
	},
	{
		"title": "Blueprint",
		"hex": "137CBD",
		"source": "https://blueprintjs.com/docs"
	},
	{
		"title": "Bluesky",
		"hex": "0285FF",
		"source": "https://github.com/FortAwesome/Font-Awesome/issues/19810#issuecomment-1854999604",
		"aliases": {
			"aka": [
				"bsky"
			]
		}
	},
	{
		"title": "Bluesound",
		"hex": "0F131E",
		"source": "https://www.bluesound.com/products/node-x"
	},
	{
		"title": "Bluetooth",
		"hex": "0082FC",
		"source": "https://www.bluetooth.com/develop-with-bluetooth/marketing-branding",
		"guidelines": "https://www.bluetooth.com/develop-with-bluetooth/marketing-branding"
	},
	{
		"title": "BMC Software",
		"hex": "FE5000",
		"source": "https://www.bmc.com"
	},
	{
		"title": "BMW",
		"hex": "0066B1",
		"source": "https://bmw.com"
	},
	{
		"title": "BNB Chain",
		"hex": "F0B90B",
		"source": "https://www.bnbchain.org"
	},
	{
		"title": "BoardGameGeek",
		"hex": "FF5100",
		"source": "https://boardgamegeek.com"
	},
	{
		"title": "boAt",
		"hex": "E20722",
		"source": "https://www.boat-lifestyle.com"
	},
	{
		"title": "Boehringer Ingelheim",
		"hex": "00E47C",
		"source": "https://www.boehringer-ingelheim.com",
		"guidelines": "https://brand.boehringer-ingelheim.com"
	},
	{
		"title": "Boeing",
		"hex": "1D439C",
		"source": "https://commons.wikimedia.org/wiki/File:Boeing_full_logo.svg"
	},
	{
		"title": "Bombardier",
		"hex": "000000",
		"source": "https://bombardier.com",
		"guidelines": "https://bombardier.com/en/trademarks"
	},
	{
		"title": "Bookalope",
		"hex": "DC2829",
		"source": "https://bookalope.net"
	},
	{
		"title": "BookBub",
		"hex": "F44336",
		"source": "https://insights.bookbub.com/bookbub-follow-bookmark-buttons-for-authors-websites"
	},
	{
		"title": "Bookmeter",
		"hex": "64BC4B",
		"source": "https://bookmeter.com"
	},
	{
		"title": "BookMyShow",
		"hex": "C4242B",
		"source": "https://in.bookmyshow.com"
	},
	{
		"title": "BookStack",
		"hex": "0288D1",
		"source": "https://www.bookstackapp.com"
	},
	{
		"title": "Boost",
		"hex": "F7901E",
		"source": "https://www.boostmobile.com"
	},
	{
		"title": "Boosty",
		"hex": "F15F2C",
		"source": "https://boosty.to/app/brand",
		"guidelines": "https://boosty.to/app/brand"
	},
	{
		"title": "Boots",
		"hex": "05054B",
		"source": "https://www.boots-uk.com"
	},
	{
		"title": "Bootstrap",
		"hex": "7952B3",
		"source": "https://getbootstrap.com/docs/5.3/about/brand",
		"guidelines": "https://getbootstrap.com/docs/5.3/about/brand",
		"license": {
			"type": "MIT"
		}
	},
	{
		"title": "BorgBackup",
		"hex": "00DD00",
		"source": "https://www.borgbackup.org"
	},
	{
		"title": "Bosch",
		"hex": "EA0016",
		"source": "https://www.bosch.de"
	},
	{
		"title": "Bose",
		"hex": "000000",
		"source": "https://www.bose.com",
		"guidelines": "https://www.bose.com/legal/terms-of-use"
	},
	{
		"title": "Botble CMS",
		"hex": "205081",
		"source": "https://botble.com"
	},
	{
		"title": "boulanger",
		"hex": "FD5300",
		"source": "https://www.boulanger.com"
	},
	{
		"title": "Bower",
		"hex": "EF5734",
		"source": "https://bower.io/docs/about/#brand"
	},
	{
		"title": "Box",
		"hex": "0061D5",
		"source": "https://www.box.com/en-gb/about-us/press",
		"guidelines": "https://www.box.com/en-gb/about-us/press"
	},
	{
		"title": "Boxy SVG",
		"hex": "3584E3",
		"source": "https://boxy-svg.com/ideas/7/app-icon-redesign#comment-1953"
	},
	{
		"title": "Braintree",
		"hex": "000000",
		"source": "https://www.braintreepayments.com/press"
	},
	{
		"title": "Brandfetch",
		"hex": "0084FF",
		"source": "https://brandfetch.com/brandfetch.com",
		"guidelines": "https://brandfetch.com/brandfetch.com"
	},
	{
		"title": "Brandfolder",
		"hex": "40D1F5",
		"source": "https://brandfolder.com/brandfolder"
	},
	{
		"title": "Brave",
		"hex": "FB542B",
		"source": "https://brave.com/brave-branding-assets"
	},
	{
		"title": "Breaker",
		"hex": "003DAD",
		"source": "https://www.breaker.audio/i/brand"
	},
	{
		"title": "Brenntag",
		"hex": "1A0033",
		"source": "https://www.brenntag.com"
	},
	{
		"title": "Brevo",
		"hex": "0B996E",
		"source": "https://www.brevo.com"
	},
	{
		"title": "Brex",
		"hex": "212121",
		"source": "https://www.brex.com/journal/press"
	},
	{
		"title": "Bricks",
		"hex": "FFD54D",
		"source": "https://bricksbuilder.io"
	},
	{
		"title": "British Airways",
		"hex": "2E5C99",
		"source": "https://www.britishairways.com"
	},
	{
		"title": "Broadcom",
		"hex": "E31837",
		"source": "https://www.broadcom.com/support",
		"license": {
			"type": "custom",
			"url": "https://logorequest.broadcom.com/Home.aspx"
		}
	},
	{
		"title": "Bruno",
		"hex": "F4AA41",
		"source": "https://www.usebruno.com"
	},
	{
		"title": "BSD",
		"hex": "AB2B28",
		"source": "https://freebsdfoundation.org/about-us/about-the-foundation/project",
		"guidelines": "https://freebsdfoundation.org/about-us/about-the-foundation/project"
	},
	{
		"title": "bspwm",
		"hex": "2E2E2E",
		"source": "https://github.com/baskerville/bspwm/blob/8fc2269fe0f29a785885bcd9122812eae7226d7b/artworks/bspwm_logo.svg"
	},
	{
		"title": "BT",
		"hex": "6400AA",
		"source": "https://www.bt.com"
	},
	{
		"title": "Buddy",
		"hex": "1A86FD",
		"source": "https://buddy.works/about"
	},
	{
		"title": "Budibase",
		"hex": "000000",
		"source": "https://github.com/Budibase/budibase/blob/6137ffd9a278ecb3e4dbb42af804c9652741699e/packages/builder/assets/bb-emblem.svg"
	},
	{
		"title": "Buefy",
		"hex": "7957D5",
		"source": "https://github.com/buefy/buefy/blob/a9a724efca0b531e6a64ab734889b00bf4507a9d/static/img/icons/safari-pinned-tab.svg"
	},
	{
		"title": "Buffer",
		"hex": "231F20",
		"source": "https://buffer.com"
	},
	{
		"title": "Bugatti",
		"hex": "000000",
		"source": "https://newsroom.bugatti.com"
	},
	{
		"title": "Bugcrowd",
		"hex": "F26822",
		"source": "https://www.bugcrowd.com/about/press-kit",
		"guidelines": "https://www.bugcrowd.com/about/press-kit"
	},
	{
		"title": "Bugsnag",
		"hex": "4949E4",
		"source": "https://www.bugsnag.com"
	},
	{
		"title": "Buhl",
		"hex": "023E84",
		"source": "https://buhl.de"
	},
	{
		"title": "Buildkite",
		"hex": "14CC80",
		"source": "https://buildkite.com/brand-assets",
		"guidelines": "https://buildkite.com/brand-assets"
	},
	{
		"title": "BuiltByBit",
		"hex": "2D87C3",
		"source": "https://builtbybit.com/wiki/branding",
		"guidelines": "https://builtbybit.com/wiki/branding"
	},
	{
		"title": "Bukalapak",
		"hex": "E31E52",
		"source": "https://www.bukalapak.com",
		"guidelines": "https://brand.bukalapak.design/brand-elements#logo-overview"
	},
	{
		"title": "Bulma",
		"hex": "00D1B2",
		"source": "https://bulma.io/brand"
	},
	{
		"title": "Bun",
		"hex": "000000",
		"source": "https://bun.sh/press-kit"
	},
	{
		"title": "Bungie",
		"hex": "0075BB",
		"source": "https://www.bungie.net/7/en/Destiny"
	},
	{
		"title": "bunq",
		"hex": "3394D7",
		"source": "https://press.bunq.com/media_kits"
	},
	{
		"title": "Burger King",
		"hex": "D62300",
		"source": "https://www.bk.com",
		"guidelines": "https://www.bk.com/trademarks"
	},
	{
		"title": "Burp Suite",
		"hex": "FF6633",
		"source": "https://portswigger.net"
	},
	{
		"title": "Burton",
		"hex": "000000",
		"source": "https://brand.burton.com/logo",
		"guidelines": "https://brand.burton.com/logo"
	},
	{
		"title": "Buy Me A Coffee",
		"hex": "FFDD00",
		"source": "https://www.buymeacoffee.com/brand"
	},
	{
		"title": "BuySellAds",
		"hex": "EB4714",
		"source": "https://docs.buysellads.com"
	},
	{
		"title": "BuzzFeed",
		"hex": "EE3322",
		"source": "https://www.buzzfeed.com/press/assets"
	},
	{
		"title": "BVG",
		"hex": "F0D722",
		"source": "https://www.bvg.de",
		"aliases": {
			"aka": [
				"Berliner Verkehrsbetriebe"
			]
		}
	},
	{
		"title": "Byju's",
		"hex": "813588",
		"source": "https://byjus.com/byjus-the-learning-app"
	},
	{
		"title": "ByteDance",
		"hex": "3C8CFF",
		"source": "https://www.bytedance.com"
	},
	{
		"title": "C",
		"hex": "A8B9CC",
		"source": "https://commons.wikimedia.org/wiki/File:The_C_Programming_Language_logo.svg"
	},
	{
		"title": "C++",
		"hex": "00599C",
		"source": "https://github.com/isocpp/logos/tree/64ef037049f87ac74875dbe72695e59118b52186"
	},
	{
		"title": "C++ Builder",
		"hex": "E62431",
		"source": "https://www.embarcadero.com/news/logo",
		"guidelines": "https://www.ideracorp.com/legal/embarcadero"
	},
	{
		"title": "Cachet",
		"hex": "7ED321",
		"source": "https://cachethq.io/press"
	},
	{
		"title": "Caddy",
		"hex": "1F88C0",
		"source": "https://caddyserver.com"
	},
	{
		"title": "Cadillac",
		"hex": "000000",
		"source": "https://www.cadillac.com",
		"guidelines": "https://www.gm.com/copyright-trademark"
	},
	{
		"title": "CafePress",
		"hex": "58A616",
		"source": "https://en.wikipedia.org/wiki/CafePress#/media/File:CafePress_logo.svg"
	},
	{
		"title": "Cairo Graphics",
		"hex": "F39914",
		"source": "https://github.com/freedesktop/cairo/blob/44f808fce9f437e14f2b0ef4e1583def8ab578ae/doc/tutorial/slides/cairo-title.svg"
	},
	{
		"title": "Cairo Metro",
		"hex": "C10C0C",
		"source": "https://en.wikipedia.org/wiki/File:Cairo_metro_logo2012.svg"
	},
	{
		"title": "CaixaBank",
		"hex": "007EAE",
		"source": "https://www.caixabank.es/deployedfiles/particulares/Estaticos/Imagenes/Geolocalizador_CXB.svg"
	},
	{
		"title": "CakePHP",
		"hex": "D33C43",
		"source": "https://cakephp.org/logos"
	},
	{
		"title": "Cal.com",
		"hex": "292929",
		"source": "https://design.cal.com/assets/logos"
	},
	{
		"title": "Calendly",
		"hex": "006BFF",
		"source": "https://calendly.com/newsroom",
		"guidelines": "https://calendly.com/newsroom"
	},
	{
		"title": "Calibre-Web",
		"hex": "45B29D",
		"source": "https://github.com/janeczku/calibre-web/blob/ab11919c0bff5ddea1eed2bfd80fd7ea26f05710/cps/static/icon.svg"
	},
	{
		"title": "Campaign Monitor",
		"hex": "111324",
		"source": "https://www.campaignmonitor.com/company/brand/"
	},
	{
		"title": "Camunda",
		"hex": "FC5D0D",
		"source": "https://camunda.com/brand",
		"guidelines": "https://camunda.com/brand"
	},
	{
		"title": "Canonical",
		"hex": "E95420",
		"source": "https://design.ubuntu.com/resources",
		"guidelines": "https://design.ubuntu.com/brand/",
		"license": {
			"type": "CC-BY-SA-3.0"
		}
	},
	{
		"title": "Canva",
		"hex": "00C4CC",
		"source": "https://www.canva.com"
	},
	{
		"title": "Canvas",
		"hex": "E72429",
		"source": "https://www.instructure.com/about/brand-guide/media-resources",
		"guidelines": "https://www.instructure.com/about/brand-guide/media-resources"
	},
	{
		"title": "Capacitor",
		"hex": "119EFF",
		"source": "https://github.com/ionic-team/ionicons-site/blob/b0c97018d737b763301154231b34e1b882c0c84d/docs/ionicons/svg/logo-capacitor.svg"
	},
	{
		"title": "CapRover",
		"hex": "ED5B26",
		"source": "https://github.com/caprover/caprover-website/blob/3ddf18f00923a89639193c578a8f25418b30c0b6/graphics/logo.svg"
	},
	{
		"title": "Car Throttle",
		"hex": "FF9C42",
		"source": "https://www.carthrottle.com"
	},
	{
		"title": "Cardano",
		"hex": "0133AD",
		"source": "https://cardano.org/brand-assets/"
	},
	{
		"title": "Carlsberg Group",
		"hex": "00321E",
		"source": "https://www.carlsberggroup.com/who-we-are/about-the-carlsberg-group/design-guide",
		"guidelines": "https://www.carlsberggroup.com/who-we-are/about-the-carlsberg-group/design-guide"
	},
	{
		"title": "Carrd",
		"hex": "596CAF",
		"source": "https://carrd.co/docs/general/brand-assets"
	},
	{
		"title": "Carrefour",
		"hex": "004E9F",
		"source": "https://en.wikipedia.org/wiki/File:Carrefour_logo_no_tag.svg"
	},
	{
		"title": "Carto",
		"hex": "EB1510",
		"source": "https://carto.com/brand/"
	},
	{
		"title": "Cash App",
		"hex": "00C244",
		"source": "https://cash.app/press"
	},
	{
		"title": "Castbox",
		"hex": "F55B23",
		"source": "https://castbox.fm/newsroom/"
	},
	{
		"title": "Castorama",
		"hex": "0078D7",
		"source": "https://www.castorama.fr"
	},
	{
		"title": "Castro",
		"hex": "00B265",
		"source": "https://supertop.co/castro/press/"
	},
	{
		"title": "Caterpillar",
		"hex": "FFCD11",
		"source": "https://commons.wikimedia.org/wiki/File:Caterpillar_logo.svg"
	},
	{
		"title": "CBC",
		"hex": "E60505",
		"source": "https://www.cbc.ca",
		"aliases": {
			"aka": [
				"Canadian Broadcasting Company"
			],
			"dup": [
				{
					"title": "Radio Canada",
					"hex": "FF0000",
					"source": "https://radio-canada.ca"
				}
			],
			"loc": {
				"fr-CA": "Société Radio-Canada"
			}
		}
	},
	{
		"title": "CBS",
		"hex": "033963",
		"source": "https://www.cbs.com"
	},
	{
		"title": "CCC",
		"hex": "000000",
		"source": "https://www.cqc.com.cn/www/chinese/c/2018-03-20/553293.shtml",
		"guidelines": "https://www.cqc.com.cn/www/chinese/c/2018-11-15/553292.shtml",
		"aliases": {
			"aka": [
				"China Compulsory Certificate"
			]
		}
	},
	{
		"title": "CCleaner",
		"hex": "CB2D29",
		"source": "https://www.ccleaner.com"
	},
	{
		"title": "CD Projekt",
		"hex": "DC0D15",
		"source": "https://www.cdprojekt.com/en/media/logotypes/"
	},
	{
		"title": "CE",
		"hex": "000000",
		"source": "https://single-market-economy.ec.europa.eu/single-market/ce-marking_en",
		"guidelines": "https://single-market-economy.ec.europa.eu/single-market/ce-marking_en"
	},
	{
		"title": "Celery",
		"hex": "37814A",
		"source": "https://github.com/celery/celery/blob/4d77ddddb10797011dc10dd2e4e1e7a7467b8431/docs/images/favicon.ico"
	},
	{
		"title": "Celestron",
		"hex": "F47216",
		"source": "https://www.celestron.com"
	},
	{
		"title": "CentOS",
		"hex": "262577",
		"source": "https://wiki.centos.org/ArtWork/Brand/Logo"
	},
	{
		"title": "Ceph",
		"hex": "EF5C55",
		"source": "https://github.com/ceph/ceph/blob/b106a03dcddaee80493825e85bc5e399ab4d8746/src/pybind/mgr/dashboard/frontend/src/assets/Ceph_Logo.svg"
	},
	{
		"title": "Cesium",
		"hex": "6CADDF",
		"source": "https://cesium.com/press/"
	},
	{
		"title": "Chai",
		"hex": "A30701",
		"source": "https://github.com/simple-icons/simple-icons/issues/4983#issuecomment-796736373"
	},
	{
		"title": "Chainguard",
		"hex": "4445E7",
		"source": "https://www.chainguard.dev"
	},
	{
		"title": "Chainlink",
		"hex": "375BD2",
		"source": "https://chain.link/brand-assets"
	},
	{
		"title": "Chakra UI",
		"hex": "319795",
		"source": "https://github.com/chakra-ui/chakra-ui/blob/327e1624d22936abb43068e1f57054e43c9c6819/logo/logomark-colored.svg"
	},
	{
		"title": "Channel 4",
		"hex": "AAFF89",
		"source": "https://mediaassets.channel4.com/guidelines/guide/34286b7b-ea25-404d-a43b-e912fc85b0e0/page/8a2dd59a-51df-4f47-aa37-c235a761455e",
		"guidelines": "https://mediaassets.channel4.com/guidelines/guide/34286b7b-ea25-404d-a43b-e912fc85b0e0"
	},
	{
		"title": "Charles",
		"hex": "F3F5F5",
		"source": "https://www.charlesproxy.com"
	},
	{
		"title": "Chart.js",
		"hex": "FF6384",
		"source": "https://www.chartjs.org"
	},
	{
		"title": "ChartMogul",
		"hex": "13324B",
		"source": "https://chartmogul.com/company/"
	},
	{
		"title": "Chase",
		"hex": "117ACA",
		"source": "https://commons.wikimedia.org/wiki/File:Chase_logo_2007.svg"
	},
	{
		"title": "ChatBot",
		"hex": "0066FF",
		"source": "https://chatbot.design",
		"guidelines": "https://chatbot.design"
	},
	{
		"title": "Chatwoot",
		"hex": "1F93FF",
		"source": "https://www.chatwoot.com"
	},
	{
		"title": "CheckiO",
		"hex": "008DB6",
		"source": "https://py.checkio.org/blog/"
	},
	{
		"title": "Checkmarx",
		"hex": "54B848",
		"source": "https://www.checkmarx.com/resources/datasheets/"
	},
	{
		"title": "Checkmk",
		"hex": "15D1A0",
		"source": "https://checkmk.com"
	},
	{
		"title": "Chedraui",
		"hex": "E0832F",
		"source": "https://www.chedraui.com.mx"
	},
	{
		"title": "Cheerio",
		"hex": "E88C1F",
		"source": "https://github.com/cheeriojs/cheerio/blob/60b538772c34f2dd93e9c62e410b2751d0a69ff3/website/static/img/orange-c.svg",
		"license": {
			"type": "MIT"
		}
	},
	{
		"title": "Chef",
		"hex": "F09820",
		"source": "https://www.chef.io"
	},
	{
		"title": "Chemex",
		"hex": "4D2B1A",
		"source": "https://vtlogo.com/chemex-coffeemaker-vector-logo-svg/"
	},
	{
		"title": "Chess.com",
		"hex": "81B64C",
		"source": "https://www.chess.com/article/view/chess-com-brand-resources",
		"guidelines": "https://www.chess.com/article/view/chess-com-brand-resources"
	},
	{
		"title": "Chevrolet",
		"hex": "CD9834",
		"source": "https://www.chevrolet.com/content/dam/chevrolet/na/us/english/index/shopping-tools/download-catalog/02-pdf/2019-chevrolet-corvette-catalog.pdf"
	},
	{
		"title": "Chia Network",
		"hex": "5ECE71",
		"source": "https://www.chia.net/branding/",
		"guidelines": "https://www.chia.net/wp-content/uploads/2022/08/Guidelines-for-Using-Chia-Network.pdf",
		"license": {
			"type": "custom",
			"url": "https://www.chia.net/wp-content/uploads/2022/08/Chia-Trademark-Policy.pdf"
		}
	},
	{
		"title": "China Eastern Airlines",
		"hex": "1A2477",
		"source": "https://uk.ceair.com/newCMS/uk/en/content/en_Footer/Support/201904/t20190404_5763.html"
	},
	{
		"title": "China Southern Airlines",
		"hex": "008BCB",
		"source": "https://www.csair.com/en/about/investor/yejibaogao/2020/"
	},
	{
		"title": "Chocolatey",
		"hex": "80B5E3",
		"source": "https://chocolatey.org/media-kit"
	},
	{
		"title": "Chromatic",
		"hex": "FC521F",
		"source": "https://www.chromatic.com"
	},
	{
		"title": "Chrome Web Store",
		"hex": "4285F4",
		"source": "https://chromewebstore.google.com"
	},
	{
		"title": "Chrysler",
		"hex": "000000",
		"source": "https://www.stellantis.com/en/brands/chrysler"
	},
	{
		"title": "Chupa Chups",
		"hex": "CF103E",
		"source": "https://www.chupachups.co.uk"
	},
	{
		"title": "Cilium",
		"hex": "F8C517",
		"source": "https://github.com/cilium/cilium/blob/774a91f0e7497d9c9085234005ec81f1065c3783/Documentation/images/logo-solo.svg"
	},
	{
		"title": "Cinema 4D",
		"hex": "011A6A",
		"source": "https://www.maxon.net/en/about-maxon/branding"
	},
	{
		"title": "Cinnamon",
		"hex": "DC682E",
		"source": "https://projects.linuxmint.com/cinnamon"
	},
	{
		"title": "Circle",
		"hex": "8669AE",
		"source": "https://www.circle.com"
	},
	{
		"title": "CircleCI",
		"hex": "343434",
		"source": "https://circleci.com/press"
	},
	{
		"title": "CircuitVerse",
		"hex": "42B883",
		"source": "https://circuitverse.org"
	},
	{
		"title": "Cirrus CI",
		"hex": "4051B5",
		"source": "https://cirrus-ci.org"
	},
	{
		"title": "Cisco",
		"hex": "1BA0D7",
		"source": "https://www.cisco.com"
	},
	{
		"title": "Citrix",
		"hex": "452170",
		"source": "https://brand.citrix.com"
	},
	{
		"title": "Citroën",
		"hex": "DA291C",
		"source": "https://www.stellantis.com/en/brands/citroen"
	},
	{
		"title": "CiviCRM",
		"hex": "81C459",
		"source": "https://civicrm.org/trademark"
	},
	{
		"title": "Civo",
		"hex": "239DFF",
		"source": "https://www.civo.com/brand-assets",
		"guidelines": "https://www.civo.com/brand-assets"
	},
	{
		"title": "Clarifai",
		"hex": "1955FF",
		"source": "https://www.clarifai.com"
	},
	{
		"title": "Claris",
		"hex": "000000",
		"source": "https://www.claris.com"
	},
	{
		"title": "Clarivate",
		"hex": "93FF9E",
		"source": "https://clarivate.com"
	},
	{
		"title": "Claude",
		"hex": "D97757",
		"source": "https://claude.ai"
	},
	{
		"title": "Clerk",
		"hex": "6C47FF",
		"source": "https://clerk.com"
	},
	{
		"title": "Clever Cloud",
		"hex": "171C36",
		"source": "https://www.clever-cloud.com"
	},
	{
		"title": "ClickHouse",
		"hex": "FFCC01",
		"source": "https://github.com/ClickHouse/ClickHouse/blob/12bd453a43819176d25ecf247033f6cb1af54beb/website/images/logo-clickhouse.svg"
	},
	{
		"title": "ClickUp",
		"hex": "7B68EE",
		"source": "https://clickup.com/brand"
	},
	{
		"title": "CLion",
		"hex": "000000",
		"source": "https://www.jetbrains.com/company/brand/logos/",
		"guidelines": "https://www.jetbrains.com/company/brand/"
	},
	{
		"title": "Clockify",
		"hex": "03A9F4",
		"source": "https://clockify.me/brand-assets"
	},
	{
		"title": "Clojure",
		"hex": "5881D8",
		"source": "https://commons.wikimedia.org/wiki/File:Clojure_logo.svg"
	},
	{
		"title": "Cloud 66",
		"hex": "3C72B9",
		"source": "https://www.cloud66.com"
	},
	{
		"title": "Cloud Foundry",
		"hex": "0C9ED5",
		"source": "https://www.cloudfoundry.org",
		"guidelines": "https://www.cloudfoundry.org/logo/"
	},
	{
		"title": "CloudBees",
		"hex": "1997B5",
		"source": "https://www.cloudbees.com"
	},
	{
		"title": "CloudCannon",
		"hex": "407AFC",
		"source": "https://cloudcannon.com"
	},
	{
		"title": "Cloudera",
		"hex": "F96702",
		"source": "https://www.cloudera.com"
	},
	{
		"title": "Cloudflare",
		"hex": "F38020",
		"source": "https://www.cloudflare.com/logo/",
		"guidelines": "https://www.cloudflare.com/trademark/"
	},
	{
		"title": "Cloudflare Pages",
		"hex": "F38020",
		"source": "https://pages.cloudflare.com",
		"guidelines": "https://www.cloudflare.com/trademark/"
	},
	{
		"title": "Cloudflare Workers",
		"hex": "F38020",
		"source": "https://www.cloudflare.com/developer-platform/products/",
		"guidelines": "https://www.cloudflare.com/trademark/"
	},
	{
		"title": "Cloudinary",
		"hex": "3448C5",
		"source": "https://cloudinary.com"
	},
	{
		"title": "Cloudron",
		"hex": "03A9F4",
		"source": "https://www.cloudron.io/brand-assets.html"
	},
	{
		"title": "Cloudsmith",
		"hex": "2A6FE1",
		"source": "https://cloudsmith.com/company/brand/",
		"guidelines": "https://cloudsmith.com/company/brand/"
	},
	{
		"title": "Cloudways",
		"hex": "2C39BD",
		"source": "https://www.cloudways.com/en/media-kit.php"
	},
	{
		"title": "Clubforce",
		"hex": "191176",
		"source": "https://clubforce.com/media-centre",
		"guidelines": "https://clubforce.com/media-centre"
	},
	{
		"title": "Clubhouse",
		"hex": "FFE450",
		"source": "https://www.clubhouse.com/press"
	},
	{
		"title": "Clyp",
		"hex": "3CBDB1",
		"source": "https://clyp.it"
	},
	{
		"title": "CMake",
		"hex": "064F8C",
		"source": "https://www.kitware.com/platforms/"
	},
	{
		"title": "CNCF",
		"hex": "231F20",
		"source": "https://github.com/cncf/artwork/blob/d2ed716cc0769e6c65d2e58f9a503fca02b60a56/examples/other.md#cncf-logos",
		"guidelines": "https://www.cncf.io/brand-guidelines/"
	},
	{
		"title": "CNES",
		"hex": "204F8C",
		"source": "https://fr.m.wikipedia.org/wiki/Fichier:Logo_CNES_2017_triangulaire_bleu.png"
	},
	{
		"title": "CNET",
		"hex": "E71D1D",
		"source": "https://www.cnet.com"
	},
	{
		"title": "CNN",
		"hex": "CC0000",
		"source": "https://edition.cnn.com"
	},
	{
		"title": "Co-op",
		"hex": "00B1E7",
		"source": "https://www.co-operative.coop/media/assets"
	},
	{
		"title": "Coca-Cola",
		"hex": "D00013",
		"source": "https://commons.wikimedia.org/wiki/File:Coca-Cola_logo.svg"
	},
	{
		"title": "Cockpit",
		"hex": "0066CC",
		"source": "https://github.com/cockpit-project/cockpit-project.github.io/blob/b851b3477d90017961ac9b252401c9a6cb6239f1/images/site/cockpit-logo.svg"
	},
	{
		"title": "Cockroach Labs",
		"hex": "6933FF",
		"source": "https://www.cockroachlabs.com"
	},
	{
		"title": "CocoaPods",
		"hex": "EE3322",
		"source": "https://github.com/CocoaPods/shared_resources/tree/3125baf19976bd240c86459645f45b68d2facd10",
		"license": {
			"type": "CC-BY-NC-4.0"
		}
	},
	{
		"title": "Cocos",
		"hex": "55C2E1",
		"source": "https://www.cocos.com/en/"
	},
	{
		"title": "Coda",
		"hex": "F46A54",
		"source": "https://coda.io"
	},
	{
		"title": "Codacy",
		"hex": "222F29",
		"source": "https://www.codacy.com/blog/"
	},
	{
		"title": "Code Climate",
		"hex": "000000",
		"source": "https://codeclimate.com/github/codeclimate/python-test-reporter/badges/"
	},
	{
		"title": "Code::Blocks",
		"hex": "41AD48",
		"source": "https://wiki.codeblocks.org/index.php/Main_Page"
	},
	{
		"title": "Codeberg",
		"hex": "2185D0",
		"source": "https://codeberg.org"
	},
	{
		"title": "Codecademy",
		"hex": "1F4056",
		"source": "https://www.codecademy.com"
	},
	{
		"title": "CodeceptJS",
		"hex": "F6E05E",
		"source": "https://github.com/codeceptjs/codeceptjs.github.io/blob/c7917445b9a70a9daacf20986c403c3299f5c960/favicon/safari-pinned-tab.svg"
	},
	{
		"title": "CodeChef",
		"hex": "5B4638",
		"source": "https://www.codechef.com"
	},
	{
		"title": "Codecov",
		"hex": "F01F7A",
		"source": "https://codecov.io"
	},
	{
		"title": "CodeCrafters",
		"hex": "171920",
		"source": "https://github.com/codecrafters-io/frontend/blob/2f15115b73843fea57a412ce243ff1cedb5e69f7/public/assets/images/logo/logomark-color.svg"
	},
	{
		"title": "CodeFactor",
		"hex": "F44A6A",
		"source": "https://www.codefactor.io"
	},
	{
		"title": "Codeforces",
		"hex": "1F8ACB",
		"source": "https://codeforces.com"
	},
	{
		"title": "Codefresh",
		"hex": "08B1AB",
		"source": "https://codefresh.io"
	},
	{
		"title": "CodeIgniter",
		"hex": "EF4223",
		"source": "https://www.codeigniter.com/help/legal"
	},
	{
		"title": "Codeium",
		"hex": "09B6A2",
		"source": "https://github.com/Exafunction/codeium.vim/blob/e03c410a7673dbbe7f64afbc9a08f423363ded81/codeium-simple-logo.svg",
		"aliases": {
			"aka": [
				"Exafunction"
			]
		}
	},
	{
		"title": "Codemagic",
		"hex": "F45E3F",
		"source": "https://codemagic.io"
	},
	{
		"title": "Codementor",
		"hex": "003648",
		"source": "https://www.codementor.io"
	},
	{
		"title": "CodeMirror",
		"hex": "D30707",
		"source": "https://github.com/codemirror/CodeMirror/blob/6e7aa65a8bfb64837ae9d082b674b2f5ee056d2c/doc/logo.svg"
	},
	{
		"title": "CodeNewbie",
		"hex": "9013FE",
		"source": "https://community.codenewbie.org"
	},
	{
		"title": "CodePen",
		"hex": "000000",
		"source": "https://blog.codepen.io/documentation/brand-assets/logos/"
	},
	{
		"title": "CodeProject",
		"hex": "FF9900",
		"source": "https://www.codeproject.com"
	},
	{
		"title": "Coder",
		"hex": "000000",
		"source": "https://github.com/coder/presskit/blob/f9dccc00b062cf130ba237bfcefd1fcda4d253c8/logos/coder_logo_transparent_black.svg",
		"guidelines": "https://github.com/coder/presskit"
	},
	{
		"title": "CodersRank",
		"hex": "67A4AC",
		"source": "https://codersrank.io"
	},
	{
		"title": "Coderwall",
		"hex": "3E8DCC",
		"source": "https://github.com/twolfson/coderwall-svg/tree/e87fb90eab5e401210a174f9418b5af0a246758e"
	},
	{
		"title": "CodeSandbox",
		"hex": "151515",
		"source": "https://codesandbox.io/CodeSandbox-Press-Kit.zip"
	},
	{
		"title": "Codeship",
		"hex": "004466",
		"source": "https://app.codeship.com"
	},
	{
		"title": "CodeSignal",
		"hex": "1062FB",
		"source": "https://codesignal.com"
	},
	{
		"title": "CodeStream",
		"hex": "008C99",
		"source": "https://www.codestream.com"
	},
	{
		"title": "Codewars",
		"hex": "B1361E",
		"source": "https://github.com/codewars/branding/tree/1ff0d44db52ac4a5e3a1c43277dc35f228eb6983"
	},
	{
		"title": "Coding Ninjas",
		"hex": "DD6620",
		"source": "https://www.codingninjas.com/press-release"
	},
	{
		"title": "CodinGame",
		"hex": "F2BB13",
		"source": "https://www.codingame.com/work/press/press-kit/"
	},
	{
		"title": "Codio",
		"hex": "4574E0",
		"source": "https://codio.com"
	},
	{
		"title": "CoffeeScript",
		"hex": "2F2625",
		"source": "https://coffeescript.org"
	},
	{
		"title": "Coggle",
		"hex": "9ED56B",
		"source": "https://coggle.it/press"
	},
	{
		"title": "Cognizant",
		"hex": "1A4CA1",
		"source": "https://www.cognizant.com"
	},
	{
		"title": "Coinbase",
		"hex": "0052FF",
		"source": "https://www.coinbase.com/press"
	},
	{
		"title": "CoinMarketCap",
		"hex": "17181B",
		"source": "https://www.coinmarketcap.com"
	},
	{
		"title": "Collabora Online",
		"hex": "5C2983",
		"source": "https://www.collaboraonline.com/branding-guidelines",
		"guidelines": "https://www.collaboraonline.com/branding-guidelines",
		"aliases": {
			"aka": [
				"Collabora Office",
				"Collabora Productivity"
			]
		}
	},
	{
		"title": "ComicFury",
		"hex": "79BD42",
		"source": "https://comicfury.com/images/gator-icon-black.png"
	},
	{
		"title": "comma",
		"hex": "51FF00",
		"source": "https://comma.ai"
	},
	{
		"title": "Commerzbank",
		"hex": "FFCC33",
		"source": "https://commons.wikimedia.org/wiki/Category:Commerzbank_logos"
	},
	{
		"title": "commitlint",
		"hex": "000000",
		"source": "https://github.com/conventional-changelog/commitlint/blob/0b177635472214faac5a5800ced970bf4d2e6012/docs/assets/icon.svg"
	},
	{
		"title": "Commodore",
		"hex": "1E2A4E",
		"source": "https://commodore.inc"
	},
	{
		"title": "Common Lisp",
		"hex": "000000",
		"source": "https://commons.wikimedia.org/wiki/File:Lisp_logo.svg"
	},
	{
		"title": "Common Workflow Language",
		"hex": "B5314C",
		"source": "https://github.com/common-workflow-language/logo/blob/54b1624bc88df6730fa7b6c928a05fc9c939e47e/CWL-Logo-nofonts.svg"
	},
	{
		"title": "Compiler Explorer",
		"hex": "67C52A",
		"source": "https://github.com/compiler-explorer/infra/blob/8d362efe7ddc24e6a625f7db671d0a6e7600e3c9/logo/icon/CompilerExplorer%20Logo%20Icon%20SVG.svg"
	},
	{
		"title": "Composer",
		"hex": "885630",
		"source": "https://getcomposer.org"
	},
	{
		"title": "CompTIA",
		"hex": "C8202F",
		"source": "https://www.comptia.org",
		"guidelines": "https://www.comptia.org/newsroom/media-library"
	},
	{
		"title": "Comsol",
		"hex": "368CCB",
		"source": "https://cdn.comsol.com/company/comsol-brand-guide-November2019.pdf"
	},
	{
		"title": "Conan",
		"hex": "6699CB",
		"source": "https://conan.io"
	},
	{
		"title": "Concourse",
		"hex": "3398DC",
		"source": "https://concourse-ci.org"
	},
	{
		"title": "Conda-Forge",
		"hex": "000000",
		"source": "https://github.com/conda-forge/conda-forge.github.io/blob/34adb68298ca266af13c3d615f7af8b6c232f6fb/img/anvil.svg"
	},
	{
		"title": "Conekta",
		"hex": "0A1837",
		"source": "https://www.conekta.com"
	},
	{
		"title": "Confluence",
		"hex": "172B4D",
		"source": "https://www.atlassian.com/company/news/press-kit"
	},
	{
		"title": "Construct 3",
		"hex": "00FFDA",
		"source": "https://www.construct.net",
		"guidelines": "https://www.construct.net"
	},
	{
		"title": "Consul",
		"hex": "F24C53",
		"source": "https://www.hashicorp.com/brand",
		"guidelines": "https://www.hashicorp.com/brand"
	},
	{
		"title": "Contabo",
		"hex": "00AAEB",
		"source": "https://contabo.com"
	},
	{
		"title": "Contactless Payment",
		"hex": "000000",
		"source": "https://en.wikipedia.org/wiki/Contactless_payment"
	},
	{
		"title": "containerd",
		"hex": "575757",
		"source": "https://cncf-branding.netlify.app/projects/containerd/"
	},
	{
		"title": "Contao",
		"hex": "F47C00",
		"source": "https://contao.org",
		"guidelines": "https://contao.org/en/media"
	},
	{
		"title": "Contentful",
		"hex": "2478CC",
		"source": "https://press.contentful.com/media_kits"
	},
	{
		"title": "Contentstack",
		"hex": "E74C3D",
		"source": "https://www.contentstack.com",
		"license": {
			"type": "custom",
			"url": "https://www.contentstack.com/legal/terms-of-service"
		}
	},
	{
		"title": "Continente",
		"hex": "E31E24",
		"source": "https://www.continente.pt"
	},
	{
		"title": "Contributor Covenant",
		"hex": "5E0D73",
		"source": "https://www.contributor-covenant.org"
	},
	{
		"title": "Conventional Commits",
		"hex": "FE5196",
		"source": "https://www.conventionalcommits.org",
		"license": {
			"type": "MIT"
		}
	},
	{
		"title": "Convertio",
		"hex": "FF3333",
		"source": "https://convertio.co"
	},
	{
		"title": "Cookiecutter",
		"hex": "D4AA00",
		"source": "https://github.com/cookiecutter/cookiecutter/blob/52dd18513bbab7f0fbfcb2938c9644d9092247cf/logo/cookiecutter-logo.svg"
	},
	{
		"title": "Cooler Master",
		"hex": "1E1E28",
		"source": "https://www.coolermaster.com/branding",
		"guidelines": "https://www.coolermaster.com/branding"
	},
	{
		"title": "Copa Airlines",
		"hex": "0032A0",
		"source": "https://www.copaair.com"
	},
	{
		"title": "Coppel",
		"hex": "0266AE",
		"source": "https://www.coppel.com"
	},
	{
		"title": "Cora",
		"hex": "E61845",
		"source": "https://www.cora.fr"
	},
	{
		"title": "CorelDRAW",
		"hex": "000000",
		"source": "https://www.coreldraw.com/en/learn/webinars/ebook-embroidery"
	},
	{
		"title": "Corona Engine",
		"hex": "F96F29",
		"source": "https://coronalabs.com",
		"guidelines": "https://coronalabs.com/presskit.pdf"
	},
	{
		"title": "Corona Renderer",
		"hex": "E6502A",
		"source": "https://corona-renderer.com/about"
	},
	{
		"title": "Corsair",
		"hex": "000000",
		"source": "https://www.corsair.com",
		"guidelines": "https://www.corsair.com/press"
	},
	{
		"title": "Couchbase",
		"hex": "EA2328",
		"source": "https://www.couchbase.com"
	},
	{
		"title": "Counter-Strike",
		"hex": "000000",
		"source": "https://www.counter-strike.net"
	},
	{
		"title": "CountingWorks PRO",
		"hex": "2E3084",
		"source": "https://www.countingworks.com/blog"
	},
	{
		"title": "Coursera",
		"hex": "0056D2",
		"source": "https://about.coursera.org/press"
	},
	{
		"title": "Coveralls",
		"hex": "3F5767",
		"source": "https://coveralls.io"
	},
	{
		"title": "Coze",
		"hex": "4D53E8",
		"source": "https://www.coze.com/home"
	},
	{
		"title": "cPanel",
		"hex": "FF6C2C",
		"source": "https://cpanel.net/company/cpanel-brand-guide/"
	},
	{
		"title": "Craft CMS",
		"hex": "E5422B",
		"source": "https://craftcms.com/brand-resources"
	},
	{
		"title": "Craftsman",
		"hex": "D6001C",
		"source": "https://www.craftsman.com"
	},
	{
		"title": "CrateDB",
		"hex": "009DC7",
		"source": "https://github.com/crate/crate-docs-theme/blob/cbd734b3617489ca937f35e30f37f3f6c1870e1f/src/crate/theme/rtd/crate/static/images/crate-logo.svg"
	},
	{
		"title": "Crayon",
		"hex": "FF6A4C",
		"source": "https://www.crayon.com"
	},
	{
		"title": "Creality",
		"hex": "000000",
		"source": "https://www.creality.com"
	},
	{
		"title": "Create React App",
		"hex": "09D3AC",
		"source": "https://github.com/facebook/create-react-app/blob/9d0369b1fe3260e620b08effcf85f1edefc5d1ea/docusaurus/website/static/img/logo.svg"
	},
	{
		"title": "Creative Commons",
		"hex": "ED592F",
		"source": "https://creativecommons.org/mission/downloads",
		"guidelines": "https://creativecommons.org/mission/downloads"
	},
	{
		"title": "Creative Technology",
		"hex": "000000",
		"source": "https://creative.com"
	},
	{
		"title": "Credly",
		"hex": "FF6B00",
		"source": "https://cdn.credly.com/assets/structure/logo-78b59f8114817c758ca965ed8f1a58a76a39b6fd70d031f771a9bbc581fcde65.svg"
	},
	{
		"title": "Crehana",
		"hex": "4B22F4",
		"source": "https://www.crehana.com"
	},
	{
		"title": "Crew United",
		"hex": "000000",
		"source": "https://www.crew-united.com"
	},
	{
		"title": "CrewAI",
		"hex": "FF5A50",
		"source": "https://github.com/crewAIInc/crewAI/blob/a7696d5aed7a85333735dde370fd9f0547aaabf5/docs/favicon.svg"
	},
	{
		"title": "Critical Role",
		"hex": "000000",
		"source": "https://critrole.com"
	},
	{
		"title": "Crowdin",
		"hex": "2E3340",
		"source": "https://support.crowdin.com/using-logo/"
	},
	{
		"title": "Crowdsource",
		"hex": "4285F4",
		"source": "https://crowdsource.google.com/about/"
	},
	{
		"title": "Crunchbase",
		"hex": "0288D1",
		"source": "https://crunchbase.com"
	},
	{
		"title": "Crunchyroll",
		"hex": "FF5E00",
		"source": "https://www.crunchyroll.com"
	},
	{
		"title": "CRYENGINE",
		"hex": "000000",
		"source": "https://www.cryengine.com/brand"
	},
	{
		"title": "Cryptomator",
		"hex": "49B04A",
		"source": "https://github.com/cryptomator/docs/blob/795a5a414b7e848cbfd4502a4ff63cfdb3adfb15/source/img/logo-mono-white.svg"
	},
	{
		"title": "CryptPad",
		"hex": "0087FF",
		"source": "https://cryptpad.org"
	},
	{
		"title": "Crystal",
		"hex": "000000",
		"source": "https://crystal-lang.org/media/"
	},
	{
		"title": "CSDN",
		"hex": "FC5531",
		"source": "https://www.csdn.net/company/index.html"
	},
	{
		"title": "CSS",
		"hex": "663399",
		"source": "https://github.com/CSS-Next/logo.css/blob/bacc20878227204b283c68a6b935f8279e06b0cd/css.svg",
		"guidelines": "https://github.com/CSS-Next/logo.css"
	},
	{
		"title": "CSS Design Awards",
		"hex": "280FEE",
		"source": "https://www.cssdesignawards.com"
	},
	{
		"title": "CSS Modules",
		"hex": "000000",
		"source": "https://github.com/css-modules/logos/blob/32e4717062e4328ed861fa92d5d9cfd47859362f/css-modules-logo.svg"
	},
	{
		"title": "CSS Wizardry",
		"hex": "F43059",
		"source": "https://csswizardry.com"
	},
	{
		"title": "CTS",
		"hex": "E53236",
		"source": "https://commons.wikimedia.org/wiki/File:Logo_Compagnie_des_transports_strasbourgeois.svg",
		"aliases": {
			"aka": [
				"Compagnie des Transports Strasbourgeois"
			]
		}
	},
	{
		"title": "Cucumber",
		"hex": "23D96C",
		"source": "https://cucumber.io"
	},
	{
		"title": "Cultura",
		"hex": "1D2C54",
		"source": "https://www.cultura.com"
	},
	{
		"title": "curl",
		"hex": "073551",
		"source": "https://curl.haxx.se/logo/"
	},
	{
		"title": "CurseForge",
		"hex": "F16436",
		"source": "https://www.curseforge.com"
	},
	{
		"title": "Custom Ink",
		"hex": "FA3C00",
		"source": "https://www.customink.com"
	},
	{
		"title": "CyberDefenders",
		"hex": "335EEA",
		"source": "https://cyberdefenders.org"
	},
	{
		"title": "Cycling '74",
		"hex": "111111",
		"source": "https://cycling74.com"
	},
	{
		"title": "Cypress",
		"hex": "69D3A7",
		"source": "https://www.cypress.io/press-kit"
	},
	{
		"title": "Cytoscape.js",
		"hex": "F7DF1E",
		"source": "https://github.com/cytoscape/cytoscape.js/blob/97c27700feefe2f7b79fca248763049e9a0b38c6/documentation/img/cytoscape-logo.svg"
	},
	{
		"title": "D",
		"hex": "B03931",
		"source": "https://github.com/dlang/dlang.org/blob/6d0e2e5f6a8249031cfd010e389b99ff014cd320/images/dlogo.svg"
	},
	{
		"title": "D-EDGE",
		"hex": "432975",
		"source": "https://github.com/d-edge/JoinUs/blob/4d8b5cf7145db26649fe9f1587194e44dbbe3565/d-edge.svg"
	},
	{
		"title": "D-Wave Systems",
		"hex": "008CD7",
		"source": "https://www.dwavesys.com"
	},
	{
		"title": "D3",
		"hex": "F9A03C",
		"source": "https://github.com/d3/d3-logo/tree/6d9c471aa852033501d00ca63fe73d9f8be82d1d",
		"aliases": {
			"aka": [
				"D3.js"
			]
		}
	},
	{
		"title": "Dacia",
		"hex": "646B52",
		"source": "https://commons.wikimedia.org/wiki/File:Dacia-Logo-2021.svg"
	},
	{
		"title": "DAF",
		"hex": "00529B",
		"source": "https://www.daf.com/en"
	},
	{
		"title": "daily.dev",
		"hex": "CE3DF3",
		"source": "https://brand.daily.dev/d/4gCtbahXkzKk/guidelines",
		"guidelines": "https://brand.daily.dev"
	},
	{
		"title": "Dailymotion",
		"hex": "0A0A0A",
		"source": "https://careers.dailymotion.com"
	},
	{
		"title": "DaisyUI",
		"hex": "1AD1A5",
		"source": "https://daisyui.com"
	},
	{
		"title": "Dapr",
		"hex": "0D2192",
		"source": "https://github.com/dapr/dapr/blob/18575823c74318c811d6cd6f57ffac76d5debe93/img/dapr_logo.svg"
	},
	{
		"title": "Dark Reader",
		"hex": "141E24",
		"source": "https://github.com/simple-icons/simple-icons/pull/3348#issuecomment-667090608"
	},
	{
		"title": "Dart",
		"hex": "0175C2",
		"source": "https://github.com/dart-lang/site-shared/tree/18458ff440afd3d06f04e5cb871c4c5eda29c9d5/src/_assets/image/dart/logo"
	},
	{
		"title": "Darty",
		"hex": "EB1B23",
		"source": "https://www.darty.com"
	},
	{
		"title": "Das Erste",
		"hex": "001A4B",
		"source": "https://commons.wikimedia.org/wiki/File:Das_Erste_2014.svg"
	},
	{
		"title": "Dash",
		"hex": "008DE4",
		"source": "https://www.dash.org/brand-assets/",
		"guidelines": "https://www.dash.org/brand-guidelines/"
	},
	{
		"title": "Dashlane",
		"hex": "0E353D",
		"source": "https://brandfolder.com/dashlane/brandkitpartners"
	},
	{
		"title": "Dask",
		"hex": "FC6E6B",
		"source": "https://github.com/dask/dask/blob/67e648922512615f94f8a90726423e721d0e3eb2/docs/source/images/dask_icon_black.svg"
	},
	{
		"title": "Dassault Systèmes",
		"hex": "005386",
		"source": "https://www.3ds.com",
		"aliases": {
			"dup": [
				{
					"title": "SolidWorks",
					"hex": "D81E1A"
				}
			]
		}
	},
	{
		"title": "data.ai",
		"hex": "000000",
		"source": "https://www.data.ai/en/about/press/"
	},
	{
		"title": "Databricks",
		"hex": "FF3621",
		"source": "https://www.databricks.com",
		"guidelines": "https://brand.databricks.com/Styleguide/Guide/"
	},
	{
		"title": "DataCamp",
		"hex": "03EF62",
		"source": "https://www.datacamp.com"
	},
	{
		"title": "Datadog",
		"hex": "632CA6",
		"source": "https://www.datadoghq.com/about/resources",
		"guidelines": "https://www.datadoghq.com/about/resources/"
	},
	{
		"title": "DataGrip",
		"hex": "000000",
		"source": "https://www.jetbrains.com/company/brand/logos/",
		"guidelines": "https://www.jetbrains.com/company/brand/"
	},
	{
		"title": "Dataiku",
		"hex": "2AB1AC",
		"source": "https://www.dataiku.com/company/media-kit/"
	},
	{
		"title": "DataStax",
		"hex": "000000",
		"source": "https://docs.datastax.com/en/astra/astra-db-vector",
		"guidelines": "https://www.datastax.com/brand-resources"
	},
	{
		"title": "date-fns",
		"hex": "770C56",
		"source": "https://date-fns.org"
	},
	{
		"title": "DATEV",
		"hex": "9BD547",
		"source": "https://commons.wikimedia.org/wiki/File:Datev.svg"
	},
	{
		"title": "DatoCMS",
		"hex": "FF7751",
		"source": "https://www.datocms.com/company/brand-assets",
		"guidelines": "https://www.datocms.com/company/brand-assets"
	},
	{
		"title": "Datto",
		"hex": "199ED9",
		"source": "https://www.datto.com/brand/logos",
		"guidelines": "https://www.datto.com/brand"
	},
	{
		"title": "DaVinci Resolve",
		"hex": "233A51",
		"source": "https://www.blackmagicdesign.com/media/images/davinci-resolve-logo-square"
	},
	{
		"title": "Dazhong Dianping",
		"hex": "FF6633",
		"source": "https://www.meituan.com/media",
		"aliases": {
			"loc": {
				"zh-CN": "大众点评"
			}
		}
	},
	{
		"title": "DAZN",
		"hex": "F8F8F5",
		"source": "https://media.dazn.com/en/assets/"
	},
	{
		"title": "DBeaver",
		"hex": "382923",
		"source": "https://dbeaver.com"
	},
	{
		"title": "dblp",
		"hex": "004F9F",
		"source": "https://dblp.org"
	},
	{
		"title": "dbt",
		"hex": "FF694B",
		"source": "https://github.com/fishtown-analytics/dbt-styleguide/blob/a2895e005457eda531880dfde62f31959d42f18b/_includes/icons/logo.svg"
	},
	{
		"title": "DC Entertainment",
		"hex": "0078F0",
		"source": "https://www.readdc.com"
	},
	{
		"title": "De'Longhi",
		"hex": "072240",
		"source": "https://www.delonghi.com"
	},
	{
		"title": "Debian",
		"hex": "A81D33",
		"source": "https://www.debian.org/logos",
		"guidelines": "https://www.debian.org/logos/",
		"license": {
			"type": "CC-BY-SA-3.0"
		}
	},
	{
		"title": "Debrid-Link",
		"hex": "264E70",
		"source": "https://debrid-link.com/brand",
		"guidelines": "https://debrid-link.com/brand"
	},
	{
		"title": "Decap CMS",
		"hex": "FF0082",
		"source": "https://github.com/decaporg/decap-cms/blob/ba158f4a56d6d79869811971bc1bb0ef15197d30/website/static/img/decap-logo.svg"
	},
	{
		"title": "Decentraland",
		"hex": "FF2D55",
		"source": "https://github.com/decentraland/catalyst/issues/1726#issuecomment-2078585173",
		"guidelines": "https://decentraland.org/brand"
	},
	{
		"title": "DeepCool",
		"hex": "068584",
		"source": "https://www.deepcool.com"
	},
	{
		"title": "Deepgram",
		"hex": "13EF93",
		"source": "https://deepgram.com/company/newsroom",
		"guidelines": "https://deepgram.com/company/newsroom"
	},
	{
		"title": "deepin",
		"hex": "007CFF",
		"source": "https://commons.wikimedia.org/wiki/File:Deepin_logo.svg"
	},
	{
		"title": "DeepL",
		"hex": "0F2B46",
		"source": "https://www.deepl.com/press.html"
	},
	{
		"title": "Deepnote",
		"hex": "3793EF",
		"source": "https://deepnote.com"
	},
	{
		"title": "Deliveroo",
		"hex": "00CCBC",
		"source": "https://deliveroo.com"
	},
	{
		"title": "Dell",
		"hex": "007DB8",
		"source": "https://www.dell.com",
		"guidelines": "https://brand.delltechnologies.com/logos/"
	},
	{
		"title": "Delphi",
		"hex": "E62431",
		"source": "https://www.embarcadero.com/news/logo",
		"guidelines": "https://www.ideracorp.com/legal/embarcadero"
	},
	{
		"title": "Delta",
		"hex": "003366",
		"source": "https://news.delta.com/delta-air-lines-logos-brand-guidelines"
	},
	{
		"title": "Deluge",
		"hex": "094491",
		"source": "https://github.com/deluge-torrent/deluge/blob/0b5f45b486e8e974ba8a0b1d6e8edcd124fca62a/deluge/ui/data/pixmaps/deluge.svg",
		"license": {
			"type": "GPL-3.0-only"
		}
	},
	{
		"title": "Deno",
		"hex": "70FFAF",
		"source": "https://github.com/denoland/docs/blob/5dee713844c7447f80acd4093caa9d350d80bf36/static/img/logo.svg",
		"license": {
			"type": "MIT"
		}
	},
	{
		"title": "Denon",
		"hex": "0B131A",
		"source": "https://www.denon.com",
		"guidelines": "https://www.denon.com/en-us/support/termsofuse.html"
	},
	{
		"title": "Dependabot",
		"hex": "025E8C",
		"source": "https://dependabot.com"
	},
	{
		"title": "Depositphotos",
		"hex": "000000",
		"source": "https://blog.depositphotos.com"
	},
	{
		"title": "Der Spiegel",
		"hex": "E64415",
		"source": "https://www.spiegel.de"
	},
	{
		"title": "Deutsche Bahn",
		"hex": "F01414",
		"source": "https://www.bahn.de"
	},
	{
		"title": "Deutsche Bank",
		"hex": "0018A8",
		"source": "https://www.db.com"
	},
	{
		"title": "Deutsche Post",
		"hex": "FFCC00",
		"source": "https://www.deutschepost.de",
		"guidelines": "https://www.dpdhl-brands.com/de/dp/logo"
	},
	{
		"title": "Deutsche Telekom",
		"hex": "E20074",
		"source": "https://tmap.t-mobile.com/portals/pro74u7a/EXTBrandPortal",
		"guidelines": "https://tmap.t-mobile.com/portals/pro74u7a/EXTBrandPortal",
		"aliases": {
			"aka": [
				"T-Mobile"
			],
			"loc": {
				"de-AT": "Magenta Telekom",
				"mk-MK": "Македонски Телеком"
			}
		}
	},
	{
		"title": "Deutsche Welle",
		"hex": "05B2FC",
		"source": "https://www.dw.com"
	},
	{
		"title": "dev.to",
		"hex": "0A0A0A",
		"source": "https://dev.to"
	},
	{
		"title": "Devbox",
		"hex": "280459",
		"source": "https://github.com/jetify-com/devbox/blob/c3cab01d7375726f0121a25fc0f5c838484246f7/docs/app/static/img/devbox_logo_light.svg"
	},
	{
		"title": "DevExpress",
		"hex": "FF7200",
		"source": "https://www.devexpress.com/aboutus/"
	},
	{
		"title": "DeviantArt",
		"hex": "05CC47",
		"source": "https://help.deviantart.com/21"
	},
	{
		"title": "Devpost",
		"hex": "003E54",
		"source": "https://github.com/challengepost/supportcenter/blob/e40066cde2ed25dc14c0541edb746ff8c6933114/images/devpost-icon-rgb.svg"
	},
	{
		"title": "devRant",
		"hex": "F99A66",
		"source": "https://devrant.com"
	},
	{
		"title": "Dgraph",
		"hex": "E50695",
		"source": "https://dgraph.io"
	},
	{
		"title": "DHL",
		"hex": "FFCC00",
		"source": "https://www.dpdhl-brands.com/dhl/en/guides/design-basics/logo-and-claim.html",
		"guidelines": "https://www.dpdhl-brands.com/dhl/en/guides/design-basics/logo-and-claim.html"
	},
	{
		"title": "diagrams.net",
		"hex": "F08705",
		"source": "https://github.com/jgraph/drawio/blob/4743eba8d5eaa497dc003df7bf7295b695c59bea/src/main/webapp/images/drawlogo.svg",
		"aliases": {
			"aka": [
				"draw.io"
			]
		}
	},
	{
		"title": "Dialogflow",
		"hex": "FF9800",
		"source": "https://dialogflow.cloud.google.com"
	},
	{
		"title": "Diaspora",
		"hex": "000000",
		"source": "https://wiki.diasporafoundation.org/Branding"
	},
	{
		"title": "Dictionary.com",
		"hex": "0049D7",
		"source": "https://www.dictionary.com"
	},
	{
		"title": "Digg",
		"hex": "000000",
		"source": "https://digg.com"
	},
	{
		"title": "Digi-Key Electronics",
		"hex": "CC0000",
		"source": "https://www.digikey.com"
	},
	{
		"title": "DigitalOcean",
		"hex": "0080FF",
		"source": "https://www.digitalocean.com/press/",
		"guidelines": "https://www.digitalocean.com/press/"
	},
	{
		"title": "Diners Club",
		"hex": "004C97",
		"source": "https://www.dinersclub.com/about-us/press"
	},
	{
		"title": "Dior",
		"hex": "000000",
		"source": "https://www.dior.com"
	},
	{
		"title": "Directus",
		"hex": "263238",
		"source": "https://directus.io"
	},
	{
		"title": "Discogs",
		"hex": "333333",
		"source": "https://www.discogs.com/brand"
	},
	{
		"title": "Discord",
		"hex": "5865F2",
		"source": "https://discord.com/branding",
		"guidelines": "https://discord.com/branding"
	},
	{
		"title": "Discourse",
		"hex": "000000",
		"source": "https://www.discourse.org"
	},
	{
		"title": "Discover",
		"hex": "FF6000",
		"source": "https://www.discovernetwork.com/en-us/business-resources/free-signage-logos"
	},
	{
		"title": "Disqus",
		"hex": "2E9FFF",
		"source": "https://disqus.com/brand"
	},
	{
		"title": "Disroot",
		"hex": "50162D",
		"source": "https://disroot.org/en"
	},
	{
		"title": "Distrokid",
		"hex": "231F20",
		"source": "https://distrokid.com/logo"
	},
	{
		"title": "Django",
		"hex": "092E20",
		"source": "https://www.djangoproject.com/community/logos/"
	},
	{
		"title": "DJI",
		"hex": "000000",
		"source": "https://www.dji.com"
	},
	{
		"title": "Dlib",
		"hex": "008000",
		"source": "https://github.com/davisking/dlib/blob/8a2c7442074339ac9ffceff6ef5a49e0114222b9/docs/docs/dlib-logo-and-icons.svg"
	},
	{
		"title": "DLNA",
		"hex": "48A842",
		"source": "https://commons.wikimedia.org/wiki/File:DLNA_logo.svg"
	},
	{
		"title": "dm",
		"hex": "002878",
		"source": "https://www.dm.de",
		"aliases": {
			"aka": [
				"dm-drogerie markt"
			]
		}
	},
	{
		"title": "DMM",
		"hex": "000000",
		"source": "https://dmm-corp.com/presskit",
		"guidelines": "https://dmm-corp.com/presskit"
	},
	{
		"title": "Docker",
		"hex": "2496ED",
		"source": "https://www.docker.com/company/newsroom/media-resources"
	},
	{
		"title": "Docs.rs",
		"hex": "000000",
		"source": "https://docs.rs"
	},
	{
		"title": "Docsify",
		"hex": "2ECE53",
		"source": "https://github.com/docsifyjs/docsify/blob/d01841fd9d829adeeae6cde1d5818ce8798c7e58/docs/_media/icon.svg"
	},
	{
		"title": "Doctrine",
		"hex": "FC6A31",
		"source": "https://www.doctrine-project.org"
	},
	{
		"title": "Docusaurus",
		"hex": "3ECC5F",
		"source": "https://github.com/facebook/docusaurus/blob/67c40069d1062b5aae530b696e6f66bf9618a696/website/static/img/docusaurus.svg"
	},
	{
		"title": "Dogecoin",
		"hex": "C2A633",
		"source": "https://cryptologos.cc/dogecoin"
	},
	{
		"title": "DOI",
		"hex": "FAB70C",
		"source": "https://www.doi.org/images/logos/header_logo_cropped.svg",
		"guidelines": "https://www.doi.org/resources/130718-trademark-policy.pdf"
	},
	{
		"title": "Dolby",
		"hex": "000000",
		"source": "https://www.dolby.com"
	},
	{
		"title": "DoorDash",
		"hex": "FF3008",
		"source": "https://www.doordash.com/about/"
	},
	{
		"title": "Dota 2",
		"hex": "BF2E1A",
		"source": "https://commons.wikimedia.org/wiki/File:Dota_logo.svg"
	},
	{
		"title": "Douban",
		"hex": "2D963D",
		"source": "https://www.douban.com/about",
		"license": {
			"type": "custom",
			"url": "https://www.douban.com/about/legal#info_data"
		}
	},
	{
		"title": "Douban Read",
		"hex": "24D2C8",
		"source": "https://read.douban.com",
		"license": {
			"type": "custom",
			"url": "https://www.douban.com/about/legal#info_data"
		}
	},
	{
		"title": "Dovecot",
		"hex": "54BCAB",
		"source": "https://commons.wikimedia.org/wiki/File:Dovecot_logo.svg"
	},
	{
		"title": "Dovetail",
		"hex": "190041",
		"source": "https://dovetail.com/help/press-kit",
		"guidelines": "https://dovetail.com/help/press-kit"
	},
	{
		"title": "Downdetector",
		"hex": "FF160A",
		"source": "https://downdetector.com"
	},
	{
		"title": "Doxygen",
		"hex": "2C4AA8",
		"source": "https://github.com/doxygen/doxygen/blob/2e73e6a53abe00a57b7eb0ea5ed6474baf4ebab7/templates/html/doxygen.svg"
	},
	{
		"title": "DPD",
		"hex": "DC0032",
		"source": "https://www.dpd.com"
	},
	{
		"title": "Dragonframe",
		"hex": "D4911E",
		"source": "https://dragonframe.com"
	},
	{
		"title": "Draugiem.lv",
		"hex": "FF6600",
		"source": "https://www.frype.com/applications/dev/docs/logos/"
	},
	{
		"title": "Dreamstime",
		"hex": "50A901",
		"source": "https://www.dreamstime.com"
	},
	{
		"title": "Dribbble",
		"hex": "EA4C89",
		"source": "https://dribbble.com/branding"
	},
	{
		"title": "Drizzle",
		"hex": "C5F74F",
		"source": "https://orm.drizzle.team"
	},
	{
		"title": "Drone",
		"hex": "212121",
		"source": "https://github.com/drone/brand/tree/f3ba7a1ad3c35abfe9571ea9c3ea93dff9912955"
	},
	{
		"title": "Drooble",
		"hex": "19C4BE",
		"source": "https://blog.drooble.com/press/"
	},
	{
		"title": "Dropbox",
		"hex": "0061FF",
		"source": "https://www.dropbox.com/branding"
	},
	{
		"title": "Drupal",
		"hex": "0678BE",
		"source": "https://www.drupal.org/about/media-kit/logos"
	},
	{
		"title": "DS Automobiles",
		"hex": "1D1717",
		"source": "https://www.stellantis.com/en/brands/ds"
	},
	{
		"title": "DTS",
		"hex": "F98B2B",
		"source": "https://xperi.com/brands/dts/",
		"guidelines": "https://xperi.com/terms-conditions/"
	},
	{
		"title": "DTube",
		"hex": "F01A30",
		"source": "https://github.com/dtube/about/blob/bb688ac6588bb6e664f61c0e10f03c51f577444b/img/kit/Logo_Black_D.svg"
	},
	{
		"title": "Ducati",
		"hex": "CC0000",
		"source": "https://brandlogos.net/ducati-logo-vector-svg-92931.html"
	},
	{
		"title": "DuckDB",
		"hex": "FFF000",
		"source": "https://duckdb.org"
	},
	{
		"title": "DuckDuckGo",
		"hex": "DE5833",
		"source": "https://github.com/duckduckgo/duckduckgo-privacy-extension/blob/5c6ac8d6a07421adbfb97ee2ff855dd7655f8d71/shared/img/logo-small-grayscale.svg",
		"guidelines": "https://duckduckgo.com/press#press-materials"
	},
	{
		"title": "Dungeons & Dragons",
		"hex": "ED1C24",
		"source": "https://dnd.wizards.com/articles/features/basicrules",
		"guidelines": "https://dnd.wizards.com/articles/features/fan-site-kit",
		"aliases": {
			"aka": [
				"D&D"
			]
		}
	},
	{
		"title": "Dunked",
		"hex": "2DA9D7",
		"source": "https://dunked.com"
	},
	{
		"title": "Dunzo",
		"hex": "00D290",
		"source": "https://www.dunzo.com"
	},
	{
		"title": "Duolingo",
		"hex": "58CC02",
		"source": "https://design.duolingo.com",
		"guidelines": "https://design.duolingo.com"
	},
	{
		"title": "Duplicati",
		"hex": "1E3A8A",
		"source": "https://duplicati.com"
	},
	{
		"title": "DVC",
		"hex": "13ADC7",
		"source": "https://iterative.ai/brand/",
		"guidelines": "https://iterative.ai/brand/",
		"aliases": {
			"aka": [
				"Data Version Control"
			]
		}
	},
	{
		"title": "dwm",
		"hex": "1177AA",
		"source": "https://dwm.suckless.org"
	},
	{
		"title": "Dynatrace",
		"hex": "1496FF",
		"source": "https://www.dynatrace.com/company/press-kit/"
	},
	{
		"title": "E.Leclerc",
		"hex": "0066CC",
		"source": "https://www.e.leclerc/assets/images/sue-logo.svg"
	},
	{
		"title": "E3",
		"hex": "E73D2F",
		"source": "https://commons.wikimedia.org/wiki/File:E3_Logo.svg",
		"aliases": {
			"aka": [
				"Electronic Entertainment Expo"
			]
		}
	},
	{
		"title": "EA",
		"hex": "000000",
		"source": "https://www.ea.com"
	},
	{
		"title": "EAC",
		"hex": "000000",
		"source": "https://commons.wikimedia.org/wiki/File:EAC-black-on-white.svg",
		"aliases": {
			"aka": [
				"Eurasian Conformity"
			]
		}
	},
	{
		"title": "Eagle",
		"hex": "0072EF",
		"source": "https://en.eagle.cool"
	},
	{
		"title": "EasyEDA",
		"hex": "1765F6",
		"source": "https://easyeda.com",
		"aliases": {
			"loc": {
				"zh-CN": "嘉立创EDA"
			}
		}
	},
	{
		"title": "easyJet",
		"hex": "FF6600",
		"source": "https://www.easyjet.com"
	},
	{
		"title": "eBay",
		"hex": "E53238",
		"source": "https://go.developer.ebay.com/logos"
	},
	{
		"title": "EBOX",
		"hex": "BE2323",
		"source": "https://www.ebox.ca"
	},
	{
		"title": "Eclipse Adoptium",
		"hex": "FF1464",
		"source": "https://www.eclipse.org/org/artwork/",
		"guidelines": "https://www.eclipse.org/legal/logo_guidelines.php"
	},
	{
		"title": "Eclipse Che",
		"hex": "525C86",
		"source": "https://www.eclipse.org/che/"
	},
	{
		"title": "Eclipse IDE",
		"hex": "2C2255",
		"source": "https://www.eclipse.org/artwork/"
	},
	{
		"title": "Eclipse Jetty",
		"hex": "FC390E",
		"source": "https://github.com/eclipse/jetty.project/blob/dab26c601d08d350cd830c1007bb196c5196f0f6/logos/jetty-avatar.svg"
	},
	{
		"title": "Eclipse Mosquitto",
		"hex": "3C5280",
		"source": "https://github.com/eclipse/mosquitto/blob/75fc908bba90d4bd06e85efc1c4ed77952ec842c/logo/mosquitto-logo-only.svg"
	},
	{
		"title": "Eclipse Vert.x",
		"hex": "782A90",
		"source": "https://github.com/vert-x3/.github/blob/1ad6612d87f35665e50a00fc32eb9c542556385d/workflow-templates/vertx-favicon.svg"
	},
	{
		"title": "Ecosia",
		"hex": "008009",
		"source": "https://www.ecosia.org/imprint",
		"guidelines": "https://www.ecosia.org/imprint"
	},
	{
		"title": "Ecovacs",
		"hex": "1E384B",
		"source": "https://www.ecovacs.com"
	},
	{
		"title": "EDEKA",
		"hex": "1B66B3",
		"source": "https://www.edeka.de"
	},
	{
		"title": "Edge Impulse",
		"hex": "3B47C2",
		"source": "https://edgeimpulse.com/branding",
		"guidelines": "https://edgeimpulse.com/branding"
	},
	{
		"title": "EditorConfig",
		"hex": "FEFEFE",
		"source": "https://editorconfig.org"
	},
	{
		"title": "Educative",
		"hex": "4951F5",
		"source": "https://www.educative.io"
	},
	{
		"title": "edX",
		"hex": "02262B",
		"source": "https://www.edx.org"
	},
	{
		"title": "egghead",
		"hex": "FCFBFA",
		"source": "https://egghead.io"
	},
	{
		"title": "Egnyte",
		"hex": "00968F",
		"source": "https://www.egnyte.com/presskit.html"
	},
	{
		"title": "Eight",
		"hex": "0054FF",
		"source": "https://8card.net/en"
	},
	{
		"title": "Eight Sleep",
		"hex": "262729",
		"source": "https://www.eightsleep.com/press/"
	},
	{
		"title": "EJS",
		"hex": "B4CA65",
		"source": "https://github.com/mde/ejs-site/blob/dd845093a46b373df42108b888a0ad80085a5c94/ejs.svg"
	},
	{
		"title": "Elastic",
		"hex": "005571",
		"source": "https://www.elastic.co/brand"
	},
	{
		"title": "Elastic Cloud",
		"hex": "005571",
		"source": "https://www.elastic.co/brand"
	},
	{
		"title": "Elastic Stack",
		"hex": "005571",
		"source": "https://www.elastic.co/brand"
	},
	{
		"title": "Elasticsearch",
		"hex": "005571",
		"source": "https://www.elastic.co/brand"
	},
	{
		"title": "Elavon",
		"hex": "0C2074",
		"source": "https://www.elavon.com"
	},
	{
		"title": "Electron",
		"hex": "47848F",
		"source": "https://www.electronjs.org"
	},
	{
		"title": "Electron Fiddle",
		"hex": "E79537",
		"source": "https://github.com/electron/fiddle/blob/19360ade76354240630e5660469b082128e1e57e/assets/icons/fiddle.svg"
	},
	{
		"title": "electron-builder",
		"hex": "000000",
		"source": "https://www.electron.build"
	},
	{
		"title": "Elegoo",
		"hex": "2C3A83",
		"source": "https://www.elegoo.com/pages/download"
	},
	{
		"title": "Element",
		"hex": "0DBD8B",
		"source": "https://element.io"
	},
	{
		"title": "elementary",
		"hex": "64BAFF",
		"source": "https://elementary.io/brand"
	},
	{
		"title": "Elementor",
		"hex": "92003B",
		"source": "https://elementor.com/logos/",
		"guidelines": "https://elementor.com/logos/"
	},
	{
		"title": "ElevenLabs",
		"hex": "000000",
		"source": "https://elevenlabs.io/brand",
		"guidelines": "https://elevenlabs.io/brand"
	},
	{
		"title": "Eleventy",
		"hex": "222222",
		"source": "https://www.11ty.dev",
		"aliases": {
			"aka": [
				"11ty"
			]
		}
	},
	{
		"title": "Elgato",
		"hex": "101010",
		"source": "https://www.elgato.com/en/media-room"
	},
	{
		"title": "Elixir",
		"hex": "4B275F",
		"source": "https://github.com/elixir-lang/elixir-lang.github.com/tree/031746384ee23b9be19298c92a9699c56cc05845/images/logo"
	},
	{
		"title": "Elm",
		"hex": "1293D8",
		"source": "https://github.com/elm/foundation.elm-lang.org/blob/2d097b317d8af2aaeab49284830260a32d817305/assets/elm_logo.svg"
	},
	{
		"title": "Elsevier",
		"hex": "FF6C00",
		"source": "https://www.elsevier.com"
	},
	{
		"title": "Embarcadero",
		"hex": "ED1F35",
		"source": "https://www.embarcadero.com/news/logo"
	},
	{
		"title": "Embark",
		"hex": "000000",
		"source": "https://www.embark-studios.com/press"
	},
	{
		"title": "Ember.js",
		"hex": "E04E39",
		"source": "https://emberjs.com/logos/",
		"guidelines": "https://emberjs.com/logos/"
	},
	{
		"title": "Emby",
		"hex": "52B54B",
		"source": "https://emby.media"
	},
	{
		"title": "Emirates",
		"hex": "D71921",
		"source": "https://www.emirates.com/ie/english/"
	},
	{
		"title": "Emlakjet",
		"hex": "0AE524",
		"source": "https://www.emlakjet.com/kurumsal-materyaller/"
	},
	{
		"title": "EndeavourOS",
		"hex": "7F7FFF",
		"source": "https://github.com/endeavouros-team/endeavouros-theming/blob/135f642c980ed8d8fc212783eb478f96226f6c72/endeavouros-logo-text.svg"
	},
	{
		"title": "Enpass",
		"hex": "0D47A1",
		"source": "https://www.enpass.io/press/"
	},
	{
		"title": "EnterpriseDB",
		"hex": "FF3E00",
		"source": "https://www.enterprisedb.com"
	},
	{
		"title": "Envato",
		"hex": "87E64B",
		"source": "https://envato.com"
	},
	{
		"title": "Envoy Proxy",
		"hex": "AC6199",
		"source": "https://d33wubrfki0l68.cloudfront.net/6f16455dae972425b77c7e31642269b375ec250e/3bd11/img/envoy-logo.svg"
	},
	{
		"title": "EPEL",
		"hex": "FC0000",
		"source": "https://fedoraproject.org/wiki/EPEL"
	},
	{
		"title": "Epic Games",
		"hex": "313131",
		"source": "https://dev.epicgames.com/docs/services/en-US/EpicAccountServices/DesignGuidelines/index.html#epicgamesbrandguidelines",
		"guidelines": "https://dev.epicgames.com/docs/services/en-US/EpicAccountServices/DesignGuidelines/index.html#epicgamesbrandguidelines"
	},
	{
		"title": "Epson",
		"hex": "003399",
		"source": "https://global.epson.com/IR/library/"
	},
	{
		"title": "Equinix Metal",
		"hex": "ED2224",
		"source": "https://metal.equinix.com"
	},
	{
		"title": "Eraser",
		"hex": "EC2C40",
		"source": "https://www.eraser.io"
	},
	{
		"title": "Ericsson",
		"hex": "0082F0",
		"source": "https://www.ericsson.com/en/newsroom/media-kits/logo",
		"guidelines": "https://mediabank.ericsson.net/admin/mb/?h=dbeb87a1bcb16fa379c0020bdf713872"
	},
	{
		"title": "Erlang",
		"hex": "A90533",
		"source": "https://github.com/erlang/erlide_eclipse/blob/99d1d61fde8e32ef1630ca0e1b05a6822b3d6489/meta/media/erlang-logo.svg"
	},
	{
		"title": "ERPNext",
		"hex": "0089FF",
		"source": "https://github.com/frappe/erpnext/blob/924911e74317f95a59f29e9410d4f141020a0411/erpnext/public/images/erpnext-logo.svg"
	},
	{
		"title": "esbuild",
		"hex": "FFCF00",
		"source": "https://github.com/evanw/esbuild/blob/ac542f913908d7326b65eb2e01f0559ed135a40e/images/logo.svg"
	},
	{
		"title": "ESEA",
		"hex": "0E9648",
		"source": "https://play.esea.net"
	},
	{
		"title": "ESLGaming",
		"hex": "FFFF09",
		"source": "https://brand.eslgaming.com",
		"guidelines": "https://brand.eslgaming.com"
	},
	{
		"title": "ESLint",
		"hex": "4B32C3",
		"source": "https://eslint.org"
	},
	{
		"title": "Esoteric Software",
		"hex": "3FA9F5",
		"source": "https://esotericsoftware.com/forum/d/25405-sheildsio-branding",
		"guidelines": "https://esotericsoftware.com/branding"
	},
	{
		"title": "ESPHome",
		"hex": "000000",
		"source": "https://esphome.io"
	},
	{
		"title": "Espressif",
		"hex": "E7352C",
		"source": "https://www.espressif.com"
	},
	{
		"title": "ESRI",
		"hex": "000000",
		"source": "https://www.esri.com/en-us/arcgis/products/arcgis-pro/overview"
	},
	{
		"title": "etcd",
		"hex": "419EDA",
		"source": "https://cncf-branding.netlify.app/projects/etcd/"
	},
	{
		"title": "Ethereum",
		"hex": "3C3C3D",
		"source": "https://ethereum.org/en/assets/"
	},
	{
		"title": "Ethers",
		"hex": "2535A0",
		"source": "https://docs.ethers.org/v6"
	},
	{
		"title": "Ethiopian Airlines",
		"hex": "648B1A",
		"source": "https://corporate.ethiopianairlines.com/media/Ethiopian-Factsheet"
	},
	{
		"title": "Etihad Airways",
		"hex": "BD8B13",
		"source": "https://www.etihad.com/en-ie/manage/duty-free"
	},
	{
		"title": "Etsy",
		"hex": "F16521",
		"source": "https://www.etsy.com/uk/press"
	},
	{
		"title": "European Union",
		"hex": "003399",
		"source": "https://europa.eu",
		"aliases": {
			"aka": [
				"EU"
			]
		}
	},
	{
		"title": "Event Store",
		"hex": "5AB552",
		"source": "https://github.com/EventStore/Brand/tree/319d6f8dadc2881062917ea5a6dafa675775ea85"
	},
	{
		"title": "Eventbrite",
		"hex": "F05537",
		"source": "https://www.eventbrite.com/signin/"
	},
	{
		"title": "Evernote",
		"hex": "00A82D",
		"source": "https://evernote.com/about-us",
		"guidelines": "https://evernote.com/about-us"
	},
	{
		"title": "Every.org",
		"hex": "2BD7B0",
		"source": "https://www.every.org/brand",
		"guidelines": "https://www.every.org/brand"
	},
	{
		"title": "Excalidraw",
		"hex": "6965DB",
		"source": "https://excalidraw.com"
	},
	{
		"title": "Exercism",
		"hex": "009CAB",
		"source": "https://github.com/exercism/website-icons/blob/2ad12baa465acfaa74efc5da27a6a12f8b05e3d0/exercism/logo-icon.svg",
		"license": {
			"type": "CC-BY-3.0"
		}
	},
	{
		"title": "Exordo",
		"hex": "DAA449",
		"source": "https://www.exordo.com"
	},
	{
		"title": "Exoscale",
		"hex": "DA291C",
		"source": "https://www.exoscale.com/press/",
		"guidelines": "https://www.exoscale.com/press/"
	},
	{
		"title": "Expedia",
		"hex": "191E3B",
		"source": "https://brandfolder.com/portals/brand-expedia",
		"guidelines": "https://brandfolder.com/portals/brand-expedia"
	},
	{
		"title": "Expensify",
		"hex": "0185FF",
		"source": "https://use.expensify.com/press-kit",
		"guidelines": "https://use.expensify.com/press-kit"
	},
	{
		"title": "Experts Exchange",
		"hex": "00AAE7",
		"source": "https://www.experts-exchange.com"
	},
	{
		"title": "Expo",
		"hex": "1C2024",
		"source": "https://expo.dev/brand/",
		"guidelines": "https://expo.dev/brand/"
	},
	{
		"title": "Express",
		"hex": "000000",
		"source": "https://github.com/openjs-foundation/artwork/blob/ac43961d1157f973c54f210cf5e0c9c45e3d3f10/projects/express/express-icon-black.svg"
	},
	{
		"title": "Express.com",
		"hex": "000000",
		"source": "https://www.express.com"
	},
	{
		"title": "ExpressVPN",
		"hex": "DA3940",
		"source": "https://www.expressvpn.com/press",
		"guidelines": "https://www.expressvpn.com/press"
	},
	{
		"title": "EyeEm",
		"hex": "000000",
		"source": "https://www.eyeem.com"
	},
	{
		"title": "F-Droid",
		"hex": "1976D2",
		"source": "https://f-droid.org",
		"license": {
			"type": "CC-BY-SA-3.0"
		}
	},
	{
		"title": "F-Secure",
		"hex": "00BAFF",
		"source": "https://vip.f-secure.com/en/marketing/logos"
	},
	{
		"title": "F#",
		"slug": "fsharp",
		"hex": "378BBA",
		"source": "https://foundation.fsharp.org/logo",
		"guidelines": "https://foundation.fsharp.org/logo",
		"aliases": {
			"aka": [
				"F sharp"
			]
		}
	},
	{
		"title": "F1",
		"hex": "E10600",
		"source": "https://www.formula1.com"
	},
	{
		"title": "F5",
		"hex": "E4002B",
		"source": "https://www.f5.com/company/news/press-kit"
	},
	{
		"title": "Facebook",
		"hex": "0866FF",
		"source": "https://about.meta.com/brand/resources/facebook/logo",
		"guidelines": "https://about.meta.com/brand/resources/facebook/logo"
	},
	{
		"title": "Facebook Gaming",
		"hex": "005FED",
		"source": "https://www.facebook.com/fbgaminghome/"
	},
	{
		"title": "Facebook Live",
		"hex": "ED4242",
		"source": "https://en.facebookbrand.com"
	},
	{
		"title": "FACEIT",
		"hex": "FF5500",
		"source": "https://corporate.faceit.com/branding/"
	},
	{
		"title": "Facepunch",
		"hex": "EC1C24",
		"source": "https://sbox.facepunch.com/news"
	},
	{
		"title": "Fairphone",
		"hex": "4495D1",
		"source": "https://www.fairphone.com"
	},
	{
		"title": "Falco",
		"hex": "00AEC7",
		"source": "https://falco.org/community/falco-brand",
		"guidelines": "https://falco.org/community/falco-brand"
	},
	{
		"title": "Falcon",
		"hex": "F0AD4E",
		"source": "https://falconframework.org"
	},
	{
		"title": "FamPay",
		"hex": "FFAD00",
		"source": "https://fampay.in"
	},
	{
		"title": "Fandango",
		"hex": "FF7300",
		"source": "https://www.fandango.com"
	},
	{
		"title": "Fandom",
		"hex": "FA005A",
		"source": "https://fandomdesignsystem.com"
	},
	{
		"title": "Fanfou",
		"hex": "00CCFF",
		"source": "https://fanfou.com"
	},
	{
		"title": "Fantom",
		"hex": "0928FF",
		"source": "https://fantom.foundation"
	},
	{
		"title": "Farcaster",
		"hex": "855DCD",
		"source": "https://www.farcaster.xyz"
	},
	{
		"title": "FareHarbor",
		"hex": "0A6ECE",
		"source": "https://help.fareharbor.com/about/logo",
		"guidelines": "https://help.fareharbor.com/about/logo"
	},
	{
		"title": "FARFETCH",
		"hex": "000000",
		"source": "https://www.farfetch.com"
	},
	{
		"title": "FastAPI",
		"hex": "009688",
		"source": "https://github.com/tiangolo/fastapi/blob/ffb4f77a11f83132b521ba0aac6c95792c19e797/docs/en/docs/img/icon-white.svg"
	},
	{
		"title": "Fastify",
		"hex": "000000",
		"source": "https://github.com/fastify/graphics/blob/91e8a3d4754807de3b69440f66c72a737a5fde94/fastify-1000px-square-02.svg"
	},
	{
		"title": "Fastlane",
		"hex": "00F200",
		"source": "https://github.com/fastlane/fastlane.tools/blob/19ff41a6c0f27510a7a7879e6944809d40ab382e/assets/img/logo-mobile.svg"
	},
	{
		"title": "Fastly",
		"hex": "FF282D",
		"source": "https://assets.fastly.com/style-guide/docs/"
	},
	{
		"title": "Fathom",
		"hex": "9187FF",
		"source": "https://usefathom.com/brand"
	},
	{
		"title": "Fauna",
		"hex": "3A1AB6",
		"source": "https://fauna.com"
	},
	{
		"title": "Favro",
		"hex": "512DA8",
		"source": "https://favro.com/login"
	},
	{
		"title": "FCC",
		"hex": "1C3664",
		"source": "https://www.fcc.gov/logos",
		"guidelines": "https://apps.fcc.gov/oetcf/kdb/forms/FTSSearchResultPage.cfm?id=27980&switch=P",
		"license": {
			"type": "custom",
			"url": "https://www.fcc.gov/licensing"
		},
		"aliases": {
			"aka": [
				"Federal Communications Commission"
			]
		}
	},
	{
		"title": "FedEx",
		"hex": "4D148C",
		"source": "https://newsroom.fedex.com"
	},
	{
		"title": "Fedora",
		"hex": "51A2DA",
		"source": "https://docs.fedoraproject.org/en-US/project/brand/",
		"guidelines": "https://fedoraproject.org/wiki/Legal:Trademark_guidelines",
		"license": {
			"type": "custom",
			"url": "https://docs.fedoraproject.org/en-US/project/brand/"
		}
	},
	{
		"title": "Feedly",
		"hex": "2BB24C",
		"source": "https://blog.feedly.com"
	},
	{
		"title": "Ferrari",
		"hex": "D40000",
		"source": "https://www.ferrari.com"
	},
	{
		"title": "Ferrari N.V.",
		"slug": "ferrarinv",
		"hex": "EB2E2C",
		"source": "https://corporate.ferrari.com"
	},
	{
		"title": "FerretDB",
		"hex": "042133",
		"source": "https://github.com/FerretDB/FerretDB/blob/1176606075dfe52225ce0cd1bbd0cd06128f8599/website/static/img/logo.svg"
	},
	{
		"title": "FFmpeg",
		"hex": "007808",
		"source": "https://commons.wikimedia.org/wiki/File:FFmpeg_Logo_new.svg"
	},
	{
		"title": "Fi",
		"hex": "00B899",
		"source": "https://fi.money",
		"aliases": {
			"aka": [
				"epiFi",
				"Fi.Money"
			]
		}
	},
	{
		"title": "Fiat",
		"hex": "941711",
		"source": "https://www.fcaci.com/x/FIATv15"
	},
	{
		"title": "Fido Alliance",
		"hex": "FFBF3B",
		"source": "https://fidoalliance.org/overview/legal/logo-usage/",
		"guidelines": "https://fidoalliance.org/overview/legal/fido-trademark-and-service-mark-usage-agreement-for-websites/"
	},
	{
		"title": "FIFA",
		"hex": "326295",
		"source": "https://en.wikipedia.org/wiki/FIFA"
	},
	{
		"title": "Fig",
		"hex": "000000",
		"source": "https://fig.io/icons/fig.svg"
	},
	{
		"title": "Figma",
		"hex": "F24E1E",
		"source": "https://www.figma.com/using-the-figma-brand/",
		"guidelines": "https://www.figma.com/using-the-figma-brand/"
	},
	{
		"title": "figshare",
		"hex": "556472",
		"source": "https://en.wikipedia.org/wiki/Figshare"
	},
	{
		"title": "Fila",
		"hex": "002D62",
		"source": "https://www.fila.com"
	},
	{
		"title": "Filament",
		"hex": "FDAE4B",
		"source": "https://filamentphp.com"
	},
	{
		"title": "File.io",
		"hex": "3D3C9D",
		"source": "https://www.file.io"
	},
	{
		"title": "Filen",
		"hex": "000000",
		"source": "https://github.com/FilenCloudDienste/filen-drive-legacy/issues/166#issue-2139393162"
	},
	{
		"title": "Files",
		"hex": "4285F4",
		"source": "https://files.google.com"
	},
	{
		"title": "FileZilla",
		"hex": "BF0000",
		"source": "https://commons.wikimedia.org/wiki/File:FileZilla_logo.svg"
	},
	{
		"title": "Fineco",
		"hex": "00549F",
		"source": "https://finecobank.com"
	},
	{
		"title": "Fing",
		"hex": "009AEE",
		"source": "https://www.fing.com"
	},
	{
		"title": "Firebase",
		"hex": "DD2C00",
		"source": "https://firebase.google.com/brand-guidelines",
		"guidelines": "https://firebase.google.com/brand-guidelines"
	},
	{
		"title": "Firefish",
		"hex": "F07A5B",
		"source": "https://joinfirefish.org/about/#brand",
		"guidelines": "https://joinfirefish.org/about/#brand"
	},
	{
		"title": "Firefly III",
		"hex": "CD5029",
		"source": "https://docs.firefly-iii.org/explanation/more-information/logo"
	},
	{
		"title": "Firefox",
		"hex": "FF7139",
		"source": "https://mozilla.design/firefox/logos-usage/",
		"guidelines": "https://mozilla.design/firefox/logos-usage/"
	},
	{
		"title": "Firefox Browser",
		"hex": "FF7139",
		"source": "https://mozilla.design/firefox/logos-usage/"
	},
	{
		"title": "Fireship",
		"hex": "EB844E",
		"source": "https://github.com/fireship-io/fireship.io/blob/987da97305a5968b99347aa748f928a4667336f8/hugo/layouts/partials/svg/logo.svg"
	},
	{
		"title": "Firewalla",
		"hex": "C8332D",
		"source": "https://github.com/firewalla/firewalla/blob/97f7463fe07b85b979a8f0738fdf14c1af0249a8/extension/diag/static/firewalla.svg"
	},
	{
		"title": "FIRST",
		"hex": "0066B3",
		"source": "https://www.firstinspires.org/brand",
		"guidelines": "https://www.firstinspires.org/brand"
	},
	{
		"title": "fish shell",
		"hex": "34C534",
		"source": "https://github.com/fish-shell/fish-site/blob/1364b2e794c9aba7492c8962bae0f7fbe4886317/artwork/ascii%20fish.eps",
		"license": {
			"type": "GPL-2.0-only"
		}
	},
	{
		"title": "Fitbit",
		"hex": "00B0B9",
		"source": "https://www.fitbit.com/uk/home"
	},
	{
		"title": "FiveM",
		"hex": "F40552",
		"source": "https://fivem.net"
	},
	{
		"title": "Fiverr",
		"hex": "1DBF73",
		"source": "https://www.fiverr.com/press-kit"
	},
	{
		"title": "Fizz",
		"hex": "00D672",
		"source": "https://fizz.ca"
	},
	{
		"title": "Flashforge",
		"hex": "000000",
		"source": "https://www.flashforge.com"
	},
	{
		"title": "Flask",
		"hex": "000000",
		"source": "https://github.com/pallets/flask/blob/e6e75e55470a0682ee8370e6d68062e515a248b9/artwork/logo-full.svg",
		"license": {
			"type": "custom",
			"url": "https://github.com/pallets/flask/blob/master/artwork/LICENSE.rst"
		}
	},
	{
		"title": "Flat",
		"hex": "3481FE",
		"source": "https://github.com/netless-io/flat/blob/525b2247f36e96ae2f9e6a39b4fe0967152305f2/desktop/renderer-app/src/assets/image/logo.svg"
	},
	{
		"title": "Flathub",
		"hex": "000000",
		"source": "https://flathub.org"
	},
	{
		"title": "Flatpak",
		"hex": "4A90D9",
		"source": "https://flatpak.org/press",
		"guidelines": "https://flatpak.org/press",
		"license": {
			"type": "CC-BY-3.0"
		}
	},
	{
		"title": "Flickr",
		"hex": "0063DC",
		"source": "https://www.flickr.com"
	},
	{
		"title": "Flightaware",
		"hex": "19315B",
		"source": "https://flightaware.com/about/logo"
	},
	{
		"title": "Flipboard",
		"hex": "E12828",
		"source": "https://about.flipboard.com/brand-guidelines"
	},
	{
		"title": "Flipkart",
		"hex": "2874F0",
		"source": "https://www.flipkart.com"
	},
	{
		"title": "Floatplane",
		"hex": "00AEEF",
		"source": "https://www.floatplane.com"
	},
	{
		"title": "Flood",
		"hex": "4285F4",
		"source": "https://flood.io"
	},
	{
		"title": "Fluent Bit",
		"hex": "49BDA5",
		"source": "https://github.com/fluent/fluent-bit/blob/cdb35721d06242d66a729656282831ccd1589ca2/snap/fluent-bit.svg"
	},
	{
		"title": "Fluentd",
		"hex": "0E83C8",
		"source": "https://docs.fluentd.org/quickstart/logo",
		"license": {
			"type": "Apache-2.0"
		}
	},
	{
		"title": "Fluke",
		"hex": "FFC20E",
		"source": "https://www.fluke.com",
		"guidelines": "https://www.fluke.com/en-us/fluke/fluke-terms-of-use"
	},
	{
		"title": "Flutter",
		"hex": "02569B",
		"source": "https://flutter.dev/brand",
		"guidelines": "https://flutter.dev/brand"
	},
	{
		"title": "Flux",
		"hex": "5468FF",
		"source": "https://github.com/cncf/artwork/blob/c2e619cdf85e8bac090ceca7c0834c5cfedf9426/projects/flux/icon/black/flux-icon-black.svg",
		"guidelines": "https://www.cncf.io/brand-guidelines/",
		"license": {
			"type": "custom",
			"url": "https://www.linuxfoundation.org/legal/trademark-usage"
		}
	},
	{
		"title": "Fly.io",
		"hex": "24175B",
		"source": "https://fly.io/docs/about/brand",
		"guidelines": "https://fly.io/docs/about/brand"
	},
	{
		"title": "Flyway",
		"hex": "CC0200",
		"source": "https://github.com/flyway/flywaydb.org/blob/8a7923cb9ead016442d4c5caf2e8ba5a9bfad5cf/assets/logo/flyway-logo.png"
	},
	{
		"title": "FMOD",
		"hex": "000000",
		"source": "https://www.fmod.com/attribution",
		"guidelines": "https://www.fmod.com/attribution"
	},
	{
		"title": "Fnac",
		"hex": "E1A925",
		"source": "https://www.fnac.com"
	},
	{
		"title": "Folium",
		"hex": "77B829",
		"source": "https://python-visualization.github.io/folium/"
	},
	{
		"title": "Fonoma",
		"hex": "02B78F",
		"source": "https://en.fonoma.com"
	},
	{
		"title": "Font Awesome",
		"hex": "538DD7",
		"source": "https://fontawesome.com"
	},
	{
		"title": "FontBase",
		"hex": "3D03A7",
		"source": "https://fontba.se"
	},
	{
		"title": "FontForge",
		"hex": "F2712B",
		"source": "https://fontforge.org"
	},
	{
		"title": "foobar2000",
		"hex": "000000",
		"source": "https://hydrogenaud.io/index.php?topic=55604.0"
	},
	{
		"title": "foodpanda",
		"hex": "D70F64",
		"source": "https://www.foodpanda.com"
	},
	{
		"title": "Ford",
		"hex": "00274E",
		"source": "https://secure.ford.com/brochures/"
	},
	{
		"title": "Forgejo",
		"hex": "FB923C",
		"source": "https://codeberg.org/forgejo/meta/raw/branch/readme/branding/logo/forgejo-monochrome.svg",
		"guidelines": "https://codeberg.org/forgejo/meta/src/branch/readme/branding/README.md#logo",
		"license": {
			"type": "CC-BY-SA-4.0"
		}
	},
	{
		"title": "Formbricks",
		"hex": "00C4B8",
		"source": "https://formbricks.com"
	},
	{
		"title": "Formik",
		"hex": "2563EB",
		"source": "https://formik.org"
	},
	{
		"title": "Formspree",
		"hex": "E5122E",
		"source": "https://formspree.io"
	},
	{
		"title": "Formstack",
		"hex": "21B573",
		"source": "https://www.formstack.com/brand/guidelines"
	},
	{
		"title": "Fortinet",
		"hex": "EE3124",
		"source": "https://www.fortinet.com"
	},
	{
		"title": "Fortnite",
		"hex": "000000",
		"source": "https://www.fortnite.com"
	},
	{
		"title": "Fortran",
		"hex": "734F96",
		"source": "https://github.com/fortran-lang/fortran-lang.org/blob/5469465d08d3fcbf16d048e651ca5c9ba050839c/assets/img/fortran-logo.svg"
	},
	{
		"title": "Fossa",
		"hex": "289E6D",
		"source": "https://fossa.com/press/"
	},
	{
		"title": "Fossil SCM",
		"hex": "548294",
		"source": "https://fossil-scm.org"
	},
	{
		"title": "Foundry Virtual Tabletop",
		"hex": "FE6A1F",
		"source": "https://github.com/simple-icons/simple-icons/issues/5828#issuecomment-1977557112"
	},
	{
		"title": "Foursquare",
		"hex": "3333FF",
		"source": "https://foursquare.com/brand/",
		"guidelines": "https://foursquare.com/brand/"
	},
	{
		"title": "FOX",
		"hex": "000000",
		"source": "https://www.fox.com"
	},
	{
		"title": "Foxtel",
		"hex": "EB5205",
		"source": "https://www.foxtel.com.au"
	},
	{
		"title": "Fozzy",
		"hex": "F15B29",
		"source": "https://fozzy.com/partners.shtml?tab=materials"
	},
	{
		"title": "Framer",
		"hex": "0055FF",
		"source": "https://framer.com"
	},
	{
		"title": "Framework",
		"hex": "000000",
		"source": "https://frame.work"
	},
	{
		"title": "Framework7",
		"hex": "EE350F",
		"source": "https://github.com/framework7io/framework7-website/blob/2a1e32290c795c2070ffc7019ba7276614e00de0/public/i/logo.svg"
	},
	{
		"title": "Franprix",
		"hex": "EC6237",
		"source": "https://www.franprix.fr"
	},
	{
		"title": "Frappe",
		"hex": "0089FF",
		"source": "https://github.com/frappe/frappe/blob/1331fa6f721122805d15894fa3bd9eb90dccdca2/frappe/public/images/frappe-framework-logo.svg"
	},
	{
		"title": "Fraunhofer-Gesellschaft",
		"hex": "179C7D",
		"source": "https://www.fraunhofer.de"
	},
	{
		"title": "FreeBSD",
		"hex": "AB2B28",
		"source": "https://www.freebsdfoundation.org/about/project/"
	},
	{
		"title": "FreeCAD",
		"hex": "418FDE",
		"source": "https://fpa.freecad.org/handbook/process/logo.html",
		"guidelines": "https://fpa.freecad.org/handbook/process/logo.html"
	},
	{
		"title": "freeCodeCamp",
		"hex": "0A0A23",
		"source": "https://design-style-guide.freecodecamp.org",
		"guidelines": "https://design-style-guide.freecodecamp.org",
		"license": {
			"type": "CC-BY-SA-4.0"
		}
	},
	{
		"title": "freedesktop.org",
		"hex": "3B80AE",
		"source": "https://commons.wikimedia.org/wiki/File:Freedesktop-logo.svg",
		"license": {
			"type": "GPL-2.0-or-later"
		}
	},
	{
		"title": "Freelancer",
		"hex": "29B2FE",
		"source": "https://www.freelancer.com"
	},
	{
		"title": "freelancermap",
		"hex": "00CFD6",
		"source": "https://freelancermap.de"
	},
	{
		"title": "FreeNAS",
		"hex": "343434",
		"source": "https://github.com/freenas/webui/blob/fd668f4c5920fe864fd98fa98e20fd333336c609/src/assets/images/logo.svg"
	},
	{
		"title": "freenet",
		"hex": "84BC34",
		"source": "https://www.freenet.ag"
	},
	{
		"title": "Freepik",
		"hex": "1273EB",
		"source": "https://commons.wikimedia.org/wiki/File:Freepik.svg"
	},
	{
		"title": "FreeTube",
		"hex": "F04242",
		"source": "https://github.com/FreeTubeApp/FreeTube/blob/45053d084104e8566b8f16263cafd9df0c013e7f/_icons/iconBlackSmall.svg"
	},
	{
		"title": "Fresh",
		"hex": "FFDB1E",
		"source": "https://github.com/denoland/fresh/blob/7e4a22f7af55192a53d90ec6e6bfeacd213c169d/www/static/logo.svg"
	},
	{
		"title": "Frigate",
		"hex": "000000",
		"source": "https://frigate.video"
	},
	{
		"title": "Frontend Mentor",
		"hex": "3F54A3",
		"source": "https://www.frontendmentor.io"
	},
	{
		"title": "Frontify",
		"hex": "2D3232",
		"source": "https://brand.frontify.com",
		"guidelines": "https://brand.frontify.com"
	},
	{
		"title": "Fubo",
		"hex": "C83D1E",
		"source": "https://www.fubo.tv",
		"guidelines": "https://www.fubo.tv/press-inquiries"
	},
	{
		"title": "Fueler",
		"hex": "09C9E3",
		"source": "https://fueler.io"
	},
	{
		"title": "Fuga Cloud",
		"hex": "242F4B",
		"source": "https://fuga.cloud",
		"guidelines": "https://fuga.cloud/media/"
	},
	{
		"title": "Fujifilm",
		"hex": "FB0020",
		"source": "https://www.fujifilm.com",
		"guidelines": "https://www.fujifilm.com/us/en/terms"
	},
	{
		"title": "Fujitsu",
		"hex": "FF0000",
		"source": "https://www.fujitsu.com/global/about/brandmanagement/logo/"
	},
	{
		"title": "Fur Affinity",
		"hex": "36566F",
		"source": "https://www.furaffinity.net"
	},
	{
		"title": "Furry Network",
		"hex": "2E75B4",
		"source": "https://furrynetwork.com"
	},
	{
		"title": "FusionAuth",
		"hex": "F58320",
		"source": "https://fusionauth.io/brand-logo-guidelines",
		"guidelines": "https://fusionauth.io/brand-logo-guidelines"
	},
	{
		"title": "FutureLearn",
		"hex": "DE00A5",
		"source": "https://www.futurelearn.com"
	},
	{
		"title": "Fyle",
		"hex": "FF2E63",
		"source": "https://www.fylehq.com"
	},
	{
		"title": "G2",
		"hex": "FF492C",
		"source": "https://www.g2.com",
		"guidelines": "https://company.g2.com/brand-resources"
	},
	{
		"title": "G2A",
		"hex": "F05F00",
		"source": "https://www.g2a.co/documents/",
		"guidelines": "https://www.g2a.co/documents/"
	},
	{
		"title": "G2G",
		"hex": "ED1C24",
		"source": "https://hydron.holdings/media/media_kit"
	},
	{
		"title": "Galaxus",
		"hex": "000000",
		"source": "https://www.galaxus.de"
	},
	{
		"title": "Game Developer",
		"hex": "E60012",
		"source": "https://www.gamedeveloper.com",
		"aliases": {
			"aka": [
				"Gamasutra"
			]
		}
	},
	{
		"title": "Game Jolt",
		"hex": "CCFF00",
		"source": "https://gamejolt.com/about",
		"guidelines": "https://gamejolt.com/about"
	},
	{
		"title": "Game Science",
		"hex": "000000",
		"source": "https://gamesci.com.cn"
	},
	{
		"title": "GameBanana",
		"hex": "FCEF40",
		"source": "https://gamebanana.com/tools/3474",
		"license": {
			"type": "CC-BY-NC-ND-4.0"
		}
	},
	{
		"title": "Gameloft",
		"hex": "000000",
		"source": "https://www.gameloft.com"
	},
	{
		"title": "Gamemaker",
		"hex": "000000",
		"source": "https://gamemaker.io/en/legal/brand",
		"guidelines": "https://gamemaker.io/en/legal/brand"
	},
	{
		"title": "Gandi",
		"hex": "6640FE",
		"source": "https://news.gandi.net/en/presskit/"
	},
	{
		"title": "Garmin",
		"hex": "000000",
		"source": "https://creative.garmin.com/styleguide/logo/",
		"guidelines": "https://creative.garmin.com/styleguide/brand/"
	},
	{
		"title": "Gatling",
		"hex": "FF9E2A",
		"source": "https://gatling.io"
	},
	{
		"title": "Gatsby",
		"hex": "663399",
		"source": "https://www.gatsbyjs.com/guidelines/logo",
		"guidelines": "https://www.gatsbyjs.com/guidelines/logo"
	},
	{
		"title": "Gcore",
		"hex": "FF4C00",
		"source": "https://gcore.com"
	},
	{
		"title": "GDAL",
		"hex": "5CAE58",
		"source": "https://www.osgeo.org/projects/gdal/"
	},
	{
		"title": "GeeksforGeeks",
		"hex": "2F8D46",
		"source": "https://www.geeksforgeeks.org"
	},
	{
		"title": "General Electric",
		"hex": "0870D8",
		"source": "https://www.ge.com/brand/"
	},
	{
		"title": "General Motors",
		"hex": "0170CE",
		"source": "https://www.gm.com"
	},
	{
		"title": "Genius",
		"hex": "FFFF64",
		"source": "https://genius.com"
	},
	{
		"title": "Gentoo",
		"hex": "54487A",
		"source": "https://wiki.gentoo.org/wiki/Project:Artwork/Artwork#Variations_of_the_.22g.22_logo",
		"guidelines": "https://www.gentoo.org/inside-gentoo/foundation/name-logo-guidelines.html",
		"license": {
			"type": "CC-BY-SA-2.5"
		}
	},
	{
		"title": "Geocaching",
		"hex": "00874D",
		"source": "https://www.geocaching.com/about/logousage.aspx",
		"guidelines": "https://www.geocaching.com/about/logousage.aspx"
	},
	{
		"title": "Geode",
		"hex": "8D7ACF",
		"source": "https://github.com/geode-sdk/website/blob/a6a6aa7eaad8ce699d0e050b2b0c1c0119f3624a/media/geode_logos.zip"
	},
	{
		"title": "GeoPandas",
		"hex": "139C5A",
		"source": "https://geopandas.org",
		"guidelines": "https://geopandas.org/en/stable/about/logo.html"
	},
	{
		"title": "Gerrit",
		"hex": "EEEEEE",
		"source": "https://gerrit-review.googlesource.com/c/75842/"
	},
	{
		"title": "GetX",
		"hex": "8A2BE2",
		"source": "https://github.com/simple-icons/simple-icons/issues/5940#issuecomment-1821561714"
	},
	{
		"title": "Ghost",
		"hex": "15171A",
		"source": "https://github.com/TryGhost/Admin/blob/e3e1fa3353767c3729b1658ad42cc35f883470c5/public/assets/icons/icon.svg",
		"guidelines": "https://ghost.org/docs/logos/"
	},
	{
		"title": "Ghostery",
		"hex": "00AEF0",
		"source": "https://www.ghostery.com",
		"guidelines": "https://www.ghostery.com/press/"
	},
	{
		"title": "GIMP",
		"hex": "8C8073",
		"source": "https://gitlab.gnome.org/GNOME/gimp-data/-/blob/e62f1905dcef7ec831ea6c052bb035eb37eaa69e/images/logo/gimp-logo-unicolor.svg",
		"license": {
			"type": "CC-BY-SA-4.0"
		},
		"aliases": {
			"aka": [
				"GNU Image Manipulation Program"
			]
		}
	},
	{
		"title": "Gin",
		"hex": "008ECF",
		"source": "https://github.com/gin-gonic/logo/blob/eecb3150aa7ce5a77b97fd834276b2b6958eaa9d/wb.svg",
		"license": {
			"type": "CC-BY-4.0"
		}
	},
	{
		"title": "GIPHY",
		"hex": "FF6666",
		"source": "https://support.giphy.com/hc/en-us/articles/360022283772-GIPHY-Brand-Guidelines",
		"guidelines": "https://support.giphy.com/hc/en-us/articles/360022283772-GIPHY-Brand-Guidelines"
	},
	{
		"title": "Git",
		"hex": "F05032",
		"source": "https://git-scm.com/downloads/logos",
		"license": {
			"type": "CC-BY-3.0"
		}
	},
	{
		"title": "Git Extensions",
		"hex": "212121",
		"source": "https://github.com/gitextensions/gitextensions/blob/273a0f6fd3e07858f837cdc19d50827871e32319/Logo/Artwork/git-extensions-logo.svg"
	},
	{
		"title": "Git for Windows",
		"hex": "80B3FF",
		"source": "https://github.com/git-for-windows/git-for-windows.github.io/blob/db9a134ed0fd484568124c1f79cb011eddb9a21d/img/gwindows_logo.svg"
	},
	{
		"title": "Git LFS",
		"hex": "F64935",
		"source": "https://git-lfs.github.com"
	},
	{
		"title": "GitBook",
		"hex": "BBDDE5",
		"source": "https://www.gitbook.com"
	},
	{
		"title": "Gitconnected",
		"hex": "2E69AE",
		"source": "https://gitconnected.com/richard-hendricks-demo/resume"
	},
	{
		"title": "Gitea",
		"hex": "609926",
		"source": "https://github.com/go-gitea/gitea/blob/e0c753e770a64cda5e3900aa1da3d7e1f3263c9a/assets/logo.svg"
	},
	{
		"title": "Gitee",
		"hex": "C71D23",
		"source": "https://gitee.com/about_us"
	},
	{
		"title": "GitHub",
		"hex": "181717",
		"source": "https://github.com/logos",
		"guidelines": "https://github.com/logos"
	},
	{
		"title": "GitHub Actions",
		"hex": "2088FF",
		"source": "https://github.com/features/actions"
	},
	{
		"title": "GitHub Copilot",
		"hex": "000000",
		"source": "https://primer.style/foundations/icons/copilot-24",
		"license": {
			"type": "MIT"
		}
	},
	{
		"title": "GitHub Pages",
		"hex": "222222",
		"source": "https://pages.github.com"
	},
	{
		"title": "GitHub Sponsors",
		"hex": "EA4AAA",
		"source": "https://github.com/sponsors"
	},
	{
		"title": "gitignore.io",
		"hex": "204ECF",
		"source": "https://docs.gitignore.io/design/logo"
	},
	{
		"title": "GitKraken",
		"hex": "179287",
		"source": "https://www.gitkraken.com"
	},
	{
		"title": "GitLab",
		"hex": "FC6D26",
		"source": "https://about.gitlab.com/press/press-kit/",
		"guidelines": "https://about.gitlab.com/handbook/marketing/corporate-marketing/brand-activation/trademark-guidelines/"
	},
	{
		"title": "Gitpod",
		"hex": "FFAE33",
		"source": "https://www.gitpod.io"
	},
	{
		"title": "Gitter",
		"hex": "ED1965",
		"source": "https://gitter.im"
	},
	{
		"title": "GL.iNet",
		"hex": "636363",
		"source": "https://www.gl-inet.com/press/"
	},
	{
		"title": "Glassdoor",
		"hex": "00A162",
		"source": "https://www.glassdoor.com/about/newsroom",
		"guidelines": "https://www.glassdoor.com/about/newsroom"
	},
	{
		"title": "Gleam",
		"hex": "FFAFF3",
		"source": "https://gleam.run",
		"guidelines": "https://gleam.run/branding",
		"license": {
			"type": "Apache-2.0"
		}
	},
	{
		"title": "Glide",
		"hex": "18BED4",
		"source": "https://brand.glide.page/dl/brand-assets",
		"guidelines": "https://brand.glide.page/dl/brand-assets"
	},
	{
		"title": "Glitch",
		"hex": "3333FF",
		"source": "https://glitch.com/about/press/"
	},
	{
		"title": "Globus",
		"hex": "CA6201",
		"source": "https://www.globus.de"
	},
	{
		"title": "Glovo",
		"hex": "F2CC38",
		"source": "https://about.glovoapp.com/press"
	},
	{
		"title": "glTF",
		"hex": "87C540",
		"source": "https://www.khronos.org/legal/trademarks",
		"guidelines": "https://www.khronos.org/files/legal/Khronos-Logo-Usage-Guide.pdf"
	},
	{
		"title": "Gmail",
		"hex": "EA4335",
		"source": "https://fonts.gstatic.com/s/i/productlogos/gmail_2020q4/v8/192px.svg"
	},
	{
		"title": "GMX",
		"hex": "1C449B",
		"source": "https://www.united-internet.de/en/newsroom/media-center/logos.html"
	},
	{
		"title": "GNOME",
		"hex": "4A86CF",
		"source": "https://wiki.gnome.org/Engagement/BrandGuidelines",
		"guidelines": "https://gitlab.gnome.org/Teams/Design/brand/-/blob/master/brand-book.pdf"
	},
	{
		"title": "GNOME Terminal",
		"hex": "241F31",
		"source": "https://gitlab.gnome.org/GNOME/gnome-terminal/-/blob/9c32e039bfb7902c136dc7aed3308e027325776c/data/icons/hicolor_apps_scalable_org.gnome.Terminal.svg",
		"guidelines": "https://gitlab.gnome.org/Teams/Design/brand/-/blob/master/brand-book.pdf"
	},
	{
		"title": "GNU",
		"hex": "A42E2B",
		"source": "https://gnu.org",
		"license": {
			"type": "CC-BY-SA-2.0"
		}
	},
	{
		"title": "GNU Bash",
		"hex": "4EAA25",
		"source": "https://github.com/odb/official-bash-logo/tree/61eff022f2dad3c7468f5deb4f06652d15f2c143",
		"guidelines": "https://github.com/odb/official-bash-logo",
		"license": {
			"type": "MIT"
		}
	},
	{
		"title": "GNU Emacs",
		"hex": "7F5AB6",
		"source": "https://git.savannah.gnu.org/cgit/emacs.git/tree/etc/images/icons/hicolor/scalable/apps/emacs.svg",
		"license": {
			"type": "GPL-2.0-or-later"
		}
	},
	{
		"title": "GNU IceCat",
		"hex": "002F5B",
		"source": "https://git.savannah.gnu.org/cgit/gnuzilla.git/plain/artwork/simple.svg"
	},
	{
		"title": "GNU Privacy Guard",
		"hex": "0093DD",
		"source": "https://git.gnupg.org/cgi-bin/gitweb.cgi?p=gnupg.git;a=tree;f=artwork/icons",
		"license": {
			"type": "GPL-3.0-or-later"
		}
	},
	{
		"title": "GNU social",
		"hex": "A22430",
		"source": "https://www.gnu.org/graphics/social.html",
		"license": {
			"type": "CC0-1.0"
		}
	},
	{
		"title": "Go",
		"hex": "00ADD8",
		"source": "https://blog.golang.org/go-brand",
		"guidelines": "https://blog.golang.org/go-brand"
	},
	{
		"title": "GoCD",
		"hex": "94399E",
		"source": "https://www.gocd.org",
		"guidelines": "https://www.gocd.org"
	},
	{
		"title": "GoDaddy",
		"hex": "1BDBDB",
		"source": "https://aboutus.godaddy.net/newsroom/media-resources/",
		"guidelines": "https://aboutus.godaddy.net/newsroom/media-resources/"
	},
	{
		"title": "Godot Engine",
		"hex": "478CBF",
		"source": "https://godotengine.org/press",
		"guidelines": "https://godotengine.org/press",
		"license": {
			"type": "CC-BY-4.0"
		}
	},
	{
		"title": "GoFundMe",
		"hex": "00B964",
		"source": "https://www.gofundme.com"
	},
	{
		"title": "GOG.com",
		"hex": "86328A",
		"source": "https://www.cdprojekt.com/en/media/logotypes/"
	},
	{
		"title": "Gojek",
		"hex": "00AA13",
		"source": "https://gojek.com",
		"guidelines": "https://gojek.design"
	},
	{
		"title": "GoLand",
		"hex": "000000",
		"source": "https://www.jetbrains.com/company/brand/#logos-and-icons-jetbrains-logos",
		"guidelines": "https://www.jetbrains.com/company/brand/#brand-guidelines"
	},
	{
		"title": "Goldman Sachs",
		"hex": "7399C6",
		"source": "https://design.gs.com/brand/goldman-sachs-logo",
		"guidelines": "https://design.gs.com/brand/goldman-sachs-logo"
	},
	{
		"title": "Goodreads",
		"hex": "372213",
		"source": "https://www.goodreads.com/about/press"
	},
	{
		"title": "Google",
		"hex": "4285F4",
		"source": "https://partnermarketinghub.withgoogle.com",
		"guidelines": "https://about.google/brand-resource-center/brand-elements/",
		"aliases": {
			"loc": {
				"ko-KR": "구글"
			}
		}
	},
	{
		"title": "Google AdMob",
		"hex": "EA4335",
		"source": "https://commons.wikimedia.org/wiki/File:Google_AdMob_logo.svg"
	},
	{
		"title": "Google Ads",
		"hex": "4285F4",
		"source": "https://ads.google.com/home/"
	},
	{
		"title": "Google AdSense",
		"hex": "4285F4",
		"source": "https://www.google.com/adsense/"
	},
	{
		"title": "Google Analytics",
		"hex": "E37400",
		"source": "https://marketingplatform.google.com/intl/en_uk/about/analytics/"
	},
	{
		"title": "Google Apps Script",
		"hex": "4285F4",
		"source": "https://github.com/simple-icons/simple-icons/issues/3556#issuecomment-800482267"
	},
	{
		"title": "Google Assistant",
		"hex": "4285F4",
		"source": "https://assistant.google.com"
	},
	{
		"title": "Google Authenticator",
		"hex": "4285F4",
		"source": "https://commons.wikimedia.org/wiki/File:Google_Authenticator_(April_2023).svg"
	},
	{
		"title": "Google BigQuery",
		"hex": "669DF6",
		"source": "https://cloud.google.com/icons",
		"guidelines": "https://about.google/brand-resource-center"
	},
	{
		"title": "Google Bigtable",
		"hex": "669DF6",
		"source": "https://cloud.google.com/icons",
		"guidelines": "https://about.google/brand-resource-center"
	},
	{
		"title": "Google Calendar",
		"hex": "4285F4",
		"source": "https://fonts.gstatic.com/s/i/productlogos/calendar_2020q4/v8/192px.svg"
	},
	{
		"title": "Google Campaign Manager 360",
		"hex": "1E8E3E",
		"source": "https://developers.google.com/doubleclick-advertisers"
	},
	{
		"title": "Google Cardboard",
		"hex": "FF7143",
		"source": "https://arvr.google.com/cardboard/images/header/vr-home.svg"
	},
	{
		"title": "Google Cast",
		"hex": "4285F4",
		"source": "https://partnermarketinghub.withgoogle.com/brands/google-cast/visual-identity/visual-identity",
		"guidelines": "https://partnermarketinghub.withgoogle.com/brands/google-cast",
		"aliases": {
			"old": [
				"Chromecast"
			]
		}
	},
	{
		"title": "Google Chat",
		"hex": "34A853",
		"source": "https://support.google.com/chat/answer/9455386"
	},
	{
		"title": "Google Chrome",
		"hex": "4285F4",
		"source": "https://www.google.com/chrome",
		"guidelines": "https://partnermarketinghub.withgoogle.com/brands/chrome"
	},
	{
		"title": "Google Chronicle",
		"hex": "4285F4",
		"source": "https://chronicle.security"
	},
	{
		"title": "Google Classroom",
		"hex": "0F9D58",
		"source": "https://classroom.google.com"
	},
	{
		"title": "Google Cloud",
		"hex": "4285F4",
		"source": "https://cloud.google.com"
	},
	{
		"title": "Google Cloud Composer",
		"hex": "4285F4",
		"source": "https://cloud.google.com/icons",
		"guidelines": "https://about.google/brand-resource-center"
	},
	{
		"title": "Google Cloud Spanner",
		"hex": "4285F4",
		"source": "https://cloud.google.com/icons",
		"guidelines": "https://about.google/brand-resource-center"
	},
	{
		"title": "Google Cloud Storage",
		"hex": "AECBFA",
		"source": "https://cloud.google.com/icons",
		"guidelines": "https://about.google/brand-resource-center"
	},
	{
		"title": "Google Colab",
		"hex": "F9AB00",
		"source": "https://colab.research.google.com"
	},
	{
		"title": "Google Container Optimized OS",
		"hex": "4285F4",
		"source": "https://cloud.google.com/icons",
		"guidelines": "https://cloud.google.com/terms/"
	},
	{
		"title": "Google Dataflow",
		"hex": "AECBFA",
		"source": "https://cloud.google.com/icons",
		"guidelines": "https://about.google/brand-resource-center"
	},
	{
		"title": "Google Dataproc",
		"hex": "AECBFA",
		"source": "https://cloud.google.com/icons",
		"guidelines": "https://about.google/brand-resource-center"
	},
	{
		"title": "Google Display & Video 360",
		"hex": "34A853",
		"source": "https://marketingplatform.google.com/about"
	},
	{
		"title": "Google Docs",
		"hex": "4285F4",
		"source": "https://www.google.com/docs/about"
	},
	{
		"title": "Google Drive",
		"hex": "4285F4",
		"source": "https://developers.google.com/drive/web/branding"
	},
	{
		"title": "Google Earth",
		"hex": "4285F4",
		"source": "https://earth.google.com/web/"
	},
	{
		"title": "Google Earth Engine",
		"hex": "4285F4",
		"source": "https://github.com/simple-icons/simple-icons/issues/8912#issuecomment-1638850020"
	},
	{
		"title": "Google Fit",
		"hex": "4285F4",
		"source": "https://partnermarketinghub.withgoogle.com/brands/google-fit/"
	},
	{
		"title": "Google Fonts",
		"hex": "4285F4",
		"source": "https://fonts.google.com"
	},
	{
		"title": "Google Forms",
		"hex": "7248B9",
		"source": "https://about.google/products/#all-products"
	},
	{
		"title": "Google Gemini",
		"hex": "8E75B2",
		"source": "https://gemini.google.com",
		"aliases": {
			"old": [
				"Google Bard"
			]
		}
	},
	{
		"title": "Google Home",
		"hex": "4285F4",
		"source": "https://home.google.com/welcome/"
	},
	{
		"title": "Google Keep",
		"hex": "FFBB00",
		"source": "https://about.google/brand-resource-center/logos-list/"
	},
	{
		"title": "Google Lens",
		"hex": "4285F4",
		"source": "https://www.google.com"
	},
	{
		"title": "Google Maps",
		"hex": "4285F4",
		"source": "https://commons.wikimedia.org/wiki/File:Google_Maps_icon.svg"
	},
	{
		"title": "Google Marketing Platform",
		"hex": "4285F4",
		"source": "https://about.google/brand-resource-center/logos-list/"
	},
	{
		"title": "Google Meet",
		"hex": "00897B",
		"source": "https://about.google/brand-resource-center/logos-list/"
	},
	{
		"title": "Google Messages",
		"hex": "1A73E8",
		"source": "https://messages.google.com"
	},
	{
		"title": "Google Nearby",
		"hex": "4285F4",
		"source": "https://developers.google.com/nearby/developer-guidelines"
	},
	{
		"title": "Google News",
		"hex": "174EA6",
		"source": "https://partnermarketinghub.withgoogle.com/brands/google-news/",
		"guidelines": "https://partnermarketinghub.withgoogle.com/brands/google-news/legal-and-trademarks/legal-requirements/"
	},
	{
		"title": "Google Pay",
		"hex": "4285F4",
		"source": "https://pay.google.com/intl/en_us/about/"
	},
	{
		"title": "Google Photos",
		"hex": "4285F4",
		"source": "https://partnermarketinghub.withgoogle.com/brands/google-photos/visual-identity/visual-identity/icon/",
		"guidelines": "https://partnermarketinghub.withgoogle.com/brands/google-photos/visual-identity/visual-identity/icon/"
	},
	{
		"title": "Google Play",
		"hex": "414141",
		"source": "https://partnermarketinghub.withgoogle.com/brands/google-play/visual-identity/primary-logos/",
		"guidelines": "https://partnermarketinghub.withgoogle.com/brands/google-play/visual-identity/primary-logos/"
	},
	{
		"title": "Google Pub/Sub",
		"hex": "AECBFA",
		"source": "https://cloud.google.com/icons",
		"guidelines": "https://about.google/brand-resource-center"
	},
	{
		"title": "Google Scholar",
		"hex": "4285F4",
		"source": "https://commons.wikimedia.org/wiki/File:Google_Scholar_logo.svg"
	},
	{
		"title": "Google Search Console",
		"hex": "458CF5",
		"source": "https://search.google.com/search-console"
	},
	{
		"title": "Google Sheets",
		"hex": "34A853",
		"source": "https://sheets.google.com"
	},
	{
		"title": "Google Slides",
		"hex": "FBBC04",
		"source": "https://slides.google.com"
	},
	{
		"title": "Google Street View",
		"hex": "FEC111",
		"source": "https://developers.google.com/streetview/ready/branding",
		"guidelines": "https://developers.google.com/streetview/ready/branding"
	},
	{
		"title": "Google Tag Manager",
		"hex": "246FDB",
		"source": "https://tagmanager.google.com/#/home"
	},
	{
		"title": "Google Tasks",
		"hex": "2684FC",
		"source": "https://assistant.google.com/tasks",
		"guidelines": "https://about.google/brand-resource-center"
	},
	{
		"title": "Google Translate",
		"hex": "4285F4",
		"source": "https://commons.wikimedia.org/wiki/File:Google_Translate_logo.svg"
	},
	{
		"title": "Google TV",
		"hex": "4285F4",
		"source": "https://partnermarketinghub.withgoogle.com/brands/google-tv/visual-identity/visual-identity/",
		"guidelines": "https://partnermarketinghub.withgoogle.com/brands/google-tv/visual-identity/visual-identity/"
	},
	{
		"title": "GoToMeeting",
		"hex": "F68D2E",
		"source": "https://www.gotomeeting.com",
		"aliases": {
			"dup": [
				{
					"title": "GoToWebinar",
					"hex": "00C0F3",
					"source": "https://www.gotomeeting.com/en-ie/webinar"
				}
			]
		}
	},
	{
		"title": "Grab",
		"hex": "00B14F",
		"source": "https://en.wikipedia.org/wiki/File:Grab_(application)_logo.svg"
	},
	{
		"title": "Gradio",
		"hex": "F97316",
		"source": "https://www.gradio.app"
	},
	{
		"title": "Gradle",
		"hex": "02303A",
		"source": "https://gradle.com/brand",
		"guidelines": "https://gradle.com/brand"
	},
	{
		"title": "Gradle Play Publisher",
		"hex": "82B816",
		"source": "https://github.com/Triple-T/gradle-play-publisher/blob/df4eadf1ca6b5bad50e21be0b21816722ed50342/assets/logo.svg",
		"license": {
			"type": "MIT"
		},
		"aliases": {
			"aka": [
				"gpp",
				"Triple-T"
			]
		}
	},
	{
		"title": "Grafana",
		"hex": "F46800",
		"source": "https://grafana.com"
	},
	{
		"title": "Grammarly",
		"hex": "027E6F",
		"source": "https://www.grammarly.com/media-assets"
	},
	{
		"title": "Grand Frais",
		"hex": "ED2D2F",
		"source": "https://www.grandfrais.com"
	},
	{
		"title": "GrapheneOS",
		"hex": "0053A3",
		"source": "https://github.com/GrapheneOS/branding-extra/blob/5cc2e4b781345b89457d8ef814bd1aae56af289f/simple.svg",
		"guidelines": "https://github.com/GrapheneOS/branding-extra"
	},
	{
		"title": "Graphite",
		"hex": "000000",
		"source": "https://graphite.dev"
	},
	{
		"title": "GraphQL",
		"hex": "E10098",
		"source": "https://graphql.org/brand",
		"guidelines": "https://graphql.org/brand"
	},
	{
		"title": "Grav",
		"hex": "221E1F",
		"source": "https://getgrav.org/media"
	},
	{
		"title": "Gravatar",
		"hex": "1E8CBE",
		"source": "https://automattic.com/press/brand-materials/"
	},
	{
		"title": "Graylog",
		"hex": "FF3633",
		"source": "https://www.graylog.org"
	},
	{
		"title": "Greasy Fork",
		"hex": "670000",
		"source": "https://github.com/JasonBarnabe/greasyfork/blob/bfeb5f405e03fb32ebc86df7e11c83ca1cb79ddb/misc/logos/logo512.xcf",
		"license": {
			"type": "GPL-3.0-only"
		}
	},
	{
		"title": "Great Learning",
		"hex": "0E39A9",
		"source": "https://www.mygreatlearning.com"
	},
	{
		"title": "Greenhouse",
		"hex": "24A47F",
		"source": "https://brand.greenhouse.io/brand-portal/p/6",
		"guidelines": "https://brand.greenhouse.io/brand-portal/p/5"
	},
	{
		"title": "GreenSock",
		"hex": "88CE02",
		"source": "https://greensock.com"
	},
	{
		"title": "Grid.ai",
		"hex": "78FF96",
		"source": "https://github.com/gridai/logos/blob/1e12c83b77abdc22a41566cab232f4db40223895/GridAI-icons/icon-white-48.svg"
	},
	{
		"title": "Gridsome",
		"hex": "00A672",
		"source": "https://gridsome.org/logo/"
	},
	{
		"title": "Grocy",
		"hex": "337AB7",
		"source": "https://github.com/grocy/grocy/blob/9e1020b7f8994e2d3e3e890da64ceba9903b2fb2/public/img/icon.svg"
	},
	{
		"title": "GroupMe",
		"hex": "00AFF0",
		"source": "https://groupme.com"
	},
	{
		"title": "Groupon",
		"hex": "53A318",
		"source": "https://about.groupon.com/press/",
		"guidelines": "https://about.groupon.com/press/"
	},
	{
		"title": "Grubhub",
		"hex": "F63440",
		"source": "https://www.grubhub.com"
	},
	{
		"title": "Grunt",
		"hex": "FAA918",
		"source": "https://github.com/gruntjs/gruntjs.com/blob/70f43898d9ce8e6cc862ad72bf8a7aee5ca199a9/src/media/grunt-logo-no-wordmark.svg",
		"guidelines": "https://github.com/gruntjs/grunt-docs/blob/main/Grunt-Brand-Guide.md"
	},
	{
		"title": "GSK",
		"hex": "F36633",
		"source": "https://www.gskbrandhub.com",
		"aliases": {
			"aka": [
				"GlaxoSmithKline"
			]
		}
	},
	{
		"title": "GSMA",
		"hex": "DC002B",
		"source": "https://www.gsma.com"
	},
	{
		"title": "GSMArena.com",
		"hex": "D50000",
		"source": "https://www.gsmarena.com"
	},
	{
		"title": "GStreamer",
		"hex": "FF3131",
		"source": "https://gstreamer.freedesktop.org/artwork"
	},
	{
		"title": "GTK",
		"hex": "7FE719",
		"source": "https://commons.wikimedia.org/wiki/File:GTK_logo.svg",
		"guidelines": "https://foundation.gnome.org/logo-and-trademarks",
		"license": {
			"type": "CC-BY-SA-3.0"
		}
	},
	{
		"title": "Guangzhou Metro",
		"hex": "C51935",
		"source": "https://commons.wikimedia.org/wiki/File:Guangzhou_Metro_logo.svg"
	},
	{
		"title": "Guilded",
		"hex": "F5C400",
		"source": "https://www.guilded.gg/brand",
		"guidelines": "https://www.guilded.gg/brand"
	},
	{
		"title": "Guitar Pro",
		"hex": "569FFF",
		"source": "https://www.guitar-pro.com/c/12-visual-resources",
		"guidelines": "https://www.guitar-pro.com/c/12-visual-resources"
	},
	{
		"title": "gulp",
		"hex": "CF4647",
		"source": "https://github.com/gulpjs/artwork/blob/4e14158817ac88e9a5c02b3b307e6f630fe222fb/gulp-white-text.svg",
		"guidelines": "https://github.com/gulpjs/artwork",
		"license": {
			"type": "CC0-1.0"
		}
	},
	{
		"title": "Gumroad",
		"hex": "FF90E8",
		"source": "https://gumroad.com"
	},
	{
		"title": "Gumtree",
		"hex": "72EF36",
		"source": "https://www.gumtree.com"
	},
	{
		"title": "Gunicorn",
		"hex": "499848",
		"source": "https://github.com/benoitc/gunicorn/blob/ff58e0c6da83d5520916bc4cc109a529258d76e1/docs/logo/gunicorn.svg"
	},
	{
		"title": "Gurobi",
		"hex": "EE3524",
		"source": "https://cdn.gurobi.com/wp-content/uploads/2021/02/Gurobi-Optimization_Corporate-Brochure.pdf"
	},
	{
		"title": "Gusto",
		"hex": "F45D48",
		"source": "https://gusto.com"
	},
	{
		"title": "Gutenberg",
		"hex": "000000",
		"source": "https://github.com/WordPress/gutenberg/blob/7829913ae117dfb561d14c600eea7b281afd6556/docs/final-g-wapuu-black.svg"
	},
	{
		"title": "H&M",
		"hex": "E50010",
		"source": "https://www2.hm.com/en_gb/index.html"
	},
	{
		"title": "H2 Database",
		"hex": "09476B",
		"source": "https://github.com/h2database/h2database/blob/4472d76fc6a77cb079a8a0c24d80dc05dade56e1/h2/src/docsrc/images/h2_v2_3_7.svg"
	},
	{
		"title": "H3",
		"hex": "1E54B7",
		"source": "https://github.com/uber/h3/blob/71e09dc002b211887c6db525609a449058233a71/website/static/images/h3Logo-color.svg"
	},
	{
		"title": "Habr",
		"hex": "65A3BE",
		"source": "https://kiosk.habr.com"
	},
	{
		"title": "Hack Club",
		"hex": "EC3750",
		"source": "https://hackclub.com/brand",
		"guidelines": "https://hackclub.com/brand"
	},
	{
		"title": "Hack The Box",
		"hex": "9FEF00",
		"source": "https://www.hackthebox.com/contact-us",
		"guidelines": "https://www.hackthebox.com/contact-us"
	},
	{
		"title": "Hackaday",
		"hex": "1A1A1A",
		"source": "https://hackaday.com"
	},
	{
		"title": "Hacker Noon",
		"hex": "00FE00",
		"source": "https://sponsor.hackernoon.com/#brandasauthor"
	},
	{
		"title": "HackerEarth",
		"hex": "2C3454",
		"source": "https://www.hackerearth.com/logo/"
	},
	{
		"title": "HackerOne",
		"hex": "494649",
		"source": "https://www.hackerone.com/branding",
		"guidelines": "https://www.hackerone.com/branding/pages#logo_usage"
	},
	{
		"title": "HackerRank",
		"hex": "00EA64",
		"source": "https://www.hackerrank.com/about-us/"
	},
	{
		"title": "Hackster",
		"hex": "2E9FE6",
		"source": "https://www.hackster.io/branding#logos",
		"guidelines": "https://www.hackster.io/branding"
	},
	{
		"title": "HAL",
		"hex": "B03532",
		"source": "https://www.ccsd.cnrs.fr/en/brand-guidelines",
		"guidelines": "https://www.ccsd.cnrs.fr/en/brand-guidelines/"
	},
	{
		"title": "Handlebars.js",
		"hex": "000000",
		"source": "https://github.com/handlebars-lang/docs/blob/13a2e2d9e31ebff4295924ea366abf3062e47ede/src/.vuepress/public/icons/handlebarsjs-icon.svg"
	},
	{
		"title": "Handshake",
		"hex": "D3FB52",
		"source": "https://joinhandshake.com/career-centers/marketing-toolkit",
		"guidelines": "https://joinhandshake.com/career-centers/marketing-toolkit"
	},
	{
		"title": "Handshake",
		"slug": "handshake_protocol",
		"hex": "000000",
		"source": "https://handshake.org"
	},
	{
		"title": "HappyCow",
		"hex": "7C4EC4",
		"source": "https://www.happycow.net/press-kits"
	},
	{
		"title": "Harbor",
		"hex": "60B932",
		"source": "https://github.com/cncf/artwork/blob/ff2b2b5216e22f001ddd444ca580c484dd10302e/projects/harbor/icon/black/harbor-icon-black.svg",
		"guidelines": "https://github.com/cncf/artwork/blob/ff2b2b5216e22f001ddd444ca580c484dd10302e/README.md",
		"license": {
			"type": "custom",
			"url": "https://www.linuxfoundation.org/legal/trademark-usage"
		}
	},
	{
		"title": "HarmonyOS",
		"hex": "000000",
		"source": "https://www.harmonyos.com",
		"aliases": {
			"aka": [
				"HMOS"
			]
		}
	},
	{
		"title": "HashiCorp",
		"hex": "000000",
		"source": "https://www.hashicorp.com",
		"guidelines": "https://www.hashicorp.com/brand"
	},
	{
		"title": "Hashnode",
		"hex": "2962FF",
		"source": "https://hashnode.com/media"
	},
	{
		"title": "Haskell",
		"hex": "5D4F85",
		"source": "https://wiki.haskell.org/Thompson-Wheeler_logo"
	},
	{
		"title": "Hasura",
		"hex": "1EB4D4",
		"source": "https://github.com/hasura/graphql-engine/blob/5e2f5d470cdc2a7e59db7a3d5e94475a00bb2ac6/docs/static/img/logo.svg"
	},
	{
		"title": "Hatena Bookmark",
		"hex": "00A4DE",
		"source": "https://hatenacorp.jp/press/resource"
	},
	{
		"title": "Have I Been Pwned",
		"hex": "030304",
		"source": "https://github.com/HaveIBeenPwned/Branding/blob/d5a5d3c252a461c6c7e2ae60942fc80e50d2755d/Logos/Icon/Icon.svg",
		"license": {
			"type": "BSD-3-Clause"
		},
		"aliases": {
			"aka": [
				"HIBP"
			]
		}
	},
	{
		"title": "Haxe",
		"hex": "EA8220",
		"source": "https://haxe.org/foundation/branding.html",
		"guidelines": "https://haxe.org/foundation/branding.html"
	},
	{
		"title": "HBO",
		"hex": "000000",
		"source": "https://www.hbo.com"
	},
	{
		"title": "HBO Max",
		"hex": "000000",
		"source": "https://commons.wikimedia.org/wiki/File:Max_2025_logo.svg"
	},
	{
		"title": "HCL",
		"hex": "006BB6",
		"source": "https://www.hcl.com/brand-guidelines",
		"guidelines": "https://www.hcl.com/brand-guidelines"
	},
	{
		"title": "HDFC Bank",
		"hex": "004B8D",
		"source": "https://www.hdfcsales.com",
		"aliases": {
			"aka": [
				"HDB"
			]
		}
	},
	{
		"title": "Headless UI",
		"hex": "66E3FF",
		"source": "https://headlessui.dev"
	},
	{
		"title": "Headphone Zone",
		"hex": "3C07FF",
		"source": "https://www.headphonezone.in"
	},
	{
		"title": "Headspace",
		"hex": "F47D31",
		"source": "https://www.headspace.com/press-and-media"
	},
	{
		"title": "Hearth",
		"hex": "A33035",
		"source": "https://www.gethearth.com"
	},
	{
		"title": "hearthis.at",
		"hex": "000000",
		"source": "https://hearthis.at"
	},
	{
		"title": "Hedera",
		"hex": "222222",
		"source": "https://brand.hedera.com",
		"guidelines": "https://brand.hedera.com"
	},
	{
		"title": "Helium",
		"hex": "0ACF83",
		"source": "https://www.helium.com"
	},
	{
		"title": "Helix",
		"hex": "281733",
		"source": "https://helix-editor.com"
	},
	{
		"title": "HelloFresh",
		"hex": "99CC33",
		"source": "https://www.hellofreshgroup.com/en/newsroom/press-material/brand"
	},
	{
		"title": "Helly Hansen",
		"hex": "DA2128",
		"source": "https://www.hellyhansen.com"
	},
	{
		"title": "Helm",
		"hex": "0F1689",
		"source": "https://helm.sh"
	},
	{
		"title": "Help Scout",
		"hex": "1292EE",
		"source": "https://www.helpscout.com"
	},
	{
		"title": "HelpDesk",
		"hex": "2FC774",
		"source": "https://helpdesk.design",
		"guidelines": "https://helpdesk.design"
	},
	{
		"title": "Hepsiemlak",
		"hex": "E1251B",
		"source": "https://www.hepsiemlak.com"
	},
	{
		"title": "HERE",
		"hex": "00AFAA",
		"source": "https://www.here.com/company/media-assets"
	},
	{
		"title": "Hermes",
		"hex": "0091CD",
		"source": "https://www.myhermes.de/assets/touchicons/favicon.svg"
	},
	{
		"title": "Heroku",
		"hex": "430098",
		"source": "https://devcenter.heroku.com/articles/heroku-brand-guidelines#logos",
		"guidelines": "https://devcenter.heroku.com/articles/heroku-brand-guidelines"
	},
	{
		"title": "HeroUI",
		"hex": "000000",
		"source": "https://www.heroui.com",
		"aliases": {
			"old": [
				"NextUI"
			]
		}
	},
	{
		"title": "Hetzner",
		"hex": "D50C2D",
		"source": "https://www.hetzner.com"
	},
	{
		"title": "Hevy",
		"hex": "000000",
		"source": "https://www.hevyapp.com"
	},
	{
		"title": "Hexlet",
		"hex": "116EF5",
		"source": "https://hexlet.io",
		"aliases": {
			"loc": {
				"ru-RU": "Хекслет"
			}
		}
	},
	{
		"title": "Hexo",
		"hex": "0E83CD",
		"source": "https://hexo.io"
	},
	{
		"title": "HEY",
		"hex": "5522FA",
		"source": "https://hey.com"
	},
	{
		"title": "Hi Bob",
		"hex": "E42C51",
		"source": "https://www.hibob.com",
		"aliases": {
			"aka": [
				"Bob"
			]
		}
	},
	{
		"title": "Hibernate",
		"hex": "59666C",
		"source": "https://hibernate.org"
	},
	{
		"title": "Hilton",
		"hex": "231F20",
		"source": "https://www.hilton.com",
		"guidelines": "https://stories.hilton.com/media-kit-hilton-corporate"
	},
	{
		"title": "Hilton Hotels & Resorts",
		"hex": "1E4380",
		"source": "https://www.hilton.com/en/brands/hilton-hotels"
	},
	{
		"title": "Hitachi",
		"hex": "E60027",
		"source": "https://commons.wikimedia.org/wiki/File:Hitachi_inspire_the_next-Logo.svg"
	},
	{
		"title": "Hive",
		"hex": "FF7A00",
		"source": "https://www.hivehome.com"
	},
	{
		"title": "Hive",
		"slug": "hive_blockchain",
		"hex": "E31337",
		"source": "https://hive.io/brand"
	},
	{
		"title": "HiveMQ",
		"hex": "FFC000",
		"source": "https://www.hivemq.com",
		"guidelines": "https://www.hivemq.com/company/hivemq-brand-resources"
	},
	{
		"title": "Homarr",
		"hex": "FA5252",
		"source": "https://github.com/ajnart/homarr/blob/2bf423132d9077d371d254e577fc57037a31ac4b/public/imgs/favicon/favicon.svg"
	},
	{
		"title": "Home Assistant",
		"hex": "18BCF2",
		"source": "https://github.com/home-assistant/assets/blob/0f69676da79c3881e7dfca6d6c0a5739f88273d8/logo/home-assistant-logo.zip",
		"guidelines": "https://design.home-assistant.io/#brand/logo"
	},
	{
		"title": "Home Assistant Community Store",
		"hex": "41BDF5",
		"source": "https://hacs.xyz"
	},
	{
		"title": "HomeAdvisor",
		"hex": "F68315",
		"source": "https://www.homeadvisor.com"
	},
	{
		"title": "Homebrew",
		"hex": "FBB040",
		"source": "https://github.com/Homebrew/brew.sh/blob/2e576aaca83e62dda41a188597bb4bd20e75e385/assets/img/homebrew.svg"
	},
	{
		"title": "Homebridge",
		"hex": "491F59",
		"source": "https://github.com/homebridge/branding/blob/6ef3a1685e79f79a2ecdcc83824e53775ec0475d/logos/homebridge-silhouette-round-black.svg"
	},
	{
		"title": "Homepage",
		"hex": "009BD5",
		"source": "https://github.com/gethomepage/homepage/blob/e56dccc7f17144a53b97a315c2e4f622fa07e58d/public/safari-pinned-tab.svg"
	},
	{
		"title": "homify",
		"hex": "7DCDA3",
		"source": "https://www.homify.com"
	},
	{
		"title": "Honda",
		"hex": "E40521",
		"source": "https://www.honda.ie"
	},
	{
		"title": "Honey",
		"hex": "FF6801",
		"source": "https://www.joinhoney.com"
	},
	{
		"title": "Honeybadger",
		"hex": "EA5937",
		"source": "https://www.honeybadger.io/assets"
	},
	{
		"title": "Honeygain",
		"hex": "F9C900",
		"source": "https://www.honeygain.com",
		"guidelines": "https://www.honeygain.com/brand-assets"
	},
	{
		"title": "Hono",
		"hex": "E36002",
		"source": "https://github.com/honojs/hono/blob/76dbc74407329c46870af6aa4fab0c04036d8ae2/docs/images/hono-logo.svg"
	},
	{
		"title": "Honor",
		"hex": "000000",
		"source": "https://www.hihonor.com",
		"guidelines": "https://www.hihonor.com/global/brand-guideline11/basics/logo"
	},
	{
		"title": "Hootsuite",
		"hex": "FF4C46",
		"source": "https://hootsuite.widencollective.com/portals/bafpk5oo/bafpk5oo/MediaKitAssets/c/b9e3a7bb-aca7-48d7-90ed-cff5898aafd0",
		"guidelines": "https://hootsuite.widencollective.com/portals/bafpk5oo/MediaKitAssets"
	},
	{
		"title": "Hoppscotch",
		"hex": "09090B",
		"source": "https://hoppscotch.com"
	},
	{
		"title": "Hostinger",
		"hex": "673DE6",
		"source": "https://www.hostinger.com/newsroom",
		"guidelines": "https://www.hostinger.com/newsroom"
	},
	{
		"title": "Hotels.com",
		"hex": "EF3346",
		"source": "https://www.hotels.com"
	},
	{
		"title": "Hotjar",
		"hex": "FF3C00",
		"source": "https://www.hotjar.com"
	},
	{
		"title": "Hotwire",
		"hex": "FFE801",
		"source": "https://hotwired.dev"
	},
	{
		"title": "Houdini",
		"hex": "FF4713",
		"source": "https://www.sidefx.com/products/houdini/"
	},
	{
		"title": "Houzz",
		"hex": "4DBC15",
		"source": "https://www.houzz.com/logoGuidelines",
		"guidelines": "https://www.houzz.com/logoGuidelines"
	},
	{
		"title": "HP",
		"hex": "0096D6",
		"source": "https://brandcentral.hp.com/us/en/elements/hp-logo.html",
		"guidelines": "https://brandcentral.hp.com/us/en/elements/hp-logo.html"
	},
	{
		"title": "HSBC",
		"hex": "DB0011",
		"source": "https://www.hsbc.com",
		"guidelines": "https://www.hsbc.com/terms-and-conditions"
	},
	{
		"title": "HTC",
		"hex": "A5CF4C",
		"source": "https://htc.com"
	},
	{
		"title": "HTC Vive",
		"hex": "00B2E3",
		"source": "https://www.vive.com"
	},
	{
		"title": "HTML Academy",
		"hex": "302683",
		"source": "https://htmlacademy.ru"
	},
	{
		"title": "HTML5",
		"hex": "E34F26",
		"source": "https://www.w3.org/html/logo/"
	},
	{
		"title": "htmx",
		"hex": "3366CC",
		"source": "https://github.com/bigskysoftware/htmx/blob/f690d928342b6334fa539cfbd4be515748d2ba0f/www/static/img/htmx_logo.2.png"
	},
	{
		"title": "htop",
		"hex": "009020",
		"source": "https://github.com/htop-dev/htop/blob/03d5e4746f53bd07daf68638d714a7fec336297b/htop.svg"
	},
	{
		"title": "HTTPie",
		"hex": "73DC8C",
		"source": "https://github.com/httpie/httpie/blob/d262181bede5241a6b692c3245a77e2eb02bc262/docs/httpie-logo.svg"
	},
	{
		"title": "Huawei",
		"hex": "FF0000",
		"source": "https://e.huawei.com/ph/material/partner/0a72728b864949c48b22106454352483",
		"guidelines": "https://e.huawei.com/ph/material/partner/0a72728b864949c48b22106454352483"
	},
	{
		"title": "HubSpot",
		"hex": "FF7A59",
		"source": "https://www.hubspot.com/style-guide",
		"guidelines": "https://www.hubspot.com/style-guide"
	},
	{
		"title": "Hugging Face",
		"hex": "FFD21E",
		"source": "https://huggingface.co/brand",
		"guidelines": "https://huggingface.co/brand"
	},
	{
		"title": "Hugo",
		"hex": "FF4088",
		"source": "https://gohugo.io"
	},
	{
		"title": "Humble Bundle",
		"hex": "CC2929",
		"source": "https://support.humblebundle.com/hc/en-us/articles/202742060-Bundle-Logos"
	},
	{
		"title": "HumHub",
		"hex": "1B8291",
		"source": "https://github.com/humhub/documentation/blob/e7844d7373ddf351cc7603fe9b7449009fa7c3b0/static/img/logo.svg"
	},
	{
		"title": "Hungry Jack's",
		"hex": "D0021B",
		"source": "https://www.hungryjacks.com.au"
	},
	{
		"title": "Husqvarna",
		"hex": "273A60",
		"source": "https://www.husqvarna.com"
	},
	{
		"title": "Hyper",
		"hex": "000000",
		"source": "https://hyper.is"
	},
	{
		"title": "Hyperskill",
		"hex": "8C5AFF",
		"source": "https://hyperskill.org"
	},
	{
		"title": "HyperX",
		"hex": "E21836",
		"source": "https://ca.hyperx.com/cdn/shop/files/image_placeholder.svg"
	},
	{
		"title": "Hypothesis",
		"hex": "BD1C2B",
		"source": "https://web.hypothes.is/brand/"
	},
	{
		"title": "Hyprland",
		"hex": "58E1FF",
		"source": "https://hyprland.org"
	},
	{
		"title": "Hyundai",
		"hex": "002C5E",
		"source": "https://www.hyundai.com"
	},
	{
		"title": "i18next",
		"hex": "26A69A",
		"source": "https://github.com/i18next/i18next-gitbook/blob/32efcfd9c59ae55cc63a60e633dbc1651c7950ad/assets/img/logo.svg"
	},
	{
		"title": "i3",
		"hex": "52C0FF",
		"source": "https://github.com/i3/i3/blob/d6e2a38b5cdf200c0fb82fc4cf7fff7dbcdeb605/logo.svg"
	},
	{
		"title": "IATA",
		"hex": "004E81",
		"source": "https://commons.wikimedia.org/wiki/File:IATAlogo.svg"
	},
	{
		"title": "iBeacon",
		"hex": "3D7EBB",
		"source": "https://developer.apple.com/ibeacon/"
	},
	{
		"title": "Iberia",
		"hex": "D7192D",
		"source": "https://iberia.com"
	},
	{
		"title": "Iced",
		"hex": "3645FF",
		"source": "https://iced.rs"
	},
	{
		"title": "Iceland",
		"hex": "CC092F",
		"source": "https://www.iceland.co.uk"
	},
	{
		"title": "ICICI Bank",
		"hex": "AE282E",
		"source": "https://www.icicibank.com/ms/aboutus/annual-reports/2022-23/icici/assets/images/home-page/logo.svg"
	},
	{
		"title": "Icinga",
		"hex": "06062C",
		"source": "https://github.com/Icinga/icingaweb2/blob/293021b2000e9d459387153ca5690f97e0184aaa/public/img/icinga-logo-compact.svg"
	},
	{
		"title": "iCloud",
		"hex": "3693F3",
		"source": "https://commons.wikimedia.org/wiki/File:ICloud_logo.svg"
	},
	{
		"title": "IcoMoon",
		"hex": "825794",
		"source": "https://icomoon.io"
	},
	{
		"title": "ICON",
		"hex": "31B8BB",
		"source": "https://icon.foundation/contents/resrce/media"
	},
	{
		"title": "Iconfinder",
		"hex": "1A1B1F",
		"source": "https://www.iconfinder.com/p/about"
	},
	{
		"title": "Iconify",
		"hex": "1769AA",
		"source": "https://iconify.design"
	},
	{
		"title": "IconJar",
		"hex": "16A5F3",
		"source": "https://geticonjar.com"
	},
	{
		"title": "Icons8",
		"hex": "1FB141",
		"source": "https://icons8.com"
	},
	{
		"title": "ICQ",
		"hex": "24FF00",
		"source": "https://commons.wikimedia.org/wiki/File:ICQNewlogo.svg"
	},
	{
		"title": "IEEE",
		"hex": "00629B",
		"source": "https://brand-experience.ieee.org/templates-tools-resources/resources/master-brand-and-logos/",
		"guidelines": "https://brand-experience.ieee.org/guidelines/brand-identity/"
	},
	{
		"title": "iFixit",
		"hex": "0071CE",
		"source": "https://www.ifixit.com",
		"guidelines": "https://www.ifixit.com/Info/Media"
	},
	{
		"title": "iFood",
		"hex": "EA1D2C",
		"source": "https://ifood.com.br"
	},
	{
		"title": "IFTTT",
		"hex": "000000",
		"source": "https://ifttt.com/discover/brand-guidelines",
		"guidelines": "https://ifttt.com/discover/brand-guidelines"
	},
	{
		"title": "IGDB",
		"hex": "9147FF",
		"source": "https://commons.wikimedia.org/wiki/File:IGDB_logo.svg"
	},
	{
		"title": "IGN",
		"hex": "BF1313",
		"source": "https://www.ign.com"
	},
	{
		"title": "iHeartRadio",
		"hex": "C6002B",
		"source": "https://brand.iheart.com/logo",
		"guidelines": "https://brand.iheart.com/logo"
	},
	{
		"title": "IKEA",
		"hex": "0058A3",
		"source": "https://www.ikea.com"
	},
	{
		"title": "Île-de-France Mobilités",
		"hex": "67B4E7",
		"source": "https://www.iledefrance-mobilites.fr"
	},
	{
		"title": "Image.sc",
		"hex": "039CB2",
		"source": "https://forum.image.sc"
	},
	{
		"title": "ImageJ",
		"hex": "00D8E0",
		"source": "https://github.com/imagej/imagej/blob/0667395bcac20e5d7a371ac9f468522c74367d59/logo/inkscape_image_logo_src.svg"
	},
	{
		"title": "IMDb",
		"hex": "F5C518",
		"source": "https://brand.imdb.com/imdb",
		"guidelines": "https://brand.imdb.com/imdb"
	},
	{
		"title": "iMessage",
		"hex": "34DA50",
		"source": "https://commons.wikimedia.org/wiki/File:IMessage_logo.svg"
	},
	{
		"title": "Imgur",
		"hex": "1BB76E",
		"source": "https://imgurinc.com/press",
		"guidelines": "https://help.imgur.com/hc/en-us/articles/202062878-Trademark-Use-Policy"
	},
	{
		"title": "Immer",
		"hex": "00E7C3",
		"source": "https://github.com/immerjs/immer/blob/7a5382899bc8b0bf5e21972a1c7db63f53e1d697/website/static/img/immer-logo.svg"
	},
	{
		"title": "Immich",
		"hex": "4250AF",
		"source": "https://github.com/immich-app/immich/blob/25c9b779e4d19bc34551f8b137266a459e0d70e1/design/immich-logo.svg"
	},
	{
		"title": "Imou",
		"hex": "E89313",
		"source": "https://www.imoulife.com/support/download/userManual"
	},
	{
		"title": "ImprovMX",
		"hex": "2FBEFF",
		"source": "https://improvmx.com"
	},
	{
		"title": "Indeed",
		"hex": "003A9B",
		"source": "https://indeed.design/resources"
	},
	{
		"title": "Indian Super League",
		"hex": "ED2F21",
		"source": "https://indiansuperleague.com"
	},
	{
		"title": "Indie Hackers",
		"hex": "0E2439",
		"source": "https://www.indiehackers.com"
	},
	{
		"title": "IndiGo",
		"hex": "09009B",
		"source": "https://www.goindigo.in"
	},
	{
		"title": "Inductive Automation",
		"hex": "445C6D",
		"source": "https://brand.inductiveautomation.com",
		"guidelines": "https://brand.inductiveautomation.com"
	},
	{
		"title": "Inertia",
		"hex": "9553E9",
		"source": "https://inertiajs.com"
	},
	{
		"title": "INFINITI",
		"hex": "020B24",
		"source": "https://www.infiniti.com"
	},
	{
		"title": "InfluxDB",
		"hex": "22ADF6",
		"source": "https://influxdata.github.io/branding/logo/downloads/",
		"guidelines": "https://influxdata.github.io/branding/logo/usage/"
	},
	{
		"title": "Infomaniak",
		"hex": "0098FF",
		"source": "https://www.infomaniak.com/en/about/press"
	},
	{
		"title": "InfoQ",
		"hex": "2C6CAF",
		"source": "https://www.infoq.com"
	},
	{
		"title": "Informatica",
		"hex": "FF4D00",
		"source": "https://www.informatica.com"
	},
	{
		"title": "Infosys",
		"hex": "007CC3",
		"source": "https://www.infosys.com/newsroom/journalist-resources/infosyslogo.html"
	},
	{
		"title": "Infracost",
		"hex": "DB44B8",
		"source": "https://www.infracost.io/img/logo.svg"
	},
	{
		"title": "Ingress",
		"hex": "783CBD",
		"source": "https://ingress.com",
		"guidelines": "https://niantic.helpshift.com/a/ingress/?s=ingress-events&f=brand-and-fan-site-guidelines&p=web"
	},
	{
		"title": "Inkdrop",
		"hex": "7A78D7",
		"source": "https://site-cdn.inkdrop.app/site/icons/inkdrop-icon.svg"
	},
	{
		"title": "Inkscape",
		"hex": "000000",
		"source": "https://inkscape.org/gallery/=inkscape-branding/inkscape-brand-assets/",
		"license": {
			"type": "CC-BY-SA-3.0"
		}
	},
	{
		"title": "Inoreader",
		"hex": "1875F3",
		"source": "https://www.inoreader.com/brand-portal",
		"guidelines": "https://www.inoreader.com/brand-portal"
	},
	{
		"title": "Insomnia",
		"hex": "4000BF",
		"source": "https://insomnia.rest"
	},
	{
		"title": "INSPIRE",
		"hex": "00E5FF",
		"source": "https://inspirehep.net"
	},
	{
		"title": "Insta360",
		"hex": "FFEE00",
		"source": "https://www.insta360.com/press/logo",
		"guidelines": "https://www.insta360.com/press/logo"
	},
	{
		"title": "Instacart",
		"hex": "43B02A",
		"source": "https://www.instacart.com/press"
	},
	{
		"title": "Instagram",
		"hex": "FF0069",
		"source": "https://about.meta.com/brand/resources/instagram",
		"guidelines": "https://about.meta.com/brand/resources/instagram"
	},
	{
		"title": "Instapaper",
		"hex": "1F1F1F",
		"source": "https://www.instapaper.com"
	},
	{
		"title": "Instatus",
		"hex": "4EE3C2",
		"source": "https://www.instatus.com"
	},
	{
		"title": "Instructables",
		"hex": "FABF15",
		"source": "https://www.instructables.com/community/Official-Instructables-Logos-1/"
	},
	{
		"title": "Instructure",
		"hex": "2A7BA0",
		"source": "https://www.instructure.com/about/brand-guide/download-logos",
		"guidelines": "https://www.instructure.com/canvas/resources/noram-guides/instructure-brand-guide-2022"
	},
	{
		"title": "Intel",
		"hex": "0071C5",
		"source": "https://www.intel.com/content/www/us/en/newsroom/resources/press-kits-intel-overview.html"
	},
	{
		"title": "IntelliJ IDEA",
		"hex": "000000",
		"source": "https://www.jetbrains.com/idea/",
		"guidelines": "https://www.jetbrains.com/company/brand/"
	},
	{
		"title": "Interaction Design Foundation",
		"hex": "2B2B2B",
		"source": "https://www.interaction-design.org"
	},
	{
		"title": "InteractJS",
		"hex": "2599ED",
		"source": "https://github.com/taye/interact.js/blob/603c34d4b34dece8a260381e2e5991b810d6d739/img/ijs-icon.svg"
	},
	{
		"title": "Interbase",
		"hex": "E62431",
		"source": "https://www.embarcadero.com/news/logo",
		"guidelines": "https://www.ideracorp.com/legal/embarcadero"
	},
	{
		"title": "Intercom",
		"hex": "6AFDEF",
		"source": "https://www.intercom.com/press",
		"guidelines": "https://www.intercom.com/press"
	},
	{
		"title": "Intermarche",
		"hex": "E2001A",
		"source": "https://www.intermarche.com"
	},
	{
		"title": "Internet Archive",
		"hex": "666666",
		"source": "https://archive.org"
	},
	{
		"title": "Internet Computer",
		"hex": "3B00B9",
		"source": "https://dfinity.frontify.com/d/pD7yZhsmpqos/internet-computer#/internet-computer/logo",
		"guidelines": "https://dfinity.frontify.com/d/pD7yZhsmpqos",
		"aliases": {
			"aka": [
				"Internet Computer Protocol"
			]
		}
	},
	{
		"title": "Intigriti",
		"hex": "161A36",
		"source": "https://www.intigriti.com"
	},
	{
		"title": "Intuit",
		"hex": "236CFF",
		"source": "https://www.intuit.com",
		"guidelines": "https://www.intuit.com/company/press-room/logos"
	},
	{
		"title": "InVision",
		"hex": "FF3366",
		"source": "https://www.invisionapp.com/resources/brand",
		"guidelines": "https://www.invisionapp.com/resources/brand"
	},
	{
		"title": "Invoice Ninja",
		"hex": "000000",
		"source": "https://github.com/invoiceninja/invoiceninja/blob/2bdb26dd06123a0426cc7a8da77fc8fce7e5a222/public/images/round_logo.png"
	},
	{
		"title": "ioBroker",
		"hex": "3399CC",
		"source": "https://github.com/ioBroker/awesome-iobroker/blob/6ba42e9fcda7c88356e2f8c98f435ce7b02d4e37/images/awesome-iobroker.svg"
	},
	{
		"title": "Ionic",
		"hex": "3880FF",
		"source": "https://ionicframework.com/press"
	},
	{
		"title": "Ionos",
		"hex": "003D8F",
		"source": "https://www.ionos.de"
	},
	{
		"title": "iOS",
		"hex": "000000",
		"source": "https://en.wikipedia.org/wiki/IOS"
	},
	{
		"title": "IOTA",
		"hex": "131F37",
		"source": "https://www.iota.org/connect/brand",
		"guidelines": "https://www.iota.org/connect/brand",
		"license": {
			"type": "CC-BY-SA-4.0"
		}
	},
	{
		"title": "IPFS",
		"hex": "65C2CB",
		"source": "https://github.com/ipfs-inactive/logo/tree/73169b495332415b174ac2f37ec27c4b2ee8da83",
		"license": {
			"type": "CC-BY-SA-3.0"
		}
	},
	{
		"title": "IRIS",
		"hex": "25313C",
		"source": "https://www.iris.co.uk"
	},
	{
		"title": "iRobot",
		"hex": "6CB86A",
		"source": "https://www.irobot.com"
	},
	{
		"title": "ISC2",
		"hex": "468145",
		"source": "https://www.isc2.org",
		"aliases": {
			"aka": [
				"(ISC)²"
			]
		}
	},
	{
		"title": "Issuu",
		"hex": "F36D5D",
		"source": "https://issuu.com/press",
		"guidelines": "https://issuu.com/press"
	},
	{
		"title": "Istio",
		"hex": "466BB0",
		"source": "https://github.com/istio/istio/blob/5a047251817eb2523af297607b7614120812e47a/logo/istio-bluelogo-whitebackground-unframed.svg"
	},
	{
		"title": "Itch.io",
		"hex": "FA5C5C",
		"source": "https://itch.io/press-kit",
		"guidelines": "https://itch.io/press-kit"
	},
	{
		"title": "iTerm2",
		"hex": "000000",
		"source": "https://github.com/gnachman/iTerm2/blob/6a857f3f5872eb1465ddc0dd83412015991e79ae/images/AppIcon/iTermIcon.sketch"
	},
	{
		"title": "iTunes",
		"hex": "FB5BC5",
		"source": "https://commons.wikimedia.org/wiki/File:ITunes_logo.svg"
	},
	{
		"title": "ITVx",
		"hex": "DEEB52",
		"source": "https://www.itvmedia.co.uk"
	},
	{
		"title": "IVECO",
		"hex": "1554FF",
		"source": "https://www.iveco.com/global/welcome"
	},
	{
		"title": "Jabber",
		"hex": "CC0000",
		"source": "https://commons.wikimedia.org/wiki/File:Jabber-bulb.svg",
		"guidelines": "https://www.jabber.org/faq.html#logo",
		"license": {
			"type": "CC-BY-2.5"
		}
	},
	{
		"title": "Jaeger",
		"hex": "66CFE3",
		"source": "https://github.com/cncf/artwork/blob/e7e09686c20db6ddac06e482cf3338b0c8b2e22d/projects/jaeger/icon/black/jaeger-icon-black.svg",
		"guidelines": "https://github.com/cncf/artwork/blob/e7e09686c20db6ddac06e482cf3338b0c8b2e22d/projects/jaeger/jaeger-logo-guide.pdf"
	},
	{
		"title": "Jaguar",
		"hex": "FFFFFF",
		"source": "https://media.jaguar.com/en/press-kit"
	},
	{
		"title": "Jameson",
		"hex": "004027",
		"source": "https://www.jamesonwhiskey.com"
	},
	{
		"title": "Jamstack",
		"hex": "F0047F",
		"source": "https://github.com/jamstack/jamstack.org/blob/a7de230798f98bdde78f0a0eeb5ebfc488c563aa/src/site/img/logo/svg/Jamstack_Icon_Original.svg"
	},
	{
		"title": "Japan Airlines",
		"hex": "C00000",
		"source": "https://www.jal.co.jp"
	},
	{
		"title": "Jasmine",
		"hex": "8A4182",
		"source": "https://github.com/jasmine/jasmine/blob/8991b1bba39b5b7e89fc5eeb07ae271a684cb1a4/images/jasmine-horizontal.svg"
	},
	{
		"title": "JavaScript",
		"hex": "F7DF1E",
		"source": "https://github.com/voodootikigod/logo.js/blob/1544bdeed6d618a6cfe4f0650d04ab8d9cfa76d9/js.svg",
		"license": {
			"type": "MIT"
		}
	},
	{
		"title": "JBL",
		"hex": "FF3300",
		"source": "https://www.jbl.com"
	},
	{
		"title": "JCB",
		"hex": "0B4EA2",
		"source": "https://www.global.jcb/en/about-us/brand-concept/"
	},
	{
		"title": "JDoodle",
		"hex": "FD5200",
		"source": "https://www.jdoodle.com/online-java-compiler"
	},
	{
		"title": "Jeep",
		"hex": "000000",
		"source": "https://commons.wikimedia.org/wiki/File:Jeep_logo.svg"
	},
	{
		"title": "Jekyll",
		"hex": "CC0000",
		"source": "https://github.com/jekyll/brand/blob/8302ad3ecf045054a095020729a8d2cc7005faf8/jekyll-logo-black.svg",
		"guidelines": "https://github.com/jekyll/brand",
		"license": {
			"type": "CC-BY-4.0"
		}
	},
	{
		"title": "Jellyfin",
		"hex": "00A4DC",
		"source": "https://jellyfin.org/docs/general/contributing/branding.html",
		"guidelines": "https://jellyfin.org/docs/general/contributing/branding.html"
	},
	{
		"title": "Jenkins",
		"hex": "D24939",
		"source": "https://get.jenkins.io/art/",
		"guidelines": "https://www.jenkins.io/press/",
		"license": {
			"type": "CC-BY-SA-3.0"
		}
	},
	{
		"title": "Jest",
		"hex": "C21325",
		"source": "https://jestjs.io"
	},
	{
		"title": "JET",
		"hex": "FBBA00",
		"source": "https://de.wikipedia.org/wiki/Datei:JET.svg"
	},
	{
		"title": "JetBlue",
		"hex": "001E59",
		"source": "https://www.jetblue.com"
	},
	{
		"title": "JetBrains",
		"hex": "000000",
		"source": "https://www.jetbrains.com/company/brand/logos/",
		"guidelines": "https://www.jetbrains.com/company/brand/"
	},
	{
		"title": "Jetpack Compose",
		"hex": "4285F4",
		"source": "https://developer.android.com/jetpack/compose/"
	},
	{
		"title": "JFrog",
		"hex": "40BE46",
		"source": "https://jfrog.com/brand-guidelines",
		"guidelines": "https://jfrog.com/brand-guidelines"
	},
	{
		"title": "JFrog Pipelines",
		"hex": "40BE46",
		"source": "https://jfrog.com/pipelines/",
		"guidelines": "https://jfrog.com/brand-guidelines/"
	},
	{
		"title": "JHipster",
		"hex": "3E8ACC",
		"source": "https://github.com/jhipster/jhipster-artwork/blob/1085d85ab6d819b9ef7f6cc710ec8a4977b95e90/logos/JHipster%20bowtie.svg",
		"guidelines": "https://www.jhipster.tech/artwork",
		"license": {
			"type": "Apache-2.0"
		}
	},
	{
		"title": "Jinja",
		"hex": "B41717",
		"source": "https://github.com/pallets/jinja/blob/1c240154865a7b6034033027e3c2ca8a2fa53fc2/artwork/jinjalogo.svg"
	},
	{
		"title": "Jio",
		"hex": "0A2885",
		"source": "https://commons.wikimedia.org/wiki/File:Reliance_Jio_Logo.svg"
	},
	{
		"title": "Jira",
		"hex": "0052CC",
		"source": "https://atlassian.design/resources/logo-library",
		"guidelines": "https://atlassian.design/foundations/logos/"
	},
	{
		"title": "Jira Software",
		"hex": "0052CC",
		"source": "https://www.atlassian.com/company/news/press-kit",
		"guidelines": "https://atlassian.design/foundations/logos/"
	},
	{
		"title": "JitPack",
		"hex": "000000",
		"source": "https://docs.jitpack.io"
	},
	{
		"title": "Jitsi",
		"hex": "97979A",
		"source": "https://github.com/jitsi/jitsi-meet/blob/767101497c9a52abf8cef7893e8d6e7e4283bbfc/images/watermark.svg"
	},
	{
		"title": "John Deere",
		"hex": "367C2B",
		"source": "https://en.wikipedia.org/wiki/File:John_Deere_logo.svg",
		"guidelines": "https://johndeere.widencollective.com/portals/arrshkzc/MyPortalFeb23,2021"
	},
	{
		"title": "Joomla",
		"hex": "5091CD",
		"source": "https://docs.joomla.org/Joomla:Brand_Identity_Elements/Official_Logo",
		"guidelines": "https://docs.joomla.org/Joomla:Brand_Identity_Elements"
	},
	{
		"title": "Joplin",
		"hex": "1071D3",
		"source": "https://github.com/laurent22/joplin/blob/45e35576bd8b1bb0ffe958309cc1ab3736cc266b/Assets/JoplinLetter.svg"
	},
	{
		"title": "Jordan",
		"hex": "000000",
		"source": "https://www.nike.com/jordan"
	},
	{
		"title": "JOUAV",
		"hex": "E1B133",
		"source": "https://www.jouav.com"
	},
	{
		"title": "Jovian",
		"hex": "0D61FF",
		"source": "https://jovian.com"
	},
	{
		"title": "JPEG",
		"hex": "8A8A8A",
		"source": "https://jpeg.org/contact.html",
		"license": {
			"type": "CC-BY-ND-4.0"
		}
	},
	{
		"title": "jQuery",
		"hex": "0769AD",
		"source": "https://brand.jquery.org/logos/",
		"guidelines": "https://brand.jquery.org/logos/"
	},
	{
		"title": "JR Group",
		"hex": "44AF35",
		"source": "https://www.jrhokkaido.co.jp"
	},
	{
		"title": "jsDelivr",
		"hex": "E84D3D",
		"source": "https://github.com/jsdelivr/www.jsdelivr.com/blob/eff02f3a8879cf7c7296840584e1293fe04e3a76/src/public/img/logo_horizontal.svg"
	},
	{
		"title": "JSFiddle",
		"hex": "0084FF",
		"source": "https://jsfiddle.net"
	},
	{
		"title": "JSON",
		"hex": "000000",
		"source": "https://commons.wikimedia.org/wiki/File:JSON_vector_logo.svg"
	},
	{
		"title": "JSON Web Tokens",
		"hex": "000000",
		"source": "https://jwt.io"
	},
	{
		"title": "JSR",
		"hex": "F7DF1E",
		"source": "https://github.com/jsr-io/jsr/blob/98c4448c64b1dddd1fc7cc54af961284f4262e82/frontend/static/logo.svg"
	},
	{
		"title": "JSS",
		"hex": "F7DF1E",
		"source": "https://cssinjs.org"
	},
	{
		"title": "JUCE",
		"hex": "8DC63F",
		"source": "https://juce.com"
	},
	{
		"title": "Juejin",
		"hex": "007FFF",
		"source": "https://juejin.cn"
	},
	{
		"title": "JUKE",
		"hex": "6CD74A",
		"source": "https://juke.nl"
	},
	{
		"title": "Julia",
		"hex": "9558B2",
		"source": "https://github.com/JuliaLang/julia-logo-graphics/blob/b5551ca7946b4a25746c045c15fbb8806610f8d0/images/julia-dots.svg"
	},
	{
		"title": "Juniper Networks",
		"hex": "84B135",
		"source": "https://www.juniper.net/us/en/company/press-center/images/image-library/logos/",
		"guidelines": "https://www.juniper.net/us/en/company/press-center/images/image-library/logos/"
	},
	{
		"title": "JUnit5",
		"hex": "25A162",
		"source": "https://github.com/junit-team/junit5/blob/86465f4f491219ad0c0cf9c64eddca7b0edeb86f/assets/img/junit5-logo.svg"
	},
	{
		"title": "Jupyter",
		"hex": "F37626",
		"source": "https://github.com/jupyter/design/blob/80716ee75dd7b2a6ec6abcd89922d020483589b1/logos/Logo%20Mark/logomark-whitebody-whitemoons/logomark-whitebody-whitemoons.svg",
		"guidelines": "https://github.com/jupyter/design"
	},
	{
		"title": "Just Eat",
		"hex": "F36D00",
		"source": "https://justeattakeaway.com/newsroom/en-WW/media_kits/"
	},
	{
		"title": "JustGiving",
		"hex": "AD29B6",
		"source": "https://justgiving.com"
	},
	{
		"title": "K3s",
		"hex": "FFC61C",
		"source": "https://k3s.io"
	},
	{
		"title": "k6",
		"hex": "7D64FF",
		"source": "https://commons.wikimedia.org/wiki/File:K6-logo.svg",
		"aliases": {
			"aka": [
				"Grafana k6"
			]
		}
	},
	{
		"title": "Kaggle",
		"hex": "20BEFF",
		"source": "https://www.kaggle.com/brand-guidelines",
		"guidelines": "https://www.kaggle.com/brand-guidelines"
	},
	{
		"title": "Kagi",
		"hex": "FFB319",
		"source": "https://kagi.com"
	},
	{
		"title": "Kahoot!",
		"hex": "46178F",
		"source": "https://kahoot.com/library/kahoot-logo/",
		"guidelines": "https://kahoot.com/library/kahoot-logo/"
	},
	{
		"title": "KaiOS",
		"hex": "6F02B5",
		"source": "https://www.kaiostech.com/company/press-room"
	},
	{
		"title": "Kakao",
		"hex": "FFCD00",
		"source": "https://www.kakaocorp.com/kakao/introduce/ci",
		"aliases": {
			"loc": {
				"ko-KR": "카카오"
			}
		}
	},
	{
		"title": "KakaoTalk",
		"hex": "FFCD00",
		"source": "https://commons.wikimedia.org/wiki/File:KakaoTalk_logo.svg",
		"aliases": {
			"loc": {
				"ko-KR": "카카오톡"
			}
		}
	},
	{
		"title": "Kali Linux",
		"hex": "557C94",
		"source": "https://www.kali.org/docs/policy/trademark/",
		"guidelines": "https://www.kali.org/docs/policy/trademark/"
	},
	{
		"title": "Kamailio",
		"hex": "506365",
		"source": "https://www.kamailio.org/pub/kamailio-logos/current"
	},
	{
		"title": "Kaniko",
		"hex": "FFA600",
		"source": "https://github.com/GoogleContainerTools/kaniko/blob/cf5ca26aa4e2f7bf0de56efdf3b4e86b0ff74ed0/logo/Kaniko-Logo-Monochrome.svg"
	},
	{
		"title": "Karlsruher Verkehrsverbund",
		"hex": "9B2321",
		"source": "https://commons.wikimedia.org/wiki/File:KVV_2010.svg"
	},
	{
		"title": "Kasa Smart",
		"hex": "4ACBD6",
		"source": "https://www.tp-link.com/us/support/download/hs200/"
	},
	{
		"title": "KashFlow",
		"hex": "E5426E",
		"source": "https://www.kashflow.com"
	},
	{
		"title": "Kaspersky",
		"hex": "006D5C",
		"source": "https://www.kaspersky.com"
	},
	{
		"title": "Katana",
		"hex": "000000",
		"source": "https://www.foundry.com/products/katana"
	},
	{
		"title": "Kaufland",
		"hex": "E10915",
		"source": "https://www.kaufland.com"
	},
	{
		"title": "KDE",
		"hex": "1D99F3",
		"source": "https://kde.org/stuff/clipart",
		"guidelines": "https://kde.org/stuff/clipart",
		"aliases": {
			"old": [
				"K Desktop Environment"
			]
		}
	},
	{
		"title": "KDE neon",
		"hex": "3DC08D",
		"source": "https://community.kde.org/Neon"
	},
	{
		"title": "KDE Plasma",
		"hex": "1D99F3",
		"source": "https://kde.org/stuff/clipart/",
		"guidelines": "https://kde.org/stuff/clipart/"
	},
	{
		"title": "Kdenlive",
		"hex": "527EB2",
		"source": "https://kdenlive.org/en/trademark-logo/",
		"guidelines": "https://kdenlive.org/en/trademark-logo/"
	},
	{
		"title": "Kedro",
		"hex": "FFC900",
		"source": "https://github.com/kedro-org/kedro-brand-identity/blob/7f7b380cb1a2951c06ca292f0d2b442db895f804/icon/black/kedro-icon-svgo-black.svg",
		"guidelines": "https://github.com/kedro-org/kedro-brand-identity/blob/7f7b380cb1a2951c06ca292f0d2b442db895f804/Kedro_Brand_Guidelines.pdf",
		"license": {
			"type": "custom",
			"url": "https://www.linuxfoundation.org/trademark-usage"
		}
	},
	{
		"title": "Keenetic",
		"hex": "009EE2",
		"source": "https://keenetic.com",
		"guidelines": "https://keenetic.com/en/legal"
	},
	{
		"title": "Keep a Changelog",
		"hex": "E05735",
		"source": "https://keepachangelog.com"
	},
	{
		"title": "KeePassXC",
		"hex": "6CAC4D",
		"source": "https://github.com/keepassxreboot/keepassxc/tree/3fdafc6d25e85050976e0cc645db579086db3f45"
	},
	{
		"title": "Keeper",
		"hex": "FFC700",
		"source": "https://docs.keeper.io/en/sso-connect-cloud/graphic-assets",
		"guidelines": "https://www.keepersecurity.com/assets/pdf/brand-guidelines.pdf"
	},
	{
		"title": "KeeWeb",
		"hex": "528BFF",
		"source": "https://github.com/keeweb/keeweb/blob/44432eb66d5b771d5867cdd74f2500d00e006783/graphics/svg/keeweb.svg"
	},
	{
		"title": "Kentico",
		"hex": "F05A22",
		"source": "https://www.kentico.com"
	},
	{
		"title": "Keras",
		"hex": "D00000",
		"source": "https://keras.io"
	},
	{
		"title": "Keybase",
		"hex": "33A0FF",
		"source": "https://github.com/keybase/client/tree/a144e0ce38ee9e495cc5acbcd4ef859f5534d820/media/logos"
	},
	{
		"title": "KeyCDN",
		"hex": "047AED",
		"source": "https://www.keycdn.com/logos"
	},
	{
		"title": "Keycloak",
		"hex": "4D4D4D",
		"source": "https://github.com/keycloak/keycloak-misc/blob/dee033f2d6d6b5c3a6ce8eb84e285f7e5626dbf6/logo/icon-black.svg",
		"license": {
			"type": "custom",
			"url": "https://www.linuxfoundation.org/legal/trademark-usage"
		}
	},
	{
		"title": "Keystone",
		"hex": "166BFF",
		"source": "https://keystonejs.com"
	},
	{
		"title": "KFC",
		"hex": "F40027",
		"source": "https://global.kfc.com/asset-library/",
		"aliases": {
			"aka": [
				"Kentucky Fried Chicken"
			]
		}
	},
	{
		"title": "Khan Academy",
		"hex": "14BF96",
		"source": "https://khanacademy.zendesk.com/hc/en-us/articles/202483630-Press-room",
		"guidelines": "https://support.khanacademy.org/hc/en-us/articles/202263034-Trademark-and-Brand-Usage-Policy"
	},
	{
		"title": "Khronos Group",
		"hex": "CC3333",
		"source": "https://www.khronos.org/legal/trademarks",
		"guidelines": "https://www.khronos.org/files/legal/Khronos-Logo-Usage-Guide.pdf"
	},
	{
		"title": "Kia",
		"hex": "05141F",
		"source": "https://www.kia.com"
	},
	{
		"title": "Kibana",
		"hex": "005571",
		"source": "https://www.elastic.co/brand"
	},
	{
		"title": "KiCad",
		"hex": "314CB0",
		"source": "https://www.kicad.org/about/kicad/",
		"license": {
			"type": "GPL-3.0-or-later"
		}
	},
	{
		"title": "Kick",
		"hex": "53FC19",
		"source": "https://kick.com"
	},
	{
		"title": "Kickstarter",
		"hex": "05CE78",
		"source": "https://www.kickstarter.com/help/brand_assets"
	},
	{
		"title": "Kik",
		"hex": "82BC23",
		"source": "https://www.kik.com/news/"
	},
	{
		"title": "Kingston Technology",
		"hex": "000000",
		"source": "https://www.kingston.com",
		"aliases": {
			"aka": [
				"Kingston"
			]
		}
	},
	{
		"title": "Kinopoisk",
		"hex": "FF5500",
		"source": "https://www.kinopoisk.ru/special/branding",
		"guidelines": "https://www.kinopoisk.ru/special/branding",
		"aliases": {
			"loc": {
				"ru-RU": "КиноПоиск"
			}
		}
	},
	{
		"title": "Kinsta",
		"hex": "5333ED",
		"source": "https://kinsta.com/press"
	},
	{
		"title": "Kirby",
		"hex": "000000",
		"source": "https://getkirby.com/press"
	},
	{
		"title": "Kit",
		"hex": "000000",
		"source": "https://kit.co"
	},
	{
		"title": "Kitsu",
		"hex": "FD755C",
		"source": "https://kitsu.io"
	},
	{
		"title": "Kiwix",
		"hex": "000000",
		"source": "https://wiki.kiwix.org/wiki/Logo",
		"license": {
			"type": "CC-BY-SA-4.0"
		}
	},
	{
		"title": "Klarna",
		"hex": "FFB3C7",
		"source": "https://klarna.design"
	},
	{
		"title": "Kleinanzeigen",
		"hex": "1D4B00",
		"source": "https://www.kleinanzeigen.de",
		"aliases": {
			"aka": [
				"eBay Kleinanzeigen"
			]
		}
	},
	{
		"title": "KLM",
		"hex": "00A1DE",
		"source": "https://www.klm.com"
	},
	{
		"title": "Klook",
		"hex": "FF5722",
		"source": "https://www.klook.com/en-GB/newsroom/"
	},
	{
		"title": "Knative",
		"hex": "0865AD",
		"source": "https://github.com/knative/community/blob/fb49068c9b7619685248247d29e48eb3d96f3ac2/icons/logo.svg",
		"guidelines": "https://github.com/knative/community/blob/main/BRANDING.MD"
	},
	{
		"title": "Knex.js",
		"hex": "D26B38",
		"source": "https://github.com/knex/documentation/blob/a9c4ce47dbc6001bb1c6aa0649bb668edc78fea7/src/public/knex-logo.png"
	},
	{
		"title": "KNIME",
		"hex": "FDD800",
		"source": "https://www.knime.com"
	},
	{
		"title": "Knip",
		"hex": "F56E0F",
		"source": "https://knip.dev"
	},
	{
		"title": "KnowledgeBase",
		"hex": "9146FF",
		"source": "https://www.knowledgebase.com/design",
		"guidelines": "https://www.knowledgebase.com/design"
	},
	{
		"title": "Known",
		"hex": "333333",
		"source": "https://github.com/idno/known/tree/22c4935b57a61d94d2508651128b4f828f864989/gfx/logos"
	},
	{
		"title": "Ko-fi",
		"hex": "FF6433",
		"source": "https://more.ko-fi.com/brand-assets",
		"guidelines": "https://more.ko-fi.com/brand-assets"
	},
	{
		"title": "Koa",
		"hex": "33333D",
		"source": "https://koajs.com"
	},
	{
		"title": "Koc",
		"hex": "F9423A",
		"source": "https://www.koc.com.tr/en"
	},
	{
		"title": "Kodak",
		"hex": "ED0000",
		"source": "https://www.kodak.com",
		"guidelines": "https://www.kodak.com/en/company/page/site-terms"
	},
	{
		"title": "Kodi",
		"hex": "17B2E7",
		"source": "https://kodi.tv"
	},
	{
		"title": "Koenigsegg",
		"hex": "000000",
		"source": "https://www.koenigsegg.com"
	},
	{
		"title": "Kofax",
		"hex": "00558C",
		"source": "https://www.kofax.com"
	},
	{
		"title": "Komoot",
		"hex": "6AA127",
		"source": "https://newsroom.komoot.com/media_kits/219423/",
		"guidelines": "https://newsroom.komoot.com/media_kits/219423/"
	},
	{
		"title": "Konami",
		"hex": "B60014",
		"source": "https://commons.wikimedia.org/wiki/File:Konami_4th_logo_2.svg"
	},
	{
		"title": "Kong",
		"hex": "003459",
		"source": "https://konghq.com/brand-assets/",
		"guidelines": "https://konghq.com/brand/"
	},
	{
		"title": "Kongregate",
		"hex": "F04438",
		"source": "https://www.kongregate.com"
	},
	{
		"title": "Konva",
		"hex": "0D83CD",
		"source": "https://github.com/konvajs/konvajs.github.io/blob/2cfe67461dfe32076ba56c88a75fe8e99d068130/icon.png"
	},
	{
		"title": "Kotlin",
		"hex": "7F52FF",
		"source": "https://www.jetbrains.com/company/brand/logos/",
		"guidelines": "https://www.jetbrains.com/company/brand/",
		"aliases": {
			"loc": {
				"ko-KR": "코틀린"
			}
		}
	},
	{
		"title": "Koyeb",
		"hex": "121212",
		"source": "https://www.koyeb.com"
	},
	{
		"title": "Kred",
		"hex": "72BE50",
		"source": "https://www.home.kred"
	},
	{
		"title": "Krita",
		"hex": "3BABFF",
		"source": "https://krita.org/en/about/press/"
	},
	{
		"title": "KTM",
		"hex": "FF6600",
		"source": "https://ktm.com"
	},
	{
		"title": "Ktor",
		"hex": "087CFA",
		"source": "https://www.jetbrains.com/company/brand/#logos-and-icons-product-icons",
		"guidelines": "https://www.jetbrains.com/company/brand/#brand-guidelines"
	},
	{
		"title": "Kuaishou",
		"hex": "FF4906",
		"source": "https://www.kuaishou.com/official/material-lib",
		"guidelines": "https://www.kuaishou.com/official/material-lib"
	},
	{
		"title": "Kubernetes",
		"hex": "326CE5",
		"source": "https://github.com/kubernetes/kubernetes/tree/cac53883f4714452f3084a22e4be20d042a9df33/logo"
	},
	{
		"title": "Kubespray",
		"hex": "3D647F",
		"source": "https://github.com/kubernetes-sigs/kubespray/blob/1b2e66cd305d1349daed85c8e356a5a8de5cc1f3/logo/logo-dark.svg"
	},
	{
		"title": "Kubuntu",
		"hex": "0079C1",
		"source": "https://kubuntu.org"
	},
	{
		"title": "KuCoin",
		"hex": "01BC8D",
		"source": "https://www.kucoin.com/news/en-kucoin-media-kit"
	},
	{
		"title": "Kueski",
		"hex": "0075FF",
		"source": "https://www.kueski.com"
	},
	{
		"title": "Kuma",
		"hex": "290B53",
		"source": "https://cncf-branding.netlify.app/projects/kuma/"
	},
	{
		"title": "Kununu",
		"hex": "FFC62E",
		"source": "https://www.kununu.com"
	},
	{
		"title": "Kuula",
		"hex": "4092B4",
		"source": "https://kuula.co"
	},
	{
		"title": "KX",
		"hex": "101820",
		"source": "https://kx.com/news-room",
		"guidelines": "https://kx.com/news-room"
	},
	{
		"title": "Kyocera",
		"hex": "DF0522",
		"source": "https://uk.kyocera.com"
	},
	{
		"title": "L'Équipe",
		"hex": "E42829",
		"source": "https://commons.wikimedia.org/wiki/File:L_Equipe_Logo.svg"
	},
	{
		"title": "LabVIEW",
		"hex": "FFDB00",
		"source": "https://forums.ni.com/t5/NI-Partner-Network/New-Partner-Co-Marketing-Style-Guide/ba-p/3786987",
		"guidelines": "https://forums.ni.com/t5/NI-Partner-Network/New-Partner-Co-Marketing-Style-Guide/ba-p/3786987"
	},
	{
		"title": "LADA",
		"hex": "ED6B21",
		"source": "https://www.lada.ru",
		"aliases": {
			"loc": {
				"ru-RU": "Лада"
			}
		}
	},
	{
		"title": "Lamborghini",
		"hex": "B6A272",
		"source": "https://www.lamborghini.com"
	},
	{
		"title": "Land Rover",
		"hex": "005A2B",
		"source": "https://media.landrover.com/en/press-kit"
	},
	{
		"title": "LangChain",
		"hex": "1C3C3C",
		"source": "https://www.langchain.com"
	},
	{
		"title": "Langflow",
		"hex": "000000",
		"source": "https://github.com/langflow-ai/langflow/blob/a5f5f3e3e30ee1740b696e3ad1823287ba27870c/docs/static/img/langflow-icon-black-transparent.svg"
	},
	{
		"title": "LangGraph",
		"hex": "1C3C3C",
		"source": "https://www.langchain.com/langgraph"
	},
	{
		"title": "LanguageTool",
		"hex": "45A1FC",
		"source": "https://languagetool.org"
	},
	{
		"title": "Lapce",
		"hex": "3B82F6",
		"source": "https://github.com/lapce/lapce/blob/95c4cf2d87083e348c0b621d0be0ea17f79ed703/extra/images/logo.svg"
	},
	{
		"title": "Laragon",
		"hex": "0E83CD",
		"source": "https://laragon.org"
	},
	{
		"title": "Laravel",
		"hex": "FF2D20",
		"source": "https://github.com/laravel/art/tree/5a8325b064634b900f25dbb6f1cafd888b2d2211"
	},
	{
		"title": "Laravel Horizon",
		"hex": "405263",
		"source": "https://github.com/laravel/horizon/blob/79ed572422d0ff789e9673a6dd9579026f14233a/public/img/horizon.svg"
	},
	{
		"title": "Laravel Nova",
		"hex": "252D37",
		"source": "https://nova.laravel.com"
	},
	{
		"title": "Last.fm",
		"hex": "D51007",
		"source": "https://commons.wikimedia.org/wiki/File:Lastfm_logo.svg"
	},
	{
		"title": "LastPass",
		"hex": "D32D27",
		"source": "https://lastpass.com/press-room/",
		"guidelines": "https://lastpass.com/press-room/"
	},
	{
		"title": "LaTeX",
		"hex": "008080",
		"source": "https://github.com/latex3/branding/tree/9def6b5f6075567d62b67424e11dbe6d4d5245b4"
	},
	{
		"title": "Launchpad",
		"hex": "F8C300",
		"source": "https://help.launchpad.net/logo/submissions",
		"guidelines": "https://help.launchpad.net/Legal",
		"license": {
			"type": "CC-BY-ND-2.0"
		}
	},
	{
		"title": "Lazarus",
		"hex": "000000",
		"source": "https://sourceforge.net/projects/lazarus/"
	},
	{
		"title": "LazyVim",
		"hex": "2E7DE9",
		"source": "https://github.com/LazyVim/lazyvim.github.io/blob/db7f1bd035de3f41a75a29f65f36819f6ac152af/static/img/icon.svg"
	},
	{
		"title": "LBRY",
		"hex": "2F9176",
		"source": "https://lbry.com/press-kit",
		"guidelines": "https://lbry.com/faq/acceptable-use-policy"
	},
	{
		"title": "Leader Price",
		"hex": "E50005",
		"source": "https://www.leaderprice.fr"
	},
	{
		"title": "Leaflet",
		"hex": "199900",
		"source": "https://github.com/Leaflet/Leaflet/blob/d843c3b88486713827d7e860b58bdba75bfbd5a2/src/images/logo.svg"
	},
	{
		"title": "League of Legends",
		"hex": "C28F2C",
		"source": "https://www.leagueoflegends.com"
	},
	{
		"title": "Leanpub",
		"hex": "262425",
		"source": "https://leanpub.com/press",
		"guidelines": "https://leanpub.com/press"
	},
	{
		"title": "LeetCode",
		"hex": "FFA116",
		"source": "https://leetcode.com/store"
	},
	{
		"title": "Lefthook",
		"hex": "FF1E1E",
		"source": "https://github.com/evilmartians/lefthook/blob/c44511f070ef2785fecb215862c4f2ff1ed8dccb/logo_sign.svg"
	},
	{
		"title": "Legacy Games",
		"hex": "144B9E",
		"source": "https://legacygames.com"
	},
	{
		"title": "Leica",
		"hex": "E20612",
		"source": "https://leica-camera.com",
		"guidelines": "https://leica-camera.com/en-US/legal-notices"
	},
	{
		"title": "Lemmy",
		"hex": "000000",
		"source": "https://join-lemmy.org",
		"license": {
			"type": "custom",
			"url": "https://github.com/LemmyNet/lemmy/blob/main/LICENSE"
		}
	},
	{
		"title": "Lemon Squeezy",
		"hex": "FFC233",
		"source": "https://www.lemonsqueezy.com"
	},
	{
		"title": "Lenovo",
		"hex": "E2231A",
		"source": "https://news.lenovo.com/press-kits/"
	},
	{
		"title": "Lens",
		"hex": "3D90CE",
		"source": "https://github.com/lensapp/lens/blob/3cc12d9599b655a366e7a34c356d2a84654b2466/docs/img/lens-logo-icon.svg"
	},
	{
		"title": "Leptos",
		"hex": "EF3939",
		"source": "https://github.com/leptos-rs/leptos/blob/6fac92cb6298f1bfa72464de47e33e47b5e5857d/logos/Simple_Icon.svg"
	},
	{
		"title": "Lerna",
		"hex": "C084FC",
		"source": "https://user-images.githubusercontent.com/900523/173044458-fd0b57f6-6374-4265-98b5-eb8f55fe1fb3.svg"
	},
	{
		"title": "Leroy Merlin",
		"hex": "78BE20",
		"source": "https://www.leroymerlin.fr"
	},
	{
		"title": "Les libraires",
		"hex": "CF4A0C",
		"source": "https://www.leslibraires.ca"
	},
	{
		"title": "Less",
		"hex": "1D365D",
		"source": "https://github.com/less/logo/blob/c9c10c328cfc00071e92443934b35e389310abf8/less_logo.ai"
	},
	{
		"title": "Let's Encrypt",
		"hex": "003A70",
		"source": "https://letsencrypt.org/trademarks/",
		"guidelines": "https://letsencrypt.org/trademarks/",
		"license": {
			"type": "CC-BY-NC-4.0"
		}
	},
	{
		"title": "Letterboxd",
		"hex": "202830",
		"source": "https://letterboxd.com/about/brand/",
		"guidelines": "https://letterboxd.com/about/brand/"
	},
	{
		"title": "levels.fyi",
		"hex": "788B95",
		"source": "https://www.levels.fyi/press/"
	},
	{
		"title": "LG",
		"hex": "A50034",
		"source": "https://www.lg.com/global/our-brand/brand-expression/elements/logo/index.jsp",
		"guidelines": "https://www.lg.com/global/our-brand/brand-expression/elements/logo/index.jsp"
	},
	{
		"title": "Li-Ning",
		"hex": "C5242C",
		"source": "https://www.lining.com"
	},
	{
		"title": "Libera.Chat",
		"hex": "FF55DD",
		"source": "https://libera.chat"
	},
	{
		"title": "Liberapay",
		"hex": "F6C915",
		"source": "https://en.liberapay.com/about/logos",
		"guidelines": "https://en.liberapay.com/about/logos",
		"license": {
			"type": "CC0-1.0"
		}
	},
	{
		"title": "Libraries.io",
		"hex": "337AB7",
		"source": "https://github.com/librariesio/libraries.io/blob/9ab0f659bb7fe137c15cf676612b6811f501a0bd/public/safari-pinned-tab.svg"
	},
	{
		"title": "LibraryThing",
		"hex": "251A15",
		"source": "https://twitter.com/LibraryThing/status/1054466649271656448"
	},
	{
		"title": "LibreOffice",
		"hex": "18A303",
		"source": "https://wiki.documentfoundation.org/Marketing/Branding",
		"guidelines": "https://wiki.documentfoundation.org/Marketing/Branding"
	},
	{
		"title": "LibreOffice Base",
		"hex": "7324A9",
		"source": "https://github.com/LibreOffice/help/blob/e3b1cce7dde7e964c7670dd24a167e750654685a/source/media/navigation/libo-base.svg",
		"guidelines": "https://wiki.documentfoundation.org/Design/Branding",
		"license": {
			"type": "MPL-2.0"
		}
	},
	{
		"title": "LibreOffice Calc",
		"hex": "007C3C",
		"source": "https://github.com/LibreOffice/help/blob/02faeab6e7b014ca97a8c452e829af4522dadfc8/source/media/navigation/libo-calc.svg",
		"guidelines": "https://wiki.documentfoundation.org/Design/Branding",
		"license": {
			"type": "MPL-2.0"
		}
	},
	{
		"title": "LibreOffice Draw",
		"hex": "CB6D30",
		"source": "https://github.com/LibreOffice/help/blob/02faeab6e7b014ca97a8c452e829af4522dadfc8/source/media/navigation/libo-draw.svg",
		"guidelines": "https://wiki.documentfoundation.org/Design/Branding",
		"license": {
			"type": "MPL-2.0"
		}
	},
	{
		"title": "LibreOffice Impress",
		"hex": "D0120D",
		"source": "https://github.com/LibreOffice/help/blob/02faeab6e7b014ca97a8c452e829af4522dadfc8/source/media/navigation/libo-impress.svg",
		"guidelines": "https://wiki.documentfoundation.org/Design/Branding",
		"license": {
			"type": "MPL-2.0"
		}
	},
	{
		"title": "LibreOffice Math",
		"hex": "C10018",
		"source": "https://github.com/LibreOffice/help/blob/02faeab6e7b014ca97a8c452e829af4522dadfc8/source/media/navigation/libo-math.svg",
		"guidelines": "https://wiki.documentfoundation.org/Design/Branding",
		"license": {
			"type": "MPL-2.0"
		}
	},
	{
		"title": "LibreOffice Writer",
		"hex": "083FA6",
		"source": "https://github.com/LibreOffice/help/blob/02faeab6e7b014ca97a8c452e829af4522dadfc8/source/media/navigation/libo-writer.svg",
		"guidelines": "https://wiki.documentfoundation.org/Design/Branding",
		"license": {
			"type": "MPL-2.0"
		}
	},
	{
		"title": "LibreTranslate",
		"hex": "1565C0",
		"source": "https://libretranslate.com"
	},
	{
		"title": "LibreTube",
		"hex": "FF9699",
		"source": "https://github.com/libre-tube/libre-tube.github.io/blob/e5e10090cab71ee7c0abdfbf2789977025733eb7/assets/icons/icon.svg"
	},
	{
		"title": "LibreWolf",
		"hex": "00ACFF",
		"source": "https://librewolf.net"
	},
	{
		"title": "libuv",
		"hex": "403C3D",
		"source": "https://github.com/libuv/libuv/blob/e4087dedf837f415056a45a838f639a3d9dc3ced/img/logos.svg"
	},
	{
		"title": "Lichess",
		"hex": "000000",
		"source": "https://lichess.org/about"
	},
	{
		"title": "Lidl",
		"hex": "0050AA",
		"source": "https://www.lidl.de"
	},
	{
		"title": "LIFX",
		"hex": "000000",
		"source": "https://www.lifx.com/pages/press-enquiries",
		"guidelines": "https://www.dropbox.com/sh/i9khucz3ucy0q5v/AACrbtcpEIS0PdP84RdkhoAFa/Guides"
	},
	{
		"title": "LightBurn",
		"hex": "57182D",
		"source": "https://lightburnsoftware.com"
	},
	{
		"title": "Lighthouse",
		"hex": "F44B21",
		"source": "https://github.com/GoogleChrome/lighthouse/blob/80d2e6c1948f232ec4f1bdeabc8bc632fc5d0bfd/assets/lh_favicon.svg"
	},
	{
		"title": "Lightning",
		"hex": "792EE5",
		"source": "https://github.com/Lightning-AI/lightning/blob/a584196abf820179adb0758ef67ddae91c44e7bc/docs/source/_static/images/icon.svg"
	},
	{
		"title": "LimeSurvey",
		"hex": "14AE5C",
		"source": "https://www.limesurvey.org"
	},
	{
		"title": "LINE",
		"hex": "00C300",
		"source": "https://line.me/en/logo",
		"guidelines": "https://line.me/en/logo",
		"aliases": {
			"loc": {
				"ja-JP": "ライン",
				"ko-KR": "라인"
			}
		}
	},
	{
		"title": "LineageOS",
		"hex": "167C80",
		"source": "https://www.lineageos.org",
		"guidelines": "https://docs.google.com/presentation/d/1VmxFrVqkjtNMjZbAcrC4egp8C_So7gjJR3KuxdJfJDo/edit?usp=sharing"
	},
	{
		"title": "Linear",
		"hex": "5E6AD2",
		"source": "https://linear.app"
	},
	{
		"title": "Linkerd",
		"hex": "2BEDA7",
		"source": "https://cncf-branding.netlify.app/projects/linkerd/"
	},
	{
		"title": "Linkfire",
		"hex": "FF3850",
		"source": "https://www.linkfire.com"
	},
	{
		"title": "Linksys",
		"hex": "000000",
		"source": "https://www.linksys.com"
	},
	{
		"title": "Linktree",
		"hex": "43E55E",
		"source": "https://linktr.ee"
	},
	{
		"title": "Linphone",
		"hex": "FF5E00",
		"source": "https://gitlab.linphone.org/BC/public/linphone-desktop/-/blob/90dff93a24cafb6a0144b345233ca53bf8c3d92e/Linphone/data/image/logo.svg"
	},
	{
		"title": "LintCode",
		"hex": "13B4FF",
		"source": "https://www.lintcode.com"
	},
	{
		"title": "Linux",
		"hex": "FCC624",
		"source": "https://www.linuxfoundation.org/the-linux-mark/"
	},
	{
		"title": "Linux Containers",
		"hex": "333333",
		"source": "https://github.com/lxc/linuxcontainers.org/blob/29d3299ddf8718099b6de1464570fbbadbaabecb/static/img/containers.svg"
	},
	{
		"title": "Linux Foundation",
		"hex": "003778",
		"source": "https://www.linuxfoundation.org/brand-guidelines",
		"guidelines": "https://www.linuxfoundation.org/brand-guidelines"
	},
	{
		"title": "Linux Mint",
		"hex": "86BE43",
		"source": "https://github.com/linuxmint/brand-logo/blob/540ac3b08e987866d77a340f557f994c988ac2ae/ring-mono-green.svg"
	},
	{
		"title": "Linux Professional Institute",
		"hex": "FDC300",
		"source": "https://lpi.org/logos",
		"guidelines": "https://lpi.org/logos"
	},
	{
		"title": "LinuxServer",
		"hex": "DA3B8A",
		"source": "https://github.com/linuxserver/docker-documentation/blob/be0a78849bc87dec372721ffd6f267527d07815d/docs/assets/icon.svg"
	},
	{
		"title": "Lion Air",
		"hex": "ED3237",
		"source": "https://lionairthai.com/en/"
	},
	{
		"title": "Liquibase",
		"hex": "2962FF",
		"source": "https://www.liquibase.com/brand",
		"guidelines": "https://www.liquibase.com/brand"
	},
	{
		"title": "listmonk",
		"hex": "0055D4",
		"source": "https://listmonk.app"
	},
	{
		"title": "Lit",
		"hex": "324FFF",
		"source": "https://github.com/lit/lit.dev/blob/5e59bdb00b7a261d6fdcd6a4ae529e17f6146ed3/packages/lit-dev-content/site/images/flame-favicon.svg"
	},
	{
		"title": "Litecoin",
		"hex": "A6A9AA",
		"source": "https://litecoin-foundation.org/litecoin-branding-guidelines/",
		"guidelines": "https://litecoin-foundation.org/litecoin-branding-guidelines/"
	},
	{
		"title": "Literal",
		"hex": "000000",
		"source": "https://literal.club/pages/press"
	},
	{
		"title": "LITIENGINE",
		"hex": "00A5BC",
		"source": "https://litiengine.com"
	},
	{
		"title": "LiveChat",
		"hex": "FF5100",
		"source": "https://livechat.design",
		"guidelines": "https://livechat.design"
	},
	{
		"title": "LiveJournal",
		"hex": "00B0EA",
		"source": "https://www.livejournal.com"
	},
	{
		"title": "Livewire",
		"hex": "4E56A6",
		"source": "https://laravel-livewire.com"
	},
	{
		"title": "LLVM",
		"hex": "262D3A",
		"source": "https://llvm.org/Logo.html"
	},
	{
		"title": "LMMS",
		"hex": "10B146",
		"source": "https://lmms.io/branding"
	},
	{
		"title": "Lobsters",
		"hex": "AC130D",
		"source": "https://github.com/lobsters/lobsters/blob/dcd56c1d3f7190e33a73b86b77e7feb2665ddc50/app/assets/images/logo-color.svg",
		"license": {
			"type": "BSD-3-Clause"
		}
	},
	{
		"title": "Local",
		"hex": "51BB7B",
		"source": "https://localwp.com"
	},
	{
		"title": "Lodash",
		"hex": "3492FF",
		"source": "https://github.com/lodash/lodash.com/blob/c8d41c62b446f08905fd94802db4da8da05d3e92/assets/img/lodash.svg"
	},
	{
		"title": "Logitech",
		"hex": "00B8FC",
		"source": "https://www.logitech.com/en-us/pr/library",
		"aliases": {
			"dup": [
				{
					"title": "Logicool",
					"hex": "00BFFF",
					"loc": {
						"ja-JP": "ロジクール"
					}
				}
			]
		}
	},
	{
		"title": "Logitech G",
		"hex": "00B8FC",
		"source": "https://www.logitechg.com"
	},
	{
		"title": "LogMeIn",
		"hex": "45B6F2",
		"source": "https://www.logmein.com/legal/trademark",
		"guidelines": "https://www.logmein.com/legal/trademark"
	},
	{
		"title": "Logseq",
		"hex": "85C8C8",
		"source": "https://github.com/logseq/logseq/blob/c4d15ec8487c9fb6b6f41780fc1abddab89491e4/resources/icon.png"
	},
	{
		"title": "Logstash",
		"hex": "005571",
		"source": "https://www.elastic.co/brand",
		"guidelines": "https://www.elastic.co/brand"
	},
	{
		"title": "Looker",
		"hex": "4285F4",
		"source": "https://looker.com"
	},
	{
		"title": "Loom",
		"hex": "625DF5",
		"source": "https://www.loom.com/press"
	},
	{
		"title": "Loop",
		"hex": "F29400",
		"source": "https://loop.frontiersin.org"
	},
	{
		"title": "LoopBack",
		"hex": "3F5DFF",
		"source": "https://loopback.io/resources"
	},
	{
		"title": "Loot Crate",
		"hex": "1E1E1E",
		"source": "https://lootcrate.com"
	},
	{
		"title": "Lospec",
		"hex": "EAEAEA",
		"source": "https://lospec.com/brand",
		"guidelines": "https://lospec.com/brand"
	},
	{
		"title": "LOT Polish Airlines",
		"hex": "11397E",
		"source": "https://www.lot.com/us/en/kaleidoscope-inflight-magazine"
	},
	{
		"title": "LottieFiles",
		"hex": "00DDB3",
		"source": "https://lottiefiles.github.io/lottie-docs/"
	},
	{
		"title": "LTspice",
		"hex": "900028",
		"source": "https://www.analog.com/media/en/news-marketing-collateral/solutions-bulletins-brochures/ltspice-keyboard-shortcuts.pdf",
		"guidelines": "https://www.analog.com/en/about-adi/legal-and-risk-oversight/intellectual-property/trademark-notice.html"
	},
	{
		"title": "Lua",
		"hex": "2C2D72",
		"source": "https://www.lua.org/images/",
		"guidelines": "https://www.lua.org/images/"
	},
	{
		"title": "Lubuntu",
		"hex": "0068C8",
		"source": "https://lubuntu.net"
	},
	{
		"title": "Lucia",
		"hex": "5F57FF",
		"source": "https://v2.lucia-auth.com"
	},
	{
		"title": "Lucid",
		"hex": "282C33",
		"source": "https://lucid.co/brand",
		"guidelines": "https://lucid.co/brand"
	},
	{
		"title": "Lucide",
		"hex": "F56565",
		"source": "https://lucide.dev"
	},
	{
		"title": "Ludwig",
		"hex": "FFFFFF",
		"source": "https://github.com/ludwig-ai/ludwig-docs/blob/8d8abb2117a93af2622a6545943c773b27153e1b/docs/images/ludwig_icon.svg"
	},
	{
		"title": "Lufthansa",
		"hex": "05164D",
		"source": "https://www.lufthansa.com"
	},
	{
		"title": "Lumen",
		"hex": "E74430",
		"source": "https://lumen.laravel.com"
	},
	{
		"title": "Lunacy",
		"hex": "179DE3",
		"source": "https://icons8.com/lunacy"
	},
	{
		"title": "Lutris",
		"hex": "FF9900",
		"source": "https://github.com/lutris/lutris/blob/f62feaef063868cb39afddefbb9ba7a5928bd978/share/icons/hicolor/scalable/apps/lutris.svg"
	},
	{
		"title": "LVGL",
		"hex": "343839",
		"source": "https://lvgl.io/safari-pinned-tab.svg",
		"aliases": {
			"aka": [
				"Light and Versatile Graphics Library"
			]
		}
	},
	{
		"title": "Lydia",
		"hex": "0180FF",
		"source": "https://lydia-app.com/en/info/press.html",
		"guidelines": "https://lydia-app.com/en/info/press.html"
	},
	{
		"title": "Lyft",
		"hex": "FF00BF",
		"source": "https://www.lyft.com/press"
	},
	{
		"title": "MAAS",
		"hex": "E95420",
		"source": "https://design.ubuntu.com/downloads/",
		"license": {
			"type": "CC-BY-SA-3.0"
		}
	},
	{
		"title": "macOS",
		"hex": "000000",
		"source": "https://commons.wikimedia.org/wiki/File:MacOS_wordmark_(2017).svg"
	},
	{
		"title": "MacPaw",
		"hex": "000000",
		"source": "https://macpaw.com"
	},
	{
		"title": "Macy's",
		"hex": "E21A2C",
		"source": "https://www.macysinc.com/news-media/media-assets"
	},
	{
		"title": "Magasins U",
		"hex": "E71B34",
		"source": "https://www.magasins-u.com"
	},
	{
		"title": "Magic",
		"hex": "6851FF",
		"source": "https://magic.link/brand-assets",
		"guidelines": "https://magic.link/brand-assets"
	},
	{
		"title": "Magisk",
		"hex": "00AF9C",
		"source": "https://github.com/topjohnwu/Magisk/blob/23ad611566b557f26d268920692b25aa89fc0070/app/src/main/res/drawable/ic_magisk.xml"
	},
	{
		"title": "Mahindra",
		"hex": "DD052B",
		"source": "https://www.mahindra.com",
		"guidelines": "https://www.mahindra.com/newsroom/logos"
	},
	{
		"title": "mail.com",
		"hex": "004788",
		"source": "https://www.mail.com",
		"guidelines": "https://www.mail.com/company/terms/"
	},
	{
		"title": "Mail.Ru",
		"hex": "005FF9",
		"source": "https://my.mail.ru"
	},
	{
		"title": "mailbox.org",
		"hex": "76BB21",
		"source": "https://mailbox.org/en/press"
	},
	{
		"title": "MailChimp",
		"hex": "FFE01B",
		"source": "https://mailchimp.com/about/brand-assets",
		"guidelines": "https://mailchimp.com/about/brand-assets"
	},
	{
		"title": "Mailgun",
		"hex": "F06B66",
		"source": "https://mailgun.com"
	},
	{
		"title": "Mailtrap",
		"hex": "22D172",
		"source": "https://mailtrap.io"
	},
	{
		"title": "MainWP",
		"hex": "7FB100",
		"source": "https://mainwp.com"
	},
	{
		"title": "Major League Hacking",
		"hex": "265A8F",
		"source": "https://mlh.io/brand-guidelines",
		"guidelines": "https://mlh.io/brand-guidelines"
	},
	{
		"title": "Make",
		"hex": "6D00CC",
		"source": "https://www.make.com/en/press",
		"guidelines": "https://www.make.com/en/press"
	},
	{
		"title": "MakerBot",
		"hex": "FF1E0D",
		"source": "https://www.makerbot.com/makerbot-press-assets"
	},
	{
		"title": "Malt",
		"hex": "FC5757",
		"source": "https://newsroom.malt.com/media-kit-uk",
		"guidelines": "https://newsroom.malt.com/media-kit-uk"
	},
	{
		"title": "Malwarebytes",
		"hex": "0D3ECC",
		"source": "https://www.malwarebytes.com"
	},
	{
		"title": "Mamba UI",
		"hex": "6D28D9",
		"source": "https://github.com/Microwawe/mamba-ui/blob/b4ca2eba570c451886e5822d7ba12a8d78015bba/src/assets/svg/logo.svg"
	},
	{
		"title": "MAMP",
		"hex": "02749C",
		"source": "https://www.mamp.info/en/mamp/mac/"
	},
	{
		"title": "MAN",
		"hex": "E40045",
		"source": "https://man.eu/corporate/en/homepage.html"
	},
	{
		"title": "ManageIQ",
		"hex": "EF2929",
		"source": "https://www.manageiq.org/logo/"
	},
	{
		"title": "Manjaro",
		"hex": "35BFA4",
		"source": "https://manjaro.org"
	},
	{
		"title": "Mantine",
		"hex": "339AF0",
		"source": "https://github.com/mantinedev/mantine/blob/f2da0287bfcda19dcf7866f4d03a05d1ee7b49f7/docs/src/images/logo.svg",
		"license": {
			"type": "MIT"
		}
	},
	{
		"title": "Mapbox",
		"hex": "000000",
		"source": "https://www.mapbox.com/about/press/brand-guidelines",
		"guidelines": "https://www.mapbox.com/about/press/brand-guidelines"
	},
	{
		"title": "Mapillary",
		"hex": "00AF66",
		"source": "https://www.mapillary.com/press-kit",
		"guidelines": "https://www.mapillary.com/press-kit"
	},
	{
		"title": "MapLibre",
		"hex": "396CB2",
		"source": "https://github.com/maplibre/maplibre-gl-js-docs/blob/e916a4cdd671890126f88b26b2b16c04220dc4b0/docs/pages/assets/favicon/maplibregl-favicon.svg"
	},
	{
		"title": "MapTiler",
		"hex": "323357",
		"source": "https://www.maptiler.com/press/#logo",
		"guidelines": "https://www.maptiler.com/press/#logo"
	},
	{
		"title": "MariaDB",
		"hex": "003545",
		"source": "https://mariadb.com/about-us/logos/",
		"guidelines": "https://mariadb.com/about-us/logos/"
	},
	{
		"title": "MariaDB Foundation",
		"hex": "1F305F",
		"source": "https://mariadb.org"
	},
	{
		"title": "Markdown",
		"hex": "000000",
		"source": "https://github.com/dcurtis/markdown-mark/tree/360a3657fef7f6ad0b303296a95ad52985caa0d3",
		"guidelines": "https://github.com/dcurtis/markdown-mark",
		"license": {
			"type": "CC0-1.0"
		}
	},
	{
		"title": "Marko",
		"hex": "2596BE",
		"source": "https://github.com/marko-js/website/blob/c03b8229e8fe8e01fde6c0772bc1cb0ceae9be05/src/logos/marko.svg"
	},
	{
		"title": "Marriott",
		"hex": "A70023",
		"source": "https://marriott-hotels.marriott.com"
	},
	{
		"title": "MarvelApp",
		"hex": "1FB6FF",
		"source": "https://marvelapp.com"
	},
	{
		"title": "Maserati",
		"hex": "0C2340",
		"source": "https://www.stellantis.com/en/brands/maserati"
	},
	{
		"title": "MasterCard",
		"hex": "EB001B",
		"source": "https://brand.mastercard.com/brandcenter/mastercard-brand-mark/downloads.html",
		"guidelines": "https://brand.mastercard.com/brandcenter/mastercard-brand-mark.html"
	},
	{
		"title": "mastercomfig",
		"hex": "009688",
		"source": "https://github.com/mastercomfig/mastercomfig.github.io/blob/d910ce7e868a6ef32106e36996c3473d78da2ce3/img/mastercomfig_logo.svg"
	},
	{
		"title": "Mastodon",
		"hex": "6364FF",
		"source": "https://github.com/mastodon/mastodon/blob/7ccf7a73f1c47a8c03712c39f7c591e837cf6d08/app/javascript/images/logo-symbol-icon.svg",
		"guidelines": "https://joinmastodon.org/branding"
	},
	{
		"title": "Material Design",
		"hex": "757575",
		"source": "https://material.io/design/"
	},
	{
		"title": "Material Design Icons",
		"hex": "2196F3",
		"source": "https://materialdesignicons.com/icon/vector-square",
		"license": {
			"type": "Apache-2.0"
		}
	},
	{
		"title": "Material for MkDocs",
		"hex": "526CFE",
		"source": "https://github.com/squidfunk/mkdocs-material/blob/9ff75d11838cc01615697884c0eb9eb55f4652ad/src/templates/.icons/logo-monochrome.svg"
	},
	{
		"title": "Matillion",
		"hex": "19E57F",
		"source": "https://www.matillion.com"
	},
	{
		"title": "Matomo",
		"hex": "3152A0",
		"source": "https://matomo.org/media/"
	},
	{
		"title": "Matrix",
		"hex": "000000",
		"source": "https://matrix.org"
	},
	{
		"title": "Matter.js",
		"hex": "4B5562",
		"source": "https://brm.io/matter-js"
	},
	{
		"title": "Mattermost",
		"hex": "0058CC",
		"source": "https://www.mattermost.org/brand-guidelines/",
		"guidelines": "https://www.mattermost.org/brand-guidelines/"
	},
	{
		"title": "Matternet",
		"hex": "261C29",
		"source": "https://mttr.net"
	},
	{
		"title": "Mautic",
		"hex": "4E5E9E",
		"source": "https://www.mautic.org/about/logos-and-graphics"
	},
	{
		"title": "Max",
		"hex": "525252",
		"source": "https://cycling74.com"
	},
	{
		"title": "Max-Planck-Gesellschaft",
		"hex": "006C66",
		"source": "https://www.mpg.de"
	},
	{
		"title": "Maytag",
		"hex": "002E5F",
		"source": "https://www.maytagcommerciallaundry.com/mclstorefront/c/-/p/MYR40PD"
	},
	{
		"title": "Mazda",
		"hex": "101010",
		"source": "https://www.mazda.com/en/about/profile/library/"
	},
	{
		"title": "Maze",
		"hex": "000000",
		"source": "https://mazedesign.notion.site/Press-Kit-421d405e76154662a547ce9ef2a3f018"
	},
	{
		"title": "McAfee",
		"hex": "C01818",
		"source": "https://www.mcafee.com/enterprise/en-us/about/newsroom/product-images.html"
	},
	{
		"title": "McDonald's",
		"hex": "FBC817",
		"source": "https://www.mcdonalds.com/gb/en-gb/newsroom.html"
	},
	{
		"title": "McLaren",
		"hex": "FF0000",
		"source": "https://cars.mclaren.com"
	},
	{
		"title": "mdBook",
		"hex": "000000",
		"source": "https://github.com/rust-lang/mdBook/blob/cdfa5ad9909e2cba8390688f3f0686fb70cb4bef/src/theme/favicon.svg"
	},
	{
		"title": "MDN Web Docs",
		"hex": "000000",
		"source": "https://github.com/mdn/yari/blob/77e6cda02f7013219e9da27a00b9424085e60fdb/client/src/assets/mdn-logo.svg"
	},
	{
		"title": "MDX",
		"hex": "1B1F24",
		"source": "https://github.com/mdx-js/mdx/blob/b8a76c95deb14f7297bafdac1aa3eddd2b0fbb8f/docs/_static/icon.svg"
	},
	{
		"title": "Mealie",
		"hex": "E58325",
		"source": "https://github.com/mealie-recipes/mealie.io/blob/5519cac801c116a5688c63d8126c3bf1ce568c58/components/App/Toolbar.vue"
	},
	{
		"title": "MediaFire",
		"hex": "1299F3",
		"source": "https://www.mediafire.com/developers/brand_assets/mediafire_brand_assets/",
		"guidelines": "https://www.mediafire.com/developers/brand_assets/mediafire_brand_assets/"
	},
	{
		"title": "MediaMarkt",
		"hex": "DF0000",
		"source": "https://www.mediamarkt.de"
	},
	{
		"title": "MediaPipe",
		"hex": "0097A7",
		"source": "https://developers.google.com/static/mediapipe/images/mediapipe_icon.svg"
	},
	{
		"title": "MediaTek",
		"hex": "EC9430",
		"source": "https://corp.mediatek.com/news-events/press-library"
	},
	{
		"title": "MediBang Paint",
		"hex": "00DBDE",
		"source": "https://medibangpaint.com"
	},
	{
		"title": "Medium",
		"hex": "000000",
		"source": "https://medium.design/logos-and-brand-guidelines-f1a01a733592",
		"guidelines": "https://medium.design/logos-and-brand-guidelines-f1a01a733592"
	},
	{
		"title": "Medusa",
		"hex": "000000",
		"source": "https://github.com/medusajs/medusa/blob/5b91a3503af41b94697a5c27c35268c29e9bd135/www/docs/static/img/logo.svg"
	},
	{
		"title": "Meetup",
		"hex": "ED1C40",
		"source": "https://www.meetup.com/media/"
	},
	{
		"title": "MEGA",
		"hex": "D9272E",
		"source": "https://mega.io/media"
	},
	{
		"title": "Meilisearch",
		"hex": "FF5CAA",
		"source": "https://www.meilisearch.com"
	},
	{
		"title": "Meituan",
		"hex": "FFD100",
		"source": "https://www.meituan.com/media",
		"aliases": {
			"loc": {
				"zh-CN": "美团"
			}
		}
	},
	{
		"title": "Meizu",
		"hex": "FF4132",
		"source": "https://commons.wikimedia.org/wiki/File:Meizu.svg",
		"aliases": {
			"loc": {
				"zh-CN": "魅族"
			}
		}
	},
	{
		"title": "Mendeley",
		"hex": "9D1620",
		"source": "https://www.mendeley.com"
	},
	{
		"title": "MentorCruise",
		"hex": "172E59",
		"source": "https://mentorcruise.com"
	},
	{
		"title": "Mercado Pago",
		"hex": "00B1EA",
		"source": "https://www.mercadopago.com"
	},
	{
		"title": "Mercedes",
		"hex": "242424",
		"source": "https://www.mercedes-benz.com"
	},
	{
		"title": "Merck",
		"hex": "007A73",
		"source": "https://www.merck.com"
	},
	{
		"title": "Mercurial",
		"hex": "999999",
		"source": "https://www.mercurial-scm.org/hg-logo/",
		"guidelines": "https://www.mercurial-scm.org/hg-logo/",
		"license": {
			"type": "GPL-2.0-or-later"
		}
	},
	{
		"title": "Mermaid",
		"hex": "FF3670",
		"source": "https://github.com/mermaid-js/mermaid/blob/f5bd1e08098fa688ef889e73c8b06696e75e62d8/docs/public/mermaid-logo.svg"
	},
	{
		"title": "Messenger",
		"hex": "0866FF",
		"source": "https://about.meta.com/brand/resources/facebook/messenger-icon",
		"guidelines": "https://about.meta.com/brand/resources/facebook/messenger-icon"
	},
	{
		"title": "Meta",
		"hex": "0467DF",
		"source": "https://www.meta.com",
		"guidelines": "https://www.facebook.com/brand/resources/meta/company-brand"
	},
	{
		"title": "Metabase",
		"hex": "509EE3",
		"source": "https://www.metabase.com"
	},
	{
		"title": "Metacritic",
		"hex": "000000",
		"source": "https://www.metacritic.com",
		"guidelines": "https://developer.iva-api.com/docs/v2/metacritic-brand-guidelines"
	},
	{
		"title": "MetaFilter",
		"hex": "065A8F",
		"source": "https://www.metafilter.com"
	},
	{
		"title": "Metasploit",
		"hex": "2596CD",
		"source": "https://github.com/rapid7/metasploit-framework/blob/f8bd7dfd834354c9a2e2c03e1d9f5d53f8881954/docs/assets/images/favicon.png"
	},
	{
		"title": "Meteor",
		"hex": "DE4F4F",
		"source": "https://meteor.com/brand-assets"
	},
	{
		"title": "Metro",
		"hex": "EF4242",
		"source": "https://facebook.github.io/metro/"
	},
	{
		"title": "Metro de la Ciudad de México",
		"hex": "F77E1C",
		"source": "https://es.wikipedia.org/wiki/Archivo:Metro_de_la_Ciudad_de_M%C3%A9xico_(logo)_version_2019.svg"
	},
	{
		"title": "Metro de Madrid",
		"hex": "255E9C",
		"source": "https://commons.wikimedia.org/wiki/File:MetroMadridLogo.svg"
	},
	{
		"title": "Métro de Paris",
		"hex": "003E95",
		"source": "https://www.ratp.fr"
	},
	{
		"title": "MeWe",
		"hex": "17377F",
		"source": "https://mewe.com"
	},
	{
		"title": "MG",
		"hex": "FF0000",
		"source": "https://www.mg.co.uk/themes/custom/mg/assets/images/svg/mg-logo-desktop.svg",
		"guidelines": "https://www.mg.co.uk/terms-and-conditions",
		"aliases": {
			"aka": [
				"Morris Garages"
			]
		}
	},
	{
		"title": "Micro Editor",
		"hex": "2E3192",
		"source": "https://github.com/zyedidia/micro/blob/48645907ec55798b75723019dad75dba51bd97d7/assets/micro-logo-mark.svg"
	},
	{
		"title": "micro:bit",
		"hex": "00ED00",
		"source": "https://microbit.org"
	},
	{
		"title": "Micro.blog",
		"hex": "FF8800",
		"source": "https://help.micro.blog"
	},
	{
		"title": "MicroPython",
		"hex": "2B2728",
		"source": "https://commons.wikimedia.org/wiki/File:MicroPython_new_logo.svg"
	},
	{
		"title": "Microstation",
		"hex": "62BB47",
		"source": "https://www.bentley.com/software/microstation"
	},
	{
		"title": "MicroStrategy",
		"hex": "D9232E",
		"source": "https://www.microstrategy.com/en/company/press-kit",
		"guidelines": "https://www.microstrategy.com/en/company/press-kit"
	},
	{
		"title": "MIDI",
		"hex": "000000",
		"source": "https://en.wikipedia.org/wiki/MIDI"
	},
	{
		"title": "Migadu",
		"hex": "0043CE",
		"source": "https://migadu.com"
	},
	{
		"title": "Mihon",
		"hex": "0058A0",
		"source": "https://github.com/mihonapp/mihon/blob/0cb1925cf158155665f3173bccb93f39d84b71e0/app/src/main/res/drawable/ic_mihon.xml"
	},
	{
		"title": "miHoYo",
		"hex": "4EA4DD",
		"source": "https://en.wikipedia.org/wiki/File:MiHoYo.svg"
	},
	{
		"title": "MikroTik",
		"hex": "293239",
		"source": "https://mikrotik.com/aboutus"
	},
	{
		"title": "Milanote",
		"hex": "31303A",
		"source": "https://milanote.com"
	},
	{
		"title": "Milvus",
		"hex": "00A1EA",
		"source": "https://github.com/milvus-io/artwork/blob/e30bffa2b0632b0d4cefcdd4e1a2c09fee5b0d28/icon/black/milvus-icon-black.svg"
	},
	{
		"title": "Minds",
		"hex": "FED12F",
		"source": "https://www.minds.com/branding",
		"license": {
			"type": "CC-BY-SA-4.0"
		}
	},
	{
		"title": "Minetest",
		"hex": "53AC56",
		"source": "https://www.minetest.net"
	},
	{
		"title": "MinGW-w64",
		"hex": "000000",
		"source": "https://www.mingw-w64.org"
	},
	{
		"title": "Mini",
		"hex": "000000",
		"source": "https://mini.com"
	},
	{
		"title": "MinIO",
		"hex": "C72E49",
		"source": "https://min.io",
		"guidelines": "https://min.io/logo"
	},
	{
		"title": "Mintlify",
		"hex": "18E299",
		"source": "https://mintlify.com"
	},
	{
		"title": "Minutemailer",
		"hex": "30B980",
		"source": "https://minutemailer.com"
	},
	{
		"title": "Miraheze",
		"hex": "FFFC00",
		"source": "https://miraheze.org"
	},
	{
		"title": "Miro",
		"hex": "050038",
		"source": "https://miro.com"
	},
	{
		"title": "Misskey",
		"hex": "A1CA03",
		"source": "https://misskey-hub.net/appendix/assets.html",
		"license": {
			"type": "CC-BY-NC-SA-4.0"
		}
	},
	{
		"title": "Mitsubishi",
		"hex": "E60012",
		"source": "https://www.mitsubishi.com"
	},
	{
		"title": "Mix",
		"hex": "FF8126",
		"source": "https://mix.com"
	},
	{
		"title": "Mixcloud",
		"hex": "5000FF",
		"source": "https://www.mixcloud.com/about",
		"guidelines": "https://www.mixcloud.com/about"
	},
	{
		"title": "Mixpanel",
		"hex": "7856FF",
		"source": "https://mixpanel.com",
		"guidelines": "https://brand.mixpanel.com"
	},
	{
		"title": "MLB",
		"hex": "041E42",
		"source": "https://www.mlb.com",
		"aliases": {
			"aka": [
				"Major League Baseball"
			]
		}
	},
	{
		"title": "MLflow",
		"hex": "0194E2",
		"source": "https://github.com/mlflow/mlflow/blob/855881f93703b15ffe643003fb4d7c84f0ec2502/assets/icon.svg"
	},
	{
		"title": "MobX",
		"hex": "FF9955",
		"source": "https://github.com/mobxjs/mobx/blob/248e25e37af31c2e71ff452bc662a85816fa40d8/docs/assets/mobservable.svg"
	},
	{
		"title": "MobX-State-Tree",
		"hex": "FF7102",
		"source": "https://github.com/mobxjs/mobx-state-tree/blob/666dabd60a7fb87faf83d177c14f516481b5f141/website/static/img/mobx-state-tree-logo.svg"
	},
	{
		"title": "Mocha",
		"hex": "8D6748",
		"source": "https://mochajs.org"
	},
	{
		"title": "Mock Service Worker",
		"hex": "FF6A33",
		"source": "https://github.com/mswjs/msw/blob/9c53bd23040307d41b5b0b7cec1bf3a05950dbc8/media/msw-logo-black.svg"
	},
	{
		"title": "Modal",
		"hex": "7FEE64",
		"source": "https://modal.com"
	},
	{
		"title": "Modin",
		"hex": "001729",
		"source": "https://modin.org"
	},
	{
		"title": "Modrinth",
		"hex": "00AF5C",
		"source": "https://github.com/modrinth/art/blob/d5ab4f965b0b4cea7201967483885ecd8d04a562/Branding/Favicon/favicon.svg"
	},
	{
		"title": "MODX",
		"hex": "102C53",
		"source": "https://docs.modx.com"
	},
	{
		"title": "Mojeek",
		"hex": "7AB93C",
		"source": "https://www.mojeek.com/logos",
		"guidelines": "https://www.mojeek.com/logos"
	},
	{
		"title": "Moleculer",
		"hex": "3CAFCE",
		"source": "https://moleculer.services"
	},
	{
		"title": "Momenteo",
		"hex": "5A6AB1",
		"source": "https://www.momenteo.com/media"
	},
	{
		"title": "Monero",
		"hex": "FF6600",
		"source": "https://www.getmonero.org/press-kit",
		"license": {
			"type": "CC-BY-SA-4.0"
		}
	},
	{
		"title": "MoneyGram",
		"hex": "DA291C",
		"source": "https://moneygram.com"
	},
	{
		"title": "MongoDB",
		"hex": "47A248",
		"source": "https://www.mongodb.com/pressroom"
	},
	{
		"title": "Mongoose",
		"hex": "880000",
		"source": "https://github.com/Automattic/mongoose/blob/7971a4dbd55888f0b005e65b06024109af8352f7/docs/images/mongoose.svg"
	},
	{
		"title": "Mongoose",
		"slug": "mongoosedotws",
		"hex": "F04D35",
		"source": "https://mongoose.ws"
	},
	{
		"title": "Monica",
		"hex": "2C2B29",
		"source": "https://github.com/monicahq/monica/blob/d7886cc6fd11388a95b7504e1a5363ecc7ad9a59/public/img/monica.svg"
	},
	{
		"title": "monkey tie",
		"hex": "1A52C2",
		"source": "https://www.monkey-tie.com"
	},
	{
		"title": "Monkeytype",
		"hex": "E2B714",
		"source": "https://github.com/monkeytypegame/monkeytype/blob/20a08d27ead851bbfd5ac557b4ea444ea8bddd79/frontend/static/html/top.html",
		"license": {
			"type": "GPL-3.0-only"
		}
	},
	{
		"title": "MonoGame",
		"hex": "E73C00",
		"source": "https://www.monogame.net"
	},
	{
		"title": "Monoprix",
		"hex": "FB1911",
		"source": "https://www.monoprix.fr"
	},
	{
		"title": "Monster",
		"hex": "6D4C9F",
		"source": "https://www.monster.com/press/"
	},
	{
		"title": "Monzo",
		"hex": "14233C",
		"source": "https://monzo.com/press/"
	},
	{
		"title": "Moo",
		"hex": "00945E",
		"source": "https://www.moo.com/uk/about/press"
	},
	{
		"title": "Moodle",
		"hex": "F98012",
		"source": "https://moodle.com/trademarks",
		"guidelines": "https://moodle.com/trademarks"
	},
	{
		"title": "Moonrepo",
		"hex": "6F53F3",
		"source": "https://moonrepo.dev"
	},
	{
		"title": "Moq",
		"hex": "F4BE00",
		"source": "https://github.com/devlooped/moq/blob/1f31df466bf5513b32ef0a0338e242bc51180c7f/assets/img/moq-icon.png"
	},
	{
		"title": "Moqups",
		"hex": "006BE5",
		"source": "https://app.moqups.com"
	},
	{
		"title": "Morrisons",
		"hex": "007531",
		"source": "https://groceries.morrisons.com"
	},
	{
		"title": "Moscow Metro",
		"hex": "D9232E",
		"source": "https://mosmetro.ru"
	},
	{
		"title": "Motorola",
		"hex": "E1140A",
		"source": "https://motorola-global-portal-de.custhelp.com"
	},
	{
		"title": "Movistar",
		"hex": "019DF4",
		"source": "https://www.movistar.com.co",
		"guidelines": "https://brandfactory.telefonica.com/document/4201#/movistar/mision-y-valores"
	},
	{
		"title": "Mozilla",
		"hex": "161616",
		"source": "https://brand.mozilla.com/document/36",
		"guidelines": "https://brand.mozilla.com"
	},
	{
		"title": "mpv",
		"hex": "691F69",
		"source": "https://github.com/mpv-player/mpv/blob/da400ed3a9b54408d1b5112855a7281380a1ef52/etc/mpv.svg"
	},
	{
		"title": "MQTT",
		"hex": "660066",
		"source": "https://mqtt.org"
	},
	{
		"title": "MSI",
		"hex": "FF0000",
		"source": "https://www.msi.com/page/brochure",
		"aliases": {
			"aka": [
				"Micro-Star International"
			]
		}
	},
	{
		"title": "MSI Business",
		"hex": "9A8555",
		"source": "https://www.msi.com/Business-Productivity"
	},
	{
		"title": "MTA",
		"hex": "0039A6",
		"source": "https://mta.info"
	},
	{
		"title": "MTR",
		"hex": "AC2E45",
		"source": "https://commons.wikimedia.org/wiki/File:MTR_(logo_with_text).svg"
	},
	{
		"title": "MUBI",
		"hex": "000000",
		"source": "https://mubi.com"
	},
	{
		"title": "MUI",
		"hex": "007FFF",
		"source": "https://github.com/mui-org/material-ui/blob/353cecb5391571163eb6bd8cbf36d2dd299aaf56/docs/src/icons/SvgMuiLogo.tsx",
		"aliases": {
			"aka": [
				"Material-UI"
			]
		}
	},
	{
		"title": "Mulesoft",
		"hex": "00A0DF",
		"source": "https://www.mulesoft.com/brand",
		"guidelines": "https://www.mulesoft.com/brand"
	},
	{
		"title": "Müller",
		"hex": "F46519",
		"source": "https://www.mueller.de"
	},
	{
		"title": "Mullvad",
		"hex": "294D73",
		"source": "https://mullvad.net/press#logos",
		"guidelines": "https://mullvad.net/press",
		"aliases": {
			"aka": [
				"Mullvad VPN"
			]
		}
	},
	{
		"title": "Multisim",
		"hex": "57B685",
		"source": "https://www.multisim.com",
		"guidelines": "https://www.ni.com/en-us/about-ni/legal.html"
	},
	{
		"title": "Mumble",
		"hex": "000000",
		"source": "https://github.com/mumble-voip/mumble/blob/d40a19eb88cda61084da245a1b6cb8f32ef1b6e4/icons/mumble_small.svg",
		"guidelines": "https://github.com/mumble-voip/mumble/blob/d40a19eb88cda61084da245a1b6cb8f32ef1b6e4/LICENSE"
	},
	{
		"title": "MUO",
		"hex": "C60D0D",
		"source": "https://www.makeuseof.com",
		"aliases": {
			"aka": [
				"MakeUseOf"
			]
		}
	},
	{
		"title": "Mural",
		"hex": "FF4B4B",
		"source": "https://www.mural.co/brand-assets",
		"guidelines": "https://www.mural.co/brand-assets"
	},
	{
		"title": "MuseScore",
		"hex": "1A70B8",
		"source": "https://musescore.org/en/about/logos-and-graphics"
	},
	{
		"title": "MusicBrainz",
		"hex": "BA478F",
		"source": "https://metabrainz.org/projects"
	},
	{
		"title": "MX Linux",
		"hex": "000000",
		"source": "https://mxlinux.org/art/",
		"license": {
			"type": "GPL-3.0-only"
		}
	},
	{
		"title": "MyAnimeList",
		"hex": "2E51A2",
		"source": "https://myanimelist.net/forum/?topicid=1575618",
		"aliases": {
			"aka": [
				"MAL"
			]
		}
	},
	{
		"title": "MyGet",
		"hex": "0C79CE",
		"source": "https://docs.myget.org"
	},
	{
		"title": "MYOB",
		"hex": "6100A5",
		"source": "https://myob-identikit.frontify.com/d/JK2D4WFOdAwV/for-developers"
	},
	{
		"title": "Myspace",
		"hex": "030303",
		"source": "https://myspace.com"
	},
	{
		"title": "MySQL",
		"hex": "4479A1",
		"source": "https://www.mysql.com/about/legal/logos.html",
		"guidelines": "https://www.mysql.com/about/legal/logos.html"
	},
	{
		"title": "N26",
		"hex": "48AC98",
		"source": "https://n26.com"
	},
	{
		"title": "n8n",
		"hex": "EA4B71",
		"source": "https://n8n.io/press"
	},
	{
		"title": "Namebase",
		"hex": "0068FF",
		"source": "https://www.namebase.io"
	},
	{
		"title": "Namecheap",
		"hex": "DE3723",
		"source": "https://www.namecheap.com"
	},
	{
		"title": "NameMC",
		"hex": "12161A",
		"source": "https://namemc.com"
	},
	{
		"title": "NameSilo",
		"hex": "031B4E",
		"source": "https://www.namesilo.com/support/v2"
	},
	{
		"title": "Namu Wiki",
		"hex": "008275",
		"source": "https://namu.wiki/w/%ED%8C%8C%EC%9D%BC:%EB%82%98%EB%AC%B4%EC%9C%84%ED%82%A4%20%EC%95%84%EC%9D%B4%EC%BD%98.svg",
		"aliases": {
			"loc": {
				"ko-KR": "나무위키"
			}
		}
	},
	{
		"title": "Nano",
		"hex": "4A90E2",
		"source": "https://nano.org/resources",
		"guidelines": "https://nano.org/resources"
	},
	{
		"title": "Nano Stores",
		"hex": "000000",
		"source": "https://github.com/nanostores/nanostores/blob/7fb5cd871fa00f484ebc866fdf330b56cab2aa20/img/logo-auto.svg",
		"license": {
			"type": "MIT"
		}
	},
	{
		"title": "Napster",
		"hex": "2259FF",
		"source": "https://www.napster.com/us/wp-content/uploads/sites/5/2022/03/logo-napster.svg"
	},
	{
		"title": "NASA",
		"hex": "E03C31",
		"source": "https://commons.wikimedia.org/wiki/File:NASA_Worm_logo.svg",
		"guidelines": "https://www.nasa.gov/multimedia/guidelines/index.html"
	},
	{
		"title": "National Grid",
		"hex": "00148C",
		"source": "https://www.nationalgrid.com"
	},
	{
		"title": "National Rail",
		"hex": "003366",
		"source": "https://www.nationalrailguidelines.co.uk",
		"guidelines": "https://www.nationalrailguidelines.co.uk"
	},
	{
		"title": "NativeScript",
		"hex": "65ADF1",
		"source": "https://docs.nativescript.org"
	},
	{
		"title": "NATS.io",
		"hex": "27AAE1",
		"source": "https://github.com/cncf/artwork/blob/88bc5e7a0cc7f3770ba6edddc92e1ab8a6006171/projects/nats/icon/black/nats-icon-black.svg"
	},
	{
		"title": "Naver",
		"hex": "03C75A",
		"source": "https://developers.naver.com/docs/login/bi/bi.md",
		"guidelines": "https://developers.naver.com/docs/login/bi/bi.md",
		"aliases": {
			"loc": {
				"ja-JP": "ネイバー",
				"ko-KR": "네이버"
			}
		}
	},
	{
		"title": "NBA",
		"hex": "253B73",
		"source": "https://nba.com"
	},
	{
		"title": "NBB",
		"hex": "FF7100",
		"source": "https://presse.notebooksbilliger.de/presskits/style-guide"
	},
	{
		"title": "NBC",
		"hex": "222222",
		"source": "https://www.nbcnews.com"
	},
	{
		"title": "NDR",
		"hex": "0C1754",
		"source": "https://www.ndr.de"
	},
	{
		"title": "NEAR",
		"hex": "000000",
		"source": "https://near.org/brand"
	},
	{
		"title": "Nebula",
		"hex": "2CADFE",
		"source": "https://nebula.tv"
	},
	{
		"title": "NEC",
		"hex": "1414A0",
		"source": "https://commons.wikimedia.org/wiki/File:NEC_logo.svg"
	},
	{
		"title": "Neo4j",
		"hex": "4581C3",
		"source": "https://neo4j.com/brand/#logo",
		"guidelines": "https://neo4j.com/brand/#logo"
	},
	{
		"title": "Neovim",
		"hex": "57A143",
		"source": "https://neovim.io",
		"license": {
			"type": "CC-BY-SA-3.0"
		}
	},
	{
		"title": "Neptune",
		"hex": "5B69C2",
		"source": "https://neptune.ai"
	},
	{
		"title": "NestJS",
		"hex": "E0234E",
		"source": "https://nestjs.com"
	},
	{
		"title": "NetApp",
		"hex": "0067C5",
		"source": "https://www.netapp.com",
		"guidelines": "https://www.netapp.com/company/legal/trademark-guidelines/"
	},
	{
		"title": "NetBSD",
		"hex": "FF6600",
		"source": "https://www.netbsd.org",
		"guidelines": "https://www.netbsd.org/about/disclaimer.html"
	},
	{
		"title": "netcup",
		"hex": "056473",
		"source": "https://www.netcup.de/static/assets/images/favicons/favicon.svg",
		"guidelines": "https://www.netcup.eu/ueber-netcup/werbemittel"
	},
	{
		"title": "Netdata",
		"hex": "00AB44",
		"source": "https://www.netdata.cloud"
	},
	{
		"title": "NetEase Cloud Music",
		"hex": "D43C33",
		"source": "https://y.music.163.com/m",
		"aliases": {
			"loc": {
				"zh-CN": "网易云音乐"
			}
		}
	},
	{
		"title": "Netflix",
		"hex": "E50914",
		"source": "https://brand.netflix.com/en/assets/brand-symbol",
		"guidelines": "https://brand.netflix.com/en/assets/brand-symbol"
	},
	{
		"title": "NETGEAR",
		"hex": "2C262D",
		"source": "https://www.powershift.netgear.de/images/powershift/collateral/logos-visio-icons/brandguideline_partner_2018.pdf",
		"guidelines": "https://www.netgear.com/about/trademarks"
	},
	{
		"title": "Netim",
		"hex": "FE8427",
		"source": "https://www.netim.com"
	},
	{
		"title": "Netlify",
		"hex": "00C7B7",
		"source": "https://www.netlify.com/press/",
		"guidelines": "https://www.netlify.com/press/",
		"aliases": {
			"dup": [
				{
					"title": "Netlify CMS",
					"hex": "C9FA4B",
					"source": "https://www.netlifycms.org"
				}
			]
		}
	},
	{
		"title": "Nette",
		"hex": "3484D2",
		"source": "https://nette.org/en/logo",
		"guidelines": "https://nette.org/en/logo"
	},
	{
		"title": "Netto",
		"hex": "FFE500",
		"source": "https://www.netto-online.de/INTERSHOP/static/WFS/Plus-NettoDE-Site/-/-/de_DE/css/images/netto-logo.svg"
	},
	{
		"title": "Neutralinojs",
		"hex": "F89901",
		"source": "https://github.com/neutralinojs/design-guide/blob/52a7232598ff22cddd810a3079e09a2cc2892609/logo/neutralinojs_logo_vector.svg"
	},
	{
		"title": "New Balance",
		"hex": "CF0A2C",
		"source": "https://www.newbalance.com"
	},
	{
		"title": "New Japan Pro-Wrestling",
		"hex": "FF160B",
		"source": "https://en.wikipedia.org/wiki/File:NJPW_World_Logo.svg",
		"aliases": {
			"aka": [
				"NJPW"
			],
			"dup": [
				{
					"title": "NJPW World",
					"hex": "B79C65",
					"source": "https://njpwworld.com"
				}
			],
			"loc": {
				"ja-JP": "新日本プロレスリング"
			}
		}
	},
	{
		"title": "New Relic",
		"hex": "1CE783",
		"source": "https://newrelic.com/about/media-assets",
		"guidelines": "https://newrelic.com/about/media-assets#guidelines"
	},
	{
		"title": "New York Times",
		"hex": "000000",
		"source": "https://www.nytimes.com"
	},
	{
		"title": "Newegg",
		"hex": "E05E00",
		"source": "https://www.newegg.com"
	},
	{
		"title": "NewPipe",
		"hex": "CD201F",
		"source": "https://github.com/TeamNewPipe/NewPipe/blob/f3858e70a3af90b0ad3c6731482924567ec807f9/.idea/icon.svg"
	},
	{
		"title": "NEXON",
		"hex": "000000",
		"source": "https://brand.nexon.com/en/ci-brand-guidelines/primary-identity",
		"guidelines": "https://brand.nexon.com"
	},
	{
		"title": "Next.js",
		"hex": "000000",
		"source": "https://vercel.com/design/brands#next-js",
		"guidelines": "https://vercel.com/design/brands#next-js"
	},
	{
		"title": "NextBillion.ai",
		"hex": "8D5A9E",
		"source": "https://nextbillion.ai"
	},
	{
		"title": "Nextcloud",
		"hex": "0082C9",
		"source": "https://nextcloud.com/press/",
		"guidelines": "https://nextcloud.com/trademarks/"
	},
	{
		"title": "NextDNS",
		"hex": "007BFF",
		"source": "https://github.com/simple-icons/simple-icons/pull/9150#issuecomment-1856317201"
	},
	{
		"title": "Nextdoor",
		"hex": "8ED500",
		"source": "https://about.nextdoor.com/us-media/"
	},
	{
		"title": "Nextflow",
		"hex": "0DC09D",
		"source": "https://github.com/seqeralabs/logos/blob/a8d4906b8fa7359541e520882f93a4bf029af44c/nextflow/nextflow_icon_color.svg"
	},
	{
		"title": "Nextra",
		"hex": "000000",
		"source": "https://nextra.site",
		"guidelines": "https://nextra.site/about#design-assets"
	},
	{
		"title": "Nexus Mods",
		"hex": "E6832B",
		"source": "https://wiki.nexusmods.com/skins/Metrolook/images/nexuslogo.svg"
	},
	{
		"title": "nf-core",
		"hex": "24B064",
		"source": "https://github.com/nf-core/logos/blob/c9c0e328d2a1b2b584a017d97cae0921ab998299/nf-core-logos/nf-core-logo-square-mono.svg",
		"guidelines": "https://nf-co.re/docs/guidelines/graphic_design/logo"
	},
	{
		"title": "NFC",
		"hex": "002E5F",
		"source": "https://nfc-forum.org/our-work/nfc-branding/n-mark/guidelines-and-brand-assets/",
		"guidelines": "https://nfc-forum.org/our-work/nfc-branding/n-mark/guidelines-and-brand-assets/"
	},
	{
		"title": "NGINX",
		"hex": "009639",
		"source": "https://www.nginx.com/press/",
		"guidelines": "https://www.nginx.com/press/"
	},
	{
		"title": "Nginx Proxy Manager",
		"hex": "F15833",
		"source": "https://github.com/NginxProxyManager/nginx-proxy-manager/blob/2a06384a4aa597777931d38cef49cf89540392e6/docs/.vuepress/public/logo.svg"
	},
	{
		"title": "ngrok",
		"hex": "1F1E37",
		"source": "https://ngrok.com"
	},
	{
		"title": "NgRx",
		"hex": "BA2BD2",
		"source": "https://ngrx.io",
		"license": {
			"type": "CC-BY-4.0"
		}
	},
	{
		"title": "NHL",
		"hex": "000000",
		"source": "https://www.nhl.com",
		"aliases": {
			"aka": [
				"National Hockey League"
			]
		}
	},
	{
		"title": "Nhost",
		"hex": "0052CD",
		"source": "https://nhost.io"
	},
	{
		"title": "NiceHash",
		"hex": "FBC342",
		"source": "https://www.nicehash.com/nicehash-media",
		"guidelines": "https://www.nicehash.com/nicehash-media"
	},
	{
		"title": "niconico",
		"hex": "231815",
		"source": "https://www.nicovideo.jp"
	},
	{
		"title": "Nike",
		"hex": "111111",
		"source": "https://www.nike.com"
	},
	{
		"title": "Nikon",
		"hex": "FFE100",
		"source": "https://www.nikon.com",
		"guidelines": "https://www.nikon.com/usage/group-info"
	},
	{
		"title": "Nim",
		"hex": "FFE953",
		"source": "https://nim-lang.org"
	},
	{
		"title": "Nissan",
		"hex": "C3002F",
		"source": "https://www.nissan.ie"
	},
	{
		"title": "NixOS",
		"hex": "5277C3",
		"source": "https://github.com/NixOS/nixos-homepage/tree/58cfdb770aba28b73446a1b3ee65a5cec4f0d44f/logo"
	},
	{
		"title": "Node-RED",
		"hex": "8F0000",
		"source": "https://nodered.org/about/resources/"
	},
	{
		"title": "Node.js",
		"hex": "5FA04E",
		"source": "https://nodejs.org/en/about/branding",
		"guidelines": "https://nodejs.org/en/about/branding"
	},
	{
		"title": "Nodemon",
		"hex": "76D04B",
		"source": "https://nodemon.io"
	},
	{
		"title": "Nokia",
		"hex": "005AFF",
		"source": "https://www.nokia.com"
	},
	{
		"title": "Nomad",
		"hex": "00CA8E",
		"source": "https://www.hashicorp.com/brand",
		"guidelines": "https://www.hashicorp.com/brand"
	},
	{
		"title": "Norco",
		"hex": "00FF00",
		"source": "https://www.norco.com"
	},
	{
		"title": "Nordic Semiconductor",
		"hex": "00A9CE",
		"source": "https://www.nordicsemi.com"
	},
	{
		"title": "NordVPN",
		"hex": "4687FF",
		"source": "https://nordvpn.com/press-area/",
		"guidelines": "https://nordvpn.com/press-area/"
	},
	{
		"title": "Normalize.css",
		"hex": "E3695F",
		"source": "https://github.com/necolas/normalize.css/blob/3a60304f90870c6087d226f53e02a7523c907a35/logo.svg"
	},
	{
		"title": "Norton",
		"hex": "FFE01A",
		"source": "https://us.norton.com"
	},
	{
		"title": "Norwegian",
		"hex": "D81939",
		"source": "https://www.norwegian.com/ie/travel-info/on-board/in-flight-entertainment/magazine/"
	},
	{
		"title": "NotebookLM",
		"hex": "000000",
		"source": "https://notebooklm.google"
	},
	{
		"title": "Notepad++",
		"hex": "90E59A",
		"source": "https://github.com/notepad-plus-plus/notepad-plus-plus/blob/1f2c63cce173e3e1dc5922637c81a851693e2856/PowerEditor/misc/chameleon/chameleon-pencil.eps"
	},
	{
		"title": "Notion",
		"hex": "000000",
		"source": "https://www.notion.so"
	},
	{
		"title": "Notist",
		"hex": "333333",
		"source": "https://noti.st"
	},
	{
		"title": "Noun Project",
		"hex": "000000",
		"source": "https://thenounproject.com"
	},
	{
		"title": "Novu",
		"hex": "000000",
		"source": "https://handbook.novu.co/logos-assets"
	},
	{
		"title": "NOW",
		"hex": "001211",
		"source": "https://www.nowtv.com"
	},
	{
		"title": "npm",
		"hex": "CB3837",
		"source": "https://www.npmjs.com",
		"guidelines": "https://docs.npmjs.com/policies/logos-and-usage"
	},
	{
		"title": "Nrwl",
		"hex": "96D7E8",
		"source": "https://nrwl.io"
	},
	{
		"title": "NSIS",
		"hex": "01B0F0",
		"source": "https://github.com/idleberg/nsis-logo/blob/885ba2fd08a6ff450c6f7cbd675563b5df728d38/src/Logo/below%2024x24/mono-flat.svg",
		"aliases": {
			"aka": [
				"Nullsoft Scriptable Install System"
			]
		}
	},
	{
		"title": "ntfy",
		"hex": "317F6F",
		"source": "https://ntfy.sh"
	},
	{
		"title": "Nubank",
		"hex": "820AD1",
		"source": "https://nubank.com.br/en/press/"
	},
	{
		"title": "Nucleo",
		"hex": "252B2D",
		"source": "https://nucleoapp.com"
	},
	{
		"title": "NuGet",
		"hex": "004880",
		"source": "https://github.com/NuGet/Media/blob/89f7c87245e52e8ce91d94c0a47f44c6576e3a0d/Images/MainLogo/Vector/nuget.svg"
	},
	{
		"title": "Nuke",
		"hex": "000000",
		"source": "https://www.foundry.com/products/nuke"
	},
	{
		"title": "Numba",
		"hex": "00A3E0",
		"source": "https://github.com/numba/numba/blob/0db8a2bcd0f53c0d0ad8a798432fb3f37f14af27/docs/_static/numba-blue-icon-rgb.svg"
	},
	{
		"title": "NumPy",
		"hex": "013243",
		"source": "https://numpy.org/press-kit/",
		"guidelines": "https://github.com/numpy/numpy/blob/main/branding/logo/logoguidelines.md"
	},
	{
		"title": "Nunjucks",
		"hex": "1C4913",
		"source": "https://github.com/mozilla/nunjucks/blob/fd500902d7c88672470c87170796de52fc0f791a/docs/img/favicon.png"
	},
	{
		"title": "Nushell",
		"hex": "4E9A06",
		"source": "https://github.com/nushell/nushell/blob/3016d7a64ccb2c2eac9f735f6144fc896ea724a5/assets/icons/nushell-original.png"
	},
	{
		"title": "Nutanix",
		"hex": "024DA1",
		"source": "https://www.nutanix.com/content/dam/nutanix/en/cmn/documents/nutanix-brandbook.pdf"
	},
	{
		"title": "Nuxt",
		"hex": "00DC82",
		"source": "https://nuxt.com/design-kit",
		"guidelines": "https://nuxt.com/design-kit",
		"aliases": {
			"aka": [
				"Nuxt.js"
			]
		}
	},
	{
		"title": "NVIDIA",
		"hex": "76B900",
		"source": "https://www.nvidia.com/en-us"
	},
	{
		"title": "nvm",
		"hex": "F4DD4B",
		"source": "https://github.com/nvm-sh/logos/blob/bf1f9618e83e5098024b18c73ada1b0f542db5f8/nvm-logo-black.svg"
	},
	{
		"title": "Nx",
		"hex": "143055",
		"source": "https://nx.dev"
	},
	{
		"title": "NXP",
		"hex": "000000",
		"source": "https://www.nxp.com/company/about-nxp/newsroom:NEWSROOM",
		"guidelines": "https://www.nxp.com/company/about-nxp/newsroom:NEWSROOM"
	},
	{
		"title": "NZXT",
		"hex": "000000",
		"source": "https://nzxt.com",
		"guidelines": "https://nzxt.com/about/brand-guidelines"
	},
	{
		"title": "O'Reilly",
		"hex": "D3002D",
		"source": "https://www.oreilly.com/about/logos/",
		"guidelines": "https://www.oreilly.com/about/logos/"
	},
	{
		"title": "O2",
		"hex": "0050FF",
		"source": "https://www.telefonica.de/presse/fotos/logos.html",
		"guidelines": "https://www.telefonica.de/presse/fotos/logos.html"
	},
	{
		"title": "ÖBB",
		"hex": "E40327",
		"source": "https://presse.oebb.at/de/fotos-videos/oebb-logos",
		"aliases": {
			"aka": [
				"Österreichische Bundesbahnen"
			]
		}
	},
	{
		"title": "OBS Studio",
		"hex": "302E31",
		"source": "https://commons.wikimedia.org/wiki/File:OBS.svg"
	},
	{
		"title": "Observable",
		"hex": "353E58",
		"source": "https://observablehq.com"
	},
	{
		"title": "Obsidian",
		"hex": "7C3AED",
		"source": "https://obsidian.md",
		"guidelines": "https://obsidian.md/brand"
	},
	{
		"title": "Obtainium",
		"hex": "D2BCFD",
		"source": "https://github.com/ImranR98/Obtainium/blob/e5afe7521347c73382534a013c070b9c1da716c5/assets/graphics/icon.svg"
	},
	{
		"title": "OCaml",
		"hex": "EC6813",
		"source": "https://ocaml.org/logo",
		"guidelines": "https://ocaml.org/logo",
		"license": {
			"type": "Unlicense"
		}
	},
	{
		"title": "OCLC",
		"hex": "007DBA",
		"source": "https://oclc.org",
		"guidelines": "https://oclc.org/en/news/media-kit.html"
	},
	{
		"title": "oclif",
		"hex": "000000",
		"source": "https://github.com/oclif/oclif.github.io/blob/2356a96dbaf0d3791ec2ddce3b08ccd78408e0a0/website/static/img/oclif.svg"
	},
	{
		"title": "Octane Render",
		"hex": "000000",
		"source": "https://render.otoy.com/forum/viewtopic.php?f=9&t=359",
		"aliases": {
			"aka": [
				"otoy"
			]
		}
	},
	{
		"title": "Octave",
		"hex": "0790C0",
		"source": "https://www.gnu.org/software/octave/"
	},
	{
		"title": "October CMS",
		"hex": "DB6A26",
		"source": "https://octobercms.com"
	},
	{
		"title": "OctoPrint",
		"hex": "13C100",
		"source": "https://github.com/OctoPrint/OctoPrint/blob/53b9b6185781c07e8c4744a6e28462e96448f249/src/octoprint/static/img/mask.svg"
	},
	{
		"title": "Octopus Deploy",
		"hex": "2F93E0",
		"source": "https://octopus.com/company/brand",
		"guidelines": "https://octopus.com/company/brand"
	},
	{
		"title": "Oculus",
		"hex": "1C1E20",
		"source": "https://en.facebookbrand.com/oculus/assets/oculus?audience=oculus-landing",
		"guidelines": "https://en.facebookbrand.com/oculus/"
	},
	{
		"title": "Odin",
		"hex": "3882D2",
		"source": "https://github.com/odin-lang/artwork/blob/5f887a73f3cc5a4b61971ec15854ae456b886426/logo/emblem-without-background.svg"
	},
	{
		"title": "Odnoklassniki",
		"hex": "EE8208",
		"source": "https://insideok.ru/brandbook"
	},
	{
		"title": "Odoo",
		"hex": "714B67",
		"source": "https://www.odoo.com/page/brand-assets",
		"guidelines": "https://www.odoo.com/page/brand-assets"
	},
	{
		"title": "Odysee",
		"hex": "EF1970",
		"source": "https://odysee.com/@OdyseeHelp:b/odyseepresskit:b"
	},
	{
		"title": "Oh Dear",
		"hex": "FF3900",
		"source": "https://ohdear.app/logos"
	},
	{
		"title": "okcupid",
		"hex": "0500BE",
		"source": "https://okcupid.com/press"
	},
	{
		"title": "Okta",
		"hex": "007DC1",
		"source": "https://www.okta.com/press-room/media-assets/",
		"guidelines": "https://www.okta.com/terms-of-use-for-okta-content/"
	},
	{
		"title": "OKX",
		"hex": "000000",
		"source": "https://commons.wikimedia.org/wiki/File:OKX_logo.svg"
	},
	{
		"title": "Ollama",
		"hex": "000000",
		"source": "https://github.com/ollama/ollama/issues/2152#issuecomment-1905286922"
	},
	{
		"title": "Omada Cloud",
		"hex": "10C1D0",
		"source": "https://omada.tplinkcloud.com"
	},
	{
		"title": "OnePlus",
		"hex": "F5010C",
		"source": "https://www.oneplus.com/ca_en/brand/asset"
	},
	{
		"title": "OnlyFans",
		"hex": "00AFF0",
		"source": "https://onlyfans.com/brand",
		"guidelines": "https://onlyfans.com/brand"
	},
	{
		"title": "ONLYOFFICE",
		"hex": "444444",
		"source": "https://www.onlyoffice.com/en/press-downloads.aspx"
	},
	{
		"title": "ONNX",
		"hex": "005CED",
		"source": "https://github.com/onnx/onnx.github.io/blob/382e7036b616ce1555499ac41730245a2478513c/images/ONNX-ICON.svg"
	},
	{
		"title": "OnStar",
		"hex": "003D7D",
		"source": "https://www.onstar.com"
	},
	{
		"title": "Opel",
		"hex": "F7FF14",
		"source": "https://www.stellantis.com/en/brands/opel"
	},
	{
		"title": "Open Access",
		"hex": "F68212",
		"source": "https://commons.wikimedia.org/wiki/File:Open_Access_logo_PLoS_white.svg"
	},
	{
		"title": "Open Badges",
		"hex": "073B5A",
		"source": "https://backpack.openbadges.org"
	},
	{
		"title": "Open Bug Bounty",
		"hex": "F67909",
		"source": "https://www.openbugbounty.org"
	},
	{
		"title": "Open Collective",
		"hex": "7FADF2",
		"source": "https://docs.opencollective.com/help/about#media-logo"
	},
	{
		"title": "Open Containers Initiative",
		"hex": "262261",
		"source": "https://github.com/opencontainers/artwork/blob/d8ccfe94471a0236b1d4a3f0f90862c4fe5486ce/oci/icon/black/oci-icon-black.svg"
	},
	{
		"title": "Open Source Hardware",
		"hex": "0099B0",
		"source": "https://www.oshwa.org/open-source-hardware-logo",
		"guidelines": "https://www.oshwa.org/open-source-hardware-logo",
		"license": {
			"type": "CC-BY-SA-4.0"
		},
		"aliases": {
			"aka": [
				"OSHWA"
			]
		}
	},
	{
		"title": "Open Source Initiative",
		"hex": "3DA639",
		"source": "https://opensource.org/logo-usage-guidelines",
		"guidelines": "https://opensource.org/logo-usage-guidelines"
	},
	{
		"title": "Open3D",
		"hex": "000000",
		"source": "https://github.com/isl-org/Open3D/blob/2ae042aa74ad3917afd891e36798ffe687513662/cpp/apps/Open3DViewer/icon.svg"
	},
	{
		"title": "OpenAI",
		"hex": "412991",
		"source": "https://openai.com/brand",
		"guidelines": "https://openai.com/brand"
	},
	{
		"title": "OpenAI Gym",
		"hex": "0081A5",
		"source": "https://gym.openai.com"
	},
	{
		"title": "OpenAPI Initiative",
		"hex": "6BA539",
		"source": "https://www.openapis.org/faq/style-guide",
		"guidelines": "https://www.openapis.org/faq/style-guide"
	},
	{
		"title": "OpenBSD",
		"hex": "F2CA30",
		"source": "https://en.wikipedia.org/wiki/OpenBSD"
	},
	{
		"title": "OpenCritic",
		"hex": "FC3E04",
		"source": "https://commons.wikimedia.org/wiki/File:OpenCritic_logo.svg"
	},
	{
		"title": "OpenCV",
		"hex": "5C3EE8",
		"source": "https://opencv.org/resources/media-kit/",
		"guidelines": "https://opencv.org/resources/media-kit/"
	},
	{
		"title": "OpenFaaS",
		"hex": "3B5EE9",
		"source": "https://docs.openfaas.com"
	},
	{
		"title": "OpenGL",
		"hex": "5586A4",
		"source": "https://www.khronos.org/legal/trademarks",
		"guidelines": "https://www.khronos.org/files/legal/Khronos-Logo-Usage-Guide.pdf"
	},
	{
		"title": "openHAB",
		"hex": "E64A19",
		"source": "https://www.openhab.org/artwork.html",
		"guidelines": "https://www.openhab.org/about/trademark.html"
	},
	{
		"title": "OpenID",
		"hex": "F78C40",
		"source": "https://openid.net/add-openid/logos/"
	},
	{
		"title": "OpenJDK",
		"hex": "000000",
		"source": "https://hg.openjdk.java.net/duke/duke/file/ca00f100dafc/vector/Agent.svg#l1"
	},
	{
		"title": "OpenJS Foundation",
		"hex": "0075C9",
		"source": "https://github.com/openjs-foundation/artwork/blob/270575392800eb17a02612203f6f0d5868c634a7/openjs_foundation/openjs_foundation-icon-black.svg",
		"guidelines": "https://trademark-policy.openjsf.org"
	},
	{
		"title": "Openlayers",
		"hex": "1F6B75",
		"source": "https://github.com/openlayers/openlayers.github.io/blob/5b93e18b8d302eb49a812fb96abb529895ceb7a2/assets/logo.svg"
	},
	{
		"title": "openmediavault",
		"hex": "5DACDF",
		"source": "https://github.com/openmediavault/openmediavault/blob/12f8ef70f19f967733b744d6fb6156a4181f1ddc/deb/openmediavault/workbench/src/favicon.svg"
	},
	{
		"title": "OpenMined",
		"hex": "ED986C",
		"source": "https://www.openmined.org",
		"guidelines": "https://www.openmined.org"
	},
	{
		"title": "OpenNebula",
		"hex": "0097C2",
		"source": "https://opennebula.io/docs/"
	},
	{
		"title": "OpenProject",
		"hex": "0770B8",
		"source": "https://www.openproject.org/press/"
	},
	{
		"title": "OpenSCAD",
		"hex": "F9D72C",
		"source": "https://commons.wikimedia.org/wiki/File:Openscad.svg"
	},
	{
		"title": "OpenSea",
		"hex": "2081E2",
		"source": "https://docs.opensea.io"
	},
	{
		"title": "OpenSearch",
		"hex": "005EB8",
		"source": "https://opensearch.org/trademark-brand-policy.html",
		"guidelines": "https://opensearch.org/trademark-brand-policy.html"
	},
	{
		"title": "OpenSSL",
		"hex": "721412",
		"source": "https://www.openssl.org"
	},
	{
		"title": "OpenStack",
		"hex": "ED1944",
		"source": "https://www.openstack.org/brand/openstack-logo/",
		"guidelines": "https://www.openstack.org/brand/openstack-logo/"
	},
	{
		"title": "OpenStreetMap",
		"hex": "7EBC6F",
		"source": "https://www.openstreetmap.org",
		"guidelines": "https://wiki.osmfoundation.org/wiki/Trademark_Policy"
	},
	{
		"title": "openSUSE",
		"hex": "73BA25",
		"source": "https://github.com/openSUSE/artwork/blob/33e94aa76837c09f03d1712705949b71a246a53b/logos/buttons/button-colour.svg",
		"guidelines": "https://en.opensuse.org/Portal:Artwork"
	},
	{
		"title": "OpenTelemetry",
		"hex": "000000",
		"source": "https://cncf-branding.netlify.app/projects/opentelemetry/",
		"guidelines": "https://cncf-branding.netlify.app/projects/opentelemetry/",
		"license": {
			"type": "CC-BY-4.0"
		},
		"aliases": {
			"aka": [
				"OTel"
			]
		}
	},
	{
		"title": "OpenText",
		"hex": "000000",
		"source": "https://www.opentext.com",
		"aliases": {
			"aka": [
				"Micro Focus"
			]
		}
	},
	{
		"title": "OpenTofu",
		"hex": "FFDA18",
		"source": "https://github.com/opentofu/brand-artifacts/blob/0d4d0d6050ca0ff06471400bc3249a64c145f659/symbol-only/transparent/SVG/on-light-mono.svg",
		"aliases": {
			"aka": [
				"OpenTF",
				"Terraform"
			]
		}
	},
	{
		"title": "Openverse",
		"hex": "FFE033",
		"source": "https://github.com/WordPress/openverse/blob/5db2545d6b73ec4aa5e908822683ee9d18af301d/brand/icon.svg",
		"guidelines": "https://www.figma.com/file/GIIQ4sDbaToCfFQyKMvzr8/Openverse-Design-Library?node-id=312%3A487"
	},
	{
		"title": "OpenVPN",
		"hex": "EA7E20",
		"source": "https://openvpn.net",
		"guidelines": "https://openvpn.net/legal"
	},
	{
		"title": "OpenWrt",
		"hex": "00B5E2",
		"source": "https://openwrt.org/docs/guide-graphic-designer/openwrt-logo",
		"guidelines": "https://openwrt.org/docs/guide-graphic-designer/openwrt-logo"
	},
	{
		"title": "OpenZeppelin",
		"hex": "4E5EE4",
		"source": "https://openzeppelin.com"
	},
	{
		"title": "OpenZFS",
		"hex": "2A667F",
		"source": "https://commons.wikimedia.org/wiki/File:OpenZFS_logo.svg"
	},
	{
		"title": "Opera",
		"hex": "FF1B2D",
		"source": "https://brand.opera.com/1472-2/opera-logos/",
		"guidelines": "https://brand.opera.com"
	},
	{
		"title": "Opera GX",
		"hex": "EE2950",
		"source": "https://brand.opera.com/1472-2/opera-logos/",
		"guidelines": "https://brand.opera.com"
	},
	{
		"title": "OPNSense",
		"hex": "D94F00",
		"source": "https://opnsense.org/about/legal-notices/",
		"guidelines": "https://opnsense.org/about/legal-notices/"
	},
	{
		"title": "OPPO",
		"hex": "2D683D",
		"source": "https://www.figma.com/community/file/832815970641696814/OPPO-Media-Kit",
		"guidelines": "https://www.oppo.com/en/terms/"
	},
	{
		"title": "Opsgenie",
		"hex": "172B4D",
		"source": "https://www.atlassian.com/company/news/press-kit"
	},
	{
		"title": "OpsLevel",
		"hex": "0A53E0",
		"source": "https://www.opslevel.com"
	},
	{
		"title": "Optimism",
		"hex": "FF0420",
		"source": "https://github.com/ethereum-optimism/brand-kit/blob/71ea3bb1ea24e87968804b388e99bed0b52e2a4b/assets/svg/Profile-Logo.svg"
	},
	{
		"title": "Orange",
		"hex": "FF7900",
		"source": "https://brand.orange.com",
		"guidelines": "https://system.design.orange.com/0c1af118d/p/494474-guidelines"
	},
	{
		"title": "ORCID",
		"hex": "A6CE39",
		"source": "https://orcid.figshare.com/articles/figure/ORCID_iD_icon_graphics/5008697",
		"guidelines": "https://info.orcid.org/brand-guidelines/"
	},
	{
		"title": "Org",
		"hex": "77AA99",
		"source": "https://orgmode.org"
	},
	{
		"title": "Organic Maps",
		"hex": "006C35",
		"source": "https://organicmaps.app"
	},
	{
		"title": "Origin",
		"hex": "F56C2D",
		"source": "https://www.origin.com/gbr/en-us/store"
	},
	{
		"title": "Osano",
		"hex": "7764FA",
		"source": "https://www.osano.com/company/assets"
	},
	{
		"title": "OSF",
		"hex": "2CB9F1",
		"source": "https://github.com/CenterForOpenScience/osf.io/blob/de170682924278eba1db9d6e1c50166bf43700e0/website/static/img/circle_logo.png",
		"aliases": {
			"aka": [
				"Open Science Framework"
			],
			"dup": [
				{
					"title": "Center for Open Science",
					"source": "https://www.cos.io/initiatives/top-guidelines"
				}
			]
		}
	},
	{
		"title": "OSGeo",
		"hex": "4CB05B",
		"source": "https://www.osgeo.org",
		"guidelines": "https://www.osgeo.org/about/branding-material/"
	},
	{
		"title": "Oshkosh",
		"hex": "E6830F",
		"source": "https://oshkoshdefense.com/media/photos/",
		"license": {
			"type": "CC-BY-SA-4.0"
		}
	},
	{
		"title": "OsmAnd",
		"hex": "FF8800",
		"source": "https://github.com/osmandapp/OsmAnd-misc/blob/9ec3bacebf580d0862ded5813a4aa934d0862302/logo/osmand/symbol_osmand.svg"
	},
	{
		"title": "OSMC",
		"hex": "17394A",
		"source": "https://github.com/osmc/website/tree/e7d0d8002660c979ae5119e28d1c69c893ac9f76/content/themes/osmc/assets/img/logo"
	},
	{
		"title": "osu!",
		"hex": "FF66AA",
		"source": "https://osu.ppy.sh/wiki/Brand_identity_guidelines",
		"guidelines": "https://osu.ppy.sh/wiki/Brand_identity_guidelines"
	},
	{
		"title": "Otto",
		"hex": "D4021D",
		"source": "https://www.ottogroup.com/en/presse/material.php"
	},
	{
		"title": "Outline",
		"hex": "000000",
		"source": "https://www.getoutline.com"
	},
	{
		"title": "Overcast",
		"hex": "FC7E0F",
		"source": "https://overcast.fm"
	},
	{
		"title": "Overleaf",
		"hex": "47A141",
		"source": "https://www.overleaf.com/for/press/media-resources"
	},
	{
		"title": "OVH",
		"hex": "123F6D",
		"source": "https://www.ovh.com/ca/en/newsroom/"
	},
	{
		"title": "OWASP",
		"hex": "000000",
		"source": "https://github.com/OWASP/www-event-2020-07-virtual/blob/eefbef6c1afdd1dee2af11e7f44ad005b25ad48c/assets/images/logo.svg"
	},
	{
		"title": "OWASP Dependency-Check",
		"slug": "dependencycheck",
		"hex": "F78D0A",
		"source": "https://github.com/jeremylong/DependencyCheck/blob/8ee82149179c6faeca78727e57039e987c387e26/src/site/resources/images/logo.svg",
		"license": {
			"type": "Apache-2.0"
		}
	},
	{
		"title": "ownCloud",
		"hex": "041E42",
		"source": "https://owncloud.com"
	},
	{
		"title": "Oxygen",
		"hex": "3A209E",
		"source": "https://oxygenbuilder.com",
		"guidelines": "https://oxygenbuilder.com/trademark-policy/"
	},
	{
		"title": "OYO",
		"hex": "EE2E24",
		"source": "https://www.oyorooms.com"
	},
	{
		"title": "p5.js",
		"hex": "ED225D",
		"source": "https://p5js.org"
	},
	{
		"title": "Packagist",
		"hex": "F28D1A",
		"source": "https://github.com/composer/packagist/issues/1147#issuecomment-747951608",
		"license": {
			"type": "MIT"
		}
	},
	{
		"title": "Packer",
		"hex": "02A8EF",
		"source": "https://www.hashicorp.com/brand",
		"guidelines": "https://www.hashicorp.com/brand"
	},
	{
		"title": "Packt",
		"hex": "F37143",
		"source": "https://www.packtpub.com"
	},
	{
		"title": "Paddle",
		"hex": "FDDD35",
		"source": "https://www.paddle.com"
	},
	{
		"title": "PaddlePaddle",
		"hex": "0062B0",
		"source": "https://www.paddlepaddle.org.cn/en"
	},
	{
		"title": "Paddy Power",
		"hex": "004833",
		"source": "https://www.paddypower.com"
	},
	{
		"title": "Pagekit",
		"hex": "212121",
		"source": "https://pagekit.com/logo-guide",
		"guidelines": "https://pagekit.com/logo-guide"
	},
	{
		"title": "PagerDuty",
		"hex": "06AC38",
		"source": "https://www.pagerduty.com/brand/",
		"guidelines": "https://www.pagerduty.com/brand/"
	},
	{
		"title": "PageSpeed Insights",
		"hex": "4285F4",
		"source": "https://developers.google.com/web/fundamentals/performance/speed-tools/"
	},
	{
		"title": "PagSeguro",
		"hex": "FFC801",
		"source": "https://pagseguro.uol.com.br"
	},
	{
		"title": "Palantir",
		"hex": "101113",
		"source": "https://github.com/palantir/conjure/blob/1b0d450dc52c4822b4c9d1da8c61ad7f78855fe5/docs/media/palantir-logo.svg"
	},
	{
		"title": "Palo Alto Networks",
		"hex": "F04E23",
		"source": "https://www.paloaltonetworks.com",
		"guidelines": "https://www.paloaltonetworks.com/company/brand"
	},
	{
		"title": "Palo Alto Software",
		"hex": "83DA77",
		"source": "https://www.paloalto.com"
	},
	{
		"title": "Panasonic",
		"hex": "0049AB",
		"source": "https://www.panasonic.com",
		"guidelines": "https://holdings.panasonic/global/terms-of-use.html"
	},
	{
		"title": "pandas",
		"hex": "150458",
		"source": "https://pandas.pydata.org/about/citing.html",
		"guidelines": "https://pandas.pydata.org/about/citing.html"
	},
	{
		"title": "Pandora",
		"hex": "224099",
		"source": "https://www.pandoraforbrands.com"
	},
	{
		"title": "Pantheon",
		"hex": "FFDC28",
		"source": "https://projects.invisionapp.com/boards/8UOJQWW2J3G5#/1145336",
		"guidelines": "https://projects.invisionapp.com/boards/8UOJQWW2J3G5#/1145336"
	},
	{
		"title": "Paperless-ngx",
		"hex": "17541F",
		"source": "https://github.com/paperless-ngx/paperless-ngx/blob/e16645b146da24f07004eb772a455450354a37a7/resources/logo/web/svg/square.svg"
	},
	{
		"title": "Papers With Code",
		"hex": "21CBCE",
		"source": "https://paperswithcode.com"
	},
	{
		"title": "Paperspace",
		"hex": "000000",
		"source": "https://docs.paperspace.com/img/ps-logo-light.svg"
	},
	{
		"title": "Paradox Interactive",
		"hex": "101010",
		"source": "https://www.paradoxinteractive.com"
	},
	{
		"title": "Paramount+",
		"hex": "0064FF",
		"source": "https://www.paramount.com/brand/paramount-plus"
	},
	{
		"title": "Parity Substrate",
		"hex": "282828",
		"source": "https://substrate.dev"
	},
	{
		"title": "Parrot Security",
		"hex": "15E0ED",
		"source": "https://gitlab.com/parrotsec/project/documentation/-/blob/d1d426b9cb3ea0efd16a2b34056c1ebb21bb9af9/static/img/parrot-logo.svg"
	},
	{
		"title": "Parse.ly",
		"hex": "5BA745",
		"source": "https://www.parse.ly/press-kit",
		"guidelines": "https://www.parse.ly/press-kit"
	},
	{
		"title": "Passport",
		"hex": "34E27A",
		"source": "https://www.passportjs.org"
	},
	{
		"title": "Pastebin",
		"hex": "02456C",
		"source": "https://pastebin.com"
	},
	{
		"title": "Patreon",
		"hex": "000000",
		"source": "https://www.patreon.com/brand",
		"guidelines": "https://www.patreon.com/brand"
	},
	{
		"title": "Paychex",
		"hex": "004B8D",
		"source": "https://www.paychex.com"
	},
	{
		"title": "Payhip",
		"hex": "5C6AC4",
		"source": "https://payhip.com"
	},
	{
		"title": "Payload CMS",
		"hex": "000000",
		"source": "https://payloadcms.com"
	},
	{
		"title": "Payoneer",
		"hex": "FF4800",
		"source": "https://www.payoneer.com"
	},
	{
		"title": "PayPal",
		"hex": "003087",
		"source": "https://www.paypal.com",
		"guidelines": "https://newsroom.paypal-corp.com/media-resources"
	},
	{
		"title": "Paytm",
		"hex": "20336B",
		"source": "https://paytm.com"
	},
	{
		"title": "PCGamingWiki",
		"hex": "556DB3",
		"source": "https://www.pcgamingwiki.com/wiki/Home"
	},
	{
		"title": "PDM",
		"hex": "AC75D7",
		"source": "https://github.com/pdm-project/pdm/blob/68abaae63e8d8fc8eb0c101285fd7dcb5cd9798a/docs/docs/assets/logo.svg"
	},
	{
		"title": "PDQ",
		"hex": "231F20",
		"source": "https://pdq.com"
	},
	{
		"title": "Peak Design",
		"hex": "1C1B1C",
		"source": "https://www.peakdesign.com"
	},
	{
		"title": "Pearson",
		"hex": "000000",
		"source": "https://www.pearson.com",
		"aliases": {
			"dup": [
				{
					"title": "Pearson VUE",
					"hex": "008FB4"
				}
			]
		}
	},
	{
		"title": "Peerlist",
		"hex": "00AA45",
		"source": "https://peerlist.io",
		"guidelines": "https://peerlist.io/legal/peerlist-terms-conditions.pdf"
	},
	{
		"title": "PeerTube",
		"hex": "F1680D",
		"source": "https://joinpeertube.org",
		"license": {
			"type": "CC-BY-SA-4.0"
		}
	},
	{
		"title": "Pegasus Airlines",
		"hex": "FDC43E",
		"source": "https://www.flypgs.com/en/about-pegasus/flypgscom-magazine"
	},
	{
		"title": "Pelican",
		"hex": "14A0C4",
		"source": "https://blog.getpelican.com/pages/gratitude.html",
		"license": {
			"type": "CC-BY-4.0"
		}
	},
	{
		"title": "Peloton",
		"hex": "181A1D",
		"source": "https://press.onepeloton.com/#logos"
	},
	{
		"title": "Penny",
		"hex": "CD1414",
		"source": "https://www.penny.de"
	},
	{
		"title": "Penpot",
		"hex": "000000",
		"source": "https://penpot.app"
	},
	{
		"title": "Percy",
		"hex": "9E66BF",
		"source": "https://percy.io"
	},
	{
		"title": "Perforce",
		"hex": "404040",
		"source": "https://www.perforce.com"
	},
	{
		"title": "Perl",
		"hex": "0073A1",
		"source": "https://github.com/metacpan/perl-assets/blob/56b555711934dde8fd0b20ec29ecc3bf81a3d493/blessed/src/010.svg"
	},
	{
		"title": "Perplexity",
		"hex": "1FB8CD",
		"source": "https://www.perplexity.ai"
	},
	{
		"title": "Persistent",
		"hex": "FD5F07",
		"source": "https://www.persistent.com/company-overview/branding-guidelines/#nav-persistent-logo",
		"guidelines": "https://www.persistent.com/company-overview/branding-guidelines/#nav-persistent-logo"
	},
	{
		"title": "Personio",
		"hex": "000000",
		"source": "https://www.personio.com"
	},
	{
		"title": "Pets at Home",
		"hex": "00AA28",
		"source": "https://petsathome.com"
	},
	{
		"title": "Peugeot",
		"hex": "000000",
		"source": "https://www.peugeot.co.uk"
	},
	{
		"title": "Pexels",
		"hex": "05A081",
		"source": "https://www.pexels.com"
	},
	{
		"title": "pfSense",
		"hex": "212121",
		"source": "https://www.pfsense.org"
	},
	{
		"title": "Phabricator",
		"hex": "4A5F88",
		"source": "https://github.com/phacility/phabricator/blob/0a3093ef9c1898913196564435346e4daa9d2538/webroot/rsrc/image/logo/light-eye.png",
		"guidelines": "https://phacility.com/trademarks/"
	},
	{
		"title": "Philips Hue",
		"hex": "0065D3",
		"source": "https://www.philips-hue.com/en-us/support/faq"
	},
	{
		"title": "Phoenix Framework",
		"hex": "FD4F00",
		"source": "https://github.com/phoenixframework/phoenix/blob/e9f1975d5aa15bee22bab6a4acae8f543886b17a/installer/templates/phx_assets/logo.svg"
	},
	{
		"title": "PhonePe",
		"hex": "5F259F",
		"source": "https://www.phonepe.com/press/"
	},
	{
		"title": "Phosphor Icons",
		"hex": "3C402B",
		"source": "https://phosphoricons.com",
		"license": {
			"type": "MIT"
		}
	},
	{
		"title": "Photobucket",
		"hex": "1C47CB",
		"source": "https://photobucket.com"
	},
	{
		"title": "Photocrowd",
		"hex": "3DAD4B",
		"source": "https://www.photocrowd.com"
	},
	{
		"title": "Photon",
		"hex": "004480",
		"source": "https://www.photonengine.com"
	},
	{
		"title": "Photopea",
		"hex": "18A497",
		"source": "https://github.com/photopea/photopea/blob/d5c532e8ad8ece246e2ea8646aac7df768407c64/logo.svg"
	},
	{
		"title": "PHP",
		"hex": "777BB4",
		"source": "https://php.net/download-logos.php",
		"license": {
			"type": "CC-BY-SA-4.0"
		}
	},
	{
		"title": "phpBB",
		"hex": "009BDF",
		"source": "https://www.phpbb.com/about/logos"
	},
	{
		"title": "phpMyAdmin",
		"hex": "6C78AF",
		"source": "https://github.com/phpmyadmin/data/blob/b7d3bdb9bb973beff4726541b87d3a4c8a950b4b/brand/phpMyAdmin-Logo-Symbol.svg"
	},
	{
		"title": "PhpStorm",
		"hex": "000000",
		"source": "https://www.jetbrains.com/company/brand/logos/",
		"guidelines": "https://www.jetbrains.com/company/brand/"
	},
	{
		"title": "Pi Network",
		"hex": "F4AF47",
		"source": "https://blockexplorer.minepi.com"
	},
	{
		"title": "Pi-hole",
		"hex": "96060C",
		"source": "https://docs.pi-hole.net",
		"guidelines": "https://pi-hole.net/trademark-rules-and-brand-guidelines/"
	},
	{
		"title": "Piaggio Group",
		"hex": "000000",
		"source": "https://www.piaggiogroup.com",
		"guidelines": "https://www.piaggiogroup.com/en/archive/document/logo-guide"
	},
	{
		"title": "Piapro",
		"hex": "E4007B",
		"source": "https://magicalmirai.com"
	},
	{
		"title": "Picard Surgelés",
		"hex": "2D4999",
		"source": "https://www.picard.fr"
	},
	{
		"title": "Picarto.TV",
		"hex": "1DA456",
		"source": "https://picarto.tv/site/press"
	},
	{
		"title": "Picnic",
		"hex": "E1171E",
		"source": "https://picnic.app/nl/feestdagen/"
	},
	{
		"title": "PicPay",
		"hex": "21C25E",
		"source": "https://www.picpay.com/site/sobre-nos"
	},
	{
		"title": "Picrew",
		"hex": "FFBD16",
		"source": "https://picrew.me"
	},
	{
		"title": "Picsart",
		"hex": "C209C1",
		"source": "https://picsart.com",
		"guidelines": "https://picsart.com/press-kit"
	},
	{
		"title": "Picxy",
		"hex": "2E3192",
		"source": "https://www.picxy.com"
	},
	{
		"title": "Pimcore",
		"hex": "6428B4",
		"source": "https://pimcore.com/en/media-kit",
		"guidelines": "https://pimcore.com/en/media-kit"
	},
	{
		"title": "Pinboard",
		"hex": "0000FF",
		"source": "https://commons.wikimedia.org/wiki/File:Feedbin-Icon-share-pinboard.svg"
	},
	{
		"title": "Pine Script",
		"hex": "00B453",
		"source": "https://github.com/tradingview/documentation-guidelines/blob/0d7a2d014818ebdd03540c5fd7b97fe493cd056c/images/pine/PineScript_logo.svg"
	},
	{
		"title": "Pingdom",
		"hex": "FFF000",
		"source": "https://www.pingdom.com/resources/brand-assets/",
		"guidelines": "https://www.pingdom.com/resources/brand-assets/"
	},
	{
		"title": "pino",
		"hex": "687634",
		"source": "https://github.com/pinojs/pino/blob/bb31ed77568959670cce62ca2847234b3f2cb87f/pino-tree.png"
	},
	{
		"title": "Pinterest",
		"hex": "BD081C",
		"source": "https://business.pinterest.com/en/brand-guidelines",
		"guidelines": "https://business.pinterest.com/en/brand-guidelines"
	},
	{
		"title": "Pioneer DJ",
		"hex": "1A1928",
		"source": "https://www.pioneerdj.com"
	},
	{
		"title": "Piped",
		"hex": "F84330",
		"source": "https://github.com/TeamPiped/Piped/blob/71a3742f18893b87cad15e832855bd2bd7c2b557/public/img/icons/logo.svg"
	},
	{
		"title": "pipx",
		"hex": "2CFFAA",
		"source": "https://github.com/pypa/pipx/blob/fc9c95349cfcec1d886c26b70329257de53e10cb/logo.svg"
	},
	{
		"title": "Pivotal Tracker",
		"hex": "517A9E",
		"source": "https://www.pivotaltracker.com/branding-guidelines",
		"guidelines": "https://www.pivotaltracker.com/branding-guidelines"
	},
	{
		"title": "Piwigo",
		"hex": "FF7700",
		"source": "https://github.com/Piwigo/piwigodotorg/blob/6edb840c16257314caec770a9a51f67ef81836e4/images/piwigo.org.svg"
	},
	{
		"title": "Pix",
		"hex": "77B6A8",
		"source": "https://www.bcb.gov.br/estabilidadefinanceira/pix",
		"guidelines": "https://www.bcb.gov.br/content/estabilidadefinanceira/pix/Regulamento_Pix/I_manual_uso_marca_pix.pdf"
	},
	{
		"title": "Pixabay",
		"hex": "2EC66D",
		"source": "https://pixabay.com/service/about/"
	},
	{
		"title": "Pixelfed",
		"hex": "6366F1",
		"source": "https://pixelfed.org"
	},
	{
		"title": "pixiv",
		"hex": "0096FA",
		"source": "https://policies.pixiv.net/en.html#brand",
		"guidelines": "https://policies.pixiv.net/en.html#brand"
	},
	{
		"title": "Pixlr",
		"hex": "3EBBDF",
		"source": "https://pixlr.com"
	},
	{
		"title": "pkgsrc",
		"hex": "FF6600",
		"source": "https://pkgsrc.org"
	},
	{
		"title": "Planet",
		"hex": "009DB1",
		"source": "https://www.planet.com/explorer/"
	},
	{
		"title": "PlanetScale",
		"hex": "000000",
		"source": "https://planetscale.com"
	},
	{
		"title": "PlanGrid",
		"hex": "0085DE",
		"source": "https://app.plangrid.com"
	},
	{
		"title": "Platform.sh",
		"hex": "1A182A",
		"source": "https://platform.sh/logos/"
	},
	{
		"title": "PlatformIO",
		"hex": "F5822A",
		"source": "https://piolabs.com",
		"guidelines": "https://piolabs.com/legal/trademarks.html#use-of-logos"
	},
	{
		"title": "Platzi",
		"hex": "98CA3F",
		"source": "https://github.com/PlatziDev/oss/blob/932bd83d43e061e1c38fbc116db31aa6d0145be6/static/logo.svg"
	},
	{
		"title": "Plausible Analytics",
		"hex": "5850EC",
		"source": "https://github.com/plausible/docs/blob/be5c935484e075f1e0caf3c9b3351ddd62348139/static/img/logo.svg"
	},
	{
		"title": "PlayCanvas",
		"hex": "E05F2C",
		"source": "https://playcanvas.com"
	},
	{
		"title": "Player FM",
		"hex": "C8122A",
		"source": "https://player.fm"
	},
	{
		"title": "Player.me",
		"hex": "C0379A",
		"source": "https://player.me/p/about-us"
	},
	{
		"title": "PlayStation",
		"hex": "0070D1",
		"source": "https://www.playstation.com/en-us/"
	},
	{
		"title": "PlayStation 2",
		"hex": "003791",
		"source": "https://commons.wikimedia.org/wiki/File:PlayStation_2_logo.svg"
	},
	{
		"title": "PlayStation 3",
		"hex": "003791",
		"source": "https://commons.wikimedia.org/wiki/File:PlayStation_3_Logo_neu.svg#/media/File:PS3.svg"
	},
	{
		"title": "PlayStation 4",
		"hex": "003791",
		"source": "https://commons.wikimedia.org/wiki/File:PlayStation_4_logo_and_wordmark.svg"
	},
	{
		"title": "PlayStation 5",
		"hex": "003791",
		"source": "https://www.playstation.com/en-us/ps5/"
	},
	{
		"title": "PlayStation Portable",
		"hex": "003791",
		"source": "https://commons.wikimedia.org/wiki/File:PSP_Logo.svg",
		"aliases": {
			"aka": [
				"PSP"
			]
		}
	},
	{
		"title": "PlayStation Vita",
		"hex": "003791",
		"source": "https://commons.wikimedia.org/wiki/File:PlayStation_Vita_logo.svg"
	},
	{
		"title": "Pleroma",
		"hex": "FBA457",
		"source": "https://pleroma.social",
		"license": {
			"type": "custom",
			"url": "https://git.pleroma.social/pleroma/pleroma/-/blob/develop/COPYING"
		}
	},
	{
		"title": "Plesk",
		"hex": "52BBE6",
		"source": "https://www.plesk.com/brand/",
		"guidelines": "https://www.plesk.com/brand/"
	},
	{
		"title": "Plex",
		"hex": "EBAF00",
		"source": "https://brand.plex.tv",
		"guidelines": "https://brand.plex.tv"
	},
	{
		"title": "Plotly",
		"hex": "3F4F75",
		"source": "https://plotly.com"
	},
	{
		"title": "Plume",
		"hex": "7C5CDF",
		"source": "https://www.plume.com",
		"guidelines": "https://www.plume.com/legal/trademarks"
	},
	{
		"title": "Pluralsight",
		"hex": "F15B2A",
		"source": "https://www.pluralsight.com/newsroom/brand-assets"
	},
	{
		"title": "Plurk",
		"hex": "FF574D",
		"source": "https://www.plurk.com/brandInfo",
		"guidelines": "https://www.plurk.com/brandInfo"
	},
	{
		"title": "Plus Codes",
		"hex": "4285F4",
		"source": "https://maps.google.com/pluscodes/"
	},
	{
		"title": "PM2",
		"hex": "2B037A",
		"source": "https://pm2.keymetrics.io"
	},
	{
		"title": "pnpm",
		"hex": "F69220",
		"source": "https://pnpm.io/logos"
	},
	{
		"title": "Pocket",
		"hex": "EF3F56",
		"source": "https://blog.getpocket.com/press/"
	},
	{
		"title": "Pocket Casts",
		"hex": "F43E37",
		"source": "https://blog.pocketcasts.com/press/"
	},
	{
		"title": "PocketBase",
		"hex": "B8DBE4",
		"source": "https://github.com/pocketbase/pocketbase/blob/4b64e0910b7dc527ff3de8cdacec074e40449e2e/ui/dist/images/logo.svg"
	},
	{
		"title": "Podcast Addict",
		"hex": "F4842D",
		"source": "https://podcastaddict.com"
	},
	{
		"title": "Podcast Index",
		"hex": "F90000",
		"source": "https://podcastindex.org"
	},
	{
		"title": "Podman",
		"hex": "892CA0",
		"source": "https://podman.io"
	},
	{
		"title": "Poe",
		"hex": "5D5CDE",
		"source": "https://poe.com"
	},
	{
		"title": "Poetry",
		"hex": "60A5FA",
		"source": "https://python-poetry.org"
	},
	{
		"title": "Polars",
		"hex": "CD792C",
		"source": "https://pola.rs"
	},
	{
		"title": "Polestar",
		"hex": "000000",
		"source": "https://commons.wikimedia.org/wiki/File:Polestar_logo_2020.svg"
	},
	{
		"title": "Polkadot",
		"hex": "E6007A",
		"source": "https://polkadot.network/brand-assets/",
		"guidelines": "https://polkadot.network/brand-assets/"
	},
	{
		"title": "Poly",
		"hex": "EB3C00",
		"source": "https://www.poly.com"
	},
	{
		"title": "Polygon",
		"hex": "7B3FE4",
		"source": "https://www.polygon.technology",
		"guidelines": "https://polygon.technology/brandguidelines",
		"aliases": {
			"aka": [
				"Matic"
			]
		}
	},
	{
		"title": "Polymer Project",
		"hex": "FF4470",
		"source": "https://github.com/Polymer/polymer-project.org/blob/3d3e967446858b49a7796676714865ac9b2a5275/app/images/logos/p-logo.svg"
	},
	{
		"title": "Polywork",
		"hex": "543DE0",
		"source": "https://www.polywork.com"
	},
	{
		"title": "Pond5",
		"hex": "000000",
		"source": "https://pond5.com"
	},
	{
		"title": "Pop!_OS",
		"hex": "48B9C7",
		"source": "https://github.com/system76/brand/blob/7a31740b54f929b62a165baa61dfb0b5164261e8/Pop_OS%20branding/Pop_icon.svg"
	},
	{
		"title": "Porkbun",
		"hex": "EF7878",
		"source": "https://porkbun.design",
		"guidelines": "https://porkbun.design/guidelines.html"
	},
	{
		"title": "Porsche",
		"hex": "B12B28",
		"source": "https://www.porsche.com"
	},
	{
		"title": "PortableApps.com",
		"hex": "818F95",
		"source": "https://github.com/simple-icons/simple-icons/pull/12366#issuecomment-2551561301"
	},
	{
		"title": "Portainer",
		"hex": "13BEF9",
		"source": "https://www.portainer.io"
	},
	{
		"title": "PortSwigger",
		"hex": "FF6633",
		"source": "https://portswigger.net"
	},
	{
		"title": "Posit",
		"hex": "447099",
		"source": "https://docs.posit.co",
		"guidelines": "https://posit.co/about/trademark-guidelines",
		"aliases": {
			"old": [
				"RStudio"
			]
		}
	},
	{
		"title": "PostCSS",
		"hex": "DD3A0A",
		"source": "https://postcss.org"
	},
	{
		"title": "PostgreSQL",
		"hex": "4169E1",
		"source": "https://wiki.postgresql.org/wiki/Logo",
		"guidelines": "https://www.postgresql.org/about/policies/trademarks/"
	},
	{
		"title": "PostHog",
		"hex": "000000",
		"source": "https://posthog.com/handbook/company/brand-assets",
		"guidelines": "https://posthog.com/handbook/company/brand-assets"
	},
	{
		"title": "Postman",
		"hex": "FF6C37",
		"source": "https://www.getpostman.com/resources/media-assets/"
	},
	{
		"title": "Postmates",
		"hex": "FFDF18",
		"source": "https://postmates.com/press-and-media"
	},
	{
		"title": "POWERS",
		"hex": "E74536",
		"source": "https://www.powerswhiskey.com"
	},
	{
		"title": "pr.co",
		"hex": "0080FF",
		"source": "https://news.pr.co/media_kits"
	},
	{
		"title": "pre-commit",
		"hex": "FAB040",
		"source": "https://github.com/pre-commit/pre-commit.com/blob/f263cdbcf46f97e1bd6229f2ab6d27bf8290ca88/logo.svg"
	},
	{
		"title": "Preact",
		"hex": "673AB8",
		"source": "https://preactjs.com"
	},
	{
		"title": "Prefect",
		"hex": "070E10",
		"source": "https://www.prefect.io"
	},
	{
		"title": "PreMiD",
		"hex": "7289DA",
		"source": "https://cdn.rcd.gg/PreMiD-icon.svg"
	},
	{
		"title": "Premier League",
		"hex": "360D3A",
		"source": "https://www.premierleague.com"
	},
	{
		"title": "PrepBytes",
		"hex": "5A87C6",
		"source": "https://www.prepbytes.com"
	},
	{
		"title": "PrestaShop",
		"hex": "DF0067",
		"source": "https://prestashop.com/brand-book"
	},
	{
		"title": "Presto",
		"hex": "5890FF",
		"source": "https://github.com/prestodb/presto/blob/414ab2a6bbdcca6479c2615b048920adac34dd20/presto-docs/src/main/resources/logo/web/fb/dark-blue/Presto_FB_Lockups_DARKBLUE_BG-14.svg"
	},
	{
		"title": "Prettier",
		"hex": "F7B93E",
		"source": "https://github.com/prettier/prettier-logo/blob/06997b307e0608ebee2044dafa0b9429d6b5a103/images/prettier-icon-clean-centred.svg"
	},
	{
		"title": "Pretzel",
		"hex": "1BB3A4",
		"source": "https://www.pretzel.rocks"
	},
	{
		"title": "Prevention",
		"hex": "44C1C5",
		"source": "https://prevention.com"
	},
	{
		"title": "Prezi",
		"hex": "3181FF",
		"source": "https://prezi.com/press/kit/"
	},
	{
		"title": "PrimeFaces",
		"hex": "263238",
		"source": "https://www.primefaces.org/press-kit",
		"guidelines": "https://www.primefaces.org/press-kit"
	},
	{
		"title": "PrimeNG",
		"hex": "DD0031",
		"source": "https://www.primefaces.org/press-kit",
		"guidelines": "https://www.primefaces.org/press-kit"
	},
	{
		"title": "PrimeReact",
		"hex": "03C4E8",
		"source": "https://www.primefaces.org/press-kit",
		"guidelines": "https://www.primefaces.org/press-kit"
	},
	{
		"title": "PrimeVue",
		"hex": "41B883",
		"source": "https://www.primefaces.org/press-kit",
		"guidelines": "https://www.primefaces.org/press-kit"
	},
	{
		"title": "Printables",
		"hex": "FA6831",
		"source": "https://printables.com"
	},
	{
		"title": "Prisma",
		"hex": "2D3748",
		"source": "https://github.com/prisma/presskit/tree/4bcb64181f266723439d955d60afa1c55fefa715"
	},
	{
		"title": "Prismic",
		"hex": "5163BA",
		"source": "https://prismic.io"
	},
	{
		"title": "Private Division",
		"hex": "000000",
		"source": "https://account.privatedivision.com"
	},
	{
		"title": "Private Internet Access",
		"hex": "1E811F",
		"source": "https://www.privateinternetaccess.com",
		"aliases": {
			"aka": [
				"PIA"
			]
		}
	},
	{
		"title": "Pro Tools",
		"hex": "7ACB10",
		"source": "https://cdn-www.avid.com/Content/fonts/avidmoon.ttf"
	},
	{
		"title": "Probot",
		"hex": "00B0D8",
		"source": "https://github.com/probot/probot/blob/5d29945dd2116618d63aba9d7a4460b940a85f5d/static/robot.svg"
	},
	{
		"title": "Processing Foundation",
		"hex": "006699",
		"source": "https://processingfoundation.org"
	},
	{
		"title": "ProcessWire",
		"hex": "2480E6",
		"source": "https://processwire.com"
	},
	{
		"title": "Product Hunt",
		"hex": "DA552F",
		"source": "https://www.producthunt.com/branding",
		"guidelines": "https://www.producthunt.com/branding"
	},
	{
		"title": "Progate",
		"hex": "380953",
		"source": "https://progate.com"
	},
	{
		"title": "Progress",
		"hex": "5CE500",
		"source": "https://www.progress.com",
		"guidelines": "https://www.progress.com/legal/trademarks/trademarks-use-policy"
	},
	{
		"title": "Prometheus",
		"hex": "E6522C",
		"source": "https://prometheus.io"
	},
	{
		"title": "Pronouns.page",
		"hex": "C71585",
		"source": "https://pronouns.page/design"
	},
	{
		"title": "ProSieben",
		"hex": "E6000F",
		"source": "https://www.prosieben.de"
	},
	{
		"title": "Proteus",
		"hex": "1C79B3",
		"source": "https://www.labcenter.com"
	},
	{
		"title": "Proto.io",
		"hex": "34A7C1",
		"source": "https://proto.io/en/presskit"
	},
	{
		"title": "protocols.io",
		"hex": "4D9FE7",
		"source": "https://www.protocols.io/brand",
		"guidelines": "https://www.protocols.io/brand"
	},
	{
		"title": "Proton",
		"hex": "6D4AFF",
		"source": "https://proton.me/media/kit"
	},
	{
		"title": "Proton Calendar",
		"hex": "50B0E9",
		"source": "https://proton.me/media/kit"
	},
	{
		"title": "Proton Drive",
		"hex": "EB508D",
		"source": "https://proton.me/media/kit"
	},
	{
		"title": "Proton Mail",
		"hex": "6D4AFF",
		"source": "https://proton.me/media/kit"
	},
	{
		"title": "Proton VPN",
		"hex": "66DEB1",
		"source": "https://proton.me/media/kit"
	},
	{
		"title": "ProtonDB",
		"hex": "F50057",
		"source": "https://www.protondb.com"
	},
	{
		"title": "Protractor",
		"hex": "ED163A",
		"source": "https://github.com/angular/protractor/blob/4bc80d1a459542d883ea9200e4e1f48d265d0fda/logo.svg"
	},
	{
		"title": "Proxmox",
		"hex": "E57000",
		"source": "https://www.proxmox.com/en/news/media-kit",
		"guidelines": "https://www.proxmox.com/en/news/media-kit"
	},
	{
		"title": "Pterodactyl",
		"hex": "10539F",
		"source": "https://github.com/pterodactyl/panel/blob/eaf46429f2a001469fb5f18f7891ce8e5be7f049/public/favicons/favicon-96x96.png"
	},
	{
		"title": "PUBG",
		"hex": "F4B942",
		"source": "https://krafton.com/en/about/brandcenter"
	},
	{
		"title": "Publons",
		"hex": "336699",
		"source": "https://publons.com/about/the-publons-logo",
		"guidelines": "https://publons.com/about/the-publons-logo"
	},
	{
		"title": "PubMed",
		"hex": "326599",
		"source": "https://pubmed.ncbi.nlm.nih.gov"
	},
	{
		"title": "Pug",
		"hex": "A86454",
		"source": "https://github.com/pugjs/pug-logo/blob/61429fc45b5a411b83bdb5c99a61084d3054d1e6/SVG/pug-final-logo_-mono-64.svg"
	},
	{
		"title": "Pulumi",
		"hex": "8A3391",
		"source": "https://www.pulumi.com",
		"guidelines": "https://www.pulumi.com/brand/"
	},
	{
		"title": "Puma",
		"hex": "242B2F",
		"source": "https://us.puma.com"
	},
	{
		"title": "Puppet",
		"hex": "FFAE1A",
		"source": "https://puppet.com/company/press-room/"
	},
	{
		"title": "Puppeteer",
		"hex": "40B5A4",
		"source": "https://pptr.dev"
	},
	{
		"title": "PureScript",
		"hex": "14161A",
		"source": "https://github.com/purescript/logo/tree/1e7a57affdaeaf88ff594c08bd2b5a78fe2ed13c",
		"license": {
			"type": "CC-BY-4.0"
		}
	},
	{
		"title": "PurgeCSS",
		"hex": "14161A",
		"source": "https://github.com/FullHuman/purgecss/blob/4e2bf58e218119cc9faf9faa615d62a059bf9d9a/docs/.vuepress/public/safari-pinned-tab.svg"
	},
	{
		"title": "Purism",
		"hex": "2D2D2D",
		"source": "https://puri.sm/pr/images/"
	},
	{
		"title": "Pushbullet",
		"hex": "4AB367",
		"source": "https://www.pushbullet.com/press"
	},
	{
		"title": "Pusher",
		"hex": "300D4F",
		"source": "https://pusher.com"
	},
	{
		"title": "PWA",
		"hex": "5A0FC8",
		"source": "https://github.com/webmaxru/progressive-web-apps-logo/blob/77744cd5c0a4d484bb3d082c6ac458c44202da03/pwalogo-white.svg",
		"guidelines": "https://github.com/webmaxru/progressive-web-apps-logo#readme",
		"aliases": {
			"aka": [
				"Progressive Web Application"
			]
		}
	},
	{
		"title": "PyCharm",
		"hex": "000000",
		"source": "https://www.jetbrains.com/company/brand/logos/",
		"guidelines": "https://www.jetbrains.com/company/brand/"
	},
	{
		"title": "PyCQA",
		"hex": "201B44",
		"source": "https://github.com/PyCQA/meta/blob/ac828d8d7eb55501addefb0ceb6496ab15e85ca5/logo/pycqa1-02.svg",
		"license": {
			"type": "CC-BY-NC-ND-4.0"
		}
	},
	{
		"title": "Pydantic",
		"hex": "E92063",
		"source": "https://github.com/pydantic/pydantic/blob/94c748001a32992a587694b999fb1f3d2f1fc1fe/docs/logo-white.svg"
	},
	{
		"title": "PyG",
		"hex": "3C2179",
		"source": "https://github.com/pyg-team/pyg_sphinx_theme/blob/4f696513b4b4adf2ba3874574a10a8e8718672fe/pyg_sphinx_theme/static/img/pyg_logo.svg",
		"aliases": {
			"aka": [
				"PyTorch Geometric"
			]
		}
	},
	{
		"title": "PyPI",
		"hex": "3775A9",
		"source": "https://pypi.org"
	},
	{
		"title": "PyPy",
		"hex": "193440",
		"source": "https://www.pypy.org"
	},
	{
		"title": "PyScaffold",
		"hex": "005CA0",
		"source": "https://github.com/pyscaffold/pyscaffold/blob/3f72bf7894fc73b34af06a90bb5d43aae410ce5d/docs/gfx/logo.svg"
	},
	{
		"title": "PySyft",
		"hex": "F1BF7A",
		"source": "https://github.com/OpenMined/openmined-website/blob/db5c223657c8c49ab1ee8db2841fe802f73af31c/src/containers/app/components/repo-icon/assets/syft.svg"
	},
	{
		"title": "Pytest",
		"hex": "0A9EDC",
		"source": "https://github.com/pytest-dev/design/blob/081f06cd2d6cd742e68f593560a2e8c1802feb7c/pytest_logo/pytest_logo.svg"
	},
	{
		"title": "Python",
		"hex": "3776AB",
		"source": "https://www.python.org/community/logos/",
		"guidelines": "https://www.python.org/community/logos/"
	},
	{
		"title": "PythonAnywhere",
		"hex": "1D9FD7",
		"source": "https://www.pythonanywhere.com"
	},
	{
		"title": "PyTorch",
		"hex": "EE4C2C",
		"source": "https://github.com/pytorch/pytorch.github.io/blob/8f083bd12192ca12d5e1c1f3d236f4831d823d8f/assets/images/logo.svg",
		"guidelines": "https://github.com/pytorch/pytorch.github.io/blob/381117ec296f002b2de475402ef29cca6c55e209/assets/brand-guidelines/PyTorch-Brand-Guidelines.pdf"
	},
	{
		"title": "PyUp",
		"hex": "9F55FF",
		"source": "https://pyup.io"
	},
	{
		"title": "Qantas",
		"hex": "E40000",
		"source": "https://www.qantas.com"
	},
	{
		"title": "Qase",
		"hex": "4F46DC",
		"source": "https://qase.io",
		"license": {
			"type": "custom",
			"url": "https://github.com/simple-icons/simple-icons/pull/9907#issuecomment-1831377594"
		}
	},
	{
		"title": "Qatar Airways",
		"hex": "5C0D34",
		"source": "https://www.qatarairways.com/press-releases/en-WW/media_kits"
	},
	{
		"title": "qbittorrent",
		"hex": "2F67BA",
		"source": "https://github.com/qbittorrent/qBittorrent/blob/73028f9930d9ab9d89edb60ed4aedb66d75669d9/src/icons/qbittorrent-tray-light.svg"
	},
	{
		"title": "QEMU",
		"hex": "FF6600",
		"source": "https://wiki.qemu.org/Logo"
	},
	{
		"title": "Qgis",
		"hex": "589632",
		"source": "https://www.qgis.org/en/site/getinvolved/styleguide.html",
		"guidelines": "https://www.qgis.org/en/site/getinvolved/styleguide.html"
	},
	{
		"title": "Qi",
		"hex": "000000",
		"source": "https://www.wirelesspowerconsortium.com/knowledge-base/retail/qi-logo-guidelines-and-artwork.html",
		"guidelines": "https://www.wirelesspowerconsortium.com/knowledge-base/retail/qi-logo-guidelines-and-artwork.html"
	},
	{
		"title": "Qiita",
		"hex": "55C500",
		"source": "https://help.qiita.com/ja/articles/others-brand-guideline",
		"guidelines": "https://help.qiita.com/ja/articles/others-brand-guideline"
	},
	{
		"title": "Qiskit",
		"hex": "6929C4",
		"source": "https://qiskit.org"
	},
	{
		"title": "QIWI",
		"hex": "FF8C00",
		"source": "https://qiwi.com"
	},
	{
		"title": "Qlik",
		"hex": "009848",
		"source": "https://www.qlik.com",
		"guidelines": "https://www.qlik.com/us/legal/trademarks"
	},
	{
		"title": "QMK",
		"hex": "333333",
		"source": "https://github.com/qmk/qmk.fm/blob/1c3cf365e734a1fb551ccfb7ade6e210ae86e774/src/public/qmk-logo-light.svg"
	},
	{
		"title": "QNAP",
		"hex": "0C2E82",
		"source": "https://marketing.qnap.com/resource/qnap-logo-k100",
		"guidelines": "https://marketing.qnap.com/resource/qnap-brand-logo-guideline",
		"aliases": {
			"aka": [
				"Quality Network Appliance Provider"
			]
		}
	},
	{
		"title": "QQ",
		"hex": "1EBAFC",
		"source": "https://en.wikipedia.org/wiki/File:Tencent_QQ.svg",
		"guidelines": "https://qq.design/brand/BrandDesign/Logo"
	},
	{
		"title": "Qt",
		"hex": "41CD52",
		"source": "https://www.qt.io",
		"guidelines": "https://www.qt.io/brand"
	},
	{
		"title": "Qualcomm",
		"hex": "3253DC",
		"source": "https://www.qualcomm.com"
	},
	{
		"title": "Qualtrics",
		"hex": "00B4EF",
		"source": "https://www.qualtrics.com/brand-book",
		"guidelines": "https://www.qualtrics.com/brand-book"
	},
	{
		"title": "Qualys",
		"hex": "ED2E26",
		"source": "https://www.qualys.com",
		"guidelines": "https://www.qualys.com/company/newsroom/media-contacts"
	},
	{
		"title": "Quantcast",
		"hex": "000000",
		"source": "https://www.quantcast.com"
	},
	{
		"title": "QuantConnect",
		"hex": "F98309",
		"source": "https://www.quantconnect.com",
		"guidelines": "https://www.quantconnect.com/terms"
	},
	{
		"title": "Quarkus",
		"hex": "4695EB",
		"source": "https://design.jboss.org/quarkus"
	},
	{
		"title": "Quarto",
		"hex": "39729E",
		"source": "https://github.com/quarto-dev/quarto-web/blob/fd2a993e3274b3433a0088d5daf85080bdf68d71/quarto-icon.svg",
		"guidelines": "https://quarto.org/trademark.html"
	},
	{
		"title": "Quasar",
		"hex": "050A14",
		"source": "https://github.com/quasarframework/quasar-art/blob/6300e95687a923cd027dc4b8c356dd4e0cea618f/Brand/Logo/RGB/Icon/Monochrome/Cold%20Black/QUASAR_icon_mono_cold_black_RGB.svg",
		"license": {
			"type": "custom",
			"url": "https://github.com/quasarframework/quasar-art/blob/6300e95687a923cd027dc4b8c356dd4e0cea618f/LICENSE"
		}
	},
	{
		"title": "Qubes OS",
		"hex": "3874D8",
		"source": "https://github.com/QubesOS/qubes-attachment/blob/ed7e552eb8a5fca4e099361d137793d3551b3968/icons/qubes-logo-home.svg"
	},
	{
		"title": "Quest",
		"hex": "FB4F14",
		"source": "https://brand.quest.com/quest/questlogos",
		"guidelines": "https://brand.quest.com/quest/questlogos"
	},
	{
		"title": "QuickBooks",
		"hex": "2CA01C",
		"source": "https://design.intuit.com/quickbooks/brand",
		"guidelines": "https://design.intuit.com/quickbooks/brand"
	},
	{
		"title": "QuickLook",
		"hex": "0078D3",
		"source": "https://github.com/QL-Win/QuickLook/blob/f726841d99bbceafd5399e5777b4dba302bf1e51/QuickLook/Resources/app.svg",
		"license": {
			"type": "GPL-3.0-or-later"
		}
	},
	{
		"title": "QuickTime",
		"hex": "1C69F0",
		"source": "https://support.apple.com/quicktime"
	},
	{
		"title": "quicktype",
		"hex": "159588",
		"source": "https://github.com/glideapps/quicktype-xcode/blob/2f9a8d2ef2466358341142c3881d54e065b30a8c/media/logo.svg"
	},
	{
		"title": "Quip",
		"hex": "F27557",
		"source": "https://quip.com"
	},
	{
		"title": "Quizlet",
		"hex": "4255FF",
		"source": "https://quizlet.com"
	},
	{
		"title": "Quora",
		"hex": "B92B27",
		"source": "https://www.quora.com"
	},
	{
		"title": "Qwant",
		"hex": "282B2F",
		"source": "https://about.qwant.com"
	},
	{
		"title": "Qwik",
		"hex": "AC7EF4",
		"source": "https://github.com/BuilderIO/qwik/blob/c88e53d49dc65020899d770338f4e51f3134611e/packages/docs/public/logos/qwik-logo.svg"
	},
	{
		"title": "Qwiklabs",
		"hex": "F5CD0E",
		"source": "https://www.cloudskillsboost.google"
	},
	{
		"title": "Qzone",
		"hex": "FECE00",
		"source": "https://qzone.qq.com"
	},
	{
		"title": "R",
		"hex": "276DC3",
		"source": "https://www.r-project.org/logo/",
		"license": {
			"type": "CC-BY-SA-4.0"
		}
	},
	{
		"title": "R3",
		"hex": "EC1D24",
		"source": "https://www.r3.com",
		"guidelines": "https://www.r3.com/contact-press-media/"
	},
	{
		"title": "RabbitMQ",
		"hex": "FF6600",
		"source": "https://www.rabbitmq.com",
		"guidelines": "https://www.rabbitmq.com/trademark-guidelines.html"
	},
	{
		"title": "Racket",
		"hex": "9F1D20",
		"source": "https://racket-lang.org"
	},
	{
		"title": "RAD Studio",
		"hex": "E62431",
		"source": "https://www.embarcadero.com/news/logo",
		"guidelines": "https://www.ideracorp.com/legal/embarcadero"
	},
	{
		"title": "Radar",
		"hex": "007AFF",
		"source": "https://radar.io"
	},
	{
		"title": "radarr",
		"hex": "FFCB3D",
		"source": "https://github.com/Radarr/Radarr/blob/5f624a147bb62d37b731d9a0ae02bfd338793962/Logo/Radarr.svg"
	},
	{
		"title": "Radio France",
		"hex": "2B00E7",
		"source": "https://charte.radiofrance.fr/radiofrance.php",
		"guidelines": "https://charte.radiofrance.fr",
		"aliases": {
			"dup": [
				{
					"title": "Fip",
					"hex": "E2007A"
				},
				{
					"title": "France Culture",
					"hex": "762B84"
				},
				{
					"title": "France Inter",
					"hex": "E20134"
				},
				{
					"title": "France Musique",
					"hex": "A90042"
				},
				{
					"title": "Mouv'",
					"hex": "5DFFA6"
				}
			]
		}
	},
	{
		"title": "Radix UI",
		"hex": "161618",
		"source": "https://www.radix-ui.com"
	},
	{
		"title": "Railway",
		"hex": "0B0D0E",
		"source": "https://railway.app"
	},
	{
		"title": "Rainmeter",
		"hex": "19519B",
		"source": "https://github.com/rainmeter/rainmeter-www/blob/867fd905fda8d1b1083730adcb7f49f1775cb5b0/source/img/logo_blue.ai"
	},
	{
		"title": "Rakuten",
		"hex": "BF0000",
		"source": "https://global.rakuten.com/corp/news/media",
		"guidelines": "https://global.rakuten.com/corp/news/media"
	},
	{
		"title": "Rakuten Kobo",
		"hex": "BF0000",
		"source": "https://www.kobo.com"
	},
	{
		"title": "Ram",
		"hex": "000000",
		"source": "https://www.fcaci.com/x/RAMv15",
		"guidelines": "https://www.fcaci.com/x/RAMv15"
	},
	{
		"title": "Rancher",
		"hex": "0075A8",
		"source": "https://rancher.com/brand-guidelines/",
		"guidelines": "https://rancher.com/brand-guidelines/"
	},
	{
		"title": "Rapid",
		"hex": "0055DA",
		"source": "https://rapidapi.com"
	},
	{
		"title": "Rarible",
		"hex": "FEDA03",
		"source": "https://rarible.com"
	},
	{
		"title": "Rasa",
		"hex": "5A17EE",
		"source": "https://rasa.com"
	},
	{
		"title": "Raspberry Pi",
		"hex": "A22846",
		"source": "https://www.raspberrypi.org/trademark-rules",
		"guidelines": "https://www.raspberrypi.org/trademark-rules"
	},
	{
		"title": "Ravelry",
		"hex": "EE6E62",
		"source": "https://www.ravelry.com/help/logos",
		"guidelines": "https://www.ravelry.com/help/logos"
	},
	{
		"title": "Ray",
		"hex": "028CF0",
		"source": "https://github.com/ray-project/ray/blob/6522935291caa120e83697c6c9b3a450617c9283/dashboard/client/src/logo.svg"
	},
	{
		"title": "Raycast",
		"hex": "FF6363",
		"source": "https://www.raycast.com/press",
		"guidelines": "https://www.raycast.com/press"
	},
	{
		"title": "Raylib",
		"hex": "000000",
		"source": "https://github.com/raysan5/raylib/blob/e7a486fa81adac1833253c849ca73c5b3f7ef361/logo/raylib_512x512.png"
	},
	{
		"title": "Razer",
		"hex": "00FF00",
		"source": "https://press.razer.com"
	},
	{
		"title": "Razorpay",
		"hex": "0C2451",
		"source": "https://razorpay.com/newsroom/brand-assets/",
		"guidelines": "https://razorpay.com/newsroom/brand-assets/"
	},
	{
		"title": "Rclone",
		"hex": "3F79AD",
		"source": "https://github.com/rclone/rclone/blob/8f1c309c8149a734ccc3a0d2ce185b936dbe783a/graphics/logo/svg/logo_symbol_color.svg"
	},
	{
		"title": "React",
		"hex": "61DAFB",
		"source": "https://github.com/facebook/create-react-app/blob/282c03f9525fdf8061ffa1ec50dce89296d916bd/test/fixtures/relative-paths/src/logo.svg",
		"aliases": {
			"dup": [
				{
					"title": "React Native",
					"source": "https://reactnative.dev"
				}
			]
		}
	},
	{
		"title": "React Bootstrap",
		"hex": "41E0FD",
		"source": "https://github.com/react-bootstrap/react-bootstrap/blob/be23c304fa40ddb209919b0faac1e5dd8cef53ad/www/static/img/logo.svg"
	},
	{
		"title": "React Hook Form",
		"hex": "EC5990",
		"source": "https://github.com/react-hook-form/documentation/blob/d049ffe923336ce7a5bf58990c54c07f39ab2429/src/images/Logo.svg"
	},
	{
		"title": "React Query",
		"hex": "FF4154",
		"source": "https://github.com/tannerlinsley/react-query/blob/9b5d18cd47a4c1454d6c8dd0f38280641c1dd5dd/docs/src/images/emblem-light.svg"
	},
	{
		"title": "React Router",
		"hex": "CA4245",
		"source": "https://github.com/ReactTraining/react-router/blob/c94bcd8cef0c811f80b02777ec26fee3618f8e86/website/static/safari-pinned-tab.svg"
	},
	{
		"title": "React Table",
		"hex": "FF4154",
		"source": "https://github.com/tannerlinsley/react-table/blob/8c77b4ad97353a0b1f0746be5b919868862a9dcc/docs/src/images/emblem-light.svg"
	},
	{
		"title": "Reactive Resume",
		"hex": "000000",
		"source": "https://github.com/AmruthPillai/Reactive-Resume/blob/0f765af4687acd05d63cccf3676583735c86a8c2/apps/artboard/public/icon/dark.svg"
	},
	{
		"title": "ReactiveX",
		"hex": "B7178C",
		"source": "https://github.com/ReactiveX/rxjs/blob/ee6ababb9fa75f068ac2122e956ff4e449604c59/resources/CI-CD/logo/svg/RxJs_Logo_Black.svg",
		"aliases": {
			"dup": [
				{
					"title": "RxJS",
					"hex": "D81B60"
				}
			]
		}
	},
	{
		"title": "ReactOS",
		"hex": "0088CC",
		"source": "https://github.com/reactos/press-media/tree/48089e09e0c7e828f1eb81e5ea0d8da85ec41dc3"
	},
	{
		"title": "Read the Docs",
		"hex": "8CA1AF",
		"source": "https://github.com/readthedocs/readthedocs.org/blob/2dc9706c4fe7fa6d4410ed0e5aedca8d4796fe0f/media/readthedocsbranding.ai"
	},
	{
		"title": "Read.cv",
		"hex": "111111",
		"source": "https://read.cv/support/faq"
	},
	{
		"title": "ReadMe",
		"hex": "018EF5",
		"source": "https://readme.com"
	},
	{
		"title": "Reason",
		"hex": "DD4B39",
		"source": "https://github.com/reasonml/reasonml.github.io/blob/18dc62ad841f0def6551a65e41083c9d5784da93/website/static/img/reason.svg"
	},
	{
		"title": "Reason Studios",
		"hex": "FFFFFF",
		"source": "https://www.reasonstudios.com/press",
		"guidelines": "https://www.reasonstudios.com/press"
	},
	{
		"title": "Recoil",
		"hex": "3578E5",
		"source": "https://recoiljs.org"
	},
	{
		"title": "Red",
		"hex": "B32629",
		"source": "https://www.red-lang.org"
	},
	{
		"title": "Red Bull",
		"hex": "DB0A40",
		"source": "https://www.redbull.com"
	},
	{
		"title": "Red Candle Games",
		"hex": "D23735",
		"source": "https://shop.redcandlegames.com"
	},
	{
		"title": "Red Hat",
		"hex": "EE0000",
		"source": "https://www.redhat.com/en/about/brand/new-brand/details"
	},
	{
		"title": "Red Hat Open Shift",
		"hex": "EE0000",
		"source": "https://www.openshift.com"
	},
	{
		"title": "Redash",
		"hex": "FF7964",
		"source": "https://github.com/getredash/website/blob/c454b523fdaa60218845313904c5498cda7e7b7a/static/assets/images/elements/redash-logo.svg"
	},
	{
		"title": "Redbubble",
		"hex": "E41321",
		"source": "https://www.redbubble.com"
	},
	{
		"title": "Reddit",
		"hex": "FF4500",
		"source": "https://www.redditinc.com/brand",
		"guidelines": "https://www.redditinc.com/brand"
	},
	{
		"title": "Redis",
		"hex": "FF4438",
		"source": "https://redis.io/brand-guidelines",
		"guidelines": "https://redis.io/brand-guidelines"
	},
	{
		"title": "Redmine",
		"hex": "B32024",
		"source": "https://www.redmine.org/projects/redmine/wiki/logo",
		"license": {
			"type": "CC-BY-SA-2.5"
		}
	},
	{
		"title": "Redox",
		"hex": "000000",
		"source": "https://github.com/redox-os/assets/blob/4935a777cd7aa44323d3c263b1e0bb4ae864a027/logos/redox/vectorized_logo.svg"
	},
	{
		"title": "Redragon",
		"hex": "E60012",
		"source": "https://redragonshop.com"
	},
	{
		"title": "Redsys",
		"hex": "DC7C26",
		"source": "https://redsys.es"
	},
	{
		"title": "Redux",
		"hex": "764ABC",
		"source": "https://github.com/reduxjs/redux/blob/abb5f892f7e46849e5ca9bc13e75cfbc944a71b6/logo/logo.svg"
	},
	{
		"title": "Redux-Saga",
		"hex": "999999",
		"source": "https://github.com/redux-saga/redux-saga/blob/9d2164946f402e594a0dfe453c6d20fb6f14858f/logo/3840/Redux-Saga-Logo.png"
	},
	{
		"title": "RedwoodJS",
		"hex": "BF4722",
		"source": "https://redwoodjs.com/brand",
		"guidelines": "https://redwoodjs.com/brand"
	},
	{
		"title": "Reebok",
		"hex": "E41D1B",
		"source": "https://www.reebok.com/us"
	},
	{
		"title": "Refine",
		"hex": "14141F",
		"source": "https://s.refine.dev/refine-brand-assets",
		"guidelines": "https://s.refine.dev/refine-brand-assets"
	},
	{
		"title": "Refined GitHub",
		"hex": "9E95B7",
		"source": "https://github.com/refined-github/refined-github/blob/f30ca4a22528e9720e23b85d4cd38f074d64b179/media/icon.svg"
	},
	{
		"title": "Relay",
		"hex": "F26B00",
		"source": "https://relay.dev"
	},
	{
		"title": "Reliance Industries Limited",
		"hex": "D1AB66",
		"source": "https://www.ril.com/news-media/resource-center/media-kit/reliance-industries-limited",
		"guidelines": "https://www.ril.com/legal-notice"
	},
	{
		"title": "remark",
		"hex": "000000",
		"source": "https://github.com/remarkjs/remark/blob/26dc58a675ac7267c105f0fdb76a82db77f8402a/logo.svg"
	},
	{
		"title": "Remedy Entertainment",
		"hex": "D6001C",
		"source": "https://www.remedygames.com"
	},
	{
		"title": "Remix",
		"hex": "000000",
		"source": "https://drive.google.com/drive/u/0/folders/1pbHnJqg8Y1ATs0Oi8gARH7wccJGv4I2c"
	},
	{
		"title": "remove.bg",
		"hex": "54616C",
		"source": "https://www.remove.bg"
	},
	{
		"title": "Ren'Py",
		"hex": "FF7F7F",
		"source": "https://renpy.org"
	},
	{
		"title": "Renault",
		"hex": "FFCC33",
		"source": "https://media.renaultgroup.com"
	},
	{
		"title": "Render",
		"hex": "000000",
		"source": "https://render.com"
	},
	{
		"title": "Renovate",
		"hex": "308BE3",
		"source": "https://github.com/user-attachments/assets/8533178e-b2c4-4e15-bb3d-8df9e19e3760",
		"guidelines": "https://docs.renovatebot.com/logo-brand-guidelines"
	},
	{
		"title": "Renren",
		"hex": "217DC6",
		"source": "https://seeklogo.com/vector-logo/184137/renren-inc"
	},
	{
		"title": "Replicate",
		"hex": "000000",
		"source": "https://replicate.com"
	},
	{
		"title": "Replit",
		"hex": "F26207",
		"source": "https://repl.it"
	},
	{
		"title": "Republic of Gamers",
		"hex": "FF0029",
		"source": "https://rog.asus.com",
		"aliases": {
			"aka": [
				"ASUS ROG",
				"ROG"
			]
		}
	},
	{
		"title": "ReScript",
		"hex": "E6484F",
		"source": "https://rescript-lang.org/brand"
	},
	{
		"title": "RescueTime",
		"hex": "161A3B",
		"source": "https://www.rescuetime.com/press"
	},
	{
		"title": "ResearchGate",
		"hex": "00CCBB",
		"source": "https://www.researchgate.net"
	},
	{
		"title": "Resend",
		"hex": "000000",
		"source": "https://resend.com/brand",
		"guidelines": "https://resend.com/brand"
	},
	{
		"title": "ReSharper",
		"hex": "000000",
		"source": "https://www.jetbrains.com/company/brand/logos/",
		"guidelines": "https://www.jetbrains.com/company/brand/"
	},
	{
		"title": "Resurrection Remix OS",
		"hex": "000000",
		"source": "https://avatars.githubusercontent.com/u/4931972"
	},
	{
		"title": "Retool",
		"hex": "3D3D3D",
		"source": "https://retool.com"
	},
	{
		"title": "RetroArch",
		"hex": "000000",
		"source": "https://github.com/libretro/RetroArch/blob/b01aabf7d1f025999ad0f7812e6e6816d011e631/media/retroarch.svg"
	},
	{
		"title": "RetroPie",
		"hex": "CC0000",
		"source": "https://github.com/RetroPie/RetroPie-Docs/blob/c4e882bd2c9d740c591ff346e07a4a4cb536ca93/images/logo.svg"
	},
	{
		"title": "ReVanced",
		"hex": "9ED5FF",
		"source": "https://revanced.app"
	},
	{
		"title": "reveal.js",
		"hex": "F2E142",
		"source": "https://revealjs.com"
	},
	{
		"title": "ReverbNation",
		"hex": "E43526",
		"source": "https://www.reverbnation.com"
	},
	{
		"title": "Revolt.chat",
		"hex": "FF4655",
		"source": "https://app.revolt.chat/assets/badges/revolt_r.svg",
		"aliases": {
			"aka": [
				"revolt"
			]
		}
	},
	{
		"title": "Revolut",
		"hex": "191C1F",
		"source": "https://developer.revolut.com/docs/resources/marketing-assets-guidelines/marketing-guidelines"
	},
	{
		"title": "REWE",
		"hex": "CC071E",
		"source": "https://www.rewe.de"
	},
	{
		"title": "Rezgo",
		"hex": "F76C00",
		"source": "https://www.rezgo.com"
	},
	{
		"title": "Rhinoceros",
		"hex": "801010",
		"source": "https://github.com/mcneel/compute.rhino3d/blob/2204d998ff0397a1c6a18dd2312a96508ad48bdb/README.md"
	},
	{
		"title": "Rich",
		"hex": "FAE742",
		"source": "https://github.com/Textualize/rich/blob/fd981823644ccf50d685ac9c0cfe8e1e56c9dd35/imgs/logo.svg"
	},
	{
		"title": "Rider",
		"hex": "000000",
		"source": "https://www.jetbrains.com/company/brand/logos/",
		"guidelines": "https://www.jetbrains.com/company/brand/"
	},
	{
		"title": "Rimac Automobili",
		"hex": "0A222E",
		"source": "https://www.rimac-automobili.com/media/",
		"guidelines": "https://www.rimac-automobili.com/media/"
	},
	{
		"title": "Rime",
		"hex": "000000",
		"source": "https://github.com/rime/home/blob/65738f446c7e6c56a560fdaa0c0f02937b8e51d0/blog/source/images/logo.svg"
	},
	{
		"title": "Ring",
		"hex": "1C9AD6",
		"source": "https://store.ring.com/press"
	},
	{
		"title": "Riot Games",
		"hex": "EB0029",
		"source": "https://www.riotgames.com/en/press"
	},
	{
		"title": "Ripple",
		"hex": "0085C0",
		"source": "https://www.ripple.com/media-kit/",
		"guidelines": "https://brand.ripple.com/document/44#/foundations/logo"
	},
	{
		"title": "RISC-V",
		"hex": "283272",
		"source": "https://riscv.org/risc-v-logo/",
		"guidelines": "https://riscv.org/about/risc-v-branding-guidelines/"
	},
	{
		"title": "Riseup",
		"hex": "FF0000",
		"source": "https://riseup.net/en/about-us/images"
	},
	{
		"title": "Ritz Carlton",
		"hex": "000000",
		"source": "https://www.ritzcarlton.com/en/about-the-ritz-carlton"
	},
	{
		"title": "Rive",
		"hex": "1D1D1D",
		"source": "https://rive.app"
	},
	{
		"title": "roadmap.sh",
		"hex": "000000",
		"source": "https://roadmap.sh"
	},
	{
		"title": "Roam Research",
		"hex": "343A40",
		"source": "https://roamresearch.com/#/app/help/page/Vu1MmjinS"
	},
	{
		"title": "Robinhood",
		"hex": "CCFF00",
		"source": "https://press.robinhood.com"
	},
	{
		"title": "Roblox",
		"hex": "000000",
		"source": "https://www.roblox.com",
		"guidelines": "https://en.help.roblox.com/hc/en-us/articles/115001708126-Roblox-Name-and-Logo-Community-Usage-Guidelines"
	},
	{
		"title": "Roblox Studio",
		"hex": "00A2FF",
		"source": "https://create.roblox.com"
	},
	{
		"title": "Roboflow",
		"hex": "6706CE",
		"source": "https://roboflow.com/press"
	},
	{
		"title": "Robot Framework",
		"hex": "000000",
		"source": "https://github.com/robotframework/visual-identity/blob/fadf8cda9f79ea31987a214f0047cca9626327b7/logo/robot-framework.svg",
		"guidelines": "https://github.com/robotframework/visual-identity/blob/fadf8cda9f79ea31987a214f0047cca9626327b7/robot-framework-brand-guidelines.pdf",
		"license": {
			"type": "CC-BY-NC-SA-4.0"
		}
	},
	{
		"title": "Rocket",
		"hex": "D33847",
		"source": "https://rocket.rs"
	},
	{
		"title": "Rocket.Chat",
		"hex": "F5455C",
		"source": "https://docs.rocket.chat/docs/media-kit",
		"guidelines": "https://docs.rocket.chat/docs/brand-and-visual-guidelines"
	},
	{
		"title": "RocksDB",
		"hex": "2A2A2A",
		"source": "https://github.com/facebook/rocksdb/blob/9ed96703d11a1cf4af0e1c1db0e4a6057a8e5d42/docs/static/logo.svg",
		"license": {
			"type": "CC-BY-4.0"
		}
	},
	{
		"title": "Rockstar Games",
		"hex": "FCAF17",
		"source": "https://www.rockstargames.com"
	},
	{
		"title": "Rockwell Automation",
		"hex": "CD163F",
		"source": "https://www.rockwellautomation.com/en-ie/company/news.html"
	},
	{
		"title": "Rocky Linux",
		"hex": "10B981",
		"source": "https://github.com/rocky-linux/branding/blob/94e97dd30b87d909cc4f6a6838a2926f77f9ac47/logo/src/icon-black.svg",
		"license": {
			"type": "CC-BY-SA-4.0"
		}
	},
	{
		"title": "Roku",
		"hex": "662D91",
		"source": "https://www.roku.com",
		"guidelines": "https://docs.roku.com/published/trademarkguidelines/en/ca"
	},
	{
		"title": "Roll20",
		"hex": "E10085",
		"source": "https://roll20.net"
	},
	{
		"title": "Rolls-Royce",
		"hex": "281432",
		"source": "https://www.rolls-roycemotorcars.com"
	},
	{
		"title": "rollup.js",
		"hex": "EC4A3F",
		"source": "https://rollupjs.org"
	},
	{
		"title": "Rook",
		"hex": "2AC6EA",
		"source": "https://github.com/rook/artwork/blob/d252db9f43753e6abf64db0ce12d38916a5de464/logo/Rook_Icon.svg",
		"guidelines": "https://www.linuxfoundation.org/legal/trademark-usage",
		"license": {
			"type": "Apache-2.0"
		}
	},
	{
		"title": "Roon",
		"hex": "2039F3",
		"source": "https://help.roonlabs.com/portal/en/home"
	},
	{
		"title": "Root Me",
		"hex": "000000",
		"source": "https://www.root-me.org"
	},
	{
		"title": "Roots",
		"hex": "525DDC",
		"source": "https://roots.io/about/brand/",
		"guidelines": "https://roots.io/about/brand/"
	},
	{
		"title": "Roots Bedrock",
		"hex": "525DDC",
		"source": "https://roots.io/about/brand/"
	},
	{
		"title": "Roots Sage",
		"hex": "525DDC",
		"source": "https://roots.io/about/brand/"
	},
	{
		"title": "ROS",
		"hex": "22314E",
		"source": "https://www.ros.org/press-kit/",
		"guidelines": "https://www.ros.org/press-kit/"
	},
	{
		"title": "Rossmann",
		"hex": "C3002D",
		"source": "https://www.rossmann.de"
	},
	{
		"title": "Rotary International",
		"hex": "F7A81B",
		"source": "https://www.rotary.org/en",
		"guidelines": "https://my.rotary.org/en/rotary-identity-guidelines"
	},
	{
		"title": "Rotten Tomatoes",
		"hex": "FA320A",
		"source": "https://commons.wikimedia.org/wiki/File:Rottentomatoesalternativelogo.svg"
	},
	{
		"title": "Roundcube",
		"hex": "37BEFF",
		"source": "https://roundcube.net"
	},
	{
		"title": "RSocket",
		"hex": "EF0092",
		"source": "https://rsocket.io/img/r-socket-pink.svg"
	},
	{
		"title": "RSS",
		"hex": "FFA500",
		"source": "https://en.wikipedia.org/wiki/Feed_icon"
	},
	{
		"title": "RStudio IDE",
		"hex": "75AADB",
		"source": "https://www.rstudio.com/about/logos",
		"guidelines": "https://www.rstudio.com/about/logos"
	},
	{
		"title": "RTÉ",
		"hex": "00A7B3",
		"source": "https://www.rte.ie/archives/"
	},
	{
		"title": "RTL",
		"hex": "FA002E",
		"source": "https://www.rtl.de"
	},
	{
		"title": "RTLZWEI",
		"hex": "00BCF6",
		"source": "https://www.rtl2.de"
	},
	{
		"title": "RTM",
		"hex": "36474F",
		"source": "https://www.rtm.fr",
		"aliases": {
			"aka": [
				"Régie des Transports Métropolitains"
			],
			"old": [
				"Régie des Transports de Marseille"
			]
		}
	},
	{
		"title": "RuboCop",
		"hex": "000000",
		"source": "https://github.com/rubocop-semver/rubocop-ruby2_0/blob/5302f93058f7b739a73a7a6c11c566a2b196b96e/docs/images/logo/rubocop-light.svg",
		"license": {
			"type": "CC-BY-NC-4.0"
		}
	},
	{
		"title": "Ruby",
		"hex": "CC342D",
		"source": "https://www.ruby-lang.org/en/about/logo/",
		"license": {
			"type": "CC-BY-SA-2.5"
		}
	},
	{
		"title": "Ruby on Rails",
		"hex": "D30001",
		"source": "https://github.com/simple-icons/simple-icons/issues/9619#issuecomment-1735150580",
		"guidelines": "https://rubyonrails.org/trademarks/"
	},
	{
		"title": "Ruby Sinatra",
		"hex": "000000",
		"source": "https://github.com/sinatra/resources/tree/64c22f9b4bf2e52b5c0c875ba16671f295689efb/logo"
	},
	{
		"title": "RubyGems",
		"hex": "E9573F",
		"source": "https://rubygems.org/pages/about"
	},
	{
		"title": "RubyMine",
		"hex": "000000",
		"source": "https://www.jetbrains.com/company/brand/logos",
		"guidelines": "https://www.jetbrains.com/company/brand"
	},
	{
		"title": "Ruff",
		"hex": "D7FF64",
		"source": "https://astral.sh/ruff"
	},
	{
		"title": "Rumahweb",
		"hex": "2EB4E3",
		"source": "https://www.rumahweb.com"
	},
	{
		"title": "Rumble",
		"hex": "85C742",
		"source": "https://rumble.com"
	},
	{
		"title": "Rundeck",
		"hex": "F73F39",
		"source": "https://github.com/rundeck/docs/blob/a1c98b682eb6e82b60de0daa876133f390630821/docs/.vuepress/public/images/rundeck-logo.svg"
	},
	{
		"title": "Runkeeper",
		"hex": "001E62",
		"source": "https://runkeeper.com/cms/press-kit",
		"guidelines": "https://runkeeper.com/cms/press-kit"
	},
	{
		"title": "RunKit",
		"hex": "491757",
		"source": "https://www.npmjs.com/package/@runkit/brand"
	},
	{
		"title": "Runrun.it",
		"hex": "DB3729",
		"source": "https://runrun.it/en-US/project-management-logos-icons",
		"guidelines": "https://runrun.it/en-US/project-management-logos-icons"
	},
	{
		"title": "Rust",
		"hex": "000000",
		"source": "https://www.rust-lang.org",
		"guidelines": "https://www.rust-lang.org/policies/media-guide",
		"license": {
			"type": "CC-BY-SA-4.0"
		}
	},
	{
		"title": "RustDesk",
		"hex": "024EFF",
		"source": "https://github.com/rustdesk/rustdesk/blob/80857c22c9ee1578b4329aec3250c3e6f285a7d2/res/logo.svg"
	},
	{
		"title": "RxDB",
		"hex": "8D1F89",
		"source": "https://github.com/pubkey/rxdb/blob/0c554dbcf7a4e6c48cd581ec1e3b130a4b5ab7d6/docs/files/logo/logo.svg"
	},
	{
		"title": "Ryanair",
		"hex": "073590",
		"source": "https://corporate.ryanair.com/media-centre/stock-images-gallery/#album-container-3"
	},
	{
		"title": "Rye",
		"hex": "000000",
		"source": "https://github.com/mitsuhiko/rye/blob/8b76d2a1a9d44c97ccbbcedceb72bc7437142caf/docs/static/favicon.svg"
	},
	{
		"title": "S7 Airlines",
		"hex": "C4D600",
		"source": "https://www.s7.ru/en/info/s7-airlines/brand/",
		"guidelines": "https://www.s7.ru/en/info/s7-airlines/brand/"
	},
	{
		"title": "Sabanci",
		"hex": "004B93",
		"source": "https://www.sabanci.com/en"
	},
	{
		"title": "Safari",
		"hex": "006CFF",
		"source": "https://apps.apple.com/us/app/safari/id1146562112"
	},
	{
		"title": "Sage",
		"hex": "00D639",
		"source": "https://www.sage.com"
	},
	{
		"title": "SageMath",
		"hex": "3333FF",
		"source": "https://github.com/sagemath/artwork/blob/dc51186a48f46ac9ff29e453491b8daf4c52ca15/sage-logo-2018.svg",
		"license": {
			"type": "CC-BY-SA-4.0"
		}
	},
	{
		"title": "Sahibinden",
		"hex": "FFE800",
		"source": "https://www.sahibinden.com/favicon.ico"
	},
	{
		"title": "Sailfish OS",
		"hex": "053766",
		"source": "https://sailfishos.org"
	},
	{
		"title": "Sails.js",
		"hex": "14ACC2",
		"source": "https://sailsjs.com/logos",
		"guidelines": "https://sailsjs.com/logos"
	},
	{
		"title": "Salesforce",
		"hex": "00A1E0",
		"source": "https://brand.salesforce.com/content/logo-guidelines",
		"guidelines": "https://brand.salesforce.com/content/logo-guidelines"
	},
	{
		"title": "Salla",
		"hex": "BAF3E6",
		"source": "https://brand.salla.com",
		"guidelines": "https://brand.salla.com"
	},
	{
		"title": "Salt Project",
		"hex": "57BCAD",
		"source": "https://saltproject.io",
		"guidelines": "https://gitlab.com/saltstack/open/salt-branding-guide/-/blob/37bbc3a8577be2f44895310c092439472491a8f4/README.md",
		"license": {
			"type": "Apache-2.0"
		}
	},
	{
		"title": "Sam's Club",
		"hex": "0067A0",
		"source": "https://www.samsclub.com"
	},
	{
		"title": "Samsung",
		"hex": "1428A0",
		"source": "https://www.samsung.com/us/about-us/brand-identity/logo/",
		"guidelines": "https://www.samsung.com/us/about-us/brand-identity/logo/"
	},
	{
		"title": "Samsung Pay",
		"hex": "1428A0",
		"source": "https://pay.samsung.com/developers/resource/brand",
		"guidelines": "https://pay.samsung.com/developers/resource/brand"
	},
	{
		"title": "San Francisco Municipal Railway",
		"hex": "BA0C2F",
		"source": "https://www.actransit.org/wp-content/uploads/HSP_CC-sched.pdf"
	},
	{
		"title": "SanDisk",
		"hex": "ED1C24",
		"source": "https://kb.sandisk.com"
	},
	{
		"title": "Sanic",
		"hex": "FF0D68",
		"source": "https://github.com/sanic-org/sanic-assets/blob/79af646b7948fdfdc3b2f98d8aeedf58eba34b5b/svg/sanic-framework-logo-mono-black.svg"
	},
	{
		"title": "Sanity",
		"hex": "F03E2F",
		"source": "https://github.com/sanity-io/logos/blob/6934d28ae0b5f63b0386810997b8be61ec7009b5/src/sanityMonogram.tsx",
		"license": {
			"type": "MIT"
		}
	},
	{
		"title": "São Paulo Metro",
		"hex": "004382",
		"source": "https://commons.wikimedia.org/wiki/File:Sao_Paulo_Metro_Logo.svg"
	},
	{
		"title": "SAP",
		"hex": "0FAAFF",
		"source": "https://www.sap.com"
	},
	{
		"title": "Sartorius",
		"hex": "FFED00",
		"source": "https://www.sartorius.com"
	},
	{
		"title": "Sass",
		"hex": "CC6699",
		"source": "https://sass-lang.com/styleguide/brand",
		"guidelines": "https://sass-lang.com/styleguide/brand",
		"license": {
			"type": "CC-BY-NC-SA-3.0"
		}
	},
	{
		"title": "Sat.1",
		"slug": "sat1",
		"hex": "047DA3",
		"source": "https://www.prosiebensat1.com/presse/downloads/logos"
	},
	{
		"title": "Satellite",
		"hex": "000000",
		"source": "https://www.satellite.me"
	},
	{
		"title": "Saturn",
		"hex": "EB680B",
		"source": "https://www.saturn.de"
	},
	{
		"title": "Sauce Labs",
		"hex": "3DDC91",
		"source": "https://saucelabs.com"
	},
	{
		"title": "Saudia",
		"hex": "026938",
		"source": "https://www.saudiatechnic.com/media-center/press-kit"
	},
	{
		"title": "Scala",
		"hex": "DC322F",
		"source": "https://www.scala-lang.org"
	},
	{
		"title": "Scalar",
		"hex": "1A1A1A",
		"source": "https://scalar.com"
	},
	{
		"title": "Scaleway",
		"hex": "4F0599",
		"source": "https://ultraviolet.scaleway.com",
		"guidelines": "https://ultraviolet.scaleway.com"
	},
	{
		"title": "Scania",
		"hex": "041E42",
		"source": "https://digitaldesign.scania.com/resources/brand/logotype",
		"guidelines": "https://digitaldesign.scania.com/resources/brand/logotype"
	},
	{
		"title": "Schneider Electric",
		"hex": "3DCD58",
		"source": "https://www.se.com/us/en/assets/739/media/202250/SE_logo-LIO-white_header.svg"
	},
	{
		"title": "scikit-learn",
		"hex": "F7931E",
		"source": "https://github.com/scikit-learn/scikit-learn/blob/c5ef2e985c13119001aa697e446ebb3dbcb326e5/doc/logos/scikit-learn-logo.svg"
	},
	{
		"title": "Scilab",
		"hex": "CD1925",
		"source": "https://gitlab.com/scilab/scilab/-/blob/599df2b32347029f4806a7c5fa2fe9d5f1293f0d/scilab/modules/gui/images/icons/scilabicon.svg"
	},
	{
		"title": "SciPy",
		"hex": "8CAAE6",
		"source": "https://github.com/scikit-image/skimage-branding/blob/eafb65cbc3a700e3d9c8ba2ba15788fcc8703984/logo/scipy.svg"
	},
	{
		"title": "Scopus",
		"hex": "E9711C",
		"source": "https://www.scopus.com"
	},
	{
		"title": "SCP Foundation",
		"hex": "FFFFFF",
		"source": "https://scp-wiki.wikidot.com"
	},
	{
		"title": "Scrapbox",
		"hex": "06B632",
		"source": "https://scrapbox.io/nota-press"
	},
	{
		"title": "Scrapy",
		"hex": "60A839",
		"source": "https://github.com/scrapy/scrapy.org/blob/d8e296f68c30664ffee3d142dd5d4c288d1e77c6/_brand/Scrapy%20Logo.eps"
	},
	{
		"title": "Scratch",
		"hex": "4D97FF",
		"source": "https://github.com/LLK/scratch-link/blob/027e3754ba6db976495e905023d5ac5e730dccfc/Assets/Windows/SVG/Windows%20Tray%20400x400.svg"
	},
	{
		"title": "Screencastify",
		"hex": "FF8282",
		"source": "https://www.screencastify.com"
	},
	{
		"title": "Scribd",
		"hex": "1E7B85",
		"source": "https://brand.scribd.com/d/oFZcsq7FVpSh/about-scribd#/media-press-kit/downloads",
		"guidelines": "https://brand.scribd.com/d/oFZcsq7FVpSh/about-scribd#/marketing-visual-guidelines/our-logo/our-logomark"
	},
	{
		"title": "Scrimba",
		"hex": "2B283A",
		"source": "https://scrimba.com"
	},
	{
		"title": "ScrollReveal",
		"hex": "FFCB36",
		"source": "https://scrollrevealjs.org"
	},
	{
		"title": "Scrum Alliance",
		"hex": "009FDA",
		"source": "https://www.scrumalliance.org/ScrumRedesignDEVSite/media/ScrumAllianceMedia/Files%20and%20PDFs/Infographics/S_BrandGuidelines_2018_rev.pdf",
		"guidelines": "https://www.scrumalliance.org/ScrumRedesignDEVSite/media/ScrumAllianceMedia/Files%20and%20PDFs/Infographics/S_BrandGuidelines_2018_rev.pdf"
	},
	{
		"title": "Scrutinizer CI",
		"hex": "8A9296",
		"source": "https://scrutinizer-ci.com"
	},
	{
		"title": "ScyllaDB",
		"hex": "6CD5E7",
		"source": "https://www.scylladb.com/media-kit",
		"guidelines": "https://www.scylladb.com/media-kit"
	},
	{
		"title": "Seagate",
		"hex": "6EBE49",
		"source": "https://branding.seagate.com/productpage/3fc51aba-c35a-4eff-a833-a258b0440bd2"
	},
	{
		"title": "SearXNG",
		"hex": "3050FF",
		"source": "https://docs.searxng.org"
	},
	{
		"title": "SEAT",
		"hex": "33302E",
		"source": "https://www.seat.es"
	},
	{
		"title": "SeatGeek",
		"hex": "FF5B49",
		"source": "https://seatgeek.com/press",
		"guidelines": "https://seatgeek.com/press"
	},
	{
		"title": "SecurityScorecard",
		"hex": "7033FD",
		"source": "https://securityscorecard.com"
	},
	{
		"title": "Sefaria",
		"hex": "212E50",
		"source": "https://github.com/Sefaria/Sefaria-Project/blob/c141b2b3491660ed563df9f4b1a2e4c071e88688/static/img/logo/samekh.svg"
	},
	{
		"title": "Sega",
		"hex": "0089CF",
		"source": "https://commons.wikimedia.org/wiki/File:SEGA_logo.svg"
	},
	{
		"title": "Selenium",
		"hex": "43B02A",
		"source": "https://github.com/SeleniumHQ/heroku-selenium/blob/2f66891ba030d3aa1f36ab1748c52ba4fb4e057d/selenium-green.svg"
	},
	{
		"title": "Sellfy",
		"hex": "21B352",
		"source": "https://sellfy.com/about/"
	},
	{
		"title": "Semantic Scholar",
		"hex": "1857B6",
		"source": "https://www.semanticscholar.org/about"
	},
	{
		"title": "Semantic UI",
		"hex": "00B5AD",
		"source": "https://semantic-ui.com"
	},
	{
		"title": "Semantic UI React",
		"hex": "35BDB2",
		"source": "https://react.semantic-ui.com"
	},
	{
		"title": "Semantic Web",
		"hex": "005A9C",
		"source": "https://www.w3.org/2007/10/sw-logos.html"
	},
	{
		"title": "semantic-release",
		"hex": "494949",
		"source": "https://github.com/semantic-release/semantic-release/blob/85bc213f04445a9bb8f19e5d45d6ecd7acccf841/media/semantic-release-logo.svg"
	},
	{
		"title": "Semaphore CI",
		"hex": "19A974",
		"source": "https://semaphoreci.com"
	},
	{
		"title": "Semrush",
		"hex": "FF642D",
		"source": "https://www.semrush.com"
	},
	{
		"title": "SemVer",
		"hex": "3F4551",
		"source": "https://github.com/semver/semver.org/blob/b6983849e38911195a24357809187c2f50af0d40/assets/500x500(light).jpg"
	},
	{
		"title": "Sencha",
		"hex": "86BC40",
		"source": "https://design.sencha.com",
		"guidelines": "https://design.sencha.com/productlogo.html"
	},
	{
		"title": "SendGrid",
		"hex": "51A9E3",
		"source": "https://sendgrid.com/en-us/resource/brand",
		"guidelines": "https://sendgrid.com/en-us/resource/brand"
	},
	{
		"title": "Sennheiser",
		"hex": "000000",
		"source": "https://sennheiser.com"
	},
	{
		"title": "Sensu",
		"hex": "89C967",
		"source": "https://github.com/sensu/web/blob/c823738c11e576d6b2e5d4ca2d216dbd472c0b11/src/assets/logo/graphic/green.svg"
	},
	{
		"title": "Sentry",
		"hex": "362D59",
		"source": "https://sentry.io/branding/"
	},
	{
		"title": "SEPA",
		"hex": "2350A9",
		"source": "https://www.europeanpaymentscouncil.eu/document-library/other/sepa-logo-vector-format",
		"guidelines": "https://www.europeanpaymentscouncil.eu/document-library/other/sepa-logo-visual-identity-guidelines"
	},
	{
		"title": "Sequelize",
		"hex": "52B0E7",
		"source": "https://github.com/sequelize/website/blob/e6a482fa58a839b15ace80e3c8901ed2887be45e/static/img/logo-simple.svg"
	},
	{
		"title": "Server Fault",
		"hex": "E7282D",
		"source": "https://stackoverflow.com/company/logos",
		"guidelines": "https://stackoverflow.com/legal/trademark-guidance"
	},
	{
		"title": "Serverless",
		"hex": "FD5750",
		"source": "https://serverless.com"
	},
	{
		"title": "Session",
		"hex": "000000",
		"source": "https://getsession.org"
	},
	{
		"title": "Sessionize",
		"hex": "1AB394",
		"source": "https://sessionize.com/brand"
	},
	{
		"title": "Setapp",
		"hex": "E6C3A5",
		"source": "https://setapp.com"
	},
	{
		"title": "SFML",
		"hex": "8CC445",
		"source": "https://www.sfml-dev.org/download/goodies/"
	},
	{
		"title": "shadcn/ui",
		"hex": "000000",
		"source": "https://ui.shadcn.com"
	},
	{
		"title": "Shadow",
		"hex": "0A0C0D",
		"source": "https://shadow.tech"
	},
	{
		"title": "Shanghai Metro",
		"hex": "EC1C24",
		"source": "https://en.wikipedia.org/wiki/File:Shanghai_Metro_Full_Logo.svg"
	},
	{
		"title": "ShareX",
		"hex": "2885F1",
		"source": "https://getsharex.com/brand-assets"
	},
	{
		"title": "sharp",
		"hex": "99CC00",
		"source": "https://github.com/lovell/sharp/blob/315f519e1dd9adca0678e94a5ed0492cb5e0aae4/docs/image/sharp-logo-mono.svg"
	},
	{
		"title": "Shazam",
		"hex": "0088FF",
		"source": "https://shazam.com"
	},
	{
		"title": "Shell",
		"hex": "FFD500",
		"source": "https://en.wikipedia.org/wiki/File:Shell_logo.svg"
	},
	{
		"title": "Shelly",
		"hex": "4495D1",
		"source": "https://shelly.com"
	},
	{
		"title": "Shenzhen Metro",
		"hex": "009943",
		"source": "https://en.wikipedia.org/wiki/File:Shenzhen_Metro_Corporation_logo_full.svg"
	},
	{
		"title": "Shields.io",
		"hex": "000000",
		"source": "https://shields.io"
	},
	{
		"title": "Shikimori",
		"hex": "343434",
		"source": "https://shikimori.one"
	},
	{
		"title": "Shopee",
		"hex": "EE4D2D",
		"source": "https://shopee.com"
	},
	{
		"title": "Shopify",
		"hex": "7AB55C",
		"source": "https://www.shopify.com/brand-assets",
		"guidelines": "https://www.shopify.com/brand-assets"
	},
	{
		"title": "Shopware",
		"hex": "189EFF",
		"source": "https://www.shopware.com/en/press/press-material/"
	},
	{
		"title": "Shortcut",
		"hex": "58B1E4",
		"source": "https://www.shortcut.com/branding",
		"guidelines": "https://www.shortcut.com/branding"
	},
	{
		"title": "Showpad",
		"hex": "2D2E83",
		"source": "https://www.showpad.com"
	},
	{
		"title": "Showtime",
		"hex": "B10000",
		"source": "https://commons.wikimedia.org/wiki/File:Showtime.svg"
	},
	{
		"title": "Showwcase",
		"hex": "0A0D14",
		"source": "https://www.showwcase.com"
	},
	{
		"title": "Shutterstock",
		"hex": "EE2B24",
		"source": "https://shutterstock.com/es/discover/brand-downloads",
		"guidelines": "https://shutterstock.com/es/discover/brand-downloads"
	},
	{
		"title": "Sidekiq",
		"hex": "B1003E",
		"source": "https://sidekiq.org/about.html",
		"license": {
			"type": "CC-BY-SA-4.0"
		}
	},
	{
		"title": "SideQuest",
		"hex": "101227",
		"source": "https://sidequestvr.com/branding",
		"guidelines": "https://sidequestvr.com/branding"
	},
	{
		"title": "Siemens",
		"hex": "009999",
		"source": "https://siemens.com"
	},
	{
		"title": "SiFive",
		"hex": "252323",
		"source": "https://www.sifive.com",
		"guidelines": "https://www.sifive.com/terms"
	},
	{
		"title": "Signal",
		"hex": "3B45FD",
		"source": "https://signal.org/brand",
		"guidelines": "https://signal.org/brand"
	},
	{
		"title": "Silver Airways",
		"hex": "D0006F",
		"source": "https://www.silverairways.com"
	},
	{
		"title": "Similarweb",
		"hex": "092540",
		"source": "https://www.similarweb.com"
	},
	{
		"title": "Simkl",
		"hex": "000000",
		"source": "https://simkl.com"
	},
	{
		"title": "Simple Analytics",
		"hex": "FF4F64",
		"source": "https://simpleanalytics.com",
		"guidelines": "https://simpleanalytics.com/press"
	},
	{
		"title": "Simple Icons",
		"hex": "111111",
		"source": "https://simpleicons.org",
		"license": {
			"type": "CC0-1.0"
		}
	},
	{
		"title": "SimpleLocalize",
		"hex": "222B33",
		"source": "https://simplelocalize.io",
		"guidelines": "https://simplelocalize.io/brand"
	},
	{
		"title": "SimpleLogin",
		"hex": "EA319F",
		"source": "https://simplelogin.io/press"
	},
	{
		"title": "Simplenote",
		"hex": "3361CC",
		"source": "https://en.wikipedia.org/wiki/File:Simplenote_logo.svg"
	},
	{
		"title": "SimpleX",
		"hex": "000000",
		"source": "https://github.com/simplex-chat/simplex-chat/blob/2f730d54e9858452e87e641b7fd618c669da68aa/website/src/img/new/logo-symbol-light.svg"
	},
	{
		"title": "Sina Weibo",
		"hex": "E6162D",
		"source": "https://en.wikipedia.org/wiki/Sina_Weibo"
	},
	{
		"title": "Singapore Airlines",
		"hex": "F99F1C",
		"source": "https://www.singaporeair.com"
	},
	{
		"title": "SingleStore",
		"hex": "AA00FF",
		"source": "https://www.singlestore.com/brand/"
	},
	{
		"title": "Sitecore",
		"hex": "EB1F1F",
		"source": "https://www.sitecore.com"
	},
	{
		"title": "SitePoint",
		"hex": "258AAF",
		"source": "https://www.sitepoint.com"
	},
	{
		"title": "SiYuan",
		"hex": "D23F31",
		"source": "https://b3log.org/brand-marking.html",
		"aliases": {
			"aka": [
				"sy"
			],
			"loc": {
				"zh-CN": "思源笔记",
				"zh-HK": "思源筆記",
				"zh-MO": "思源筆記",
				"zh-MY": "思源笔记",
				"zh-SG": "思源笔记",
				"zh-TW": "思源筆記"
			}
		}
	},
	{
		"title": "Skaffold",
		"hex": "2AA2D6",
		"source": "https://github.com/GoogleContainerTools/skaffold/blob/9376dc047aded2adb188f599267fbb829a327dfd/logo/skaffold.eps"
	},
	{
		"title": "Sketch",
		"hex": "F7B500",
		"source": "https://www.sketch.com/about-us/#press",
		"guidelines": "https://www.sketch.com/about-us/#press"
	},
	{
		"title": "Sketchfab",
		"hex": "1CAAD9",
		"source": "https://sketchfab.com/press"
	},
	{
		"title": "SketchUp",
		"hex": "005F9E",
		"source": "https://www.sketchup.com"
	},
	{
		"title": "Skillshare",
		"hex": "00FF84",
		"source": "https://www.skillshare.com"
	},
	{
		"title": "ŠKODA",
		"hex": "0E3A2F",
		"source": "https://www.skoda-connect.com"
	},
	{
		"title": "Sky",
		"hex": "0072C9",
		"source": "https://www.skysports.com"
	},
	{
		"title": "Skypack",
		"hex": "3167FF",
		"source": "https://skypack.dev"
	},
	{
		"title": "Slack",
		"hex": "4A154B",
		"source": "https://slack.com/brand-guidelines",
		"guidelines": "https://slack.com/brand-guidelines"
	},
	{
		"title": "Slackware",
		"hex": "000000",
		"source": "https://en.wikipedia.org/wiki/Slackware"
	},
	{
		"title": "Slashdot",
		"hex": "026664",
		"source": "https://commons.wikimedia.org/wiki/File:Slashdot_wordmark_and_logo.svg"
	},
	{
		"title": "SlickPic",
		"hex": "FF880F",
		"source": "https://www.slickpic.com"
	},
	{
		"title": "Slides",
		"hex": "E4637C",
		"source": "https://slides.com/about"
	},
	{
		"title": "SlideShare",
		"hex": "008ED2",
		"source": "https://www.slideshare.net/ss/creators/"
	},
	{
		"title": "Slint",
		"hex": "2379F4",
		"source": "https://github.com/slint-ui/slint/blob/10ae5cd60ab3fcd01ef89a300c97e2e0952bc750/logo/slint-logo-full-dark.png",
		"guidelines": "https://github.com/slint-ui/slint/blob/master/logo/README.md",
		"license": {
			"type": "CC-BY-ND-4.0"
		}
	},
	{
		"title": "smart",
		"hex": "D7E600",
		"source": "https://global.smart.com"
	},
	{
		"title": "SmartThings",
		"hex": "15BFFF",
		"source": "https://www.smartthings.com/press-kit",
		"guidelines": "https://www.smartthings.com/press-kit"
	},
	{
		"title": "Smashing Magazine",
		"hex": "E85C33",
		"source": "https://www.smashingmagazine.com"
	},
	{
		"title": "SMRT",
		"hex": "EE2E24",
		"source": "https://commons.wikimedia.org/wiki/File:SMRT_Corporation.svg"
	},
	{
		"title": "SmugMug",
		"hex": "6DB944",
		"source": "https://www.smugmughelp.com/articles/409-smugmug-s-logo-and-usage"
	},
	{
		"title": "Snapchat",
		"hex": "FFFC00",
		"source": "https://www.snapchat.com/brand-guidelines",
		"guidelines": "https://www.snapchat.com/brand-guidelines"
	},
	{
		"title": "Snapcraft",
		"hex": "82BEA0",
		"source": "https://github.com/snapcore/snap-store-badges/tree/eda2cb0495ef7f4d479e231079967c9d27f2bc70",
		"license": {
			"type": "CC-BY-ND-2.0"
		}
	},
	{
		"title": "Snapdragon",
		"hex": "C33139",
		"source": "https://commons.wikimedia.org/wiki/File:Snapdragon_Logo.svg",
		"aliases": {
			"aka": [
				"Qualcomm Snapdragon"
			]
		}
	},
	{
		"title": "SNCF",
		"hex": "CA0939",
		"source": "https://www.sncf.com",
		"guidelines": "https://www.sncf.com/fr/groupe/marques/sncf/identite"
	},
	{
		"title": "Snort",
		"hex": "F6A7AA",
		"source": "https://snort.org"
	},
	{
		"title": "Snowflake",
		"hex": "29B5E8",
		"source": "https://www.snowflake.com/brand-guidelines/",
		"guidelines": "https://www.snowflake.com/brand-guidelines/"
	},
	{
		"title": "Snowpack",
		"hex": "2E5E82",
		"source": "https://www.snowpack.dev"
	},
	{
		"title": "Snyk",
		"hex": "4C4A73",
		"source": "https://snyk.io/press-kit"
	},
	{
		"title": "Social Blade",
		"hex": "B3382C",
		"source": "https://socialblade.com/info/media"
	},
	{
		"title": "Society6",
		"hex": "000000",
		"source": "https://society6.com"
	},
	{
		"title": "Socket",
		"hex": "C93CD7",
		"source": "https://github.com/SocketDev/vscode-socket-security/blob/06c5fdc59fad40ae87b3d42c5c42cd17c6edaf17/logo-red.svg"
	},
	{
		"title": "Socket.io",
		"hex": "010101",
		"source": "https://socket.io"
	},
	{
		"title": "Softcatalà",
		"hex": "BA2626",
		"source": "https://www.softcatala.org/uploads/2016/03/SC_marca.svg",
		"guidelines": "https://www.softcatala.org/premsa/imatge-corporativa",
		"license": {
			"type": "CC-BY-SA-4.0"
		}
	},
	{
		"title": "Softpedia",
		"hex": "002873",
		"source": "https://commons.wikimedia.org/wiki/File:Softpedia_logo.svg"
	},
	{
		"title": "Sogou",
		"hex": "FB6022",
		"source": "https://www.sogou.com"
	},
	{
		"title": "Solana",
		"hex": "9945FF",
		"source": "https://solana.com/branding",
		"guidelines": "https://solana.com/branding"
	},
	{
		"title": "Solid",
		"hex": "2C4F7C",
		"source": "https://www.solidjs.com/media"
	},
	{
		"title": "Solidity",
		"hex": "363636",
		"source": "https://docs.soliditylang.org/en/v0.8.6/brand-guide.html",
		"guidelines": "https://docs.soliditylang.org/en/v0.8.6/brand-guide.html",
		"license": {
			"type": "CC-BY-4.0"
		}
	},
	{
		"title": "Sololearn",
		"hex": "149EF2",
		"source": "https://www.sololearn.com",
		"aliases": {
			"aka": [
				"SoloLearn"
			]
		}
	},
	{
		"title": "Solus",
		"hex": "5294E2",
		"source": "https://getsol.us/branding/"
	},
	{
		"title": "Sonar",
		"hex": "FD3456",
		"source": "https://www.sonarsource.com"
	},
	{
<<<<<<< HEAD
		"title": "SonarLint",
		"hex": "CB2029",
		"source": "https://www.sonarlint.org/logos/",
		"guidelines": "https://www.sonarlint.org/logos/"
=======
		"title": "SonarCloud",
		"hex": "F3702A",
		"source": "https://sonarcloud.io/about"
>>>>>>> cd1934aa
	},
	{
		"title": "SonarQube",
		"hex": "4E9BCD",
		"source": "https://www.sonarqube.org/logos/",
		"guidelines": "https://www.sonarqube.org/logos/"
	},
	{
<<<<<<< HEAD
		"title": "SonarQube Cloud",
=======
		"title": "SonarQube for IDE",
>>>>>>> cd1934aa
		"hex": "126ED3",
		"source": "https://www.sonarsource.com/company/press-kit",
		"aliases": {
			"old": [
<<<<<<< HEAD
				"SonarCloud"
=======
				"SonarLint"
>>>>>>> cd1934aa
			]
		}
	},
	{
		"title": "sonarr",
		"hex": "2596BE",
		"source": "https://github.com/Sonarr/Sonarr/blob/913b845faadc3c9fc005abfba815426743d01bdf/Logo/Sonarr.svg"
	},
	{
		"title": "Sonatype",
		"hex": "1B1C30",
		"source": "https://www.sonatype.com/company/press-kit",
		"guidelines": "https://www.sonatype.com/company/press-kit"
	},
	{
		"title": "Songkick",
		"hex": "F80046",
		"source": "https://www.songkick.com/style-guide/design",
		"guidelines": "https://www.songkick.com/style-guide/design"
	},
	{
		"title": "Songoda",
		"hex": "FC494A",
		"source": "https://songoda.com/branding",
		"guidelines": "https://songoda.com/branding"
	},
	{
		"title": "SonicWall",
		"hex": "FF791A",
		"source": "https://brandfolder.com/sonicwall/sonicwall-external"
	},
	{
		"title": "Sonos",
		"hex": "000000",
		"source": "https://www.sonos.com/en-gb/home"
	},
	{
		"title": "Sony",
		"hex": "FFFFFF",
		"source": "https://www.sony.com"
	},
	{
		"title": "Soriana",
		"hex": "D52B1E",
		"source": "https://www.soriana.com"
	},
	{
		"title": "Soundcharts",
		"hex": "0C1528",
		"source": "https://soundcharts.com/img/soundcharts-logo.svg"
	},
	{
		"title": "SoundCloud",
		"hex": "FF5500",
		"source": "https://press.soundcloud.com"
	},
	{
		"title": "Source Engine",
		"hex": "F79A10",
		"source": "https://developer.valvesoftware.com/favicon.ico"
	},
	{
		"title": "SourceForge",
		"hex": "FF6600",
		"source": "https://sourceforge.net"
	},
	{
		"title": "SourceHut",
		"hex": "000000",
		"source": "https://sourcehut.org/logo/",
		"guidelines": "https://sourcehut.org/logo/",
		"license": {
			"type": "CC0-1.0"
		}
	},
	{
		"title": "Sourcetree",
		"hex": "0052CC",
		"source": "https://atlassian.design/resources/logo-library",
		"guidelines": "https://atlassian.design/foundations/logos/"
	},
	{
		"title": "Southwest Airlines",
		"hex": "304CB2",
		"source": "https://www.southwest.com"
	},
	{
		"title": "Spacemacs",
		"hex": "9266CC",
		"source": "https://www.spacemacs.org",
		"license": {
			"type": "CC-BY-SA-4.0"
		}
	},
	{
		"title": "Spaceship",
		"hex": "394EFF",
		"source": "https://www.spaceship.com"
	},
	{
		"title": "SpaceX",
		"hex": "000000",
		"source": "https://www.spacex.com"
	},
	{
		"title": "spaCy",
		"hex": "09A3D5",
		"source": "https://github.com/explosion/spaCy/blob/c17980e535a8009b14ee4d1f818db207d9c07e55/website/src/images/logo.svg"
	},
	{
		"title": "Spark AR",
		"hex": "FF5C83",
		"source": "https://sparkar.facebook.com"
	},
	{
		"title": "Sparkasse",
		"hex": "FF0000",
		"source": "https://www.sparkasse.de",
		"guidelines": "https://www.sparkasse.de/nutzungshinweise.html"
	},
	{
		"title": "SparkFun",
		"hex": "E53525",
		"source": "https://www.sparkfun.com/brand_assets",
		"guidelines": "https://www.sparkfun.com/brand_assets"
	},
	{
		"title": "SparkPost",
		"hex": "FA6423",
		"source": "https://www.sparkpost.com/press-kit/",
		"guidelines": "https://www.sparkpost.com/press-kit/"
	},
	{
		"title": "SPDX",
		"hex": "4398CC",
		"source": "https://spdx.org/Resources"
	},
	{
		"title": "Speaker Deck",
		"hex": "009287",
		"source": "https://speakerdeck.com"
	},
	{
		"title": "Spectrum",
		"hex": "7B16FF",
		"source": "https://spectrum.chat"
	},
	{
		"title": "Speedtest",
		"hex": "141526",
		"source": "https://www.speedtest.net"
	},
	{
		"title": "SpeedyPage",
		"hex": "1C71F9",
		"source": "https://speedypage.com"
	},
	{
		"title": "Sphere Online Judge",
		"slug": "spoj",
		"hex": "337AB7",
		"source": "https://www.spoj.com",
		"aliases": {
			"aka": [
				"SPOJ"
			]
		}
	},
	{
		"title": "Sphinx",
		"hex": "000000",
		"source": "https://github.com/sphinx-doc/sphinx/blob/ed84d63e6f2c4fd43b97fc43ee8be4156a13af9e/doc/_static/favicon.svg",
		"license": {
			"type": "BSD-3-Clause"
		}
	},
	{
		"title": "SpigotMC",
		"hex": "ED8106",
		"source": "https://www.spigotmc.org"
	},
	{
		"title": "Spine",
		"hex": "FF4000",
		"source": "https://esotericsoftware.com/branding",
		"guidelines": "https://esotericsoftware.com/branding"
	},
	{
		"title": "Spinnaker",
		"hex": "139BB4",
		"source": "https://github.com/spinnaker/spinnaker.github.io/tree/0cdd37af7541293a810494a1bb4d7df9ef553d60/assets/images"
	},
	{
		"title": "Splunk",
		"hex": "000000",
		"source": "https://www.splunk.com"
	},
	{
		"title": "Spond",
		"hex": "EE4353",
		"source": "https://spond.com"
	},
	{
		"title": "Spotify",
		"hex": "1ED760",
		"source": "https://developer.spotify.com/documentation/general/design-and-branding/#using-our-logo",
		"guidelines": "https://developer.spotify.com/documentation/general/design-and-branding/#using-our-logo"
	},
	{
		"title": "Spotlight",
		"hex": "352A71",
		"source": "https://www.spotlight.com"
	},
	{
		"title": "Spreadshirt",
		"hex": "00B2A5",
		"source": "https://www.spreadshirt.ie",
		"aliases": {
			"dup": [
				{
					"title": "Spreadshop",
					"hex": "FF9343",
					"source": "https://www.spreadshop.com"
				}
			]
		}
	},
	{
		"title": "Spreaker",
		"hex": "F5C300",
		"source": "https://www.spreaker.com"
	},
	{
		"title": "Spring",
		"hex": "6DB33F",
		"source": "https://spring.io/trademarks"
	},
	{
		"title": "Spring",
		"slug": "spring_creators",
		"hex": "000000",
		"source": "https://www.spri.ng"
	},
	{
		"title": "Spring Boot",
		"hex": "6DB33F",
		"source": "https://spring.io/projects"
	},
	{
		"title": "Spring Security",
		"hex": "6DB33F",
		"source": "https://spring.io/projects"
	},
	{
		"title": "Spyder IDE",
		"hex": "8C0000",
		"source": "https://github.com/spyder-ide/spyder/blob/f384133b1f10678aabda81cac30785698590c3f0/branding/logo/logomark/spyder-logomark.svg"
	},
	{
		"title": "SQLAlchemy",
		"hex": "D71F00",
		"source": "https://commons.wikimedia.org/wiki/File:SQLAlchemy.svg",
		"license": {
			"type": "MIT"
		}
	},
	{
		"title": "SQLite",
		"hex": "003B57",
		"source": "https://github.com/sqlite/sqlite/blob/43e862723ec680542ca6f608f9963c0993dd7324/art/sqlite370.eps"
	},
	{
		"title": "Square",
		"hex": "3E4348",
		"source": "https://squareup.com"
	},
	{
		"title": "Square Enix",
		"hex": "ED1C24",
		"source": "https://www.square-enix.com"
	},
	{
		"title": "Squarespace",
		"hex": "000000",
		"source": "https://www.squarespace.com/logo-guidelines",
		"guidelines": "https://www.squarespace.com/brand-guidelines"
	},
	{
		"title": "SRG SSR",
		"hex": "AF001E",
		"source": "https://www.srgssr.ch/en/news-media/downloads/logos",
		"aliases": {
			"loc": {
				"ch-DE": "Schweizerische Radio- und Fernsehgesellschaft",
				"ch-FR": "Société suisse de radiodiffusion et télévision",
				"ch-IT": "Società svizzera di radiotelevisione",
				"ch-RM": "Societad Svizra da Radio e Televisiun",
				"gb-EN": "Swiss Broadcasting Corporation"
			}
		}
	},
	{
		"title": "SSRN",
		"hex": "154881",
		"source": "https://www.ssrn.com"
	},
	{
		"title": "SST",
		"hex": "E27152",
		"source": "https://sst.dev",
		"guidelines": "https://github.com/serverless-stack/identity"
	},
	{
		"title": "Stack Exchange",
		"hex": "1E5397",
		"source": "https://stackoverflow.com/company/logos",
		"guidelines": "https://stackoverflow.com/legal/trademark-guidance"
	},
	{
		"title": "Stack Overflow",
		"hex": "F58025",
		"source": "https://stackoverflow.design/brand/logo/",
		"guidelines": "https://stackoverflow.com/legal/trademark-guidance"
	},
	{
		"title": "Stackbit",
		"hex": "207BEA",
		"source": "https://www.stackbit.com/branding-guidelines/",
		"guidelines": "https://www.stackbit.com/branding-guidelines/"
	},
	{
		"title": "StackBlitz",
		"hex": "1269D3",
		"source": "https://stackblitz.com"
	},
	{
		"title": "StackEdit",
		"hex": "606060",
		"source": "https://github.com/benweet/stackedit/blob/46383b5b6a54b65b8720d786ed0a0518b9ad652d/src/assets/iconStackedit.svg"
	},
	{
		"title": "StackHawk",
		"hex": "00CBC6",
		"source": "https://www.stackhawk.com/press/"
	},
	{
		"title": "StackShare",
		"hex": "0690FA",
		"source": "https://stackshare.io/branding"
	},
	{
		"title": "Stadia",
		"hex": "CD2640",
		"source": "https://stadia.google.com/home"
	},
	{
		"title": "Staffbase",
		"hex": "00A4FD",
		"source": "https://staffbase.com/en/about/press-assets/"
	},
	{
		"title": "Stagetimer",
		"hex": "00A66C",
		"source": "https://stagetimer.io"
	},
	{
		"title": "Standard Resume",
		"hex": "2A3FFB",
		"source": "https://standardresume.co/press"
	},
	{
		"title": "StandardJS",
		"hex": "F3DF49",
		"source": "https://github.com/standard/standard/blob/6516bf87f127b7968c34cac0100d48d6c455a891/sticker.svg"
	},
	{
		"title": "Star Trek",
		"hex": "FFE200",
		"source": "https://intl.startrek.com"
	},
	{
		"title": "Starbucks",
		"hex": "006241",
		"source": "https://starbucks.com",
		"guidelines": "https://creative.starbucks.com"
	},
	{
		"title": "Stardock",
		"hex": "004B8D",
		"source": "https://www.stardock.com/press/stardock%20branding/"
	},
	{
		"title": "Starling Bank",
		"hex": "6935D3",
		"source": "https://www.starlingbank.com/media/",
		"guidelines": "https://www.starlingbank.com/docs/brand/starling-bank-brand-guidelines.pdf"
	},
	{
		"title": "Starship",
		"hex": "DD0B78",
		"source": "https://starship.rs"
	},
	{
		"title": "start.gg",
		"hex": "2E75BA",
		"source": "https://help.start.gg/en/articles/1716774-start-gg-brand-guidelines",
		"guidelines": "https://help.start.gg/en/articles/1716774-start-gg-brand-guidelines"
	},
	{
		"title": "Startpage",
		"hex": "6563FF",
		"source": "https://startpage.com/en/about-us"
	},
	{
		"title": "STARZ",
		"hex": "082125",
		"source": "https://www.starz.com/takethelead"
	},
	{
		"title": "Statamic",
		"hex": "FF269E",
		"source": "https://statamic.com/branding",
		"guidelines": "https://statamic.com/branding"
	},
	{
		"title": "Statista",
		"hex": "001327",
		"source": "https://www.statista.com"
	},
	{
		"title": "Statuspage",
		"hex": "172B4D",
		"source": "https://www.atlassian.com/company/news/press-kit"
	},
	{
		"title": "Statuspal",
		"hex": "4934BF",
		"source": "https://statuspal.io"
	},
	{
		"title": "Steam",
		"hex": "000000",
		"source": "https://partner.steamgames.com/doc/marketing/branding",
		"guidelines": "https://partner.steamgames.com/doc/marketing/branding"
	},
	{
		"title": "Steam Deck",
		"hex": "1A9FFF",
		"source": "https://partner.steamgames.com/doc/marketing/branding",
		"guidelines": "https://partner.steamgames.com/doc/marketing/branding"
	},
	{
		"title": "SteamDB",
		"hex": "000000",
		"source": "https://steamdb.info"
	},
	{
		"title": "Steamworks",
		"hex": "1E1E1E",
		"source": "https://partner.steamgames.com"
	},
	{
		"title": "Steelseries",
		"hex": "FF5200",
		"source": "https://techblog.steelseries.com/ux-guide/index.html"
	},
	{
		"title": "Steem",
		"hex": "171FC9",
		"source": "https://steem.com/brand/"
	},
	{
		"title": "Steemit",
		"hex": "06D6A9",
		"source": "https://steemit.com"
	},
	{
		"title": "Steinberg",
		"hex": "C90827",
		"source": "https://new.steinberg.net/press/"
	},
	{
		"title": "Stellar",
		"hex": "7D00FF",
		"source": "https://www.stellar.org/press"
	},
	{
		"title": "Stencil",
		"hex": "5530FF",
		"source": "https://ionic.io/ionicons"
	},
	{
		"title": "Stencyl",
		"hex": "8E1C04",
		"source": "https://www.stencyl.com/about/press/"
	},
	{
		"title": "Stimulus",
		"hex": "77E8B9",
		"source": "https://stimulus.hotwire.dev"
	},
	{
		"title": "STMicroelectronics",
		"hex": "03234B",
		"source": "https://www.st.com"
	},
	{
		"title": "StockX",
		"hex": "006340",
		"source": "https://stockx.com/about/brand-assets"
	},
	{
		"title": "StopStalk",
		"hex": "536DFE",
		"source": "https://github.com/stopstalk/media-resources/blob/265b728c26ba597b957e72134a3b49a10dc0c91d/stopstalk-small-black.svg",
		"license": {
			"type": "MIT"
		}
	},
	{
		"title": "Storyblok",
		"hex": "09B3AF",
		"source": "https://www.storyblok.com/press",
		"guidelines": "https://www.storyblok.com/press"
	},
	{
		"title": "Storybook",
		"hex": "FF4785",
		"source": "https://github.com/storybookjs/brand/tree/6f4d67f65f8275c53c310a73a8da6c6e96c8488c",
		"license": {
			"type": "MIT"
		}
	},
	{
		"title": "Strapi",
		"hex": "4945FF",
		"source": "https://handbook.strapi.io/strapi-brand-book-2022/strapi-logo",
		"guidelines": "https://handbook.strapi.io/strapi-brand-book-2022"
	},
	{
		"title": "Strava",
		"hex": "FC4C02",
		"source": "https://itunes.apple.com/us/app/strava-running-and-cycling-gps/id426826309"
	},
	{
		"title": "Streamlabs",
		"hex": "80F5D2",
		"source": "https://streamlabs.com/about"
	},
	{
		"title": "Streamlit",
		"hex": "FF4B4B",
		"source": "https://www.streamlit.io/brand",
		"guidelines": "https://www.streamlit.io/brand"
	},
	{
		"title": "StreamRunners",
		"hex": "6644F8",
		"source": "https://streamrunners.fr"
	},
	{
		"title": "Stremio",
		"hex": "685CEE",
		"source": "https://github.com/Stremio/stremio-brand/blob/3f3743087b11e81374cf943aaf1e041af1c97ee3/logos/SVG/stremio-logo-icon-only-fullcolor.svg"
	},
	{
		"title": "Stripe",
		"hex": "635BFF",
		"source": "https://stripe.com/newsroom/information"
	},
	{
		"title": "strongSwan",
		"hex": "E00033",
		"source": "https://strongswan.org"
	},
	{
		"title": "Stryker",
		"hex": "E74C3C",
		"source": "https://stryker-mutator.io"
	},
	{
		"title": "StubHub",
		"hex": "003168",
		"source": "https://www.stubhub.com"
	},
	{
		"title": "Studio 3T",
		"hex": "17AF66",
		"source": "https://studio3t.com"
	},
	{
		"title": "styled-components",
		"hex": "DB7093",
		"source": "https://www.styled-components.com"
	},
	{
		"title": "stylelint",
		"hex": "263238",
		"source": "https://github.com/stylelint/stylelint/blob/1f7bbb2d189b3e27b42de25f2948e3e5eec1b759/identity/stylelint-icon-black.svg"
	},
	{
		"title": "StyleShare",
		"hex": "212121",
		"source": "https://www.stylesha.re"
	},
	{
		"title": "Stylus",
		"hex": "333333",
		"source": "https://github.com/stylus/stylus-lang.com/blob/c833bf697e39e1174c7c6e679e0e5a23d0baeb90/img/stylus-logo.svg"
	},
	{
		"title": "Subaru",
		"hex": "013C74",
		"source": "https://commons.wikimedia.org/wiki/File:Subaru_logo.svg"
	},
	{
		"title": "Sublime Text",
		"hex": "FF9800",
		"source": "https://www.sublimetext.com"
	},
	{
		"title": "Substack",
		"hex": "FF6719",
		"source": "https://on.substack.com"
	},
	{
		"title": "Subtitle Edit",
		"hex": "CC2424",
		"source": "https://github.com/SubtitleEdit/subtitleedit/issues/61#issuecomment-1442100888"
	},
	{
		"title": "Subversion",
		"hex": "809CC9",
		"source": "https://subversion.apache.org/logo"
	},
	{
		"title": "suckless",
		"hex": "1177AA",
		"source": "https://suckless.org"
	},
	{
		"title": "Sui",
		"hex": "4DA2FF",
		"source": "https://sui.io/media-kit",
		"guidelines": "https://sui.io/media-kit"
	},
	{
		"title": "Sumo Logic",
		"hex": "000099",
		"source": "https://sites.google.com/sumologic.com/sumo-logic-brand/home",
		"guidelines": "https://sites.google.com/sumologic.com/sumo-logic-brand/home"
	},
	{
		"title": "Suno",
		"hex": "000000",
		"source": "https://suno.com"
	},
	{
		"title": "Sunrise",
		"hex": "DA291C",
		"source": "https://www.sunrise.ch"
	},
	{
		"title": "Supabase",
		"hex": "3FCF8E",
		"source": "https://github.com/supabase/supabase/blob/4031a7549f5d46da7bc79c01d56be4177dc7c114/packages/common/assets/images/supabase-logo-wordmark--light.svg"
	},
	{
		"title": "Super User",
		"hex": "38A1CE",
		"source": "https://stackoverflow.design/brand/logo/",
		"guidelines": "https://stackoverflow.com/legal/trademark-guidance"
	},
	{
		"title": "Supercrease",
		"hex": "000000",
		"source": "https://supercrease.com/wp-content/themes/super-crease/assets/svgs/super-crease.svg"
	},
	{
		"title": "Supermicro",
		"hex": "151F6D",
		"source": "https://www.supermicro.com/manuals/supermicro_logo_guidelines.pdf"
	},
	{
		"title": "Surfshark",
		"hex": "1EBFBF",
		"source": "https://surfshark.com/press/assets"
	},
	{
		"title": "SurrealDB",
		"hex": "FF00A0",
		"source": "https://github.com/surrealdb/surrealdb/blob/b5b4601b09b8f1c1334675bbeb4e7408df8dc882/img/logo.svg"
	},
	{
		"title": "SurveyMonkey",
		"hex": "00BF6F",
		"source": "https://www.surveymonkey.com/mp/brandassets/",
		"guidelines": "https://www.surveymonkey.com/mp/brandassets/"
	},
	{
		"title": "SUSE",
		"hex": "0C322C",
		"source": "https://brand.suse.com",
		"guidelines": "https://brand.suse.com"
	},
	{
		"title": "Suzuki",
		"hex": "E30613",
		"source": "https://www.suzuki.ie"
	},
	{
		"title": "Svelte",
		"hex": "FF3E00",
		"source": "https://github.com/sveltejs/branding/blob/c4dfca6743572087a6aef0e109ffe3d95596e86a/svelte-logo.svg",
		"aliases": {
			"dup": [
				{
					"title": "Sapper",
					"hex": "159497",
					"source": "https://sapper.svelte.dev"
				}
			]
		}
	},
	{
		"title": "SVG",
		"hex": "FFB13B",
		"source": "https://www.w3.org/2009/08/svg-logos.html",
		"guidelines": "https://www.w3.org/2009/08/svg-logos.html",
		"license": {
			"type": "CC-BY-SA-4.0"
		}
	},
	{
		"title": "SVG.js",
		"hex": "FF0066",
		"source": "https://github.com/svgdotjs/svg.logo/blob/0de9ff2cca6c058968f838baaaf507e475ee4583/logo.svg"
	},
	{
		"title": "SVGO",
		"hex": "3E7FC1",
		"source": "https://github.com/svg/svgo/blob/93a5db197ca32990131bf41becf2e002bb0841bf/logo/isotype.svg"
	},
	{
		"title": "SvgTrace",
		"hex": "F453C4",
		"source": "https://svgtrace.com"
	},
	{
		"title": "Swagger",
		"hex": "85EA2D",
		"source": "https://swagger.io"
	},
	{
		"title": "Swarm",
		"hex": "FFA633",
		"source": "https://foursquare.com/about/logos"
	},
	{
		"title": "Sway",
		"hex": "68751C",
		"source": "https://github.com/swaywm/sway/blob/77b9ddabe2a97c5d04c30929b0f8cbde3470fdd7/assets/Sway_Tree.svg",
		"aliases": {
			"aka": [
				"SwayWM"
			]
		}
	},
	{
		"title": "SWC",
		"hex": "F8C457",
		"source": "https://github.com/swc-project/logo/blob/f26cac1b4a490e3bdf128d3b084bb57f4fab1aac/svg/swc_black.svg"
	},
	{
		"title": "Swift",
		"hex": "F05138",
		"source": "https://developer.apple.com/swift/resources/",
		"guidelines": "https://developer.apple.com/swift/resources/"
	},
	{
		"title": "Swiggy",
		"hex": "FC8019",
		"source": "https://www.swiggy.com"
	},
	{
		"title": "Swiper",
		"hex": "6332F6",
		"source": "https://swiperjs.com"
	},
	{
		"title": "Swisscows",
		"hex": "000000",
		"source": "https://blog.swisscows.com"
	},
	{
		"title": "SWR",
		"hex": "000000",
		"source": "https://swr.vercel.app"
	},
	{
		"title": "Symantec",
		"hex": "FDB511",
		"source": "https://commons.wikimedia.org/wiki/File:Symantec_logo10.svg"
	},
	{
		"title": "Symbolab",
		"hex": "DB3F59",
		"source": "https://www.symbolab.com"
	},
	{
		"title": "Symfony",
		"hex": "000000",
		"source": "https://symfony.com/logo",
		"guidelines": "https://symfony.com/trademark"
	},
	{
		"title": "Symphony",
		"hex": "0098FF",
		"source": "https://symphony.com"
	},
	{
		"title": "SymPy",
		"hex": "3B5526",
		"source": "https://github.com/sympy/sympy.github.com/blob/e606a6dc2ee90b1ddaa9c36be6c92392ab300f72/media/sympy-notailtext.svg"
	},
	{
		"title": "Syncthing",
		"hex": "0891D1",
		"source": "https://github.com/syncthing/syncthing/blob/bdfd0f0548d2f6fc4b5500690dbd383baa3b0561/assets/logo-only.svg"
	},
	{
		"title": "Synology",
		"hex": "B5B5B6",
		"source": "https://www.synology.com/en-global/company/branding",
		"guidelines": "https://www.synology.com/en-global/company/branding"
	},
	{
		"title": "System76",
		"hex": "585048",
		"source": "https://github.com/system76/brand/blob/7a31740b54f929b62a165baa61dfb0b5164261e8/System76%20branding/system76-logo_secondary.svg"
	},
	{
		"title": "Tabelog",
		"hex": "F2CC38",
		"source": "https://tabelog.com",
		"aliases": {
			"loc": {
				"ja-JP": "食べログ"
			}
		}
	},
	{
		"title": "TableCheck",
		"hex": "7935D2",
		"source": "https://www.tablecheck.com/join"
	},
	{
		"title": "Taco Bell",
		"hex": "38096C",
		"source": "https://www.tacobell.com"
	},
	{
		"title": "tado°",
		"hex": "FFA900",
		"source": "https://www.tado.com/gb-en/press-assets"
	},
	{
		"title": "Taichi Graphics",
		"hex": "000000",
		"source": "https://taichi.graphics"
	},
	{
		"title": "Taichi Lang",
		"hex": "000000",
		"source": "https://docs.taichi-lang.org/blog"
	},
	{
		"title": "Tails",
		"hex": "56347C",
		"source": "https://tails.boum.org/contribute/how/promote/material/logo/"
	},
	{
		"title": "Tailscale",
		"hex": "242424",
		"source": "https://tailscale.com/press"
	},
	{
		"title": "Tailwind CSS",
		"hex": "06B6D4",
		"source": "https://tailwindcss.com/brand",
		"guidelines": "https://tailwindcss.com/brand"
	},
	{
		"title": "Taipy",
		"hex": "FF371A",
		"source": "https://taipy.io"
	},
	{
		"title": "Take-Two Interactive Software",
		"hex": "000000",
		"source": "https://www.take2games.com/ir"
	},
	{
		"title": "Talend",
		"hex": "FF6D70",
		"source": "https://www.talend.com/blog"
	},
	{
		"title": "Talenthouse",
		"hex": "000000",
		"source": "https://www.talenthouse.com"
	},
	{
		"title": "Talos",
		"hex": "FF7300",
		"source": "https://github.com/siderolabs/talos/blob/e3fda049fee62f3c5cef4ae08eaf848826a6dbed/website/assets/icons/logo.svg"
	},
	{
		"title": "Tamiya",
		"hex": "000000",
		"source": "https://commons.wikimedia.org/wiki/File:TAMIYA_Logo.svg"
	},
	{
		"title": "Tampermonkey",
		"hex": "00485B",
		"source": "https://commons.wikimedia.org/wiki/File:Tampermonkey_logo.svg"
	},
	{
		"title": "Taobao",
		"hex": "E94F20",
		"source": "https://www.alibabagroup.com/en/ir/reports"
	},
	{
		"title": "Tapas",
		"hex": "FFCE00",
		"source": "https://tapas.io/site/about#media"
	},
	{
		"title": "Target",
		"hex": "CC0000",
		"source": "https://www.target.com"
	},
	{
		"title": "TAROM",
		"hex": "003366",
		"source": "https://www.tarom.ro"
	},
	{
		"title": "Task",
		"hex": "29BEB0",
		"source": "https://github.com/go-task/task/blob/84ad0056e49e2206bf5903863cdf972a7305072c/docs/static/img/logo_mono.svg"
	},
	{
		"title": "Tasmota",
		"hex": "1FA3EC",
		"source": "https://github.com/tasmota/docs/blob/f9ad71612681d85f3b21406c7defa86b3eaa6bb9/docs/images/symbol.svg"
	},
	{
		"title": "Tata",
		"hex": "486AAE",
		"source": "https://www.tatasteel.com/media/media-kit/logos-usage-guidelines",
		"guidelines": "https://www.tatasteel.com/media/media-kit/logos-usage-guidelines"
	},
	{
		"title": "Tata Consultancy Services",
		"slug": "tcs",
		"hex": "EE3984",
		"source": "https://www.tcs.com",
		"aliases": {
			"aka": [
				"TCS"
			]
		}
	},
	{
		"title": "Tauri",
		"hex": "24C8D8",
		"source": "https://github.com/tauri-apps/tauri-docs/blob/b1cdfa9d7c6d0b17dae60a90266ddced40a7b384/static/img/tauri.svg",
		"guidelines": "https://github.com/tauri-apps/tauri-docs/blob/b1cdfa9d7c6d0b17dae60a90266ddced40a7b384/static/img/Brand_Guidelines.pdf",
		"license": {
			"type": "CC-BY-NC-ND-4.0"
		}
	},
	{
		"title": "TaxBuzz",
		"hex": "ED8B0B",
		"source": "https://www.taxbuzz.com"
	},
	{
		"title": "Teal",
		"hex": "005149",
		"source": "https://www.tealhq.com"
	},
	{
		"title": "TeamCity",
		"hex": "000000",
		"source": "https://www.jetbrains.com/company/brand/logos",
		"guidelines": "https://www.jetbrains.com/company/brand"
	},
	{
		"title": "TeamSpeak",
		"hex": "4B69B6",
		"source": "https://teamspeak.com"
	},
	{
		"title": "TeamViewer",
		"hex": "050A52",
		"source": "https://www.teamviewer.com"
	},
	{
		"title": "TechCrunch",
		"hex": "029F00",
		"source": "https://commons.wikimedia.org/wiki/File:TechCrunch_logo.svg"
	},
	{
		"title": "TED",
		"hex": "E62B1E",
		"source": "https://www.ted.com/participate/organize-a-local-tedx-event/tedx-organizer-guide/branding-promotions/logo-and-design/your-tedx-logo",
		"guidelines": "https://www.ted.com/participate/organize-a-local-tedx-event/tedx-organizer-guide/branding-promotions/logo-and-design/your-tedx-logo"
	},
	{
		"title": "TeePublic",
		"hex": "4E64DF",
		"source": "https://teepublic.design/brand-kit",
		"guidelines": "https://teepublic.design"
	},
	{
		"title": "Teespring",
		"hex": "ED2761",
		"source": "https://teespring.com"
	},
	{
		"title": "Tekton",
		"hex": "FD495C",
		"source": "https://github.com/cdfoundation/artwork/blob/3e748ca9cf9c3136a4a571f7655271b568c16a64/tekton/icon/black/tekton-icon-black.svg",
		"guidelines": "https://github.com/cdfoundation/artwork/blob/main/tekton/tekton_brand_guide.pdf"
	},
	{
		"title": "TELE 5",
		"hex": "FF00FF",
		"source": "https://commons.wikimedia.org/wiki/File:Tele_5_Logo_2021.svg"
	},
	{
		"title": "Télé-Québec",
		"hex": "1343FB",
		"source": "https://www.telequebec.tv/societe/logo-et-normes-techniques"
	},
	{
		"title": "Telefónica",
		"hex": "0066FF",
		"source": "https://commons.wikimedia.org/wiki/File:Telef%C3%B3nica_2021_logo.svg"
	},
	{
		"title": "Telegram",
		"hex": "26A5E4",
		"source": "https://telegram.org/tour/screenshots"
	},
	{
		"title": "Telegraph",
		"hex": "FAFAFA",
		"source": "https://telegra.ph"
	},
	{
		"title": "Temporal",
		"hex": "000000",
		"source": "https://github.com/temporalio/temporaldotio/blob/b6b5f3ed1fda818d5d6c07e27ec15d51a61f2267/public/images/icons/temporal-no-text.svg"
	},
	{
		"title": "TensorFlow",
		"hex": "FF6F00",
		"source": "https://www.tensorflow.org"
	},
	{
		"title": "Teradata",
		"hex": "F37440",
		"source": "https://github.com/Teradata/teradata.github.io/blob/0fb3886aaeefea7bea4951c300f49ac8f9c2476f/src/assets/icons/teradata-icon.svg"
	},
	{
		"title": "teratail",
		"hex": "F4C51C",
		"source": "https://teratail.com"
	},
	{
		"title": "Termius",
		"hex": "000000",
		"source": "https://termius.com/brand-resources",
		"guidelines": "https://termius.com/terms-of-use"
	},
	{
		"title": "Terraform",
		"hex": "844FBA",
		"source": "https://www.hashicorp.com/brand",
		"guidelines": "https://www.hashicorp.com/brand"
	},
	{
		"title": "Tesco",
		"hex": "00539F",
		"source": "https://www.tesco.com"
	},
	{
		"title": "Tesla",
		"hex": "CC0000",
		"source": "https://www.tesla.com/tesla-gallery"
	},
	{
		"title": "TestCafe",
		"hex": "36B6E5",
		"source": "https://github.com/DevExpress/testcafe/blob/dd174b6682b5f2675ac90e305d3d893c36a1d814/media/logos/svg/TestCafe-logo-600.svg"
	},
	{
		"title": "Testin",
		"hex": "007DD7",
		"source": "https://www.testin.cn"
	},
	{
		"title": "Testing Library",
		"hex": "E33332",
		"source": "https://testing-library.com"
	},
	{
		"title": "TestRail",
		"hex": "65C179",
		"source": "https://www.testrail.com",
		"guidelines": "https://www.ideracorp.com/Legal/idera-trademark-usage-guidelines-and-abuse-policy"
	},
	{
		"title": "Tether",
		"hex": "50AF95",
		"source": "https://tether.to/branding/",
		"guidelines": "https://tether.to/branding/",
		"aliases": {
			"aka": [
				"USDt"
			]
		}
	},
	{
		"title": "Textpattern",
		"hex": "FFDA44",
		"source": "https://textpattern.com"
	},
	{
		"title": "TGA",
		"hex": "0014FF",
		"source": "https://thegameawards.com/about",
		"aliases": {
			"aka": [
				"The Game Awards"
			]
		}
	},
	{
		"title": "Thangs",
		"hex": "FFBC00",
		"source": "https://thangs.com"
	},
	{
		"title": "Thanos",
		"hex": "6D41FF",
		"source": "https://thanos.io"
	},
	{
		"title": "The Algorithms",
		"hex": "00BCB4",
		"source": "https://github.com/TheAlgorithms/website/blob/f4e439578c88fed3b21c70898605238602975d2d/public/logo_t.svg"
	},
	{
		"title": "The Boring Company",
		"hex": "000000",
		"source": "https://commons.wikimedia.org/wiki/File:The_Boring_Company_Logo.svg"
	},
	{
		"title": "The Conversation",
		"hex": "D8352A",
		"source": "https://theconversation.com/republishing-guidelines"
	},
	{
		"title": "THE FINALS",
		"hex": "D31F3C",
		"source": "https://www.embark-studios.com/press"
	},
	{
		"title": "The Guardian",
		"hex": "052962",
		"source": "https://www.theguardian.com/international"
	},
	{
		"title": "The Irish Times",
		"hex": "000000",
		"source": "https://www.irishtimes.com"
	},
	{
		"title": "The Mighty",
		"hex": "D0072A",
		"source": "https://themighty.com"
	},
	{
		"title": "The Models Resource",
		"hex": "3A75BD",
		"source": "https://www.models-resource.com"
	},
	{
		"title": "The Movie Database",
		"hex": "01B4E4",
		"source": "https://www.themoviedb.org/about/logos-attribution",
		"aliases": {
			"aka": [
				"TMDB"
			]
		}
	},
	{
		"title": "The North Face",
		"hex": "000000",
		"source": "https://www.thenorthface.com"
	},
	{
		"title": "The Odin Project",
		"hex": "A9792B",
		"source": "https://www.theodinproject.com"
	},
	{
		"title": "The Register",
		"hex": "FF0000",
		"source": "https://www.theregister.co.uk"
	},
	{
		"title": "The Sounds Resource",
		"hex": "39BE6B",
		"source": "https://www.sounds-resource.com"
	},
	{
		"title": "The Spriters Resource",
		"hex": "BE3939",
		"source": "https://www.spriters-resource.com"
	},
	{
		"title": "The Washington Post",
		"hex": "231F20",
		"source": "https://www.washingtonpost.com/brand-studio/archive/"
	},
	{
		"title": "The Weather Channel",
		"hex": "003399",
		"source": "https://weather.com",
		"aliases": {
			"aka": [
				"weather.com"
			]
		}
	},
	{
		"title": "Thingiverse",
		"hex": "248BFB",
		"source": "https://www.thingiverse.com"
	},
	{
		"title": "ThinkPad",
		"hex": "EE2624",
		"source": "https://www.lenovo.com/us/en/thinkpad"
	},
	{
		"title": "thirdweb",
		"hex": "F213A4",
		"source": "https://thirdweb.com"
	},
	{
		"title": "Threadless",
		"hex": "0099FF",
		"source": "https://www.threadless.com/about-us"
	},
	{
		"title": "Threads",
		"hex": "000000",
		"source": "https://about.meta.com/brand/resources/instagram/threads",
		"guidelines": "https://about.meta.com/brand/resources/instagram/threads"
	},
	{
		"title": "Three.js",
		"hex": "000000",
		"source": "https://github.com/mrdoob/three.js/blob/a567b810cfcb7f6a03e4faea99f03c53081da477/files/icon.svg"
	},
	{
		"title": "Threema",
		"hex": "3FE669",
		"source": "https://threema.ch/en/press"
	},
	{
		"title": "Thumbtack",
		"hex": "009FD9",
		"source": "https://www.thumbtack.com/press/media-resources/"
	},
	{
		"title": "Thunderbird",
		"hex": "0A84FF",
		"source": "https://design.thunderbird.net/resources/logo"
	},
	{
		"title": "Thunderstore",
		"hex": "23FFB0",
		"source": "https://github.com/thunderstore-io/brand-guidelines/blob/7b5d4b62ca192a61b8ce5842cd8f5ad1f24ffcfd/assets/logo/thunderstore-logomark-black.svg",
		"guidelines": "https://github.com/thunderstore-io/brand-guidelines"
	},
	{
		"title": "Thurgauer Kantonalbank",
		"hex": "006D41",
		"source": "https://www.tkb.ch"
	},
	{
		"title": "Thymeleaf",
		"hex": "005F0F",
		"source": "https://github.com/thymeleaf/thymeleaf-org/blob/0427d4d4c6f08d3a1fbed3bc90ceeebcf094b532/artwork/thymeleaf%202016/thymeleaf.svg"
	},
	{
		"title": "Ticketmaster",
		"hex": "026CDF",
		"source": "https://design.ticketmaster.com/brand/overview/"
	},
	{
		"title": "TickTick",
		"hex": "4772FA",
		"source": "https://ticktick.com"
	},
	{
		"title": "TIDAL",
		"hex": "000000",
		"source": "https://tidal.com/press"
	},
	{
		"title": "TiddlyWiki",
		"hex": "111111",
		"source": "https://tiddlywiki.com"
	},
	{
		"title": "Tide",
		"hex": "4050FB",
		"source": "https://www.tide.co/newsroom"
	},
	{
		"title": "Tidyverse",
		"hex": "1A162D",
		"source": "https://github.com/rstudio/hex-stickers/blob/69528093ef59f541e5a4798dbcb00e60267e8870/SVG/tidyverse.svg"
	},
	{
		"title": "TietoEVRY",
		"hex": "063752",
		"source": "https://www.tietoevry.com/en/about-us/our-company/"
	},
	{
		"title": "TikTok",
		"hex": "000000",
		"source": "https://tiktok.com"
	},
	{
		"title": "Tilda Publishing",
		"hex": "FFA282",
		"source": "https://tilda.cc/mediakit"
	},
	{
		"title": "Tile",
		"hex": "000000",
		"source": "https://www.thetileapp.com"
	},
	{
		"title": "Timescale",
		"hex": "FDB515",
		"source": "https://www.timescale.com"
	},
	{
		"title": "Tina",
		"hex": "EC4815",
		"source": "https://github.com/tinacms/tinacms/blob/965edfb7d2a318ab6b86a4772e4daebf53f34f2e/examples/tina-self-hosted-demo/public/tina.svg"
	},
	{
		"title": "Tinder",
		"hex": "FF6B6B",
		"source": "https://www.gotinder.com/press"
	},
	{
		"title": "Tindie",
		"hex": "17AEB9",
		"source": "https://www.tindie.com/tindieu"
	},
	{
		"title": "Tinkercad",
		"hex": "1477D1",
		"source": "https://www.tinkercad.com"
	},
	{
		"title": "tinygrad",
		"hex": "FFFFFF",
		"source": "https://github.com/tinygrad/tinygrad/blob/1025dfb94def0bf3afe7c9ef6af9581727263ab4/docs/logo_tiny_light.svg"
	},
	{
		"title": "TinyLetter",
		"hex": "ED1C24",
		"source": "https://tinyletter.com/site/press/"
	},
	{
		"title": "Tistory",
		"hex": "000000",
		"source": "https://tistory.com",
		"aliases": {
			"loc": {
				"ko-KR": "티스토리"
			}
		}
	},
	{
		"title": "tldraw",
		"hex": "FAFAFA",
		"source": "https://tldraw.dev",
		"guidelines": "https://github.com/tldraw/tldraw/blob/main/TRADEMARKS.md"
	},
	{
		"title": "tmux",
		"hex": "1BB91F",
		"source": "https://github.com/tmux/tmux/blob/e26356607e38cbb4676a7c91815ae2d5734443c3/logo/tmux-logo-1-color.svg"
	},
	{
		"title": "Todoist",
		"hex": "E44332",
		"source": "https://doist.com/press"
	},
	{
		"title": "Toggl",
		"hex": "FFDE91",
		"source": "https://toggl.com/track/media-toolkit",
		"guidelines": "https://toggl.com/track/media-toolkit"
	},
	{
		"title": "Toggl Track",
		"hex": "E57CD8",
		"source": "https://toggl.com/track/media-toolkit",
		"guidelines": "https://toggl.com/track/media-toolkit"
	},
	{
		"title": "Tokyo Metro",
		"hex": "149DD3",
		"source": "https://commons.wikimedia.org/wiki/File:Tokyo_Metro_combined_logo.svg"
	},
	{
		"title": "Toll",
		"hex": "007A68",
		"source": "https://www.tollgroup.com"
	},
	{
		"title": "TOML",
		"hex": "9C4121",
		"source": "https://github.com/toml-lang/toml/blob/625f62b55c5acdfb9924c78e1d0bf4cf0be23d91/logos/toml.svg"
	},
	{
		"title": "Tomorrowland",
		"hex": "000000",
		"source": "https://tomorrowland.com"
	},
	{
		"title": "TomTom",
		"hex": "DF1B12",
		"source": "https://brandguide.tomtom.com/design/logo",
		"guidelines": "https://brandguide.tomtom.com"
	},
	{
		"title": "TON",
		"hex": "0098EA",
		"source": "https://ton.org/en/brand-assets",
		"guidelines": "https://ton.org/en/brand-assets"
	},
	{
		"title": "Top.gg",
		"hex": "FF3366",
		"source": "https://top.gg"
	},
	{
		"title": "Topcoder",
		"hex": "29A7DF",
		"source": "https://www.topcoder.com/thrive/articles/How%20to%20use%20the%20Topcoder%20GUI%20KIT",
		"guidelines": "https://www.topcoder.com/thrive/articles/How%20to%20use%20the%20Topcoder%20GUI%20KIT"
	},
	{
		"title": "Toptal",
		"hex": "3863A0",
		"source": "https://www.toptal.com/branding"
	},
	{
		"title": "Tor Browser",
		"hex": "7D4698",
		"source": "https://styleguide.torproject.org/brand-assets"
	},
	{
		"title": "Tor Project",
		"hex": "7D4698",
		"source": "https://styleguide.torproject.org/brand-assets"
	},
	{
		"title": "Torizon",
		"hex": "FAAF00",
		"source": "https://toradex.com/torizon"
	},
	{
		"title": "Toshiba",
		"hex": "FF0000",
		"source": "https://commons.wikimedia.org/wiki/File:Toshiba_logo.svg"
	},
	{
		"title": "TOTVS",
		"hex": "363636",
		"source": "https://marca.totvs.com/downloads",
		"guidelines": "https://marca.totvs.com/identidade-visual"
	},
	{
		"title": "TourBox",
		"hex": "231F20",
		"source": "https://www.tourboxtech.com"
	},
	{
		"title": "Tower",
		"hex": "00CAF4",
		"source": "https://www.git-tower.com/company/press",
		"guidelines": "https://www.git-tower.com/company/press"
	},
	{
		"title": "Toyota",
		"hex": "EB0A1E",
		"source": "https://www.toyota.com/brandguidelines/logo/",
		"guidelines": "https://www.toyota.com/brandguidelines/"
	},
	{
		"title": "TP-Link",
		"hex": "4ACBD6",
		"source": "https://www.tp-link.com"
	},
	{
		"title": "tqdm",
		"hex": "FFC107",
		"source": "https://github.com/tqdm/img/blob/0dd23d9336af67976f88f9988ea660cde78c54d4/logo.svg"
	},
	{
		"title": "Traccar",
		"hex": "000000",
		"source": "https://www.traccar.org"
	},
	{
		"title": "TradingView",
		"hex": "131622",
		"source": "https://www.tradingview.com/media-kit"
	},
	{
		"title": "Traefik Mesh",
		"hex": "9D0FB0",
		"source": "https://github.com/traefik/mesh/blob/ef03c40b78c08931d47fdad0be10d1986f4e21bc/docs/content/assets/img/traefik-mesh-logo.svg"
	},
	{
		"title": "Traefik Proxy",
		"hex": "24A1C1",
		"source": "https://traefik.io/traefik"
	},
	{
		"title": "Trailforks",
		"hex": "FFCD00",
		"source": "https://www.trailforks.com/about/graphics",
		"guidelines": "https://www.trailforks.com/about/graphics"
	},
	{
		"title": "TrainerRoad",
		"hex": "DA291C",
		"source": "https://www.trainerroad.com/press",
		"guidelines": "https://www.trainerroad.com/press"
	},
	{
		"title": "Trakt",
		"hex": "9F42C6",
		"source": "https://trakt.tv/branding",
		"guidelines": "https://trakt.tv/branding"
	},
	{
		"title": "Transifex",
		"hex": "0064AB",
		"source": "https://app.transifex.com/contact/"
	},
	{
		"title": "Transmission",
		"hex": "D70008",
		"source": "https://github.com/transmission/transmission/blob/7c9e04d035f3f75a8124e83d612701824487eb4e/gtk/icons/hicolor_apps_symbolic_transmission-symbolic.svg"
	},
	{
		"title": "Transport for Ireland",
		"hex": "00B274",
		"source": "https://www.transportforireland.ie"
	},
	{
		"title": "Transport for London",
		"hex": "113B92",
		"source": "https://tfl.gov.uk"
	},
	{
		"title": "Travis CI",
		"hex": "3EAAAF",
		"source": "https://travis-ci.com/logo"
	},
	{
		"title": "Treehouse",
		"hex": "5FCF80",
		"source": "https://teamtreehouse.com"
	},
	{
		"title": "Trello",
		"hex": "0052CC",
		"source": "https://atlassian.design/resources/logo-library",
		"guidelines": "https://atlassian.design/foundations/logos"
	},
	{
		"title": "Trend Micro",
		"hex": "D71921",
		"source": "https://www.trendmicro.com"
	},
	{
		"title": "Treyarch",
		"hex": "000000",
		"source": "https://en.wikipedia.org/wiki/File:Treyarch_logo.svg"
	},
	{
		"title": "Tricentis",
		"hex": "12438C",
		"source": "https://www.tricentis.com"
	},
	{
		"title": "Trilium",
		"hex": "000000",
		"source": "https://github.com/zadam/trilium/blob/05d2f4fe96f49c5bc7f3a02a9e47fc352ce5971d/images/icon.svg"
	},
	{
		"title": "Triller",
		"hex": "FF0089",
		"source": "https://triller.co"
	},
	{
		"title": "TrillerTV",
		"hex": "E61414",
		"source": "https://fite.tv",
		"aliases": {
			"old": [
				"FITE"
			]
		}
	},
	{
		"title": "Trimble",
		"hex": "0063A3",
		"source": "https://www.trimble.com",
		"guidelines": "https://brand.trimble.com"
	},
	{
		"title": "Trino",
		"hex": "DD00A1",
		"source": "https://github.com/trinodb/docs.trino.io/blob/653a46f6bdc64b5f67302dc9ab8a0c432ca25e70/352/_static/trino.svg"
	},
	{
		"title": "Trip.com",
		"hex": "287DFA",
		"source": "https://careers.trip.com"
	},
	{
		"title": "Tripadvisor",
		"hex": "34E0A1",
		"source": "https://tripadvisor.mediaroom.com/logo-guidelines",
		"guidelines": "https://tripadvisor.mediaroom.com/logo-guidelines"
	},
	{
		"title": "trivago",
		"hex": "E32851",
		"source": "https://company.trivago.com/press-media",
		"guidelines": "https://company.trivago.com/press-media"
	},
	{
		"title": "Trivy",
		"hex": "1904DA",
		"source": "https://www.aquasec.com/brand",
		"guidelines": "https://www.aquasec.com/brand"
	},
	{
		"title": "Trove",
		"hex": "2D004B",
		"source": "https://trove.nla.gov.au/about/who-we-are/our-logo",
		"guidelines": "https://trove.nla.gov.au/about/who-we-are/trove-brand-guidelines"
	},
	{
		"title": "tRPC",
		"hex": "2596BE",
		"source": "https://github.com/trpc/trpc/blob/e0df4a2d5b498dd953a65901e04915c6e3f7ecc5/www/static/img/logo-no-text.svg"
	},
	{
		"title": "TrueNAS",
		"hex": "0095D5",
		"source": "https://www.truenas.com"
	},
	{
		"title": "TrueUp",
		"hex": "4E71DA",
		"source": "https://www.trueup.io"
	},
	{
		"title": "trulia",
		"hex": "0A0B09",
		"source": "https://www.trulia.com/newsroom/media/brand-logos",
		"guidelines": "https://www.trulia.com/newsroom/media/brand-logos"
	},
	{
		"title": "Trusted Shops",
		"hex": "FFDC0F",
		"source": "https://brand.trustedshops.com/d/dorIFVeUmcN9/corporate-design"
	},
	{
		"title": "Trustpilot",
		"hex": "00B67A",
		"source": "https://support.trustpilot.com/hc/en-us/articles/206289947-Trustpilot-Brand-Assets-Style-Guide",
		"guidelines": "https://support.trustpilot.com/hc/en-us/articles/206289947-Trustpilot-Brand-Assets-Style-Guide"
	},
	{
		"title": "Try It Online",
		"hex": "303030",
		"source": "https://tio.run"
	},
	{
		"title": "TryHackMe",
		"hex": "212C42",
		"source": "https://tryhackme.com"
	},
	{
		"title": "ts-node",
		"hex": "3178C6",
		"source": "https://typestrong.org/ts-node"
	},
	{
		"title": "Tubi",
		"hex": "7408FF",
		"source": "https://gdpr.tubi.tv"
	},
	{
		"title": "TUI",
		"hex": "D40E14",
		"source": "https://www.design.tui/brand/logos",
		"guidelines": "https://www.design.tui/brand"
	},
	{
		"title": "Tumblr",
		"hex": "36465D",
		"source": "https://www.tumblr.com/logo",
		"guidelines": "https://www.tumblr.com/logo"
	},
	{
		"title": "TuneIn",
		"hex": "14D8CC",
		"source": "https://cms.tunein.com/press/"
	},
	{
		"title": "Turbo",
		"hex": "5CD8E5",
		"source": "https://turbo.hotwired.dev"
	},
	{
		"title": "Turborepo",
		"hex": "EF4444",
		"source": "https://github.com/vercel/turborepo/blob/7312e316629a2138f895a90c9704045891be817b/docs/public/logo-light.svg"
	},
	{
		"title": "TurboSquid",
		"hex": "FF8135",
		"source": "https://www.brand.turbosquid.com/turbosquidicons",
		"guidelines": "https://www.brand.turbosquid.com"
	},
	{
		"title": "Turkish Airlines",
		"hex": "C70A0C",
		"source": "https://www.turkishairlines.com/en-int/press-room/logo-archive/index.html"
	},
	{
		"title": "Turso",
		"hex": "4FF8D2",
		"source": "https://turso.tech"
	},
	{
		"title": "Tuta",
		"hex": "850122",
		"source": "https://github.com/tutao/tutanota/blob/65d087b1bc2cb7aee46e7a46431303483d2da986/resources/favicon/logo-favicon.svg",
		"guidelines": "https://tuta.com/press",
		"aliases": {
			"aka": [
				"Tutanota"
			]
		}
	},
	{
		"title": "TV Time",
		"hex": "FFD400",
		"source": "https://www.tvtime.com"
	},
	{
		"title": "TV4 Play",
		"hex": "E0001C",
		"source": "https://tv4play.se"
	},
	{
		"title": "Twilio",
		"hex": "F22F46",
		"source": "https://www.twilio.com/company/brand"
	},
	{
		"title": "Twinkly",
		"hex": "FCC15E",
		"source": "https://help.twinkly.com/en/help/quick-guides"
	},
	{
		"title": "Twinmotion",
		"hex": "000000",
		"source": "https://www.twinmotion.com"
	},
	{
		"title": "Twitch",
		"hex": "9146FF",
		"source": "https://brand.twitch.tv",
		"guidelines": "https://brand.twitch.tv"
	},
	{
		"title": "Typeform",
		"hex": "262627",
		"source": "https://www.typeform.com"
	},
	{
		"title": "TypeORM",
		"hex": "FE0803",
		"source": "https://github.com/typeorm/typeorm/blob/e7649d2746f907ff36b1efb600402dedd5f5a499/resources/logo_big.png",
		"license": {
			"type": "MIT"
		}
	},
	{
		"title": "Typer",
		"hex": "000000",
		"source": "https://typer.tiangolo.com"
	},
	{
		"title": "TypeScript",
		"hex": "3178C6",
		"source": "https://www.typescriptlang.org/branding",
		"guidelines": "https://www.typescriptlang.org/branding"
	},
	{
		"title": "TYPO3",
		"hex": "FF8700",
		"source": "https://styleguide.typo3.com/styleguide/logo",
		"guidelines": "https://styleguide.typo3.com"
	},
	{
		"title": "Typst",
		"hex": "239DAD",
		"source": "https://typst.app",
		"guidelines": "https://typst.app/legal/brand"
	},
	{
		"title": "U.S. News",
		"hex": "005EA6",
		"source": "https://www.usnews.com"
	},
	{
		"title": "Uber",
		"hex": "000000",
		"source": "https://assets.uber.com/d/k4nuxdZ8MC7E/logos/collection/151",
		"guidelines": "https://assets.uber.com/d/k4nuxdZ8MC7E/user-guide#/user-guide/terms-of-use"
	},
	{
		"title": "Uber Eats",
		"hex": "06C167",
		"source": "https://assets.uber.com/d/k4nuxdZ8MC7E/logos/collection/150",
		"guidelines": "https://assets.uber.com/d/k4nuxdZ8MC7E/user-guide#/user-guide/terms-of-use"
	},
	{
		"title": "Ubiquiti",
		"hex": "0559C9",
		"source": "https://www.ui.com"
	},
	{
		"title": "Ubisoft",
		"hex": "000000",
		"source": "https://www.ubisoft.com/en-US/company/overview.aspx"
	},
	{
		"title": "uBlock Origin",
		"hex": "800000",
		"source": "https://github.com/gorhill/uBlock/blob/59aa235952a9289cfe72e4fb9f8a7d8f4c80be9a/src/img/ublock.svg"
	},
	{
		"title": "Ubuntu",
		"hex": "E95420",
		"source": "https://design.ubuntu.com/resources",
		"guidelines": "https://design.ubuntu.com/brand"
	},
	{
		"title": "Ubuntu MATE",
		"hex": "84A454",
		"source": "https://ubuntu-mate.org"
	},
	{
		"title": "Udacity",
		"hex": "02B3E4",
		"source": "https://www.udacity.com"
	},
	{
		"title": "Udemy",
		"hex": "A435F0",
		"source": "https://udemy.com",
		"guidelines": "https://support.udemy.com/hc/en-us/articles/8926753692567-Trademark-Usage-Guidelines"
	},
	{
		"title": "UFC",
		"hex": "D20A0A",
		"source": "https://www.ufc.com"
	},
	{
		"title": "UIkit",
		"hex": "2396F3",
		"source": "https://getuikit.com"
	},
	{
		"title": "UiPath",
		"hex": "FA4616",
		"source": "https://www.uipath.com/newsroom",
		"guidelines": "https://brandguidelines.uipath.com"
	},
	{
		"title": "UKCA",
		"hex": "000000",
		"source": "https://www.gov.uk/guidance/using-the-ukca-marking",
		"guidelines": "https://www.gov.uk/guidance/using-the-ukca-marking"
	},
	{
		"title": "Ultralytics",
		"hex": "111F68",
		"source": "https://www.ultralytics.com",
		"guidelines": "https://www.ultralytics.com/brand"
	},
	{
		"title": "Ulule",
		"hex": "18A5D6",
		"source": "https://ulule.frontify.com/d/EX3dK8qsXgqh/branding-guidelines"
	},
	{
		"title": "Umami",
		"hex": "000000",
		"source": "https://github.com/umami-software/umami/blob/3572df0a09503f357a06fe7f816295ba2c878325/assets/logo.svg",
		"license": {
			"type": "MIT"
		}
	},
	{
		"title": "Umbraco",
		"hex": "3544B1",
		"source": "https://umbraco.com"
	},
	{
		"title": "Umbrel",
		"hex": "5351FB",
		"source": "https://umbrel.com"
	},
	{
		"title": "UML",
		"hex": "FABD14",
		"source": "https://www.uml.org",
		"aliases": {
			"aka": [
				"Unified Modelling Language"
			]
		}
	},
	{
		"title": "Unacademy",
		"hex": "08BD80",
		"source": "https://unacademy.com"
	},
	{
		"title": "Under Armour",
		"hex": "1D1D1D",
		"source": "https://www.underarmour.com/en-us"
	},
	{
		"title": "Underscore.js",
		"hex": "0371B5",
		"source": "https://github.com/jashkenas/underscore/blob/f098f61ff84931dea69c276b3674a62b6ae4def7/docs/images/underscore.png"
	},
	{
		"title": "Undertale",
		"hex": "E71D29",
		"source": "https://undertale.com"
	},
	{
		"title": "Unicode",
		"hex": "5455FE",
		"source": "https://commons.wikimedia.org/wiki/File:New_Unicode_logo.svg"
	},
	{
		"title": "Unilever",
		"hex": "1F36C7",
		"source": "https://www.unilever.com/our-company/the-logo"
	},
	{
		"title": "Uniqlo",
		"hex": "FF0000",
		"source": "https://www.uniqlo.com"
	},
	{
		"title": "Uniqlo",
		"slug": "uniqlo_ja",
		"hex": "FF0000",
		"source": "https://www.uniqlo.com",
		"aliases": {
			"loc": {
				"ja-JP": "ユニクロ"
			}
		}
	},
	{
		"title": "United Airlines",
		"hex": "002244",
		"source": "https://www.united.com"
	},
	{
		"title": "United Nations",
		"hex": "009EDB",
		"source": "https://www.un.org/en",
		"guidelines": "https://www.un.org/styleguide/pdf/UN_brand_identity_quick_guide_2020.pdf"
	},
	{
		"title": "Unity",
		"hex": "FFFFFF",
		"source": "https://brand.unity.com",
		"guidelines": "https://brand.unity.com"
	},
	{
		"title": "UnJS",
		"hex": "ECDC5A",
		"source": "https://unjs.io",
		"guidelines": "https://unjs.io/design-kit",
		"aliases": {
			"aka": [
				"Unified JavaScript"
			]
		}
	},
	{
		"title": "Unlicense",
		"hex": "808080",
		"source": "https://commons.wikimedia.org/wiki/File:PD-icon.svg"
	},
	{
		"title": "UnoCSS",
		"hex": "333333",
		"source": "https://github.com/unocss/unocss/blob/fc2ed5bb6019b45565ff5293d4b650522f1b79b4/playground/public/icon.svg"
	},
	{
		"title": "unpkg",
		"hex": "000000",
		"source": "https://github.com/mjackson/unpkg/blob/af8c8db00fdacd77961ab2a8c3edb45a27d3a6a3/public/favicon.ico"
	},
	{
		"title": "Unraid",
		"hex": "F15A2C",
		"source": "https://unraid.net"
	},
	{
		"title": "Unreal Engine",
		"hex": "0E1128",
		"source": "https://www.unrealengine.com/en-US/branding",
		"guidelines": "https://www.unrealengine.com/en-US/branding"
	},
	{
		"title": "Unsplash",
		"hex": "000000",
		"source": "https://unsplash.com"
	},
	{
		"title": "Untappd",
		"hex": "FFC000",
		"source": "https://untappd.com"
	},
	{
		"title": "UpCloud",
		"hex": "7B00FF",
		"source": "https://upcloud.com/brand-assets/",
		"guidelines": "https://upcloud.com/brand-assets/"
	},
	{
		"title": "Uphold",
		"hex": "49CC68",
		"source": "https://uphold.com/en-us/brand-assets",
		"guidelines": "https://uphold.com/en-us/brand-assets"
	},
	{
		"title": "UpLabs",
		"hex": "3930D8",
		"source": "https://www.uplabs.com"
	},
	{
		"title": "Upptime",
		"hex": "1ABC9C",
		"source": "https://upptime.js.org"
	},
	{
		"title": "UPS",
		"hex": "150400",
		"source": "https://www.ups.com"
	},
	{
		"title": "Upstash",
		"hex": "00E9A3",
		"source": "https://upstash.com"
	},
	{
		"title": "Uptime Kuma",
		"hex": "5CDD8B",
		"source": "https://uptime.kuma.pet"
	},
	{
		"title": "Upwork",
		"hex": "6FDA44",
		"source": "https://www.upwork.com/press/"
	},
	{
		"title": "UserVoice",
		"hex": "FF6720",
		"source": "https://www.uservoice.com"
	},
	{
		"title": "USPS",
		"hex": "333366",
		"source": "https://www.usps.com"
	},
	{
		"title": "uTorrent",
		"hex": "76B83F",
		"source": "https://www.utorrent.com"
	},
	{
		"title": "uv",
		"hex": "DE5FE9",
		"source": "https://docs.astral.sh/uv/"
	},
	{
		"title": "V",
		"hex": "5D87BF",
		"source": "https://github.com/vlang/v-logo/blob/eec050c901ed3afefce8cbe56092d55ed6770706/dist/v-logo.svg",
		"license": {
			"type": "MIT"
		}
	},
	{
		"title": "v0",
		"hex": "000000",
		"source": "https://v0.dev"
	},
	{
		"title": "V2EX",
		"hex": "1F1F1F",
		"source": "https://www.v2ex.com"
	},
	{
		"title": "V8",
		"hex": "4B8BF5",
		"source": "https://v8.dev/logo"
	},
	{
		"title": "Vaadin",
		"hex": "00B4F0",
		"source": "https://vaadin.com/trademark",
		"guidelines": "https://vaadin.com/trademark"
	},
	{
		"title": "Vagrant",
		"hex": "1868F2",
		"source": "https://www.hashicorp.com/brand",
		"guidelines": "https://www.hashicorp.com/brand"
	},
	{
		"title": "Vala",
		"hex": "7239B3",
		"source": "https://commons.wikimedia.org/wiki/File:Vala_Logo.svg",
		"license": {
			"type": "MIT"
		}
	},
	{
		"title": "Valorant",
		"hex": "FA4454",
		"source": "https://commons.wikimedia.org/wiki/File:Valorant_logo_-_black_color_version.svg"
	},
	{
		"title": "Valve",
		"hex": "F74843",
		"source": "https://www.valvesoftware.com"
	},
	{
		"title": "Vapor",
		"hex": "0D0D0D",
		"source": "https://vapor.codes"
	},
	{
		"title": "Vault",
		"hex": "FFEC6E",
		"source": "https://www.hashicorp.com/brand",
		"guidelines": "https://www.hashicorp.com/brand"
	},
	{
		"title": "Vaultwarden",
		"hex": "000000",
		"source": "https://github.com/dani-garcia/vaultwarden/blob/44e9e1a58ed37bf4b352bb499fd3e97adcd3b26b/resources/vaultwarden-icon.svg"
	},
	{
		"title": "Vauxhall",
		"hex": "EB001E",
		"source": "https://www.stellantis.com/en/brands/vauxhall"
	},
	{
		"title": "vBulletin",
		"hex": "184D66",
		"source": "https://commons.wikimedia.org/wiki/File:VBulletin.svg"
	},
	{
		"title": "Vectary",
		"hex": "6100FF",
		"source": "https://www.vectary.com"
	},
	{
		"title": "Vector Logo Zone",
		"hex": "184D66",
		"source": "https://www.vectorlogo.zone"
	},
	{
		"title": "Vectorworks",
		"hex": "000000",
		"source": "https://www.vectorworks.net/en-US"
	},
	{
		"title": "Veeam",
		"hex": "00B336",
		"source": "https://www.veeam.com/newsroom/veeam-graphics.html"
	},
	{
		"title": "VEED",
		"hex": "B6FF60",
		"source": "https://www.veed.io"
	},
	{
		"title": "Veepee",
		"hex": "EC008C",
		"source": "https://www.veepee.fr"
	},
	{
		"title": "Vega",
		"hex": "2450B2",
		"source": "https://github.com/vega/logos/blob/af32bc29f0c09c8de826aaafb037935fb69e960a/assets/VG_Black.svg",
		"guidelines": "https://github.com/vega/logos",
		"license": {
			"type": "BSD-3-Clause"
		}
	},
	{
		"title": "VEGAS",
		"hex": "1A1A1A",
		"source": "https://www.vegascreativesoftware.com"
	},
	{
		"title": "Velocity",
		"hex": "1BBAE0",
		"source": "https://github.com/PaperMC/website/blob/cc46d6922f4eeef595685808672694521a58bdc6/assets/brand/velocity.svg"
	},
	{
		"title": "Velog",
		"hex": "20C997",
		"source": "https://github.com/velopert/velog-client/blob/8fbbb371f4b4525b6747e54d0c608900ea8bf03e/src/static/svg/velog-icon.svg"
	},
	{
		"title": "Vencord",
		"hex": "D3859B",
		"source": "https://github.com/Vencord/Vesktop/blob/ccff1ac3efde2b4fc826d2f411d79e42d80dcb70/build/icon.png"
	},
	{
		"title": "Venmo",
		"hex": "008CFF",
		"source": "https://venmo.com/about/brand",
		"guidelines": "https://venmo.com/about/brand"
	},
	{
		"title": "Vercel",
		"hex": "000000",
		"source": "https://vercel.com/geist/brands",
		"guidelines": "https://vercel.com/geist/brands"
	},
	{
		"title": "Verdaccio",
		"hex": "4B5E40",
		"source": "https://verdaccio.org/docs/logo",
		"guidelines": "https://verdaccio.org/docs/logo"
	},
	{
		"title": "Veritas",
		"hex": "B1181E",
		"source": "https://my.veritas.com/cs/groups/partner/documents/styleguide/mdaw/mdq5/~edisp/tus3cpeapp3855186572.pdf"
	},
	{
		"title": "Verizon",
		"hex": "CD040B",
		"source": "https://www.verizondigitalmedia.com/about/logo-usage/"
	},
	{
		"title": "Vespa",
		"hex": "85B09A",
		"source": "https://www.piaggiogroup.com/en/archive/document/logo-guide",
		"guidelines": "https://www.piaggiogroup.com/en/archive/document/logo-guide"
	},
	{
		"title": "Vestel",
		"hex": "DD052B",
		"source": "https://commons.wikimedia.org/wiki/File:Vestel_logo.svg"
	},
	{
		"title": "VEXXHOST",
		"hex": "2A1659",
		"source": "https://vexxhost.com"
	},
	{
		"title": "vFairs",
		"hex": "EF4678",
		"source": "https://www.vfairs.com"
	},
	{
		"title": "Viadeo",
		"hex": "F07355",
		"source": "https://viadeo.journaldunet.com"
	},
	{
		"title": "Viaplay",
		"hex": "FE365F",
		"source": "https://commons.wikimedia.org/wiki/File:Viaplay_Group.svg"
	},
	{
		"title": "Viber",
		"hex": "7360F2",
		"source": "https://www.viber.com/brand-center",
		"guidelines": "https://www.viber.com/brand-center"
	},
	{
		"title": "Viblo",
		"hex": "5387C6",
		"source": "https://viblo.asia"
	},
	{
		"title": "VictoriaMetrics",
		"hex": "621773",
		"source": "https://github.com/VictoriaMetrics/VictoriaMetrics/blob/24d61bf19374b42ef9839c13c7d35ce8888170e0/docs/assets/images/vm_logo.svg",
		"guidelines": "https://docs.victoriametrics.com/#victoriametrics-logo",
		"aliases": {
			"aka": [
				"VM"
			],
			"loc": {
				"ko-KR": "빅토리아메트릭스"
			}
		}
	},
	{
		"title": "Victron Energy",
		"hex": "0066B2",
		"source": "https://www.victronenergy.com/information/press",
		"guidelines": "https://www.victronenergy.com/information/press"
	},
	{
		"title": "Vim",
		"hex": "019733",
		"source": "https://commons.wikimedia.org/wiki/File:Vimlogo.svg"
	},
	{
		"title": "Vimeo",
		"hex": "1AB7EA",
		"source": "https://press.vimeo.com/brand-guidelines",
		"guidelines": "https://press.vimeo.com/brand-guidelines"
	},
	{
		"title": "Vimeo Livestream",
		"hex": "0A0A20",
		"source": "https://livestream.com"
	},
	{
		"title": "Vinted",
		"hex": "007782",
		"source": "https://www.vinted.com"
	},
	{
		"title": "Virgin",
		"hex": "E10A0A",
		"source": "https://www.virgin.com/img/virgin-logo-square.svg",
		"aliases": {
			"aka": [
				"Virgin Group"
			]
		}
	},
	{
		"title": "Virgin Atlantic",
		"hex": "DA0530",
		"source": "https://www.virginatlantic.com"
	},
	{
		"title": "Virgin Media",
		"hex": "ED1A37",
		"source": "https://commons.wikimedia.org/wiki/File:Virgin_Media.svg"
	},
	{
		"title": "VirtualBox",
		"hex": "2F61B4",
		"source": "https://www.virtualbox.org/svn/vbox/trunk/src/VBox/Artwork/OSE",
		"aliases": {
			"aka": [
				"Oracle VirtualBox"
			]
		}
	},
	{
		"title": "VirusTotal",
		"hex": "394EFF",
		"source": "https://www.virustotal.com"
	},
	{
		"title": "Visa",
		"hex": "1A1F71",
		"source": "https://merchantsignageeu.visa.com/product.asp?dptID=696"
	},
	{
		"title": "visx",
		"hex": "FF1231",
		"source": "https://airbnb.io/visx"
	},
	{
		"title": "Vite",
		"hex": "646CFF",
		"source": "https://vitejs.dev"
	},
	{
		"title": "VitePress",
		"hex": "5C73E7",
		"source": "https://github.com/vuejs/vitepress/blob/f7aef3ca23dae39e226c85d7bb2579dbf7c758f3/art/vitepress-logo-mini.svg"
	},
	{
		"title": "Vitess",
		"hex": "F16728",
		"source": "https://cncf-branding.netlify.app/projects/vitess/"
	},
	{
		"title": "Vitest",
		"hex": "6E9F18",
		"source": "https://vitest.dev"
	},
	{
		"title": "Viva Wallet",
		"hex": "1F263A",
		"source": "https://www.vivawallet.com/gb_en/press-center-gb"
	},
	{
		"title": "Vivaldi",
		"hex": "EF3939",
		"source": "https://vivaldi.com/press",
		"guidelines": "https://vivaldi.com/press",
		"license": {
			"type": "CC-BY-4.0"
		}
	},
	{
		"title": "Vivino",
		"hex": "A61A30",
		"source": "https://www.vivino.com/press",
		"guidelines": "https://www.vivino.com/press"
	},
	{
		"title": "Vivint",
		"hex": "212721",
		"source": "https://brandfolder.com/portals/vivint",
		"guidelines": "https://s.tiled.co/2wH-ED5/branding-guide"
	},
	{
		"title": "vivo",
		"hex": "415FFF",
		"source": "https://www.vivo.com"
	},
	{
		"title": "VK",
		"hex": "0077FF",
		"source": "https://vk.com/brand",
		"guidelines": "https://vk.com/brand"
	},
	{
		"title": "VLC media player",
		"hex": "FF8800",
		"source": "https://code.videolan.org/videolan/vlc/-/blob/1ce7f686ee17a028d2d79627ae69f22d905f2e23/extras/package/macosx/asset_sources/vlc_app_icon.svg"
	},
	{
		"title": "VMware",
		"hex": "607078",
		"source": "https://myvmware.workspaceair.com"
	},
	{
		"title": "Vodafone",
		"hex": "E60000",
		"source": "https://web.vodafone.com.eg"
	},
	{
		"title": "Void Linux",
		"hex": "478061",
		"source": "https://alpha.de.repo.voidlinux.org/logos/void-dark2.svg"
	},
	{
		"title": "VoIP.ms",
		"hex": "E1382D",
		"source": "https://voip.ms"
	},
	{
		"title": "Volkswagen",
		"hex": "151F5D",
		"source": "https://www.vw.com"
	},
	{
		"title": "Volvo",
		"hex": "003057",
		"source": "https://www.media.volvocars.com/global/en-gb/logos"
	},
	{
		"title": "Vonage",
		"hex": "000000",
		"source": "https://www.vonage.com"
	},
	{
		"title": "Voron Design",
		"hex": "ED3023",
		"source": "https://github.com/VoronDesign/Voron-Extras/blob/d8591f964b408b3da21b6f9b4ab0437e229065de/Images/Logo/SVG/Voron_Design_Hex.svg"
	},
	{
		"title": "Vowpal Wabbit",
		"hex": "FF81F9",
		"source": "https://github.com/VowpalWabbit/vowpal_wabbit/blob/1da1aa4bb4f2dfb5e1a6083c14b429b30eba372d/logo_assets/vowpal-wabbits-icon.svg"
	},
	{
		"title": "VOX",
		"hex": "DA074A",
		"source": "https://commons.wikimedia.org/wiki/File:VOX_Logo_2013.svg"
	},
	{
		"title": "VRChat",
		"hex": "000000",
		"source": "https://hello.vrchat.com/press",
		"guidelines": "https://hello.vrchat.com/press"
	},
	{
		"title": "VSCO",
		"hex": "000000",
		"source": "https://vsco.co"
	},
	{
		"title": "VSCodium",
		"hex": "2F80ED",
		"source": "https://github.com/VSCodium/vscodium.github.io/blob/ed028c57f10e6432ec55dfc34d4db1a83fba941d/img/codium_cnl.svg"
	},
	{
		"title": "VTEX",
		"hex": "ED125F",
		"source": "https://vtex.com"
	},
	{
		"title": "Vue.js",
		"hex": "4FC08D",
		"source": "https://github.com/vuejs/art/blob/a1c78b74569b70a25300925b4eacfefcc143b8f6/logo.svg",
		"guidelines": "https://github.com/vuejs/art/blob/a1c78b74569b70a25300925b4eacfefcc143b8f6/README.md",
		"license": {
			"type": "CC-BY-NC-SA-4.0"
		}
	},
	{
		"title": "Vuetify",
		"hex": "1867C0",
		"source": "https://vuetifyjs.com/resources/brand-kit",
		"guidelines": "https://vuetifyjs.com/resources/brand-kit",
		"license": {
			"type": "MIT"
		}
	},
	{
		"title": "Vulkan",
		"hex": "A41E22",
		"source": "https://www.khronos.org/legal/trademarks",
		"guidelines": "https://www.khronos.org/files/legal/Khronos-Logo-Usage-Guide.pdf"
	},
	{
		"title": "Vultr",
		"hex": "007BFC",
		"source": "https://www.vultr.com/company/brand-assets",
		"guidelines": "https://www.vultr.com/company/brand-assets"
	},
	{
		"title": "Vyond",
		"hex": "D95E26",
		"source": "https://www.vyond.com"
	},
	{
		"title": "W3Schools",
		"hex": "04AA6D",
		"source": "https://profile.w3schools.com"
	},
	{
		"title": "Wacom",
		"hex": "000000",
		"source": "https://support.wacom.com/hc/en-us"
	},
	{
		"title": "Wagmi",
		"hex": "000000",
		"source": "https://wagmi.sh"
	},
	{
		"title": "Wagtail",
		"hex": "43B1B0",
		"source": "https://github.com/wagtail/wagtail/blob/e3e46e23b780aa2b1b521de081cb81872f77466d/wagtail/admin/static_src/wagtailadmin/images/wagtail-logo.svg"
	},
	{
		"title": "Wails",
		"hex": "DF0000",
		"source": "https://wails.io"
	},
	{
		"title": "WakaTime",
		"hex": "000000",
		"source": "https://wakatime.com/legal/logos-and-trademark-usage",
		"guidelines": "https://wakatime.com/legal/logos-and-trademark-usage"
	},
	{
		"title": "WALKMAN",
		"hex": "000000",
		"source": "https://commons.wikimedia.org/wiki/File:Walkman_logo_(2000).svg"
	},
	{
		"title": "Wallabag",
		"hex": "3F6184",
		"source": "https://github.com/wallabag/logo/blob/f670395da2d85c3bbcb8dcfa8d2a339d8af5abb0/_default/icon/svg/logo-icon-black-no-bg.svg"
	},
	{
		"title": "WalletConnect",
		"hex": "3B99FC",
		"source": "https://walletconnect.com/brand",
		"guidelines": "https://walletconnect.com/brand"
	},
	{
		"title": "Walmart",
		"hex": "0071CE",
		"source": "https://corporate.walmart.com",
		"guidelines": "https://one.walmart.com/content/people-experience/associate-brand-center.html"
	},
	{
		"title": "Wantedly",
		"hex": "21BDDB",
		"source": "https://wantedlyinc.com/ja/brand_assets",
		"guidelines": "https://wantedlyinc.com/ja/brand_assets"
	},
	{
		"title": "Wappalyzer",
		"hex": "4608AD",
		"source": "https://www.wappalyzer.com/logos",
		"guidelines": "https://www.wappalyzer.com/logos"
	},
	{
		"title": "Warner Bros.",
		"slug": "warnerbros",
		"hex": "004DB4",
		"source": "https://www.warnerbros.com"
	},
	{
		"title": "Warp",
		"hex": "01A4FF",
		"source": "https://warp.dev"
	},
	{
		"title": "Wasabi",
		"hex": "01CD3E",
		"source": "https://wasabi.com"
	},
	{
		"title": "wasmCloud",
		"hex": "00BC8E",
		"source": "https://github.com/wasmCloud/branding/blob/0827503c63f55471a0c709e97d609f56d716be40/03.Icon/Vector/SVG/Wasmcloud.Icon_Black.svg",
		"guidelines": "https://github.com/wasmCloud/branding/blob/0827503c63f55471a0c709e97d609f56d716be40/wasmcloud_Visual.Guidelines_1.0.pdf"
	},
	{
		"title": "Wasmer",
		"hex": "4946DD",
		"source": "https://github.com/wasmerio/wasmer.io/blob/0d425f5b4ace56496e75278e304f54492c46adde/public/images/icon.svg"
	},
	{
		"title": "Watchtower",
		"hex": "416271",
		"source": "https://containrrr.dev/watchtower"
	},
	{
		"title": "Wattpad",
		"hex": "FF500A",
		"source": "https://company.wattpad.com/brandguideline",
		"guidelines": "https://company.wattpad.com/brandguideline"
	},
	{
		"title": "Wayland",
		"hex": "FFBC00",
		"source": "https://gitlab.freedesktop.org/wayland/weston/-/blob/77ede00a938b8137bd638ce67b6f58cb52b1d1b0/data/wayland.svg",
		"license": {
			"type": "MIT"
		}
	},
	{
		"title": "Waze",
		"hex": "33CCFF",
		"source": "https://www.waze.com"
	},
	{
		"title": "WazirX",
		"hex": "3067F0",
		"source": "https://wazirx.com"
	},
	{
		"title": "Wear OS",
		"hex": "4285F4",
		"source": "https://partnermarketinghub.withgoogle.com/#/brands/"
	},
	{
		"title": "Weasyl",
		"hex": "990000",
		"source": "https://www.weasyl.com"
	},
	{
		"title": "WEB.DE",
		"hex": "FFD800",
		"source": "https://web.de"
	},
	{
		"title": "Web3.js",
		"hex": "F16822",
		"source": "https://github.com/ChainSafe/web3.js/blob/fdbda4958cbdbaebe8ed5ea59183582b07fac254/assets/logo/web3js.svg"
	},
	{
		"title": "WebAssembly",
		"hex": "654FF0",
		"source": "https://webassembly.org",
		"aliases": {
			"aka": [
				"Wasm"
			]
		}
	},
	{
		"title": "WebAuthn",
		"hex": "3423A6",
		"source": "https://github.com/webauthn-open-source/webauthn-logos/blob/b21be672811eb4a5caadaba41044970cae299a55/final-webauthn-logo-logo-black.svg",
		"guidelines": "https://github.com/webauthn-open-source/webauthn-logos/blob/b21be672811eb4a5caadaba41044970cae299a55/README.md"
	},
	{
		"title": "webcomponents.org",
		"hex": "29ABE2",
		"source": "https://www.webcomponents.org"
	},
	{
		"title": "WebdriverIO",
		"hex": "EA5906",
		"source": "https://webdriver.io/docs/api"
	},
	{
		"title": "Webex",
		"hex": "000000",
		"source": "https://github.com/momentum-design/momentum-ui/blob/970c5bec962a3f72e17e0b7ed69f2c38d298c405/icons-rebrand/svg/webex-helix-filled.svg",
		"guidelines": "https://resources.webex.com/webex/brand-exchange-collection",
		"license": {
			"type": "custom",
			"url": "https://www.cisco.com/c/en/us/about/legal/trademarks.html"
		}
	},
	{
		"title": "Webflow",
		"hex": "146EF5",
		"source": "https://brand-at.webflow.io/resources#logos",
		"guidelines": "https://brand-at.webflow.io"
	},
	{
		"title": "WebGL",
		"hex": "990000",
		"source": "https://www.khronos.org/legal/trademarks",
		"guidelines": "https://www.khronos.org/files/legal/Khronos-Logo-Usage-Guide.pdf"
	},
	{
		"title": "WebGPU",
		"hex": "005A9C",
		"source": "https://www.w3.org/2023/02/webgpu-logos.html",
		"license": {
			"type": "CC-BY-4.0"
		}
	},
	{
		"title": "Weblate",
		"hex": "2ECCAA",
		"source": "https://github.com/WeblateOrg/graphics/blob/669e4f910abd9ec36fda172d2ea6f2f424a32ace/logo/weblate-black.svg",
		"license": {
			"type": "GPL-3.0-only"
		}
	},
	{
		"title": "Webmin",
		"hex": "7DA0D0",
		"source": "https://github.com/webmin/webmin/blob/84d2d3d17f638a43939220f78b83bfefbae37f76/images/webmin-blue.svg"
	},
	{
		"title": "WebMoney",
		"hex": "036CB5",
		"source": "https://www.webmoney.ru/rus/developers/logos.shtml"
	},
	{
		"title": "Webpack",
		"hex": "8DD6F9",
		"source": "https://webpack.js.org/branding",
		"guidelines": "https://webpack.js.org/branding",
		"license": {
			"type": "custom",
			"url": "https://js.foundation/about/governance/trademark-policy"
		}
	},
	{
		"title": "WebRTC",
		"hex": "333333",
		"source": "https://webrtc.org"
	},
	{
		"title": "WebStorm",
		"hex": "000000",
		"source": "https://www.jetbrains.com/company/brand/logos",
		"guidelines": "https://www.jetbrains.com/company/brand"
	},
	{
		"title": "WEBTOON",
		"hex": "00D564",
		"source": "https://webtoons.com"
	},
	{
		"title": "webtrees",
		"hex": "2694E8",
		"source": "https://webtrees.net",
		"guidelines": "https://wtwi.jprodina.cz/index.php?title=Logo_webtrees"
	},
	{
		"title": "WeChat",
		"hex": "07C160",
		"source": "https://wechat.design/tool/brand",
		"guidelines": "https://wechat.design/brand/main-brand"
	},
	{
		"title": "WeGame",
		"hex": "FAAB00",
		"source": "https://www.wegame.com.cn"
	},
	{
		"title": "Weights & Biases",
		"hex": "FFBE00",
		"source": "https://wandb.ai"
	},
	{
		"title": "Welcome to the Jungle",
		"hex": "FFCD00",
		"source": "https://www.welcometothejungle.com",
		"aliases": {
			"aka": [
				"WTTJ"
			]
		}
	},
	{
		"title": "Wellfound",
		"hex": "000000",
		"source": "https://wellfound.com/logo"
	},
	{
		"title": "Wells Fargo",
		"hex": "D71E28",
		"source": "https://www.wellsfargo.com/about"
	},
	{
		"title": "WEMO",
		"hex": "72D44C",
		"source": "https://commons.wikimedia.org/wiki/File:WeMoApp.svg"
	},
	{
		"title": "Western Digital",
		"hex": "995DFF",
		"source": "https://www.westerndigital.com",
		"aliases": {
			"aka": [
				"WD"
			]
		}
	},
	{
		"title": "Western Union",
		"hex": "FFDD00",
		"source": "https://www.westernunion.com"
	},
	{
		"title": "WeTransfer",
		"hex": "409FFF",
		"source": "https://wetransfer.com"
	},
	{
		"title": "WezTerm",
		"hex": "4E49EE",
		"source": "https://github.com/wez/wezterm/blob/fe78b5821fc106c1061f4c1cc454ff01e74bf97d/assets/icon/wezterm-icon.svg"
	},
	{
		"title": "wgpu",
		"hex": "40E0D0",
		"source": "https://wgpu.rs"
	},
	{
		"title": "WhatsApp",
		"hex": "25D366",
		"source": "https://about.meta.com/brand/resources/whatsapp/whatsapp-brand",
		"guidelines": "https://about.meta.com/brand/resources/whatsapp/whatsapp-brand"
	},
	{
		"title": "When I Work",
		"hex": "51A33D",
		"source": "https://wheniwork.com"
	},
	{
		"title": "wiki.gg",
		"hex": "FF1985",
		"source": "https://commons.wiki.gg/wiki/Category:Wiki.gg_logos"
	},
	{
		"title": "Wiki.js",
		"hex": "1976D2",
		"source": "https://cdn.js.wiki/images/wikijs-butterfly-mono.svg"
	},
	{
		"title": "Wikibooks",
		"hex": "006699",
		"source": "https://commons.wikimedia.org/wiki/File:Wikibooks-logo-white.svg"
	},
	{
		"title": "Wikidata",
		"hex": "006699",
		"source": "https://commons.wikimedia.org/wiki/File:Wikidata-logo-en.svg"
	},
	{
		"title": "Wikimedia Commons",
		"hex": "006699",
		"source": "https://commons.wikimedia.org/wiki/File:Commons-logo.svg"
	},
	{
		"title": "Wikimedia Foundation",
		"hex": "000000",
		"source": "https://foundation.wikimedia.org/wiki/File:Wikimedia-logo_black.svg",
		"guidelines": "https://foundation.wikimedia.org/wiki/Wikimedia_visual_identity_guidelines"
	},
	{
		"title": "Wikipedia",
		"hex": "000000",
		"source": "https://commons.wikimedia.org/wiki/File:Wikipedia-logo-v2.svg"
	},
	{
		"title": "Wikiquote",
		"hex": "006699",
		"source": "https://commons.wikimedia.org/wiki/File:Wikiquote-logo.svg"
	},
	{
		"title": "Wikisource",
		"hex": "006699",
		"source": "https://en.wikipedia.org/w/index.php?search=Wikisource&fulltext=1"
	},
	{
		"title": "Wikiversity",
		"hex": "00649A",
		"source": "https://commons.wikimedia.org/wiki/File:Wikiversity-logo-white.svg"
	},
	{
		"title": "Wikivoyage",
		"hex": "006699",
		"source": "https://commons.wikimedia.org/wiki/File:Wikivoyage-Logo-v3-en.svg"
	},
	{
		"title": "Winamp",
		"hex": "F93821",
		"source": "https://www.winamp.com"
	},
	{
		"title": "Windsurf",
		"hex": "0B100F",
		"source": "https://windsurf.com/brand",
		"guidelines": "https://windsurf.com/brand"
	},
	{
		"title": "Wine",
		"hex": "800000",
		"source": "https://gitlab.winehq.org/wine/wine/-/blob/658df7f2121d4dc7c6e6044b9527e07391843250/programs/winecfg/logo.svg"
	},
	{
		"title": "Wipro",
		"hex": "341C53",
		"source": "https://www.wipro.com/content/dam/nexus/en/service-lines/applications/latest-thinking/state-of-cybersecurity-report-2019.pdf"
	},
	{
		"title": "Wire",
		"hex": "000000",
		"source": "https://brand.wire.com",
		"guidelines": "https://brand.wire.com"
	},
	{
		"title": "WireGuard",
		"hex": "88171A",
		"source": "https://www.wireguard.com",
		"guidelines": "https://www.wireguard.com/trademark-policy"
	},
	{
		"title": "Wireshark",
		"hex": "1679A7",
		"source": "https://gitlab.com/wanduow/wireshark/-/blob/cd5539b0f76975474869984a9d2f0fce29d5c21e/image/wsicon.svg"
	},
	{
		"title": "Wise",
		"hex": "9FE870",
		"source": "https://wise.design/foundations/logo",
		"guidelines": "https://wise.design/foundations/logo"
	},
	{
		"title": "Wish",
		"hex": "32E476",
		"source": "https://wish.com"
	},
	{
		"title": "Wistia",
		"hex": "58B7FE",
		"source": "https://wistia.com/about/assets",
		"guidelines": "https://wistia.com/about/assets"
	},
	{
		"title": "Wix",
		"hex": "0C6EFC",
		"source": "https://www.wix.com/about/design-assets",
		"guidelines": "https://www.wix.com/about/design-assets"
	},
	{
		"title": "Wizz Air",
		"hex": "C6007E",
		"source": "https://wizzair.com/en-gb/information-and-services/about-us/press-office/logos"
	},
	{
		"title": "Wolfram",
		"hex": "DD1100",
		"source": "https://company.wolfram.com/press-center/wolfram-corporate"
	},
	{
		"title": "Wolfram Language",
		"hex": "DD1100",
		"source": "https://company.wolfram.com/press-center/language"
	},
	{
		"title": "Wolfram Mathematica",
		"hex": "DD1100",
		"source": "https://company.wolfram.com/press-center/mathematica"
	},
	{
		"title": "Wondershare",
		"hex": "000000",
		"source": "https://www.wondershare.com/news/media-assets.html"
	},
	{
		"title": "Wondershare Filmora",
		"hex": "07273D",
		"source": "https://filmora.wondershare.com"
	},
	{
		"title": "Woo",
		"hex": "96588A",
		"source": "https://woocommerce.com/style-guide",
		"guidelines": "https://woocommerce.com/trademark-guidelines"
	},
	{
		"title": "WooCommerce",
		"hex": "96588A",
		"source": "https://woocommerce.com/style-guide",
		"guidelines": "https://woocommerce.com/trademark-guidelines"
	},
	{
		"title": "WordPress",
		"hex": "21759B",
		"source": "https://wordpress.org/about/logos",
		"guidelines": "https://wordpressfoundation.org/trademark-policy"
	},
	{
		"title": "Workplace",
		"hex": "4526CE",
		"source": "https://about.meta.com/brand/resources/workplace/workplace-brand",
		"guidelines": "https://about.meta.com/brand/resources/workplace/workplace-brand"
	},
	{
		"title": "World Health Organization",
		"hex": "0093D5",
		"source": "https://www.who.int"
	},
	{
		"title": "WP Engine",
		"hex": "0ECAD4",
		"source": "https://wpengine.com/brand-assets",
		"guidelines": "https://wpengine.com/brand-assets"
	},
	{
		"title": "WP Rocket",
		"hex": "F56640",
		"source": "https://wp-rocket.me"
	},
	{
		"title": "WPExplorer",
		"hex": "2563EB",
		"source": "https://wpexplorer.com"
	},
	{
		"title": "Write.as",
		"hex": "5AC4EE",
		"source": "https://write.as/brand",
		"guidelines": "https://write.as/brand"
	},
	{
		"title": "WWE",
		"hex": "000000",
		"source": "https://commons.wikimedia.org/wiki/File:WWE_Network_logo.svg"
	},
	{
		"title": "Wwise",
		"hex": "00549F",
		"source": "https://www.audiokinetic.com/resources/credits/",
		"guidelines": "https://www.audiokinetic.com/resources/credits/"
	},
	{
		"title": "WXT",
		"hex": "67D55E",
		"source": "https://github.com/wxt-dev/wxt/blob/0d540a6df9c1bf55bb8209c4d881715719fa03b1/docs/public/logo.svg"
	},
	{
		"title": "Wykop",
		"hex": "367DA9",
		"source": "https://wykop.pl"
	},
	{
		"title": "Wyze",
		"hex": "1DF0BB",
		"source": "https://www.wyze.com"
	},
	{
		"title": "X",
		"hex": "000000",
		"source": "https://x.com",
		"guidelines": "https://about.x.com/en/who-we-are/brand-toolkit",
		"aliases": {
			"aka": [
				"Twitter"
			]
		}
	},
	{
		"title": "X.Org",
		"hex": "F28834",
		"source": "https://commons.wikimedia.org/wiki/File:X.Org_Logo.svg"
	},
	{
		"title": "XAMPP",
		"hex": "FB7A24",
		"source": "https://apachefriends.org"
	},
	{
		"title": "Xcode",
		"hex": "147EFB",
		"source": "https://developer.apple.com/develop"
	},
	{
		"title": "XDA Developers",
		"hex": "EA7100",
		"source": "https://www.xda-developers.com"
	},
	{
		"title": "Xendit",
		"hex": "4573FF",
		"source": "https://www.xendit.co/en/company/asset-and-branding"
	},
	{
		"title": "Xero",
		"hex": "13B5EA",
		"source": "https://www.xero.com/uk/about/media/downloads"
	},
	{
		"title": "XFCE",
		"hex": "2284F2",
		"source": "https://www.xfce.org/download#artwork"
	},
	{
		"title": "Xiaohongshu",
		"hex": "FF2442",
		"source": "https://pro.xiaohongshu.com",
		"aliases": {
			"loc": {
				"zh-CN": "小红书"
			}
		}
	},
	{
		"title": "Xiaomi",
		"hex": "FF6900",
		"source": "https://www.mi.com/global"
	},
	{
		"title": "Xing",
		"hex": "006567",
		"source": "https://dev.xing.com/logo_rules"
	},
	{
		"title": "XML",
		"hex": "005FAD",
		"source": "https://www.w3.org/Icons/XML",
		"aliases": {
			"aka": [
				"Extensible Markup Language"
			]
		}
	},
	{
		"title": "XMPP",
		"hex": "002B5C",
		"source": "https://github.com/xsf/xmpp.org/blob/82856a2cec0a99b197c6985191635544e6b3ed69/static/images/logos/xmpp-logo.svg"
	},
	{
		"title": "XO",
		"hex": "5ED9C7",
		"source": "https://github.com/xojs/xo/tree/f9c7db99255d009b3c81535ced021c3f6ade57b4"
	},
	{
		"title": "XRP",
		"hex": "25A768",
		"source": "https://xrpl.org"
	},
	{
		"title": "XSplit",
		"hex": "0095DE",
		"source": "https://www.xsplit.com/presskit"
	},
	{
		"title": "XState",
		"hex": "2C3E50",
		"source": "https://github.com/davidkpiano/xstate/blob/544df7f00e2ef49603b5e5ff2f0d183ff6bd5e7c/docs/.vuepress/public/logo.svg"
	},
	{
		"title": "Xubuntu",
		"hex": "0044AA",
		"source": "https://commons.wikimedia.org/wiki/File:Xubuntu_Icon.svg"
	},
	{
		"title": "xyflow",
		"hex": "1A192B",
		"source": "https://github.com/xyflow/web/blob/fe6af5d1c78de492fc64a39ab8a2085f1eb7164d/sites/xyflow.com/public/img/favicon.svg",
		"aliases": {
			"aka": [
				"reactflow",
				"svelteflow"
			]
		}
	},
	{
		"title": "Y Combinator",
		"hex": "F0652F",
		"source": "https://www.ycombinator.com/press"
	},
	{
		"title": "yabai",
		"hex": "00364B",
		"source": "https://github.com/koekeishiya/yabai/blob/86c759186d7c588dfd8c6a84aac1ebc4730e988e/assets/icon/icon.svg"
	},
	{
		"title": "Yale",
		"hex": "FFD900",
		"source": "https://yalehome.com"
	},
	{
		"title": "Yamaha Corporation",
		"hex": "4B1E78",
		"source": "https://www.yamaha.com/en/"
	},
	{
		"title": "Yamaha Motor Corporation",
		"hex": "E60012",
		"source": "https://commons.wikimedia.org/wiki/File:Yamaha_Motor_Logo_(full).svg"
	},
	{
		"title": "YAML",
		"hex": "CB171E",
		"source": "https://commons.wikimedia.org/wiki/File:Official_YAML_Logo.svg"
	},
	{
		"title": "Yandex Cloud",
		"hex": "5282FF",
		"source": "https://cloud.yandex.com/en/brandbook",
		"guidelines": "https://cloud.yandex.com/en/brandbook"
	},
	{
		"title": "Yarn",
		"hex": "2C8EBB",
		"source": "https://github.com/yarnpkg/assets/blob/76d30ca2aebed5b73ea8131d972218fb860bd32d/yarn-kitten-circle.svg",
		"guidelines": "https://github.com/yarnpkg/assets/tree/76d30ca2aebed5b73ea8131d972218fb860bd32d",
		"license": {
			"type": "CC-BY-4.0"
		}
	},
	{
		"title": "Yelp",
		"hex": "FF1A1A",
		"source": "https://www.yelp.com/brand",
		"guidelines": "https://www.yelp.com/brand"
	},
	{
		"title": "Yeti",
		"hex": "00263C",
		"source": "https://www.yeti.com"
	},
	{
		"title": "Yii",
		"hex": "40B3D8",
		"source": "https://www.yiiframework.com"
	},
	{
		"title": "Yoast",
		"hex": "A61E69",
		"source": "https://yoast.com/brand",
		"guidelines": "https://yoast.com/brand"
	},
	{
		"title": "YOLO",
		"hex": "111F68",
		"source": "https://www.ultralytics.com/brand",
		"guidelines": "https://www.ultralytics.com/brand"
	},
	{
		"title": "YouHodler",
		"hex": "546DF9",
		"source": "https://www.youhodler.com/company"
	},
	{
		"title": "YouTube",
		"hex": "FF0000",
		"source": "https://www.youtube.com/howyoutubeworks/resources/brand-resources/#logos-icons-and-colors",
		"guidelines": "https://www.youtube.com/howyoutubeworks/resources/brand-resources/#logos-icons-and-colors"
	},
	{
		"title": "YouTube Gaming",
		"hex": "FF0000",
		"source": "https://gaming.youtube.com"
	},
	{
		"title": "YouTube Kids",
		"hex": "FF0000",
		"source": "https://www.youtube.com/intl/ALL_us/kids"
	},
	{
		"title": "YouTube Music",
		"hex": "FF0000",
		"source": "https://partnermarketinghub.withgoogle.com/#/brands"
	},
	{
		"title": "YouTube Shorts",
		"hex": "FF0000",
		"source": "https://www.youtube.com/shorts"
	},
	{
		"title": "YouTube Studio",
		"hex": "FF0000",
		"source": "https://www.youtube.com"
	},
	{
		"title": "YouTube TV",
		"hex": "FF0000",
		"source": "https://partnermarketinghub.withgoogle.com/#/brands"
	},
	{
		"title": "Yr",
		"hex": "00B9F1",
		"source": "https://www.yr.no"
	},
	{
		"title": "Yubico",
		"hex": "84BD00",
		"source": "https://www.yubico.com/wp-content/themes/coronado/img/icon.svg"
	},
	{
		"title": "YunoHost",
		"hex": "000000",
		"source": "https://github.com/YunoHost/doc/blob/0157b052481407b3c06cc2892de225f14c42520b/images/ynh_logo_black.svg"
	},
	{
		"title": "Żabka",
		"hex": "006420",
		"source": "https://www.zabka.pl"
	},
	{
		"title": "Zaim",
		"hex": "50A135",
		"source": "https://zaim.net"
	},
	{
		"title": "Zalando",
		"hex": "FF6900",
		"source": "https://www.zalando.co.uk"
	},
	{
		"title": "Zalo",
		"hex": "0068FF",
		"source": "https://zalo.me"
	},
	{
		"title": "ZAP",
		"hex": "00549E",
		"source": "https://www.zaproxy.org",
		"aliases": {
			"aka": [
				"Zed Attack Proxy"
			]
		}
	},
	{
		"title": "Zapier",
		"hex": "FF4F00",
		"source": "https://www.figma.com/file/NQFxTCE5pGR3dHZt0DkOyy/Zapier-Brand-Guidelines-%5BExternal%5D?type=design&node-id=101-9701&mode=design",
		"guidelines": "https://www.figma.com/file/NQFxTCE5pGR3dHZt0DkOyy/Zapier-Brand-Guidelines-%5BExternal%5D?type=design&node-id=101-9701&mode=design"
	},
	{
		"title": "Zara",
		"hex": "000000",
		"source": "https://www.zara.com"
	},
	{
		"title": "Zazzle",
		"hex": "212121",
		"source": "https://www.zazzle.com/logo",
		"guidelines": "https://www.zazzle.com/logo"
	},
	{
		"title": "Zcash",
		"hex": "F3B724",
		"source": "https://z.cash",
		"guidelines": "https://zfnd.org/trademark-policy",
		"aliases": {
			"aka": [
				"ZEC"
			]
		}
	},
	{
		"title": "ZCOOL",
		"hex": "FFF200",
		"source": "https://www.zcool.com.cn/appdown"
	},
	{
		"title": "ZDF",
		"hex": "FA7D19",
		"source": "https://www.zdf.de"
	},
	{
		"title": "ZebPay",
		"hex": "2072EF",
		"source": "https://www.zebpay.com"
	},
	{
		"title": "Zebra Technologies",
		"hex": "000000",
		"source": "https://www.zebra.com"
	},
	{
		"title": "Zed Industries",
		"hex": "084CCF",
		"source": "https://github.com/zed-industries/zed/blob/ccc939124fa2f366b3029926447fd0a0c46a85c7/assets/icons/logo_96.svg"
	},
	{
		"title": "Zelle",
		"hex": "6D1ED4",
		"source": "https://www.zellepay.com"
	},
	{
		"title": "Zen Browser",
		"hex": "F76F53",
		"source": "https://github.com/zen-browser/branding/blob/4b99730c9d3c8fe3ec71d31a07e74cfd488fc27f/Official/Word%20Marks/SVG/zen_logo_icon_color.svg"
	},
	{
		"title": "Zend",
		"hex": "0679EA",
		"source": "https://www.zend.com"
	},
	{
		"title": "Zendesk",
		"hex": "03363D",
		"source": "https://brandland.zendesk.com",
		"guidelines": "https://brandland.zendesk.com"
	},
	{
		"title": "Zenn",
		"hex": "3EA8FF",
		"source": "https://zenn.dev/mediakit"
	},
	{
		"title": "Zenodo",
		"hex": "1682D4",
		"source": "https://about.zenodo.org",
		"guidelines": "https://about.zenodo.org"
	},
	{
		"title": "Zensar",
		"hex": "000000",
		"source": "https://www.zensar.com/about/our-story/our-brand/#logo"
	},
	{
		"title": "Zerodha",
		"hex": "387ED1",
		"source": "https://zerodha.com"
	},
	{
		"title": "ZeroTier",
		"hex": "FFB441",
		"source": "https://www.zerotier.com",
		"guidelines": "https://www.zerotier.com/media-kit"
	},
	{
		"title": "Zettlr",
		"hex": "1CB27E",
		"source": "https://www.zettlr.com",
		"guidelines": "https://www.zettlr.com/press"
	},
	{
		"title": "Zhihu",
		"hex": "0084FF",
		"source": "https://www.zhihu.com"
	},
	{
		"title": "Zig",
		"hex": "F7A41D",
		"source": "https://github.com/ziglang/logo/blob/6446ba8e37a0651da720d8869e1ce9264fa0c0b9/zig-mark.svg",
		"license": {
			"type": "CC-BY-SA-4.0"
		}
	},
	{
		"title": "Zigbee",
		"hex": "EB0443",
		"source": "https://csa-iot.org/all-solutions/zigbee"
	},
	{
		"title": "Zigbee2MQTT",
		"hex": "FFC135",
		"source": "https://github.com/Koenkk/zigbee2mqtt/blob/434981b567122c745c6a5228cd89b74694b15e4c/images/logo_vector.svg"
	},
	{
		"title": "Ziggo",
		"hex": "F48C00",
		"source": "https://www.ziggosport.nl"
	},
	{
		"title": "Zilch",
		"hex": "00D287",
		"source": "https://www.zilch.com"
	},
	{
		"title": "Zillow",
		"hex": "006AFF",
		"source": "https://www.zillow.com"
	},
	{
		"title": "ZincSearch",
		"hex": "5BA37F",
		"source": "https://github.com/zincsearch/zincsearch-docs/blob/f5b8bec0c05c10968f54aca3eabde9d4d77a1712/docs/images/logo.svg"
	},
	{
		"title": "Zingat",
		"hex": "009CFB",
		"source": "https://www.zingat.com"
	},
	{
		"title": "Zod",
		"hex": "3E67B1",
		"source": "https://zod.dev",
		"license": {
			"type": "MIT"
		}
	},
	{
		"title": "Zoho",
		"hex": "E42527",
		"source": "https://www.zoho.com/branding"
	},
	{
		"title": "Zoiper",
		"hex": "F47920",
		"source": "https://www.zoiper.com/en/products"
	},
	{
		"title": "Zomato",
		"hex": "E23744",
		"source": "https://www.zomato.com/business/apps"
	},
	{
		"title": "Zoom",
		"hex": "0B5CFF",
		"source": "https://brand.zoom.us/media-library/",
		"guidelines": "https://brand.zoom.us/usage-legal/"
	},
	{
		"title": "Zorin",
		"hex": "15A6F0",
		"source": "https://zorin.com/press"
	},
	{
		"title": "Zotero",
		"hex": "CC2936",
		"source": "https://www.zotero.org/support/brand"
	},
	{
		"title": "Zsh",
		"hex": "F15A24",
		"source": "https://github.com/Zsh-art/logo/blob/17617f2f6c70c65943a48745c91d997e7561f19d/svg/white_logomark.svg"
	},
	{
		"title": "Zulip",
		"hex": "6492FE",
		"source": "https://github.com/zulip/zulip/blob/df9e40491dc77b658d943cff36a816d46e32ce1b/static/images/logo/zulip-org-logo.svg"
	},
	{
		"title": "Zyte",
		"hex": "B02CCE",
		"source": "https://www.zyte.com"
	}
]<|MERGE_RESOLUTION|>--- conflicted
+++ resolved
@@ -14804,16 +14804,10 @@
 		"source": "https://www.sonarsource.com"
 	},
 	{
-<<<<<<< HEAD
 		"title": "SonarLint",
 		"hex": "CB2029",
 		"source": "https://www.sonarlint.org/logos/",
 		"guidelines": "https://www.sonarlint.org/logos/"
-=======
-		"title": "SonarCloud",
-		"hex": "F3702A",
-		"source": "https://sonarcloud.io/about"
->>>>>>> cd1934aa
 	},
 	{
 		"title": "SonarQube",
@@ -14822,20 +14816,22 @@
 		"guidelines": "https://www.sonarqube.org/logos/"
 	},
 	{
-<<<<<<< HEAD
 		"title": "SonarQube Cloud",
-=======
-		"title": "SonarQube for IDE",
->>>>>>> cd1934aa
 		"hex": "126ED3",
 		"source": "https://www.sonarsource.com/company/press-kit",
 		"aliases": {
 			"old": [
-<<<<<<< HEAD
 				"SonarCloud"
-=======
+			]
+		}
+	},
+	{
+		"title": "SonarQube for IDE",
+		"hex": "126ED3",
+		"source": "https://www.sonarsource.com/company/press-kit",
+		"aliases": {
+			"old": [
 				"SonarLint"
->>>>>>> cd1934aa
 			]
 		}
 	},
