--- conflicted
+++ resolved
@@ -761,15 +761,14 @@
             "source": "https://www.cisco.com/"
         },
         {
-<<<<<<< HEAD
+            "title": "Citrix",
+            "hex": "000000",
+            "source": "https://www.citrix.com/news/media-resources.html"
+        },
+        {
             "title": "Citroën",
             "hex": "6E6E6E",
             "source": "https://citroen.pcaci.co.uk/logo.php"
-=======
-            "title": "Citrix",
-            "hex": "000000",
-            "source": "https://www.citrix.com/news/media-resources.html"
->>>>>>> 6981e36b
         },
         {
             "title": "CiviCRM",
