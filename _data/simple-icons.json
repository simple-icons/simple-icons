{
    "icons": [
        {
            "title": ".NET",
            "hex": "5C2D91",
            "source": "https://docs.microsoft.com/en-us/dotnet/images/hub/net.svg"
        },
        {
            "title": "1001Tracklists",
            "hex": "40AEF0",
            "source": "https://www.1001tracklists.com/"
        },
        {
            "title": "1Password",
            "hex": "0094F5",
            "source": "https://1password.com/press/"
        },
        {
            "title": "3M",
            "hex": "FF0000",
            "source": "https://www.3m.com/"
        },
        {
            "title": "42",
            "hex": "000000",
            "source": "https://www.42.fr/"
        },
        {
            "title": "4D",
            "hex": "004088",
            "source": "https://www.4d.com/"
        },
        {
            "title": "500px",
            "hex": "0099E5",
            "source": "https://about.500px.com/press"
        },
        {
            "title": "A-Frame",
            "hex": "EF2D5E",
            "source": "https://aframe.io/docs/"
        },
        {
            "title": "ABB RobotStudio",
            "hex": "FF9E0F",
            "source": "https://new.abb.com/products/robotics/en/robotstudio/downloads"
        },
        {
            "title": "Abbvie",
            "hex": "071D49",
            "source": "https://www.abbvie.com/"
        },
        {
            "title": "Ableton Live",
            "hex": "000000",
            "source": "https://www.ableton.com/en/legal/branding-trademark-guidelines/"
        },
        {
            "title": "About.me",
            "hex": "00A98F",
            "source": "https://about.me/assets"
        },
        {
            "title": "Abstract",
            "hex": "191A1B",
            "source": "https://www.abstract.com/about/"
        },
        {
            "title": "Academia",
            "hex": "41454A",
            "source": "https://www.academia.edu/"
        },
        {
            "title": "Accusoft",
            "hex": "A9225C",
            "source": "https://company-39138.frontify.com/d/7EKFm12NQSa8/accusoft-corporation-style-guide#/style-guide/logo"
        },
        {
            "title": "ACM",
            "hex": "0085CA",
            "source": "http://identitystandards.acm.org/"
        },
        {
            "title": "ActiGraph",
            "hex": "0B2C4A",
            "source": "http://www.actigraphcorp.com/"
        },
        {
            "title": "Activision",
            "hex": "000000",
            "source": "https://www.activision.com/"
        },
        {
            "title": "AdBlock",
            "hex": "F40D12",
            "source": "https://getadblock.com/"
        },
        {
            "title": "Adblock Plus",
            "hex": "C70D2C",
            "source": "https://adblockplus.org/"
        },
        {
            "title": "AddThis",
            "hex": "FF6550",
            "source": "http://www.addthis.com/"
        },
        {
            "title": "AdGuard",
            "hex": "66B574",
            "source": "https://adguard.com/en/contribute.html"
        },
        {
            "title": "Adobe",
            "hex": "FF0000",
            "source": "https://www.adobe.com/"
        },
        {
            "title": "Adobe Acrobat Reader",
            "hex": "EC1C24",
            "source": "https://acrobat.adobe.com/"
        },
        {
            "title": "Adobe After Effects",
            "hex": "9999FF",
            "source": "https://www.adobe.com/products/aftereffects.html"
        },
        {
            "title": "Adobe Audition",
            "hex": "9999FF",
            "source": "https://www.adobe.com/creativecloud/video.html"
        },
        {
            "title": "Adobe Creative Cloud",
            "hex": "DA1F26",
            "source": "https://www.adobe.com/creativecloud/plans.html"
        },
        {
            "title": "Adobe Dreamweaver",
            "hex": "FF61F6",
            "source": "https://www.adobe.com/products/dreamweaver.html"
        },
        {
            "title": "Adobe Fonts",
            "hex": "323232",
            "source": "https://www.adobe.com/creativecloud/services.html"
        },
        {
            "title": "Adobe Illustrator",
            "hex": "FF9A00",
            "source": "https://www.adobe.com/products/illustrator.html"
        },
        {
            "title": "Adobe InDesign",
            "hex": "FF3366",
            "source": "https://www.adobe.com/products/indesign.html"
        },
        {
            "title": "Adobe Lightroom",
            "hex": "31A8FF",
            "source": "https://www.adobe.com/products/photoshop-lightroom.html"
        },
        {
            "title": "Adobe Lightroom Classic",
            "hex": "31A8FF",
            "source": "https://www.adobe.com/products/photoshop-lightroom-classic.html"
        },
        {
            "title": "Adobe PhoneGap",
            "hex": "27A1C5",
            "source": "https://phonegap.com/about/logos/"
        },
        {
            "title": "Adobe Photoshop",
            "hex": "31A8FF",
            "source": "https://www.adobe.com/products/photoshop.html"
        },
        {
            "title": "Adobe Premiere Pro",
            "hex": "9999FF",
            "source": "https://www.adobe.com/ie/products/premiere.html"
        },
        {
            "title": "Adobe XD",
            "hex": "FF61F6",
            "source": "https://www.adobe.com/products/xd.html"
        },
        {
            "title": "AdonisJS",
            "hex": "220052",
            "source": "https://adonisjs.com/"
        },
        {
            "title": "Aer Lingus",
            "hex": "006272",
            "source": "https://www.aerlingus.com/"
        },
        {
            "title": "Affinity",
            "hex": "222324",
            "source": "https://affinity.serif.com/"
        },
        {
            "title": "Affinity Designer",
            "hex": "1B72BE",
            "source": "https://affinity.serif.com/en-gb/designer/"
        },
        {
            "title": "Affinity Photo",
            "hex": "7E4DD2",
            "source": "https://affinity.serif.com/en-gb/photo/"
        },
        {
            "title": "Affinity Publisher",
            "hex": "C9284D",
            "source": "https://affinity.serif.com/en-gb/publisher/"
        },
        {
            "title": "AI Dungeon",
            "hex": "000000",
            "source": "https://commons.wikimedia.org/wiki/File:AI_Dungeon_Logo.png"
        },
        {
            "title": "Aiqfome",
            "hex": "7A1FA2",
            "source": "https://aiqfome.com"
        },
        {
            "title": "Air Canada",
            "hex": "F01428",
            "source": "https://www.aircanada.com/"
        },
        {
            "title": "Air France",
            "hex": "002157",
            "source": "https://www.airfrance.fr/"
        },
        {
            "title": "Airbnb",
            "hex": "FF5A5F",
            "source": "https://www.airbnb.com"
        },
        {
            "title": "Airbus",
            "hex": "00205B",
            "source": "https://brand.airbus.com/brand-elements/logo.html"
        },
        {
            "title": "Aircall",
            "hex": "00B388",
            "source": "https://aircall.io/"
        },
        {
            "title": "AirPlay Audio",
            "hex": "000000",
            "source": "https://developer.apple.com/design/human-interface-guidelines/airplay/overview/icons/"
        },
        {
            "title": "AirPlay Video",
            "hex": "000000",
            "source": "https://developer.apple.com/design/human-interface-guidelines/airplay/overview/icons/"
        },
        {
            "title": "Airtable",
            "hex": "18BFFF",
            "source": "https://airtable.com/press"
        },
        {
            "title": "Alfa Romeo",
            "hex": "981E32",
            "source": "http://www.fcaci.com/x/Alfa"
        },
        {
            "title": "Algolia",
            "hex": "5468FF",
            "source": "https://www.algolia.com/press/?section=brand-guidelines"
        },
        {
            "title": "Alipay",
            "hex": "00A1E9",
            "source": "https://gw.alipayobjects.com/os/rmsportal/trUJZfSrlnRCcFgfZGjD.ai"
        },
        {
            "title": "AlliedModders",
            "hex": "1578D3",
            "source": "https://forums.alliedmods.net/index.php"
        },
        {
            "title": "AlloCiné",
            "hex": "FECC00",
            "source": "http://www.allocine.fr/favicon.ico"
        },
        {
            "title": "Alpine Linux",
            "hex": "0D597F",
            "source": "https://alpinelinux.org/"
        },
        {
            "title": "Altium Designer",
            "hex": "A5915F",
            "source": "https://www.altium.com/altium-designer/"
        },
        {
            "title": "Amazon",
            "hex": "FF9900",
            "source": "https://worldvectorlogo.com/logo/amazon-icon"
        },
        {
            "title": "Amazon Alexa",
            "hex": "00CAFF",
            "source": "https://developer.amazon.com/docs/alexa-voice-service/logo-and-brand.html"
        },
        {
            "title": "Amazon AWS",
            "hex": "232F3E",
            "source": "https://upload.wikimedia.org/wikipedia/commons/9/93/Amazon_Web_Services_Logo.svg"
        },
        {
            "title": "Amazon Fire TV",
            "hex": "FC4C02",
            "source": "https://www.amazon.com/gp/help/customer/display.html?nodeId=201348270"
        },
        {
            "title": "Amazon Lumberyard",
            "hex": "66459B",
            "source": "https://aws.amazon.com/lumberyard/support"
        },
        {
            "title": "Amazon Prime",
            "hex": "00A8E1",
            "source": "https://www.amazon.com/b?node=17277626011"
        },
        {
            "title": "AMD",
            "hex": "ED1C24",
            "source": "https://subscriptions.amd.com/greatpower/img/amd-logo-black.svg"
        },
        {
            "title": "American Airlines",
            "hex": "0078D2",
            "source": "https://en.wikipedia.org/wiki/File:American_Airlines_logo_2013.svg"
        },
        {
            "title": "American Express",
            "hex": "2E77BC",
            "source": "https://commons.wikimedia.org/wiki/File:American_Express_logo.svg"
        },
        {
            "title": "Anaconda",
            "hex": "44A833",
            "source": "https://www.anaconda.com"
        },
        {
            "title": "Analogue",
            "hex": "1A1A1A",
            "source": "https://www.analogue.co/"
        },
        {
            "title": "Anchor",
            "hex": "8940FA",
            "source": "https://anchor.fm/"
        },
        {
            "title": "Andela",
            "hex": "3359DF",
            "source": "https://andela.com/press/"
        },
        {
            "title": "Android",
            "hex": "3DDC84",
            "source": "https://thepartnermarketinghub.withgoogle.com/brands/android/visual-identity/visual-identity/logo-lock-ups/"
        },
        {
            "title": "Android Auto",
            "hex": "4285F4",
            "source": "https://partnermarketinghub.withgoogle.com/#/brands/"
        },
        {
            "title": "Android Studio",
            "hex": "3DDC84",
            "source": "https://en.wikipedia.org/wiki/Android_Studio"
        },
        {
            "title": "AngelList",
            "hex": "000000",
            "source": "https://angel.co/logo"
        },
        {
            "title": "Angular",
            "hex": "DD0031",
            "source": "https://angular.io/assets/images/logos/angular/angular_solidBlack.svg"
        },
        {
            "title": "Angular Universal",
            "hex": "00ACC1",
            "source": "https://angular.io/presskit"
        },
        {
            "title": "AngularJS",
            "hex": "E23237",
            "source": "https://angularjs.org/"
        },
        {
            "title": "Ansible",
            "hex": "EE0000",
            "source": "https://www.ansible.com/logos"
        },
        {
            "title": "Ansys",
            "hex": "FFB71B",
            "source": "https://www.ansys.com/about-ansys/brand"
        },
        {
            "title": "Ant Design",
            "hex": "0170FE",
            "source": "https://ant.design/components/icon/"
        },
        {
            "title": "Antena 3",
            "hex": "FF7328",
            "source": "https://www.antena3.com/"
        },
        {
            "title": "Apache",
            "hex": "D22128",
            "source": "https://www.apache.org/foundation/press/kit/"
        },
        {
            "title": "Apache Airflow",
            "hex": "017CEE",
            "source": "https://apache.org/logos/"
        },
        {
            "title": "Apache Ant",
            "hex": "A81C7D",
            "source": "https://apache.org/logos/"
        },
        {
            "title": "Apache Cassandra",
            "hex": "1287B1",
            "source": "https://upload.wikimedia.org/wikipedia/commons/5/5e/Cassandra_logo.svg"
        },
        {
            "title": "Apache CloudStack",
            "hex": "2AA5DC",
            "source": "http://cloudstack.apache.org/trademark-guidelines.html"
        },
        {
            "title": "Apache Cordova",
            "hex": "E8E8E8",
            "source": "https://cordova.apache.org/artwork/"
        },
        {
            "title": "Apache Druid",
            "hex": "29F1FB",
            "source": "https://apache.org/logos/"
        },
        {
            "title": "Apache ECharts",
            "hex": "AA344D",
            "source": "https://apache.org/logos/"
        },
        {
            "title": "Apache Flink",
            "hex": "E6526F",
            "source": "https://apache.org/logos/"
        },
        {
            "title": "Apache Groovy",
            "hex": "4298B8",
            "source": "https://groovy-lang.org/"
        },
        {
            "title": "Apache Kafka",
            "hex": "231F20",
            "source": "https://apache.org/logos/"
        },
        {
            "title": "Apache Maven",
            "hex": "C71A36",
            "source": "https://apache.org/logos/"
        },
        {
            "title": "Apache NetBeans IDE",
            "hex": "1B6AC6",
            "source": "https://apache.org/logos/"
        },
        {
            "title": "Apache OpenOffice",
            "hex": "0E85CD",
            "source": "https://apache.org/logos"
        },
        {
            "title": "Apache Pulsar",
            "hex": "188FFF",
            "source": "https://apache.org/logos/"
        },
        {
            "title": "Apache RocketMQ",
            "hex": "D77310",
            "source": "https://apache.org/logos/"
        },
        {
            "title": "Apache Solr",
            "hex": "D9411E",
            "source": "https://apache.org/logos/"
        },
        {
            "title": "Apache Spark",
            "hex": "E25A1C",
            "source": "https://apache.org/logos/"
        },
        {
            "title": "Apache Tomcat",
            "hex": "F8DC75",
            "source": "https://apache.org/logos/"
        },
        {
            "title": "Apollo GraphQL",
            "hex": "311C87",
            "source": "https://github.com/apollographql/space-kit/blob/9a42083746a49c9a734563f427c13233e42adcc9/logos/mark.svg"
        },
        {
            "title": "App Store",
            "hex": "0D96F6",
            "source": "https://developer.apple.com/app-store/"
        },
        {
            "title": "Apple",
            "hex": "000000",
            "source": "https://www.apple.com"
        },
        {
            "title": "Apple Music",
            "hex": "000000",
            "source": "https://www.apple.com/itunes/marketing-on-music/identity-guidelines.html#apple-music-icon"
        },
        {
            "title": "Apple Pay",
            "hex": "000000",
            "source": "https://developer.apple.com/apple-pay/marketing/"
        },
        {
            "title": "Apple Podcasts",
            "hex": "9933CC",
            "source": "https://www.apple.com/itunes/marketing-on-podcasts/identity-guidelines.html#apple-podcasts-icon"
        },
        {
            "title": "Apple TV",
            "hex": "000000",
            "source": "https://commons.wikimedia.org/wiki/File:AppleTV.svg"
        },
        {
            "title": "AppSignal",
            "hex": "21375A",
            "source": "https://appsignal.com/"
        },
        {
            "title": "AppVeyor",
            "hex": "00B3E0",
            "source": "https://commons.wikimedia.org/wiki/File:Appveyor_logo.svg"
        },
        {
            "title": "ARAL",
            "hex": "0063CB",
            "source": "https://upload.wikimedia.org/wikipedia/commons/6/60/Aral_Logo.svg"
        },
        {
            "title": "Arch Linux",
            "hex": "1793D1",
            "source": "https://www.archlinux.org/art/"
        },
        {
            "title": "Archicad",
            "hex": "2D50A5",
            "source": "https://graphisoft.com/contact-us/press-relations#/documents/archicad-logo-98604"
        },
        {
            "title": "Archive of Our Own",
            "hex": "990000",
            "source": "https://archiveofourown.org/"
        },
        {
            "title": "Ardour",
            "hex": "C61C3E",
            "source": "https://github.com/Ardour/ardour/tree/master/tools/misc_resources/"
        },
        {
            "title": "Arduino",
            "hex": "00979D",
            "source": "https://cdn.arduino.cc/projecthub/img/Arduino-logo.svg"
        },
        {
            "title": "Arlo",
            "hex": "33CC99",
            "source": "https://www.arlo.com/"
        },
        {
            "title": "ArtStation",
            "hex": "13AFF0",
            "source": "https://www.artstation.com/about/logo"
        },
        {
            "title": "arXiv",
            "hex": "B31B1B",
            "source": "https://static.arxiv.org/static/base/0.15.2/images/arxiv-logo-web.svg"
        },
        {
            "title": "Asana",
            "hex": "273347",
            "source": "https://asana.com/styles"
        },
        {
            "title": "Asciidoctor",
            "hex": "E40046",
            "source": "https://github.com/asciidoctor/brand/blob/b9cf5e276616f4770c4f1227e646e7daee0cbf24/logo/logo-fill-bw.svg"
        },
        {
            "title": "asciinema",
            "hex": "D40000",
            "source": "https://github.com/asciinema/asciinema-logo"
        },
        {
            "title": "Aseprite",
            "hex": "7D929E",
            "source": "https://www.aseprite.org/"
        },
        {
            "title": "ASKfm",
            "hex": "DB3552",
            "source": "https://ask.fm/"
        },
        {
            "title": "ASUS",
            "hex": "000000",
            "source": "https://www.asus.com/"
        },
        {
            "title": "AT&T",
            "hex": "009FDB",
            "source": "https://www.att.com"
        },
        {
            "title": "Atari",
            "hex": "E4202E",
            "source": "https://atarivcs.com/"
        },
        {
            "title": "Atlassian",
            "hex": "0052CC",
            "source": "https://www.atlassian.com/company/news/press-kit"
        },
        {
            "title": "Atom",
            "hex": "66595C",
            "source": "https://commons.wikimedia.org/wiki/File:Atom_editor_logo.svg"
        },
        {
            "title": "Audacity",
            "hex": "0000CC",
            "source": "https://github.com/audacity/audacity/blob/c818449c69193f5311b430fbf600d8d6cbe49047/images/audacity.svg"
        },
        {
            "title": "Audi",
            "hex": "BB0A30",
            "source": "https://www.audi.com/ci/en/intro/basics/rings.html"
        },
        {
            "title": "Audible",
            "hex": "F8991C",
            "source": "https://commons.wikimedia.org/wiki/File:Audible_logo.svg"
        },
        {
            "title": "Audio-Technica",
            "hex": "000000",
            "source": "https://wikipedia.org/wiki/File:Audio-technica.svg"
        },
        {
            "title": "Audioboom",
            "hex": "007CE2",
            "source": "https://audioboom.com/about/brand-guidelines"
        },
        {
            "title": "Audiomack",
            "hex": "FFA200",
            "source": "https://styleguide.audiomack.com/"
        },
        {
            "title": "Aurelia",
            "hex": "ED2B88",
            "source": "https://aurelia.io/"
        },
        {
            "title": "Auth0",
            "hex": "EB5424",
            "source": "https://styleguide.auth0.com"
        },
        {
            "title": "Authy",
            "hex": "EC1C24",
            "source": "https://authy.com/"
        },
        {
            "title": "Autodesk",
            "hex": "0696D7",
            "source": "https://www.autodesk.com"
        },
        {
            "title": "Automatic",
            "hex": "7D8084",
            "source": "https://www.automatic.com/press"
        },
        {
            "title": "Autotask",
            "hex": "E51937",
            "source": "https://www.autotask.com/branding"
        },
        {
            "title": "Aventrix",
            "hex": "0099DD",
            "source": "https://www.aventrix.com/press"
        },
        {
            "title": "Awesome Lists",
            "hex": "FC60A8",
            "source": "https://github.com/sindresorhus/awesome/tree/master/media"
        },
        {
            "title": "awesomeWM",
            "hex": "535D6C",
            "source": "https://awesomewm.org/"
        },
        {
            "title": "AWS Amplify",
            "hex": "FF9900",
            "source": "https://docs.amplify.aws/"
        },
        {
            "title": "Azure Artifacts",
            "hex": "CB2E6D",
            "source": "https://azure.microsoft.com/en-us/services/devops/artifacts/"
        },
        {
            "title": "Azure Data Explorer",
            "hex": "0078D4",
            "source": "https://azure.microsoft.com/en-us/pricing/details/data-explorer/"
        },
        {
            "title": "Azure DevOps",
            "hex": "0078D7",
            "source": "http://azure.com/devops"
        },
        {
            "title": "Azure Functions",
            "hex": "0062AD",
            "source": "https://azure.microsoft.com/en-us/services/functions"
        },
        {
            "title": "Azure Pipelines",
            "hex": "2560E0",
            "source": "https://github.com/vscode-icons/vscode-icons/pull/1741"
        },
        {
            "title": "Babel",
            "hex": "F9DC3E",
            "source": "https://github.com/babel/website/blob/93330158b6ecca1ab88d3be8dbf661f5c2da6c76/website/static/img/babel-black.svg"
        },
        {
            "title": "Badgr",
            "hex": "282C4C",
            "source": "https://info.badgr.com/"
        },
        {
            "title": "Badoo",
            "hex": "783BF9",
            "source": "https://badoo.com/team/press/"
        },
        {
            "title": "Baidu",
            "hex": "2932E1",
            "source": "https://www.baidu.com"
        },
        {
            "title": "Bamboo",
            "hex": "0052CC",
            "source": "https://www.atlassian.design/guidelines/marketing/resources/logo-files"
        },
        {
            "title": "Bancontact",
            "hex": "005498",
            "source": "https://www.bancontact.com/en/promotion-material/guidelines-logo"
        },
        {
            "title": "Bandcamp",
            "hex": "408294",
            "source": "https://bandcamp.com/buttons"
        },
        {
            "title": "BandLab",
            "hex": "DC3710",
            "source": "https://blog.bandlab.com/press/"
        },
        {
            "title": "Bandsintown",
            "hex": "00CEC8",
            "source": "https://corp.bandsintown.com/media-library"
        },
        {
            "title": "Basecamp",
            "hex": "1D2D35",
            "source": "https://basecamp.com/about/press"
        },
        {
            "title": "Bata",
            "hex": "DD282E",
            "source": "https://www.bata.com/"
        },
        {
            "title": "Bath ASU",
            "hex": "00A3E0",
            "source": "https://bathasu.com/press/"
        },
        {
            "title": "Battle.net",
            "hex": "00AEFF",
            "source": "https://www.blizzard.com/en-gb/"
        },
        {
            "title": "BBC iPlayer",
            "hex": "F54997",
            "source": "https://www.bbc.co.uk/iplayer"
        },
        {
            "title": "Beatport",
            "hex": "A8E00F",
            "source": "https://support.beatport.com/hc/en-us/articles/200353255-Beatport-Logos-and-Images"
        },
        {
            "title": "Beats",
            "hex": "005571",
            "source": "https://www.elastic.co/brand"
        },
        {
            "title": "Beats by Dre",
            "hex": "E01F3D",
            "source": "https://www.beatsbydre.com/"
        },
        {
            "title": "Behance",
            "hex": "1769FF",
            "source": "https://www.behance.net/dev/api/brand"
        },
        {
            "title": "Beijing Subway",
            "hex": "004A9D",
            "source": "https://commons.wikimedia.org/wiki/File:Beijing_Subway_logo.svg"
        },
        {
            "title": "Bentley",
            "hex": "333333",
            "source": "https://en.wikipedia.org/wiki/File:Bentley_logo.svg"
        },
        {
            "title": "Big Cartel",
            "hex": "222222",
            "source": "https://www.bigcartel.com"
        },
        {
            "title": "BigCommerce",
            "hex": "121118",
            "source": "https://www.bigcommerce.co.uk/press/media-kit/"
        },
        {
            "title": "Bilibili",
            "hex": "00A1D6",
            "source": "https://www.bilibili.com/"
        },
        {
            "title": "Bing",
            "hex": "008373",
            "source": "https://commons.wikimedia.org/wiki/File:Bing_logo_(2016).svg"
        },
        {
            "title": "Bit",
            "hex": "73398D",
            "source": "https://bit.dev"
        },
        {
            "title": "Bitbucket",
            "hex": "0052CC",
            "source": "https://www.atlassian.com/company/news/press-kit"
        },
        {
            "title": "Bitcoin",
            "hex": "F7931A",
            "source": "https://bitcoin.org/en"
        },
        {
            "title": "Bitdefender",
            "hex": "ED1C24",
            "source": "https://www.bitdefender.com/funzone/logos.html"
        },
        {
            "title": "Bitly",
            "hex": "EE6123",
            "source": "https://bitly.com/pages/press"
        },
        {
            "title": "Bitrise",
            "hex": "683D87",
            "source": "https://www.bitrise.io/presskit"
        },
        {
            "title": "Bitwarden",
            "hex": "175DDC",
            "source": "https://github.com/bitwarden/brand/blob/6182cd64321d810c6f6255db08c2a17804d2b724/icons/icon.svg"
        },
        {
            "title": "Blackberry",
            "hex": "000000",
            "source": "https://www.blackberry.com/"
        },
        {
            "title": "Blazemeter",
            "hex": "CA2133",
            "source": "https://www.blazemeter.com/"
        },
        {
            "title": "Blender",
            "hex": "F5792A",
            "source": "https://www.blender.org/about/logo/"
        },
        {
            "title": "Blogger",
            "hex": "FF5722",
            "source": "https://www.blogger.com"
        },
        {
            "title": "Bloglovin",
            "hex": "000000",
            "source": "https://www.bloglovin.com/widgets"
        },
        {
            "title": "Bluetooth",
            "hex": "0082FC",
            "source": "https://www.bluetooth.com/develop-with-bluetooth/marketing-branding/"
        },
        {
            "title": "BMC Software",
            "hex": "FE5000",
            "source": "https://www.bmc.com/"
        },
        {
            "title": "BMW",
            "hex": "0066B1",
            "source": "https://www.bmw.de/"
        },
        {
            "title": "Boeing",
            "hex": "1D439C",
            "source": "https://commons.wikimedia.org/wiki/File:Boeing_full_logo.svg"
        },
        {
            "title": "Boost",
            "hex": "F7901E",
            "source": "https://www.boostmobile.com/"
        },
        {
            "title": "Bootstrap",
            "hex": "7952B3",
            "source": "http://getbootstrap.com/about"
        },
        {
            "title": "Bosch",
            "hex": "EA0016",
            "source": "https://www.bosch.de/"
        },
        {
            "title": "Bose",
            "hex": "000000",
            "source": "https://developer.bose.com/sites/default/files/Bose%20AR%20Design%20Guidelines%20v1.0.pdf"
        },
        {
            "title": "Bower",
            "hex": "EF5734",
            "source": "https://bower.io/docs/about/#brand"
        },
        {
            "title": "Box",
            "hex": "0061D5",
            "source": "https://www.box.com/en-gb/about-us/press"
        },
        {
            "title": "Brand.ai",
            "hex": "0AA0FF",
            "source": "https://brand.ai/brand-ai/style"
        },
        {
            "title": "Brandfolder",
            "hex": "40D1F5",
            "source": "https://brandfolder.com/brandfolder"
        },
        {
            "title": "Brave",
            "hex": "FB542B",
            "source": "https://brave.com/brave-branding-assets/"
        },
        {
            "title": "Breaker",
            "hex": "003DAD",
            "source": "https://www.breaker.audio/i/brand"
        },
        {
            "title": "Broadcom",
            "hex": "CC092F",
            "source": "https://en.wikipedia.org/wiki/Broadcom_Inc"
        },
        {
            "title": "BT",
            "hex": "6400AA",
            "source": "https://www.bt.com/"
        },
        {
            "title": "Buddy",
            "hex": "1A86FD",
            "source": "https://buddy.works/about"
        },
        {
            "title": "Buefy",
            "hex": "7957D5",
            "source": "https://github.com/buefy/buefy/blob/a9a724efca0b531e6a64ab734889b00bf4507a9d/static/img/icons/safari-pinned-tab.svg"
        },
        {
            "title": "Buffer",
            "hex": "231F20",
            "source": "https://buffer.com/press"
        },
        {
            "title": "Bugatti",
            "hex": "BE0030",
            "source": "https://www.bugatti.com/"
        },
        {
            "title": "Bugsnag",
            "hex": "4949E4",
            "source": "https://www.bugsnag.com/newsroom"
        },
        {
            "title": "Buildkite",
            "hex": "14CC80",
            "source": "https://buildkite.com/brand-assets"
        },
        {
            "title": "Bulma",
            "hex": "00D1B2",
            "source": "https://github.com/jgthms/bulma/"
        },
        {
            "title": "bunq",
            "hex": "3394D7",
            "source": "https://www.bunq.com/press/"
        },
        {
            "title": "Buy Me A Coffee",
            "hex": "FFDD00",
            "source": "https://www.buymeacoffee.com/brand"
        },
        {
            "title": "BuzzFeed",
            "hex": "EE3322",
            "source": "http://www.buzzfeed.com/press/downloads"
        },
        {
            "title": "byte",
            "hex": "551DEF",
            "source": "https://byte.co/byte"
        },
        {
            "title": "C",
            "hex": "A8B9CC",
            "source": "https://commons.wikimedia.org/wiki/File:The_C_Programming_Language_logo.svg"
        },
        {
            "title": "C Sharp",
            "hex": "239120",
            "source": "https://upload.wikimedia.org/wikipedia/commons/0/0d/C_Sharp_wordmark.svg"
        },
        {
            "title": "C++",
            "hex": "00599C",
            "source": "https://github.com/isocpp/logos"
        },
        {
            "title": "Cairo Metro",
            "hex": "C10C0C",
            "source": "https://en.wikipedia.org/wiki/File:Cairo_metro_logo2012.svg"
        },
        {
            "title": "CakePHP",
            "hex": "D33C43",
            "source": "https://cakephp.org/logos"
        },
        {
            "title": "Campaign Monitor",
            "hex": "111324",
            "source": "https://www.campaignmonitor.com/company/brand/"
        },
        {
            "title": "Canonical",
            "hex": "77216F",
            "source": "https://design.ubuntu.com/downloads/"
        },
        {
            "title": "Canva",
            "hex": "00C4CC",
            "source": "https://www.canva.com/"
        },
        {
            "title": "Capacitor",
            "hex": "119EFF",
            "source": "https://github.com/ionic-team/ionicons-site/blob/b0c97018d737b763301154231b34e1b882c0c84d/docs/ionicons/svg/logo-capacitor.svg"
        },
        {
            "title": "Car Throttle",
            "hex": "FF9C42",
            "source": "https://www.carthrottle.com/"
        },
        {
            "title": "Carto",
            "hex": "EB1510",
            "source": "https://carto.com/brand/"
        },
        {
            "title": "Cash App",
            "hex": "00C244",
            "source": "https://cash.app/press"
        },
        {
            "title": "Castbox",
            "hex": "F55B23",
            "source": "https://castbox.fm/newsroom/"
        },
        {
            "title": "Castorama",
            "hex": "0078D7",
            "source": "https://www.castorama.fr/"
        },
        {
            "title": "Castro",
            "hex": "00B265",
            "source": "http://supertop.co/castro/press/"
        },
        {
            "title": "Caterpillar",
            "hex": "FFCD11",
            "source": "https://commons.wikimedia.org/wiki/File:Caterpillar_logo.svg"
        },
        {
            "title": "CD Projekt",
            "hex": "DC0D15",
            "source": "https://www.cdprojekt.com/en/media/logotypes/"
        },
        {
            "title": "Celery",
            "hex": "37814A",
            "source": "http://www.celeryproject.org/"
        },
        {
            "title": "CentOS",
            "hex": "262577",
            "source": "https://wiki.centos.org/ArtWork/Brand/Logo"
        },
        {
            "title": "Ceph",
            "hex": "EF5C55",
            "source": "https://github.com/ceph/ceph/blob/b106a03dcddaee80493825e85bc5e399ab4d8746/src/pybind/mgr/dashboard/frontend/src/assets/Ceph_Logo.svg"
        },
        {
            "title": "Cesium",
            "hex": "6CADDF",
            "source": "https://cesium.com/press/"
        },
        {
            "title": "CEVO",
            "hex": "1EABE2",
            "source": "https://cevo.com/"
        },
        {
            "title": "ChartMogul",
            "hex": "13324B",
            "source": "https://chartmogul.com/company/"
        },
        {
            "title": "Chase",
            "hex": "117ACA",
            "source": "https://commons.wikimedia.org/wiki/File:Chase_logo_2007.svg"
        },
        {
            "title": "Checkmarx",
            "hex": "54B848",
            "source": "https://www.checkmarx.com/resources/datasheets/"
        },
        {
            "title": "Chef",
            "hex": "F09820",
            "source": "https://www.chef.io/"
        },
        {
            "title": "Chevrolet",
            "hex": "CD9834",
            "source": "https://www.chevrolet.com/content/dam/chevrolet/na/us/english/index/shopping-tools/download-catalog/02-pdf/2019-chevrolet-corvette-catalog.pdf"
        },
        {
            "title": "Chocolatey",
            "hex": "80B5E3",
            "source": "https://chocolatey.org/media-kit"
        },
        {
            "title": "Chupa Chups",
            "hex": "CF103E",
            "source": "https://www.chupachups.co.uk/"
        },
        {
            "title": "Cinema 4D",
            "hex": "011A6A",
            "source": "https://www.maxon.net/en/about-maxon/branding"
        },
        {
            "title": "Circle",
            "hex": "8669AE",
            "source": "https://www.circle.com/"
        },
        {
            "title": "CircleCI",
            "hex": "343434",
            "source": "https://circleci.com/press"
        },
        {
            "title": "Cirrus CI",
            "hex": "4051B5",
            "source": "https://cirrus-ci.org"
        },
        {
            "title": "Cisco",
            "hex": "1BA0D7",
            "source": "https://www.cisco.com/"
        },
        {
            "title": "Citrix",
            "hex": "000000",
            "source": "https://www.citrix.com/news/media-resources.html"
        },
        {
            "title": "Citroën",
            "hex": "6E6E6E",
            "source": "https://citroen.pcaci.co.uk/logo.php"
        },
        {
            "title": "CiviCRM",
            "hex": "81C459",
            "source": "https://civicrm.org/trademark"
        },
        {
            "title": "Claris",
            "hex": "000000",
            "source": "https://www.claris.com/"
        },
        {
            "title": "ClickUp",
            "hex": "7B68EE",
            "source": "https://clickup.com/brand"
        },
        {
            "title": "Cliqz",
            "hex": "00AEF0",
            "source": "https://cliqz.com/design"
        },
        {
            "title": "Clockify",
            "hex": "03A9F4",
            "source": "https://clockify.me/brand-assets"
        },
        {
            "title": "Clojure",
            "hex": "5881D8",
            "source": "https://commons.wikimedia.org/wiki/File:Clojure_logo.svg"
        },
        {
            "title": "Cloud 66",
            "hex": "3C72B9",
            "source": "https://www.cloud66.com/"
        },
        {
            "title": "CloudBees",
            "hex": "1997B5",
            "source": "https://www.cloudbees.com/"
        },
        {
            "title": "CloudCannon",
            "hex": "407AFC",
            "source": "https://cloudcannon.com/"
        },
        {
            "title": "Cloudflare",
            "hex": "F38020",
            "source": "https://www.cloudflare.com/logo/"
        },
        {
            "title": "Cloudsmith",
            "hex": "187EB6",
            "source": "https://cloudsmith.io/branding/"
        },
        {
            "title": "Clubhouse",
            "hex": "6515DD",
            "source": "https://brand.clubhouse.io/"
        },
        {
            "title": "Clyp",
            "hex": "3CBDB1",
            "source": "https://clyp.it/"
        },
        {
            "title": "CMake",
            "hex": "064F8C",
            "source": "https://www.kitware.com/platforms/"
        },
        {
            "title": "CNN",
            "hex": "CC0000",
            "source": "https://edition.cnn.com/"
        },
        {
            "title": "Co-op",
            "hex": "00B1E7",
            "source": "http://www.co-operative.coop/corporate/press/logos/"
        },
        {
            "title": "CocoaPods",
            "hex": "EE3322",
            "source": "https://github.com/CocoaPods/shared_resources"
        },
        {
            "title": "Cocos",
            "hex": "55C2E1",
            "source": "https://www.cocos.com/en/"
        },
        {
            "title": "Coda",
            "hex": "F46A54",
            "source": "https://coda.io/"
        },
        {
            "title": "Codacy",
            "hex": "222F29",
            "source": "https://www.codacy.com/blog/"
        },
        {
            "title": "Code Climate",
            "hex": "000000",
            "source": "https://codeclimate.com/"
        },
        {
            "title": "Codecademy",
            "hex": "1F4056",
            "source": "https://www.codecademy.com/"
        },
        {
            "title": "CodeChef",
            "hex": "5B4638",
            "source": "https://www.codechef.com/"
        },
        {
            "title": "Codecov",
            "hex": "F01F7A",
            "source": "https://codecov.io/"
        },
        {
            "title": "CodeFactor",
            "hex": "F44A6A",
            "source": "https://www.codefactor.io/"
        },
        {
            "title": "Codeforces",
            "hex": "1F8ACB",
            "source": "http://codeforces.com/"
        },
        {
            "title": "CodeIgniter",
            "hex": "EF4223",
            "source": "https://www.codeigniter.com/help/legal"
        },
        {
            "title": "CodePen",
            "hex": "000000",
            "source": "https://blog.codepen.io/documentation/brand-assets/logos/"
        },
        {
            "title": "CodersRank",
            "hex": "67A4AC",
            "source": "https://codersrank.io"
        },
        {
            "title": "Coderwall",
            "hex": "3E8DCC",
            "source": "https://github.com/twolfson/coderwall-svg"
        },
        {
            "title": "CodeSandbox",
            "hex": "000000",
            "source": "https://codesandbox.io"
        },
        {
            "title": "Codeship",
            "hex": "004466",
            "source": "https://app.codeship.com/"
        },
        {
            "title": "Codewars",
            "hex": "B1361E",
            "source": "https://github.com/codewars/branding"
        },
        {
            "title": "Codio",
            "hex": "4574E0",
            "source": "https://codio.com"
        },
        {
            "title": "CoffeeScript",
            "hex": "2F2625",
            "source": "https://coffeescript.org/"
        },
        {
            "title": "Coinbase",
            "hex": "0667D0",
            "source": "https://www.coinbase.com/press"
        },
        {
            "title": "Common Workflow Language",
            "hex": "B5314C",
            "source": "https://github.com/common-workflow-language/logo/blob/54b1624bc88df6730fa7b6c928a05fc9c939e47e/CWL-Logo-nofonts.svg"
        },
        {
            "title": "Composer",
            "hex": "885630",
            "source": "https://getcomposer.org/"
        },
        {
            "title": "ComproPago",
            "hex": "00AAEF",
            "source": "https://compropago.com"
        },
        {
            "title": "Concourse",
            "hex": "3398DC",
            "source": "https://concourse-ci.org/"
        },
        {
            "title": "Conda-Forge",
            "hex": "000000",
            "source": "https://github.com/conda-forge/conda-forge.github.io/"
        },
        {
            "title": "Conekta",
            "hex": "414959",
            "source": "https://www.conekta.io"
        },
        {
            "title": "Confluence",
            "hex": "172B4D",
            "source": "https://www.atlassian.com/company/news/press-kit"
        },
        {
            "title": "Consul",
            "hex": "CA2171",
            "source": "https://www.hashicorp.com/brand"
        },
        {
            "title": "Contactless Payment",
            "hex": "000000",
            "source": "https://en.wikipedia.org/wiki/Contactless_payment"
        },
        {
            "title": "Convertio",
            "hex": "FF3333",
            "source": "https://convertio.co/"
        },
        {
            "title": "Corona Engine",
            "hex": "F96F29",
            "source": "https://coronalabs.com/"
        },
        {
            "title": "Corona Renderer",
            "hex": "E6502A",
            "source": "https://corona-renderer.com/about"
        },
        {
            "title": "Couchbase",
            "hex": "EA2328",
            "source": "https://www.couchbase.com/"
        },
        {
            "title": "Counter-Strike",
            "hex": "000000",
            "source": "https://en.wikipedia.org/wiki/File:CS-GO_Logo.svg"
        },
        {
            "title": "Coursera",
            "hex": "0056D2",
            "source": "https://about.coursera.org/press"
        },
        {
            "title": "Coveralls",
            "hex": "3F5767",
            "source": "https://coveralls.io/"
        },
        {
            "title": "cPanel",
            "hex": "FF6C2C",
            "source": "https://cpanel.net/company/cpanel-brand-guide/"
        },
        {
            "title": "Craft CMS",
            "hex": "E5422B",
            "source": "https://craftcms.com/brand-resources"
        },
        {
            "title": "Creative Commons",
            "hex": "EF9421",
            "source": "https://creativecommons.org/"
        },
        {
            "title": "Crehana",
            "hex": "4B22F4",
            "source": "https://www.crehana.com/"
        },
        {
            "title": "Crowdin",
            "hex": "2E3340",
            "source": "https://support.crowdin.com/using-logo/"
        },
        {
            "title": "Crunchbase",
            "hex": "0288D1",
            "source": "https://www.crunchbase.com/home"
        },
        {
            "title": "Crunchyroll",
            "hex": "F47521",
            "source": "https://www.crunchyroll.com"
        },
        {
            "title": "CRYENGINE",
            "hex": "000000",
            "source": "https://www.cryengine.com/brand"
        },
        {
            "title": "CSS Wizardry",
            "hex": "F43059",
            "source": "http://csswizardry.com"
        },
        {
            "title": "CSS3",
            "hex": "1572B6",
            "source": "http://www.w3.org/html/logo/"
        },
        {
            "title": "curl",
            "hex": "073551",
            "source": "https://curl.haxx.se/logo/"
        },
        {
            "title": "CurseForge",
            "hex": "6441A4",
            "source": "https://www.curseforge.com/"
        },
        {
            "title": "Cypress",
            "hex": "17202C",
            "source": "https://cypress.io"
        },
        {
            "title": "D3.js",
            "hex": "F9A03C",
            "source": "https://github.com/d3/d3-logo"
        },
        {
            "title": "Dacia",
            "hex": "122AFF",
            "source": "https://www.dacia.ro/"
        },
        {
            "title": "DAF",
            "hex": "00529B",
            "source": "https://www.daf.com/en"
        },
        {
            "title": "Dailymotion",
            "hex": "0066DC",
            "source": "http://press.dailymotion.com/?page_id=346"
        },
        {
            "title": "Daimler",
            "hex": "E6E6E6",
            "source": "https://designnavigator.daimler.com/Daimler_Corporate_Logotype_Black_DTP"
        },
        {
            "title": "Dark Reader",
            "hex": "141E24",
            "source": "https://github.com/simple-icons/simple-icons/pull/3348"
        },
        {
            "title": "Dart",
            "hex": "0175C2",
            "source": "https://github.com/dart-lang/site-shared/tree/master/src/_assets/image/dart/logo"
        },
        {
            "title": "Das Erste",
            "hex": "001A4B",
            "source": "https://en.wikipedia.org/wiki/Das_Erste"
        },
        {
            "title": "Dash",
            "hex": "008DE4",
            "source": "https://www.dash.org/brand-assets/"
        },
        {
            "title": "Dashlane",
            "hex": "0E353D",
            "source": "https://brandfolder.com/dashlane/brandkitpartners"
        },
        {
            "title": "Dassault Systèmes",
            "hex": "005386",
            "source": "https://www.3ds.com/statics/menu/2/assets/img/logo/3ds-dark.svg"
        },
        {
            "title": "DataCamp",
            "hex": "03EF62",
            "source": "https://www.datacamp.com/"
        },
        {
            "title": "Datadog",
            "hex": "632CA6",
            "source": "https://www.datadoghq.com/about/resources"
        },
        {
            "title": "DAZN",
            "hex": "F8F8F5",
            "source": "https://media.dazn.com/en/assets/"
        },
        {
            "title": "dblp",
            "hex": "004F9F",
            "source": "https://dblp.org/"
        },
        {
            "title": "DC Entertainment",
            "hex": "0078F0",
            "source": "https://www.readdc.com/"
        },
        {
            "title": "Debian",
            "hex": "A81D33",
            "source": "https://www.debian.org/logos"
        },
        {
            "title": "deepin",
            "hex": "007CFF",
            "source": "https://commons.wikimedia.org/wiki/File:Deepin_logo.svg"
        },
        {
            "title": "Deezer",
            "hex": "FEAA2D",
            "source": "https://deezerbrand.com/"
        },
        {
            "title": "Delicious",
            "hex": "3399FF",
            "source": "https://en.wikipedia.org/wiki/Delicious_(website)"
        },
        {
            "title": "Deliveroo",
            "hex": "00CCBC",
            "source": "https://www.deliveroo.design/"
        },
        {
            "title": "Dell",
            "hex": "007DB8",
            "source": "https://datasecurity.dell.com/wp-content/themes/dell/images/logo-dell.svg"
        },
        {
            "title": "Delphi",
            "hex": "EE1F35",
            "source": "https://www.embarcadero.com/news/logo"
        },
        {
            "title": "Deno",
            "hex": "000000",
            "source": "https://github.com/denoland/deno/tree/1cc02a5d9d867f1a239ee4b69f587d8afac07b02/website/images"
        },
        {
            "title": "Dependabot",
            "hex": "025E8C",
            "source": "https://dependabot.com/dependabot-logo-symbol-square-mono.svg"
        },
        {
            "title": "Der Spiegel",
            "hex": "E64415",
            "source": "https://www.spiegel.de/"
        },
        {
            "title": "Designer News",
            "hex": "2D72D9",
            "source": "https://www.designernews.co"
        },
        {
            "title": "dev.to",
            "hex": "0A0A0A",
            "source": "https://dev.to/"
        },
        {
            "title": "DeviantArt",
            "hex": "05CC47",
            "source": "http://help.deviantart.com/21"
        },
        {
            "title": "devRant",
            "hex": "F99A66",
            "source": "https://devrant.com"
        },
        {
            "title": "DHL",
            "hex": "FFCC00",
            "source": "https://www.dpdhl-brands.com/dhl/en/guides/design-basics/logo-and-claim.html"
        },
        {
            "title": "diagrams.net",
            "hex": "F08705",
            "source": "https://github.com/jgraph/drawio/blob/4743eba8d5eaa497dc003df7bf7295b695c59bea/src/main/webapp/images/drawlogo.svg"
        },
        {
            "title": "Dialogflow",
            "hex": "FF9800",
            "source": "https://en.wikipedia.org/wiki/File:Dialogflow_logo.svg"
        },
        {
            "title": "Diaspora",
            "hex": "000000",
            "source": "https://wiki.diasporafoundation.org/Branding"
        },
        {
            "title": "Digg",
            "hex": "000000",
            "source": "https://en.wikipedia.org/wiki/Digg"
        },
        {
            "title": "DigitalOcean",
            "hex": "0080FF",
            "source": "https://www.digitalocean.com/company/logos-and-badges/"
        },
        {
            "title": "Dior",
            "hex": "000000",
            "source": "https://commons.wikimedia.org/wiki/File:Dior_Logo.svg"
        },
        {
            "title": "Directus",
            "hex": "263238",
            "source": "https://directus.io/resources.html"
        },
        {
            "title": "Discogs",
            "hex": "333333",
            "source": "https://www.discogs.com/brand"
        },
        {
            "title": "Discord",
            "hex": "7289DA",
            "source": "https://discordapp.com/branding"
        },
        {
            "title": "Discourse",
            "hex": "000000",
            "source": "https://www.discourse.org/"
        },
        {
            "title": "Discover",
            "hex": "FF6000",
            "source": "https://www.discovernetwork.com/en-us/business-resources/free-signage-logos"
        },
        {
            "title": "Disqus",
            "hex": "2E9FFF",
            "source": "https://disqus.com/brand"
        },
        {
            "title": "Disroot",
            "hex": "50162D",
            "source": "https://git.fosscommunity.in/disroot/assests/blob/master/d.svg"
        },
        {
            "title": "Django",
            "hex": "092E20",
            "source": "https://www.djangoproject.com/community/logos/"
        },
        {
            "title": "DLNA",
            "hex": "48A842",
            "source": "https://upload.wikimedia.org/wikipedia/de/e/eb/Digital_Living_Network_Alliance_logo.svg"
        },
        {
            "title": "Docker",
            "hex": "2496ED",
            "source": "https://www.docker.com/company/newsroom/media-resources"
        },
        {
            "title": "DocuSign",
            "hex": "FFCC22",
            "source": "https://github.com/simple-icons/simple-icons/issues/1098"
        },
        {
            "title": "Dolby",
            "hex": "000000",
            "source": "https://www.dolby.com/us/en/about/brand-identity.html"
        },
        {
            "title": "DoorDash",
            "hex": "FF3008",
            "source": "https://www.doordash.com/about/"
        },
        {
            "title": "Douban",
            "hex": "007722",
            "source": "https://zh.wikipedia.org/wiki/Douban"
        },
        {
            "title": "Draugiem.lv",
            "hex": "FF6600",
            "source": "https://www.frype.com/applications/dev/docs/logos/"
        },
        {
            "title": "Dribbble",
            "hex": "EA4C89",
            "source": "https://dribbble.com/branding"
        },
        {
            "title": "Drone",
            "hex": "212121",
            "source": "https://github.com/drone/brand"
        },
        {
            "title": "Drooble",
            "hex": "19C4BE",
            "source": "https://blog.drooble.com/press/"
        },
        {
            "title": "Dropbox",
            "hex": "0061FF",
            "source": "https://www.dropbox.com/branding"
        },
        {
            "title": "Drupal",
            "hex": "0678BE",
            "source": "https://www.drupal.org/about/media-kit/logos"
        },
        {
            "title": "DS Automobiles",
            "hex": "1D1717",
            "source": "https://en.wikipedia.org/wiki/File:DS_Automobiles_logo.svg"
        },
        {
            "title": "DTube",
            "hex": "F01A30",
            "source": "https://about.d.tube/mediakit.html"
        },
        {
            "title": "DuckDuckGo",
            "hex": "DE5833",
            "source": "https://duckduckgo.com/"
        },
        {
            "title": "Dunked",
            "hex": "2DA9D7",
            "source": "https://dunked.com/"
        },
        {
            "title": "Duolingo",
            "hex": "58CC02",
            "source": "https://www.duolingo.com/"
        },
        {
            "title": "Dynamics 365",
            "hex": "002050",
            "source": "http://thepartnerchannel.com/wp-content/uploads/Dynamics365_styleguide_092816.pdf"
        },
        {
            "title": "Dynatrace",
            "hex": "1496FF",
            "source": "https://www.dynatrace.com/company/press-kit/"
        },
        {
            "title": "EA",
            "hex": "000000",
            "source": "https://www.ea.com"
        },
        {
            "title": "easyJet",
            "hex": "FF6600",
            "source": "https://www.easyjet.com"
        },
        {
            "title": "eBay",
            "hex": "E53238",
            "source": "https://go.developer.ebay.com/logos"
        },
        {
            "title": "Eclipse IDE",
            "hex": "2C2255",
            "source": "https://www.eclipse.org/artwork/"
        },
        {
            "title": "Eclipse Mosquitto",
            "hex": "3C5280",
            "source": "https://github.com/eclipse/mosquitto/blob/75fc908bba90d4bd06e85efc1c4ed77952ec842c/logo/mosquitto-logo-only.svg"
        },
        {
            "title": "Egnyte",
            "hex": "00968F",
            "source": "https://www.egnyte.com/presskit.html"
        },
        {
            "title": "Eight Sleep",
            "hex": "262729",
            "source": "https://www.eightsleep.com/press/"
        },
        {
            "title": "El Jueves",
            "hex": "BE312E",
            "source": "https://www.eljueves.es"
        },
        {
            "title": "Elastic",
            "hex": "005571",
            "source": "https://www.elastic.co/brand"
        },
        {
            "title": "Elastic Cloud",
            "hex": "005571",
            "source": "https://www.elastic.co/brand"
        },
        {
            "title": "Elastic Stack",
            "hex": "005571",
            "source": "https://www.elastic.co/brand"
        },
        {
            "title": "Elasticsearch",
            "hex": "005571",
            "source": "https://www.elastic.co/brand"
        },
        {
            "title": "Electron",
            "hex": "47848F",
            "source": "https://electronjs.org/images/electron-logo.svg"
        },
        {
            "title": "Element",
            "hex": "0DBD8B",
            "source": "https://element.io/"
        },
        {
            "title": "elementary",
            "hex": "64BAFF",
            "source": "https://elementary.io/brand"
        },
        {
            "title": "Eleventy",
            "hex": "000000",
            "source": "https://www.11ty.io"
        },
        {
            "title": "Elixir",
            "hex": "4B275F",
            "source": "https://github.com/elixir-lang/elixir-lang.github.com/tree/master/images/logo"
        },
        {
            "title": "Ello",
            "hex": "000000",
            "source": "https://ello.co"
        },
        {
            "title": "Elm",
            "hex": "1293D8",
            "source": "https://github.com/elm/foundation.elm-lang.org/blob/2d097b317d8af2aaeab49284830260a32d817305/assets/elm_logo.svg"
        },
        {
            "title": "Elsevier",
            "hex": "FF6C00",
            "source": "https://www.elsevier.com"
        },
        {
            "title": "Embarcadero",
            "hex": "ED1F35",
            "source": "https://www.embarcadero.com/news/logo"
        },
        {
            "title": "Ember.js",
            "hex": "E04E39",
            "source": "https://emberjs.com/logos/"
        },
        {
            "title": "Emby",
            "hex": "52B54B",
            "source": "https://emby.media/"
        },
        {
            "title": "Emlakjet",
            "hex": "0AE524",
            "source": "https://www.emlakjet.com/kurumsal-materyaller/"
        },
        {
            "title": "Empire Kred",
            "hex": "72BE50",
            "source": "http://www.empire.kred"
        },
        {
            "title": "Envato",
            "hex": "81B441",
            "source": "https://envato.com/"
        },
        {
            "title": "EPEL",
            "hex": "FC0000",
            "source": "https://fedoraproject.org/wiki/EPEL"
        },
        {
            "title": "Epic Games",
            "hex": "313131",
            "source": "https://www.epicgames.com/"
        },
        {
            "title": "Epson",
            "hex": "003399",
            "source": "https://global.epson.com/IR/library/"
        },
        {
            "title": "Erlang",
            "hex": "A90533",
            "source": "https://github.com/erlang/erlide_eclipse/blob/99d1d61fde8e32ef1630ca0e1b05a6822b3d6489/meta/media/erlang-logo.svg"
        },
        {
            "title": "ESEA",
            "hex": "0E9648",
            "source": "https://play.esea.net/"
        },
        {
            "title": "ESLGaming",
            "hex": "FFFF09",
            "source": "https://brand.eslgaming.com/"
        },
        {
            "title": "ESLint",
            "hex": "4B32C3",
            "source": "https://eslint.org/img/logo.svg"
        },
        {
            "title": "ESPHome",
            "hex": "000000",
            "source": "https://esphome.io"
        },
        {
            "title": "Ethereum",
            "hex": "3C3C3D",
            "source": "https://www.ethereum.org/images/logos/Ethereum_Visual_Identity_1.0.0.pdf"
        },
        {
            "title": "Etsy",
            "hex": "F16521",
            "source": "https://www.etsy.com/uk/press"
        },
        {
            "title": "Event Store",
            "hex": "5AB552",
            "source": "https://github.com/eventstore/brand"
        },
        {
            "title": "Eventbrite",
            "hex": "F05537",
            "source": "https://www.eventbrite.com/signin/"
        },
        {
            "title": "Evernote",
            "hex": "00A82D",
            "source": "https://evernote.com/press"
        },
        {
            "title": "Everplaces",
            "hex": "FA4B32",
            "source": "https://everplaces.com"
        },
        {
            "title": "EVRY",
            "hex": "063A54",
            "source": "https://www.evry.com/en/"
        },
        {
            "title": "Exercism",
            "hex": "009CAB",
            "source": "https://github.com/exercism/website-icons/blob/master/exercism/logo-icon.svg"
        },
        {
            "title": "Experts Exchange",
            "hex": "00AAE7",
            "source": "https://www.experts-exchange.com/"
        },
        {
            "title": "Expo",
            "hex": "000020",
            "source": "http://expo.io/brand/"
        },
        {
            "title": "Express",
            "hex": "000000",
            "source": "https://github.com/openjs-foundation/artwork/blob/ac43961d1157f973c54f210cf5e0c9c45e3d3f10/projects/express/express-icon-black.svg"
        },
        {
            "title": "EyeEm",
            "hex": "000000",
            "source": "https://www.eyeem.com/"
        },
        {
            "title": "F-Droid",
            "hex": "1976D2",
            "source": "https://f-droid.org/"
        },
        {
            "title": "F-Secure",
            "hex": "00BAFF",
            "source": "https://vip.f-secure.com/en/marketing/logos"
        },
        {
            "title": "Facebook",
            "hex": "1877F2",
            "source": "https://en.facebookbrand.com/"
        },
        {
            "title": "Facebook Gaming",
            "hex": "005FED",
            "source": "https://www.facebook.com/fbgaminghome/"
        },
        {
            "title": "Facebook Live",
            "hex": "ED4242",
            "source": "https://en.facebookbrand.com/"
        },
        {
            "title": "FACEIT",
            "hex": "FF5500",
            "source": "https://corporate.faceit.com/branding/"
        },
        {
            "title": "Facepunch",
            "hex": "EC1C24",
            "source": "https://facepunch.com/img/brand/default-light.svg"
        },
        {
            "title": "Fandango",
            "hex": "FF7300",
            "source": "https://www.fandango.com"
        },
        {
            "title": "Fandom",
            "hex": "00D6D6",
            "source": "https://fandomdesignsystem.com/identity/assets"
        },
        {
            "title": "Farfetch",
            "hex": "000000",
            "source": "https://www.farfetch.com/"
        },
        {
            "title": "FastAPI",
            "hex": "009688",
            "source": "https://github.com/tiangolo/fastapi/blob/6205935323ded4767438ee81623892621b353415/docs/en/docs/img/icon-white.svg"
        },
        {
            "title": "Fastify",
            "hex": "000000",
            "source": "https://github.com/fastify/graphics/blob/91e8a3d4754807de3b69440f66c72a737a5fde94/fastify-1000px-square-02.svg"
        },
        {
            "title": "Fastlane",
            "hex": "00F200",
            "source": "https://github.com/fastlane/fastlane.tools/blob/19ff41a6c0f27510a7a7879e6944809d40ab382e/assets/img/logo-mobile.svg"
        },
        {
            "title": "Fastly",
            "hex": "FF282D",
            "source": "https://assets.fastly.com/style-guide/docs/"
        },
        {
            "title": "Fathom",
            "hex": "9187FF",
            "source": "https://usefathom.com/brand"
        },
        {
            "title": "Favro",
            "hex": "512DA8",
            "source": "https://favro.com/login"
        },
        {
            "title": "FeatHub",
            "hex": "9B9B9B",
            "source": "http://feathub.com/"
        },
        {
            "title": "Fedora",
            "hex": "294172",
            "source": "https://fedoraproject.org/wiki/Logo/UsageGuidelines"
        },
        {
            "title": "FedRAMP",
            "hex": "112E51",
            "source": "https://www.fedramp.gov/assets/resources/documents/FedRAMP_Branding_Guidance.pdf"
        },
        {
            "title": "Feedly",
            "hex": "2BB24C",
            "source": "https://blog.feedly.com/wp-content/themes/feedly-2017-v1.19.3/assets/images/logos/logo.svg"
        },
        {
            "title": "Ferrari",
            "hex": "D40000",
            "source": "https://www.ferrari.com/"
        },
        {
            "title": "Ferrari N.V.",
            "hex": "EB2E2C",
            "source": "https://corporate.ferrari.com/"
        },
        {
            "title": "Fiat",
            "hex": "AD0C33",
            "source": "https://en.wikipedia.org/wiki/File:Fiat_Logo.svg"
        },
        {
            "title": "Fido Alliance",
            "hex": "FFBF3B",
            "source": "https://fidoalliance.org/overview/legal/logo-usage/"
        },
        {
            "title": "FIFA",
            "hex": "326295",
            "source": "https://en.wikipedia.org/wiki/FIFA"
        },
        {
            "title": "Figma",
            "hex": "F24E1E",
            "source": "https://brand.figma.com/icon.html"
        },
        {
            "title": "figshare",
            "hex": "556472",
            "source": "https://en.wikipedia.org/wiki/Figshare"
        },
        {
            "title": "Fila",
            "hex": "03234C",
            "source": "https://en.wikipedia.org/wiki/Fila_(company)"
        },
        {
            "title": "FileZilla",
            "hex": "BF0000",
            "source": "https://upload.wikimedia.org/wikipedia/commons/0/01/FileZilla_logo.svg"
        },
        {
            "title": "Fing",
            "hex": "009AEE",
            "source": "https://www.fing.com/"
        },
        {
            "title": "Firebase",
            "hex": "FFCA28",
            "source": "https://firebase.google.com/brand-guidelines/"
        },
        {
            "title": "Firefox",
            "hex": "FF7139",
            "source": "https://mozilla.design/firefox/logos-usage/"
        },
        {
            "title": "Firefox Browser",
            "hex": "FF7139",
            "source": "https://mozilla.design/firefox/logos-usage/"
        },
        {
            "title": "FIRST",
            "hex": "0066B3",
            "source": "https://www.firstinspires.org/brand"
        },
        {
            "title": "Fitbit",
            "hex": "00B0B9",
            "source": "http://www.fitbit.com/uk/home"
        },
        {
            "title": "FITE",
            "hex": "CA0404",
            "source": "https://www.fite.tv/"
        },
        {
            "title": "Fiverr",
            "hex": "1DBF73",
            "source": "https://www.fiverr.com/press-kit"
        },
        {
            "title": "Flask",
            "hex": "000000",
            "source": "http://flask.pocoo.org/community/logos/"
        },
        {
            "title": "Flathub",
            "hex": "4A86CF",
            "source": "https://flathub.org/"
        },
        {
            "title": "Flattr",
            "hex": "000000",
            "source": "https://flattr.com/"
        },
        {
            "title": "Flickr",
            "hex": "0063DC",
            "source": "https://worldvectorlogo.com/logo/flickr-1"
        },
        {
            "title": "Flipboard",
            "hex": "E12828",
            "source": "https://about.flipboard.com/brand-guidelines"
        },
        {
            "title": "Floatplane",
            "hex": "00AEEF",
            "source": "https://www.floatplane.com/"
        },
        {
            "title": "Flood",
            "hex": "4285F4",
            "source": "https://flood.io/"
        },
        {
            "title": "Fluentd",
            "hex": "0E83C8",
            "source": "https://docs.fluentd.org/quickstart/logo"
        },
        {
            "title": "Flutter",
            "hex": "02569B",
            "source": "https://flutter.dev/brand"
        },
        {
            "title": "Fnac",
            "hex": "E1A925",
            "source": "http://www.fnac.com/"
        },
        {
            "title": "Font Awesome",
            "hex": "339AF0",
            "source": "https://fontawesome.com/icons/font-awesome"
        },
        {
            "title": "foodpanda",
            "hex": "D70F64",
            "source": "https://www.foodpanda.com"
        },
        {
            "title": "Ford",
            "hex": "003478",
            "source": "https://www.ford.com/"
        },
        {
            "title": "Formstack",
            "hex": "21B573",
            "source": "https://www.formstack.com/brand/guidelines"
        },
        {
            "title": "Fortinet",
            "hex": "EE3124",
            "source": "http://www.fortinet.com/"
        },
        {
            "title": "Fossa",
            "hex": "289E6D",
            "source": "https://fossa.com/press/"
        },
        {
            "title": "Fossil SCM",
            "hex": "548294",
            "source": "https://fossil-scm.org/"
        },
        {
            "title": "Foursquare",
            "hex": "F94877",
            "source": "https://foursquare.com/about/logos"
        },
        {
            "title": "Fozzy",
            "hex": "F15B29",
            "source": "https://fozzy.com/partners.shtml?tab=materials"
        },
        {
            "title": "Framer",
            "hex": "0055FF",
            "source": "https://framer.com"
        },
        {
            "title": "FreeBSD",
            "hex": "AB2B28",
            "source": "https://www.freebsdfoundation.org/about/project/"
        },
        {
            "title": "freeCodeCamp",
            "hex": "0A0A23",
            "source": "https://design-style-guide.freecodecamp.org/"
        },
        {
            "title": "freedesktop.org",
            "hex": "3B80AE",
            "source": "https://commons.wikimedia.org/wiki/File:Freedesktop-logo.svg"
        },
        {
            "title": "Freelancer",
            "hex": "29B2FE",
            "source": "https://www.freelancer.com/"
        },
        {
            "title": "Fujifilm",
            "hex": "ED1A3A",
            "source": "https://upload.wikimedia.org/wikipedia/commons/a/a1/Fujifilm_logo.svg"
        },
        {
            "title": "Fujitsu",
            "hex": "FF0000",
            "source": "https://www.fujitsu.com/global/about/brandmanagement/logo/"
        },
        {
            "title": "Fur Affinity",
            "hex": "36566F",
            "source": "https://www.furaffinity.net/"
        },
        {
            "title": "Furry Network",
            "hex": "2E75B4",
            "source": "https://furrynetwork.com"
        },
        {
            "title": "G2A",
            "hex": "F05F00",
            "source": "https://www.g2a.co/contact/brand_guidelines/"
        },
        {
            "title": "Garmin",
            "hex": "000000",
            "source": "https://creative.garmin.com/styleguide/brand/"
        },
        {
            "title": "Gatling",
            "hex": "FF9E2A",
            "source": "https://gatling.io/"
        },
        {
            "title": "Gatsby",
            "hex": "663399",
            "source": "https://www.gatsbyjs.org/"
        },
        {
            "title": "Gauges",
            "hex": "2FA66A",
            "source": "http://get.gaug.es/"
        },
        {
            "title": "GeeksforGeeks",
            "hex": "0F9D58",
            "source": "https://www.geeksforgeeks.org/"
        },
        {
            "title": "General Electric",
            "hex": "0870D8",
            "source": "https://www.ge.com/brand/"
        },
        {
            "title": "General Motors",
            "hex": "22559E",
            "source": "https://commons.wikimedia.org/wiki/File:General_Motors_logo.svg"
        },
        {
            "title": "Genius",
            "hex": "FFFF64",
            "source": "https://genius.com"
        },
        {
            "title": "Gentoo",
            "hex": "54487A",
            "source": "https://wiki.gentoo.org/wiki/Project:Artwork/Artwork#Variations_of_the_.22g.22_logo"
        },
        {
            "title": "Geocaching",
            "hex": "00874D",
            "source": "https://www.geocaching.com/about/logousage.aspx"
        },
        {
            "title": "Gerrit",
            "hex": "EEEEEE",
            "source": "https://gerrit-review.googlesource.com/c/75842/"
        },
        {
            "title": "Ghost",
            "hex": "738A94",
            "source": "https://ghost.org/design"
        },
        {
            "title": "Ghostery",
            "hex": "00BAF2",
            "source": "https://www.ghostery.com/"
        },
        {
            "title": "GIMP",
            "hex": "5C5543",
            "source": "https://www.gimp.org/about/linking.html#wilber-the-gimp-mascot"
        },
        {
            "title": "GIPHY",
            "hex": "FF6666",
            "source": "https://support.giphy.com/hc/en-us/articles/360022283772-GIPHY-Brand-Guidelines"
        },
        {
            "title": "Git",
            "hex": "F05032",
            "source": "http://git-scm.com/downloads/logos"
        },
        {
            "title": "GitBook",
            "hex": "3884FF",
            "source": "http://styleguide.gitbook.com/icons"
        },
        {
            "title": "Gitea",
            "hex": "609926",
            "source": "https://github.com/go-gitea/gitea/blob/e0c753e770a64cda5e3900aa1da3d7e1f3263c9a/assets/logo.svg"
        },
        {
            "title": "GitHub",
            "hex": "181717",
            "source": "https://github.com/logos"
        },
        {
            "title": "GitHub Actions",
            "hex": "2088FF",
            "source": "https://github.com/features/actions"
        },
        {
            "title": "GitHub Sponsors",
            "hex": "EA4AAA",
            "source": "https://github.com/sponsors"
        },
        {
            "title": "GitKraken",
            "hex": "179287",
            "source": "https://www.gitkraken.com/"
        },
        {
            "title": "GitLab",
            "hex": "FCA121",
            "source": "https://about.gitlab.com/press/press-kit/"
        },
        {
            "title": "Gitpod",
            "hex": "1AA6E4",
            "source": "https://www.gitpod.io/"
        },
        {
            "title": "Gitter",
            "hex": "ED1965",
            "source": "https://gitter.im/"
        },
        {
            "title": "Glassdoor",
            "hex": "0CAA41",
            "source": "https://www.glassdoor.com/press/images/"
        },
        {
            "title": "Glitch",
            "hex": "3333FF",
            "source": "https://glitch.com/about/press/"
        },
        {
            "title": "Gmail",
            "hex": "D14836",
            "source": "https://material.io/guidelines/resources/sticker-sheets-icons.html#sticker-sheets-icons-components"
        },
        {
            "title": "GNOME",
            "hex": "4A86CF",
            "source": "https://wiki.gnome.org/Engagement/BrandGuidelines"
        },
        {
            "title": "GNU",
            "hex": "A42E2B",
            "source": "https://gnu.org"
        },
        {
            "title": "GNU Bash",
            "hex": "4EAA25",
            "source": "https://github.com/odb/official-bash-logo"
        },
        {
            "title": "GNU Emacs",
            "hex": "7F5AB6",
            "source": "https://git.savannah.gnu.org/cgit/emacs.git/tree/etc/images/icons/hicolor/scalable/apps/emacs.svg"
        },
        {
            "title": "GNU IceCat",
            "hex": "002F5B",
            "source": "https://git.savannah.gnu.org/cgit/gnuzilla.git/plain/artwork/simple.svg"
        },
        {
            "title": "GNU Privacy Guard",
            "hex": "0093DD",
            "source": "https://git.gnupg.org/cgi-bin/gitweb.cgi?p=gnupg.git;a=tree;f=artwork/icons"
        },
        {
            "title": "GNU social",
            "hex": "A22430",
            "source": "https://www.gnu.org/graphics/social.html"
        },
        {
            "title": "Go",
            "hex": "00ADD8",
            "source": "https://blog.golang.org/go-brand"
        },
        {
            "title": "Godot Engine",
            "hex": "478CBF",
            "source": "https://godotengine.org/themes/godotengine/assets/download/godot_logo.svg"
        },
        {
            "title": "GoFundMe",
            "hex": "00B964",
            "source": "https://www.gofundme.com/"
        },
        {
            "title": "GOG.com",
            "hex": "86328A",
            "source": "https://www.cdprojekt.com/en/media/logotypes/"
        },
        {
            "title": "GoldenLine",
            "hex": "FFE005",
            "source": "http://www.goldenline.pl"
        },
        {
            "title": "Goodreads",
            "hex": "372213",
            "source": "https://www.goodreads.com/about/press"
        },
        {
            "title": "Google",
            "hex": "4285F4",
            "source": "https://partnermarketinghub.withgoogle.com/"
        },
        {
            "title": "Google Ads",
            "hex": "4285F4",
            "source": "https://designguidelines.withgoogle.com/ads-branding/google-ads/logos.html#logos-brand-logo-lockups"
        },
        {
            "title": "Google AdSense",
            "hex": "4285F4",
            "source": "https://commons.wikimedia.org/wiki/File:AdSense_Logo.svg"
        },
        {
            "title": "Google Analytics",
            "hex": "E37400",
            "source": "https://marketingplatform.google.com/intl/en_uk/about/analytics/"
        },
        {
            "title": "Google Assistant",
            "hex": "4285F4",
            "source": "https://assistant.google.com/"
        },
        {
            "title": "Google Calendar",
            "hex": "4285F4",
            "source": "https://commons.wikimedia.org/wiki/File:Google_Calendar_icon.svg"
        },
        {
            "title": "Google Cardboard",
            "hex": "FF7143",
            "source": "https://arvr.google.com/cardboard/images/header/vr-home.svg"
        },
        {
            "title": "Google Cast",
            "hex": "1BB6F6",
            "source": "https://partnermarketinghub.withgoogle.com/#/brands"
        },
        {
            "title": "Google Chat",
            "hex": "00897B",
            "source": "https://chat.google.com/error/noaccess"
        },
        {
            "title": "Google Chrome",
            "hex": "4285F4",
            "source": "https://blog.google/press/?product_tag=chrome"
        },
        {
            "title": "Google Classroom",
            "hex": "4285F4",
            "source": "https://classroom.google.com/"
        },
        {
            "title": "Google Cloud",
            "hex": "4285F4",
            "source": "https://cloud.google.com/"
        },
        {
            "title": "Google Colab",
            "hex": "F9AB00",
            "source": "https://colab.research.google.com"
        },
        {
            "title": "Google Drive",
            "hex": "4285F4",
            "source": "https://developers.google.com/drive/web/branding"
        },
        {
            "title": "Google Earth",
            "hex": "4285F4",
            "source": "https://earth.google.com/web/"
        },
        {
            "title": "Google Fit",
            "hex": "4285F4",
            "source": "https://partnermarketinghub.withgoogle.com/#/brands/"
        },
        {
            "title": "Google Hangouts",
            "hex": "0C9D58",
            "source": "https://material.google.com/resources/sticker-sheets-icons.html#sticker-sheets-icons-components"
        },
        {
            "title": "Google Keep",
            "hex": "FFBB00",
            "source": "https://play.google.com/store/apps/details?id=com.google.android.keep"
        },
        {
            "title": "Google Lens",
            "hex": "4285F4",
            "source": "https://partnermarketinghub.withgoogle.com/#/brands/"
        },
        {
            "title": "Google Maps",
            "hex": "4285F4",
            "source": "https://upload.wikimedia.org/wikipedia/commons/a/a9/Google_Maps_icon.svg"
        },
        {
            "title": "Google Meet",
            "hex": "00897B",
            "source": "https://meet.google.com/"
        },
        {
            "title": "Google Messages",
            "hex": "1A73E8",
            "source": "https://messages.google.com/"
        },
        {
            "title": "Google My Business",
            "hex": "4285F4",
            "source": "https://business.google.com/"
        },
        {
            "title": "Google Nearby",
            "hex": "4285F4",
            "source": "https://developers.google.com/nearby/developer-guidelines"
        },
        {
            "title": "Google News",
            "hex": "174EA6",
            "source": "https://partnermarketinghub.withgoogle.com/#/brands/"
        },
        {
            "title": "Google Pay",
            "hex": "4285F4",
            "source": "https://partnermarketinghub.withgoogle.com/#/brands/"
        },
        {
            "title": "Google Play",
            "hex": "414141",
            "source": "https://partnermarketinghub.withgoogle.com/#/brands/"
        },
        {
            "title": "Google Podcasts",
            "hex": "4285F4",
            "source": "https://developers.google.com/search/docs/data-types/podcast"
        },
        {
            "title": "Google Scholar",
            "hex": "4285F4",
            "source": "https://commons.wikimedia.org/wiki/File:Google_Scholar_logo.svg"
        },
        {
            "title": "Google Search Console",
            "hex": "458CF5",
            "source": "https://search.google.com/search-console"
        },
        {
            "title": "Google Sheets",
            "hex": "0F9D58",
            "source": "http://sheets.google.com/"
        },
        {
            "title": "Google Street View",
            "hex": "FEC111",
            "source": "https://developers.google.com/streetview/ready/branding"
        },
        {
            "title": "Google Tag Manager",
            "hex": "246FDB",
            "source": "https://tagmanager.google.com/#/home"
        },
        {
            "title": "Google Translate",
            "hex": "4285F4",
            "source": "https://en.wikipedia.org/wiki/Google_Translate"
        },
        {
            "title": "GOV.UK",
            "hex": "005EA5",
            "source": "https://github.com/alphagov/design-assets/tree/master/Icons"
        },
        {
            "title": "Gradle",
            "hex": "02303A",
            "source": "https://gradle.com/brand"
        },
        {
            "title": "Grafana",
            "hex": "F46800",
            "source": "https://grafana.com/"
        },
        {
            "title": "Graphcool",
            "hex": "27AE60",
            "source": "https://www.graph.cool"
        },
        {
            "title": "GraphQL",
            "hex": "E10098",
            "source": "http://graphql.org/"
        },
        {
            "title": "Grav",
            "hex": "221E1F",
            "source": "http://getgrav.org/media"
        },
        {
            "title": "Gravatar",
            "hex": "1E8CBE",
            "source": "https://automattic.com/press"
        },
        {
            "title": "GreenSock",
            "hex": "88CE02",
            "source": "https://greensock.com/"
        },
        {
            "title": "Gridsome",
            "hex": "00A672",
            "source": "https://gridsome.org/logos/only-logo.svg"
        },
        {
            "title": "Groupon",
            "hex": "53A318",
            "source": "https://brandplaybook.groupon.com/guidelines/logo/"
        },
        {
            "title": "Grunt",
            "hex": "FBA919",
            "source": "https://github.com/gruntjs/gruntjs.com/tree/master/src/media"
        },
        {
            "title": "Guangzhou Metro",
            "hex": "C51935",
            "source": "https://commons.wikimedia.org/wiki/File:Guangzhou_Metro_logo.svg"
        },
        {
            "title": "gulp",
            "hex": "CF4647",
            "source": "https://gulpjs.com/"
        },
        {
            "title": "Gumroad",
            "hex": "36A9AE",
            "source": "https://gumroad.com/press"
        },
        {
            "title": "Gumtree",
            "hex": "72EF36",
            "source": "https://www.gumtree.com"
        },
        {
            "title": "Gutenberg",
            "hex": "000000",
            "source": "https://github.com/WordPress/gutenberg/blob/master/docs/final-g-wapuu-black.svg"
        },
        {
            "title": "Habr",
            "hex": "77A2B6",
            "source": "https://habr.com/"
        },
        {
            "title": "Hack Club",
            "hex": "EC3750",
            "source": "https://hackclub.com/brand"
        },
        {
            "title": "Hack The Box",
            "hex": "9FEF00",
            "source": "https://www.hackthebox.eu/docs/Hack_The_Box_Brand_Assets_Guide.pdf"
        },
        {
            "title": "Hackaday",
            "hex": "1A1A1A",
            "source": "https://hackaday.com/"
        },
        {
            "title": "HackerEarth",
            "hex": "2C3454",
            "source": "https://www.hackerearth.com/logo/"
        },
        {
            "title": "HackerOne",
            "hex": "494649",
            "source": "https://www.hackerone.com/branding"
        },
        {
            "title": "HackerRank",
            "hex": "2EC866",
            "source": "https://www.hackerrank.com/"
        },
        {
            "title": "HackHands",
            "hex": "00ACBD",
            "source": "https://hackhands.com/"
        },
        {
            "title": "Hackster",
            "hex": "1BACF7",
            "source": "https://drive.google.com/file/d/0B3aqzR8LzoqdT1p4ZUlWVnJ1elk/view?usp=sharing"
        },
        {
            "title": "HappyCow",
            "hex": "7C4EC4",
            "source": "https://www.happycow.net/press-kits"
        },
        {
            "title": "Harbor",
            "hex": "4A00D8",
            "source": "https://github.com/goharbor/harbor/blob/13686cbe83d22259216da7658612e86201070e94/src/portal/src/images/harbor-logo.svg"
        },
        {
            "title": "Hashnode",
            "hex": "2962FF",
            "source": "https://hashnode.com/media"
        },
        {
            "title": "Haskell",
            "hex": "5D4F85",
            "source": "https://commons.wikimedia.org/wiki/File:Haskell-Logo.svg"
        },
        {
            "title": "Hatena Bookmark",
            "hex": "00A4DE",
            "source": "http://hatenacorp.jp/press/resource"
        },
        {
            "title": "haveibeenpwned",
            "hex": "2A6379",
            "source": "https://haveibeenpwned.com/"
        },
        {
            "title": "Haxe",
            "hex": "EA8220",
            "source": "https://haxe.org/foundation/branding.html"
        },
        {
            "title": "HBO",
            "hex": "000000",
            "source": "https://www.hbo.com/"
        },
        {
            "title": "HCL",
            "hex": "006BB6",
            "source": "https://www.hcl.com/brand-guidelines"
        },
        {
            "title": "HelloFresh",
            "hex": "99CC33",
            "source": "https://www.hellofresh.com/landing/student"
        },
        {
            "title": "Helly Hansen",
            "hex": "DA2128",
            "source": "https://www.hellyhansen.com/"
        },
        {
            "title": "Helm",
            "hex": "0F1689",
            "source": "https://helm.sh"
        },
        {
            "title": "HERE",
            "hex": "00AFAA",
            "source": "https://www.here.com"
        },
        {
            "title": "Heroku",
            "hex": "430098",
            "source": "https://www.heroku.com"
        },
        {
            "title": "Hexo",
            "hex": "0E83CD",
            "source": "https://hexo.io/"
        },
        {
            "title": "HEY",
            "hex": "5522FA",
            "source": "https://hey.com/"
        },
        {
            "title": "Highly",
            "hex": "FF3C00",
            "source": "https://highly.co/"
        },
        {
            "title": "Hilton",
            "hex": "124D97",
            "source": "https://www.hilton.com/en/"
        },
        {
            "title": "HipChat",
            "hex": "0052CC",
            "source": "https://www.atlassian.com/company/news/press-kit"
        },
        {
            "title": "Hitachi",
            "hex": "E60027",
            "source": "https://commons.wikimedia.org/wiki/File:Hitachi_inspire_the_next-Logo.svg"
        },
        {
            "title": "Hive",
            "hex": "FF7A00",
            "source": "https://www.hivehome.com/"
        },
        {
            "title": "HockeyApp",
            "hex": "009EE1",
            "source": "https://hockeyapp.net/brand-guidelines/"
        },
        {
            "title": "Home Assistant",
            "hex": "41BDF5",
            "source": "https://github.com/home-assistant/home-assistant-assets"
        },
        {
            "title": "HomeAdvisor",
            "hex": "F68315",
            "source": "https://www.abouthomeadvisor.com/media-room/press-resources/"
        },
        {
            "title": "Homebrew",
            "hex": "FBB040",
            "source": "https://github.com/Homebrew/brew.sh/blob/2e576aaca83e62dda41a188597bb4bd20e75e385/assets/img/homebrew.svg"
        },
        {
            "title": "homify",
            "hex": "7DCDA3",
            "source": "https://www.homify.com"
        },
        {
            "title": "Honda",
            "hex": "E40521",
            "source": "https://www.honda.ie/"
        },
        {
            "title": "Hootsuite",
            "hex": "000000",
            "source": "https://hootsuite.com/en-gb/about/media-kit"
        },
        {
            "title": "Hoppscotch",
            "hex": "31C48D",
            "source": "https://github.com/hoppscotch/hoppscotch/blob/77862cdf9bd902a4ea64bd8b2301ed2206820649/static/images/ufo_logo.svg"
        },
        {
            "title": "Hotels.com",
            "hex": "D32F2F",
            "source": "https://en.wikipedia.org/wiki/File:Hotels.com_logo.svg"
        },
        {
            "title": "Houdini",
            "hex": "FF4713",
            "source": "https://www.sidefx.com/products/houdini/"
        },
        {
            "title": "Houzz",
            "hex": "4DBC15",
            "source": "https://www.houzz.com/logoGuidelines"
        },
        {
            "title": "HP",
            "hex": "0096D6",
            "source": "https://brandcentral.ext.hp.com/login"
        },
        {
            "title": "HTML Academy",
            "hex": "302683",
            "source": "https://htmlacademy.ru/"
        },
        {
            "title": "HTML5",
            "hex": "E34F26",
            "source": "http://www.w3.org/html/logo/"
        },
        {
            "title": "Huawei",
            "hex": "FF0000",
            "source": "https://en.wikipedia.org/wiki/File:Huawei.svg"
        },
        {
            "title": "HubSpot",
            "hex": "FF7A59",
            "source": "https://www.hubspot.com/style-guide"
        },
        {
            "title": "Hugo",
            "hex": "FF4088",
            "source": "https://gohugo.io/"
        },
        {
            "title": "Hulu",
            "hex": "3DBB3D",
            "source": "https://www.hulu.com/press/brand-assets/"
        },
        {
            "title": "Humble Bundle",
            "hex": "CC2929",
            "source": "https://support.humblebundle.com/hc/en-us/articles/202742060-Bundle-Logos"
        },
        {
            "title": "Hurriyetemlak",
            "hex": "E02826",
            "source": "https://ilan.hurriyetemlak.com/emlak-ilani-yayinlama-kurallari"
        },
        {
            "title": "Husqvarna",
            "hex": "273A60",
            "source": "https://www.husqvarna.com/uk/catalogues/"
        },
        {
            "title": "Hypothesis",
            "hex": "BD1C2B",
            "source": "https://web.hypothes.is/"
        },
        {
            "title": "Hyundai",
            "hex": "002C5F",
            "source": "https://en.wikipedia.org/wiki/File:Hyundai_Motor_Company_logo.svg"
        },
        {
            "title": "Iata",
            "hex": "004E81",
            "source": "https://upload.wikimedia.org/wikipedia/commons/f/f7/IATAlogo.svg"
        },
        {
            "title": "iBeacon",
            "hex": "3D7EBB",
            "source": "https://developer.apple.com/ibeacon/"
        },
        {
            "title": "IBM",
            "hex": "054ADA",
            "source": "https://www.ibm.com/design/language/elements/logos/8-bar/"
        },
        {
            "title": "iCloud",
            "hex": "3693F3",
            "source": "https://commons.wikimedia.org/wiki/File:ICloud_logo.svg"
        },
        {
            "title": "IcoMoon",
            "hex": "825794",
            "source": "https://icomoon.io/"
        },
        {
            "title": "ICON",
            "hex": "31B8BB",
            "source": "https://icon.foundation/"
        },
        {
            "title": "Iconfinder",
            "hex": "1A1B1F",
            "source": "https://www.iconfinder.com/p/about"
        },
        {
            "title": "Iconify",
            "hex": "1769AA",
            "source": "https://iconify.design/"
        },
        {
            "title": "IconJar",
            "hex": "16A5F3",
            "source": "https://geticonjar.com/press-kit/"
        },
        {
            "title": "ICQ",
            "hex": "24FF00",
            "source": "https://commons.wikimedia.org/wiki/File:ICQNewlogo.svg"
        },
        {
            "title": "iDEAL",
            "hex": "CC0066",
            "source": "https://www.ideal.nl/cms/files/Manual_iDEAL_logo.pdf"
        },
        {
            "title": "iFixit",
            "hex": "0071CE",
            "source": "https://www.ifixit.com/"
        },
        {
            "title": "iFood",
            "hex": "EA1D2C",
            "source": "https://ifood.com.br/"
        },
        {
            "title": "IFTTT",
            "hex": "000000",
            "source": "https://ifttt.com/discover/brand-guidelines"
        },
        {
            "title": "iHeartRadio",
            "hex": "C6002B",
            "source": "https://brand.iheart.com/logo"
        },
        {
            "title": "IMDb",
            "hex": "E6B91E",
            "source": "http://www.imdb.com/pressroom/brand_guidelines"
        },
        {
            "title": "Imgur",
            "hex": "1BB76E",
            "source": "https://s.imgur.com/images/favicon-152.png"
        },
        {
            "title": "Indeed",
            "hex": "2164F3",
            "source": "https://www.indeed.com"
        },
        {
            "title": "Infiniti",
            "hex": "000000",
            "source": "https://www.infinitiusa.com"
        },
        {
            "title": "InfluxDB",
            "hex": "22ADF6",
            "source": "https://www.influxdata.com/"
        },
        {
            "title": "Informatica",
            "hex": "FF4D00",
            "source": "https://www.informatica.com/content/dam/informatica-com/en/images/cc02v2/logo-informatica.svg"
        },
        {
            "title": "Infosys",
            "hex": "007CC3",
            "source": "https://www.infosys.com/content/dam/infosys-web/burger-menu/en/images/logo.svg"
        },
        {
            "title": "Inkscape",
            "hex": "000000",
            "source": "https://commons.wikimedia.org/wiki/File:Inkscape_Logo.svg"
        },
        {
            "title": "Insomnia",
            "hex": "5849BE",
            "source": "https://insomnia.rest/"
        },
        {
            "title": "Instacart",
            "hex": "43B02A",
            "source": "https://www.instacart.com/press"
        },
        {
            "title": "Instagram",
            "hex": "E4405F",
            "source": "https://www.instagram-brand.com"
        },
        {
            "title": "Instapaper",
            "hex": "1F1F1F",
            "source": "https://www.instapaper.com/"
        },
        {
            "title": "Instructables",
            "hex": "FABF15",
            "source": "https://www.instructables.com/community/Official-Instructables-Logos-1/"
        },
        {
            "title": "Integromat",
            "hex": "2F8CBB",
            "source": "https://www.integromat.com"
        },
        {
            "title": "Intel",
            "hex": "0071C5",
            "source": "https://www.intel.com"
        },
        {
            "title": "IntelliJ IDEA",
            "hex": "000000",
            "source": "https://www.jetbrains.com/idea/"
        },
        {
            "title": "Intercom",
            "hex": "6AFDEF",
            "source": "https://www.intercom.com/press"
        },
        {
            "title": "Internet Archive",
            "hex": "000000",
            "source": "https://openlibrary.org/static/images/ia-logo.svg"
        },
        {
            "title": "Internet Explorer",
            "hex": "0076D6",
            "source": "https://compass-ssl.microsoft.com/assets/c8/67/c867db4c-f328-45b8-817c-33834c70aae6.svg?n=IE.svg"
        },
        {
            "title": "InVision",
            "hex": "FF3366",
            "source": "https://projects.invisionapp.com/boards/BX4P1DY5H46R"
        },
        {
            "title": "Invoice Ninja",
            "hex": "000000",
            "source": "https://github.com/invoiceninja/invoiceninja"
        },
        {
            "title": "ioBroker",
            "hex": "3399CC",
            "source": "https://github.com/ioBroker/awesome-iobroker/blob/master/images/"
        },
        {
            "title": "Ionic",
            "hex": "3880FF",
            "source": "https://ionicframework.com/press"
        },
        {
            "title": "iOS",
            "hex": "000000",
            "source": "https://en.wikipedia.org/wiki/IOS"
        },
        {
            "title": "IPFS",
            "hex": "65C2CB",
            "source": "https://github.com/ipfs/logo"
        },
        {
            "title": "Issuu",
            "hex": "F36D5D",
            "source": "https://issuu.com/press"
        },
        {
            "title": "Itch.io",
            "hex": "FA5C5C",
            "source": "https://itch.io/press-kit"
        },
        {
            "title": "iTunes",
            "hex": "FB5BC5",
            "source": "https://upload.wikimedia.org/wikipedia/commons/d/df/ITunes_logo.svg"
        },
        {
            "title": "IVECO",
            "hex": "004994",
            "source": "https://www.iveco.com/germany/Pages/Home-page.aspx"
        },
        {
            "title": "Jabber",
            "hex": "CC0000",
            "source": "https://commons.wikimedia.org/wiki/File:Jabber-bulb.svg"
        },
        {
            "title": "Jaguar",
            "hex": "FFFFFF",
            "source": "https://media.jaguar.com/en/press-kit"
        },
        {
            "title": "Jamboard",
            "hex": "F37C20",
            "source": "https://cdn2.hubspot.net/hubfs/159104/ECS/Jamboard/Approved%20Jamboard%20Brand%20Book.pdf"
        },
        {
            "title": "Jameson",
            "hex": "004027",
            "source": "https://www.jamesonwhiskey.com/"
        },
        {
            "title": "Jasmine",
            "hex": "8A4182",
            "source": "https://github.com/jasmine/jasmine/blob/8991b1bba39b5b7e89fc5eeb07ae271a684cb1a4/images/jasmine-horizontal.svg"
        },
        {
            "title": "Java",
            "hex": "007396",
            "source": "https://www.oracle.com/legal/logos.html"
        },
        {
            "title": "JavaScript",
            "hex": "F7DF1E",
            "source": "https://github.com/voodootikigod/logo.js"
        },
        {
            "title": "JBL",
            "hex": "FF3300",
            "source": "https://www.jbl.com/"
        },
        {
            "title": "JCB",
            "hex": "0B4EA2",
            "source": "https://www.global.jcb/en/about-us/brand-concept/"
        },
        {
            "title": "Jeep",
            "hex": "000000",
            "source": "http://www.fcaci.com/v15-images/jeep/Jeep-Brand-Mark-Guidelines-Rev10.15.pdf"
        },
        {
            "title": "Jekyll",
            "hex": "CC0000",
            "source": "https://github.com/jekyll/brand"
        },
        {
            "title": "Jenkins",
            "hex": "D24939",
            "source": "https://wiki.jenkins-ci.org/display/JENKINS/Logo"
        },
        {
            "title": "Jenkins X",
            "hex": "73C3D5",
            "source": "https://github.com/cdfoundation/artwork"
        },
        {
            "title": "Jest",
            "hex": "C21325",
            "source": "https://jestjs.io/"
        },
        {
            "title": "JET",
            "hex": "FBBA00",
            "source": "https://de.wikipedia.org/wiki/Datei:JET.svg"
        },
        {
            "title": "JetBrains",
            "hex": "000000",
            "source": "https://www.jetbrains.com/company/brand/"
        },
        {
            "title": "JFrog",
            "hex": "41BF47",
            "source": "https://jfrog.com/brand-guidelines/"
        },
        {
            "title": "JFrog Bintray",
            "hex": "43A047",
            "source": "https://bintray.com/"
        },
        {
            "title": "Jinja",
            "hex": "B41717",
            "source": "https://github.com/pallets/jinja/blob/1c240154865a7b6034033027e3c2ca8a2fa53fc2/artwork/jinjalogo.svg"
        },
        {
            "title": "Jira",
            "hex": "0052CC",
            "source": "https://atlassian.design/guidelines/marketing/resources/logo-files"
        },
        {
            "title": "Jira Software",
            "hex": "0052CC",
            "source": "https://www.atlassian.com/company/news/press-kit"
        },
        {
            "title": "John Deere",
            "hex": "367C2B",
            "source": "https://en.wikipedia.org/wiki/File:John_Deere_logo.svg"
        },
        {
            "title": "Joomla",
            "hex": "5091CD",
            "source": "https://docs.joomla.org/Joomla:Brand_Identity_Elements"
        },
        {
            "title": "JPEG",
            "hex": "8A8A8A",
            "source": "https://jpeg.org/contact.html"
        },
        {
            "title": "jQuery",
            "hex": "0769AD",
            "source": "https://brand.jquery.org/logos/"
        },
        {
            "title": "JR Group",
            "hex": "000000",
            "source": "https://www.jrhokkaido.co.jp/"
        },
        {
            "title": "jsDelivr",
            "hex": "E84D3D",
            "source": "https://github.com/jsdelivr/www.jsdelivr.com/blob/eff02f3a8879cf7c7296840584e1293fe04e3a76/src/public/img/logo_horizontal.svg"
        },
        {
            "title": "JSFiddle",
            "hex": "0084FF",
            "source": "https://jsfiddle.net/"
        },
        {
            "title": "JSON",
            "hex": "000000",
            "source": "https://commons.wikimedia.org/wiki/File:JSON_vector_logo.svg"
        },
        {
            "title": "JSON Web Tokens",
            "hex": "000000",
            "source": "https://jwt.io/"
        },
        {
            "title": "Julia",
            "hex": "9558B2",
            "source": "https://github.com/JuliaLang/julia-logo-graphics/blob/b5551ca7946b4a25746c045c15fbb8806610f8d0/images/julia-dots.svg"
        },
        {
            "title": "Jupyter",
            "hex": "F37626",
            "source": "https://github.com/jupyter/design"
        },
        {
            "title": "Just Eat",
            "hex": "F36D00",
            "source": "https://www.just-eat.ie/"
        },
        {
            "title": "JustGiving",
            "hex": "AD29B6",
            "source": "https://justgiving.com"
        },
        {
            "title": "Kaggle",
            "hex": "20BEFF",
            "source": "https://www.kaggle.com/contact"
        },
        {
            "title": "Kahoot",
            "hex": "46178F",
            "source": "https://kahoot.com/library/kahoot-logo/"
        },
        {
            "title": "KaiOS",
            "hex": "6F02B5",
            "source": "https://www.kaiostech.com/company/press-room"
        },
        {
            "title": "Kakao",
            "hex": "FFCD00",
            "source": "https://www.kakaocorp.com/kakao/introduce/ci"
        },
        {
            "title": "Karlsruher Verkehrsverbund",
            "hex": "9B2321",
            "source": "https://commons.wikimedia.org/wiki/File:KVV_2010.svg"
        },
        {
            "title": "Kaspersky",
            "hex": "006D5C",
            "source": "https://www.kaspersky.com"
        },
        {
            "title": "Katacoda",
            "hex": "F48220",
            "source": "https://katacoda.com/press-kit"
        },
        {
            "title": "Katana",
            "hex": "000000",
            "source": "https://www.foundry.com/products/katana"
        },
        {
            "title": "KDE",
            "hex": "1D99F3",
            "source": "https://kde.org/stuff/clipart.php"
        },
        {
            "title": "KeePassXC",
            "hex": "6CAC4D",
            "source": "https://github.com/keepassxreboot/keepassxc/"
        },
        {
            "title": "Kentico",
            "hex": "F05A22",
            "source": "https://www.kentico.com"
        },
        {
            "title": "Keras",
            "hex": "D00000",
            "source": "https://keras.io/"
        },
        {
            "title": "Keybase",
            "hex": "33A0FF",
            "source": "https://github.com/keybase/client/tree/a144e0ce38ee9e495cc5acbcd4ef859f5534d820/media/logos"
        },
        {
            "title": "KeyCDN",
            "hex": "047AED",
            "source": "https://www.keycdn.com/logos"
        },
        {
            "title": "Khan Academy",
            "hex": "14BF96",
            "source": "https://khanacademy.zendesk.com/hc/en-us/articles/202483630-Press-room"
        },
        {
            "title": "Khronos Group",
            "hex": "CC3333",
            "source": "https://www.khronos.org/legal/trademarks/"
        },
        {
            "title": "Kia",
            "hex": "BB162B",
            "source": "https://www.kia.com/ie/brochure/"
        },
        {
            "title": "Kibana",
            "hex": "005571",
            "source": "https://www.elastic.co/brand"
        },
        {
            "title": "Kickstarter",
            "hex": "05CE78",
            "source": "https://www.kickstarter.com/help/brand_assets"
        },
        {
            "title": "Kik",
            "hex": "82BC23",
            "source": "http://www.kik.com/press"
        },
        {
            "title": "Kirby",
            "hex": "000000",
            "source": "https://getkirby.com/press"
        },
        {
            "title": "KLM",
            "hex": "00A1DE",
            "source": "https://www.klm.com"
        },
        {
            "title": "Klout",
            "hex": "E44600",
            "source": "https://klout.com/s/developers/styleguide"
        },
        {
            "title": "Known",
            "hex": "333333",
            "source": "https://github.com/idno/known/tree/22c4935b57a61d94d2508651128b4f828f864989/gfx/logos"
        },
        {
            "title": "Ko-fi",
            "hex": "F16061",
            "source": "https://ko-fi.com/home/about"
        },
        {
            "title": "Kodi",
            "hex": "17B2E7",
            "source": "https://kodi.tv/"
        },
        {
            "title": "Koding",
            "hex": "00B057",
            "source": "https://koding.com/About"
        },
        {
            "title": "Kofax",
            "hex": "00558C",
            "source": "https://www.kofax.com/styleguide/logos"
        },
        {
            "title": "Komoot",
            "hex": "6AA127",
            "source": "http://newsroom.komoot.com/media_kits/219423/"
        },
        {
            "title": "Kotlin",
            "hex": "0095D5",
            "source": "https://resources.jetbrains.com/storage/products/kotlin/docs/kotlin_logos.zip"
        },
        {
            "title": "Krita",
            "hex": "3BABFF",
            "source": "https://krita.org/en/about/press/"
        },
        {
            "title": "KTM",
            "hex": "FF6600",
            "source": "https://ktm.com"
        },
        {
            "title": "Kubernetes",
            "hex": "326CE5",
            "source": "https://github.com/kubernetes/kubernetes/tree/master/logo"
        },
        {
            "title": "Kyocera",
            "hex": "DF0522",
            "source": "https://uk.kyocera.com/"
        },
        {
            "title": "LabVIEW",
            "hex": "FFDB00",
            "source": "http://download.ni.com/evaluation/2018_Partner_Cobranding_Style_Guide.pdf"
        },
        {
            "title": "Lada",
            "hex": "ED6B21",
            "source": "https://www.lada.ru/priora/sedan/accessories.html"
        },
        {
            "title": "Lamborghini",
            "hex": "DDB320",
            "source": "https://en.wikipedia.org/wiki/File:Lamborghini_Logo.svg"
        },
        {
            "title": "Land Rover",
            "hex": "005A2B",
            "source": "https://media.landrover.com/en/press-kit"
        },
        {
            "title": "Laragon",
            "hex": "0E83CD",
            "source": "https://laragon.org/"
        },
        {
            "title": "Laravel",
            "hex": "FF2D20",
            "source": "https://github.com/laravel/art"
        },
        {
            "title": "Laravel Horizon",
            "hex": "405263",
            "source": "https://horizon.laravel.com/"
        },
        {
            "title": "Laravel Nova",
            "hex": "252D37",
            "source": "https://nova.laravel.com/"
        },
        {
            "title": "Last.fm",
            "hex": "D51007",
            "source": "https://commons.wikimedia.org/wiki/File:Lastfm_logo.svg"
        },
        {
            "title": "LastPass",
            "hex": "D32D27",
            "source": "https://lastpass.com/press-room/"
        },
        {
            "title": "LaTeX",
            "hex": "008080",
            "source": "https://github.com/latex3/branding"
        },
        {
            "title": "Launchpad",
            "hex": "F8C300",
            "source": "https://help.launchpad.net/logo/submissions"
        },
        {
            "title": "LBRY",
            "hex": "2F9176",
            "source": "https://lbry.com/press-kit"
        },
        {
            "title": "Leaflet",
            "hex": "199900",
            "source": "https://github.com/Leaflet/Leaflet/blob/d843c3b88486713827d7e860b58bdba75bfbd5a2/src/images/logo.svg"
        },
        {
            "title": "Leanpub",
            "hex": "FFFFFF",
            "source": "https://leanpub.com/press"
        },
        {
            "title": "LeetCode",
            "hex": "FFA116",
            "source": "https://leetcode.com/store"
        },
        {
            "title": "Lenovo",
            "hex": "E2231A",
            "source": "https://news.lenovo.com/press-kits/"
        },
        {
            "title": "Let’s Encrypt",
            "hex": "003A70",
            "source": "https://letsencrypt.org/trademarks/"
        },
        {
            "title": "Letterboxd",
            "hex": "00D735",
            "source": "https://letterboxd.com/about/logos/"
        },
        {
            "title": "LG",
            "hex": "A50034",
            "source": "https://en.wikipedia.org/wiki/LG_Corporation"
        },
        {
            "title": "LGTM",
            "hex": "FFFFFF",
            "source": "https://lgtm.com/"
        },
        {
            "title": "Liberapay",
            "hex": "F6C915",
            "source": "https://liberapay.com/assets/liberapay/icon-v2_yellow-r.svg"
        },
        {
            "title": "LibraryThing",
            "hex": "251A15",
            "source": "https://twitter.com/LibraryThing/status/1054466649271656448"
        },
        {
            "title": "LibreOffice",
            "hex": "18A303",
            "source": "https://wiki.documentfoundation.org/Marketing/Branding"
        },
        {
            "title": "libuv",
            "hex": "403C3D",
            "source": "https://github.com/libuv/libuv/blob/e4087dedf837f415056a45a838f639a3d9dc3ced/img/logos.svg"
        },
        {
            "title": "Lichess",
            "hex": "000000",
            "source": "https://lichess.org/about"
        },
        {
            "title": "Lighthouse",
            "hex": "F44B21",
            "source": "https://github.com/GoogleChrome/lighthouse/blob/80d2e6c1948f232ec4f1bdeabc8bc632fc5d0bfd/assets/lh_favicon.svg"
        },
        {
            "title": "LINE",
            "hex": "00C300",
            "source": "http://line.me/en/logo"
        },
        {
            "title": "LINE WEBTOON",
            "hex": "00D564",
            "source": "http://webtoons.com/"
        },
        {
            "title": "LineageOS",
            "hex": "167C80",
            "source": "https://www.lineageos.org/"
        },
        {
            "title": "LinkedIn",
            "hex": "0077B5",
            "source": "https://brand.linkedin.com"
        },
        {
            "title": "Linode",
            "hex": "00A95C",
            "source": "https://www.linode.com/company/press/"
        },
        {
            "title": "Linux",
            "hex": "FCC624",
            "source": "http://www.linuxfoundation.org/about/about-linux"
        },
        {
            "title": "Linux Foundation",
            "hex": "003764",
            "source": "https://www.linuxfoundation.org/"
        },
        {
            "title": "Linux Mint",
            "hex": "87CF3E",
            "source": "https://commons.wikimedia.org/wiki/File:Linux_Mint_logo_without_wordmark.svg"
        },
        {
            "title": "Litecoin",
            "hex": "A6A9AA",
            "source": "https://litecoin-foundation.org/wp-content/uploads/2019/01/LC18-007-Brand-guidelines.pdf"
        },
        {
            "title": "LiveJournal",
            "hex": "00B0EA",
            "source": "http://www.livejournal.com"
        },
        {
            "title": "Livestream",
            "hex": "CF202E",
            "source": "https://livestream.com/press"
        },
        {
            "title": "LLVM",
            "hex": "262D3A",
            "source": "https://llvm.org/Logo.html"
        },
        {
            "title": "LMMS",
            "hex": "10B146",
            "source": "https://lmms.io/branding"
        },
        {
            "title": "Logitech",
            "hex": "00B8FC",
            "source": "https://www.logitech.com/"
        },
        {
            "title": "LogMeIn",
            "hex": "45B6F2",
            "source": "https://www.logmein.com/"
        },
        {
            "title": "Logstash",
            "hex": "005571",
            "source": "https://www.elastic.co/brand"
        },
        {
            "title": "Loom",
            "hex": "FD5E60",
            "source": "https://www.loom.com/press"
        },
        {
            "title": "Loop",
            "hex": "F29400",
            "source": "https://loop.frontiersin.org/"
        },
        {
            "title": "Lospec",
            "hex": "EAEAEA",
            "source": "https://lospec.com/brand"
        },
        {
            "title": "Lua",
            "hex": "2C2D72",
            "source": "https://www.lua.org/docs.html"
        },
        {
            "title": "Lubuntu",
            "hex": "0068C8",
            "source": "https://lubuntu.net/"
        },
        {
            "title": "Lufthansa",
            "hex": "05164D",
            "source": "https://www.lufthansa.com/"
        },
        {
            "title": "Lumen",
            "hex": "E74430",
            "source": "https://lumen.laravel.com/"
        },
        {
            "title": "Lyft",
            "hex": "FF00BF",
            "source": "https://www.lyft.com/press"
        },
        {
            "title": "MAAS",
            "hex": "E95420",
            "source": "https://design.ubuntu.com/downloads/"
        },
        {
            "title": "Macy’s",
            "hex": "E21A2C",
            "source": "http://www.macysinc.com/press-room/logo-photo-gallery/logos-macys-inc/default.aspx"
        },
        {
            "title": "Magento",
            "hex": "EE672F",
            "source": "http://magento.com"
        },
        {
            "title": "Magisk",
            "hex": "00AF9C",
            "source": "https://github.com/topjohnwu/Magisk/blob/master/app/src/main/res/drawable/ic_magisk.xml"
        },
        {
            "title": "Mail.Ru",
            "hex": "005FF9",
            "source": "https://my.mail.ru"
        },
        {
            "title": "MailChimp",
            "hex": "FFE01B",
            "source": "http://mailchimp.com/about/brand-assets"
        },
        {
            "title": "MakerBot",
            "hex": "FF1E0D",
            "source": "http://www.makerbot.com/makerbot-press-assets"
        },
        {
            "title": "MAN",
            "hex": "E40045",
            "source": "https://www.corporate.man.eu/"
        },
        {
            "title": "ManageIQ",
            "hex": "EF2929",
            "source": "https://www.manageiq.org/logo/"
        },
        {
            "title": "Manjaro",
            "hex": "35BF5C",
            "source": "https://commons.wikimedia.org/wiki/File:Manjaro-logo.svg"
        },
        {
            "title": "Mapbox",
            "hex": "000000",
            "source": "https://www.mapbox.com/about/press/brand-guidelines"
        },
        {
            "title": "MariaDB",
            "hex": "003545",
            "source": "https://mariadb.com/"
        },
        {
            "title": "MariaDB Foundation",
            "hex": "1F305F",
            "source": "https://mariadb.org/"
        },
        {
            "title": "Markdown",
            "hex": "000000",
            "source": "https://github.com/dcurtis/markdown-mark"
        },
        {
            "title": "Marketo",
            "hex": "5C4C9F",
            "source": "https://www.marketo.com/"
        },
        {
            "title": "Marriott",
            "hex": "A70023",
            "source": "https://marriott-hotels.marriott.com/"
        },
        {
            "title": "Maserati",
            "hex": "0C2340",
            "source": "https://www.maserati.com/international/"
        },
        {
            "title": "MasterCard",
            "hex": "EB001B",
            "source": "https://brand.mastercard.com/brandcenter/mastercard-brand-mark/downloads.html"
        },
        {
            "title": "mastercomfig",
            "hex": "009688",
            "source": "https://github.com/mastercomfig/mastercomfig.github.io/blob/d910ce7e868a6ef32106e36996c3473d78da2ce3/img/mastercomfig_logo.svg"
        },
        {
            "title": "Mastodon",
            "hex": "3088D4",
            "source": "https://source.joinmastodon.org/mastodon/joinmastodon/blob/master/public/press-kit.zip"
        },
        {
            "title": "Material Design",
            "hex": "757575",
            "source": "https://material.io/design/"
        },
        {
            "title": "Material Design Icons",
            "hex": "2196F3",
            "source": "https://materialdesignicons.com/icon/vector-square"
        },
        {
            "title": "Material-UI",
            "hex": "0081CB",
            "source": "https://material-ui.com/"
        },
        {
            "title": "Mathworks",
            "hex": "0076A8",
            "source": "https://www.mathworks.com/brand.html"
        },
        {
            "title": "Matomo",
            "hex": "3152A0",
            "source": "https://matomo.org/media/"
        },
        {
            "title": "Matrix",
            "hex": "000000",
            "source": "https://matrix.org"
        },
        {
            "title": "Mattermost",
            "hex": "0072C6",
            "source": "https://www.mattermost.org/brand-guidelines/"
        },
        {
            "title": "Matternet",
            "hex": "261C29",
            "source": "http://mttr.net"
        },
        {
            "title": "Max-Planck-Gesellschaft",
            "hex": "006C66",
            "source": "https://www.mpg.de"
        },
        {
            "title": "Maytag",
            "hex": "002E5F",
            "source": "https://www.maytagcommerciallaundry.com/mclstorefront/c/-/p/MYR40PD"
        },
        {
            "title": "Mazda",
            "hex": "101010",
            "source": "https://www.mazda.com/en/about/profile/library/"
        },
        {
            "title": "McAfee",
            "hex": "C01818",
            "source": "https://www.mcafee.com/"
        },
        {
            "title": "McDonald's",
            "hex": "FBC817",
            "source": "https://www.mcdonalds.com/gb/en-gb/newsroom.html"
        },
        {
            "title": "MDN Web Docs",
            "hex": "000000",
            "source": "https://developer.mozilla.org/"
        },
        {
            "title": "MediaFire",
            "hex": "1299F3",
            "source": "https://www.mediafire.com/press/"
        },
        {
            "title": "MediaTemple",
            "hex": "000000",
            "source": "https://mediatemple.net/company/about-us"
        },
        {
            "title": "Medium",
            "hex": "12100E",
            "source": "https://medium.design/logos-and-brand-guidelines-f1a01a733592"
        },
        {
            "title": "Meetup",
            "hex": "ED1C40",
            "source": "https://www.meetup.com/media/"
        },
        {
            "title": "MEGA",
            "hex": "D9272E",
            "source": "https://en.wikipedia.org/wiki/File:01_mega_logo.svg"
        },
        {
            "title": "Mendeley",
            "hex": "9D1620",
            "source": "https://www.mendeley.com/"
        },
        {
            "title": "Mercedes",
            "hex": "242424",
            "source": "https://www.mercedes-benz.com/"
        },
        {
            "title": "Messenger",
            "hex": "00B2FF",
            "source": "https://en.facebookbrand.com/assets/messenger/"
        },
        {
            "title": "Meteor",
            "hex": "DE4F4F",
            "source": "http://logo.meteorapp.com/"
        },
        {
            "title": "Metro de la Ciudad de México",
            "hex": "F77E1C",
            "source": "https://es.wikipedia.org/wiki/Archivo:Metro_de_la_Ciudad_de_M%C3%A9xico_(logo)_version_2019.svg"
        },
        {
            "title": "Metro de Madrid",
            "hex": "255E9C",
            "source": "https://commons.wikimedia.org/wiki/File:MetroMadridLogo.svg"
        },
        {
            "title": "Métro de Paris",
            "hex": "003E95",
            "source": "https://www.ratp.fr/"
        },
        {
            "title": "MeWe",
            "hex": "17377F",
            "source": "https://mewe.com"
        },
        {
            "title": "micro:bit",
            "hex": "00ED00",
            "source": "https://microbit.org/"
        },
        {
            "title": "Micro.blog",
            "hex": "FF8800",
            "source": "https://help.micro.blog/"
        },
        {
            "title": "Microgenetics",
            "hex": "FF0000",
            "source": "http://microgenetics.co.uk/"
        },
        {
            "title": "Microsoft",
            "hex": "666666",
            "source": "https://ratnacahayarina.files.wordpress.com/2014/03/microsoft.pdf"
        },
        {
            "title": "Microsoft Academic",
            "hex": "2D9FD9",
            "source": "https://academic.microsoft.com/"
        },
        {
            "title": "Microsoft Access",
            "hex": "A4373A",
            "source": "https://developer.microsoft.com/en-us/fabric#/styles/web/colors/products"
        },
        {
            "title": "Microsoft Azure",
            "hex": "0089D6",
            "source": "https://upload.wikimedia.org/wikipedia/commons/a/a8/Microsoft_Azure_Logo.svg"
        },
        {
            "title": "Microsoft Edge",
            "hex": "0078D7",
            "source": "https://support.microsoft.com/en-us/help/17171/microsoft-edge-get-to-know"
        },
        {
            "title": "Microsoft Excel",
            "hex": "217346",
            "source": "https://developer.microsoft.com/en-us/fabric#/styles/web/colors/products"
        },
        {
            "title": "Microsoft Exchange",
            "hex": "0078D4",
            "source": "https://developer.microsoft.com/en-us/fabric#/styles/web/"
        },
        {
            "title": "Microsoft Office",
            "hex": "D83B01",
            "source": "https://developer.microsoft.com/en-us/microsoft-365"
        },
        {
            "title": "Microsoft OneDrive",
            "hex": "0078D4",
            "source": "https://developer.microsoft.com/en-us/fabric#/styles/web/colors/products"
        },
        {
            "title": "Microsoft OneNote",
            "hex": "7719AA",
            "source": "https://developer.microsoft.com/en-us/fabric#/styles/web/colors/products"
        },
        {
            "title": "Microsoft Outlook",
            "hex": "0078D4",
            "source": "https://developer.microsoft.com/en-us/outlook/docs"
        },
        {
            "title": "Microsoft PowerPoint",
            "hex": "B7472A",
            "source": "https://developer.microsoft.com/en-us/fabric#/styles/web/colors/products"
        },
        {
            "title": "Microsoft SharePoint",
            "hex": "0078D4",
            "source": "https://developer.microsoft.com/en-us/fabric#/styles/web/colors/products"
        },
        {
            "title": "Microsoft SQL Server",
            "hex": "CC2927",
            "source": "https://de.wikipedia.org/wiki/Microsoft_SQL_Server"
        },
        {
            "title": "Microsoft Teams",
            "hex": "6264A7",
            "source": "https://developer.microsoft.com/en-us/fabric#/styles/web/colors/products"
        },
        {
            "title": "Microsoft Visio",
            "hex": "3955A3",
            "source": "https://developer.microsoft.com/en-us/fabric#/styles/web/colors/products"
        },
        {
            "title": "Microsoft Word",
            "hex": "2B579A",
            "source": "https://developer.microsoft.com/en-us/fabric#/styles/web/colors/products"
        },
        {
            "title": "MicroStrategy",
            "hex": "D9232E",
            "source": "https://www.microstrategy.com/us/company/press-kit"
        },
        {
            "title": "MIDI",
            "hex": "000000",
            "source": "https://en.wikipedia.org/wiki/MIDI"
        },
        {
            "title": "Minds",
            "hex": "FED12F",
            "source": "https://www.minds.com/"
        },
        {
            "title": "Minecraft",
            "hex": "62B47A",
            "source": "https://education.minecraft.net/press/"
        },
        {
            "title": "Minetest",
            "hex": "53AC56",
            "source": "https://www.minetest.net/"
        },
        {
            "title": "Mini",
            "hex": "000000",
            "source": "https://mini.co.uk"
        },
        {
            "title": "Minutemailer",
            "hex": "3ABFE6",
            "source": "https://minutemailer.com/press"
        },
        {
            "title": "Mitsubishi",
            "hex": "E60012",
            "source": "https://www.mitsubishi.com/"
        },
        {
            "title": "Mix",
            "hex": "FF8126",
            "source": "https://mix.com"
        },
        {
            "title": "Mixcloud",
            "hex": "5000FF",
            "source": "https://www.mixcloud.com/about"
        },
        {
            "title": "Mocha",
            "hex": "8D6748",
            "source": "https://mochajs.org/"
        },
        {
            "title": "Mojang Studios",
            "hex": "EF323D",
            "source": "https://www.minecraft.net"
        },
        {
            "title": "Moleculer",
            "hex": "3CAFCE",
            "source": "https://moleculer.services/"
        },
        {
            "title": "Monero",
            "hex": "FF6600",
            "source": "https://getmonero.org"
        },
        {
            "title": "MongoDB",
            "hex": "47A248",
            "source": "https://www.mongodb.com/pressroom"
        },
        {
            "title": "Monkey tie",
            "hex": "FFC619",
            "source": "https://www.monkey-tie.com/presse"
        },
        {
            "title": "Monogram",
            "hex": "FDB22A",
            "source": "http://monogram.me"
        },
        {
            "title": "Monster",
            "hex": "6E46AE",
            "source": "https://www.monster.com/"
        },
        {
            "title": "Monzo",
            "hex": "14233C",
            "source": "https://monzo.com/press/"
        },
        {
            "title": "Moo",
            "hex": "00945E",
            "source": "https://www.moo.com/uk/about/press.html"
        },
        {
            "title": "Moscow Metro",
            "hex": "D9232E",
            "source": "https://mosmetro.ru/"
        },
        {
            "title": "Mozilla",
            "hex": "000000",
            "source": "https://mozilla.ninja/our-logo"
        },
        {
            "title": "MTA",
            "hex": "0039A6",
            "source": "https://mta.info/"
        },
        {
            "title": "MTR",
            "hex": "AC2E45",
            "source": "https://commons.wikimedia.org/wiki/File:MTR_(logo_with_text).svg"
        },
        {
            "title": "MuseScore",
            "hex": "1A70B8",
            "source": "https://musescore.org/en/about/logos-and-graphics"
        },
        {
            "title": "MusicBrainz",
            "hex": "BA478F",
            "source": "https://metabrainz.org/projects"
        },
        {
            "title": "MX Linux",
            "hex": "000000",
            "source": "https://mxlinux.org/art/"
        },
        {
            "title": "MYOB",
            "hex": "6100A5",
            "source": "https://myob-identikit.frontify.com/d/JK2D4WFOdAwV/for-developers"
        },
        {
            "title": "Myspace",
            "hex": "030303",
            "source": "https://myspace.com/pressroom/assetslogos"
        },
        {
            "title": "MySQL",
            "hex": "4479A1",
            "source": "https://www.mysql.com/about/legal/logos.html"
        },
        {
            "title": "N26",
            "hex": "48AC98",
            "source": "https://n26.com/"
        },
        {
            "title": "National Grid",
            "hex": "00148C",
            "source": "https://www.nationalgrid.com/themes/custom/national_grid_group/logo.svg"
        },
        {
            "title": "NativeScript",
            "hex": "3655FF",
            "source": "https://docs.nativescript.org/"
        },
        {
            "title": "NBB",
            "hex": "FF7100",
            "source": "https://presse.notebooksbilliger.de/presskits/style-guide"
        },
        {
            "title": "NDR",
            "hex": "0C1754",
            "source": "https://www.ndr.de/"
        },
        {
            "title": "NEC",
            "hex": "1414A0",
            "source": "https://commons.wikimedia.org/wiki/File:NEC_logo.svg"
        },
        {
            "title": "Neo4j",
            "hex": "008CC1",
            "source": "https://neo4j.com/style-guide/"
        },
        {
            "title": "Neovim",
            "hex": "57A143",
            "source": "https://github.com/neovim/neovim.github.io/tree/7fd28f472e6ee4548bc4100dc381a8e4c70f2ee4/logos"
        },
        {
            "title": "NestJS",
            "hex": "E0234E",
            "source": "https://nestjs.com/"
        },
        {
            "title": "NetApp",
            "hex": "0067C5",
            "source": "http://www.netapp.com/"
        },
        {
            "title": "Netflix",
            "hex": "E50914",
            "source": "https://brand.netflix.com/en/assets/brand-symbol"
        },
        {
            "title": "Netlify",
            "hex": "00C7B7",
            "source": "https://www.netlify.com/press/"
        },
        {
            "title": "New Relic",
            "hex": "008C99",
            "source": "https://newrelic.com/about/media-assets"
        },
        {
            "title": "New York Times",
            "hex": "000000",
            "source": "https://www.nytimes.com/"
        },
        {
            "title": "Next.js",
            "hex": "000000",
            "source": "https://nextjs.org/"
        },
        {
            "title": "Nextcloud",
            "hex": "0082C9",
            "source": "https://nextcloud.com/press/"
        },
        {
            "title": "Nextdoor",
            "hex": "8ED500",
            "source": "https://nextdoor.com/newsroom/"
        },
        {
            "title": "NFC",
            "hex": "002E5F",
            "source": "https://nfc-forum.org/our-work/nfc-branding/n-mark/guidelines-and-brand-assets/"
        },
        {
            "title": "NGINX",
            "hex": "269539",
            "source": "https://www.nginx.com/"
        },
        {
            "title": "ngrok",
            "hex": "1F1E37",
            "source": "https://ngrok.com/"
        },
        {
            "title": "niconico",
            "hex": "231815",
            "source": "https://www.nicovideo.jp/"
        },
        {
            "title": "Nim",
            "hex": "FFE953",
            "source": "https://nim-lang.org"
        },
        {
            "title": "Nintendo",
            "hex": "8F8F8F",
            "source": "https://en.wikipedia.org/wiki/Nintendo#/media/File:Nintendo.svg"
        },
        {
            "title": "Nintendo 3DS",
            "hex": "D12228",
            "source": "https://www.nintendo.de/"
        },
        {
            "title": "Nintendo GameCube",
            "hex": "6A5FBB",
            "source": "https://www.nintendo.com/consumer/systems/nintendogamecube/index.jsp"
        },
        {
            "title": "Nintendo Network",
            "hex": "FF7D00",
            "source": "https://accounts.nintendo.com/login"
        },
        {
            "title": "Nintendo Switch",
            "hex": "E60012",
            "source": "http://www.nintendo.co.uk/"
        },
        {
            "title": "Nissan",
            "hex": "C3002F",
            "source": "https://www.nissan.ie/"
        },
        {
            "title": "NixOS",
            "hex": "5277C3",
            "source": "https://github.com/NixOS/nixos-homepage/tree/master/logo"
        },
        {
            "title": "Node-RED",
            "hex": "8F0000",
            "source": "https://nodered.org/about/resources/"
        },
        {
            "title": "Node.js",
            "hex": "339933",
            "source": "https://nodejs.org/en/about/resources/"
        },
        {
            "title": "Nodemon",
            "hex": "76D04B",
            "source": "https://nodemon.io/"
        },
        {
            "title": "Nokia",
            "hex": "124191",
            "source": "https://www.nokia.com/"
        },
        {
            "title": "Notepad++",
            "hex": "90E59A",
            "source": "https://github.com/notepad-plus-plus/notepad-plus-plus/tree/master/PowerEditor/misc/chameleon"
        },
        {
            "title": "Notion",
            "hex": "000000",
            "source": "https://www.notion.so/"
        },
        {
            "title": "Notist",
            "hex": "333333",
            "source": "https://noti.st/"
        },
        {
            "title": "NPM",
            "hex": "CB3837",
            "source": "https://github.com/npm/logos"
        },
        {
            "title": "Nubank",
            "hex": "8A05BE",
            "source": "https://nubank.com.br/imprensa/"
        },
        {
            "title": "Nucleo",
            "hex": "111111",
            "source": "https://nucleoapp.com/"
        },
        {
            "title": "NuGet",
            "hex": "004880",
            "source": "https://github.com/NuGet/Media/blob/89f7c87245e52e8ce91d94c0a47f44c6576e3a0d/Images/MainLogo/Vector/nuget.svg"
        },
        {
            "title": "Nuke",
            "hex": "000000",
            "source": "https://www.foundry.com/products/nuke"
        },
        {
            "title": "Numba",
            "hex": "00A3E0",
            "source": "https://github.com/numba/numba/blob/0db8a2bcd0f53c0d0ad8a798432fb3f37f14af27/docs/_static/numba-blue-icon-rgb.svg"
        },
        {
            "title": "NumPy",
            "hex": "013243",
            "source": "https://numpy.org"
        },
        {
            "title": "Nutanix",
            "hex": "024DA1",
            "source": "https://www.nutanix.com/content/dam/nutanix/en/cmn/documents/nutanix-brandbook.pdf"
        },
        {
            "title": "Nuxt.js",
            "hex": "00C58E",
            "source": "https://nuxtjs.org/"
        },
        {
            "title": "NVIDIA",
            "hex": "76B900",
            "source": "https://www.nvidia.com/etc/designs/nvidiaGDC/clientlibs_base/images/NVIDIA-Logo.svg"
        },
        {
            "title": "OBS Studio",
            "hex": "302E31",
            "source": "https://upload.wikimedia.org/wikipedia/commons/7/78/OBS.svg"
        },
        {
            "title": "OCaml",
            "hex": "EC6813",
            "source": "http://ocaml.org/img/OCaml_Sticker.svg"
        },
        {
            "title": "Octave",
            "hex": "0790C0",
            "source": "https://www.gnu.org/software/octave/"
        },
        {
            "title": "Octopus Deploy",
            "hex": "2F93E0",
            "source": "https://octopus.com/company/brand"
        },
        {
            "title": "Oculus",
            "hex": "1C1E20",
            "source": "https://www.oculus.com/en-us/press-kit"
        },
        {
            "title": "Odnoklassniki",
            "hex": "EE8208",
            "source": "https://insideok.ru/brandbook"
        },
        {
            "title": "okcupid",
            "hex": "0500BE",
            "source": "https://okcupid.com/press"
        },
        {
            "title": "OnePlus",
            "hex": "F5010C",
            "source": "https://en.wikipedia.org/wiki/OnePlus#/media/File:OP_LU_Reg_1L_RGB_red_copy-01.svg"
        },
        {
            "title": "OnStar",
            "hex": "003D7D",
            "source": "https://www.onstar.com/"
        },
        {
            "title": "Opel",
            "hex": "F7D900",
            "source": "https://de.wikipedia.org/wiki/Opel"
        },
        {
            "title": "Open Access",
            "hex": "F68212",
            "source": "https://commons.wikimedia.org/wiki/File:Open_Access_logo_PLoS_white.svg"
        },
        {
            "title": "Open Badges",
            "hex": "073B5A",
            "source": "https://backpack.openbadges.org/"
        },
        {
            "title": "Open Collective",
            "hex": "7FADF2",
            "source": "https://docs.opencollective.com/help/about#media-logo"
        },
        {
            "title": "Open Containers Initiative",
            "hex": "262261",
            "source": "https://github.com/opencontainers/artwork/tree/master/oci/icon"
        },
        {
            "title": "Open Source Initiative",
            "hex": "3DA639",
            "source": "https://opensource.org/logo-usage-guidelines"
        },
        {
            "title": "OpenAI",
            "hex": "412991",
            "source": "https://openai.com/"
        },
        {
            "title": "OpenAI Gym",
            "hex": "0081A5",
            "source": "https://gym.openai.com/"
        },
        {
            "title": "OpenAPI Initiative",
            "hex": "6BA539",
            "source": "https://www.openapis.org/faq/style-guide"
        },
        {
            "title": "OpenBSD",
            "hex": "F2CA30",
            "source": "https://en.wikipedia.org/wiki/OpenBSD"
        },
        {
            "title": "OpenGL",
            "hex": "5586A4",
            "source": "https://www.khronos.org/legal/trademarks/"
        },
        {
            "title": "OpenID",
            "hex": "F78C40",
            "source": "https://openid.net/add-openid/logos/"
        },
        {
            "title": "Openlayers",
            "hex": "1F6B75",
            "source": "https://github.com/openlayers/openlayers.github.io/blob/5b93e18b8d302eb49a812fb96abb529895ceb7a2/assets/logo.svg"
        },
        {
            "title": "OpenSSL",
            "hex": "721412",
            "source": "https://www.openssl.org/"
        },
        {
            "title": "OpenStack",
            "hex": "ED1944",
            "source": "https://www.openstack.org/brand/openstack-logo/"
        },
        {
            "title": "OpenStreetMap",
            "hex": "7EBC6F",
            "source": "https://www.openstreetmap.org"
        },
        {
            "title": "openSUSE",
            "hex": "73BA25",
            "source": "https://en.opensuse.org/Portal:Artwork"
        },
        {
            "title": "OpenVPN",
            "hex": "EA7E20",
            "source": "https://openvpn.net/wp-content/themes/openvpn/assets/images/logo.svg"
        },
        {
            "title": "Opera",
            "hex": "FF1B2D",
            "source": "https://github.com/operasoftware/logo"
        },
        {
            "title": "Opsgenie",
            "hex": "172B4D",
            "source": "https://www.atlassian.com/company/news/press-kit"
        },
        {
            "title": "OpsLevel",
            "hex": "1890FF",
            "source": "https://www.opslevel.com/"
        },
        {
            "title": "Oracle",
            "hex": "F80000",
            "source": "https://www.oracle.com/webfolder/s/brand/identity/index.html"
        },
        {
            "title": "ORCID",
            "hex": "A6CE39",
            "source": "https://orcid.org/trademark-and-id-display-guidelines"
        },
        {
            "title": "Origin",
            "hex": "F56C2D",
            "source": "https://www.origin.com/gbr/en-us/store"
        },
        {
            "title": "Osano",
            "hex": "7764FA",
            "source": "https://www.osano.com/"
        },
        {
            "title": "Oshkosh",
            "hex": "E6830F",
            "source": "https://oshkoshdefense.com/media/photos/"
        },
        {
            "title": "OSMC",
            "hex": "17394A",
            "source": "https://github.com/osmc/osmc/tree/master/assets"
        },
        {
            "title": "Overcast",
            "hex": "FC7E0F",
            "source": "https://overcast.fm"
        },
        {
            "title": "Overleaf",
            "hex": "47A141",
            "source": "https://www.overleaf.com/for/press/media-resources"
        },
        {
            "title": "OVH",
            "hex": "123F6D",
            "source": "https://www.ovh.com/fr/news/logo-ovh.xml"
        },
        {
            "title": "p5.js",
            "hex": "ED225D",
            "source": "https://p5js.org"
        },
        {
            "title": "Packagist",
            "hex": "F28D1A",
            "source": "https://github.com/composer/packagist"
        },
        {
            "title": "Pagekit",
            "hex": "212121",
            "source": "https://pagekit.com/logo-guide"
        },
        {
            "title": "PagerDuty",
            "hex": "06AC38",
            "source": "https://www.pagerduty.com/brand/"
        },
        {
            "title": "PagSeguro",
            "hex": "FFC801",
            "source": "https://pagseguro.uol.com.br/"
        },
        {
            "title": "Palantir",
            "hex": "101113",
            "source": "https://github.com/palantir/conjure/blob/master/docs/media/palantir-logo.svg"
        },
        {
            "title": "Palo Alto Software",
            "hex": "83DA77",
            "source": "https://www.paloalto.com"
        },
        {
            "title": "pandas",
            "hex": "150458",
            "source": "https://pandas.pydata.org/about/citing.html"
        },
        {
            "title": "Pandora",
            "hex": "224099",
            "source": "https://www.pandoraforbrands.com/"
        },
        {
            "title": "Pantheon",
            "hex": "FFDC28",
            "source": "https://projects.invisionapp.com/boards/8UOJQWW2J3G5#/1145336"
        },
        {
            "title": "Parity Substrate",
            "hex": "282828",
            "source": "http://substrate.dev/"
        },
        {
            "title": "Parse.ly",
            "hex": "5BA745",
            "source": "https://www.parse.ly/"
        },
        {
            "title": "Pastebin",
            "hex": "02456C",
            "source": "https://pastebin.com/"
        },
        {
            "title": "Patreon",
            "hex": "F96854",
            "source": "https://www.patreon.com/brand/downloads"
        },
        {
            "title": "Payoneer",
            "hex": "FF4800",
            "source": "https://www.payoneer.com/"
        },
        {
            "title": "PayPal",
            "hex": "00457C",
            "source": "https://www.paypal-marketing.com/html/partner/na/portal-v2/pdf/PP_Masterbrandguidelines_v21_mm.pdf"
        },
        {
            "title": "PCGamingWiki",
            "hex": "556DB3",
            "source": "https://static.pcgamingwiki.com/logos/pcgamingwiki.svg"
        },
        {
            "title": "PeerTube",
            "hex": "F1680D",
            "source": "https://github.com/Chocobozzz/PeerTube/tree/develop/client/src/assets/images"
        },
        {
            "title": "Pelican",
            "hex": "14A0C4",
            "source": "https://blog.getpelican.com/pages/gratitude.html"
        },
        {
            "title": "Peloton",
            "hex": "181A1D",
            "source": "https://press.onepeloton.com/#logos"
        },
        {
            "title": "Pepsi",
            "hex": "2151A1",
            "source": "http://gillettepepsicola.com/promotions-media/media-kit/"
        },
        {
            "title": "Periscope",
            "hex": "40A4C4",
            "source": "https://www.periscope.tv/press"
        },
        {
            "title": "Perl",
            "hex": "39457E",
            "source": "https://github.com/tpf/marketing-materials/blob/6765c6fd71bc5b123d6c1a77b86e08cdd6376078/images/onion-logo/tpf-logo-onion.svg"
        },
        {
            "title": "Peugeot",
            "hex": "002355",
            "source": "https://www.groupe-psa.com/en/brands-and-services/peugeot/"
        },
        {
            "title": "Pexels",
            "hex": "05A081",
            "source": "https://www.pexels.com/"
        },
        {
            "title": "Phabricator",
            "hex": "4A5F88",
            "source": "https://phacility.com/trademarks/"
        },
        {
            "title": "Philips Hue",
            "hex": "0065D3",
            "source": "https://www2.meethue.com/en-us/support"
        },
        {
            "title": "PhonePe",
            "hex": "5F259F",
            "source": "https://www.phonepe.com/"
        },
        {
            "title": "Photobucket",
            "hex": "0672CB",
            "source": "https://photobucket.com/"
        },
        {
            "title": "Photocrowd",
            "hex": "3DAD4B",
            "source": "https://www.photocrowd.com/"
        },
        {
            "title": "PHP",
            "hex": "777BB4",
            "source": "http://php.net/download-logos.php"
        },
        {
            "title": "PhpStorm",
            "hex": "000000",
            "source": "https://www.jetbrains.com/company/brand/logos/"
        },
        {
            "title": "Pi-hole",
            "hex": "FF0000",
            "source": "https://docs.pi-hole.net"
        },
        {
            "title": "Picarto.TV",
            "hex": "1DA456",
            "source": "https://picarto.tv/site/press"
        },
        {
            "title": "PicPay",
            "hex": "21C25E",
            "source": "https://www.picpay.com/site/sobre-nos"
        },
        {
            "title": "Pimcore",
            "hex": "6428B4",
            "source": "https://pimcore.com/en/media-kit"
        },
        {
            "title": "Pinboard",
            "hex": "0000FF",
            "source": "https://commons.wikimedia.org/wiki/File:Feedbin-Icon-share-pinboard.svg"
        },
        {
            "title": "Pingdom",
            "hex": "FFF000",
            "source": "https://tools.pingdom.com"
        },
        {
            "title": "Pingup",
            "hex": "00B1AB",
            "source": "http://pingup.com/resources"
        },
        {
            "title": "Pinterest",
            "hex": "BD081C",
            "source": "https://business.pinterest.com/en/brand-guidelines"
        },
        {
            "title": "Pivotal Tracker",
            "hex": "517A9E",
            "source": "https://www.pivotaltracker.com/branding-guidelines"
        },
        {
            "title": "Piwigo",
            "hex": "FF7700",
            "source": "https://github.com/Piwigo/piwigodotorg/blob/6edb840c16257314caec770a9a51f67ef81836e4/images/piwigo.org.svg"
        },
        {
            "title": "Pixabay",
            "hex": "2EC66D",
            "source": "https://pixabay.com/service/about/"
        },
        {
            "title": "pixiv",
            "hex": "0096FA",
            "source": "https://www.pixiv.net/terms/?page=brand"
        },
        {
            "title": "PJSIP",
            "hex": "F86001",
            "source": "https://www.pjsip.org/favicon.ico"
        },
        {
            "title": "Planet",
            "hex": "009DB1",
            "source": "https://www.planet.com/explorer/"
        },
        {
            "title": "PlanGrid",
            "hex": "0085DE",
            "source": "https://plangrid.com/en/"
        },
        {
            "title": "Platzi",
            "hex": "98CA3F",
            "source": "https://github.com/PlatziDev/oss/blob/932bd83d43e061e1c38fbc116db31aa6d0145be6/static/logo.svg"
        },
        {
            "title": "Player FM",
            "hex": "C8122A",
            "source": "https://player.fm/"
        },
        {
            "title": "Player.me",
            "hex": "C0379A",
            "source": "https://player.me/p/about-us"
        },
        {
            "title": "PlayStation",
            "hex": "003791",
            "source": "http://uk.playstation.com/media/DPBjbK0o/CECH-4202_4203%20PS3_QSG_GB_Eastern_3_web_vf1.pdf"
        },
        {
            "title": "PlayStation 2",
            "hex": "003791",
            "source": "https://commons.wikimedia.org/wiki/File:PlayStation_2_logo.svg"
        },
        {
            "title": "PlayStation 3",
            "hex": "003791",
            "source": "https://commons.wikimedia.org/wiki/File:PlayStation_3_Logo_neu.svg#/media/File:PS3.svg"
        },
        {
            "title": "PlayStation 4",
            "hex": "003791",
            "source": "https://commons.wikimedia.org/wiki/File:PlayStation_4_logo_and_wordmark.svg"
        },
        {
            "title": "PlayStation Vita",
            "hex": "003791",
            "source": "https://commons.wikimedia.org/wiki/File:PlayStation_Vita_logo.svg"
        },
        {
            "title": "Pleroma",
            "hex": "FBA457",
            "source": "https://pleroma.social/"
        },
        {
            "title": "Plesk",
            "hex": "52BBE6",
            "source": "https://www.plesk.com/brand/"
        },
        {
            "title": "Plex",
            "hex": "E5A00D",
            "source": "http://brand.plex.tv/d/qxmJ3odkK0fj/plex-style-guide"
        },
        {
            "title": "Pluralsight",
            "hex": "F15B2A",
            "source": "https://www.pluralsight.com/newsroom/brand-assets"
        },
        {
            "title": "Plurk",
            "hex": "FF574D",
            "source": "https://www.plurk.com/brandInfo"
        },
        {
            "title": "Plus Codes",
            "hex": "57C4D2",
            "source": "https://plus.codes/"
        },
        {
            "title": "Pocket",
            "hex": "EF3F56",
            "source": "https://getpocket.com/blog/press/"
        },
        {
            "title": "Pocket Casts",
            "hex": "F43E37",
            "source": "https://blog.pocketcasts.com/press/"
        },
        {
            "title": "Podcast Addict",
            "hex": "F4842D",
            "source": "https://podcastaddict.com"
        },
        {
            "title": "Pokémon",
            "hex": "FFCB05",
            "source": "https://commons.wikimedia.org/wiki/File:International_Pok%C3%A9mon_logo.svg"
        },
        {
            "title": "Poly",
            "hex": "EB3C00",
            "source": "https://www.poly.com/"
        },
        {
            "title": "Polymer Project",
            "hex": "FF4470",
            "source": "https://github.com/Polymer/polymer-project.org/tree/master/app/images/logos"
        },
        {
            "title": "Porsche",
            "hex": "B12B28",
            "source": "https://www.porsche.com/"
        },
        {
            "title": "PostCSS",
            "hex": "DD3A0A",
            "source": "https://postcss.org/"
        },
        {
            "title": "PostgreSQL",
            "hex": "336791",
            "source": "https://wiki.postgresql.org/wiki/Logo"
        },
        {
            "title": "Postman",
            "hex": "FF6C37",
            "source": "https://www.getpostman.com/resources/media-assets/"
        },
        {
            "title": "Power BI",
            "hex": "F2C811",
            "source": "https://powerbi.microsoft.com/en-us/"
        },
        {
            "title": "POWERS",
            "hex": "D21F3C",
            "source": "https://www.powerswhiskey.com/"
        },
        {
            "title": "PowerShell",
            "hex": "5391FE",
            "source": "https://github.com/PowerShell/PowerShell"
        },
        {
            "title": "pr.co",
            "hex": "0080FF",
            "source": "https://www.pr.co/"
        },
        {
            "title": "pre-commit",
            "hex": "FAB040",
            "source": "https://github.com/pre-commit/pre-commit.github.io"
        },
        {
            "title": "PrestaShop",
            "hex": "DF0067",
            "source": "https://www.prestashop.com/en/media-kit"
        },
        {
            "title": "Prettier",
            "hex": "F7B93E",
            "source": "https://github.com/prettier/prettier-logo/tree/master/images"
        },
        {
            "title": "Prezi",
            "hex": "3181FF",
            "source": "https://prezi.com/press/kit/"
        },
        {
            "title": "Prime",
            "hex": "00A8E1",
            "source": "https://www.amazon.com/b?node=17277626011"
        },
        {
            "title": "Prime Video",
            "hex": "1F2E3E",
            "source": "https://m.media-amazon.com/images/G/01/cooper/PV_Branding_Guidelines_Logos_Lock_Ups._CB1539191655_.pdf"
        },
        {
            "title": "Prismic",
            "hex": "5163BA",
            "source": "https://prismic.io/"
        },
        {
            "title": "Pro Tools",
            "hex": "7ACB10",
            "source": "https://cdn-www.avid.com/Content/fonts/avidmoon.ttf"
        },
        {
            "title": "Probot",
            "hex": "00B0D8",
            "source": "https://github.com/probot/probot"
        },
        {
            "title": "ProcessWire",
            "hex": "EF145F",
            "source": "https://github.com/processwire"
        },
        {
            "title": "Product Hunt",
            "hex": "DA552F",
            "source": "https://www.producthunt.com/branding"
        },
        {
            "title": "Progate",
            "hex": "380953",
            "source": "https://progate.com"
        },
        {
            "title": "Prometheus",
            "hex": "E6522C",
            "source": "https://prometheus.io/"
        },
        {
            "title": "ProSieben",
            "hex": "E6000F",
            "source": "https://www.prosieben.de/"
        },
        {
            "title": "Proto.io",
            "hex": "34A7C1",
            "source": "https://proto.io/en/presskit"
        },
        {
            "title": "protocols.io",
            "hex": "4D9FE7",
            "source": "https://www.protocols.io/brand"
        },
        {
            "title": "ProtonDB",
            "hex": "F50057",
            "source": "https://www.protondb.com/"
        },
        {
            "title": "ProtonMail",
            "hex": "8B89CC",
            "source": "https://protonmail.com/media-kit"
        },
        {
            "title": "Proxmox",
            "hex": "E57000",
            "source": "https://www.proxmox.com/en/news/media-kit"
        },
        {
            "title": "Publons",
            "hex": "336699",
            "source": "https://publons.com/about/logos"
        },
        {
            "title": "Puppet",
            "hex": "FFAE1A",
            "source": "https://puppet.com/company/press-room/"
        },
        {
            "title": "PureScript",
            "hex": "14161A",
            "source": "https://github.com/purescript/logo"
        },
        {
            "title": "PyCharm",
            "hex": "000000",
            "source": "https://www.jetbrains.com/company/brand/logos/"
        },
        {
            "title": "PyPI",
            "hex": "3775A9",
            "source": "https://pypi.org/"
        },
        {
            "title": "PyPy",
            "hex": "193440",
            "source": "https://www.pypy.org/images/pypy-logo.svg"
        },
        {
            "title": "Python",
            "hex": "3776AB",
            "source": "https://www.python.org/community/logos/"
        },
        {
            "title": "PyTorch",
            "hex": "EE4C2C",
            "source": "https://github.com/pytorch/pytorch/tree/master/docs/source/_static/img"
        },
        {
            "title": "PyUp",
            "hex": "9F55FF",
            "source": "https://pyup.io/"
        },
        {
            "title": "Qantas",
            "hex": "E40000",
            "source": "https://freight.qantas.com/"
        },
        {
            "title": "QEMU",
            "hex": "FF6600",
            "source": "https://wiki.qemu.org/Logo"
        },
        {
            "title": "Qgis",
            "hex": "589632",
            "source": "https://www.qgis.org/en/site/getinvolved/styleguide.html"
        },
        {
            "title": "Qi",
            "hex": "000000",
            "source": "https://www.wirelesspowerconsortium.com/knowledge-base/retail/qi-logo-guidelines-and-artwork.html"
        },
        {
            "title": "Qiita",
            "hex": "55C500",
            "source": "https://www.qiita.com"
        },
        {
            "title": "QIWI",
            "hex": "FF8C00",
            "source": "https://qiwi.com/"
        },
        {
            "title": "Qt",
            "hex": "41CD52",
            "source": "https://qt-brandbook.webflow.io/design"
        },
        {
            "title": "Qualcomm",
            "hex": "3253DC",
            "source": "https://www.qualcomm.com"
        },
        {
            "title": "Qualtrics",
            "hex": "00B4EF",
            "source": "https://www.qualtrics.com/brand-book/"
        },
        {
            "title": "Quantcast",
            "hex": "000000",
            "source": "https://www.quantcast.com/user/login"
        },
        {
            "title": "Quantopian",
            "hex": "C51E25",
            "source": "https://www.quantopian.com/about"
        },
        {
            "title": "Quarkus",
            "hex": "4695EB",
            "source": "https://design.jboss.org/quarkus/"
        },
        {
            "title": "Quasar",
            "hex": "1976D2",
            "source": "https://github.com/quasarframework/quasar-art/blob/cbbbb4b0b7ec7181dfc2d1b29a1ce025e71575bc/src/quasar-logo.svg"
        },
        {
            "title": "Qubes OS",
            "hex": "3874D8",
            "source": "https://github.com/QubesOS/qubes-attachment/blob/ed7e552eb8a5fca4e099361d137793d3551b3968/icons/qubes-logo-home.svg"
        },
        {
            "title": "Quest",
            "hex": "FB4F14",
            "source": "https://www.quest.com/legal/trademark-information.aspx"
        },
        {
            "title": "QuickTime",
            "hex": "1C69F0",
            "source": "https://support.apple.com/quicktime"
        },
        {
            "title": "Quip",
            "hex": "F27557",
            "source": "https://quip.com/"
        },
        {
            "title": "Quora",
            "hex": "B92B27",
            "source": "https://www.quora.com"
        },
        {
            "title": "Qwiklabs",
            "hex": "F5CD0E",
            "source": "https://www.qwiklabs.com"
        },
        {
            "title": "Qzone",
            "hex": "FECE00",
            "source": "https://qzone.qq.com/"
        },
        {
            "title": "R",
            "hex": "276DC3",
            "source": "https://www.r-project.org/logo/"
        },
        {
            "title": "RabbitMQ",
            "hex": "FF6600",
            "source": "https://www.rabbitmq.com/"
        },
        {
            "title": "Racket",
            "hex": "9F1D20",
            "source": "https://racket-lang.org/"
        },
        {
            "title": "RadioPublic",
            "hex": "CE262F",
            "source": "https://help.radiopublic.com/hc/en-us/articles/360002546754-RadioPublic-logos"
        },
        {
            "title": "Rakuten",
            "hex": "BF0000",
            "source": "https://global.rakuten.com/corp/assets/img/site-icons/rakuten-black.svg"
        },
        {
            "title": "Rancher",
            "hex": "0075A8",
            "source": "https://rancher.com/brand-guidelines/"
        },
        {
            "title": "Raspberry Pi",
            "hex": "C51A4A",
            "source": "https://www.raspberrypi.org/trademark-rules"
        },
        {
            "title": "Razer",
            "hex": "00FF00",
            "source": "https://en.wikipedia.org/wiki/File:Razer_snake_logo.svg"
        },
        {
            "title": "React",
            "hex": "61DAFB",
            "source": "https://github.com/facebook/create-react-app/blob/282c03f9525fdf8061ffa1ec50dce89296d916bd/test/fixtures/relative-paths/src/logo.svg"
        },
        {
            "title": "React Router",
            "hex": "CA4245",
            "source": "https://reacttraining.com/react-router/"
        },
        {
            "title": "ReactiveX",
            "hex": "B7178C",
            "source": "https://github.com/ReactiveX/rxjs/blob/master/resources/CI-CD/logo/svg/RxJs_Logo_Black.svg"
        },
        {
            "title": "ReactOS",
            "hex": "0088CC",
            "source": "https://github.com/reactos/press-media"
        },
        {
            "title": "Read the Docs",
            "hex": "8CA1AF",
            "source": "https://github.com/readthedocs/readthedocs.org/blob/2dc9706c4fe7fa6d4410ed0e5aedca8d4796fe0f/media/readthedocsbranding.ai"
        },
        {
            "title": "Realm",
            "hex": "39477F",
            "source": "https://realm.io/press"
        },
        {
            "title": "Reason",
            "hex": "DD4B39",
            "source": "https://reasonml.github.io/img/reason.svg"
        },
        {
            "title": "Reason Studios",
            "hex": "FFFFFF",
            "source": "https://www.reasonstudios.com/press"
        },
        {
            "title": "Red Hat",
            "hex": "EE0000",
            "source": "https://www.redhat.com/en/about/brand/new-brand/details"
        },
        {
            "title": "Red Hat Open Shift",
            "hex": "EE0000",
            "source": "https://www.openshift.com/"
        },
        {
            "title": "Redbubble",
            "hex": "E41321",
            "source": "https://www.redbubble.com/explore/client/4196122a442ab3f429ec802f71717465.svg"
        },
        {
            "title": "Reddit",
            "hex": "FF4500",
            "source": "https://www.redditinc.com/brand"
        },
        {
            "title": "Redis",
            "hex": "DC382D",
            "source": "https://www.redislabs.com/brand-guidelines/"
        },
        {
            "title": "Redux",
            "hex": "764ABC",
            "source": "https://github.com/reactjs/redux/tree/master/logo"
        },
        {
            "title": "RedwoodJS",
            "hex": "BF4722",
            "source": "https://redwoodjs.com/logos/"
        },
        {
            "title": "Ren'Py",
            "hex": "FF7F7F",
            "source": "https://renpy.org"
        },
        {
            "title": "Renault",
            "hex": "FFCC33",
            "source": "https://en.wikipedia.org/wiki/File:Renault_F1_Team_logo_2019.svg"
        },
        {
            "title": "RenovateBot",
            "hex": "1A1F6C",
            "source": "https://avatars1.githubusercontent.com/u/38656520"
        },
        {
            "title": "Renren",
            "hex": "217DC6",
            "source": "https://seeklogo.com/vector-logo/184137/renren-inc"
        },
        {
            "title": "repl.it",
            "hex": "667881",
            "source": "https://repl.it/"
        },
        {
            "title": "ResearchGate",
            "hex": "00CCBB",
            "source": "https://c5.rgstatic.net/m/428059296771819/images/favicon/favicon.svg"
        },
        {
            "title": "RetroArch",
            "hex": "000000",
            "source": "https://github.com/libretro/RetroArch/blob/b01aabf7d1f025999ad0f7812e6e6816d011e631/media/retroarch.svg"
        },
        {
            "title": "RetroPie",
            "hex": "CC0000",
            "source": "https://github.com/RetroPie/RetroPie-Docs/blob/c4e882bd2c9d740c591ff346e07a4a4cb536ca93/images/logo.svg"
        },
        {
            "title": "ReverbNation",
            "hex": "E43526",
            "source": "https://www.reverbnation.com"
        },
        {
            "title": "Revolut",
            "hex": "0075EB",
            "source": "https://www.revolut.com/"
        },
        {
            "title": "REWE",
            "hex": "CC071E",
            "source": "https://www.rewe.de/"
        },
        {
            "title": "Rhinoceros",
            "hex": "801010",
            "source": "https://github.com/mcneel/compute.rhino3d/blob/2204d998ff0397a1c6a18dd2312a96508ad48bdb/README.md"
        },
        {
            "title": "Ring",
            "hex": "1C9AD6",
            "source": "https://store.ring.com/press"
        },
        {
            "title": "Riot Games",
            "hex": "D32936",
            "source": "https://www.riotgames.com/en/press"
        },
        {
            "title": "Ripple",
            "hex": "0085C0",
            "source": "https://www.ripple.com/media-kit/"
        },
        {
            "title": "Riseup",
            "hex": "FF0000",
            "source": "https://riseup.net/en/about-us/images"
        },
        {
            "title": "Roam Research",
            "hex": "343A40",
            "source": "https://roamresearch.com/assets/"
        },
        {
            "title": "Roku",
            "hex": "662D91",
            "source": "https://www.roku.com/"
        },
        {
            "title": "rollup.js",
            "hex": "EC4A3F",
            "source": "https://rollupjs.org/"
        },
        {
            "title": "Roots",
            "hex": "525DDC",
            "source": "https://roots.io/about/brand/"
        },
        {
            "title": "Roots Bedrock",
            "hex": "525DDC",
            "source": "https://roots.io/about/brand/"
        },
        {
            "title": "Roots Sage",
            "hex": "525DDC",
            "source": "https://roots.io/about/brand/"
        },
        {
            "title": "Roundcube",
            "hex": "37BEFF",
            "source": "https://roundcube.net/images/roundcube_logo_icon.svg"
        },
        {
            "title": "RSS",
            "hex": "FFA500",
            "source": "https://en.wikipedia.org/wiki/Feed_icon"
        },
        {
            "title": "RStudio",
            "hex": "75AADB",
            "source": "https://www.rstudio.com/about/logos/"
        },
        {
            "title": "RTÉ",
            "hex": "00A7B3",
            "source": "https://www.rte.ie/archives/"
        },
        {
            "title": "RTL",
            "hex": "E9113B",
            "source": "https://commons.wikimedia.org/wiki/File:RTL_Cornerlogo.svg"
        },
        {
            "title": "RTLZWEI",
            "hex": "00BCF6",
            "source": "https://www.rtl2.de/"
        },
        {
            "title": "Ruby",
            "hex": "CC342D",
            "source": "https://www.ruby-lang.org/en/about/logo/"
        },
        {
            "title": "Ruby on Rails",
            "hex": "CC0000",
            "source": "http://rubyonrails.org/images/rails-logo.svg"
        },
        {
            "title": "RubyGems",
            "hex": "E9573F",
            "source": "https://rubygems.org/pages/about"
        },
        {
            "title": "Runkeeper",
            "hex": "001E62",
            "source": "https://runkeeper.com/cms/press-kit"
        },
        {
            "title": "RunKit",
            "hex": "491757",
            "source": "https://www.npmjs.com/package/@runkit/brand"
        },
        {
            "title": "Rust",
            "hex": "000000",
            "source": "https://www.rust-lang.org/"
        },
        {
            "title": "Ryanair",
            "hex": "073590",
            "source": "https://corporate.ryanair.com/media-centre/stock-images-gallery/#album-container-3"
        },
        {
            "title": "Safari",
            "hex": "000000",
            "source": "https://images.techhive.com/images/article/2014/11/safari-favorites-100530680-large.jpg"
        },
        {
            "title": "Sahibinden",
            "hex": "FFE800",
            "source": "https://www.sahibinden.com/favicon.ico"
        },
        {
            "title": "Salesforce",
            "hex": "00A1E0",
            "source": "https://www.salesforce.com/styleguide/elements/logos"
        },
        {
            "title": "SaltStack",
            "hex": "00EACE",
            "source": "https://www.saltstack.com/resources/brand/"
        },
        {
            "title": "Samsung",
            "hex": "1428A0",
            "source": "https://www.samsung.com/us"
        },
        {
            "title": "Samsung Pay",
            "hex": "1428A0",
            "source": "https://pay.samsung.com/developers/resource/brand"
        },
        {
            "title": "San Francisco Municipal Railway",
            "hex": "BA0C2F",
            "source": "http://www.actransit.org/wp-content/uploads/HSP_CC-sched.pdf"
        },
        {
            "title": "SAP",
            "hex": "0FAAFF",
            "source": "https://www.sap.com/"
        },
        {
            "title": "Sass",
            "hex": "CC6699",
            "source": "http://sass-lang.com/styleguide/brand"
        },
        {
            "title": "Sat.1",
            "hex": "047DA3",
            "source": "https://www.prosiebensat1.com/presse/downloads/logos"
        },
        {
            "title": "Sauce Labs",
            "hex": "E2231A",
            "source": "https://saucelabs.com/"
        },
        {
            "title": "Scala",
            "hex": "DC322F",
            "source": "https://www.scala-lang.org/"
        },
        {
            "title": "Scaleway",
            "hex": "4F0599",
            "source": "https://www.scaleway.com"
        },
        {
            "title": "Scania",
            "hex": "041E42",
            "source": "https://www.scania.com/"
        },
        {
            "title": "scikit-learn",
            "hex": "F7931E",
            "source": "https://github.com/scikit-learn/scikit-learn/blob/c5ef2e985c13119001aa697e446ebb3dbcb326e5/doc/logos/scikit-learn-logo.svg"
        },
        {
            "title": "SciPy",
            "hex": "8CAAE6",
            "source": "https://github.com/scikit-image/skimage-branding/blob/eafb65cbc3a700e3d9c8ba2ba15788fcc8703984/logo/scipy.svg"
        },
        {
            "title": "Scopus",
            "hex": "E9711C",
            "source": "https://www.scopus.com/"
        },
        {
            "title": "Scratch",
            "hex": "4D97FF",
            "source": "https://github.com/LLK/scratch-link/blob/027e3754ba6db976495e905023d5ac5e730dccfc/Assets/Windows/SVG/Windows%20Tray%20400x400.svg"
        },
        {
            "title": "Scribd",
            "hex": "1A7BBA",
            "source": "https://www.scribd.com"
        },
        {
            "title": "Scrutinizer CI",
            "hex": "8A9296",
            "source": "https://scrutinizer-ci.com"
        },
        {
            "title": "Seagate",
            "hex": "6EBE49",
            "source": "https://branding.seagate.com/productpage/3fc51aba-c35a-4eff-a833-a258b0440bd2"
        },
        {
            "title": "SEAT",
            "hex": "33302E",
            "source": "https://www.seat.es/"
        },
        {
            "title": "Sega",
            "hex": "0089CF",
            "source": "https://en.wikipedia.org/wiki/Sega#/media/File:Sega_logo.svg"
        },
        {
            "title": "Sellfy",
            "hex": "21B352",
            "source": "https://sellfy.com/about/"
        },
        {
            "title": "Semantic Web",
            "hex": "005A9C",
            "source": "https://www.w3.org/2007/10/sw-logos.html"
        },
        {
            "title": "Semaphore CI",
            "hex": "19A974",
            "source": "https://semaphoreci.com/"
        },
        {
            "title": "SemVer",
            "hex": "3F4551",
            "source": "https://github.com/semver/semver.org/blob/b6983849e38911195a24357809187c2f50af0d40/assets/500x500(light).jpg"
        },
        {
            "title": "Sencha",
            "hex": "86BC40",
            "source": "http://design.sencha.com/"
        },
        {
            "title": "Sennheiser",
            "hex": "000000",
            "source": "https://sennheiser.com"
        },
        {
            "title": "Sensu",
            "hex": "89C967",
            "source": "https://github.com/sensu/sensu-go/blob/master/dashboard/src/assets/logo/graphic/green.svg"
        },
        {
            "title": "Sentry",
            "hex": "362D59",
            "source": "https://sentry.io/branding/"
        },
        {
            "title": "Server Fault",
            "hex": "E7282D",
            "source": "http://stackoverflow.com/company/logos"
        },
        {
            "title": "Serverless",
            "hex": "FD5750",
            "source": "https://serverless.com/"
        },
        {
            "title": "Shanghai Metro",
            "hex": "EC1C24",
            "source": "https://en.wikipedia.org/wiki/File:Shanghai_Metro_Full_Logo.svg"
        },
        {
            "title": "Shazam",
            "hex": "0088FF",
            "source": "https://brandfolder.com/shazam"
        },
        {
            "title": "Shell",
            "hex": "FFD500",
            "source": "https://en.wikipedia.org/wiki/File:Shell_logo.svg"
        },
        {
            "title": "Shenzhen Metro",
            "hex": "009943",
            "source": "https://en.wikipedia.org/wiki/File:Shenzhen_Metro_Corporation_logo_full.svg"
        },
        {
            "title": "Shields.io",
            "hex": "000000",
            "source": "https://shields.io"
        },
        {
            "title": "Shikimori",
            "hex": "343434",
            "source": "https://shikimori.one"
        },
        {
            "title": "Shopify",
            "hex": "7AB55C",
            "source": "https://press.shopify.com/brand"
        },
        {
            "title": "Shopware",
            "hex": "189EFF",
            "source": "https://www.shopware.com/en/press/press-material/"
        },
        {
            "title": "Showpad",
            "hex": "2D2E83",
            "source": "https://www.showpad.com/"
        },
        {
            "title": "Shutterstock",
            "hex": "EE2B24",
            "source": "https://www.shutterstock.com/press/media"
        },
        {
            "title": "Siemens",
            "hex": "009999",
            "source": "https://siemens.com/"
        },
        {
            "title": "Signal",
            "hex": "2592E9",
            "source": "https://play.google.com/store/apps/details?id=org.thoughtcrime.securesms"
        },
        {
            "title": "Simple Icons",
            "hex": "111111",
            "source": "https://simpleicons.org/"
        },
        {
            "title": "Sina Weibo",
            "hex": "E6162D",
            "source": "https://en.wikipedia.org/wiki/Sina_Weibo"
        },
        {
            "title": "SingleStore",
            "hex": "AA00FF",
            "source": "https://www.singlestore.com/brand/"
        },
        {
            "title": "SitePoint",
            "hex": "258AAF",
            "source": "http://www.sitepoint.com"
        },
        {
            "title": "Sketch",
            "hex": "F7B500",
            "source": "https://www.sketch.com/press/"
        },
        {
            "title": "Sketchfab",
            "hex": "1CAAD9",
            "source": "https://sketchfab.com/press"
        },
        {
            "title": "SketchUp",
            "hex": "005F9E",
            "source": "https://www.sketchup.com/themes/sketchup_www_terra/images/SketchUp-Horizontal-RGB.svg"
        },
        {
            "title": "Skillshare",
            "hex": "00FF84",
            "source": "https://www.skillshare.com"
        },
        {
            "title": "ŠKODA",
            "hex": "4BA82E",
            "source": "https://en.wikipedia.org/wiki/File:Skoda_Auto_logo_(2011).svg"
        },
        {
            "title": "Sky",
            "hex": "0072C9",
            "source": "https://www.skysports.com/"
        },
        {
            "title": "Skyliner",
            "hex": "2FCEA0",
            "source": "https://www.skyliner.io/help"
        },
        {
            "title": "Skype",
            "hex": "00AFF0",
            "source": "http://blogs.skype.com/?attachment_id=56273"
        },
        {
            "title": "Skype for Business",
            "hex": "00AFF0",
            "source": "https://en.wikipedia.org/wiki/Skype_for_Business_Server"
        },
        {
            "title": "Slack",
            "hex": "4A154B",
            "source": "https://slack.com/brand-guidelines"
        },
        {
            "title": "Slackware",
            "hex": "000000",
            "source": "https://en.wikipedia.org/wiki/Slackware"
        },
        {
            "title": "Slashdot",
            "hex": "026664",
            "source": "https://commons.wikimedia.org/wiki/File:Slashdot_wordmark_and_logo.svg"
        },
        {
            "title": "SlickPic",
            "hex": "FF880F",
            "source": "https://www.slickpic.com/"
        },
        {
            "title": "Slides",
            "hex": "E4637C",
            "source": "https://slides.com/about"
        },
        {
            "title": "SlideShare",
            "hex": "008ED2",
            "source": "https://www.slideshare.net/ss/creators/"
        },
        {
            "title": "smart",
            "hex": "FABC0C",
            "source": "https://www.smart.com/gb/en/models/eq-fortwo-coupe"
        },
        {
            "title": "SmartThings",
            "hex": "15BFFF",
            "source": "https://www.smartthings.com/press-kit"
        },
        {
            "title": "Smashing Magazine",
            "hex": "E85C33",
            "source": "https://www.smashingmagazine.com/"
        },
        {
            "title": "SMRT",
            "hex": "EE2E24",
            "source": "https://commons.wikimedia.org/wiki/File:SMRT_Corporation.svg"
        },
        {
            "title": "SmugMug",
            "hex": "6DB944",
            "source": "https://help.smugmug.com/using-smugmug's-logo-HJulJePkEBf"
        },
        {
            "title": "Snapchat",
            "hex": "FFFC00",
            "source": "https://www.snapchat.com/brand-guidelines"
        },
        {
            "title": "Snapcraft",
            "hex": "82BEA0",
            "source": "https://github.com/snapcore/snap-store-badges"
        },
        {
            "title": "Snowflake",
            "hex": "56B9EB",
            "source": "https://www.snowflake.com/about/press-and-news/"
        },
        {
            "title": "Snyk",
            "hex": "4C4A73",
            "source": "https://snyk.io/press-kit"
        },
        {
            "title": "Society6",
            "hex": "000000",
            "source": "https://blog.society6.com/app/themes/society6/dist/images/mark.svg"
        },
        {
            "title": "Socket.io",
            "hex": "010101",
            "source": "https://socket.io"
        },
        {
            "title": "Sogou",
            "hex": "FB6022",
            "source": "https://www.sogou.com/"
        },
        {
            "title": "Solus",
            "hex": "5294E2",
            "source": "https://getsol.us/branding/"
        },
        {
            "title": "SonarCloud",
            "hex": "F3702A",
            "source": "https://sonarcloud.io/about"
        },
        {
            "title": "SonarLint",
            "hex": "CB2029",
            "source": "https://www.sonarsource.com"
        },
        {
            "title": "SonarQube",
            "hex": "4E9BCD",
            "source": "https://www.sonarqube.org/logos/"
        },
        {
            "title": "SonarSource",
            "hex": "CB3032",
            "source": "https://www.sonarsource.com/"
        },
        {
            "title": "Songkick",
            "hex": "F80046",
            "source": "http://blog.songkick.com/media-assets"
        },
        {
            "title": "SonicWall",
            "hex": "FF6600",
            "source": "https://brandfolder.com/sonicwall/sonicwall-external"
        },
        {
            "title": "Sonos",
            "hex": "000000",
            "source": "https://www.sonos.com/en-gb/home"
        },
        {
            "title": "SoundCloud",
            "hex": "FF3300",
            "source": "https://soundcloud.com/press"
        },
        {
            "title": "Source Engine",
            "hex": "F79A10",
            "source": "https://developer.valvesoftware.com/favicon.ico"
        },
        {
            "title": "SourceForge",
            "hex": "FF6600",
            "source": "https://sourceforge.net/"
        },
        {
            "title": "Sourcegraph",
            "hex": "00B4F2",
            "source": "https://sourcegraph.com/.assets/img"
        },
        {
            "title": "Spacemacs",
            "hex": "9266CC",
            "source": "http://spacemacs.org/"
        },
        {
            "title": "SpaceX",
            "hex": "000000",
            "source": "https://www.spacex.com/"
        },
        {
            "title": "Spark AR",
            "hex": "FF5C83",
            "source": "https://sparkar.facebook.com/"
        },
        {
            "title": "SparkFun",
            "hex": "E53525",
            "source": "https://www.sparkfun.com/brand_assets"
        },
        {
            "title": "SparkPost",
            "hex": "FA6423",
            "source": "https://www.sparkpost.com/"
        },
        {
            "title": "SPDX",
            "hex": "4398CC",
            "source": "https://spdx.org/Resources"
        },
        {
            "title": "Speaker Deck",
            "hex": "009287",
            "source": "https://speakerdeck.com/"
        },
        {
            "title": "Spectrum",
            "hex": "7B16FF",
            "source": "https://spectrum.chat"
        },
        {
            "title": "Spinnaker",
            "hex": "139BB4",
            "source": "https://github.com/spinnaker/spinnaker.github.io/tree/master/assets/images"
        },
        {
            "title": "Spinrilla",
            "hex": "460856",
            "source": "https://spinrilla.com"
        },
        {
            "title": "Splunk",
            "hex": "000000",
            "source": "https://www.splunk.com/"
        },
        {
            "title": "Spotify",
            "hex": "1ED760",
            "source": "https://developer.spotify.com/design"
        },
        {
            "title": "Spotlight",
            "hex": "352A71",
            "source": "https://www.spotlight.com/"
        },
        {
            "title": "Spreaker",
            "hex": "F5C300",
            "source": "http://www.spreaker.com/press"
        },
        {
            "title": "Spring",
            "hex": "6DB33F",
            "source": "https://spring.io/trademarks"
        },
        {
            "title": "Sprint",
            "hex": "FFCE0A",
            "source": "https://www.sprint.com/"
        },
        {
            "title": "Spyder IDE",
            "hex": "FF0000",
            "source": "https://www.spyder-ide.org/"
        },
        {
            "title": "SQLite",
            "hex": "003B57",
            "source": "https://github.com/sqlite/sqlite/blob/43e862723ec680542ca6f608f9963c0993dd7324/art/sqlite370.eps"
        },
        {
            "title": "Square",
            "hex": "3E4348",
            "source": "https://squareup.com/"
        },
        {
            "title": "Square Enix",
            "hex": "ED1C24",
            "source": "https://www.square-enix.com/"
        },
        {
            "title": "Squarespace",
            "hex": "000000",
            "source": "http://squarespace.com/brand-guidelines"
        },
        {
            "title": "SSRN",
            "hex": "154881",
            "source": "https://www.ssrn.com"
        },
        {
            "title": "Stack Exchange",
            "hex": "1E5397",
            "source": "http://stackoverflow.com/company/logos"
        },
        {
            "title": "Stack Overflow",
            "hex": "FE7A16",
            "source": "http://stackoverflow.com"
        },
        {
            "title": "Stackbit",
            "hex": "207BEA",
            "source": "https://www.stackbit.com/branding-guidelines/"
        },
        {
            "title": "StackPath",
            "hex": "000000",
            "source": "https://www.stackpath.com/company/logo-and-branding/"
        },
        {
            "title": "StackShare",
            "hex": "0690FA",
            "source": "https://stackshare.io/branding"
        },
        {
            "title": "Stadia",
            "hex": "CD2640",
            "source": "https://stadia.google.com/home"
        },
        {
            "title": "Staffbase",
            "hex": "00A4FD",
            "source": "https://staffbase.com/en/about/press-assets/"
        },
        {
            "title": "Star Trek",
            "hex": "FFE200",
            "source": "https://intl.startrek.com/"
        },
        {
            "title": "Starling Bank",
            "hex": "7433FF",
            "source": "https://www.starlingbank.com/media/"
        },
        {
            "title": "Starship",
            "hex": "DD0B78",
            "source": "https://starship.rs/"
        },
        {
            "title": "Statamic",
            "hex": "FF269E",
            "source": "https://statamic.com/branding"
        },
        {
            "title": "Staticman",
            "hex": "000000",
            "source": "https://staticman.net/"
        },
        {
            "title": "Statuspage",
            "hex": "172B4D",
            "source": "https://www.atlassian.com/company/news/press-kit"
        },
        {
            "title": "Steam",
            "hex": "000000",
            "source": "https://partner.steamgames.com/public/marketing/Steam_Guidelines_02102016.pdf"
        },
        {
            "title": "SteamDB",
            "hex": "000000",
            "source": "https://steamdb.info/"
        },
        {
            "title": "Steamworks",
            "hex": "1E1E1E",
            "source": "https://partner.steamgames.com/"
        },
        {
            "title": "Steem",
            "hex": "171FC9",
            "source": "https://steem.com/brand/"
        },
        {
            "title": "Steemit",
            "hex": "06D6A9",
            "source": "https://steemit.com/"
        },
        {
            "title": "Steinberg",
            "hex": "C90827",
            "source": "https://www.steinberg.net/en/company/press.html"
        },
        {
            "title": "Stellar",
            "hex": "7D00FF",
            "source": "https://www.stellar.org/blog/announcing-the-new-stellar-logo"
        },
        {
            "title": "Stencyl",
            "hex": "8E1C04",
            "source": "http://www.stencyl.com/about/press/"
        },
        {
            "title": "Stitcher",
            "hex": "000000",
            "source": "https://partners.stitcher.com/"
        },
        {
            "title": "STMicroelectronics",
            "hex": "03234B",
            "source": "https://www.st.com/"
        },
        {
            "title": "Storify",
            "hex": "3A98D9",
            "source": "https://storify.com"
        },
        {
            "title": "Storybook",
            "hex": "FF4785",
            "source": "https://github.com/storybookjs/brand"
        },
        {
            "title": "Strapi",
            "hex": "2E7EEA",
            "source": "https://strapi.io/"
        },
        {
            "title": "Strava",
            "hex": "FC4C02",
            "source": "https://itunes.apple.com/us/app/strava-running-and-cycling-gps/id426826309"
        },
        {
            "title": "Streamlit",
            "hex": "FF4B4B",
            "source": "https://www.streamlit.io/brand"
        },
        {
            "title": "Stripe",
            "hex": "008CDD",
            "source": "https://stripe.com/about/resources"
        },
        {
            "title": "strongSwan",
            "hex": "E00033",
            "source": "https://www.strongswan.org/images/"
        },
        {
            "title": "StubHub",
            "hex": "003168",
            "source": "http://www.stubhub.com"
        },
        {
            "title": "styled-components",
            "hex": "DB7093",
            "source": "https://www.styled-components.com/"
        },
        {
            "title": "StyleShare",
            "hex": "212121",
            "source": "https://www.stylesha.re/"
        },
        {
            "title": "Stylus",
            "hex": "333333",
            "source": "http://stylus-lang.com/img/stylus-logo.svg"
        },
        {
            "title": "Subaru",
            "hex": "013C74",
            "source": "https://commons.wikimedia.org/wiki/File:Subaru_logo.svg"
        },
        {
            "title": "Sublime Text",
            "hex": "FF9800",
            "source": "https://www.sublimetext.com/images/logo.svg"
        },
        {
            "title": "Substack",
            "hex": "FF6719",
            "source": "https://on.substack.com/"
        },
        {
            "title": "Subversion",
            "hex": "809CC9",
            "source": "http://subversion.apache.org/logo"
        },
        {
            "title": "Sumo Logic",
            "hex": "000099",
            "source": "https://sites.google.com/sumologic.com/sumo-logic-brand/home"
        },
        {
            "title": "Super User",
            "hex": "38A1CE",
            "source": "https://superuser.com"
        },
        {
            "title": "Suzuki",
            "hex": "E30613",
            "source": "https://www.suzuki.ie/"
        },
        {
            "title": "Svelte",
            "hex": "FF3E00",
            "source": "https://github.com/sveltejs/svelte/tree/master/site/static"
        },
        {
            "title": "SVG",
            "hex": "FFB13B",
            "source": "https://www.w3.org/2009/08/svg-logos.html"
        },
        {
            "title": "SVGO",
            "hex": "14B9FF",
            "source": "https://github.com/svg/svgo"
        },
        {
            "title": "Swagger",
            "hex": "85EA2D",
            "source": "https://swagger.io/swagger/media/assets/images/swagger_logo.svg"
        },
        {
            "title": "Swarm",
            "hex": "FFA633",
            "source": "https://foursquare.com/about/logos"
        },
        {
            "title": "Swift",
            "hex": "FA7343",
            "source": "https://developer.apple.com/develop/"
        },
        {
            "title": "Symantec",
            "hex": "FDB511",
            "source": "https://commons.wikimedia.org/wiki/File:Symantec_logo10.svg"
        },
        {
            "title": "Symfony",
            "hex": "000000",
            "source": "https://symfony.com/logo"
        },
        {
            "title": "Symphony",
            "hex": "0098FF",
            "source": "https://symphony.com/"
        },
        {
            "title": "Synology",
            "hex": "B5B5B6",
            "source": "https://www.synology.com/en-global/company/branding"
        },
        {
            "title": "T-Mobile",
            "hex": "E20074",
            "source": "https://www.t-mobile.com/"
        },
        {
            "title": "Tableau",
            "hex": "E97627",
            "source": "https://www.tableau.com/about/media-download-center"
        },
        {
            "title": "Tails",
            "hex": "56347C",
            "source": "https://tails.boum.org/contribute/how/promote/material/logo/"
        },
        {
            "title": "Tailwind CSS",
            "hex": "38B2AC",
            "source": "https://tailwindcss.com/"
        },
        {
            "title": "Talend",
            "hex": "1675BC",
            "source": "https://www.talend.com/"
        },
        {
            "title": "Tapas",
            "hex": "FFCE00",
            "source": "https://tapas.io/site/about#media"
        },
        {
            "title": "Tasmota",
            "hex": "1FA3EC",
            "source": "https://tasmota.github.io/docs/"
        },
        {
            "title": "Tata",
            "hex": "486AAE",
            "source": "https://www.tata.com/"
        },
        {
            "title": "TeamCity",
            "hex": "000000",
            "source": "https://www.jetbrains.com/company/brand/logos/"
        },
        {
            "title": "TeamSpeak",
            "hex": "2580C3",
            "source": "https://www.teamspeak.com/en/more/media-pack/"
        },
        {
            "title": "TeamViewer",
            "hex": "0E8EE9",
            "source": "https://www.teamviewer.com/resources/images/logos/teamviewer-logo-big.svg"
        },
        {
            "title": "TED",
            "hex": "E62B1E",
            "source": "https://www.ted.com/participate/organize-a-local-tedx-event/tedx-organizer-guide/branding-promotions/logo-and-design/your-tedx-logo"
        },
        {
            "title": "Teespring",
            "hex": "39ACE6",
            "source": "https://teespring.com"
        },
        {
            "title": "TELE5",
            "hex": "C2AD6F",
            "source": "https://www.tele5.de"
        },
        {
            "title": "Telegram",
            "hex": "26A5E4",
            "source": "https://telegram.org"
        },
        {
            "title": "Tencent QQ",
            "hex": "EB1923",
            "source": "https://en.wikipedia.org/wiki/File:Tencent_QQ.svg#/media/File:Tencent_QQ.svg"
        },
        {
            "title": "Tencent Weibo",
            "hex": "20B8E5",
            "source": "http://t.qq.com/"
        },
        {
            "title": "TensorFlow",
            "hex": "FF6F00",
            "source": "https://www.tensorflow.org/extras/tensorflow_brand_guidelines.pdf"
        },
        {
            "title": "Teradata",
            "hex": "F37440",
            "source": "https://github.com/Teradata/teradata.github.io/"
        },
        {
            "title": "Terraform",
            "hex": "623CE4",
            "source": "https://www.hashicorp.com/brand#terraform"
        },
        {
            "title": "Tesla",
            "hex": "CC0000",
            "source": "http://www.teslamotors.com/en_GB/about"
        },
        {
            "title": "The Conversation",
            "hex": "D8352A",
            "source": "https://theconversation.com/republishing-guidelines"
        },
        {
            "title": "The Mighty",
            "hex": "D0072A",
            "source": "https://themighty.com/"
        },
        {
            "title": "The Models Resource",
            "hex": "3A75BD",
            "source": "https://www.models-resource.com/"
        },
        {
            "title": "The Movie Database",
            "hex": "01D277",
            "source": "https://www.themoviedb.org/about/logos-attribution"
        },
        {
            "title": "The Register",
            "hex": "FF0000",
            "source": "https://www.theregister.co.uk/"
        },
        {
            "title": "The Sounds Resource",
            "hex": "39BE6B",
            "source": "https://www.sounds-resource.com/"
        },
        {
            "title": "The Spriters Resource",
            "hex": "BE3939",
            "source": "https://www.spriters-resource.com/"
        },
        {
            "title": "The Washington Post",
            "hex": "231F20",
            "source": "https://www.washingtonpost.com/brand-studio/archive/"
        },
        {
            "title": "Three.js",
            "hex": "000000",
            "source": "https://github.com/mrdoob/three.js/blob/a567b810cfcb7f6a03e4faea99f03c53081da477/files/icon.svg"
        },
        {
            "title": "Threema",
            "hex": "3FE669",
            "source": "https://threema.ch/en/press"
        },
        {
            "title": "Thumbtack",
            "hex": "009FD9",
            "source": "https://www.thumbtack.com/press/media-resources/"
        },
        {
            "title": "Thunderbird",
            "hex": "0A84FF",
            "source": "https://demo.identihub.co/thunderbird"
        },
        {
            "title": "Thymeleaf",
            "hex": "005F0F",
            "source": "https://github.com/thymeleaf/thymeleaf-dist/tree/master/src/artwork/thymeleaf%202016"
        },
        {
            "title": "Tidal",
            "hex": "000000",
            "source": "https://tidal.com"
        },
        {
            "title": "Tide",
            "hex": "4050FB",
            "source": "https://www.tide.co/newsroom/"
        },
        {
            "title": "TikTok",
            "hex": "000000",
            "source": "https://tiktok.com"
        },
        {
            "title": "Timescale",
            "hex": "FDB515",
            "source": "https://www.timescale.com/"
        },
        {
            "title": "Tinder",
            "hex": "FF6B6B",
            "source": "http://www.gotinder.com/press"
        },
        {
            "title": "TinyLetter",
            "hex": "ED1C24",
            "source": "https://tinyletter.com/site/press"
        },
        {
            "title": "tmux",
            "hex": "1BB91F",
            "source": "https://github.com/tmux/tmux/tree/f04cc3997629823f0e304d4e4184e2ec93c703f0/logo"
        },
        {
            "title": "Todoist",
            "hex": "E44332",
            "source": "https://doist.com/press/"
        },
        {
            "title": "Toggl",
            "hex": "E01B22",
            "source": "https://toggl.com/media-toolkit"
        },
        {
            "title": "Tokyo Metro",
            "hex": "149DD3",
            "source": "https://en.wikipedia.org/wiki/File:TokyoMetro.svg"
        },
        {
            "title": "Tomorrowland",
            "hex": "000000",
            "source": "https://global.tomorrowland.com/"
        },
        {
            "title": "Topcoder",
            "hex": "29A7DF",
            "source": "http://topcoder.com/"
        },
        {
            "title": "Toptal",
            "hex": "3863A0",
            "source": "https://www.toptal.com/branding"
        },
        {
            "title": "Tor Browser",
            "hex": "7D4698",
            "source": "https://styleguide.torproject.org/brand-assets/"
        },
        {
            "title": "Tor Project",
            "hex": "7E4798",
            "source": "https://styleguide.torproject.org/brand-assets/"
        },
        {
            "title": "Toshiba",
            "hex": "FF0000",
            "source": "https://commons.wikimedia.org/wiki/File:Toshiba_logo.svg"
        },
        {
            "title": "Toyota",
            "hex": "EB0A1E",
            "source": "https://www.toyota.com/brandguidelines/logo/"
        },
        {
            "title": "TrainerRoad",
            "hex": "E12726",
            "source": "https://www.trainerroad.com/"
        },
        {
            "title": "Trakt",
            "hex": "ED1C24",
            "source": "https://trakt.tv"
        },
        {
            "title": "TransferWise",
            "hex": "00B9FF",
            "source": "https://brand.transferwise.com/logo"
        },
        {
            "title": "Transport for Ireland",
            "hex": "113B92",
            "source": "https://tfl.gov.uk/"
        },
        {
            "title": "Transport for London",
            "hex": "00B274",
            "source": "https://www.transportforireland.ie/"
        },
        {
            "title": "Travis CI",
            "hex": "3EAAAF",
            "source": "https://travis-ci.com/logo"
        },
        {
            "title": "Treehouse",
            "hex": "5FCF80",
            "source": "https://teamtreehouse.com/about"
        },
        {
            "title": "Trello",
            "hex": "0079BF",
            "source": "https://trello.com/about/branding"
        },
        {
            "title": "Trend Micro",
            "hex": "D71921",
            "source": "https://www.trendmicro.com/"
        },
        {
            "title": "Triller",
            "hex": "FF0089",
            "source": "https://triller.co/static/media/illustrations/logo-full-white.svg"
        },
        {
            "title": "Trip.com",
            "hex": "287DFA",
            "source": "https://careers.trip.com/"
        },
        {
            "title": "Tripadvisor",
            "hex": "34E0A1",
            "source": "https://tripadvisor.mediaroom.com/logo-guidelines"
        },
        {
            "title": "Trove",
            "hex": "609540",
            "source": "https://trove.nla.gov.au/"
        },
        {
            "title": "Trulia",
            "hex": "53B50A",
            "source": "http://www.trulia.com"
        },
        {
            "title": "Trusted Shops",
            "hex": "FFDC0F",
            "source": "https://brand.trustedshops.com/d/dorIFVeUmcN9/corporate-design"
        },
        {
            "title": "Trustpilot",
            "hex": "00B67A",
            "source": "https://support.trustpilot.com/hc/en-us/articles/206289947-Trustpilot-Brand-Assets-Style-Guide"
        },
        {
            "title": "Try It Online",
            "hex": "303030",
            "source": "https://tio.run/"
        },
        {
            "title": "TryHackMe",
            "hex": "212C42",
            "source": "https://tryhackme.com/about"
        },
        {
            "title": "TUI",
            "hex": "70CBF4",
            "source": "https://www.tuiholidays.ie/"
        },
        {
            "title": "Tumblr",
            "hex": "36465D",
            "source": "https://www.tumblr.com/logo"
        },
        {
            "title": "TuneIn",
            "hex": "14D8CC",
            "source": "https://cms.tunein.com/press/"
        },
        {
            "title": "TurboSquid",
            "hex": "FF8135",
            "source": "https://www.brand.turbosquid.com/"
        },
        {
            "title": "Turkish Airlines",
            "hex": "C70A0C",
            "source": "https://www.turkishairlines.com/tr-int/basin-odasi/logo-arsivi/index.html"
        },
        {
            "title": "Tutanota",
            "hex": "840010",
            "source": "https://github.com/tutao/tutanota/blob/8ff5f0e7d78834ac8fcb0f2357c394b757ea4793/resources/images/logo-solo-red.svg"
        },
        {
            "title": "Twilio",
            "hex": "F22F46",
            "source": "https://www.twilio.com/company/brand"
        },
        {
            "title": "Twitch",
            "hex": "9146FF",
            "source": "https://brand.twitch.tv"
        },
        {
            "title": "Twitter",
            "hex": "1DA1F2",
            "source": "https://brand.twitter.com"
        },
        {
            "title": "Twoo",
            "hex": "FF7102",
            "source": "http://www.twoo.com/about/press"
        },
        {
            "title": "TypeScript",
            "hex": "3178C6",
            "source": "https://www.staging-typescript.org/branding"
        },
        {
            "title": "TYPO3",
            "hex": "FF8700",
            "source": "https://typo3.com/fileadmin/assets/typo3logos/typo3_bullet_01.svg"
        },
        {
            "title": "Uber",
            "hex": "000000",
            "source": "https://www.uber.com/media/"
        },
        {
            "title": "Uber Eats",
            "hex": "5FB709",
            "source": "https://about.ubereats.com/en/logo/"
        },
        {
            "title": "Ubiquiti",
            "hex": "0559C9",
            "source": "https://www.ui.com/marketing/#logos"
        },
        {
            "title": "Ubisoft",
            "hex": "000000",
            "source": "https://www.ubisoft.com/en-US/company/overview.aspx"
        },
        {
            "title": "uBlock Origin",
            "hex": "800000",
            "source": "https://github.com/gorhill/uBlock/blob/master/src/img/ublock.svg"
        },
        {
            "title": "Ubuntu",
            "hex": "E95420",
            "source": "https://design.ubuntu.com/brand/ubuntu-logo/"
        },
        {
            "title": "Udacity",
            "hex": "02B3E4",
            "source": "https://www.udacity.com"
        },
        {
            "title": "Udemy",
            "hex": "EC5252",
            "source": "https://about.udemy.com/newbrand/"
        },
        {
            "title": "UIkit",
            "hex": "2396F3",
            "source": "https://getuikit.com"
        },
        {
            "title": "Ulule",
            "hex": "18A5D6",
            "source": "https://ulule.frontify.com/d/EX3dK8qsXgqh/branding-guidelines"
        },
        {
            "title": "Umbraco",
            "hex": "00BEC1",
            "source": "https://umbraco.com/"
        },
        {
            "title": "Undertale",
            "hex": "E71D29",
            "source": "https://undertale.com/"
        },
        {
            "title": "Unicode",
            "hex": "5455FE",
            "source": "https://en.wikipedia.org/wiki/Unicode"
        },
        {
            "title": "Unilever",
            "hex": "1F36C7",
            "source": "https://www.unilever.co.uk/about/who-we-are/our-logo/"
        },
        {
            "title": "United Airlines",
            "hex": "002244",
            "source": "https://en.wikipedia.org/wiki/File:United_Airlines_Logo.svg"
        },
        {
            "title": "Unity",
            "hex": "000000",
            "source": "https://unity.com/"
        },
        {
            "title": "Unreal Engine",
            "hex": "313131",
            "source": "https://www.unrealengine.com/en-US/branding"
        },
        {
            "title": "Unsplash",
            "hex": "000000",
            "source": "https://unsplash.com/"
        },
        {
            "title": "Untangle",
            "hex": "68BD49",
            "source": "https://www.untangle.com/company-overview/"
        },
        {
            "title": "Untappd",
            "hex": "FFC000",
            "source": "https://untappd.com/"
        },
        {
            "title": "UpLabs",
            "hex": "3930D8",
            "source": "https://www.uplabs.com/"
        },
        {
            "title": "Uploaded",
            "hex": "0E70CB",
            "source": "https://www.uploaded.net"
        },
        {
            "title": "Upwork",
            "hex": "6FDA44",
            "source": "https://www.upwork.com/press/"
        },
        {
            "title": "V",
            "hex": "5D87BF",
            "source": "https://github.com/vlang/v-logo"
        },
        {
            "title": "V8",
            "hex": "4B8BF5",
            "source": "https://v8.dev/logo"
        },
        {
            "title": "Vagrant",
            "hex": "1563FF",
            "source": "https://www.hashicorp.com/brand#vagrant"
        },
        {
            "title": "Valve",
            "hex": "F74843",
            "source": "https://www.valvesoftware.com/"
        },
        {
            "title": "Vauxhall",
            "hex": "EB001E",
            "source": "https://www.vauxhall.co.uk/content/dam/vauxhall/Home/brochure-library/commercial-vehicles/price-guide.pdf"
        },
        {
            "title": "vBulletin",
            "hex": "184D66",
            "source": "https://commons.wikimedia.org/wiki/File:VBulletin.svg"
        },
        {
            "title": "Veeam",
            "hex": "00B336",
            "source": "https://www.veeam.com/newsroom/veeam-graphics.html"
        },
        {
            "title": "Veepee",
            "hex": "EC008C",
            "source": "https://www.veepee.fr/"
        },
        {
            "title": "Venmo",
            "hex": "3D95CE",
            "source": "https://venmo.com/about/brand/"
        },
        {
            "title": "Vercel",
            "hex": "000000",
            "source": "https://vercel.com/design"
        },
        {
            "title": "Veritas",
            "hex": "B1181E",
            "source": "https://my.veritas.com/cs/groups/partner/documents/styleguide/mdaw/mdq5/~edisp/tus3cpeapp3855186572.pdf"
        },
        {
            "title": "Verizon",
            "hex": "CD040B",
            "source": "https://www.verizondigitalmedia.com/about/logo-usage/"
        },
        {
            "title": "vFairs",
            "hex": "EF4678",
            "source": "https://www.vfairs.com/"
        },
        {
            "title": "Viadeo",
            "hex": "F88D2D",
            "source": "http://corporate.viadeo.com/en/media/resources"
        },
        {
            "title": "Viber",
            "hex": "7360F2",
            "source": "https://www.viber.com/brand-center/"
        },
        {
            "title": "Vim",
            "hex": "019733",
            "source": "https://commons.wikimedia.org/wiki/File:Vimlogo.svg"
        },
        {
            "title": "Vimeo",
            "hex": "1AB7EA",
            "source": "https://vimeo.com/about/brand_guidelines"
        },
        {
            "title": "Vine",
            "hex": "11B48A",
            "source": "https://vine.co/logo"
        },
        {
            "title": "Virb",
            "hex": "0093DA",
            "source": "http://virb.com/about"
        },
        {
            "title": "VirtualBox",
            "hex": "183A61",
            "source": "https://commons.wikimedia.org/wiki/File:Virtualbox_logo.png"
        },
        {
            "title": "VirusTotal",
            "hex": "394EFF",
            "source": "https://www.virustotal.com/"
        },
        {
            "title": "Visa",
            "hex": "142787",
            "source": "https://commons.wikimedia.org/wiki/File:Visa_2014_logo_detail.svg"
        },
        {
            "title": "Visual Studio",
            "hex": "5C2D91",
            "source": "https://visualstudio.microsoft.com/"
        },
        {
            "title": "Visual Studio Code",
            "hex": "007ACC",
            "source": "https://commons.wikimedia.org/wiki/File:Visual_Studio_Code_1.35_icon.svg"
        },
        {
            "title": "Vivaldi",
            "hex": "EF3939",
            "source": "https://vivaldi.com/press/"
        },
        {
            "title": "Vivino",
            "hex": "AA1329",
            "source": "https://www.vivino.com/press"
        },
        {
            "title": "VK",
            "hex": "4680C2",
            "source": "https://vk.com/brand"
        },
        {
            "title": "VLC media player",
            "hex": "FF8800",
            "source": "http://git.videolan.org/?p=vlc.git;a=tree;f=extras/package/macosx/asset_sources"
        },
        {
            "title": "VMware",
            "hex": "607078",
            "source": "https://myvmware.workspaceair.com/"
        },
        {
            "title": "Vodafone",
            "hex": "E60000",
            "source": "https://web.vodafone.com.eg/"
        },
        {
            "title": "Volkswagen",
            "hex": "151F5D",
            "source": "https://www.volkswagen.ie/"
        },
        {
            "title": "Volvo",
            "hex": "003057",
            "source": "https://www.media.volvocars.com/global/en-gb/logos"
        },
        {
            "title": "Vonage",
            "hex": "FFFFFF",
            "source": "https://www.vonage.com"
        },
        {
            "title": "VSCO",
            "hex": "000000",
            "source": "https://vsco.co/about/press/vsco-releases-redesigned-mobile-app"
        },
        {
            "title": "Vue.js",
            "hex": "4FC08D",
            "source": "https://github.com/vuejs/art"
        },
        {
            "title": "Vuetify",
            "hex": "1867C0",
            "source": "https://vuetifyjs.com/"
        },
        {
            "title": "Vulkan",
            "hex": "AC162C",
            "source": "https://www.khronos.org/legal/trademarks/"
        },
        {
            "title": "Vultr",
            "hex": "007BFC",
            "source": "https://www.vultr.com/company/brand-assets/"
        },
        {
            "title": "W3C",
            "hex": "005A9C",
            "source": "https://www.w3.org/Consortium/Legal/logo-usage-20000308"
        },
        {
            "title": "Wagtail",
            "hex": "43B1B0",
            "source": "https://github.com/wagtail/wagtail/blob/e3e46e23b780aa2b1b521de081cb81872f77466d/wagtail/admin/static_src/wagtailadmin/images/wagtail-logo.svg"
        },
        {
            "title": "WakaTime",
            "hex": "000000",
            "source": "https://wakatime.com/legal/logos-and-trademark-usage"
        },
        {
            "title": "Warner Bros.",
            "hex": "004DB4",
            "source": "https://www.warnerbros.com/"
        },
        {
            "title": "Wattpad",
            "hex": "FF500A",
            "source": "https://company.wattpad.com/media-kit"
        },
        {
            "title": "Waze",
            "hex": "33CCFF",
            "source": "https://www.waze.com/"
        },
        {
            "title": "Wear OS",
            "hex": "4285F4",
            "source": "https://partnermarketinghub.withgoogle.com/#/brands/"
        },
        {
            "title": "Weasyl",
            "hex": "990000",
            "source": "https://www.weasyl.com/"
        },
        {
            "title": "WebAssembly",
            "hex": "654FF0",
            "source": "https://webassembly.org/"
        },
        {
            "title": "WebAuthn",
            "hex": "3423A6",
            "source": "https://github.com/apowers313/webauthn-logos"
        },
        {
            "title": "webcomponents.org",
            "hex": "29ABE2",
            "source": "https://www.webcomponents.org/"
        },
        {
            "title": "WebGL",
            "hex": "990000",
            "source": "https://www.khronos.org/legal/trademarks/"
        },
        {
            "title": "Webmin",
            "hex": "7DA0D0",
            "source": "https://github.com/webmin/webmin/blob/84d2d3d17f638a43939220f78b83bfefbae37f76/images/webmin-blue.svg"
        },
        {
            "title": "WebMoney",
            "hex": "036CB5",
            "source": "https://www.webmoney.ru/rus/developers/logos.shtml"
        },
        {
            "title": "Webpack",
            "hex": "8DD6F9",
            "source": "https://webpack.js.org/branding/"
        },
        {
            "title": "WebRTC",
            "hex": "333333",
            "source": "https://webrtc.org/press/"
        },
        {
            "title": "WebStorm",
            "hex": "000000",
            "source": "https://www.jetbrains.com/company/brand/logos/"
        },
        {
            "title": "WeChat",
            "hex": "07C160",
            "source": "https://wechat.design/standard/download/brand"
        },
        {
            "title": "WEMO",
            "hex": "72D44C",
            "source": "https://commons.wikimedia.org/wiki/File:WeMoApp.svg"
        },
        {
            "title": "WeTransfer",
            "hex": "409FFF",
            "source": "https://wetransfer.com/"
        },
        {
            "title": "WhatsApp",
            "hex": "25D366",
            "source": "https://www.whatsappbrand.com"
        },
        {
            "title": "When I Work",
            "hex": "51A33D",
            "source": "https://wheniwork.com/"
        },
        {
            "title": "WhiteSource",
            "hex": "161D4E",
            "source": "https://www.whitesourcesoftware.com/whitesource-media-kit/"
        },
        {
            "title": "Wii",
            "hex": "8B8B8B",
            "source": "https://de.wikipedia.org/wiki/Datei:WiiU.svg"
        },
        {
            "title": "Wii U",
            "hex": "8B8B8B",
            "source": "https://de.wikipedia.org/wiki/Datei:WiiU.svg"
        },
        {
            "title": "Wikimedia Commons",
            "hex": "006699",
            "source": "https://commons.wikimedia.org/wiki/File:Commons-logo.svg"
        },
        {
            "title": "Wikipedia",
            "hex": "000000",
            "source": "https://en.wikipedia.org/wiki/Logo_of_Wikipedia"
        },
        {
            "title": "Wikivoyage",
            "hex": "006699",
            "source": "https://upload.wikimedia.org/wikipedia/commons/d/d1/Wikivoyage-Logo-v3-en.svg"
        },
        {
            "title": "Windows",
            "hex": "0078D6",
            "source": "https://commons.wikimedia.org/wiki/File:Windows_10_Logo.svg"
        },
        {
            "title": "Windows 95",
            "hex": "008080",
            "source": "https://en.wikipedia.org/wiki/Windows_95"
        },
        {
            "title": "Windows XP",
            "hex": "003399",
            "source": "https://commons.wikimedia.org/wiki/File:Windows_logo_-_2002%E2%80%932012_(Multicolored).svg"
        },
        {
<<<<<<< HEAD
            "title": "Wipro",
            "hex": "341C53",
            "source": "https://www.wipro.com/content/dam/nexus/en/service-lines/applications/latest-thinking/state-of-cybersecurity-report-2019.pdf"
=======
            "title": "Winmate",
            "hex": "C11920",
            "source": "https://www.winmate.com/NewsAndEvents/Publications"
>>>>>>> 750260ac
        },
        {
            "title": "Wire",
            "hex": "000000",
            "source": "http://brand.wire.com"
        },
        {
            "title": "WireGuard",
            "hex": "88171A",
            "source": "https://www.wireguard.com/img/wireguard.svg"
        },
        {
            "title": "Wireshark",
            "hex": "1679A7",
            "source": "https://gitlab.com/wanduow/wireshark/-/blob/master/image/wsicon.svg"
        },
        {
            "title": "Wish",
            "hex": "2FB7EC",
            "source": "https://wish.com/"
        },
        {
            "title": "Wistia",
            "hex": "54BBFF",
            "source": "https://wistia.com/about/assets"
        },
        {
            "title": "Wix",
            "hex": "0C6EFC",
            "source": "http://www.wix.com/about/design-assets"
        },
        {
            "title": "Wizz Air",
            "hex": "C6007E",
            "source": "https://wizzair.com/en-gb/information-and-services/about-us/press-office/logos"
        },
        {
            "title": "Wolfram",
            "hex": "DD1100",
            "source": "http://company.wolfram.com/press-center/wolfram-corporate/"
        },
        {
            "title": "Wolfram Language",
            "hex": "DD1100",
            "source": "http://company.wolfram.com/press-center/language/"
        },
        {
            "title": "Wolfram Mathematica",
            "hex": "DD1100",
            "source": "http://company.wolfram.com/press-center/mathematica/"
        },
        {
            "title": "Woo",
            "hex": "96588A",
            "source": "https://woocommerce.com/style-guide/"
        },
        {
            "title": "WooCommerce",
            "hex": "96588A",
            "source": "https://woocommerce.com/style-guide/"
        },
        {
            "title": "WordPress",
            "hex": "21759B",
            "source": "https://wordpress.org/about/logos"
        },
        {
            "title": "Workplace",
            "hex": "20252D",
            "source": "https://en.facebookbrand.com/"
        },
        {
            "title": "World Health Organization",
            "hex": "0093D5",
            "source": "https://www.who.int/"
        },
        {
            "title": "WP Engine",
            "hex": "40BAC8",
            "source": "https://wpengine.com/"
        },
        {
            "title": "WP Rocket",
            "hex": "F56640",
            "source": "https://wp-rocket.me/"
        },
        {
            "title": "write.as",
            "hex": "5BC4EE",
            "source": "https://write.as/brand"
        },
        {
            "title": "WWE",
            "hex": "000000",
            "source": "https://commons.wikimedia.org/wiki/File:WWE_Network_logo.svg"
        },
        {
            "title": "X-Pack",
            "hex": "005571",
            "source": "https://www.elastic.co/brand"
        },
        {
            "title": "X.Org",
            "hex": "F28834",
            "source": "https://upload.wikimedia.org/wikipedia/commons/9/90/X.Org_Logo.svg"
        },
        {
            "title": "Xamarin",
            "hex": "3498DB",
            "source": "https://github.com/dotnet/swag/tree/master/xamarin"
        },
        {
            "title": "XAML",
            "hex": "0C54C2",
            "source": "https://github.com/microsoft/microsoft-ui-xaml/issues/1185#issuecomment-529731046"
        },
        {
            "title": "XAMPP",
            "hex": "FB7A24",
            "source": "https://www.apachefriends.org/en/"
        },
        {
            "title": "Xbox",
            "hex": "107C10",
            "source": "http://mspartner-public.sharepoint.com/XBOX%20Games/Xbox%20logo's%20+%20Guidelines/Xbox%20Live/Xbox_Live_Guidelines_10-4-13.pdf"
        },
        {
            "title": "Xcode",
            "hex": "1575F9",
            "source": "https://developer.apple.com/develop/"
        },
        {
            "title": "XDA Developers",
            "hex": "EA7100",
            "source": "https://www.xda-developers.com/"
        },
        {
            "title": "Xero",
            "hex": "13B5EA",
            "source": "https://www.xero.com/uk/about/media/downloads"
        },
        {
            "title": "XFCE",
            "hex": "2284F2",
            "source": "https://www.xfce.org/download#artwork"
        },
        {
            "title": "Xiaomi",
            "hex": "FA6709",
            "source": "https://www.mi.com/global"
        },
        {
            "title": "Xing",
            "hex": "006567",
            "source": "https://dev.xing.com/logo_rules"
        },
        {
            "title": "XMPP",
            "hex": "002B5C",
            "source": "https://github.com/xsf/xmpp.org/tree/00c49187e353c1a156c95562dafaf129e688fbad/content/icons"
        },
        {
            "title": "XRP",
            "hex": "25A768",
            "source": "https://xrpl.org/"
        },
        {
            "title": "XSplit",
            "hex": "0095DE",
            "source": "https://www.xsplit.com/presskit"
        },
        {
            "title": "Y Combinator",
            "hex": "F0652F",
            "source": "https://www.ycombinator.com/press/"
        },
        {
            "title": "Yahoo!",
            "hex": "6001D2",
            "source": "https://yahoo.com/"
        },
        {
            "title": "Yamaha Corporation",
            "hex": "4B1E78",
            "source": "https://www.yamaha.com/en/"
        },
        {
            "title": "Yamaha Motor Corporation",
            "hex": "E60012",
            "source": "https://en.wikipedia.org/wiki/Yamaha_Motor_Company"
        },
        {
            "title": "Yammer",
            "hex": "106EBE",
            "source": "https://developer.microsoft.com/en-us/fabric#/styles/web/colors/products"
        },
        {
            "title": "Yandex",
            "hex": "FF0000",
            "source": "https://yandex.com/company/general_info/logotype_rules"
        },
        {
            "title": "Yarn",
            "hex": "2C8EBB",
            "source": "https://github.com/yarnpkg/assets"
        },
        {
            "title": "Yelp",
            "hex": "D32323",
            "source": "https://www.yelp.com/styleguide/icons"
        },
        {
            "title": "Yoast",
            "hex": "A4286A",
            "source": "https://yoast.com/media/logo/"
        },
        {
            "title": "YourTravel.TV",
            "hex": "F79025",
            "source": "https://yourtravel.tv"
        },
        {
            "title": "YouTube",
            "hex": "FF0000",
            "source": "https://www.youtube.com/yt/about/brand-resources/#logos-icons-colors"
        },
        {
            "title": "YouTube Gaming",
            "hex": "FF0000",
            "source": "https://gaming.youtube.com/"
        },
        {
            "title": "YouTube Music",
            "hex": "FF0000",
            "source": "https://partnermarketinghub.withgoogle.com/#/brands/"
        },
        {
            "title": "YouTube Studio",
            "hex": "FF0000",
            "source": "https://www.youtube.com/"
        },
        {
            "title": "YouTube TV",
            "hex": "FF0000",
            "source": "https://partnermarketinghub.withgoogle.com/#/brands/"
        },
        {
            "title": "Z-Wave",
            "hex": "1B365D",
            "source": "https://www.z-wave.com/"
        },
        {
            "title": "Zalando",
            "hex": "FF6900",
            "source": "https://www.zalando.co.uk/"
        },
        {
            "title": "Zapier",
            "hex": "FF4A00",
            "source": "https://zapier.com/about/brand"
        },
        {
            "title": "ZDF",
            "hex": "FA7D19",
            "source": "https://www.zdf.de/"
        },
        {
            "title": "Zelle",
            "hex": "6D1ED4",
            "source": "https://www.zellepay.com/"
        },
        {
            "title": "Zend",
            "hex": "0679EA",
            "source": "https://www.zend.com/"
        },
        {
            "title": "Zend Framework",
            "hex": "68B604",
            "source": "https://framework.zend.com/"
        },
        {
            "title": "Zendesk",
            "hex": "03363D",
            "source": "https://brandland.zendesk.com/"
        },
        {
            "title": "Zenn",
            "hex": "3EA8FF",
            "source": "https://zenn.dev/mediakit"
        },
        {
            "title": "ZeroMQ",
            "hex": "DF0000",
            "source": "https://github.com/zeromq/zeromq.org/blob/master/static/safari-pinned-tab.svg"
        },
        {
            "title": "Zerply",
            "hex": "9DBC7A",
            "source": "https://zerply.com/about/resources"
        },
        {
            "title": "Zhihu",
            "hex": "0084FF",
            "source": "https://www.zhihu.com/"
        },
        {
            "title": "Zigbee",
            "hex": "EB0443",
            "source": "https://zigbeealliance.org/solution/zigbee/"
        },
        {
            "title": "Zillow",
            "hex": "0074E4",
            "source": "http://zillow.mediaroom.com/logos"
        },
        {
            "title": "Zingat",
            "hex": "009CFB",
            "source": "https://www.zingat.com/kurumsal-logolar"
        },
        {
            "title": "Zoho",
            "hex": "C8202B",
            "source": "https://www.zoho.com/branding/"
        },
        {
            "title": "Zoom",
            "hex": "2D8CFF",
            "source": "https://zoom.us/brandguidelines"
        },
        {
            "title": "Zorin",
            "hex": "0CC1F3",
            "source": "https://zorinos.com/press/"
        },
        {
            "title": "Zulip",
            "hex": "FFFFFF",
            "source": "https://github.com/zulip/zulip/blob/df9e40491dc77b658d943cff36a816d46e32ce1b/static/images/logo/zulip-org-logo.svg"
        }
    ]
}<|MERGE_RESOLUTION|>--- conflicted
+++ resolved
@@ -7481,15 +7481,14 @@
             "source": "https://commons.wikimedia.org/wiki/File:Windows_logo_-_2002%E2%80%932012_(Multicolored).svg"
         },
         {
-<<<<<<< HEAD
+            "title": "Winmate",
+            "hex": "C11920",
+            "source": "https://www.winmate.com/NewsAndEvents/Publications"
+        },
+        {
             "title": "Wipro",
             "hex": "341C53",
             "source": "https://www.wipro.com/content/dam/nexus/en/service-lines/applications/latest-thinking/state-of-cybersecurity-report-2019.pdf"
-=======
-            "title": "Winmate",
-            "hex": "C11920",
-            "source": "https://www.winmate.com/NewsAndEvents/Publications"
->>>>>>> 750260ac
         },
         {
             "title": "Wire",
