{
    "icons": [
        {
            "title": ".NET",
            "hex": "5C2D91",
            "source": "https://docs.microsoft.com/en-us/dotnet/images/hub/net.svg"
        },
        {
            "title": "1Password",
            "hex": "0094F5",
            "source": "https://1password.com/press/"
        },
        {
            "title": "500px",
            "hex": "0099E5",
            "source": "https://about.500px.com/press"
        },
        {
            "title": "ABB RobotStudio",
            "hex": "FF9E0F",
            "source": "https://new.abb.com/products/robotics/en/robotstudio/downloads"
        },
        {
            "title": "About.me",
            "hex": "00A98F",
            "source": "https://about.me/assets"
        },
        {
            "title": "Abstract",
            "hex": "191A1B",
            "source": "https://www.abstract.com/about/"
        },
        {
            "title": "Academia",
            "hex": "41454A",
            "source": "https://www.academia.edu/"
        },
        {
            "title": "Accusoft",
            "hex": "A9225C",
            "source": "https://company-39138.frontify.com/d/7EKFm12NQSa8/accusoft-corporation-style-guide#/style-guide/logo"
        },
        {
            "title": "ACM",
            "hex": "0085CA",
            "source": "http://identitystandards.acm.org/"
        },
        {
            "title": "ActiGraph",
            "hex": "0B2C4A",
            "source": "http://www.actigraphcorp.com/"
        },
        {
            "title": "Activision",
            "hex": "000000",
            "source": "https://www.activision.com/"
        },
        {
            "title": "AddThis",
            "hex": "FF6550",
            "source": "http://www.addthis.com/"
        },
        {
            "title": "AdGuard",
            "hex": "66B574",
            "source": "https://adguard.com/en/contribute.html"
        },
        {
            "title": "Adobe",
            "hex": "FF0000",
            "source": "https://www.adobe.com/"
        },
        {
            "title": "Adobe Acrobat Reader",
            "hex": "EE3F24",
            "source": "https://wwwimages2.adobe.com/etc/clientlibs/beagle/ace/source/font/aceui-fonts.svg"
        },
        {
            "title": "Adobe After Effects",
            "hex": "D291FF",
            "source": "https://wwwimages2.adobe.com/etc/clientlibs/beagle/ace/source/font/aceui-fonts.svg"
        },
        {
            "title": "Adobe Audition",
            "hex": "00E4BB",
            "source": "https://helpx.adobe.com/content/dam/help/mnemonics/au_cc_app_RGB.svg"
        },
        {
            "title": "Adobe Creative Cloud",
            "hex": "D41818",
            "source": "https://www.adobe.io/apis/creativecloud/creativesdk/docs/websdk/adobe-creative-sdk-for-web_master/branding-guidelines.html"
        },
        {
            "title": "Adobe Dreamweaver",
            "hex": "35FA00",
            "source": "https://wwwimages2.adobe.com/etc/clientlibs/beagle/ace/source/font/aceui-fonts.svg"
        },
        {
            "title": "Adobe Illustrator",
            "hex": "FF7C00",
            "source": "https://wwwimages2.adobe.com/etc/clientlibs/beagle/ace/source/font/aceui-fonts.svg"
        },
        {
            "title": "Adobe InDesign",
            "hex": "FD3F93",
            "source": "https://wwwimages2.adobe.com/etc/clientlibs/beagle/ace/source/font/aceui-fonts.svg"
        },
        {
            "title": "Adobe Lightroom CC",
            "hex": "3DF0F0",
            "source": "https://www.adobe.com/products/photoshop-lightroom.html"
        },
        {
            "title": "Adobe Lightroom Classic",
            "hex": "ADD5EC",
            "source": "https://www.adobe.com/products/photoshop-lightroom-classic.html"
        },
        {
            "title": "Adobe PhoneGap",
            "hex": "27A1C5",
            "source": "https://phonegap.com/about/logos/"
        },
        {
            "title": "Adobe Photoshop",
            "hex": "00C8FF",
            "source": "https://wwwimages2.adobe.com/etc/clientlibs/beagle/ace/source/font/aceui-fonts.svg"
        },
        {
            "title": "Adobe Premiere",
            "hex": "EA77FF",
            "source": "https://helpx.adobe.com/content/dam/help/mnemonics/pr_cc_app_RGB.svg"
        },
        {
            "title": "Adobe Typekit",
            "hex": "87EC00",
            "source": "https://helpx.adobe.com/content/dam/help/mnemonics/tk_appicon_RGB.svg"
        },
        {
            "title": "Adobe XD",
            "hex": "FF2BC2",
            "source": "https://www.adobe.com/products/xd.html"
        },
        {
<<<<<<< HEAD
            "title": "Affinity Publisher",
            "hex": "C9284D",
            "source": "https://affinity.serif.com/en-gb/publisher/"
=======
            "title": "Aiqfome",
            "hex": "7A1FA2",
            "source": "https://aiqfome.com"
>>>>>>> afe98c6f
        },
        {
            "title": "Airbnb",
            "hex": "FF5A5F",
            "source": "https://www.airbnb.com"
        },
        {
            "title": "Airbus",
            "hex": "00205B",
            "source": "https://brand.airbus.com/brand-elements/logo.html"
        },
        {
            "title": "AirPlay Audio",
            "hex": "000000",
            "source": "https://developer.apple.com/design/human-interface-guidelines/airplay/overview/icons/"
        },
        {
            "title": "AirPlay Video",
            "hex": "000000",
            "source": "https://developer.apple.com/design/human-interface-guidelines/airplay/overview/icons/"
        },
        {
            "title": "Airtable",
            "hex": "18BFFF",
            "source": "https://airtable.com/press"
        },
        {
            "title": "Algolia",
            "hex": "5468FF",
            "source": "https://www.algolia.com/press/?section=brand-guidelines"
        },
        {
            "title": "Alipay",
            "hex": "00A1E9",
            "source": "https://gw.alipayobjects.com/os/rmsportal/trUJZfSrlnRCcFgfZGjD.ai"
        },
        {
            "title": "AlliedModders",
            "hex": "1578D3",
            "source": "https://forums.alliedmods.net/index.php"
        },
        {
            "title": "AlloCiné",
            "hex": "FECC00",
            "source": "http://www.allocine.fr/favicon.ico"
        },
        {
            "title": "Amazon",
            "hex": "FF9900",
            "source": "https://worldvectorlogo.com/logo/amazon-icon"
        },
        {
            "title": "Amazon Alexa",
            "hex": "00CAFF",
            "source": "https://developer.amazon.com/docs/alexa-voice-service/logo-and-brand.html"
        },
        {
            "title": "Amazon AWS",
            "hex": "232F3E",
            "source": "https://upload.wikimedia.org/wikipedia/commons/9/93/Amazon_Web_Services_Logo.svg"
        },
        {
            "title": "Amazon Lumberyard",
            "hex": "67459B",
            "source": "https://github.com/aws/lumberyard"
        },
        {
            "title": "AMD",
            "hex": "ED1C24",
            "source": "https://subscriptions.amd.com/greatpower/img/amd-logo-black.svg"
        },
        {
            "title": "American Express",
            "hex": "2E77BC",
            "source": "https://commons.wikimedia.org/wiki/File:American_Express_logo.svg"
        },
        {
            "title": "Anaconda",
            "hex": "42B029",
            "source": "https://www.anaconda.com/media-kit/"
        },
        {
            "title": "Analogue",
            "hex": "1A1A1A",
            "source": "https://www.analogue.co/"
        },
        {
            "title": "Anchor",
            "hex": "8940FA",
            "source": "https://anchor.fm/"
        },
        {
            "title": "Android",
            "hex": "3DDC84",
            "source": "https://developer.android.com/distribute/marketing-tools/brand-guidelines"
        },
        {
            "title": "AngelList",
            "hex": "000000",
            "source": "https://angel.co/logo"
        },
        {
            "title": "Angular",
            "hex": "DD0031",
            "source": "https://angular.io/assets/images/logos/angular/angular_solidBlack.svg"
        },
        {
            "title": "Angular Universal",
            "hex": "00ACC1",
            "source": "https://angular.io/presskit"
        },
        {
            "title": "AngularJS",
            "hex": "E23237",
            "source": "https://angularjs.org/"
        },
        {
            "title": "Ansible",
            "hex": "EE0000",
            "source": "https://www.ansible.com/logos"
        },
        {
            "title": "Apache",
            "hex": "D22128",
            "source": "https://www.apache.org/foundation/press/kit/"
        },
        {
            "title": "Apache Airflow",
            "hex": "007A88",
            "source": "https://github.com/apache/airflow/tree/master/docs/img/logos"
        },
        {
            "title": "Apache Ant",
            "hex": "A81C7D",
            "source": "https://commons.wikimedia.org/wiki/File:Apache-Ant-logo.svg"
        },
        {
            "title": "Apache Cordova",
            "hex": "E8E8E8",
            "source": "https://cordova.apache.org/artwork/"
        },
        {
            "title": "Apache Flink",
            "hex": "E6526F",
            "source": "https://flink.apache.org/material.html"
        },
        {
            "title": "Apache Kafka",
            "hex": "000000",
            "source": "https://commons.wikimedia.org/wiki/File:Apache_kafka.svg"
        },
        {
            "title": "Apache Maven",
            "hex": "C71A36",
            "source": "https://en.wikipedia.org/wiki/Apache_Maven"
        },
        {
            "title": "Apache NetBeans IDE",
            "hex": "1B6AC6",
            "source": "https://netbeans.apache.org/images/"
        },
        {
            "title": "Apache OpenOffice",
            "hex": "0E85CD",
            "source": "https://www.openoffice.org/marketing/art/galleries/logos/index.html"
        },
        {
            "title": "Apache Pulsar",
            "hex": "188FFF",
            "source": "https://pulsar.apache.org/"
        },
        {
            "title": "Apache RocketMQ",
            "hex": "D77310",
            "source": "https://rocketmq.apache.org/"
        },
        {
            "title": "Apache Spark",
            "hex": "E25A1C",
            "source": "https://spark.apache.org/images/"
        },
        {
            "title": "Apple",
            "hex": "999999",
            "source": "https://worldvectorlogo.com/logo/apple"
        },
        {
            "title": "Apple Music",
            "hex": "000000",
            "source": "https://www.apple.com/itunes/marketing-on-music/identity-guidelines.html#apple-music-icon"
        },
        {
            "title": "Apple Pay",
            "hex": "000000",
            "source": "https://developer.apple.com/apple-pay/marketing/"
        },
        {
            "title": "Apple Podcasts",
            "hex": "9933CC",
            "source": "https://www.apple.com/itunes/marketing-on-podcasts/identity-guidelines.html#apple-podcasts-icon"
        },
        {
            "title": "AppVeyor",
            "hex": "00B3E0",
            "source": "https://commons.wikimedia.org/wiki/File:Appveyor_logo.svg"
        },
        {
            "title": "ARAL",
            "hex": "0063CB",
            "source": "https://upload.wikimedia.org/wikipedia/commons/6/60/Aral_Logo.svg"
        },
        {
            "title": "Arch Linux",
            "hex": "1793D1",
            "source": "https://www.archlinux.org/art/"
        },
        {
            "title": "Archive of Our Own",
            "hex": "990000",
            "source": "https://archiveofourown.org/"
        },
        {
            "title": "Arduino",
            "hex": "00979D",
            "source": "https://cdn.arduino.cc/projecthub/img/Arduino-logo.svg"
        },
        {
            "title": "ArtStation",
            "hex": "13AFF0",
            "source": "https://www.artstation.com/about/logo"
        },
        {
            "title": "arXiv",
            "hex": "B31B1B",
            "source": "https://static.arxiv.org/static/base/0.15.2/images/arxiv-logo-web.svg"
        },
        {
            "title": "Asana",
            "hex": "273347",
            "source": "https://asana.com/styles"
        },
        {
            "title": "Asciidoctor",
            "hex": "E40046",
            "source": "https://github.com/asciidoctor/brand"
        },
        {
            "title": "asciinema",
            "hex": "D40000",
            "source": "https://github.com/asciinema/asciinema-logo"
        },
        {
            "title": "AT&T",
            "hex": "00A8E0",
            "source": "https://commons.wikimedia.org/wiki/File:AT%26T_logo_2016.svg"
        },
        {
            "title": "Atlassian",
            "hex": "0052CC",
            "source": "https://atlassian.design/guidelines/brand/logos-1"
        },
        {
            "title": "Atom",
            "hex": "66595C",
            "source": "https://commons.wikimedia.org/wiki/File:Atom_editor_logo.svg"
        },
        {
            "title": "Audi",
            "hex": "BB0A30",
            "source": "https://www.audi.com/ci/en/intro/basics/rings.html"
        },
        {
            "title": "Audible",
            "hex": "F8991C",
            "source": "https://commons.wikimedia.org/wiki/File:Audible_logo.svg"
        },
        {
            "title": "Audiomack",
            "hex": "FFA200",
            "source": "https://styleguide.audiomack.com/"
        },
        {
            "title": "Aurelia",
            "hex": "ED2B88",
            "source": "https://aurelia.io/"
        },
        {
            "title": "Auth0",
            "hex": "EB5424",
            "source": "https://styleguide.auth0.com"
        },
        {
            "title": "Authy",
            "hex": "EC1C24",
            "source": "https://authy.com/"
        },
        {
            "title": "Automatic",
            "hex": "7D8084",
            "source": "https://www.automatic.com/press"
        },
        {
            "title": "Autotask",
            "hex": "E51937",
            "source": "https://www.autotask.com/branding"
        },
        {
            "title": "Aventrix",
            "hex": "0099DD",
            "source": "https://www.aventrix.com/press"
        },
        {
            "title": "awesomeWM",
            "hex": "535D6C",
            "source": "https://awesomewm.org/"
        },
        {
            "title": "Azure Artifacts",
            "hex": "CB2E6D",
            "source": "https://azure.microsoft.com/en-us/services/devops/artifacts/"
        },
        {
            "title": "Azure DevOps",
            "hex": "0078D7",
            "source": "http://azure.com/devops"
        },
        {
            "title": "Azure Pipelines",
            "hex": "2560E0",
            "source": "https://github.com/vscode-icons/vscode-icons/pull/1741"
        },
        {
            "title": "Babel",
            "hex": "F9DC3E",
            "source": "https://babeljs.io/"
        },
        {
            "title": "Baidu",
            "hex": "2319DC",
            "source": "https://en.wikipedia.org/wiki/File:Baidu.svg"
        },
        {
            "title": "Bamboo",
            "hex": "0052CC",
            "source": "https://www.atlassian.design/guidelines/marketing/resources/logo-files"
        },
        {
            "title": "Bancontact",
            "hex": "005498",
            "source": "https://www.bancontact.com/en/promotion-material/guidelines-logo"
        },
        {
            "title": "Bandcamp",
            "hex": "408294",
            "source": "https://bandcamp.com/buttons"
        },
        {
            "title": "BandLab",
            "hex": "DC3710",
            "source": "https://blog.bandlab.com/press/"
        },
        {
            "title": "Bandsintown",
            "hex": "00CEC8",
            "source": "https://corp.bandsintown.com/media-library"
        },
        {
            "title": "Basecamp",
            "hex": "5ECC62",
            "source": "https://basecamp.com/about/press"
        },
        {
            "title": "Bath ASU",
            "hex": "00A3E0",
            "source": "https://bathasu.com/press/"
        },
        {
            "title": "Battle.net",
            "hex": "00AEFF",
            "source": "https://www.blizzard.com/en-gb/"
        },
        {
            "title": "Beats",
            "hex": "005571",
            "source": "https://www.elastic.co/brand"
        },
        {
            "title": "Beats by Dre",
            "hex": "E01F3D",
            "source": "https://www.beatsbydre.com/"
        },
        {
            "title": "Behance",
            "hex": "1769FF",
            "source": "https://www.behance.net/dev/api/brand"
        },
        {
            "title": "Big Cartel",
            "hex": "222222",
            "source": "https://www.bigcartel.com"
        },
        {
            "title": "Bing",
            "hex": "008373",
            "source": "https://commons.wikimedia.org/wiki/File:Bing_logo_(2016).svg"
        },
        {
            "title": "Bit",
            "hex": "73398D",
            "source": "https://bit.dev"
        },
        {
            "title": "Bitbucket",
            "hex": "0052CC",
            "source": "https://www.atlassian.com/company/news/press-kit"
        },
        {
            "title": "Bitcoin",
            "hex": "F7931A",
            "source": "https://bitcoin.org/en"
        },
        {
            "title": "Bitdefender",
            "hex": "ED1C24",
            "source": "https://www.bitdefender.com/funzone/logos.html"
        },
        {
            "title": "Bitly",
            "hex": "EE6123",
            "source": "https://bitly.com/pages/press"
        },
        {
            "title": "Bitrise",
            "hex": "683D87",
            "source": "https://www.bitrise.io/presskit"
        },
        {
            "title": "Blackberry",
            "hex": "000000",
            "source": "https://www.blackberry.com/"
        },
        {
            "title": "Blender",
            "hex": "F5792A",
            "source": "https://www.blender.org/about/logo/"
        },
        {
            "title": "Blogger",
            "hex": "FF5722",
            "source": "https://www.blogger.com"
        },
        {
            "title": "Bluetooth",
            "hex": "0082FC",
            "source": "https://www.bluetooth.com/develop-with-bluetooth/marketing-branding/"
        },
        {
            "title": "BMC Software",
            "hex": "FE5000",
            "source": "https://www.bmc.com/"
        },
        {
            "title": "Boeing",
            "hex": "1D439C",
            "source": "https://upload.wikimedia.org/wikipedia/commons/4/4f/Boeing_full_logo.svg"
        },
        {
            "title": "Boost",
            "hex": "F69220",
            "source": "https://www.boostmobile.com/"
        },
        {
            "title": "Bootstrap",
            "hex": "563D7C",
            "source": "http://getbootstrap.com/about"
        },
        {
            "title": "Bower",
            "hex": "EF5734",
            "source": "https://bower.io/docs/about/#brand"
        },
        {
            "title": "Box",
            "hex": "0061D5",
            "source": "https://www.box.com/en-gb/about-us/press"
        },
        {
            "title": "Brand.ai",
            "hex": "0AA0FF",
            "source": "https://brand.ai/brand-ai/style"
        },
        {
            "title": "Brandfolder",
            "hex": "40D1F5",
            "source": "https://brandfolder.com/brandfolder"
        },
        {
            "title": "Brave",
            "hex": "FB542B",
            "source": "https://brave.com/brave-branding-assets/"
        },
        {
            "title": "Breaker",
            "hex": "003DAD",
            "source": "https://www.breaker.audio/i/brand"
        },
        {
            "title": "Broadcom",
            "hex": "CC092F",
            "source": "https://en.wikipedia.org/wiki/Broadcom_Inc"
        },
        {
            "title": "Buddy",
            "hex": "1A86FD",
            "source": "https://buddy.works/about"
        },
        {
            "title": "Buffer",
            "hex": "168EEA",
            "source": "https://buffer.com/press"
        },
        {
            "title": "Bulma",
            "hex": "00D1B2",
            "source": "https://github.com/jgthms/bulma/"
        },
        {
            "title": "Buy Me A Coffee",
            "hex": "FF813F",
            "source": "https://www.buymeacoffee.com/brand"
        },
        {
            "title": "BuzzFeed",
            "hex": "EE3322",
            "source": "http://www.buzzfeed.com/press/downloads"
        },
        {
            "title": "C",
            "hex": "A8B9CC",
            "source": "https://commons.wikimedia.org/wiki/File:The_C_Programming_Language_logo.svg"
        },
        {
            "title": "C Sharp",
            "hex": "239120",
            "source": "https://upload.wikimedia.org/wikipedia/commons/0/0d/C_Sharp_wordmark.svg"
        },
        {
            "title": "C++",
            "hex": "00599C",
            "source": "https://github.com/isocpp/logos"
        },
        {
            "title": "CakePHP",
            "hex": "D33C43",
            "source": "https://cakephp.org/logos"
        },
        {
            "title": "Campaign Monitor",
            "hex": "111324",
            "source": "https://www.campaignmonitor.com/company/brand/"
        },
        {
            "title": "Canva",
            "hex": "00C4CC",
            "source": "https://www.canva.com/"
        },
        {
            "title": "Cash App",
            "hex": "00C244",
            "source": "https://cash.app/press"
        },
        {
            "title": "Cassandra",
            "hex": "1287B1",
            "source": "https://upload.wikimedia.org/wikipedia/commons/5/5e/Cassandra_logo.svg"
        },
        {
            "title": "Castorama",
            "hex": "0078D7",
            "source": "https://www.castorama.fr/"
        },
        {
            "title": "Castro",
            "hex": "00B265",
            "source": "http://supertop.co/castro/press/"
        },
        {
            "title": "CD Projekt",
            "hex": "DC0D15",
            "source": "https://www.cdprojekt.com/en/media/logotypes/"
        },
        {
            "title": "Celery",
            "hex": "37814A",
            "source": "http://www.celeryproject.org/"
        },
        {
            "title": "CentOS",
            "hex": "262577",
            "source": "https://wiki.centos.org/ArtWork/Brand/Logo"
        },
        {
            "title": "CEVO",
            "hex": "1EABE2",
            "source": "https://cevo.com/"
        },
        {
            "title": "ChartMogul",
            "hex": "13324B",
            "source": "https://chartmogul.com/company/"
        },
        {
            "title": "Chase",
            "hex": "117ACA",
            "source": "https://commons.wikimedia.org/wiki/File:Chase_logo_2007.svg"
        },
        {
            "title": "Chef",
            "hex": "F09820",
            "source": "https://www.chef.io/"
        },
        {
            "title": "Cinema 4D",
            "hex": "011A6A",
            "source": "https://www.maxon.net/de/header-meta-navigation/ueber-maxon/pressematerial/"
        },
        {
            "title": "Circle",
            "hex": "8669AE",
            "source": "https://www.circle.com/"
        },
        {
            "title": "CircleCI",
            "hex": "343434",
            "source": "https://circleci.com/press"
        },
        {
            "title": "Cirrus CI",
            "hex": "212121",
            "source": "https://cirrus-ci.org"
        },
        {
            "title": "Cisco",
            "hex": "1BA0D7",
            "source": "https://www.cisco.com/"
        },
        {
            "title": "Citrix",
            "hex": "000000",
            "source": "https://www.citrix.com/news/media-resources.html"
        },
        {
            "title": "Citroën",
            "hex": "6E6E6E",
            "source": "https://citroen.pcaci.co.uk/logo.php"
        },
        {
            "title": "CiviCRM",
            "hex": "81C459",
            "source": "https://civicrm.org/trademark"
        },
        {
            "title": "Claris",
            "hex": "000000",
            "source": "https://www.claris.com/"
        },
        {
            "title": "Clockify",
            "hex": "03A9F4",
            "source": "https://clockify.me/"
        },
        {
            "title": "Clojure",
            "hex": "5881D8",
            "source": "https://commons.wikimedia.org/wiki/File:Clojure_logo.svg"
        },
        {
            "title": "CloudBees",
            "hex": "1997B5",
            "source": "https://www.cloudbees.com/"
        },
        {
            "title": "Cloudflare",
            "hex": "F38020",
            "source": "https://www.cloudflare.com/logo/"
        },
        {
            "title": "CMake",
            "hex": "064F8C",
            "source": "https://www.kitware.com/platforms/"
        },
        {
            "title": "Co-op",
            "hex": "00B1E7",
            "source": "http://www.co-operative.coop/corporate/press/logos/"
        },
        {
            "title": "Codacy",
            "hex": "222F29",
            "source": "https://www.codacy.com/blog/"
        },
        {
            "title": "Code Climate",
            "hex": "000000",
            "source": "https://codeclimate.com/"
        },
        {
            "title": "Codecademy",
            "hex": "1F4056",
            "source": "https://www.codecademy.com/"
        },
        {
            "title": "CodeChef",
            "hex": "5B4638",
            "source": "https://www.codechef.com/"
        },
        {
            "title": "Codecov",
            "hex": "F01F7A",
            "source": "https://codecov.io/"
        },
        {
            "title": "CodeFactor",
            "hex": "F44A6A",
            "source": "https://www.codefactor.io/"
        },
        {
            "title": "Codeforces",
            "hex": "1F8ACB",
            "source": "http://codeforces.com/"
        },
        {
            "title": "CodeIgniter",
            "hex": "EE4623",
            "source": "https://www.codeigniter.com/help/legal"
        },
        {
            "title": "CodePen",
            "hex": "000000",
            "source": "http://codepen.io"
        },
        {
            "title": "Coderwall",
            "hex": "3E8DCC",
            "source": "https://github.com/twolfson/coderwall-svg"
        },
        {
            "title": "CodeSandbox",
            "hex": "000000",
            "source": "https://codesandbox.io"
        },
        {
            "title": "Codeship",
            "hex": "3C4858",
            "source": "https://app.codeship.com/"
        },
        {
            "title": "Codewars",
            "hex": "AD2C27",
            "source": "https://www.codewars.com"
        },
        {
            "title": "Codio",
            "hex": "4574E0",
            "source": "https://codio.com"
        },
        {
            "title": "CoffeeScript",
            "hex": "2F2625",
            "source": "https://coffeescript.org/"
        },
        {
            "title": "Coinbase",
            "hex": "0667D0",
            "source": "https://www.coinbase.com/press"
        },
        {
            "title": "Common Workflow Language",
            "hex": "B5314C",
            "source": "https://github.com/common-workflow-language/logo/blob/master/CWL-Logo-nofonts.svg"
        },
        {
            "title": "Composer",
            "hex": "885630",
            "source": "https://getcomposer.org/"
        },
        {
            "title": "ComproPago",
            "hex": "00AAEF",
            "source": "https://compropago.com"
        },
        {
            "title": "Conda-Forge",
            "hex": "000000",
            "source": "https://github.com/conda-forge/conda-forge.github.io/"
        },
        {
            "title": "Conekta",
            "hex": "414959",
            "source": "https://www.conekta.io"
        },
        {
            "title": "Confluence",
            "hex": "172B4D",
            "source": "https://www.atlassian.com/company/news/press-kit"
        },
        {
            "title": "Convertio",
            "hex": "FF3333",
            "source": "https://convertio.co/"
        },
        {
            "title": "Corona Engine",
            "hex": "F96F29",
            "source": "https://coronalabs.com/"
        },
        {
            "title": "Corona Renderer",
            "hex": "E6502A",
            "source": "https://corona-renderer.com/about"
        },
        {
            "title": "Coursera",
            "hex": "2A73CC",
            "source": "https://about.coursera.org/press"
        },
        {
            "title": "Coveralls",
            "hex": "3F5767",
            "source": "https://coveralls.io/"
        },
        {
            "title": "cPanel",
            "hex": "FF6C2C",
            "source": "https://cpanel.net/company/cpanel-brand-guide/"
        },
        {
            "title": "Creative Commons",
            "hex": "EF9421",
            "source": "https://creativecommons.org/"
        },
        {
            "title": "Crehana",
            "hex": "4B22F4",
            "source": "https://www.crehana.com/"
        },
        {
            "title": "Crunchbase",
            "hex": "0288D1",
            "source": "https://www.crunchbase.com/home"
        },
        {
            "title": "Crunchyroll",
            "hex": "F47521",
            "source": "https://www.crunchyroll.com"
        },
        {
            "title": "CRYENGINE",
            "hex": "000000",
            "source": "https://www.cryengine.com/brand"
        },
        {
            "title": "CSS Wizardry",
            "hex": "F43059",
            "source": "http://csswizardry.com"
        },
        {
            "title": "CSS3",
            "hex": "1572B6",
            "source": "http://www.w3.org/html/logo/"
        },
        {
            "title": "curl",
            "hex": "073551",
            "source": "https://curl.haxx.se/logo/"
        },
        {
            "title": "D3.js",
            "hex": "F9A03C",
            "source": "https://github.com/d3/d3-logo"
        },
        {
            "title": "Dailymotion",
            "hex": "0066DC",
            "source": "http://press.dailymotion.com/?page_id=346"
        },
        {
            "title": "Dart",
            "hex": "0175C2",
            "source": "https://github.com/dart-lang/site-shared/tree/master/src/_assets/image/dart/logo"
        },
        {
            "title": "Das Erste",
            "hex": "001A4B",
            "source": "https://en.wikipedia.org/wiki/Das_Erste"
        },
        {
            "title": "Dashlane",
            "hex": "007C97",
            "source": "https://www.dashlane.com/"
        },
        {
            "title": "Dassault Systèmes",
            "hex": "005386",
            "source": "https://www.3ds.com/statics/menu/2/assets/img/logo/3ds-dark.svg"
        },
        {
            "title": "DataCamp",
            "hex": "33AACC",
            "source": "https://www.datacamp.com/"
        },
        {
            "title": "Datadog",
            "hex": "632CA6",
            "source": "https://www.datadoghq.com/"
        },
        {
            "title": "DAZN",
            "hex": "F8F8F5",
            "source": "https://media.dazn.com/en/assets/"
        },
        {
            "title": "dblp",
            "hex": "004F9F",
            "source": "https://dblp.org/"
        },
        {
            "title": "Debian",
            "hex": "A81D33",
            "source": "https://www.debian.org/logos"
        },
        {
            "title": "deepin",
            "hex": "007CFF",
            "source": "https://commons.wikimedia.org/wiki/File:Deepin_logo.svg"
        },
        {
            "title": "Deezer",
            "hex": "FEAA2D",
            "source": "https://deezerbrand.com/"
        },
        {
            "title": "Delicious",
            "hex": "3399FF",
            "source": "https://en.wikipedia.org/wiki/Delicious_(website)"
        },
        {
            "title": "Deliveroo",
            "hex": "00CCBC",
            "source": "https://www.deliveroo.design/"
        },
        {
            "title": "Dell",
            "hex": "007DB8",
            "source": "https://datasecurity.dell.com/wp-content/themes/dell/images/logo-dell.svg"
        },
        {
            "title": "Deno",
            "hex": "000000",
            "source": "https://github.com/denoland/deno/tree/1cc02a5d9d867f1a239ee4b69f587d8afac07b02/website/images"
        },
        {
            "title": "Dependabot",
            "hex": "025E8C",
            "source": "https://dependabot.com/dependabot-logo-symbol-square-mono.svg"
        },
        {
            "title": "Designer News",
            "hex": "2D72D9",
            "source": "https://www.designernews.co"
        },
        {
            "title": "dev.to",
            "hex": "0A0A0A",
            "source": "https://dev.to/"
        },
        {
            "title": "DeviantArt",
            "hex": "05CC47",
            "source": "http://help.deviantart.com/21"
        },
        {
            "title": "devRant",
            "hex": "F99A66",
            "source": "https://devrant.com"
        },
        {
            "title": "Diaspora",
            "hex": "000000",
            "source": "https://wiki.diasporafoundation.org/Branding"
        },
        {
            "title": "Digg",
            "hex": "000000",
            "source": "https://en.wikipedia.org/wiki/Digg"
        },
        {
            "title": "DigitalOcean",
            "hex": "0080FF",
            "source": "https://www.digitalocean.com/company/logos-and-badges/"
        },
        {
            "title": "Directus",
            "hex": "263238",
            "source": "https://directus.io/resources.html"
        },
        {
            "title": "Discogs",
            "hex": "333333",
            "source": "https://www.discogs.com/brand"
        },
        {
            "title": "Discord",
            "hex": "7289DA",
            "source": "https://discordapp.com/branding"
        },
        {
            "title": "Discourse",
            "hex": "000000",
            "source": "https://www.discourse.org/"
        },
        {
            "title": "Discover",
            "hex": "FF6000",
            "source": "https://www.discovernetwork.com/en-us/business-resources/free-signage-logos"
        },
        {
            "title": "Disqus",
            "hex": "2E9FFF",
            "source": "https://disqus.com/brand"
        },
        {
            "title": "Disroot",
            "hex": "50162D",
            "source": "https://git.fosscommunity.in/disroot/assests/blob/master/d.svg"
        },
        {
            "title": "Django",
            "hex": "092E20",
            "source": "https://www.djangoproject.com/community/logos/"
        },
        {
            "title": "DLNA",
            "hex": "48A842",
            "source": "https://upload.wikimedia.org/wikipedia/de/e/eb/Digital_Living_Network_Alliance_logo.svg"
        },
        {
            "title": "Docker",
            "hex": "1488C6",
            "source": "https://www.docker.com"
        },
        {
            "title": "DocuSign",
            "hex": "FFCC22",
            "source": "https://github.com/simple-icons/simple-icons/issues/1098"
        },
        {
            "title": "Dolby",
            "hex": "000000",
            "source": "https://www.dolby.com/us/en/about/brand-identity.html"
        },
        {
            "title": "Douban",
            "hex": "007722",
            "source": "https://zh.wikipedia.org/wiki/Douban"
        },
        {
            "title": "Draugiem.lv",
            "hex": "FF6600",
            "source": "https://www.frype.com/applications/dev/docs/logos/"
        },
        {
            "title": "Dribbble",
            "hex": "EA4C89",
            "source": "https://dribbble.com/branding"
        },
        {
            "title": "Drone",
            "hex": "212121",
            "source": "https://github.com/drone/brand"
        },
        {
            "title": "Dropbox",
            "hex": "0061FF",
            "source": "https://www.dropbox.com/branding"
        },
        {
            "title": "Drupal",
            "hex": "0678BE",
            "source": "https://www.drupal.org/drupalorg/style-guide/colors"
        },
        {
            "title": "DTube",
            "hex": "FF0000",
            "source": "https://about.d.tube/mediakit.html"
        },
        {
            "title": "DuckDuckGo",
            "hex": "DE5833",
            "source": "https://duckduckgo.com/"
        },
        {
            "title": "Dunked",
            "hex": "2DA9D7",
            "source": "https://dunked.com/"
        },
        {
            "title": "Duolingo",
            "hex": "58CC02",
            "source": "https://www.duolingo.com/"
        },
        {
            "title": "Dynatrace",
            "hex": "1496FF",
            "source": "https://www.dynatrace.com/company/press-kit/"
        },
        {
            "title": "EA",
            "hex": "000000",
            "source": "https://www.ea.com"
        },
        {
            "title": "eBay",
            "hex": "E53238",
            "source": "https://go.developer.ebay.com/logos"
        },
        {
            "title": "Eclipse IDE",
            "hex": "2C2255",
            "source": "https://www.eclipse.org/artwork/"
        },
        {
            "title": "Elastic",
            "hex": "005571",
            "source": "https://www.elastic.co/brand"
        },
        {
            "title": "Elastic Cloud",
            "hex": "005571",
            "source": "https://www.elastic.co/brand"
        },
        {
            "title": "Elastic Stack",
            "hex": "005571",
            "source": "https://www.elastic.co/brand"
        },
        {
            "title": "Elasticsearch",
            "hex": "005571",
            "source": "https://www.elastic.co/brand"
        },
        {
            "title": "Electron",
            "hex": "47848F",
            "source": "https://electronjs.org/images/electron-logo.svg"
        },
        {
            "title": "elementary",
            "hex": "64BAFF",
            "source": "https://elementary.io/brand"
        },
        {
            "title": "Eleventy",
            "hex": "000000",
            "source": "https://www.11ty.io"
        },
        {
            "title": "Elixir",
            "hex": "4B275F",
            "source": "https://github.com/elixir-lang/elixir-lang.github.com/tree/master/images/logo"
        },
        {
            "title": "Ello",
            "hex": "000000",
            "source": "https://ello.co"
        },
        {
            "title": "Elsevier",
            "hex": "FF6C00",
            "source": "https://www.elsevier.com"
        },
        {
            "title": "Ember.js",
            "hex": "E04E39",
            "source": "https://emberjs.com/logos/"
        },
        {
            "title": "Emby",
            "hex": "52B54B",
            "source": "https://emby.media/"
        },
        {
            "title": "Emlakjet",
            "hex": "0AE524",
            "source": "https://www.emlakjet.com/kurumsal-materyaller/"
        },
        {
            "title": "Empire Kred",
            "hex": "72BE50",
            "source": "http://www.empire.kred"
        },
        {
            "title": "Envato",
            "hex": "81B441",
            "source": "https://envato.com/"
        },
        {
            "title": "EPEL",
            "hex": "FC0000",
            "source": "https://fedoraproject.org/wiki/EPEL"
        },
        {
            "title": "Epic Games",
            "hex": "313131",
            "source": "https://www.epicgames.com/"
        },
        {
            "title": "Epson",
            "hex": "003399",
            "source": "https://global.epson.com/IR/library/"
        },
        {
            "title": "ESEA",
            "hex": "0E9648",
            "source": "https://play.esea.net/"
        },
        {
            "title": "ESLint",
            "hex": "4B32C3",
            "source": "https://eslint.org/img/logo.svg"
        },
        {
            "title": "Ethereum",
            "hex": "3C3C3D",
            "source": "https://www.ethereum.org/images/logos/Ethereum_Visual_Identity_1.0.0.pdf"
        },
        {
            "title": "Etsy",
            "hex": "F16521",
            "source": "https://www.etsy.com/uk/press"
        },
        {
            "title": "Event Store",
            "hex": "5AB552",
            "source": "https://github.com/eventstore/brand"
        },
        {
            "title": "Eventbrite",
            "hex": "F05537",
            "source": "https://www.eventbrite.com/signin/"
        },
        {
            "title": "Evernote",
            "hex": "00A82D",
            "source": "https://evernote.com/press"
        },
        {
            "title": "Everplaces",
            "hex": "FA4B32",
            "source": "https://everplaces.com"
        },
        {
            "title": "EVRY",
            "hex": "063A54",
            "source": "https://www.evry.com/en/"
        },
        {
            "title": "Exercism",
            "hex": "009CAB",
            "source": "https://github.com/exercism/website-icons/blob/master/exercism/logo-icon.svg"
        },
        {
            "title": "Experts Exchange",
            "hex": "00AAE7",
            "source": "https://www.experts-exchange.com/"
        },
        {
            "title": "Expo",
            "hex": "000000",
            "source": "http://expo.io"
        },
        {
            "title": "EyeEm",
            "hex": "000000",
            "source": "https://www.eyeem.com/"
        },
        {
            "title": "F-Droid",
            "hex": "1976D2",
            "source": "https://f-droid.org/"
        },
        {
            "title": "F-Secure",
            "hex": "00BAFF",
            "source": "https://vip.f-secure.com/en/marketing/logos"
        },
        {
            "title": "Facebook",
            "hex": "1877F2",
            "source": "https://en.facebookbrand.com/"
        },
        {
            "title": "FACEIT",
            "hex": "FF5500",
            "source": "https://corporate.faceit.com/branding/"
        },
        {
            "title": "Fandango",
            "hex": "FF7300",
            "source": "https://www.fandango.com"
        },
        {
            "title": "Fandom",
            "hex": "00D6D6",
            "source": "https://fandomdesignsystem.com/"
        },
        {
            "title": "Favro",
            "hex": "512DA8",
            "source": "https://favro.com/login"
        },
        {
            "title": "FeatHub",
            "hex": "9B9B9B",
            "source": "http://feathub.com/"
        },
        {
            "title": "Fedora",
            "hex": "294172",
            "source": "https://fedoraproject.org/wiki/Logo/UsageGuidelines"
        },
        {
            "title": "FedRAMP",
            "hex": "112E51",
            "source": "https://www.fedramp.gov/assets/resources/documents/FedRAMP_Branding_Guidance.pdf"
        },
        {
            "title": "Feedly",
            "hex": "2BB24C",
            "source": "https://blog.feedly.com/wp-content/themes/feedly-2017-v1.19.3/assets/images/logos/logo.svg"
        },
        {
            "title": "Fido Alliance",
            "hex": "FFBF3B",
            "source": "https://fidoalliance.org/overview/legal/logo-usage/"
        },
        {
            "title": "Figma",
            "hex": "F24E1E",
            "source": "https://figma.com/"
        },
        {
            "title": "figshare",
            "hex": "556472",
            "source": "https://en.wikipedia.org/wiki/Figshare"
        },
        {
            "title": "FileZilla",
            "hex": "BF0000",
            "source": "https://upload.wikimedia.org/wikipedia/commons/0/01/FileZilla_logo.svg"
        },
        {
            "title": "Firebase",
            "hex": "FFCA28",
            "source": "https://firebase.google.com/brand-guidelines/"
        },
        {
            "title": "Fitbit",
            "hex": "00B0B9",
            "source": "http://www.fitbit.com/uk/home"
        },
        {
            "title": "FITE",
            "hex": "CA0404",
            "source": "https://www.fite.tv/"
        },
        {
            "title": "Fiverr",
            "hex": "1DBF73",
            "source": "https://www.fiverr.com/press-kit"
        },
        {
            "title": "Flask",
            "hex": "000000",
            "source": "http://flask.pocoo.org/community/logos/"
        },
        {
            "title": "Flattr",
            "hex": "000000",
            "source": "https://flattr.com/"
        },
        {
            "title": "Flickr",
            "hex": "0063DC",
            "source": "https://worldvectorlogo.com/logo/flickr-1"
        },
        {
            "title": "Flipboard",
            "hex": "E12828",
            "source": "https://about.flipboard.com/brand-guidelines"
        },
        {
            "title": "Floatplane",
            "hex": "00AEEF",
            "source": "https://www.floatplane.com/"
        },
        {
            "title": "Flood",
            "hex": "4285F4",
            "source": "https://flood.io/"
        },
        {
            "title": "Flutter",
            "hex": "02569B",
            "source": "https://flutter.dev/brand"
        },
        {
            "title": "Fnac",
            "hex": "E1A925",
            "source": "http://www.fnac.com/"
        },
        {
            "title": "Formstack",
            "hex": "21B573",
            "source": "https://www.formstack.com/brand/guidelines"
        },
        {
            "title": "Fortinet",
            "hex": "EE3124",
            "source": "http://www.fortinet.com/"
        },
        {
            "title": "Fossa",
            "hex": "90A1B8",
            "source": "https://fossa.com/press/"
        },
        {
            "title": "Fossil SCM",
            "hex": "548294",
            "source": "https://fossil-scm.org/"
        },
        {
            "title": "Foursquare",
            "hex": "F94877",
            "source": "https://foursquare.com/about/logos"
        },
        {
            "title": "Framer",
            "hex": "0055FF",
            "source": "https://framer.com"
        },
        {
            "title": "FreeBSD",
            "hex": "AB2B28",
            "source": "https://www.freebsdfoundation.org/about/project/"
        },
        {
            "title": "freeCodeCamp",
            "hex": "006400",
            "source": "https://freecodecamp.com"
        },
        {
            "title": "Freelancer",
            "hex": "29B2FE",
            "source": "https://www.freelancer.com/"
        },
        {
            "title": "Fujifilm",
            "hex": "ED1A3A",
            "source": "https://upload.wikimedia.org/wikipedia/commons/a/a1/Fujifilm_logo.svg"
        },
        {
            "title": "Fujitsu",
            "hex": "FF0000",
            "source": "https://www.fujitsu.com/global/about/brandmanagement/logo/"
        },
        {
            "title": "Fur Affinity",
            "hex": "FAAF3A",
            "source": "https://www.furaffinity.net/"
        },
        {
            "title": "Furry Network",
            "hex": "2E75B4",
            "source": "https://furrynetwork.com"
        },
        {
            "title": "Garmin",
            "hex": "007CC3",
            "source": "https://developer.garmin.com/resources/brand-guidelines/"
        },
        {
            "title": "Gatsby",
            "hex": "663399",
            "source": "https://www.gatsbyjs.org/"
        },
        {
            "title": "Gauges",
            "hex": "2FA66A",
            "source": "http://get.gaug.es/"
        },
        {
            "title": "Genius",
            "hex": "FFFF64",
            "source": "https://upload.wikimedia.org/wikipedia/en/a/ad/Genius_website_logo.svg"
        },
        {
            "title": "Gentoo",
            "hex": "54487A",
            "source": "https://wiki.gentoo.org/wiki/Project:Artwork/Artwork#Variations_of_the_.22g.22_logo"
        },
        {
            "title": "Geocaching",
            "hex": "00874D",
            "source": "https://www.geocaching.com/about/logousage.aspx"
        },
        {
            "title": "Gerrit",
            "hex": "EEEEEE",
            "source": "https://gerrit-review.googlesource.com/c/75842/"
        },
        {
            "title": "Ghost",
            "hex": "738A94",
            "source": "https://ghost.org/design"
        },
        {
            "title": "GIMP",
            "hex": "5C5543",
            "source": "https://www.gimp.org/about/linking.html#wilber-the-gimp-mascot"
        },
        {
            "title": "Git",
            "hex": "F05032",
            "source": "http://git-scm.com/downloads/logos"
        },
        {
            "title": "Gitea",
            "hex": "609926",
            "source": "https://github.com/go-gitea/gitea/tree/master/assets"
        },
        {
            "title": "GitHub",
            "hex": "181717",
            "source": "https://github.com/logos"
        },
        {
            "title": "GitLab",
            "hex": "FCA121",
            "source": "https://about.gitlab.com/press/press-kit/"
        },
        {
            "title": "Gitpod",
            "hex": "1AA6E4",
            "source": "https://www.gitpod.io/"
        },
        {
            "title": "Gitter",
            "hex": "ED1965",
            "source": "https://gitter.im/"
        },
        {
            "title": "Glassdoor",
            "hex": "0CAA41",
            "source": "https://www.glassdoor.com/press/images/"
        },
        {
            "title": "Glitch",
            "hex": "3333FF",
            "source": "https://glitch.com/about/press/"
        },
        {
            "title": "Gmail",
            "hex": "D14836",
            "source": "https://material.io/guidelines/resources/sticker-sheets-icons.html#sticker-sheets-icons-components"
        },
        {
            "title": "GNOME",
            "hex": "4A86CF",
            "source": "https://wiki.gnome.org/Engagement/BrandGuidelines"
        },
        {
            "title": "GNU",
            "hex": "A42E2B",
            "source": "https://gnu.org"
        },
        {
            "title": "GNU Bash",
            "hex": "4EAA25",
            "source": "https://github.com/odb/official-bash-logo"
        },
        {
            "title": "GNU Emacs",
            "hex": "7F5AB6",
            "source": "https://git.savannah.gnu.org/cgit/emacs.git/tree/etc/images/icons/hicolor/scalable/apps/emacs.svg"
        },
        {
            "title": "GNU IceCat",
            "hex": "002F5B",
            "source": "https://git.savannah.gnu.org/cgit/gnuzilla.git/plain/artwork/simple.svg"
        },
        {
            "title": "GNU Privacy Guard",
            "hex": "0093DD",
            "source": "https://git.gnupg.org/cgi-bin/gitweb.cgi?p=gnupg.git;a=tree;f=artwork/icons"
        },
        {
            "title": "GNU social",
            "hex": "A22430",
            "source": "https://www.gnu.org/graphics/social.html"
        },
        {
            "title": "Go",
            "hex": "00ADD8",
            "source": "https://blog.golang.org/go-brand"
        },
        {
            "title": "Godot Engine",
            "hex": "478CBF",
            "source": "https://godotengine.org/themes/godotengine/assets/download/godot_logo.svg"
        },
        {
            "title": "GOG.com",
            "hex": "86328A",
            "source": "https://www.cdprojekt.com/en/media/logotypes/"
        },
        {
            "title": "GoldenLine",
            "hex": "F1B92B",
            "source": "http://www.goldenline.pl"
        },
        {
            "title": "Goodreads",
            "hex": "663300",
            "source": "https://www.goodreads.com/about/press"
        },
        {
            "title": "Google",
            "hex": "4285F4",
            "source": "https://developers.google.com/+/branding-guidelines?hl=en"
        },
        {
            "title": "Google Ads",
            "hex": "4285F4",
            "source": "https://designguidelines.withgoogle.com/ads-branding/google-ads/logos.html#logos-brand-logo-lockups"
        },
        {
            "title": "Google Analytics",
            "hex": "FFC107",
            "source": "https://analytics.google.com"
        },
        {
            "title": "Google Assistant",
            "hex": "4285F4",
            "source": "https://assistant.google.com/"
        },
        {
            "title": "Google Chrome",
            "hex": "4285F4",
            "source": "https://blog.google/press/?product_tag=chrome"
        },
        {
            "title": "Google Cloud",
            "hex": "4285F4",
            "source": "https://cloud.google.com/"
        },
        {
            "title": "Google Drive",
            "hex": "4285F4",
            "source": "https://developers.google.com/drive/web/branding"
        },
        {
            "title": "Google Fit",
            "hex": "4285F4",
            "source": "https://en.wikipedia.org/wiki/Google_Fit"
        },
        {
            "title": "Google Hangouts",
            "hex": "0C9D58",
            "source": "https://material.google.com/resources/sticker-sheets-icons.html#sticker-sheets-icons-components"
        },
        {
            "title": "Google Hangouts Chat",
            "hex": "00897B",
            "source": "https://chat.google.com/error/noaccess"
        },
        {
            "title": "Google Keep",
            "hex": "FFBB00",
            "source": "https://play.google.com/store/apps/details?id=com.google.android.keep"
        },
        {
            "title": "Google Lens",
            "hex": "4285F4",
            "source": "https://lens.google.com/"
        },
        {
            "title": "Google Maps",
            "hex": "4285F4",
            "source": "https://upload.wikimedia.org/wikipedia/commons/a/a9/Google_Maps_icon.svg"
        },
        {
            "title": "Google Pay",
            "hex": "5F6368",
            "source": "https://developers.google.com/pay/api/web/guides/brand-guidelines"
        },
        {
            "title": "Google Play",
            "hex": "607D8B",
            "source": "https://getsello.com"
        },
        {
            "title": "Google Podcasts",
            "hex": "4285F4",
            "source": "https://developers.google.com/search/docs/data-types/podcast"
        },
        {
            "title": "Google Scholar",
            "hex": "4885ED",
            "source": "https://scholar.google.com/intl/fr/scholar/images/2x/sprite_20161020.png"
        },
        {
            "title": "Google Search Console",
            "hex": "458CF5",
            "source": "https://search.google.com/search-console"
        },
        {
            "title": "GOV.UK",
            "hex": "005EA5",
            "source": "https://github.com/alphagov/design-assets/tree/master/Icons"
        },
        {
            "title": "Gradle",
            "hex": "02303A",
            "source": "https://gradle.com/brand"
        },
        {
            "title": "Grafana",
            "hex": "F46800",
            "source": "https://grafana.com/"
        },
        {
            "title": "Graphcool",
            "hex": "27AE60",
            "source": "https://www.graph.cool"
        },
        {
            "title": "GraphQL",
            "hex": "E10098",
            "source": "http://graphql.org/"
        },
        {
            "title": "Grav",
            "hex": "221E1F",
            "source": "http://getgrav.org/media"
        },
        {
            "title": "Gravatar",
            "hex": "1E8CBE",
            "source": "https://automattic.com/press"
        },
        {
            "title": "Greenkeeper",
            "hex": "00C775",
            "source": "https://greenkeeper.io/"
        },
        {
            "title": "GreenSock",
            "hex": "88CE02",
            "source": "https://greensock.com/"
        },
        {
            "title": "Groovy",
            "hex": "4298B8",
            "source": "https://groovy-lang.org/"
        },
        {
            "title": "Groupon",
            "hex": "53A318",
            "source": "https://brandplaybook.groupon.com/guidelines/logo/"
        },
        {
            "title": "Grunt",
            "hex": "FBA919",
            "source": "https://github.com/gruntjs/gruntjs.com/tree/master/src/media"
        },
        {
            "title": "Gulp",
            "hex": "DA4648",
            "source": "https://github.com/gulpjs/artwork/blob/master/gulp.svg"
        },
        {
            "title": "Gumroad",
            "hex": "36A9AE",
            "source": "https://gumroad.com/press"
        },
        {
            "title": "Gumtree",
            "hex": "72EF36",
            "source": "https://www.gumtree.com"
        },
        {
            "title": "Gutenberg",
            "hex": "000000",
            "source": "https://github.com/WordPress/gutenberg/blob/master/docs/final-g-wapuu-black.svg"
        },
        {
            "title": "Habr",
            "hex": "77A2B6",
            "source": "https://habr.com/"
        },
        {
            "title": "Hackaday",
            "hex": "1A1A1A",
            "source": "https://hackaday.com/"
        },
        {
            "title": "HackerEarth",
            "hex": "323754",
            "source": "https://www.hackerearth.com/logo/"
        },
        {
            "title": "HackerOne",
            "hex": "494649",
            "source": "https://www.hackerone.com/branding"
        },
        {
            "title": "HackerRank",
            "hex": "2EC866",
            "source": "https://www.hackerrank.com/"
        },
        {
            "title": "HackHands",
            "hex": "00ACBD",
            "source": "https://hackhands.com/"
        },
        {
            "title": "Hackster",
            "hex": "1BACF7",
            "source": "https://drive.google.com/file/d/0B3aqzR8LzoqdT1p4ZUlWVnJ1elk/view?usp=sharing"
        },
        {
            "title": "HappyCow",
            "hex": "7C4EC4",
            "source": "https://www.happycow.net/press-kits"
        },
        {
            "title": "Hashnode",
            "hex": "2962FF",
            "source": "https://hashnode.com/media"
        },
        {
            "title": "Haskell",
            "hex": "5D4F85",
            "source": "https://commons.wikimedia.org/wiki/File:Haskell-Logo.svg"
        },
        {
            "title": "Hatena Bookmark",
            "hex": "00A4DE",
            "source": "http://hatenacorp.jp/press/resource"
        },
        {
            "title": "Haxe",
            "hex": "EA8220",
            "source": "https://haxe.org/foundation/branding.html"
        },
        {
            "title": "HelloFresh",
            "hex": "91C11E",
            "source": "https://www.hellofresh.com/landing/student"
        },
        {
            "title": "Helm",
            "hex": "277A9F",
            "source": "https://helm.sh"
        },
        {
            "title": "HERE",
            "hex": "48DAD0",
            "source": "https://www.here.com"
        },
        {
            "title": "Heroku",
            "hex": "430098",
            "source": "https://www.heroku.com"
        },
        {
            "title": "Hexo",
            "hex": "0E83CD",
            "source": "https://hexo.io/"
        },
        {
            "title": "Highly",
            "hex": "FF3C00",
            "source": "https://highly.co/"
        },
        {
            "title": "HipChat",
            "hex": "0052CC",
            "source": "https://www.atlassian.com/company/news/press-kit"
        },
        {
            "title": "Hitachi",
            "hex": "E60027",
            "source": "https://commons.wikimedia.org/wiki/File:Hitachi_inspire_the_next-Logo.svg"
        },
        {
            "title": "HockeyApp",
            "hex": "009EE1",
            "source": "https://hockeyapp.net/brand-guidelines/"
        },
        {
            "title": "Home Assistant",
            "hex": "41BDF5",
            "source": "https://github.com/home-assistant/home-assistant-assets"
        },
        {
            "title": "homify",
            "hex": "7DCDA3",
            "source": "http://lsg.homify.com/"
        },
        {
            "title": "Hootsuite",
            "hex": "000000",
            "source": "https://hootsuite.com/en-gb/about/media-kit"
        },
        {
            "title": "Houzz",
            "hex": "4DBC15",
            "source": "https://www.houzz.com/logoGuidelines"
        },
        {
            "title": "HP",
            "hex": "0096D6",
            "source": "https://commons.wikimedia.org/wiki/File:HP_New_Logo_2D.svg"
        },
        {
            "title": "HTML Academy",
            "hex": "302683",
            "source": "https://htmlacademy.ru/"
        },
        {
            "title": "HTML5",
            "hex": "E34F26",
            "source": "http://www.w3.org/html/logo/"
        },
        {
            "title": "Huawei",
            "hex": "FF0000",
            "source": "https://en.wikipedia.org/wiki/File:Huawei.svg"
        },
        {
            "title": "HubSpot",
            "hex": "FF7A59",
            "source": "https://www.hubspot.com/style-guide"
        },
        {
            "title": "Hulu",
            "hex": "3DBB3D",
            "source": "https://www.hulu.com/press/brand-assets/"
        },
        {
            "title": "Humble Bundle",
            "hex": "CC2929",
            "source": "https://support.humblebundle.com/hc/en-us/articles/202742060-Bundle-Logos"
        },
        {
            "title": "Hurriyetemlak",
            "hex": "E02826",
            "source": "https://ilan.hurriyetemlak.com/emlak-ilani-yayinlama-kurallari"
        },
        {
            "title": "Hypothesis",
            "hex": "BD1C2B",
            "source": "https://web.hypothes.is/"
        },
        {
            "title": "Iata",
            "hex": "004E81",
            "source": "https://upload.wikimedia.org/wikipedia/commons/f/f7/IATAlogo.svg"
        },
        {
            "title": "IBM",
            "hex": "054ADA",
            "source": "https://www.ibm.com/design/language/elements/logos/8-bar/"
        },
        {
            "title": "iCloud",
            "hex": "3693F3",
            "source": "https://www.icloud.com/"
        },
        {
            "title": "IcoMoon",
            "hex": "825794",
            "source": "https://icomoon.io/"
        },
        {
            "title": "ICON",
            "hex": "31B8BB",
            "source": "https://icon.foundation/"
        },
        {
            "title": "IconJar",
            "hex": "16A5F3",
            "source": "https://geticonjar.com/press-kit/"
        },
        {
            "title": "ICQ",
            "hex": "7EBD00",
            "source": "https://en.wikipedia.org/wiki/File:ICQ.svg"
        },
        {
            "title": "iDEAL",
            "hex": "CC0066",
            "source": "https://www.ideal.nl/cms/files/Manual_iDEAL_logo.pdf"
        },
        {
            "title": "iFixit",
            "hex": "0071CE",
            "source": "https://www.ifixit.com/"
        },
        {
            "title": "iFood",
            "hex": "EA1D2C",
            "source": "https://ifood.com.br/"
        },
        {
            "title": "IMDb",
            "hex": "E6B91E",
            "source": "http://www.imdb.com/pressroom/brand_guidelines"
        },
        {
            "title": "Imgur",
            "hex": "1BB76E",
            "source": "https://s.imgur.com/images/favicon-152.png"
        },
        {
            "title": "Indeed",
            "hex": "2164F3",
            "source": "https://www.indeed.com"
        },
        {
            "title": "InfluxDB",
            "hex": "22ADF6",
            "source": "https://www.influxdata.com/"
        },
        {
            "title": "Inkscape",
            "hex": "000000",
            "source": "https://commons.wikimedia.org/wiki/File:Inkscape_Logo.svg"
        },
        {
            "title": "Instacart",
            "hex": "43B02A",
            "source": "https://www.instacart.com/press"
        },
        {
            "title": "Instagram",
            "hex": "E4405F",
            "source": "https://www.instagram-brand.com"
        },
        {
            "title": "Instapaper",
            "hex": "1F1F1F",
            "source": "https://www.instapaper.com/"
        },
        {
            "title": "Intel",
            "hex": "0071C5",
            "source": "https://www.intel.com"
        },
        {
            "title": "IntelliJ IDEA",
            "hex": "000000",
            "source": "https://www.jetbrains.com/idea/"
        },
        {
            "title": "Intercom",
            "hex": "1F8DED",
            "source": "https://www.intercom.io"
        },
        {
            "title": "Internet Archive",
            "hex": "000000",
            "source": "https://openlibrary.org/static/images/ia-logo.svg"
        },
        {
            "title": "Internet Explorer",
            "hex": "0076D6",
            "source": "https://compass-ssl.microsoft.com/assets/c8/67/c867db4c-f328-45b8-817c-33834c70aae6.svg?n=IE.svg"
        },
        {
            "title": "InVision",
            "hex": "FF3366",
            "source": "https://projects.invisionapp.com/boards/BX4P1DY5H46R"
        },
        {
            "title": "Invoice Ninja",
            "hex": "000000",
            "source": "https://github.com/invoiceninja/invoiceninja"
        },
        {
            "title": "ioBroker",
            "hex": "3399CC",
            "source": "https://github.com/ioBroker/awesome-iobroker/blob/master/images/"
        },
        {
            "title": "Ionic",
            "hex": "3880FF",
            "source": "https://ionicframework.com/press"
        },
        {
            "title": "iOS",
            "hex": "000000",
            "source": "https://en.wikipedia.org/wiki/IOS"
        },
        {
            "title": "IPFS",
            "hex": "65C2CB",
            "source": "https://github.com/ipfs/logo"
        },
        {
            "title": "Issuu",
            "hex": "F36D5D",
            "source": "https://issuu.com/press"
        },
        {
            "title": "Itch.io",
            "hex": "FA5C5C",
            "source": "https://itch.io/press-kit"
        },
        {
            "title": "iTunes",
            "hex": "FB5BC5",
            "source": "https://upload.wikimedia.org/wikipedia/commons/d/df/ITunes_logo.svg"
        },
        {
            "title": "Jabber",
            "hex": "CC0000",
            "source": "https://commons.wikimedia.org/wiki/File:Jabber-bulb.svg"
        },
        {
            "title": "Java",
            "hex": "007396",
            "source": "https://www.oracle.com/legal/logos.html"
        },
        {
            "title": "JavaScript",
            "hex": "F7DF1E",
            "source": "https://github.com/voodootikigod/logo.js"
        },
        {
            "title": "Jekyll",
            "hex": "CC0000",
            "source": "https://github.com/jekyll/brand"
        },
        {
            "title": "Jenkins",
            "hex": "D24939",
            "source": "https://wiki.jenkins-ci.org/display/JENKINS/Logo"
        },
        {
            "title": "Jenkins X",
            "hex": "73C3D5",
            "source": "https://github.com/cdfoundation/artwork"
        },
        {
            "title": "Jest",
            "hex": "C21325",
            "source": "https://jestjs.io/"
        },
        {
            "title": "JET",
            "hex": "FBBA00",
            "source": "https://de.wikipedia.org/wiki/Datei:JET.svg"
        },
        {
            "title": "JetBrains",
            "hex": "000000",
            "source": "https://www.jetbrains.com/company/brand/"
        },
        {
            "title": "Jinja",
            "hex": "B41717",
            "source": "https://github.com/pallets/jinja/"
        },
        {
            "title": "Jira",
            "hex": "172B4D",
            "source": "https://www.atlassian.com/company/news/press-kit"
        },
        {
            "title": "Joomla",
            "hex": "5091CD",
            "source": "https://docs.joomla.org/Joomla:Brand_Identity_Elements"
        },
        {
            "title": "jQuery",
            "hex": "0769AD",
            "source": "https://brand.jquery.org/logos/"
        },
        {
            "title": "jsDelivr",
            "hex": "E84D3D",
            "source": "https://github.com/jsdelivr/www.jsdelivr.com/blob/eff02f3a8879cf7c7296840584e1293fe04e3a76/src/public/img/logo_horizontal.svg"
        },
        {
            "title": "JSFiddle",
            "hex": "0084FF",
            "source": "https://jsfiddle.net/"
        },
        {
            "title": "JSON",
            "hex": "000000",
            "source": "https://commons.wikimedia.org/wiki/File:JSON_vector_logo.svg"
        },
        {
            "title": "Jupyter",
            "hex": "F37626",
            "source": "https://github.com/jupyter/design"
        },
        {
            "title": "Just Eat",
            "hex": "FA0029",
            "source": "https://d2vkuayfhnkplp.cloudfront.net/assets/dist/img/logos/je-logo-v3.svg"
        },
        {
            "title": "JustGiving",
            "hex": "AD29B6",
            "source": "https://justgiving.com"
        },
        {
            "title": "Kaggle",
            "hex": "20BEFF",
            "source": "https://www.kaggle.com/contact"
        },
        {
            "title": "KaiOS",
            "hex": "6F02B5",
            "source": "https://www.dropbox.com/sh/2qihtgrzllws8ki/AABmo9X1KMT6lHnvh4Em7dpWa?dl=0"
        },
        {
            "title": "Kaspersky",
            "hex": "009982",
            "source": "https://www.kaspersky.com"
        },
        {
            "title": "KeePassXC",
            "hex": "6CAC4D",
            "source": "https://github.com/keepassxreboot/keepassxc/"
        },
        {
            "title": "Kentico",
            "hex": "F05A22",
            "source": "https://brand.kentico.com"
        },
        {
            "title": "Keras",
            "hex": "D00000",
            "source": "https://keras.io/"
        },
        {
            "title": "Keybase",
            "hex": "33A0FF",
            "source": "https://github.com/keybase/client/tree/master/media/logos"
        },
        {
            "title": "KeyCDN",
            "hex": "3686BE",
            "source": "https://www.keycdn.com/logos"
        },
        {
            "title": "Khan Academy",
            "hex": "14BF96",
            "source": "https://khanacademy.zendesk.com/hc/en-us/articles/202483630-Press-room"
        },
        {
            "title": "Kibana",
            "hex": "005571",
            "source": "https://www.elastic.co/brand"
        },
        {
            "title": "Kickstarter",
            "hex": "2BDE73",
            "source": "https://www.kickstarter.com/help/brand_assets"
        },
        {
            "title": "Kik",
            "hex": "82BC23",
            "source": "http://www.kik.com/press"
        },
        {
            "title": "Kirby",
            "hex": "FF0100",
            "source": "http://getkirby.com/assets/images/logo.svg"
        },
        {
            "title": "Klout",
            "hex": "E44600",
            "source": "https://klout.com/s/developers/styleguide"
        },
        {
            "title": "Known",
            "hex": "333333",
            "source": "https://withknown.com/img/logo_k.png"
        },
        {
            "title": "Ko-fi",
            "hex": "F16061",
            "source": "https://ko-fi.com/home/about"
        },
        {
            "title": "Kodi",
            "hex": "17B2E7",
            "source": "https://kodi.tv/"
        },
        {
            "title": "Koding",
            "hex": "00B057",
            "source": "https://koding.com/About"
        },
        {
            "title": "Kotlin",
            "hex": "0095D5",
            "source": "https://resources.jetbrains.com/storage/products/kotlin/docs/kotlin_logos.zip"
        },
        {
            "title": "Krita",
            "hex": "3BABFF",
            "source": "https://krita.org/en/about/press/"
        },
        {
            "title": "Kubernetes",
            "hex": "326CE5",
            "source": "https://github.com/kubernetes/kubernetes/tree/master/logo"
        },
        {
            "title": "Kyocera",
            "hex": "ED1C24",
            "source": "https://en.wikipedia.org/wiki/Kyocera"
        },
        {
            "title": "Laravel",
            "hex": "FF2D20",
            "source": "https://github.com/laravel/art"
        },
        {
            "title": "Laravel Horizon",
            "hex": "405263",
            "source": "https://horizon.laravel.com/"
        },
        {
            "title": "Laravel Nova",
            "hex": "252D37",
            "source": "https://nova.laravel.com/"
        },
        {
            "title": "Last.fm",
            "hex": "D51007",
            "source": "http://www.last.fm/about/resources"
        },
        {
            "title": "LastPass",
            "hex": "D32D27",
            "source": "https://lastpass.com/press-room/"
        },
        {
            "title": "LaTeX",
            "hex": "008080",
            "source": "https://github.com/latex3/branding"
        },
        {
            "title": "Launchpad",
            "hex": "F8C300",
            "source": "https://help.launchpad.net/logo/submissions"
        },
        {
            "title": "LeetCode",
            "hex": "F89F1B",
            "source": "https://leetcode.com"
        },
        {
            "title": "Lenovo",
            "hex": "E2231A",
            "source": "https://www.lenovopartnernetwork.com/us/branding/"
        },
        {
            "title": "Let’s Encrypt",
            "hex": "003A70",
            "source": "https://letsencrypt.org/trademarks/"
        },
        {
            "title": "Letterboxd",
            "hex": "00D735",
            "source": "https://letterboxd.com/about/logos/"
        },
        {
            "title": "LGTM",
            "hex": "FFFFFF",
            "source": "https://lgtm.com/"
        },
        {
            "title": "Liberapay",
            "hex": "F6C915",
            "source": "https://liberapay.com/assets/liberapay/icon-v2_yellow-r.svg"
        },
        {
            "title": "LibraryThing",
            "hex": "251A15",
            "source": "https://twitter.com/LibraryThing/status/1054466649271656448"
        },
        {
            "title": "LibreOffice",
            "hex": "18A303",
            "source": "https://wiki.documentfoundation.org/Marketing/Branding"
        },
        {
            "title": "Line",
            "hex": "00C300",
            "source": "http://line.me/en/logo"
        },
        {
            "title": "LINE WEBTOON",
            "hex": "00D564",
            "source": "http://webtoons.com/"
        },
        {
            "title": "LinkedIn",
            "hex": "0077B5",
            "source": "https://brand.linkedin.com"
        },
        {
            "title": "Linode",
            "hex": "00A95C",
            "source": "https://www.linode.com/company/press/"
        },
        {
            "title": "Linux",
            "hex": "FCC624",
            "source": "http://www.linuxfoundation.org/about/about-linux"
        },
        {
            "title": "Linux Foundation",
            "hex": "009BEE",
            "source": "http://www.linuxfoundation.org/about/about-linux"
        },
        {
            "title": "Linux Mint",
            "hex": "87CF3E",
            "source": "https://commons.wikimedia.org/wiki/File:Linux_Mint_logo_without_wordmark.svg"
        },
        {
            "title": "Litecoin",
            "hex": "A6A9AA",
            "source": "https://litecoin-foundation.org/wp-content/uploads/2019/01/LC18-007-Brand-guidelines.pdf"
        },
        {
            "title": "LiveJournal",
            "hex": "00B0EA",
            "source": "http://www.livejournal.com"
        },
        {
            "title": "Livestream",
            "hex": "CF202E",
            "source": "https://livestream.com/press"
        },
        {
            "title": "LLVM",
            "hex": "262D3A",
            "source": "https://llvm.org/Logo.html"
        },
        {
            "title": "LMMS",
            "hex": "10B146",
            "source": "https://lmms.io/branding"
        },
        {
            "title": "LogMeIn",
            "hex": "45B6F2",
            "source": "https://www.logmein.com/"
        },
        {
            "title": "Logstash",
            "hex": "005571",
            "source": "https://www.elastic.co/brand"
        },
        {
            "title": "Loop",
            "hex": "F29400",
            "source": "https://loop.frontiersin.org/"
        },
        {
            "title": "Lua",
            "hex": "2C2D72",
            "source": "https://www.lua.org/docs.html"
        },
        {
            "title": "Lufthansa",
            "hex": "05164D",
            "source": "https://www.lufthansa.com/"
        },
        {
            "title": "Lumen",
            "hex": "E74430",
            "source": "https://lumen.laravel.com/"
        },
        {
            "title": "Lyft",
            "hex": "FF00BF",
            "source": "https://www.lyft.com/press"
        },
        {
            "title": "Macy’s",
            "hex": "E21A2C",
            "source": "http://www.macysinc.com/press-room/logo-photo-gallery/logos-macys-inc/default.aspx"
        },
        {
            "title": "Magento",
            "hex": "EE672F",
            "source": "http://magento.com"
        },
        {
            "title": "Magisk",
            "hex": "00AF9C",
            "source": "https://github.com/topjohnwu/Magisk/blob/master/app/src/main/res/drawable/ic_magisk.xml"
        },
        {
            "title": "Mail.Ru",
            "hex": "168DE2",
            "source": "https://corp.mail.ru/en/press/identity/"
        },
        {
            "title": "MailChimp",
            "hex": "FFE01B",
            "source": "http://mailchimp.com/about/brand-assets"
        },
        {
            "title": "MakerBot",
            "hex": "FF1E0D",
            "source": "http://www.makerbot.com/makerbot-press-assets"
        },
        {
            "title": "ManageIQ",
            "hex": "EF2929",
            "source": "https://www.manageiq.org/logo/"
        },
        {
            "title": "Manjaro",
            "hex": "35BF5C",
            "source": "https://commons.wikimedia.org/wiki/File:Manjaro-logo.svg"
        },
        {
            "title": "Mapbox",
            "hex": "000000",
            "source": "https://www.mapbox.com/about/press/brand-guidelines"
        },
        {
            "title": "Markdown",
            "hex": "000000",
            "source": "https://github.com/dcurtis/markdown-mark"
        },
        {
            "title": "Marketo",
            "hex": "5C4C9F",
            "source": "https://www.marketo.com/"
        },
        {
            "title": "MasterCard",
            "hex": "EB001B",
            "source": "https://brand.mastercard.com/brandcenter/mastercard-brand-mark/downloads.html"
        },
        {
            "title": "Mastodon",
            "hex": "3088D4",
            "source": "https://source.joinmastodon.org/mastodon/joinmastodon/blob/master/public/press-kit.zip"
        },
        {
            "title": "Material Design",
            "hex": "757575",
            "source": "https://material.io/design/"
        },
        {
            "title": "Material Design Icons",
            "hex": "2196F3",
            "source": "https://materialdesignicons.com/icon/vector-square"
        },
        {
            "title": "Material-UI",
            "hex": "0081CB",
            "source": "https://material-ui.com/"
        },
        {
            "title": "Mathworks",
            "hex": "0076A8",
            "source": "https://www.mathworks.com/brand/visual-design/mathworks-logo.html"
        },
        {
            "title": "Matrix",
            "hex": "000000",
            "source": "https://matrix.org"
        },
        {
            "title": "Mattermost",
            "hex": "0072C6",
            "source": "https://www.mattermost.org/brand-guidelines/"
        },
        {
            "title": "Matternet",
            "hex": "261C29",
            "source": "http://mttr.net"
        },
        {
            "title": "McAfee",
            "hex": "C01818",
            "source": "https://www.mcafee.com/"
        },
        {
            "title": "MDN Web Docs",
            "hex": "000000",
            "source": "https://developer.mozilla.org/"
        },
        {
            "title": "MediaFire",
            "hex": "1299F3",
            "source": "https://www.mediafire.com/press/"
        },
        {
            "title": "MediaTemple",
            "hex": "000000",
            "source": "https://mediatemple.net/company/about-us"
        },
        {
            "title": "Medium",
            "hex": "12100E",
            "source": "https://medium.design/logos-and-brand-guidelines-f1a01a733592"
        },
        {
            "title": "Meetup",
            "hex": "ED1C40",
            "source": "https://www.meetup.com/media/"
        },
        {
            "title": "MEGA",
            "hex": "D9272E",
            "source": "https://en.wikipedia.org/wiki/File:01_mega_logo.svg"
        },
        {
            "title": "Mendeley",
            "hex": "9D1620",
            "source": "https://www.mendeley.com/"
        },
        {
            "title": "Mercedes",
            "hex": "242424",
            "source": "https://www.mercedes-benz.com/"
        },
        {
            "title": "Messenger",
            "hex": "00B2FF",
            "source": "https://en.facebookbrand.com/assets/messenger/"
        },
        {
            "title": "Meteor",
            "hex": "DE4F4F",
            "source": "http://logo.meteorapp.com/"
        },
        {
            "title": "Micro.blog",
            "hex": "FD8308",
            "source": "https://twitter.com/BradEllis/status/943956921886715904"
        },
        {
            "title": "Microgenetics",
            "hex": "FF0000",
            "source": "http://microgenetics.co.uk/"
        },
        {
            "title": "Microsoft",
            "hex": "666666",
            "source": "https://ratnacahayarina.files.wordpress.com/2014/03/microsoft.pdf"
        },
        {
            "title": "Microsoft Access",
            "hex": "BA141A",
            "source": "https://www.office.com"
        },
        {
            "title": "Microsoft Azure",
            "hex": "0089D6",
            "source": "https://upload.wikimedia.org/wikipedia/commons/a/a8/Microsoft_Azure_Logo.svg"
        },
        {
            "title": "Microsoft Edge",
            "hex": "0078D7",
            "source": "https://support.microsoft.com/en-us/help/17171/microsoft-edge-get-to-know"
        },
        {
            "title": "Microsoft Excel",
            "hex": "217346",
            "source": "https://www.office.com"
        },
        {
            "title": "Microsoft Office",
            "hex": "E74025",
            "source": "https://www.office.com/"
        },
        {
            "title": "Microsoft OneDrive",
            "hex": "094AB2",
            "source": "https://msdn.microsoft.com/en-us/onedrive/dn673556.aspx"
        },
        {
            "title": "Microsoft OneNote",
            "hex": "80397B",
            "source": "https://www.office.com"
        },
        {
            "title": "Microsoft Outlook",
            "hex": "0072C6",
            "source": "https://www.office.com"
        },
        {
            "title": "Microsoft PowerPoint",
            "hex": "D24726",
            "source": "https://www.office.com"
        },
        {
            "title": "Microsoft Teams",
            "hex": "6264A7",
            "source": "https://docs.microsoft.com/media/logos/logo_MSTeams.svg"
        },
        {
            "title": "Microsoft Word",
            "hex": "2B579A",
            "source": "https://www.office.com"
        },
        {
            "title": "MicroStrategy",
            "hex": "D9232E",
            "source": "https://www.microstrategy.com/us/company/press-kit"
        },
        {
            "title": "Minds",
            "hex": "FED12F",
            "source": "https://www.minds.com/"
        },
        {
            "title": "Minetest",
            "hex": "53AC56",
            "source": "https://www.minetest.net/"
        },
        {
            "title": "Minutemailer",
            "hex": "3ABFE6",
            "source": "https://minutemailer.com/press"
        },
        {
            "title": "Mix",
            "hex": "FF8126",
            "source": "https://mix.com"
        },
        {
            "title": "Mixcloud",
            "hex": "314359",
            "source": "https://www.mixcloud.com/branding"
        },
        {
            "title": "Mixer",
            "hex": "002050",
            "source": "https://github.com/mixer/branding-kit/"
        },
        {
            "title": "Mocha",
            "hex": "8D6748",
            "source": "https://mochajs.org/"
        },
        {
            "title": "Mojang",
            "hex": "DB1F29",
            "source": "https://www.mojang.com/"
        },
        {
            "title": "Monero",
            "hex": "FF6600",
            "source": "https://getmonero.org"
        },
        {
            "title": "MongoDB",
            "hex": "47A248",
            "source": "https://www.mongodb.com/pressroom"
        },
        {
            "title": "Monkey tie",
            "hex": "FFC619",
            "source": "https://www.monkey-tie.com/presse"
        },
        {
            "title": "Monogram",
            "hex": "FDB22A",
            "source": "http://monogram.me"
        },
        {
            "title": "Monster",
            "hex": "6E46AE",
            "source": "https://www.monster.com/"
        },
        {
            "title": "Monzo",
            "hex": "14233C",
            "source": "https://monzo.com/press/"
        },
        {
            "title": "Moo",
            "hex": "00945E",
            "source": "https://www.moo.com/uk/about/press.html"
        },
        {
            "title": "Mozilla",
            "hex": "000000",
            "source": "https://mozilla.ninja/our-logo"
        },
        {
            "title": "Mozilla Firefox",
            "hex": "FF7139",
            "source": "https://mozilla.design/firefox/logos-usage/"
        },
        {
            "title": "MuseScore",
            "hex": "1A70B8",
            "source": "https://musescore.org/en/about/logos-and-graphics"
        },
        {
            "title": "MX Linux",
            "hex": "000000",
            "source": "https://mxlinux.org/art/"
        },
        {
            "title": "Myspace",
            "hex": "030303",
            "source": "https://myspace.com/pressroom/assetslogos"
        },
        {
            "title": "MySQL",
            "hex": "4479A1",
            "source": "https://www.mysql.com/about/legal/logos.html"
        },
        {
            "title": "NativeScript",
            "hex": "3655FF",
            "source": "https://docs.nativescript.org/"
        },
        {
            "title": "NDR",
            "hex": "0C1754",
            "source": "https://www.ndr.de/"
        },
        {
            "title": "NEC",
            "hex": "1414A0",
            "source": "https://commons.wikimedia.org/wiki/File:NEC_logo.svg"
        },
        {
            "title": "Neo4j",
            "hex": "008CC1",
            "source": "https://neo4j.com/style-guide/"
        },
        {
            "title": "Neovim",
            "hex": "57A143",
            "source": "https://github.com/neovim/neovim.github.io/tree/master/logos"
        },
        {
            "title": "NetApp",
            "hex": "0067C5",
            "source": "http://www.netapp.com/"
        },
        {
            "title": "Netflix",
            "hex": "E50914",
            "source": "https://commons.wikimedia.org/wiki/File:Netflix_2014_logo.svg"
        },
        {
            "title": "Netlify",
            "hex": "00C7B7",
            "source": "https://www.netlify.com/press/"
        },
        {
            "title": "New York Times",
            "hex": "000000",
            "source": "https://www.nytimes.com/"
        },
        {
            "title": "Next.js",
            "hex": "000000",
            "source": "https://nextjs.org/"
        },
        {
            "title": "Nextcloud",
            "hex": "0082C9",
            "source": "https://nextcloud.com/press/"
        },
        {
            "title": "Nextdoor",
            "hex": "00B246",
            "source": "https://nextdoor.com/newsroom/"
        },
        {
            "title": "NGINX",
            "hex": "269539",
            "source": "https://www.nginx.com/"
        },
        {
            "title": "Nim",
            "hex": "FFE953",
            "source": "https://nim-lang.org"
        },
        {
            "title": "Nintendo",
            "hex": "8F8F8F",
            "source": "https://en.wikipedia.org/wiki/Nintendo#/media/File:Nintendo.svg"
        },
        {
            "title": "Nintendo 3DS",
            "hex": "D12228",
            "source": "https://www.nintendo.de/"
        },
        {
            "title": "Nintendo GameCube",
            "hex": "6A5FBB",
            "source": "https://www.nintendo.com/consumer/systems/nintendogamecube/index.jsp"
        },
        {
            "title": "Nintendo Switch",
            "hex": "E60012",
            "source": "http://www.nintendo.co.uk/"
        },
        {
            "title": "Node-RED",
            "hex": "8F0000",
            "source": "https://nodered.org/about/resources/"
        },
        {
            "title": "Node.js",
            "hex": "339933",
            "source": "https://nodejs.org/en/about/resources/"
        },
        {
            "title": "Nodemon",
            "hex": "76D04B",
            "source": "https://nodemon.io/"
        },
        {
            "title": "Nokia",
            "hex": "124191",
            "source": "https://www.nokia.com/"
        },
        {
            "title": "Notion",
            "hex": "000000",
            "source": "https://www.notion.so/"
        },
        {
            "title": "Notist",
            "hex": "333333",
            "source": "https://noti.st/"
        },
        {
            "title": "NPM",
            "hex": "CB3837",
            "source": "https://github.com/npm/logos"
        },
        {
            "title": "Nucleo",
            "hex": "766DCC",
            "source": "https://nucleoapp.com/wp-content/themes/nucleo-webapp-12/img/logo.svg"
        },
        {
            "title": "NuGet",
            "hex": "004880",
            "source": "https://github.com/NuGet/Media"
        },
        {
            "title": "Nutanix",
            "hex": "024DA1",
            "source": "https://www.nutanix.com/content/dam/nutanix/en/cmn/documents/nutanix-brandbook.pdf"
        },
        {
            "title": "Nuxt.js",
            "hex": "00C58E",
            "source": "https://nuxtjs.org/"
        },
        {
            "title": "NVIDIA",
            "hex": "76B900",
            "source": "https://www.nvidia.com/etc/designs/nvidiaGDC/clientlibs_base/images/NVIDIA-Logo.svg"
        },
        {
            "title": "OBS Studio",
            "hex": "302E31",
            "source": "https://upload.wikimedia.org/wikipedia/commons/7/78/OBS.svg"
        },
        {
            "title": "OCaml",
            "hex": "EC6813",
            "source": "http://ocaml.org/img/OCaml_Sticker.svg"
        },
        {
            "title": "Octave",
            "hex": "0790C0",
            "source": "https://www.gnu.org/software/octave/"
        },
        {
            "title": "Octopus Deploy",
            "hex": "2F93E0",
            "source": "https://octopus.com/company/brand"
        },
        {
            "title": "Oculus",
            "hex": "1C1E20",
            "source": "https://www.oculus.com/en-us/press-kit"
        },
        {
            "title": "Odnoklassniki",
            "hex": "F4731C",
            "source": "http://v.ok.ru/logo.html"
        },
        {
            "title": "Opel",
            "hex": "F7D900",
            "source": "https://de.wikipedia.org/wiki/Opel"
        },
        {
            "title": "Open Access",
            "hex": "F68212",
            "source": "https://commons.wikimedia.org/wiki/File:Open_Access_logo_PLoS_white.svg"
        },
        {
            "title": "Open Collective",
            "hex": "7FADF2",
            "source": "https://docs.opencollective.com/help/about#media-logo"
        },
        {
            "title": "Open Source Initiative",
            "hex": "3DA639",
            "source": "https://opensource.org/logo-usage-guidelines"
        },
        {
            "title": "OpenAPI Initiative",
            "hex": "6BA539",
            "source": "https://www.openapis.org/faq/style-guide"
        },
        {
            "title": "OpenID",
            "hex": "F78C40",
            "source": "https://openid.net/add-openid/logos/"
        },
        {
            "title": "OpenSSL",
            "hex": "721412",
            "source": "https://www.openssl.org/"
        },
        {
            "title": "OpenStreetMap",
            "hex": "7EBC6F",
            "source": "https://www.openstreetmap.org"
        },
        {
            "title": "openSUSE",
            "hex": "73BA25",
            "source": "https://en.opensuse.org/Portal:Artwork"
        },
        {
            "title": "OpenVPN",
            "hex": "EA7E20",
            "source": "https://openvpn.net/wp-content/themes/openvpn/assets/images/logo.svg"
        },
        {
            "title": "Opera",
            "hex": "FF1B2D",
            "source": "https://github.com/operasoftware/logo"
        },
        {
            "title": "Opsgenie",
            "hex": "172B4D",
            "source": "https://www.atlassian.com/company/news/press-kit"
        },
        {
            "title": "OpsLevel",
            "hex": "1890FF",
            "source": "https://www.opslevel.com/"
        },
        {
            "title": "Oracle",
            "hex": "F80000",
            "source": "https://www.oracle.com/webfolder/s/brand/identity/index.html"
        },
        {
            "title": "ORCID",
            "hex": "A6CE39",
            "source": "https://orcid.org/trademark-and-id-display-guidelines"
        },
        {
            "title": "Origin",
            "hex": "F56C2D",
            "source": "https://www.origin.com/gbr/en-us/store"
        },
        {
            "title": "OSMC",
            "hex": "17394A",
            "source": "https://github.com/osmc/osmc/tree/master/assets"
        },
        {
            "title": "Overcast",
            "hex": "FC7E0F",
            "source": "https://overcast.fm"
        },
        {
            "title": "Overleaf",
            "hex": "47A141",
            "source": "https://www.overleaf.com/for/press/media-resources"
        },
        {
            "title": "OVH",
            "hex": "123F6D",
            "source": "https://www.ovh.com/fr/news/logo-ovh.xml"
        },
        {
            "title": "Pagekit",
            "hex": "212121",
            "source": "https://pagekit.com/logo-guide"
        },
        {
            "title": "Palantir",
            "hex": "101113",
            "source": "https://github.com/palantir/conjure/blob/master/docs/media/palantir-logo.svg"
        },
        {
            "title": "Palo Alto Software",
            "hex": "83DA77",
            "source": "https://press.paloalto.com/logos"
        },
        {
            "title": "Pandora",
            "hex": "005483",
            "source": "http://blog.pandora.com/us/the-color-of-music-unveiling-a-new-pandora-look-that-reflects-your-music-experience/"
        },
        {
            "title": "Pantheon",
            "hex": "EFD01B",
            "source": "https://projects.invisionapp.com/boards/8UOJQWW2J3G5#/1145336"
        },
        {
            "title": "Parity Substrate",
            "hex": "282828",
            "source": "http://substrate.dev/"
        },
        {
            "title": "Parse.ly",
            "hex": "5BA745",
            "source": "https://www.parse.ly/"
        },
        {
            "title": "Pastebin",
            "hex": "02456C",
            "source": "https://pastebin.com/"
        },
        {
            "title": "Patreon",
            "hex": "F96854",
            "source": "https://www.patreon.com/brand/downloads"
        },
        {
            "title": "PayPal",
            "hex": "00457C",
            "source": "https://www.paypal-marketing.com/html/partner/na/portal-v2/pdf/PP_Masterbrandguidelines_v21_mm.pdf"
        },
        {
            "title": "PeerTube",
            "hex": "F1680D",
            "source": "https://github.com/Chocobozzz/PeerTube/tree/develop/client/src/assets/images"
        },
        {
            "title": "Periscope",
            "hex": "40A4C4",
            "source": "https://www.periscope.tv/press"
        },
        {
            "title": "Pexels",
            "hex": "05A081",
            "source": "https://www.pexels.com/"
        },
        {
            "title": "Photocrowd",
            "hex": "3DAD4B",
            "source": "https://www.photocrowd.com/"
        },
        {
            "title": "PHP",
            "hex": "777BB4",
            "source": "http://php.net/download-logos.php"
        },
        {
            "title": "Pi-hole",
            "hex": "F60D1A",
            "source": "https://github.com/pi-hole/web/"
        },
        {
            "title": "Picarto.TV",
            "hex": "1DA456",
            "source": "https://picarto.tv/site/press"
        },
        {
            "title": "Pinboard",
            "hex": "0000FF",
            "source": "https://commons.wikimedia.org/wiki/File:Feedbin-Icon-share-pinboard.svg"
        },
        {
            "title": "Pingdom",
            "hex": "FFF000",
            "source": "https://tools.pingdom.com"
        },
        {
            "title": "Pingup",
            "hex": "00B1AB",
            "source": "http://pingup.com/resources"
        },
        {
            "title": "Pinterest",
            "hex": "BD081C",
            "source": "https://business.pinterest.com/en/brand-guidelines"
        },
        {
            "title": "Pivotal Tracker",
            "hex": "517A9E",
            "source": "https://www.pivotaltracker.com/branding-guidelines"
        },
        {
            "title": "Pixabay",
            "hex": "2EC66D",
            "source": "https://pixabay.com/service/about/"
        },
        {
            "title": "PJSIP",
            "hex": "F86001",
            "source": "https://www.pjsip.org/favicon.ico"
        },
        {
            "title": "PlanGrid",
            "hex": "0085DE",
            "source": "https://plangrid.com/en/"
        },
        {
            "title": "Player FM",
            "hex": "C8122A",
            "source": "https://player.fm/"
        },
        {
            "title": "Player.me",
            "hex": "C0379A",
            "source": "https://player.me/p/about-us"
        },
        {
            "title": "PlayStation",
            "hex": "003791",
            "source": "http://uk.playstation.com/media/DPBjbK0o/CECH-4202_4203%20PS3_QSG_GB_Eastern_3_web_vf1.pdf"
        },
        {
            "title": "PlayStation 3",
            "hex": "003791",
            "source": "https://commons.wikimedia.org/wiki/File:PlayStation_3_Logo_neu.svg#/media/File:PS3.svg"
        },
        {
            "title": "PlayStation 4",
            "hex": "003791",
            "source": "https://commons.wikimedia.org/wiki/File:PlayStation_4_logo_and_wordmark.svg"
        },
        {
            "title": "Plesk",
            "hex": "52BBE6",
            "source": "https://www.plesk.com/brand/"
        },
        {
            "title": "Plex",
            "hex": "E5A00D",
            "source": "http://brand.plex.tv/d/qxmJ3odkK0fj/plex-style-guide"
        },
        {
            "title": "Pluralsight",
            "hex": "F15B2A",
            "source": "https://www.pluralsight.com/newsroom/brand-assets"
        },
        {
            "title": "Plurk",
            "hex": "FF574D",
            "source": "https://www.plurk.com/brandInfo"
        },
        {
            "title": "Pocket",
            "hex": "EF3F56",
            "source": "https://getpocket.com/blog/press/"
        },
        {
            "title": "Pocket Casts",
            "hex": "F43E37",
            "source": "https://blog.pocketcasts.com/press/"
        },
        {
            "title": "Polymer Project",
            "hex": "FF4470",
            "source": "https://github.com/Polymer/polymer-project.org/tree/master/app/images/logos"
        },
        {
            "title": "PostgreSQL",
            "hex": "336791",
            "source": "https://wiki.postgresql.org/wiki/Logo"
        },
        {
            "title": "Postman",
            "hex": "FF6C37",
            "source": "https://www.getpostman.com/resources/media-assets/"
        },
        {
            "title": "Postwoman",
            "hex": "50FA7B",
            "source": "https://github.com/liyasthomas/postwoman"
        },
        {
            "title": "PowerShell",
            "hex": "5391FE",
            "source": "https://github.com/PowerShell/PowerShell"
        },
        {
            "title": "PrestaShop",
            "hex": "DF0067",
            "source": "https://www.prestashop.com/en/media-kit"
        },
        {
            "title": "Prettier",
            "hex": "F7B93E",
            "source": "https://github.com/prettier/prettier-logo/tree/master/images"
        },
        {
            "title": "Prismic",
            "hex": "484A7A",
            "source": "https://prismic.io/"
        },
        {
            "title": "Probot",
            "hex": "00B0D8",
            "source": "https://github.com/probot/probot"
        },
        {
            "title": "ProcessWire",
            "hex": "EF145F",
            "source": "https://github.com/processwire"
        },
        {
            "title": "Product Hunt",
            "hex": "DA552F",
            "source": "https://www.producthunt.com/branding"
        },
        {
            "title": "Prometheus",
            "hex": "E6522C",
            "source": "https://prometheus.io/"
        },
        {
            "title": "Proto.io",
            "hex": "34A7C1",
            "source": "https://proto.io/en/presskit"
        },
        {
            "title": "protocols.io",
            "hex": "4D9FE7",
            "source": "https://www.protocols.io/brand"
        },
        {
            "title": "ProtonMail",
            "hex": "8B89CC",
            "source": "https://protonmail.com/media-kit"
        },
        {
            "title": "Proxmox",
            "hex": "E57000",
            "source": "https://www.proxmox.com/en/news/media-kit"
        },
        {
            "title": "Publons",
            "hex": "336699",
            "source": "https://publons.com/about/logos"
        },
        {
            "title": "PureScript",
            "hex": "14161A",
            "source": "https://github.com/purescript/logo"
        },
        {
            "title": "PyPI",
            "hex": "3775A9",
            "source": "https://pypi.org/"
        },
        {
            "title": "Python",
            "hex": "3776AB",
            "source": "https://www.python.org/community/logos/"
        },
        {
            "title": "PyTorch",
            "hex": "EE4C2C",
            "source": "https://github.com/pytorch/pytorch/tree/master/docs/source/_static/img"
        },
        {
            "title": "PyUp",
            "hex": "9F55FF",
            "source": "https://pyup.io/"
        },
        {
            "title": "QEMU",
            "hex": "FF6600",
            "source": "https://wiki.qemu.org/Logo"
        },
        {
            "title": "Qgis",
            "hex": "589632",
            "source": "https://www.qgis.org/en/site/getinvolved/styleguide.html"
        },
        {
            "title": "Qi",
            "hex": "000000",
            "source": "https://www.wirelesspowerconsortium.com/knowledge-base/retail/qi-logo-guidelines-and-artwork.html"
        },
        {
            "title": "Qiita",
            "hex": "55C500",
            "source": "https://www.qiita.com"
        },
        {
            "title": "Qualcomm",
            "hex": "3253DC",
            "source": "https://www.qualcomm.com"
        },
        {
            "title": "Qualtrics",
            "hex": "00B4EF",
            "source": "https://www.qualtrics.com/brand-book/"
        },
        {
            "title": "Quantcast",
            "hex": "1E262C",
            "source": "http://branding.quantcast.com/logouse/"
        },
        {
            "title": "Quantopian",
            "hex": "C50000",
            "source": "https://www.quantopian.com"
        },
        {
            "title": "Quarkus",
            "hex": "4695EB",
            "source": "https://design.jboss.org/quarkus/"
        },
        {
            "title": "Quest",
            "hex": "FB4F14",
            "source": "https://www.quest.com/legal/trademark-information.aspx"
        },
        {
            "title": "QuickTime",
            "hex": "1C69F0",
            "source": "https://support.apple.com/quicktime"
        },
        {
            "title": "Quip",
            "hex": "F27557",
            "source": "https://quip.com/"
        },
        {
            "title": "Quora",
            "hex": "B92B27",
            "source": "https://www.quora.com"
        },
        {
            "title": "Qwiklabs",
            "hex": "F5CD0E",
            "source": "https://www.qwiklabs.com"
        },
        {
            "title": "Qzone",
            "hex": "FECE00",
            "source": "https://qzone.qq.com/"
        },
        {
            "title": "R",
            "hex": "276DC3",
            "source": "https://www.r-project.org/logo/"
        },
        {
            "title": "RabbitMQ",
            "hex": "FF6600",
            "source": "https://www.rabbitmq.com/"
        },
        {
            "title": "RadioPublic",
            "hex": "CE262F",
            "source": "https://help.radiopublic.com/hc/en-us/articles/360002546754-RadioPublic-logos"
        },
        {
            "title": "Rails",
            "hex": "CC0000",
            "source": "http://rubyonrails.org/images/rails-logo.svg"
        },
        {
            "title": "Raspberry Pi",
            "hex": "C51A4A",
            "source": "https://www.raspberrypi.org/trademark-rules"
        },
        {
            "title": "React",
            "hex": "61DAFB",
            "source": "https://facebook.github.io/react/"
        },
        {
            "title": "React Router",
            "hex": "CA4245",
            "source": "https://reacttraining.com/react-router/"
        },
        {
            "title": "ReactOS",
            "hex": "0088CC",
            "source": "https://github.com/reactos/press-media"
        },
        {
            "title": "Read the Docs",
            "hex": "8CA1AF",
            "source": "https://github.com/rtfd/readthedocs.org/blob/master/media/readthedocsbranding.ai"
        },
        {
            "title": "Realm",
            "hex": "39477F",
            "source": "https://realm.io/press"
        },
        {
            "title": "Reason",
            "hex": "DD4B39",
            "source": "https://reasonml.github.io/img/reason.svg"
        },
        {
            "title": "Reason Studios",
            "hex": "FFFFFF",
            "source": "https://www.reasonstudios.com/press"
        },
        {
            "title": "Red Hat",
            "hex": "EE0000",
            "source": "https://www.redhat.com/en/about/brand/new-brand/details"
        },
        {
            "title": "Red Hat Open Shift",
            "hex": "EE0000",
            "source": "https://www.openshift.com/"
        },
        {
            "title": "Redbubble",
            "hex": "E41321",
            "source": "https://www.redbubble.com/explore/client/4196122a442ab3f429ec802f71717465.svg"
        },
        {
            "title": "Reddit",
            "hex": "FF4500",
            "source": "https://worldvectorlogo.com/logo/reddit-2"
        },
        {
            "title": "Redis",
            "hex": "D82C20",
            "source": "https://redis.io/images/redis-logo.svg"
        },
        {
            "title": "Redux",
            "hex": "764ABC",
            "source": "https://github.com/reactjs/redux/tree/master/logo"
        },
        {
            "title": "Renren",
            "hex": "217DC6",
            "source": "https://seeklogo.com/vector-logo/184137/renren-inc"
        },
        {
            "title": "repl.it",
            "hex": "667881",
            "source": "https://repl.it/"
        },
        {
            "title": "ResearchGate",
            "hex": "00CCBB",
            "source": "https://c5.rgstatic.net/m/428059296771819/images/favicon/favicon.svg"
        },
        {
            "title": "ReverbNation",
            "hex": "E43526",
            "source": "https://www.reverbnation.com"
        },
        {
            "title": "Rhinoceros",
            "hex": "801010",
            "source": "https://www.rhino3d.com/"
        },
        {
            "title": "Riot",
            "hex": "368BD6",
            "source": "https://github.com/vector-im/logos/tree/master/riot"
        },
        {
            "title": "Ripple",
            "hex": "0085C0",
            "source": "https://www.ripple.com/media-kit/"
        },
        {
            "title": "Riseup",
            "hex": "5E9EE3",
            "source": "https://riseup.net/en/about-us/images"
        },
        {
            "title": "rollup.js",
            "hex": "EC4A3F",
            "source": "https://rollupjs.org/"
        },
        {
            "title": "Roots",
            "hex": "525DDC",
            "source": "https://roots.io/"
        },
        {
            "title": "Roundcube",
            "hex": "37BEFF",
            "source": "https://roundcube.net/images/roundcube_logo_icon.svg"
        },
        {
            "title": "RSS",
            "hex": "FFA500",
            "source": "https://en.wikipedia.org/wiki/Feed_icon"
        },
        {
            "title": "RStudio",
            "hex": "75AADB",
            "source": "https://www.rstudio.com/about/logos/"
        },
        {
            "title": "RTLZWEI",
            "hex": "00BCF6",
            "source": "https://www.rtl2.de/"
        },
        {
            "title": "Ruby",
            "hex": "CC342D",
            "source": "https://www.ruby-lang.org/en/about/logo/"
        },
        {
            "title": "RubyGems",
            "hex": "E9573F",
            "source": "https://rubygems.org/pages/about"
        },
        {
            "title": "Runkeeper",
            "hex": "2DC9D7",
            "source": "https://runkeeper.com/partnerships"
        },
        {
            "title": "Rust",
            "hex": "000000",
            "source": "https://www.rust-lang.org/"
        },
        {
            "title": "Safari",
            "hex": "000000",
            "source": "https://images.techhive.com/images/article/2014/11/safari-favorites-100530680-large.jpg"
        },
        {
            "title": "Sahibinden",
            "hex": "FFE800",
            "source": "https://www.sahibinden.com/favicon.ico"
        },
        {
            "title": "Salesforce",
            "hex": "00A1E0",
            "source": "https://www.salesforce.com/"
        },
        {
            "title": "SaltStack",
            "hex": "00EACE",
            "source": "https://www.saltstack.com/resources/brand/"
        },
        {
            "title": "Samsung",
            "hex": "1428A0",
            "source": "https://www.samsung.com/us"
        },
        {
            "title": "Samsung Pay",
            "hex": "1428A0",
            "source": "https://pay.samsung.com/developers/resource/brand"
        },
        {
            "title": "SAP",
            "hex": "008FD3",
            "source": "https://support.sap.com/content/dam/support/sap-logo.svg"
        },
        {
            "title": "Sass",
            "hex": "CC6699",
            "source": "http://sass-lang.com/styleguide/brand"
        },
        {
            "title": "Sat.1",
            "hex": "047DA3",
            "source": "https://www.prosiebensat1.com/presse/downloads/logos"
        },
        {
            "title": "Sauce Labs",
            "hex": "E2231A",
            "source": "https://saucelabs.com/"
        },
        {
            "title": "Scala",
            "hex": "DC322F",
            "source": "https://www.scala-lang.org/"
        },
        {
            "title": "Scaleway",
            "hex": "4F0599",
            "source": "https://www.scaleway.com"
        },
        {
            "title": "Scribd",
            "hex": "1A7BBA",
            "source": "https://www.scribd.com"
        },
        {
            "title": "Scrutinizer CI",
            "hex": "8A9296",
            "source": "https://scrutinizer-ci.com"
        },
        {
            "title": "Seagate",
            "hex": "72BE4F",
            "source": "https://www.seagate.com"
        },
        {
            "title": "SEAT",
            "hex": "33302E",
            "source": "https://www.seat.es/"
        },
        {
            "title": "Sega",
            "hex": "0089CF",
            "source": "https://en.wikipedia.org/wiki/Sega#/media/File:Sega_logo.svg"
        },
        {
            "title": "Sellfy",
            "hex": "21B352",
            "source": "https://sellfy.com/about/"
        },
        {
            "title": "Semantic Web",
            "hex": "005A9C",
            "source": "https://www.w3.org/2007/10/sw-logos.html"
        },
        {
            "title": "Semaphore CI",
            "hex": "19A974",
            "source": "https://semaphoreci.com/"
        },
        {
            "title": "Sencha",
            "hex": "86BC40",
            "source": "http://design.sencha.com/"
        },
        {
            "title": "Sensu",
            "hex": "89C967",
            "source": "https://github.com/sensu/sensu-go/blob/master/dashboard/src/assets/logo/graphic/green.svg"
        },
        {
            "title": "Sentry",
            "hex": "FB4226",
            "source": "https://sentry.io/branding/"
        },
        {
            "title": "Server Fault",
            "hex": "E7282D",
            "source": "http://stackoverflow.com/company/logos"
        },
        {
            "title": "Shazam",
            "hex": "0088FF",
            "source": "https://brandfolder.com/shazam"
        },
        {
            "title": "Shell",
            "hex": "FFD500",
            "source": "https://en.wikipedia.org/wiki/File:Shell_logo.svg"
        },
        {
            "title": "Shopify",
            "hex": "7AB55C",
            "source": "https://press.shopify.com/brand"
        },
        {
            "title": "Showpad",
            "hex": "2D2E83",
            "source": "https://www.showpad.com/"
        },
        {
            "title": "Siemens",
            "hex": "009999",
            "source": "https://siemens.com/"
        },
        {
            "title": "Signal",
            "hex": "2592E9",
            "source": "https://play.google.com/store/apps/details?id=org.thoughtcrime.securesms"
        },
        {
            "title": "Simple Icons",
            "hex": "111111",
            "source": "https://simpleicons.org/"
        },
        {
            "title": "Sina Weibo",
            "hex": "E6162D",
            "source": "https://en.wikipedia.org/wiki/Sina_Weibo"
        },
        {
            "title": "SitePoint",
            "hex": "258AAF",
            "source": "http://www.sitepoint.com"
        },
        {
            "title": "Sketch",
            "hex": "F7B500",
            "source": "https://www.sketch.com/press/"
        },
        {
            "title": "Skillshare",
            "hex": "17C5CB",
            "source": "https://company-89494.frontify.com/d/Tquwc3XMiaBb/skillshare-style-guide"
        },
        {
            "title": "Skyliner",
            "hex": "2FCEA0",
            "source": "https://www.skyliner.io/help"
        },
        {
            "title": "Skype",
            "hex": "00AFF0",
            "source": "http://blogs.skype.com/?attachment_id=56273"
        },
        {
            "title": "Skype for Business",
            "hex": "00AFF0",
            "source": "https://en.wikipedia.org/wiki/Skype_for_Business_Server"
        },
        {
            "title": "Slack",
            "hex": "4A154B",
            "source": "https://slack.com/brand-guidelines"
        },
        {
            "title": "Slackware",
            "hex": "000000",
            "source": "https://en.wikipedia.org/wiki/Slackware"
        },
        {
            "title": "Slashdot",
            "hex": "026664",
            "source": "https://commons.wikimedia.org/wiki/File:Slashdot_wordmark_and_logo.svg"
        },
        {
            "title": "SlickPic",
            "hex": "FF880F",
            "source": "https://www.slickpic.com/"
        },
        {
            "title": "Slides",
            "hex": "E4637C",
            "source": "https://slides.com/about"
        },
        {
            "title": "Smashing Magazine",
            "hex": "E85C33",
            "source": "https://www.smashingmagazine.com/"
        },
        {
            "title": "SmugMug",
            "hex": "6DB944",
            "source": "https://help.smugmug.com/using-smugmug's-logo-HJulJePkEBf"
        },
        {
            "title": "Snapchat",
            "hex": "FFFC00",
            "source": "https://www.snapchat.com/brand-guidelines"
        },
        {
            "title": "Snapcraft",
            "hex": "82BEA0",
            "source": "https://github.com/snapcore/snap-store-badges"
        },
        {
            "title": "Snyk",
            "hex": "4C4A73",
            "source": "https://snyk.io/press-kit"
        },
        {
            "title": "Society6",
            "hex": "000000",
            "source": "https://blog.society6.com/app/themes/society6/dist/images/mark.svg"
        },
        {
            "title": "Socket.io",
            "hex": "010101",
            "source": "https://socket.io"
        },
        {
            "title": "Sogou",
            "hex": "FB6022",
            "source": "https://www.sogou.com/"
        },
        {
            "title": "Solus",
            "hex": "5294E2",
            "source": "https://getsol.us/branding/"
        },
        {
            "title": "SonarCloud",
            "hex": "F3702A",
            "source": "https://sonarcloud.io/about"
        },
        {
            "title": "SonarLint",
            "hex": "CC2026",
            "source": "https://github.com/SonarSource/sonarlint-website/"
        },
        {
            "title": "SonarQube",
            "hex": "4E9BCD",
            "source": "https://www.sonarqube.org/logos/"
        },
        {
            "title": "SonarSource",
            "hex": "CB3032",
            "source": "https://www.sonarsource.com/"
        },
        {
            "title": "Songkick",
            "hex": "F80046",
            "source": "http://blog.songkick.com/media-assets"
        },
        {
            "title": "SonicWall",
            "hex": "FF6600",
            "source": "https://brandfolder.com/sonicwall/sonicwall-external"
        },
        {
            "title": "Sonos",
            "hex": "000000",
            "source": "https://www.sonos.com/en-gb/home"
        },
        {
            "title": "SoundCloud",
            "hex": "FF3300",
            "source": "https://soundcloud.com/press"
        },
        {
            "title": "Source Engine",
            "hex": "F79A10",
            "source": "https://developer.valvesoftware.com/favicon.ico"
        },
        {
            "title": "SourceForge",
            "hex": "FF6600",
            "source": "https://sourceforge.net/"
        },
        {
            "title": "Sourcegraph",
            "hex": "00B4F2",
            "source": "https://github.com/sourcegraph/about"
        },
        {
            "title": "Spacemacs",
            "hex": "9266CC",
            "source": "http://spacemacs.org/"
        },
        {
            "title": "SpaceX",
            "hex": "005288",
            "source": "https://www.spacex.com/sites/all/themes/spacex2012/images/logo.svg"
        },
        {
            "title": "SparkFun",
            "hex": "E53525",
            "source": "https://www.sparkfun.com/brand_assets"
        },
        {
            "title": "SparkPost",
            "hex": "FA6423",
            "source": "https://www.sparkpost.com/"
        },
        {
            "title": "SPDX",
            "hex": "4398CC",
            "source": "https://spdx.org/Resources"
        },
        {
            "title": "Speaker Deck",
            "hex": "339966",
            "source": "https://speakerdeck.com/"
        },
        {
            "title": "Spectrum",
            "hex": "7B16FF",
            "source": "https://spectrum.chat"
        },
        {
            "title": "Spotify",
            "hex": "1ED760",
            "source": "https://developer.spotify.com/design"
        },
        {
            "title": "Spotlight",
            "hex": "352A71",
            "source": "https://www.spotlight.com/"
        },
        {
            "title": "Spreaker",
            "hex": "F5C300",
            "source": "http://www.spreaker.com/press"
        },
        {
            "title": "Spring",
            "hex": "6DB33F",
            "source": "https://spring.io/trademarks"
        },
        {
            "title": "Sprint",
            "hex": "FFCE0A",
            "source": "https://www.sprint.com/"
        },
        {
            "title": "Square",
            "hex": "3E4348",
            "source": "https://squareup.com/"
        },
        {
            "title": "Square Enix",
            "hex": "ED1C24",
            "source": "https://www.square-enix.com/"
        },
        {
            "title": "Squarespace",
            "hex": "000000",
            "source": "http://squarespace.com/brand-guidelines"
        },
        {
            "title": "Stack Exchange",
            "hex": "1E5397",
            "source": "http://stackoverflow.com/company/logos"
        },
        {
            "title": "Stack Overflow",
            "hex": "FE7A16",
            "source": "http://stackoverflow.com"
        },
        {
            "title": "Stackbit",
            "hex": "3EB0FD",
            "source": "https://www.stackbit.com/"
        },
        {
            "title": "StackPath",
            "hex": "000000",
            "source": "https://www.stackpath.com/company/logo-and-branding/"
        },
        {
            "title": "StackShare",
            "hex": "0690FA",
            "source": "https://stackshare.io/branding"
        },
        {
            "title": "Stadia",
            "hex": "CD2640",
            "source": "https://stadia.dev"
        },
        {
            "title": "Statamic",
            "hex": "1F3641",
            "source": "http://statamic.com/press"
        },
        {
            "title": "Staticman",
            "hex": "000000",
            "source": "https://staticman.net/"
        },
        {
            "title": "Statuspage",
            "hex": "172B4D",
            "source": "https://www.atlassian.com/company/news/press-kit"
        },
        {
            "title": "Steam",
            "hex": "000000",
            "source": "https://partner.steamgames.com/public/marketing/Steam_Guidelines_02102016.pdf"
        },
        {
            "title": "Steamworks",
            "hex": "1E1E1E",
            "source": "https://partner.steamgames.com/"
        },
        {
            "title": "Steem",
            "hex": "4BA2F2",
            "source": "https://steem.io/"
        },
        {
            "title": "Steemit",
            "hex": "06D6A9",
            "source": "https://steemit.com/"
        },
        {
            "title": "Steinberg",
            "hex": "C90827",
            "source": "https://www.steinberg.net/en/company/press.html"
        },
        {
            "title": "Stencyl",
            "hex": "8E1C04",
            "source": "http://www.stencyl.com/about/press/"
        },
        {
            "title": "Stitcher",
            "hex": "000000",
            "source": "https://www.stitcher.com/"
        },
        {
            "title": "Storify",
            "hex": "3A98D9",
            "source": "https://storify.com"
        },
        {
            "title": "Storybook",
            "hex": "FF4785",
            "source": "https://github.com/storybookjs/brand"
        },
        {
            "title": "Strapi",
            "hex": "2E7EEA",
            "source": "https://strapi.io/"
        },
        {
            "title": "Strava",
            "hex": "FC4C02",
            "source": "https://itunes.apple.com/us/app/strava-running-and-cycling-gps/id426826309"
        },
        {
            "title": "Stripe",
            "hex": "008CDD",
            "source": "https://stripe.com/about/resources"
        },
        {
            "title": "strongSwan",
            "hex": "E00033",
            "source": "https://www.strongswan.org/images/"
        },
        {
            "title": "StubHub",
            "hex": "003168",
            "source": "http://www.stubhub.com"
        },
        {
            "title": "styled-components",
            "hex": "DB7093",
            "source": "https://www.styled-components.com/"
        },
        {
            "title": "StyleShare",
            "hex": "212121",
            "source": "https://www.stylesha.re/"
        },
        {
            "title": "Stylus",
            "hex": "333333",
            "source": "http://stylus-lang.com/img/stylus-logo.svg"
        },
        {
            "title": "Sublime Text",
            "hex": "FF9800",
            "source": "https://www.sublimetext.com/images/logo.svg"
        },
        {
            "title": "Subversion",
            "hex": "809CC9",
            "source": "http://subversion.apache.org/logo"
        },
        {
            "title": "Super User",
            "hex": "2EACE3",
            "source": "http://stackoverflow.com/company/logos"
        },
        {
            "title": "Svelte",
            "hex": "FF3E00",
            "source": "https://github.com/sveltejs/svelte/tree/master/site/static"
        },
        {
            "title": "SVG",
            "hex": "FFB13B",
            "source": "https://www.w3.org/2009/08/svg-logos.html"
        },
        {
            "title": "SVGO",
            "hex": "14B9FF",
            "source": "https://github.com/svg/svgo"
        },
        {
            "title": "Swagger",
            "hex": "85EA2D",
            "source": "https://swagger.io/swagger/media/assets/images/swagger_logo.svg"
        },
        {
            "title": "Swarm",
            "hex": "FFA633",
            "source": "https://foursquare.com/about/logos"
        },
        {
            "title": "Swift",
            "hex": "FA7343",
            "source": "https://developer.apple.com/develop/"
        },
        {
            "title": "Symantec",
            "hex": "FDB511",
            "source": "https://commons.wikimedia.org/wiki/File:Symantec_logo10.svg"
        },
        {
            "title": "Symfony",
            "hex": "000000",
            "source": "https://symfony.com/logo"
        },
        {
            "title": "Synology",
            "hex": "B6B5B6",
            "source": "https://www.synology.com/en-global/company/branding"
        },
        {
            "title": "T-Mobile",
            "hex": "E20074",
            "source": "https://www.t-mobile.com/news/media-library?fulltext=logo"
        },
        {
            "title": "Tableau",
            "hex": "E97627",
            "source": "https://www.tableau.com/about/media-download-center"
        },
        {
            "title": "Tails",
            "hex": "56347C",
            "source": "https://tails.boum.org/contribute/how/promote/material/logo/"
        },
        {
            "title": "Tailwind CSS",
            "hex": "38B2AC",
            "source": "https://tailwindcss.com/"
        },
        {
            "title": "Tapas",
            "hex": "FFCE00",
            "source": "https://tapas.io/site/about#media"
        },
        {
            "title": "TeamViewer",
            "hex": "0E8EE9",
            "source": "https://www.teamviewer.com/resources/images/logos/teamviewer-logo-big.svg"
        },
        {
            "title": "TED",
            "hex": "E62B1E",
            "source": "https://www.ted.com/participate/organize-a-local-tedx-event/tedx-organizer-guide/branding-promotions/logo-and-design/your-tedx-logo"
        },
        {
            "title": "Teespring",
            "hex": "39ACE6",
            "source": "https://teespring.com"
        },
        {
            "title": "TELE5",
            "hex": "C2AD6F",
            "source": "https://www.tele5.de"
        },
        {
            "title": "Telegram",
            "hex": "2CA5E0",
            "source": "https://commons.wikimedia.org/wiki/File:Telegram_alternative_logo.svg"
        },
        {
            "title": "Tencent QQ",
            "hex": "EB1923",
            "source": "https://en.wikipedia.org/wiki/File:Tencent_QQ.svg#/media/File:Tencent_QQ.svg"
        },
        {
            "title": "Tencent Weibo",
            "hex": "20B8E5",
            "source": "http://t.qq.com/"
        },
        {
            "title": "TensorFlow",
            "hex": "FF6F00",
            "source": "https://www.tensorflow.org/extras/tensorflow_brand_guidelines.pdf"
        },
        {
            "title": "Teradata",
            "hex": "F37440",
            "source": "https://github.com/Teradata/teradata.github.io/"
        },
        {
            "title": "Terraform",
            "hex": "623CE4",
            "source": "https://www.hashicorp.com/brand#terraform"
        },
        {
            "title": "Tesla",
            "hex": "CC0000",
            "source": "http://www.teslamotors.com/en_GB/about"
        },
        {
            "title": "The Mighty",
            "hex": "D0072A",
            "source": "https://themighty.com/"
        },
        {
            "title": "The Movie Database",
            "hex": "01D277",
            "source": "https://www.themoviedb.org/about/logos-attribution"
        },
        {
            "title": "The Register",
            "hex": "FF0000",
            "source": "https://www.theregister.co.uk/"
        },
        {
            "title": "Tidal",
            "hex": "000000",
            "source": "https://tidal.com"
        },
        {
            "title": "Tide",
            "hex": "4050FB",
            "source": "https://www.tide.co/newsroom/"
        },
        {
            "title": "Tik Tok",
            "hex": "000000",
            "source": "https://tiktok.com"
        },
        {
            "title": "Timescale",
            "hex": "FDB515",
            "source": "https://www.timescale.com/"
        },
        {
            "title": "Tinder",
            "hex": "FF6B6B",
            "source": "http://www.gotinder.com/press"
        },
        {
            "title": "Todoist",
            "hex": "E44332",
            "source": "https://doist.com/press/"
        },
        {
            "title": "Toggl",
            "hex": "E01B22",
            "source": "https://toggl.com/media-toolkit"
        },
        {
            "title": "Tomorrowland",
            "hex": "000000",
            "source": "https://global.tomorrowland.com/"
        },
        {
            "title": "Topcoder",
            "hex": "29A8E0",
            "source": "http://topcoder.com/"
        },
        {
            "title": "Toptal",
            "hex": "3863A0",
            "source": "https://www.toptal.com/branding"
        },
        {
            "title": "Tor",
            "hex": "7E4798",
            "source": "https://github.com/TheTorProject/tor-media/tree/master/Onion%20Icon"
        },
        {
            "title": "Toshiba",
            "hex": "FF0000",
            "source": "https://commons.wikimedia.org/wiki/File:Toshiba_logo.svg"
        },
        {
            "title": "TrainerRoad",
            "hex": "E12726",
            "source": "https://www.trainerroad.com/"
        },
        {
            "title": "Trakt",
            "hex": "ED1C24",
            "source": "https://trakt.tv"
        },
        {
            "title": "Transport for Ireland",
            "hex": "00B274",
            "source": "https://www.transportforireland.ie/"
        },
        {
            "title": "Travis CI",
            "hex": "3EAAAF",
            "source": "https://travis-ci.com/logo"
        },
        {
            "title": "Treehouse",
            "hex": "5FCF80",
            "source": "https://teamtreehouse.com/about"
        },
        {
            "title": "Trello",
            "hex": "0079BF",
            "source": "https://trello.com/about/branding"
        },
        {
            "title": "Trend Micro",
            "hex": "D71921",
            "source": "https://www.trendmicro.com/"
        },
        {
            "title": "TripAdvisor",
            "hex": "00AF87",
            "source": "https://tripadvisor.mediaroom.com/download/TripAdvisor_Logo_Guidelines_5_15_17.pdf"
        },
        {
            "title": "Trulia",
            "hex": "53B50A",
            "source": "http://www.trulia.com"
        },
        {
            "title": "Trustpilot",
            "hex": "00B67A",
            "source": "https://support.trustpilot.com/hc/en-us/articles/206289947-Trustpilot-Brand-Assets-Style-Guide"
        },
        {
            "title": "Tumblr",
            "hex": "36465D",
            "source": "https://www.tumblr.com/logo"
        },
        {
            "title": "Turkish Airlines",
            "hex": "C70A0C",
            "source": "https://www.turkishairlines.com/tr-int/basin-odasi/logo-arsivi/index.html"
        },
        {
            "title": "Twilio",
            "hex": "F22F46",
            "source": "https://www.twilio.com/company/brand"
        },
        {
            "title": "Twitch",
            "hex": "6441A4",
            "source": "http://www.twitch.tv/p/brand-assets"
        },
        {
            "title": "Twitter",
            "hex": "1DA1F2",
            "source": "https://brand.twitter.com"
        },
        {
            "title": "Twoo",
            "hex": "FF7102",
            "source": "http://www.twoo.com/about/press"
        },
        {
            "title": "TypeScript",
            "hex": "007ACC",
            "source": "https://github.com/remojansen/logo.ts"
        },
        {
            "title": "TYPO3",
            "hex": "FF8700",
            "source": "https://typo3.com/fileadmin/assets/typo3logos/typo3_bullet_01.svg"
        },
        {
            "title": "Uber",
            "hex": "000000",
            "source": "https://www.uber.com/media/"
        },
        {
            "title": "Uber Eats",
            "hex": "5FB709",
            "source": "https://about.ubereats.com/en/logo/"
        },
        {
            "title": "Ubisoft",
            "hex": "000000",
            "source": "https://www.ubisoft.com/en-US/company/overview.aspx"
        },
        {
            "title": "uBlock Origin",
            "hex": "800000",
            "source": "https://github.com/gorhill/uBlock/blob/master/src/img/ublock.svg"
        },
        {
            "title": "Ubuntu",
            "hex": "E95420",
            "source": "https://design.ubuntu.com/brand/ubuntu-logo/"
        },
        {
            "title": "Udacity",
            "hex": "01B3E3",
            "source": "https://www.udacity.com"
        },
        {
            "title": "Udemy",
            "hex": "EC5252",
            "source": "https://about.udemy.com/newbrand/"
        },
        {
            "title": "UIkit",
            "hex": "2396F3",
            "source": "https://getuikit.com"
        },
        {
            "title": "Umbraco",
            "hex": "00BEC1",
            "source": "https://umbraco.com/"
        },
        {
            "title": "Unicode",
            "hex": "5455FE",
            "source": "https://en.wikipedia.org/wiki/Unicode"
        },
        {
            "title": "Unity",
            "hex": "000000",
            "source": "https://unity.com/"
        },
        {
            "title": "Unreal Engine",
            "hex": "313131",
            "source": "https://www.unrealengine.com/en-US/branding"
        },
        {
            "title": "Unsplash",
            "hex": "000000",
            "source": "https://unsplash.com/"
        },
        {
            "title": "Untappd",
            "hex": "FFC000",
            "source": "https://untappd.com/"
        },
        {
            "title": "Upwork",
            "hex": "6FDA44",
            "source": "https://www.upwork.com/press/"
        },
        {
            "title": "V",
            "hex": "5D87BF",
            "source": "https://github.com/vlang/v-logo"
        },
        {
            "title": "V8",
            "hex": "4B8BF5",
            "source": "https://v8.dev/logo"
        },
        {
            "title": "Vagrant",
            "hex": "1563FF",
            "source": "https://www.hashicorp.com/brand#vagrant"
        },
        {
            "title": "Valve",
            "hex": "F74843",
            "source": "https://www.valvesoftware.com/"
        },
        {
            "title": "Veeam",
            "hex": "00B336",
            "source": "https://www.veeam.com/newsroom/veeam-graphics.html"
        },
        {
            "title": "Venmo",
            "hex": "3D95CE",
            "source": "https://venmo.com/about/brand/"
        },
        {
            "title": "Verizon",
            "hex": "CD040B",
            "source": "https://www.verizondigitalmedia.com/about/logo-usage/"
        },
        {
            "title": "Viadeo",
            "hex": "F88D2D",
            "source": "http://corporate.viadeo.com/en/media/resources"
        },
        {
            "title": "Viber",
            "hex": "665CAC",
            "source": "https://www.viber.com/brand-center/"
        },
        {
            "title": "Vim",
            "hex": "019733",
            "source": "https://commons.wikimedia.org/wiki/File:Vimlogo.svg"
        },
        {
            "title": "Vimeo",
            "hex": "1AB7EA",
            "source": "https://vimeo.com/about/brand_guidelines"
        },
        {
            "title": "Vine",
            "hex": "11B48A",
            "source": "https://vine.co/logo"
        },
        {
            "title": "Virb",
            "hex": "0093DA",
            "source": "http://virb.com/about"
        },
        {
            "title": "Visa",
            "hex": "142787",
            "source": "https://commons.wikimedia.org/wiki/File:Visa_2014_logo_detail.svg"
        },
        {
            "title": "Visual Studio",
            "hex": "5C2D91",
            "source": "https://visualstudio.microsoft.com/"
        },
        {
            "title": "Visual Studio Code",
            "hex": "007ACC",
            "source": "https://commons.wikimedia.org/wiki/File:Visual_Studio_Code_1.35_icon.svg"
        },
        {
            "title": "VK",
            "hex": "4680C2",
            "source": "https://vk.com/brand"
        },
        {
            "title": "VLC media player",
            "hex": "FF8800",
            "source": "http://git.videolan.org/?p=vlc.git;a=tree;f=extras/package/macosx/asset_sources"
        },
        {
            "title": "VMware",
            "hex": "607078",
            "source": "https://myvmware.workspaceair.com/"
        },
        {
            "title": "Vodafone",
            "hex": "E60000",
            "source": "https://web.vodafone.com.eg/"
        },
        {
            "title": "Volkswagen",
            "hex": "151F5D",
            "source": "https://www.volkswagen.ie/"
        },
        {
            "title": "VSCO",
            "hex": "000000",
            "source": "https://vsco.co/about/press/vsco-releases-redesigned-mobile-app"
        },
        {
            "title": "Vue.js",
            "hex": "4FC08D",
            "source": "https://github.com/vuejs/art"
        },
        {
            "title": "W3C",
            "hex": "005A9C",
            "source": "https://www.w3.org/Consortium/Legal/logo-usage-20000308"
        },
        {
            "title": "Wattpad",
            "hex": "F68D12",
            "source": "https://www.wattpad.com/press/#assets"
        },
        {
            "title": "Waze",
            "hex": "333665",
            "source": "https://www.waze.com/"
        },
        {
            "title": "Wear OS",
            "hex": "4285F4",
            "source": "https://wearos.google.com/"
        },
        {
            "title": "Weasyl",
            "hex": "990000",
            "source": "https://www.weasyl.com/"
        },
        {
            "title": "WebAssembly",
            "hex": "654FF0",
            "source": "https://webassembly.org/"
        },
        {
            "title": "WebAuthn",
            "hex": "3423A6",
            "source": "https://github.com/apowers313/webauthn-logos"
        },
        {
            "title": "webcomponents.org",
            "hex": "29ABE2",
            "source": "https://www.webcomponents.org/"
        },
        {
            "title": "Webmin",
            "hex": "7DA0D0",
            "source": "https://github.com/webmin/webmin"
        },
        {
            "title": "Webpack",
            "hex": "8DD6F9",
            "source": "https://webpack.js.org/branding/"
        },
        {
            "title": "WebStorm",
            "hex": "000000",
            "source": "https://www.jetbrains.com/company/brand/logos/"
        },
        {
            "title": "WeChat",
            "hex": "7BB32E",
            "source": "https://worldvectorlogo.com/logo/wechat-3"
        },
        {
            "title": "WhatsApp",
            "hex": "25D366",
            "source": "https://www.whatsappbrand.com"
        },
        {
            "title": "When I Work",
            "hex": "51A33D",
            "source": "https://wheniwork.com/"
        },
        {
            "title": "WhiteSource",
            "hex": "161D4E",
            "source": "https://www.whitesourcesoftware.com/whitesource-media-kit/"
        },
        {
            "title": "Wii",
            "hex": "8B8B8B",
            "source": "https://de.wikipedia.org/wiki/Datei:WiiU.svg"
        },
        {
            "title": "Wii U",
            "hex": "8B8B8B",
            "source": "https://de.wikipedia.org/wiki/Datei:WiiU.svg"
        },
        {
            "title": "Wikipedia",
            "hex": "000000",
            "source": "https://en.wikipedia.org/wiki/Logo_of_Wikipedia"
        },
        {
            "title": "Windows",
            "hex": "0078D6",
            "source": "https://commons.wikimedia.org/wiki/File:Windows_10_Logo.svg"
        },
        {
            "title": "Wire",
            "hex": "000000",
            "source": "http://brand.wire.com"
        },
        {
            "title": "WireGuard",
            "hex": "88171A",
            "source": "https://www.wireguard.com/img/wireguard.svg"
        },
        {
            "title": "Wish",
            "hex": "2FB7EC",
            "source": "https://wish.com/"
        },
        {
            "title": "Wix",
            "hex": "FAAD4D",
            "source": "http://www.wix.com/about/design-assets"
        },
        {
            "title": "Wolfram",
            "hex": "DD1100",
            "source": "http://company.wolfram.com/press-center/wolfram-corporate/"
        },
        {
            "title": "Wolfram Language",
            "hex": "DD1100",
            "source": "http://company.wolfram.com/press-center/language/"
        },
        {
            "title": "Wolfram Mathematica",
            "hex": "DD1100",
            "source": "http://company.wolfram.com/press-center/mathematica/"
        },
        {
            "title": "WordPress",
            "hex": "21759B",
            "source": "https://wordpress.org/about/logos"
        },
        {
            "title": "Workplace",
            "hex": "20252D",
            "source": "https://en.facebookbrand.com/"
        },
        {
            "title": "WP Engine",
            "hex": "40BAC8",
            "source": "https://wpengine.com/"
        },
        {
            "title": "write.as",
            "hex": "5BC4EE",
            "source": "https://write.as/brand"
        },
        {
            "title": "X-Pack",
            "hex": "005571",
            "source": "https://www.elastic.co/brand"
        },
        {
            "title": "X.Org",
            "hex": "F28834",
            "source": "https://upload.wikimedia.org/wikipedia/commons/9/90/X.Org_Logo.svg"
        },
        {
            "title": "Xamarin",
            "hex": "3498DB",
            "source": "https://github.com/dotnet/swag/tree/master/xamarin"
        },
        {
            "title": "XAMPP",
            "hex": "FB7A24",
            "source": "https://www.apachefriends.org/en/"
        },
        {
            "title": "Xbox",
            "hex": "107C10",
            "source": "http://mspartner-public.sharepoint.com/XBOX%20Games/Xbox%20logo's%20+%20Guidelines/Xbox%20Live/Xbox_Live_Guidelines_10-4-13.pdf"
        },
        {
            "title": "Xcode",
            "hex": "1575F9",
            "source": "https://developer.apple.com/develop/"
        },
        {
            "title": "XDA Developers",
            "hex": "F59812",
            "source": "https://www.xda-developers.com/"
        },
        {
            "title": "Xero",
            "hex": "13B5EA",
            "source": "https://www.xero.com/uk/about/media/downloads"
        },
        {
            "title": "XFCE",
            "hex": "2284F2",
            "source": "https://www.xfce.org/download#artwork"
        },
        {
            "title": "Xiaomi",
            "hex": "FA6709",
            "source": "https://www.mi.com/global"
        },
        {
            "title": "Xing",
            "hex": "006567",
            "source": "https://dev.xing.com/logo_rules"
        },
        {
            "title": "XMPP",
            "hex": "002B5C",
            "source": "https://commons.wikimedia.org/wiki/File:XMPP_logo.svg"
        },
        {
            "title": "XRP",
            "hex": "25A768",
            "source": "https://xrpl.org/"
        },
        {
            "title": "XSplit",
            "hex": "0095DE",
            "source": "https://www.xsplit.com/presskit"
        },
        {
            "title": "Y Combinator",
            "hex": "F0652F",
            "source": "https://www.ycombinator.com/press/"
        },
        {
            "title": "Yahoo!",
            "hex": "6001D2",
            "source": "https://yahoo.com/"
        },
        {
            "title": "Yamaha Corporation",
            "hex": "4B1E78",
            "source": "https://www.yamaha.com/en/"
        },
        {
            "title": "Yamaha Motor Corporation",
            "hex": "E60012",
            "source": "https://en.wikipedia.org/wiki/Yamaha_Motor_Company"
        },
        {
            "title": "Yammer",
            "hex": "0072C6",
            "source": "https://developer.yammer.com/docs/branding-guide"
        },
        {
            "title": "Yandex",
            "hex": "FF0000",
            "source": "https://yandex.com/company/general_info/logotype_rules"
        },
        {
            "title": "Yarn",
            "hex": "2C8EBB",
            "source": "https://github.com/yarnpkg/assets"
        },
        {
            "title": "Yelp",
            "hex": "D32323",
            "source": "http://www.yelp.com/brand"
        },
        {
            "title": "YouTube",
            "hex": "FF0000",
            "source": "https://www.youtube.com/yt/about/brand-resources/#logos-icons-colors"
        },
        {
            "title": "Z-Wave",
            "hex": "1B365D",
            "source": "https://www.z-wave.com/"
        },
        {
            "title": "Zalando",
            "hex": "FF6900",
            "source": "https://www.zalando.co.uk/"
        },
        {
            "title": "Zapier",
            "hex": "FF4A00",
            "source": "https://zapier.com/about/brand"
        },
        {
            "title": "ZDF",
            "hex": "FA7D19",
            "source": "https://www.zdf.de/"
        },
        {
            "title": "Zeit",
            "hex": "000000",
            "source": "https://zeit.co/design/brand"
        },
        {
            "title": "Zend",
            "hex": "0679EA",
            "source": "https://www.zend.com/"
        },
        {
            "title": "Zend Framework",
            "hex": "68B604",
            "source": "https://framework.zend.com/"
        },
        {
            "title": "Zendesk",
            "hex": "03363D",
            "source": "https://www.zendesk.com/company/brand-assets/#logo"
        },
        {
            "title": "ZeroMQ",
            "hex": "DF0000",
            "source": "https://github.com/zeromq/zeromq.org/blob/master/static/safari-pinned-tab.svg"
        },
        {
            "title": "Zerply",
            "hex": "9DBC7A",
            "source": "https://zerply.com/about/resources"
        },
        {
            "title": "Zhihu",
            "hex": "0084FF",
            "source": "https://www.zhihu.com/"
        },
        {
            "title": "Zillow",
            "hex": "0074E4",
            "source": "http://zillow.mediaroom.com/logos"
        },
        {
            "title": "Zingat",
            "hex": "009CFB",
            "source": "https://www.zingat.com/kurumsal-logolar"
        },
        {
            "title": "Zoom",
            "hex": "2D8CFF",
            "source": "https://zoom.us/brandguidelines"
        },
        {
            "title": "Zorin",
            "hex": "0CC1F3",
            "source": "https://zorinos.com/press/"
        },
        {
            "title": "Zulip",
            "hex": "52C2AF",
            "source": "https://github.com/zulip/zulip/"
        }
    ]
}<|MERGE_RESOLUTION|>--- conflicted
+++ resolved
@@ -141,15 +141,14 @@
             "source": "https://www.adobe.com/products/xd.html"
         },
         {
-<<<<<<< HEAD
             "title": "Affinity Publisher",
             "hex": "C9284D",
             "source": "https://affinity.serif.com/en-gb/publisher/"
-=======
+        },
+        {
             "title": "Aiqfome",
             "hex": "7A1FA2",
             "source": "https://aiqfome.com"
->>>>>>> afe98c6f
         },
         {
             "title": "Airbnb",
