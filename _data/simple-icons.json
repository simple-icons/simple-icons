{
    "icons": [
        {
            "title": ".NET",
            "slug": "dot-net",
            "hex": "512BD4",
            "source": "https://github.com/dotnet/brand/"
        },
        {
            "title": "1001Tracklists",
            "hex": "40AEF0",
            "source": "https://www.1001tracklists.com/"
        },
        {
            "title": "1Password",
            "hex": "0094F5",
            "source": "https://1password.com/press/"
        },
        {
            "title": "3M",
            "hex": "FF0000",
            "source": "https://www.3m.com/"
        },
        {
            "title": "42",
            "hex": "000000",
            "source": "https://www.42.fr/"
        },
        {
            "title": "4D",
            "hex": "004088",
            "source": "https://www.4d.com/"
        },
        {
            "title": "500px",
            "hex": "0099E5",
            "source": "https://about.500px.com/press"
        },
        {
            "title": "A-Frame",
            "slug": "a-frame",
            "hex": "EF2D5E",
            "source": "https://aframe.io/docs/"
        },
        {
            "title": "ABB RobotStudio",
            "hex": "FF9E0F",
            "source": "https://new.abb.com/products/robotics/en/robotstudio/downloads"
        },
        {
            "title": "Abbvie",
            "hex": "071D49",
            "source": "https://www.abbvie.com/"
        },
        {
            "title": "Ableton Live",
            "hex": "000000",
            "source": "https://www.ableton.com/en/legal/branding-trademark-guidelines/"
        },
        {
            "title": "About.me",
            "slug": "about-dot-me",
            "hex": "00A98F",
            "source": "https://about.me/assets"
        },
        {
            "title": "Abstract",
            "hex": "191A1B",
            "source": "https://www.abstract.com/about/"
        },
        {
            "title": "Academia",
            "hex": "41454A",
            "source": "https://www.academia.edu/"
        },
        {
            "title": "Accenture",
            "hex": "A100FF",
            "source": "https://www.accenture.com/"
        },
        {
            "title": "Acclaim",
            "hex": "26689A",
            "source": "https://www.youracclaim.com/"
        },
        {
            "title": "Accusoft",
            "hex": "A9225C",
            "source": "https://company-39138.frontify.com/d/7EKFm12NQSa8/accusoft-corporation-style-guide#/style-guide/logo"
        },
        {
            "title": "Acer",
            "hex": "83B81A",
            "source": "https://www.acer.com/ac/en/GB/content/home"
        },
        {
            "title": "ACM",
            "hex": "0085CA",
            "source": "http://identitystandards.acm.org/"
        },
        {
            "title": "ActiGraph",
            "hex": "0B2C4A",
            "source": "http://www.actigraphcorp.com/"
        },
        {
            "title": "Activision",
            "hex": "000000",
            "source": "https://www.activision.com/"
        },
        {
            "title": "Adafruit",
            "hex": "000000",
            "source": "https://www.adafruit.com/"
        },
        {
            "title": "AdBlock",
            "hex": "F40D12",
            "source": "https://getadblock.com/"
        },
        {
            "title": "Adblock Plus",
            "hex": "C70D2C",
            "source": "https://adblockplus.org/"
        },
        {
            "title": "AddThis",
            "hex": "FF6550",
            "source": "http://www.addthis.com/"
        },
        {
            "title": "AdGuard",
            "hex": "68BC71",
            "source": "https://adguard.com/en/media-materials.html"
        },
        {
            "title": "Adobe",
            "hex": "FF0000",
            "source": "https://www.adobe.com/"
        },
        {
            "title": "Adobe Acrobat Reader",
            "hex": "EC1C24",
            "source": "https://acrobat.adobe.com/"
        },
        {
            "title": "Adobe After Effects",
            "hex": "9999FF",
            "source": "https://www.adobe.com/products/aftereffects.html"
        },
        {
            "title": "Adobe Audition",
            "hex": "9999FF",
            "source": "https://www.adobe.com/creativecloud/video.html"
        },
        {
            "title": "Adobe Creative Cloud",
            "hex": "DA1F26",
            "source": "https://www.adobe.com/creativecloud/plans.html"
        },
        {
            "title": "Adobe Dreamweaver",
            "hex": "FF61F6",
            "source": "https://www.adobe.com/products/dreamweaver.html"
        },
        {
            "title": "Adobe Fonts",
            "hex": "000B1D",
            "source": "https://www.adobe.com/creativecloud/services.html"
        },
        {
            "title": "Adobe Illustrator",
            "hex": "FF9A00",
            "source": "https://www.adobe.com/products/illustrator.html"
        },
        {
            "title": "Adobe InDesign",
            "hex": "FF3366",
            "source": "https://www.adobe.com/products/indesign.html"
        },
        {
            "title": "Adobe Lightroom",
            "hex": "31A8FF",
            "source": "https://www.adobe.com/products/photoshop-lightroom.html"
        },
        {
            "title": "Adobe Lightroom Classic",
            "hex": "31A8FF",
            "source": "https://www.adobe.com/products/photoshop-lightroom-classic.html"
        },
        {
            "title": "Adobe Photoshop",
            "hex": "31A8FF",
            "source": "https://www.adobe.com/products/photoshop.html"
        },
        {
            "title": "Adobe Premiere Pro",
            "hex": "9999FF",
            "source": "https://www.adobe.com/ie/products/premiere.html"
        },
        {
            "title": "Adobe XD",
            "hex": "FF61F6",
            "source": "https://www.adobe.com/products/xd.html"
        },
        {
            "title": "AdonisJS",
            "hex": "220052",
            "source": "https://adonisjs.com/"
        },
        {
            "title": "Aer Lingus",
            "hex": "006272",
            "source": "https://www.aerlingus.com/"
        },
        {
            "title": "Aeroflot",
            "hex": "02458D",
            "source": "https://www.aeroflot.ru/ru-en/information/onboard/press"
        },
        {
            "title": "Aeroméxico",
            "hex": "0B2343",
            "source": "https://www.aeromexico.com/"
        },
        {
            "title": "Aerospike",
            "hex": "C41E25",
            "source": "http://pages.aerospike.com/rs/aerospike/images/Acid_Whitepaper.pdf"
        },
        {
            "title": "Affinity",
            "hex": "222324",
            "source": "https://affinity.serif.com/"
        },
        {
            "title": "Affinity Designer",
            "hex": "1B72BE",
            "source": "https://affinity.serif.com/en-gb/designer/"
        },
        {
            "title": "Affinity Photo",
            "hex": "7E4DD2",
            "source": "https://affinity.serif.com/en-gb/photo/"
        },
        {
            "title": "Affinity Publisher",
            "hex": "C9284D",
            "source": "https://affinity.serif.com/en-gb/publisher/"
        },
        {
            "title": "AI Dungeon",
            "hex": "000000",
            "source": "https://commons.wikimedia.org/wiki/File:AI_Dungeon_Logo.png"
        },
        {
            "title": "AIOHTTP",
            "hex": "2C5BB4",
            "source": "https://github.com/aio-libs/aiohttp/blob/fb5fe72b1bca3b899af579d376f5fe45745410e4/docs/aiohttp-plain.svg"
        },
        {
            "title": "Aiqfome",
            "hex": "7A1FA2",
            "source": "https://aiqfome.com"
        },
        {
            "title": "Air Canada",
            "hex": "F01428",
            "source": "https://www.aircanada.com/"
        },
        {
            "title": "Air China",
            "hex": "E30E17",
            "source": "http://www.airchina.com.cn/en/investor_relations/"
        },
        {
            "title": "Air France",
            "hex": "002157",
            "source": "https://www.airfrance.fr/"
        },
        {
            "title": "AirAsia",
            "hex": "FF0000",
            "source": "https://www.airasia.com/shop"
        },
        {
            "title": "Airbnb",
            "hex": "FF5A5F",
            "source": "https://www.airbnb.com"
        },
        {
            "title": "Airbus",
            "hex": "00205B",
            "source": "https://brand.airbus.com/brand-elements/logo.html"
        },
        {
            "title": "Aircall",
            "hex": "00B388",
            "source": "https://aircall.io/"
        },
        {
            "title": "AirPlay Audio",
            "hex": "000000",
            "source": "https://developer.apple.com/design/human-interface-guidelines/airplay/overview/icons/"
        },
        {
            "title": "AirPlay Video",
            "hex": "000000",
            "source": "https://developer.apple.com/design/human-interface-guidelines/airplay/overview/icons/"
        },
        {
            "title": "Airtable",
            "hex": "18BFFF",
            "source": "https://airtable.com/press"
        },
        {
            "title": "Alacritty",
            "hex": "F46D01",
            "source": "https://github.com/alacritty/alacritty/blob/6d8db6b9dfadd6164c4be7a053f25db8ef6b7998/extra/logo/alacritty-simple.svg"
        },
        {
            "title": "Alfa Romeo",
            "hex": "981E32",
            "source": "http://www.fcaci.com/x/Alfa"
        },
        {
            "title": "Algolia",
            "hex": "5468FF",
            "source": "https://www.algolia.com/press/?section=brand-guidelines"
        },
        {
            "title": "Alibaba Cloud",
            "hex": "FF6A00",
            "source": "https://www.alibabagroup.com/en/ir/reports"
        },
        {
            "title": "Alibaba.com",
            "slug": "alibaba-dot-com",
            "hex": "FF6A00",
            "source": "https://www.alibabagroup.com/en/ir/reports"
        },
        {
            "title": "AliExpress",
            "hex": "FF4747",
            "source": "https://www.alibabagroup.com/en/ir/reports"
        },
        {
            "title": "Alipay",
            "hex": "00A1E9",
            "source": "https://gw.alipayobjects.com/os/rmsportal/trUJZfSrlnRCcFgfZGjD.ai"
        },
        {
            "title": "Alitalia",
            "hex": "006643",
            "source": "https://www.alitalia.com/it_it/fly-alitalia/in-flight/ulisse-magazine.html"
        },
        {
            "title": "AlliedModders",
            "hex": "1578D3",
            "source": "https://forums.alliedmods.net/"
        },
        {
            "title": "AlloCiné",
            "hex": "FECC00",
            "source": "http://www.allocine.fr/"
        },
        {
            "title": "AllTrails",
            "hex": "428813",
            "source": "https://www.alltrails.com/"
        },
        {
            "title": "Alpine Linux",
            "hex": "0D597F",
            "source": "https://alpinelinux.org/"
        },
        {
            "title": "Alpine.js",
            "hex": "8BC0D0",
            "source": "https://github.com/simple-icons/simple-icons/issues/5583#issuecomment-832770167"
        },
        {
            "title": "Altium Designer",
            "hex": "A5915F",
            "source": "https://www.altium.com/altium-designer/"
        },
        {
            "title": "Amazon",
            "hex": "FF9900",
            "source": "https://worldvectorlogo.com/logo/amazon-icon"
        },
        {
            "title": "Amazon Alexa",
            "hex": "00CAFF",
            "source": "https://developer.amazon.com/docs/alexa-voice-service/logo-and-brand.html"
        },
        {
            "title": "Amazon AWS",
            "hex": "232F3E",
            "source": "https://upload.wikimedia.org/wikipedia/commons/9/93/Amazon_Web_Services_Logo.svg"
        },
        {
            "title": "Amazon DynamoDB",
            "hex": "4053D6",
            "source": "https://aws.amazon.com/architecture/icons/"
        },
        {
            "title": "Amazon Fire TV",
            "hex": "FC4C02",
            "source": "https://www.amazon.com/gp/help/customer/display.html?nodeId=201348270"
        },
        {
            "title": "Amazon Lumberyard",
            "hex": "66459B",
            "source": "https://aws.amazon.com/lumberyard/support"
        },
        {
            "title": "Amazon Pay",
            "hex": "FF9900",
            "source": "https://pay.amazon.com/"
        },
        {
            "title": "Amazon Prime",
            "hex": "00A8E1",
            "source": "https://www.amazon.com/b?node=17277626011"
        },
        {
            "title": "Amazon S3",
            "hex": "569A31",
            "source": "https://aws.amazon.com/architecture/icons/"
        },
        {
            "title": "AMD",
            "hex": "ED1C24",
            "source": "https://www.amd.com/"
        },
        {
            "title": "American Airlines",
            "hex": "0078D2",
            "source": "https://en.wikipedia.org/wiki/File:American_Airlines_logo_2013.svg"
        },
        {
            "title": "American Express",
            "hex": "2E77BC",
            "source": "https://commons.wikimedia.org/wiki/File:American_Express_logo.svg"
        },
        {
            "title": "AMP",
            "hex": "005AF0",
            "source": "https://amp.dev/"
        },
        {
            "title": "Amul",
            "hex": "ED1D24",
            "source": "https://amul.com/classic/products/horeca.php"
        },
        {
            "title": "ANA",
            "hex": "13448F",
            "source": "https://www.ana.co.jp/en/eur/the-ana-experience/brand/"
        },
        {
            "title": "Anaconda",
            "hex": "44A833",
            "source": "https://www.anaconda.com"
        },
        {
            "title": "Analogue",
            "hex": "1A1A1A",
            "source": "https://www.analogue.co/"
        },
        {
            "title": "Anchor",
            "hex": "5000B9",
            "source": "https://anchor.fm/"
        },
        {
            "title": "Andela",
            "hex": "3359DF",
            "source": "https://andela.com/press/"
        },
        {
            "title": "Android",
            "hex": "3DDC84",
            "source": "https://thepartnermarketinghub.withgoogle.com/brands/android/visual-identity/visual-identity/logo-lock-ups/"
        },
        {
            "title": "Android Auto",
            "hex": "3DDC84",
            "source": "https://thepartnermarketinghub.withgoogle.com/brands/android-auto/"
        },
        {
            "title": "Android Studio",
            "hex": "3DDC84",
            "source": "https://developer.android.com/studio/"
        },
        {
            "title": "AngelList",
            "hex": "000000",
            "source": "https://angel.co/logo"
        },
        {
            "title": "Angular",
            "hex": "DD0031",
            "source": "https://angular.io/assets/images/logos/angular/angular_solidBlack.svg"
        },
        {
            "title": "Angular Universal",
            "hex": "00ACC1",
            "source": "https://angular.io/presskit"
        },
        {
            "title": "AngularJS",
            "hex": "E23237",
            "source": "https://angularjs.org/"
        },
        {
            "title": "AniList",
            "hex": "02A9FF",
            "source": "https://anilist.co/img/icons/icon.svg"
        },
        {
            "title": "Ansible",
            "hex": "EE0000",
            "source": "https://www.ansible.com/logos"
        },
        {
            "title": "Ansys",
            "hex": "FFB71B",
            "source": "https://www.ansys.com/about-ansys/brand"
        },
        {
            "title": "Ant Design",
            "hex": "0170FE",
            "source": "https://ant.design/components/icon/"
        },
        {
            "title": "Antena 3",
            "hex": "FF7328",
            "source": "https://www.antena3.com/"
        },
        {
            "title": "AnyDesk",
            "hex": "EF443B",
            "source": "https://anydesk.com/"
        },
        {
            "title": "AOL",
            "hex": "3399FF",
            "source": "https://www.aol.com/",
            "guidelines": "https://styleguide.aol.com/"
        },
        {
            "title": "Apache",
            "hex": "D22128",
            "source": "https://www.apache.org/foundation/press/kit/"
        },
        {
            "title": "Apache Airflow",
            "hex": "017CEE",
            "source": "https://apache.org/logos/"
        },
        {
            "title": "Apache Ant",
            "hex": "A81C7D",
            "source": "https://apache.org/logos/"
        },
        {
            "title": "Apache Cassandra",
            "hex": "1287B1",
            "source": "https://upload.wikimedia.org/wikipedia/commons/5/5e/Cassandra_logo.svg"
        },
        {
            "title": "Apache CloudStack",
            "hex": "2AA5DC",
            "source": "http://cloudstack.apache.org/trademark-guidelines.html"
        },
        {
            "title": "Apache Cordova",
            "hex": "E8E8E8",
            "source": "https://cordova.apache.org/artwork/"
        },
        {
            "title": "Apache Druid",
            "hex": "29F1FB",
            "source": "https://apache.org/logos/"
        },
        {
            "title": "Apache ECharts",
            "hex": "AA344D",
            "source": "https://apache.org/logos/"
        },
        {
            "title": "Apache Flink",
            "hex": "E6526F",
            "source": "https://apache.org/logos/"
        },
        {
            "title": "Apache Groovy",
            "hex": "4298B8",
            "source": "https://groovy-lang.org/"
        },
        {
            "title": "Apache Hive",
            "hex": "FDEE21",
            "source": "https://apache.org/logos/"
        },
        {
            "title": "Apache JMeter",
            "hex": "D22128",
            "source": "https://apache.org/logos/"
        },
        {
            "title": "Apache Kafka",
            "hex": "231F20",
            "source": "https://apache.org/logos/"
        },
        {
            "title": "Apache Kylin",
            "hex": "F09D13",
            "source": "https://apache.org/logos/"
        },
        {
            "title": "Apache Maven",
            "hex": "C71A36",
            "source": "https://apache.org/logos/"
        },
        {
            "title": "Apache NetBeans IDE",
            "hex": "1B6AC6",
            "source": "https://apache.org/logos/"
        },
        {
            "title": "Apache OpenOffice",
            "hex": "0E85CD",
            "source": "https://apache.org/logos"
        },
        {
            "title": "Apache Pulsar",
            "hex": "188FFF",
            "source": "https://apache.org/logos/"
        },
        {
            "title": "Apache RocketMQ",
            "hex": "D77310",
            "source": "https://apache.org/logos/"
        },
        {
            "title": "Apache Solr",
            "hex": "D9411E",
            "source": "https://apache.org/logos/"
        },
        {
            "title": "Apache Spark",
            "hex": "E25A1C",
            "source": "https://apache.org/logos/"
        },
        {
            "title": "Apache Tomcat",
            "hex": "F8DC75",
            "source": "https://apache.org/logos/"
        },
        {
            "title": "Aparat",
            "hex": "ED145B",
            "source": "https://www.aparat.com/logo"
        },
        {
            "title": "Apollo GraphQL",
            "hex": "311C87",
            "source": "https://github.com/apollographql/space-kit/blob/9a42083746a49c9a734563f427c13233e42adcc9/logos/mark.svg"
        },
        {
            "title": "Apostrophe",
            "hex": "6236FF",
            "source": "https://github.com/apostrophecms/apostrophe/blob/a7fcc6b13831302e27f79a6fcaaf58e3a40517df/logo.svg"
        },
        {
            "title": "App Store",
            "hex": "0D96F6",
            "source": "https://developer.apple.com/app-store/"
        },
        {
            "title": "Apple",
            "hex": "000000",
            "source": "https://www.apple.com"
        },
        {
            "title": "Apple Arcade",
            "hex": "000000",
            "source": "https://www.apple.com/apple-arcade/"
        },
        {
            "title": "Apple Music",
            "hex": "FA243C",
            "source": "https://www.apple.com/itunes/marketing-on-music/identity-guidelines.html#apple-music-icon"
        },
        {
            "title": "Apple Pay",
            "hex": "000000",
            "source": "https://developer.apple.com/apple-pay/marketing/"
        },
        {
            "title": "Apple Podcasts",
            "hex": "9933CC",
            "source": "https://www.apple.com/itunes/marketing-on-podcasts/identity-guidelines.html#apple-podcasts-icon"
        },
        {
            "title": "Apple TV",
            "hex": "000000",
            "source": "https://commons.wikimedia.org/wiki/File:AppleTV.svg"
        },
        {
            "title": "AppSignal",
            "hex": "21375A",
            "source": "https://appsignal.com/"
        },
        {
            "title": "AppVeyor",
            "hex": "00B3E0",
            "source": "https://commons.wikimedia.org/wiki/File:Appveyor_logo.svg"
        },
        {
            "title": "ARAL",
            "hex": "0063CB",
            "source": "https://upload.wikimedia.org/wikipedia/commons/6/60/Aral_Logo.svg"
        },
        {
            "title": "ArangoDB",
            "hex": "DDE072",
            "source": "https://www.arangodb.com",
            "guidelines": "https://www.arangodb.com/resources/logos"
        },
        {
            "title": "Arch Linux",
            "hex": "1793D1",
            "source": "https://www.archlinux.org/art/",
            "guidelines": "https://wiki.archlinux.org/index.php/DeveloperWiki:TrademarkPolicy#Logo_Usage_Guidelines"
        },
        {
            "title": "Archicad",
            "hex": "2D50A5",
            "source": "https://graphisoft.com/contact-us/press-relations#/documents/archicad-logo-98604"
        },
        {
            "title": "Archive of Our Own",
            "hex": "990000",
            "source": "https://archiveofourown.org/"
        },
        {
            "title": "Ardour",
            "hex": "C61C3E",
            "source": "https://github.com/Ardour/ardour/tree/master/tools/misc_resources/"
        },
        {
            "title": "Arduino",
            "hex": "00979D",
            "source": "https://cdn.arduino.cc/projecthub/img/Arduino-logo.svg"
        },
        {
            "title": "ARK Ecosystem",
            "hex": "C9292C",
            "source": "https://ark.io/press-kit"
        },
        {
            "title": "Arlo",
            "hex": "49B48A",
            "source": "https://www.arlo.com/"
        },
        {
            "title": "Artix Linux",
            "hex": "10A0CC",
            "source": "https://gitea.artixlinux.org/artix/artwork/src/commit/256432e3d06b3e9024bfd6912768e80281ea3746/icons/logo-gray.svg"
        },
        {
            "title": "ArtStation",
            "hex": "13AFF0",
            "source": "https://www.artstation.com/about/logo"
        },
        {
            "title": "arXiv",
            "hex": "B31B1B",
            "source": "https://static.arxiv.org/static/base/0.15.2/images/arxiv-logo-web.svg"
        },
        {
            "title": "Asana",
            "hex": "273347",
            "source": "https://asana.com/styles"
        },
        {
            "title": "Asciidoctor",
            "hex": "E40046",
            "source": "https://github.com/asciidoctor/brand/blob/b9cf5e276616f4770c4f1227e646e7daee0cbf24/logo/logo-fill-bw.svg"
        },
        {
            "title": "asciinema",
            "hex": "D40000",
            "source": "https://github.com/asciinema/asciinema-logo"
        },
        {
            "title": "Aseprite",
            "hex": "7D929E",
            "source": "https://www.aseprite.org/"
        },
        {
            "title": "Ask Ubuntu",
            "hex": "DC461D",
            "source": "https://askubuntu.com/",
            "guidelines": "https://stackoverflow.com/legal/trademark-guidance"
        },
        {
            "title": "ASKfm",
            "hex": "DB3552",
            "source": "https://ask.fm/"
        },
        {
            "title": "AssemblyScript",
            "hex": "007AAC",
            "source": "https://www.assemblyscript.org/"
        },
        {
            "title": "ASUS",
            "hex": "000000",
            "source": "https://www.asus.com/"
        },
        {
            "title": "AT&T",
            "slug": "at-and-t",
            "hex": "009FDB",
            "source": "https://www.att.com"
        },
        {
            "title": "Atari",
            "hex": "E4202E",
            "source": "https://atarivcs.com/"
        },
        {
            "title": "Atlassian",
            "hex": "0052CC",
            "source": "https://www.atlassian.com/company/news/press-kit"
        },
        {
            "title": "Atom",
            "hex": "66595C",
            "source": "https://commons.wikimedia.org/wiki/File:Atom_editor_logo.svg"
        },
        {
            "title": "Audacity",
            "hex": "0000CC",
            "source": "https://github.com/audacity/audacity/blob/c818449c69193f5311b430fbf600d8d6cbe49047/images/audacity.svg"
        },
        {
            "title": "Audi",
            "hex": "BB0A30",
            "source": "https://www.audi.com/ci/en/intro/basics/rings.html"
        },
        {
            "title": "Audible",
            "hex": "F8991C",
            "source": "https://commons.wikimedia.org/wiki/File:Audible_logo.svg"
        },
        {
            "title": "Audio-Technica",
            "slug": "audio-technica",
            "hex": "000000",
            "source": "https://wikipedia.org/wiki/File:Audio-technica.svg"
        },
        {
            "title": "Audioboom",
            "hex": "007CE2",
            "source": "https://audioboom.com/about/brand-guidelines"
        },
        {
            "title": "Audiomack",
            "hex": "FFA200",
            "source": "https://styleguide.audiomack.com/"
        },
        {
            "title": "Aurelia",
            "hex": "ED2B88",
            "source": "https://aurelia.io/"
        },
        {
            "title": "Auth0",
            "hex": "EB5424",
            "source": "https://styleguide.auth0.com"
        },
        {
            "title": "Authy",
            "hex": "EC1C24",
            "source": "https://authy.com/"
        },
        {
            "title": "Autodesk",
            "hex": "0696D7",
            "source": "https://www.autodesk.com"
        },
        {
            "title": "AutoHotkey",
            "hex": "334455",
            "source": "https://www.autohotkey.com/"
        },
        {
            "title": "Automattic",
            "hex": "3499CD",
            "source": "https://automattic.com/press/brand-materials/"
        },
        {
            "title": "Autotask",
            "hex": "E51937",
            "source": "https://www.autotask.com/branding"
        },
        {
            "title": "Awesome Lists",
            "hex": "FC60A8",
            "source": "https://github.com/sindresorhus/awesome/tree/master/media"
        },
        {
            "title": "awesomeWM",
            "hex": "535D6C",
            "source": "https://awesomewm.org/"
        },
        {
            "title": "AWS Amplify",
            "hex": "FF9900",
            "source": "https://docs.amplify.aws/"
        },
        {
            "title": "Azure Artifacts",
            "hex": "CB2E6D",
            "source": "https://azure.microsoft.com/en-us/services/devops/artifacts/"
        },
        {
            "title": "Azure Data Explorer",
            "hex": "0078D4",
            "source": "https://azure.microsoft.com/en-us/pricing/details/data-explorer/"
        },
        {
            "title": "Azure DevOps",
            "hex": "0078D7",
            "source": "http://azure.com/devops"
        },
        {
            "title": "Azure Functions",
            "hex": "0062AD",
            "source": "https://azure.microsoft.com/en-us/services/functions"
        },
        {
            "title": "Azure Pipelines",
            "hex": "2560E0",
            "source": "https://github.com/vscode-icons/vscode-icons/blob/dc7872262c9b059c574bd16fc4cfedbb6bdf156e/icons/file_type_azurepipelines.svg"
        },
        {
            "title": "B&R Automation",
            "slug": "b-and-rautomation",
            "hex": "FF8800",
            "source": "https://www.br-automation.com/"
        },
        {
            "title": "Babel",
            "hex": "F9DC3E",
            "source": "https://github.com/babel/website/blob/93330158b6ecca1ab88d3be8dbf661f5c2da6c76/website/static/img/babel-black.svg"
        },
        {
            "title": "Badgr",
            "hex": "282C4C",
            "source": "https://info.badgr.com/"
        },
        {
            "title": "Badoo",
            "hex": "783BF9",
            "source": "https://badoo.com/team/press/"
        },
        {
            "title": "Baidu",
            "hex": "2932E1",
            "source": "https://www.baidu.com"
        },
        {
            "title": "Bamboo",
            "hex": "0052CC",
            "source": "https://www.atlassian.design/guidelines/marketing/resources/logo-files"
        },
        {
            "title": "Bancontact",
            "hex": "005498",
            "source": "https://www.bancontact.com/en/promotion-material/guidelines-logo"
        },
        {
            "title": "Bandcamp",
            "hex": "408294",
            "source": "https://bandcamp.com/buttons"
        },
        {
            "title": "BandLab",
            "hex": "DC3710",
            "source": "https://blog.bandlab.com/press/"
        },
        {
            "title": "Bandsintown",
            "hex": "00CEC8",
            "source": "https://corp.bandsintown.com/media-library"
        },
        {
            "title": "Bank of America",
            "hex": "012169",
            "source": "https://www.bankofamerica.com/"
        },
        {
            "title": "Barclays",
            "hex": "00AEEF",
            "source": "https://home.barclays/"
        },
        {
            "title": "Baremetrics",
            "hex": "6078FF",
            "source": "https://baremetrics.com/"
        },
        {
            "title": "Basecamp",
            "hex": "1D2D35",
            "source": "https://basecamp.com/about/press"
        },
        {
            "title": "Bata",
            "hex": "DD282E",
            "source": "https://www.bata.com/"
        },
        {
            "title": "Bath ASU",
            "hex": "00A3E0",
            "source": "https://bathasu.com/press/"
        },
        {
            "title": "Battle.net",
            "slug": "battle-dot-net",
            "hex": "00AEFF",
            "source": "https://www.blizzard.com/en-gb/"
        },
        {
            "title": "BBC",
            "hex": "000000",
            "source": "https://commons.wikimedia.org/wiki/File:BBC.svg",
            "guidelines": "https://www.bbc.co.uk/branding/logo-use"
        },
        {
            "title": "BBC iPlayer",
            "hex": "F54997",
            "source": "https://www.bbc.co.uk/iplayer"
        },
        {
            "title": "Beatport",
            "hex": "A8E00F",
            "source": "https://support.beatport.com/hc/en-us/articles/200353255-Beatport-Logos-and-Images"
        },
        {
            "title": "Beats",
            "hex": "005571",
            "source": "https://www.elastic.co/brand"
        },
        {
            "title": "Beats by Dre",
            "hex": "E01F3D",
            "source": "https://www.beatsbydre.com/"
        },
        {
            "title": "Behance",
            "hex": "1769FF",
            "source": "https://www.behance.net/dev/api/brand"
        },
        {
            "title": "Beijing Subway",
            "hex": "004A9D",
            "source": "https://zh.wikipedia.org/wiki/File:Beijing_Subway_Logo.svg"
        },
        {
            "title": "Bentley",
            "hex": "333333",
            "source": "https://en.wikipedia.org/wiki/File:Bentley_logo_2.svg"
        },
        {
            "title": "Betfair",
            "hex": "FFB80B",
            "source": "https://partnerships.betfair.com/"
        },
        {
            "title": "Big Cartel",
            "hex": "222222",
            "source": "https://www.bigcartel.com"
        },
        {
            "title": "bigbasket",
            "hex": "A5CD39",
            "source": "https://www.bigbasket.com/"
        },
        {
            "title": "BigCommerce",
            "hex": "121118",
            "source": "https://www.bigcommerce.co.uk/press/media-kit/"
        },
        {
            "title": "Bilibili",
            "hex": "00A1D6",
            "source": "https://www.bilibili.com/"
        },
        {
            "title": "Bit",
            "hex": "73398D",
            "source": "https://bit.dev"
        },
        {
            "title": "Bitbucket",
            "hex": "0052CC",
            "source": "https://www.atlassian.com/company/news/press-kit"
        },
        {
            "title": "Bitcoin",
            "hex": "F7931A",
            "source": "https://bitcoin.org/en"
        },
        {
            "title": "Bitcoin Cash",
            "hex": "0AC18E",
            "source": "https://www.bitcoincash.org/graphics/"
        },
        {
            "title": "Bitcoin SV",
            "hex": "EAB300",
            "source": "https://bitcoinsv.com/"
        },
        {
            "title": "Bitdefender",
            "hex": "ED1C24",
            "source": "https://www.bitdefender.com/funzone/logos.html"
        },
        {
            "title": "Bitly",
            "hex": "EE6123",
            "source": "https://bitly.com/pages/press"
        },
        {
            "title": "Bitrise",
            "hex": "683D87",
            "source": "https://www.bitrise.io/presskit"
        },
        {
            "title": "Bitwarden",
            "hex": "175DDC",
            "source": "https://github.com/bitwarden/brand/blob/6182cd64321d810c6f6255db08c2a17804d2b724/icons/icon.svg"
        },
        {
            "title": "Bitwig",
            "hex": "FF5A00",
            "source": "https://www.bitwig.com/"
        },
        {
            "title": "Blackberry",
            "hex": "000000",
            "source": "https://www.blackberry.com/"
        },
        {
            "title": "Blazemeter",
            "hex": "CA2133",
            "source": "https://www.blazemeter.com/"
        },
        {
            "title": "Blazor",
            "hex": "512BD4",
            "source": "https://dotnet.microsoft.com/apps/aspnet/web-apps/blazor"
        },
        {
            "title": "Blender",
            "hex": "F5792A",
            "source": "https://www.blender.org/about/logo/"
        },
        {
            "title": "Blockchain.com",
            "slug": "blockchain-dot-com",
            "hex": "121D33",
            "source": "https://www.blockchain.com/",
            "guidelines": "https://www.blockchain.com/en/press"
        },
        {
            "title": "Blogger",
            "hex": "FF5722",
            "source": "https://www.blogger.com"
        },
        {
            "title": "Bloglovin",
            "hex": "000000",
            "source": "https://www.bloglovin.com/widgets"
        },
        {
            "title": "Blueprint",
            "hex": "137CBD",
            "source": "https://blueprintjs.com"
        },
        {
            "title": "Bluetooth",
            "hex": "0082FC",
            "source": "https://www.bluetooth.com/develop-with-bluetooth/marketing-branding/"
        },
        {
            "title": "BMC Software",
            "hex": "FE5000",
            "source": "https://www.bmc.com/"
        },
        {
            "title": "BMW",
            "hex": "0066B1",
            "source": "https://www.bmw.de/"
        },
        {
            "title": "Boeing",
            "hex": "1D439C",
            "source": "https://commons.wikimedia.org/wiki/File:Boeing_full_logo.svg"
        },
        {
            "title": "BookBub",
            "hex": "F44336",
            "source": "https://insights.bookbub.com/bookbub-follow-bookmark-buttons-for-authors-websites/"
        },
        {
            "title": "Bookmeter",
            "hex": "64BC4B",
            "source": "https://bookmeter.com/"
        },
        {
            "title": "BookStack",
            "hex": "0288D1",
            "source": "https://www.bookstackapp.com/"
        },
        {
            "title": "Boost",
            "hex": "F7901E",
            "source": "https://www.boostmobile.com/"
        },
        {
            "title": "Bootstrap",
            "hex": "7952B3",
            "source": "http://getbootstrap.com/about"
        },
        {
            "title": "Bosch",
            "hex": "EA0016",
            "source": "https://www.bosch.de/"
        },
        {
            "title": "Bose",
            "hex": "000000",
            "source": "https://developer.bose.com/sites/default/files/Bose%20AR%20Design%20Guidelines%20v1.0.pdf"
        },
        {
            "title": "Bower",
            "hex": "EF5734",
            "source": "https://bower.io/docs/about/#brand"
        },
        {
            "title": "Box",
            "hex": "0061D5",
            "source": "https://www.box.com/en-gb/about-us/press"
        },
        {
            "title": "Brandfolder",
            "hex": "40D1F5",
            "source": "https://brandfolder.com/brandfolder"
        },
        {
            "title": "Brave",
            "hex": "FB542B",
            "source": "https://brave.com/brave-branding-assets/"
        },
        {
            "title": "Breaker",
            "hex": "003DAD",
            "source": "https://www.breaker.audio/i/brand"
        },
        {
            "title": "British Airways",
            "hex": "2E5C99",
            "source": "https://www.britishairways.com/travel/home/public/en_ie/"
        },
        {
            "title": "Broadcom",
            "hex": "CC092F",
            "source": "https://en.wikipedia.org/wiki/Broadcom_Inc"
        },
        {
            "title": "BT",
            "hex": "6400AA",
            "source": "https://www.bt.com/"
        },
        {
            "title": "Buddy",
            "hex": "1A86FD",
            "source": "https://buddy.works/about"
        },
        {
            "title": "Buefy",
            "hex": "7957D5",
            "source": "https://github.com/buefy/buefy/blob/a9a724efca0b531e6a64ab734889b00bf4507a9d/static/img/icons/safari-pinned-tab.svg"
        },
        {
            "title": "Buffer",
            "hex": "231F20",
            "source": "https://buffer.com/press"
        },
        {
            "title": "Bugatti",
            "hex": "BE0030",
            "source": "https://www.bugatti.com/"
        },
        {
            "title": "Bugcrowd",
            "hex": "F26822",
            "source": "https://www.bugcrowd.com/about/press-kit/"
        },
        {
            "title": "Bugsnag",
            "hex": "4949E4",
            "source": "https://www.bugsnag.com/newsroom"
        },
        {
            "title": "Buildkite",
            "hex": "14CC80",
            "source": "https://buildkite.com/brand-assets"
        },
        {
            "title": "Bulma",
            "hex": "00D1B2",
            "source": "https://github.com/jgthms/bulma/"
        },
        {
            "title": "bunq",
            "hex": "3394D7",
            "source": "https://www.bunq.com/press/"
        },
        {
            "title": "Buy Me A Coffee",
            "hex": "FFDD00",
            "source": "https://www.buymeacoffee.com/brand"
        },
        {
            "title": "BuzzFeed",
            "hex": "EE3322",
            "source": "https://www.buzzfeed.com/press/assets"
        },
        {
            "title": "byte",
            "hex": "551DEF",
            "source": "https://byte.co/byte"
        },
        {
            "title": "C",
            "hex": "A8B9CC",
            "source": "https://commons.wikimedia.org/wiki/File:The_C_Programming_Language_logo.svg"
        },
        {
            "title": "C Sharp",
            "hex": "239120",
            "source": "https://upload.wikimedia.org/wikipedia/commons/0/0d/C_Sharp_wordmark.svg"
        },
        {
            "title": "C++",
            "hex": "00599C",
            "source": "https://github.com/isocpp/logos"
        },
        {
            "title": "Cachet",
            "hex": "7ED321",
            "source": "https://cachethq.io/press"
        },
        {
            "title": "Cairo Metro",
            "hex": "C10C0C",
            "source": "https://en.wikipedia.org/wiki/File:Cairo_metro_logo2012.svg"
        },
        {
            "title": "CakePHP",
            "hex": "D33C43",
            "source": "https://cakephp.org/logos"
        },
        {
            "title": "Campaign Monitor",
            "hex": "111324",
            "source": "https://www.campaignmonitor.com/company/brand/"
        },
        {
            "title": "Canonical",
            "hex": "77216F",
            "source": "https://design.ubuntu.com/downloads/"
        },
        {
            "title": "Canva",
            "hex": "00C4CC",
            "source": "https://www.canva.com/"
        },
        {
            "title": "Capacitor",
            "hex": "119EFF",
            "source": "https://github.com/ionic-team/ionicons-site/blob/b0c97018d737b763301154231b34e1b882c0c84d/docs/ionicons/svg/logo-capacitor.svg"
        },
        {
            "title": "Car Throttle",
            "hex": "FF9C42",
            "source": "https://www.carthrottle.com/"
        },
        {
            "title": "Carto",
            "hex": "EB1510",
            "source": "https://carto.com/brand/"
        },
        {
            "title": "Cash App",
            "hex": "00C244",
            "source": "https://cash.app/press"
        },
        {
            "title": "Castbox",
            "hex": "F55B23",
            "source": "https://castbox.fm/newsroom/"
        },
        {
            "title": "Castorama",
            "hex": "0078D7",
            "source": "https://www.castorama.fr/"
        },
        {
            "title": "Castro",
            "hex": "00B265",
            "source": "http://supertop.co/castro/press/"
        },
        {
            "title": "Caterpillar",
            "hex": "FFCD11",
            "source": "https://commons.wikimedia.org/wiki/File:Caterpillar_logo.svg"
        },
        {
            "title": "CBS",
            "hex": "033963",
            "source": "https://www.cbs.com/"
        },
        {
            "title": "CD Projekt",
            "hex": "DC0D15",
            "source": "https://www.cdprojekt.com/en/media/logotypes/"
        },
        {
            "title": "Celery",
            "hex": "37814A",
            "source": "https://github.com/celery/celery/blob/4d77ddddb10797011dc10dd2e4e1e7a7467b8431/docs/images/favicon.ico"
        },
        {
            "title": "CentOS",
            "hex": "262577",
            "source": "https://wiki.centos.org/ArtWork/Brand/Logo"
        },
        {
            "title": "Ceph",
            "hex": "EF5C55",
            "source": "https://github.com/ceph/ceph/blob/b106a03dcddaee80493825e85bc5e399ab4d8746/src/pybind/mgr/dashboard/frontend/src/assets/Ceph_Logo.svg"
        },
        {
            "title": "Cesium",
            "hex": "6CADDF",
            "source": "https://cesium.com/press/"
        },
        {
            "title": "Chai",
            "hex": "A30701",
            "source": "https://github.com/simple-icons/simple-icons/issues/4983#issuecomment-796736373"
        },
        {
            "title": "Chainlink",
            "hex": "375BD2",
            "source": "https://chain.link/brand-assets"
        },
        {
            "title": "Chakra UI",
            "hex": "319795",
            "source": "https://github.com/chakra-ui/chakra-ui/blob/327e1624d22936abb43068e1f57054e43c9c6819/logo/logomark-colored.svg"
        },
        {
            "title": "Chart.js",
            "slug": "chart-dot-js",
            "hex": "FF6384",
            "source": "https://www.chartjs.org/"
        },
        {
            "title": "ChartMogul",
            "hex": "13324B",
            "source": "https://chartmogul.com/company/"
        },
        {
            "title": "Chase",
            "hex": "117ACA",
            "source": "https://commons.wikimedia.org/wiki/File:Chase_logo_2007.svg"
        },
        {
            "title": "ChatBot",
            "hex": "FFD000",
            "source": "https://chatbot.design/"
        },
        {
            "title": "CheckiO",
            "hex": "008DB6",
            "source": "https://py.checkio.org/blog/"
        },
        {
            "title": "Checkmarx",
            "hex": "54B848",
            "source": "https://www.checkmarx.com/resources/datasheets/"
        },
        {
            "title": "Chef",
            "hex": "F09820",
            "source": "https://www.chef.io/"
        },
        {
            "title": "Chevrolet",
            "hex": "CD9834",
            "source": "https://www.chevrolet.com/content/dam/chevrolet/na/us/english/index/shopping-tools/download-catalog/02-pdf/2019-chevrolet-corvette-catalog.pdf"
        },
        {
            "title": "China Eastern Airlines",
            "hex": "1A2477",
            "source": "https://uk.ceair.com/newCMS/uk/en/content/en_Footer/Support/201904/t20190404_5763.html"
        },
        {
            "title": "China Southern Airlines",
            "hex": "008BCB",
            "source": "https://www.csair.com/en/about/investor/yejibaogao/2020/"
        },
        {
            "title": "Chocolatey",
            "hex": "80B5E3",
            "source": "https://chocolatey.org/media-kit"
        },
        {
            "title": "Chrysler",
            "hex": "000000",
            "source": "https://www.stellantis.com/en/brands/chrysler"
        },
        {
            "title": "Chupa Chups",
            "hex": "CF103E",
            "source": "https://www.chupachups.co.uk/"
        },
        {
            "title": "Cinema 4D",
            "hex": "011A6A",
            "source": "https://www.maxon.net/en/about-maxon/branding"
        },
        {
            "title": "Circle",
            "hex": "8669AE",
            "source": "https://www.circle.com/"
        },
        {
            "title": "CircleCI",
            "hex": "343434",
            "source": "https://circleci.com/press"
        },
        {
            "title": "Cirrus CI",
            "hex": "4051B5",
            "source": "https://cirrus-ci.org"
        },
        {
            "title": "Cisco",
            "hex": "1BA0D7",
            "source": "https://www.cisco.com/"
        },
        {
            "title": "Citrix",
            "hex": "452170",
            "source": "https://brand.citrix.com/"
        },
        {
            "title": "Citroën",
            "hex": "6E6E6E",
            "source": "https://citroen.pcaci.co.uk/logo.php"
        },
        {
            "title": "CiviCRM",
            "hex": "81C459",
            "source": "https://civicrm.org/trademark"
        },
        {
            "title": "CKEditor 4",
            "hex": "0287D0",
            "source": "https://github.com/ckeditor/ckeditor4/blob/7d8305ce4d12683853a563b9d6ea54e0d4686a2f/samples/img/logo.svg"
        },
        {
            "title": "Claris",
            "hex": "000000",
            "source": "https://www.claris.com/"
        },
        {
            "title": "ClickUp",
            "hex": "7B68EE",
            "source": "https://clickup.com/brand"
        },
        {
            "title": "CLion",
            "hex": "000000",
            "source": "https://www.jetbrains.com/company/brand/logos/",
            "guidelines": "https://www.jetbrains.com/company/brand/"
        },
        {
            "title": "Cliqz",
            "hex": "00AEF0",
            "source": "https://cliqz.com/design"
        },
        {
            "title": "Clockify",
            "hex": "03A9F4",
            "source": "https://clockify.me/brand-assets"
        },
        {
            "title": "Clojure",
            "hex": "5881D8",
            "source": "https://commons.wikimedia.org/wiki/File:Clojure_logo.svg"
        },
        {
            "title": "Cloud 66",
            "hex": "3C72B9",
            "source": "https://www.cloud66.com/"
        },
        {
            "title": "CloudBees",
            "hex": "1997B5",
            "source": "https://www.cloudbees.com/"
        },
        {
            "title": "CloudCannon",
            "hex": "407AFC",
            "source": "https://cloudcannon.com/"
        },
        {
            "title": "Cloudera",
            "hex": "F96702",
            "source": "https://www.cloudera.com/"
        },
        {
            "title": "Cloudflare",
            "hex": "F38020",
            "source": "https://www.cloudflare.com/logo/"
        },
        {
            "title": "Cloudsmith",
            "hex": "187EB6",
            "source": "https://cloudsmith.io/branding/"
        },
        {
            "title": "Cloudways",
            "hex": "2C39BD",
            "source": "https://www.cloudways.com/en/media-kit.php"
        },
        {
            "title": "Clubhouse",
            "hex": "6515DD",
            "source": "https://brand.clubhouse.io/",
            "guidelines": "https://brand.clubhouse.io/"
        },
        {
            "title": "Clyp",
            "hex": "3CBDB1",
            "source": "https://clyp.it/"
        },
        {
            "title": "CMake",
            "hex": "064F8C",
            "source": "https://www.kitware.com/platforms/"
        },
        {
            "title": "CNN",
            "hex": "CC0000",
            "source": "https://edition.cnn.com/"
        },
        {
            "title": "Co-op",
            "slug": "co-op",
            "hex": "00B1E7",
            "source": "http://www.co-operative.coop/corporate/press/logos/"
        },
        {
            "title": "Cockroach Labs",
            "hex": "6933FF",
            "source": "https://www.cockroachlabs.com/"
        },
        {
            "title": "CocoaPods",
            "hex": "EE3322",
            "source": "https://github.com/CocoaPods/shared_resources",
            "license": {
                "type": "CC-BY-NC-4.0"
            }
        },
        {
            "title": "Cocos",
            "hex": "55C2E1",
            "source": "https://www.cocos.com/en/"
        },
        {
            "title": "Coda",
            "hex": "F46A54",
            "source": "https://coda.io/"
        },
        {
            "title": "Codacy",
            "hex": "222F29",
            "source": "https://www.codacy.com/blog/"
        },
        {
            "title": "Code Climate",
            "hex": "000000",
            "source": "https://codeclimate.com/github/codeclimate/python-test-reporter/badges/"
        },
        {
            "title": "Codeberg",
            "hex": "2185D0",
            "source": "https://codeberg.org"
        },
        {
            "title": "Codecademy",
            "hex": "1F4056",
            "source": "https://www.codecademy.com/"
        },
        {
            "title": "CodeceptJS",
            "hex": "F6E05E",
            "source": "https://github.com/codeceptjs/codeceptjs.github.io/blob/c7917445b9a70a9daacf20986c403c3299f5c960/favicon/safari-pinned-tab.svg"
        },
        {
            "title": "CodeChef",
            "hex": "5B4638",
            "source": "https://www.codechef.com/"
        },
        {
            "title": "Codecov",
            "hex": "F01F7A",
            "source": "https://codecov.io/"
        },
        {
            "title": "CodeFactor",
            "hex": "F44A6A",
            "source": "https://www.codefactor.io/"
        },
        {
            "title": "Codeforces",
            "hex": "1F8ACB",
            "source": "http://codeforces.com/"
        },
        {
            "title": "CodeIgniter",
            "hex": "EF4223",
            "source": "https://www.codeigniter.com/help/legal"
        },
        {
            "title": "Codemagic",
            "hex": "F45E3F",
            "source": "https://codemagic.io/"
        },
        {
            "title": "CodeMirror",
            "hex": "D30707",
            "source": "https://github.com/codemirror/CodeMirror/blob/6e7aa65a8bfb64837ae9d082b674b2f5ee056d2c/doc/logo.svg"
        },
        {
            "title": "CodeNewbie",
            "hex": "6BD80B",
            "source": "https://community.codenewbie.org/"
        },
        {
            "title": "CodePen",
            "hex": "000000",
            "source": "https://blog.codepen.io/documentation/brand-assets/logos/"
        },
        {
            "title": "CodeProject",
            "hex": "FF9900",
            "source": "https://www.codeproject.com/"
        },
        {
            "title": "CodersRank",
            "hex": "67A4AC",
            "source": "https://codersrank.io"
        },
        {
            "title": "Coderwall",
            "hex": "3E8DCC",
            "source": "https://github.com/twolfson/coderwall-svg"
        },
        {
            "title": "CodeSandbox",
            "hex": "000000",
            "source": "https://codesandbox.io"
        },
        {
            "title": "Codeship",
            "hex": "004466",
            "source": "https://app.codeship.com/"
        },
        {
            "title": "Codewars",
            "hex": "B1361E",
            "source": "https://github.com/codewars/branding"
        },
        {
            "title": "Coding Ninjas",
            "hex": "DD6620",
            "source": "https://www.codingninjas.com/press-release"
        },
        {
            "title": "CodinGame",
            "hex": "F2BB13",
            "source": "https://www.codingame.com/work/press/press-kit/"
        },
        {
            "title": "Codio",
            "hex": "4574E0",
            "source": "https://codio.com"
        },
        {
            "title": "CoffeeScript",
            "hex": "2F2625",
            "source": "https://coffeescript.org/"
        },
        {
            "title": "Cognizant",
            "hex": "1A4CA1",
            "source": "https://www.cognizant.com/"
        },
        {
            "title": "Coinbase",
            "hex": "0052FF",
            "source": "https://www.coinbase.com/press"
        },
        {
            "title": "Commerzbank",
            "hex": "FFCC33",
            "source": "https://commons.wikimedia.org/wiki/Category:Commerzbank_logos"
        },
        {
            "title": "Common Workflow Language",
            "hex": "B5314C",
            "source": "https://github.com/common-workflow-language/logo/blob/54b1624bc88df6730fa7b6c928a05fc9c939e47e/CWL-Logo-nofonts.svg"
        },
        {
            "title": "Composer",
            "hex": "885630",
            "source": "https://getcomposer.org/"
        },
        {
            "title": "ComproPago",
            "hex": "00AAEF",
            "source": "https://compropago.com"
        },
        {
            "title": "Concourse",
            "hex": "3398DC",
            "source": "https://concourse-ci.org/"
        },
        {
            "title": "Conda-Forge",
            "slug": "conda-forge",
            "hex": "000000",
            "source": "https://github.com/conda-forge/conda-forge.github.io/"
        },
        {
            "title": "Conekta",
            "hex": "0A1837",
            "source": "https://www.conekta.com"
        },
        {
            "title": "Confluence",
            "hex": "172B4D",
            "source": "https://www.atlassian.com/company/news/press-kit"
        },
        {
            "title": "Consul",
            "hex": "F24C53",
            "source": "https://www.hashicorp.com/brand",
            "guidelines": "https://www.hashicorp.com/brand"
        },
        {
            "title": "Contactless Payment",
            "hex": "000000",
            "source": "https://en.wikipedia.org/wiki/Contactless_payment"
        },
        {
            "title": "Contentful",
            "hex": "2478CC",
            "source": "https://press.contentful.com/media_kits"
        },
        {
            "title": "Convertio",
            "hex": "FF3333",
            "source": "https://convertio.co/"
        },
        {
            "title": "Cookiecutter",
            "hex": "D4AA00",
            "source": "https://github.com/cookiecutter/cookiecutter/blob/52dd18513bbab7f0fbfcb2938c9644d9092247cf/logo/cookiecutter-logo.svg"
        },
        {
            "title": "Corona Engine",
            "hex": "F96F29",
            "source": "https://coronalabs.com/",
            "guidelines": "https://coronalabs.com/presskit.pdf"
        },
        {
            "title": "Corona Renderer",
            "hex": "E6502A",
            "source": "https://corona-renderer.com/about"
        },
        {
            "title": "Corsair",
            "hex": "000000",
            "source": "https://www.corsair.com",
            "guidelines": "https://www.corsair.com/press"
        },
        {
            "title": "Couchbase",
            "hex": "EA2328",
            "source": "https://www.couchbase.com/"
        },
        {
            "title": "Counter-Strike",
            "slug": "counter-strike",
            "hex": "000000",
            "source": "https://en.wikipedia.org/wiki/File:CS-GO_Logo.svg"
        },
        {
            "title": "CountingWorks PRO",
            "hex": "2E3084",
            "source": "https://www.countingworks.com/blog"
        },
        {
            "title": "Coursera",
            "hex": "0056D2",
            "source": "https://about.coursera.org/press"
        },
        {
            "title": "Coveralls",
            "hex": "3F5767",
            "source": "https://coveralls.io/"
        },
        {
            "title": "cPanel",
            "hex": "FF6C2C",
            "source": "https://cpanel.net/company/cpanel-brand-guide/"
        },
        {
            "title": "Craft CMS",
            "hex": "E5422B",
            "source": "https://craftcms.com/brand-resources"
        },
        {
            "title": "Creative Commons",
            "hex": "EF9421",
            "source": "https://creativecommons.org/"
        },
        {
            "title": "Crehana",
            "hex": "4B22F4",
            "source": "https://www.crehana.com/"
        },
        {
            "title": "Crowdin",
            "hex": "2E3340",
            "source": "https://support.crowdin.com/using-logo/"
        },
        {
            "title": "Crowdsource",
            "hex": "4285F4",
            "source": "https://crowdsource.google.com/about/"
        },
        {
            "title": "Crunchbase",
            "hex": "0288D1",
            "source": "https://www.crunchbase.com/home"
        },
        {
            "title": "Crunchyroll",
            "hex": "F47521",
            "source": "https://www.crunchyroll.com"
        },
        {
            "title": "CRYENGINE",
            "hex": "000000",
            "source": "https://www.cryengine.com/brand"
        },
        {
            "title": "Crystal",
            "hex": "000000",
            "source": "https://crystal-lang.org/media/"
        },
        {
            "title": "CSS Wizardry",
            "hex": "F43059",
            "source": "http://csswizardry.com"
        },
        {
            "title": "CSS3",
            "hex": "1572B6",
            "source": "http://www.w3.org/html/logo/"
        },
        {
            "title": "Cucumber",
            "hex": "23D96C",
            "source": "https://cucumber.io"
        },
        {
            "title": "curl",
            "hex": "073551",
            "source": "https://curl.haxx.se/logo/"
        },
        {
            "title": "CurseForge",
            "hex": "6441A4",
            "source": "https://www.curseforge.com/"
        },
        {
            "title": "Cycling '74",
            "hex": "111111",
            "source": "https://cycling74.com/"
        },
        {
            "title": "Cypress",
            "hex": "17202C",
            "source": "https://cypress.io"
        },
        {
            "title": "D-Wave Systems",
            "slug": "d-wavesystems",
            "hex": "008CD7",
            "source": "https://www.dwavesys.com/"
        },
        {
            "title": "D3.js",
            "slug": "d3-dot-js",
            "hex": "F9A03C",
            "source": "https://github.com/d3/d3-logo"
        },
        {
            "title": "Dacia",
            "hex": "122AFF",
            "source": "https://www.dacia.ro/"
        },
        {
            "title": "DAF",
            "hex": "00529B",
            "source": "https://www.daf.com/en"
        },
        {
            "title": "Dailymotion",
            "hex": "0D0D0D",
            "source": "https://about.dailymotion.com/en/press/"
        },
        {
            "title": "Daimler",
            "hex": "E6E6E6",
            "source": "https://designnavigator.daimler.com/Daimler_Corporate_Logotype_Black_DTP",
            "guidelines": "https://designnavigator.daimler.com/Daimler_Corporate_Logotype"
        },
        {
            "title": "Dark Reader",
            "hex": "141E24",
            "source": "https://github.com/simple-icons/simple-icons/pull/3348#issuecomment-667090608"
        },
        {
            "title": "Dart",
            "hex": "0175C2",
            "source": "https://github.com/dart-lang/site-shared/tree/master/src/_assets/image/dart/logo"
        },
        {
            "title": "Das Erste",
            "hex": "001A4B",
            "source": "https://en.wikipedia.org/wiki/Das_Erste"
        },
        {
            "title": "Dash",
            "hex": "008DE4",
            "source": "https://www.dash.org/brand-assets/",
            "guidelines": "https://www.dash.org/brand-guidelines/"
        },
        {
            "title": "Dashlane",
            "hex": "0E353D",
            "source": "https://brandfolder.com/dashlane/brandkitpartners"
        },
        {
            "title": "Dassault Systèmes",
            "hex": "005386",
            "source": "https://www.3ds.com/"
        },
        {
            "title": "Data Version Control",
            "aliases": {
                "aka": [
                    "DVC"
                ]
            },
            "hex": "945DD6",
            "source": "https://static.iterative.ai/logo/dvc.svg"
        },
        {
            "title": "Databricks",
            "hex": "FF3621",
            "source": "https://www.databricks.com/",
            "guidelines": "https://brand.databricks.com/Styleguide/Guide/"
        },
        {
            "title": "DataCamp",
            "hex": "03EF62",
            "source": "https://www.datacamp.com/"
        },
        {
            "title": "Datadog",
            "hex": "632CA6",
            "source": "https://www.datadoghq.com/about/resources",
            "guidelines": "https://www.datadoghq.com/about/resources/"
        },
        {
            "title": "DataStax",
            "hex": "3A3A42",
            "source": "https://www.datastax.com/brand-resources",
            "guidelines": "https://www.datastax.com/brand-resources"
        },
        {
            "title": "DatoCMS",
            "hex": "FF7751",
            "source": "https://www.datocms.com/company/brand-assets",
            "guidelines": "https://www.datocms.com/company/brand-assets"
        },
        {
            "title": "Datto",
            "hex": "199ED9",
            "source": "https://www.datto.com/brand/logos",
            "guidelines": "https://www.datto.com/brand"
        },
        {
            "title": "DAZN",
            "hex": "F8F8F5",
            "source": "https://media.dazn.com/en/assets/"
        },
        {
            "title": "dblp",
            "hex": "004F9F",
            "source": "https://dblp.org/"
        },
        {
            "title": "DC Entertainment",
            "hex": "0078F0",
            "source": "https://www.readdc.com/"
        },
        {
            "title": "De'Longhi",
            "hex": "072240",
            "source": "https://www.delonghi.com/"
        },
        {
            "title": "Debian",
            "hex": "A81D33",
            "source": "https://www.debian.org/logos",
            "guidelines": "https://www.debian.org/logos/",
            "license": {
                "type": "CC-BY-SA-3.0"
            }
        },
        {
            "title": "deepin",
            "hex": "007CFF",
            "source": "https://commons.wikimedia.org/wiki/File:Deepin_logo.svg"
        },
        {
            "title": "Deepnote",
            "hex": "3793EF",
            "source": "https://deepnote.com/"
        },
        {
            "title": "Deezer",
            "hex": "FEAA2D",
            "source": "https://deezerbrand.com/"
        },
        {
            "title": "del.icio.us",
            "slug": "delicious",
            "hex": "0000FF",
            "source": "http://del.icio.us/",
            "aliases": {
                "aka": [
                    "Delicious"
                ]
            }
        },
        {
            "title": "Deliveroo",
            "hex": "00CCBC",
            "source": "https://deliveroo.com/"
        },
        {
            "title": "Dell",
            "hex": "007DB8",
            "source": "https://www.dell.com/",
            "guidelines": "https://brand.delltechnologies.com/logos/"
        },
        {
            "title": "Delphi",
            "hex": "EE1F35",
            "source": "https://www.embarcadero.com/news/logo"
        },
        {
            "title": "Delta",
            "hex": "003366",
            "source": "https://news.delta.com/delta-air-lines-logos-brand-guidelines"
        },
        {
            "title": "Deno",
            "hex": "000000",
            "source": "https://github.com/denoland/deno_website2/blob/892750b99cc260f8b1b2a4bcea59eab9101dd67c/public/logo.svg"
        },
        {
            "title": "Dependabot",
            "hex": "025E8C",
            "source": "https://dependabot.com/"
        },
        {
            "title": "Der Spiegel",
            "hex": "E64415",
            "source": "https://www.spiegel.de/"
        },
        {
            "title": "Designer News",
            "hex": "2D72D9",
            "source": "https://www.designernews.co"
        },
        {
            "title": "Deutsche Bahn",
            "hex": "F01414",
            "source": "https://www.bahn.de/"
        },
        {
            "title": "Deutsche Bank",
            "hex": "0018A8",
            "source": "https://www.db.com/"
        },
        {
            "title": "dev.to",
            "slug": "dev-dot-to",
            "hex": "0A0A0A",
            "source": "https://dev.to/"
        },
        {
            "title": "DeviantArt",
            "hex": "05CC47",
            "source": "http://help.deviantart.com/21"
        },
        {
            "title": "Devpost",
            "hex": "003E54",
            "source": "https://github.com/challengepost/supportcenter/blob/e40066cde2ed25dc14c0541edb746ff8c6933114/images/devpost-icon-rgb.svg"
        },
        {
            "title": "devRant",
            "hex": "F99A66",
            "source": "https://devrant.com"
        },
        {
            "title": "Dgraph",
            "hex": "E50695",
            "source": "https://dgraph.io/"
        },
        {
            "title": "DHL",
            "hex": "FFCC00",
            "source": "https://www.dpdhl-brands.com/dhl/en/guides/design-basics/logo-and-claim.html",
            "guidelines": "https://www.dpdhl-brands.com/dhl/en/guides/design-basics/logo-and-claim.html"
        },
        {
            "title": "diagrams.net",
            "slug": "diagrams-dot-net",
            "hex": "F08705",
            "source": "https://github.com/jgraph/drawio/blob/4743eba8d5eaa497dc003df7bf7295b695c59bea/src/main/webapp/images/drawlogo.svg"
        },
        {
            "title": "Dialogflow",
            "hex": "FF9800",
            "source": "https://dialogflow.cloud.google.com/"
        },
        {
            "title": "Diaspora",
            "hex": "000000",
            "source": "https://wiki.diasporafoundation.org/Branding"
        },
        {
            "title": "Digg",
            "hex": "000000",
            "source": "https://digg.com/"
        },
        {
            "title": "Digi-Key Electronics",
            "slug": "digi-keyelectronics",
            "hex": "CC0000",
            "source": "https://www.digikey.com/"
        },
        {
            "title": "DigitalOcean",
            "hex": "0080FF",
            "source": "https://www.digitalocean.com/press/",
            "guidelines": "https://www.digitalocean.com/press/"
        },
        {
            "title": "Dior",
            "hex": "000000",
            "source": "https://www.dior.com/"
        },
        {
            "title": "Directus",
            "hex": "263238",
            "source": "https://directus.io/"
        },
        {
            "title": "Discogs",
            "hex": "333333",
            "source": "https://www.discogs.com/brand"
        },
        {
            "title": "Discord",
            "hex": "5865F2",
            "source": "https://discord.com/brand-new/branding",
            "guidelines": "https://discord.com/brand-new/branding"
        },
        {
            "title": "Discourse",
            "hex": "000000",
            "source": "https://www.discourse.org/"
        },
        {
            "title": "Discover",
            "hex": "FF6000",
            "source": "https://www.discovernetwork.com/en-us/business-resources/free-signage-logos"
        },
        {
            "title": "Disqus",
            "hex": "2E9FFF",
            "source": "https://disqus.com/brand"
        },
        {
            "title": "Disroot",
            "hex": "50162D",
            "source": "https://git.fosscommunity.in/disroot/assests/blob/master/d.svg"
        },
        {
            "title": "Django",
            "hex": "092E20",
            "source": "https://www.djangoproject.com/community/logos/"
        },
        {
            "title": "DLNA",
            "hex": "48A842",
            "source": "https://upload.wikimedia.org/wikipedia/de/e/eb/Digital_Living_Network_Alliance_logo.svg"
        },
        {
            "title": "Docker",
            "hex": "2496ED",
            "source": "https://www.docker.com/company/newsroom/media-resources"
        },
        {
            "title": "DocuSign",
            "hex": "FFCC22",
            "source": "https://github.com/simple-icons/simple-icons/issues/1098"
        },
        {
            "title": "Dogecoin",
            "hex": "C2A633",
            "source": "https://cryptologos.cc/dogecoin"
        },
        {
            "title": "Dolby",
            "hex": "000000",
            "source": "https://www.dolby.com/us/en/about/brand-identity.html"
        },
        {
            "title": "DoorDash",
            "hex": "FF3008",
            "source": "https://www.doordash.com/about/"
        },
        {
            "title": "Douban",
            "hex": "007722",
            "source": "https://zh.wikipedia.org/wiki/Douban"
        },
        {
            "title": "Draugiem.lv",
            "slug": "draugiem-dot-lv",
            "hex": "FF6600",
            "source": "https://www.frype.com/applications/dev/docs/logos/"
        },
        {
            "title": "Dribbble",
            "hex": "EA4C89",
            "source": "https://dribbble.com/branding"
        },
        {
            "title": "Drone",
            "hex": "212121",
            "source": "https://github.com/drone/brand"
        },
        {
            "title": "Drooble",
            "hex": "19C4BE",
            "source": "https://blog.drooble.com/press/"
        },
        {
            "title": "Dropbox",
            "hex": "0061FF",
            "source": "https://www.dropbox.com/branding"
        },
        {
            "title": "Drupal",
            "hex": "0678BE",
            "source": "https://www.drupal.org/about/media-kit/logos"
        },
        {
            "title": "DS Automobiles",
            "hex": "1D1717",
            "source": "https://www.stellantis.com/en/brands/ds"
        },
        {
            "title": "DTube",
            "hex": "F01A30",
            "source": "https://about.d.tube/mediakit.html"
        },
        {
            "title": "DuckDuckGo",
            "hex": "DE5833",
            "source": "https://duckduckgo.com/"
        },
        {
            "title": "Dunked",
            "hex": "2DA9D7",
            "source": "https://dunked.com/"
        },
        {
            "title": "Duolingo",
            "hex": "58CC02",
            "source": "https://www.duolingo.com/"
        },
        {
            "title": "dwm",
            "hex": "1177AA",
            "source": "https://dwm.suckless.org"
        },
        {
            "title": "Dynamics 365",
            "hex": "002050",
            "source": "http://thepartnerchannel.com/wp-content/uploads/Dynamics365_styleguide_092816.pdf"
        },
        {
            "title": "Dynatrace",
            "hex": "1496FF",
            "source": "https://www.dynatrace.com/company/press-kit/"
        },
        {
            "title": "EA",
            "hex": "000000",
            "source": "https://www.ea.com"
        },
        {
            "title": "Eagle",
            "hex": "0072EF",
            "source": "https://en.eagle.cool/"
        },
        {
            "title": "easyJet",
            "hex": "FF6600",
            "source": "https://www.easyjet.com"
        },
        {
            "title": "eBay",
            "hex": "E53238",
            "source": "https://go.developer.ebay.com/logos"
        },
        {
            "title": "Eclipse Che",
            "hex": "525C86",
            "source": "https://www.eclipse.org/che/"
        },
        {
            "title": "Eclipse IDE",
            "hex": "2C2255",
            "source": "https://www.eclipse.org/artwork/"
        },
        {
            "title": "Eclipse Jetty",
            "hex": "FC390E",
            "source": "https://github.com/eclipse/jetty.project/blob/dab26c601d08d350cd830c1007bb196c5196f0f6/logos/jetty-avatar.svg"
        },
        {
            "title": "Eclipse Mosquitto",
            "hex": "3C5280",
            "source": "https://github.com/eclipse/mosquitto/blob/75fc908bba90d4bd06e85efc1c4ed77952ec842c/logo/mosquitto-logo-only.svg"
        },
        {
            "title": "Eclipse Vert.x",
            "slug": "eclipsevert-dot-x",
            "hex": "782A90",
            "source": "https://github.com/vert-x3/.github/blob/1ad6612d87f35665e50a00fc32eb9c542556385d/workflow-templates/vertx-favicon.svg"
        },
        {
            "title": "EditorConfig",
            "hex": "FEFEFE",
            "source": "https://editorconfig.org"
        },
        {
            "title": "edX",
            "hex": "02262B",
            "source": "https://www.edx.org/"
        },
        {
            "title": "egghead",
            "hex": "FCFBFA",
            "source": "https://egghead.io/"
        },
        {
            "title": "Egnyte",
            "hex": "00968F",
            "source": "https://www.egnyte.com/presskit.html"
        },
        {
            "title": "Eight Sleep",
            "hex": "262729",
            "source": "https://www.eightsleep.com/press/"
        },
        {
            "title": "El Jueves",
            "hex": "BE312E",
            "source": "https://www.eljueves.es"
        },
        {
            "title": "Elastic",
            "hex": "005571",
            "source": "https://www.elastic.co/brand"
        },
        {
            "title": "Elastic Cloud",
            "hex": "005571",
            "source": "https://www.elastic.co/brand"
        },
        {
            "title": "Elastic Stack",
            "hex": "005571",
            "source": "https://www.elastic.co/brand"
        },
        {
            "title": "Elasticsearch",
            "hex": "005571",
            "source": "https://www.elastic.co/brand"
        },
        {
            "title": "Electron",
            "hex": "47848F",
            "source": "https://www.electronjs.org/"
        },
        {
            "title": "Element",
            "hex": "0DBD8B",
            "source": "https://element.io/"
        },
        {
            "title": "elementary",
            "hex": "64BAFF",
            "source": "https://elementary.io/brand"
        },
        {
            "title": "Eleventy",
            "hex": "000000",
            "source": "https://www.11ty.io"
        },
        {
            "title": "Elixir",
            "hex": "4B275F",
            "source": "https://github.com/elixir-lang/elixir-lang.github.com/tree/master/images/logo"
        },
        {
            "title": "Ello",
            "hex": "000000",
            "source": "https://ello.co"
        },
        {
            "title": "Elm",
            "hex": "1293D8",
            "source": "https://github.com/elm/foundation.elm-lang.org/blob/2d097b317d8af2aaeab49284830260a32d817305/assets/elm_logo.svg"
        },
        {
            "title": "Elsevier",
            "hex": "FF6C00",
            "source": "https://www.elsevier.com"
        },
        {
            "title": "Embarcadero",
            "hex": "ED1F35",
            "source": "https://www.embarcadero.com/news/logo"
        },
        {
            "title": "Ember.js",
            "slug": "ember-dot-js",
            "hex": "E04E39",
            "source": "https://emberjs.com/logos/",
            "guidelines": "https://emberjs.com/logos/"
        },
        {
            "title": "Emby",
            "hex": "52B54B",
            "source": "https://emby.media/"
        },
        {
            "title": "Emirates",
            "hex": "D71921",
            "source": "https://www.emirates.com/ie/english/"
        },
        {
            "title": "Emlakjet",
            "hex": "0AE524",
            "source": "https://www.emlakjet.com/kurumsal-materyaller/"
        },
        {
            "title": "Empire Kred",
            "hex": "72BE50",
            "source": "http://www.empire.kred"
        },
        {
            "title": "Enpass",
            "hex": "0D47A1",
            "source": "https://www.enpass.io/press/"
        },
        {
            "title": "Envato",
            "hex": "81B441",
            "source": "https://envato.com/"
        },
        {
            "title": "EPEL",
            "hex": "FC0000",
            "source": "https://fedoraproject.org/wiki/EPEL"
        },
        {
            "title": "Epic Games",
            "hex": "313131",
            "source": "https://dev.epicgames.com/docs/services/en-US/EpicAccountServices/DesignGuidelines/index.html#epicgamesbrandguidelines",
            "guidelines": "https://dev.epicgames.com/docs/services/en-US/EpicAccountServices/DesignGuidelines/index.html#epicgamesbrandguidelines"
        },
        {
            "title": "Epson",
            "hex": "003399",
            "source": "https://global.epson.com/IR/library/"
        },
        {
            "title": "Erlang",
            "hex": "A90533",
            "source": "https://github.com/erlang/erlide_eclipse/blob/99d1d61fde8e32ef1630ca0e1b05a6822b3d6489/meta/media/erlang-logo.svg"
        },
        {
            "title": "ESEA",
            "hex": "0E9648",
            "source": "https://play.esea.net/"
        },
        {
            "title": "ESLGaming",
            "hex": "FFFF09",
            "source": "https://brand.eslgaming.com/",
            "guidelines": "https://brand.eslgaming.com/"
        },
        {
            "title": "ESLint",
            "hex": "4B32C3",
            "source": "https://eslint.org/"
        },
        {
            "title": "ESPHome",
            "hex": "000000",
            "source": "https://esphome.io"
        },
        {
            "title": "Espressif",
            "hex": "E7352C",
            "source": "https://www.espressif.com/"
        },
        {
            "title": "Ethereum",
            "hex": "3C3C3D",
            "source": "https://ethereum.org/en/assets/"
        },
        {
            "title": "Ethiopian Airlines",
            "hex": "648B1A",
            "source": "https://corporate.ethiopianairlines.com/media/Ethiopian-Factsheet"
        },
        {
            "title": "Etihad Airways",
            "hex": "BD8B13",
            "source": "https://www.etihad.com/en-ie/manage/duty-free"
        },
        {
            "title": "Etsy",
            "hex": "F16521",
            "source": "https://www.etsy.com/uk/press"
        },
        {
            "title": "Event Store",
            "hex": "5AB552",
            "source": "https://github.com/eventstore/brand"
        },
        {
            "title": "Eventbrite",
            "hex": "F05537",
            "source": "https://www.eventbrite.com/signin/"
        },
        {
            "title": "Evernote",
            "hex": "00A82D",
            "source": "https://evernote.com/about-us",
            "guidelines": "https://evernote.com/about-us"
        },
        {
            "title": "Everplaces",
            "hex": "FA4B32",
            "source": "https://everplaces.com"
        },
        {
            "title": "Exercism",
            "hex": "009CAB",
            "source": "https://github.com/exercism/website-icons/blob/2ad12baa465acfaa74efc5da27a6a12f8b05e3d0/exercism/logo-icon.svg",
            "license": {
                "type": "CC-BY-3.0"
            }
        },
        {
            "title": "Expensify",
            "hex": "0185FF",
            "source": "https://use.expensify.com/press-kit",
            "guidelines": "https://use.expensify.com/press-kit"
        },
        {
            "title": "Experts Exchange",
            "hex": "00AAE7",
            "source": "https://www.experts-exchange.com/"
        },
        {
            "title": "Expo",
            "hex": "000020",
            "source": "http://expo.io/brand/"
        },
        {
            "title": "Express",
            "hex": "000000",
            "source": "https://github.com/openjs-foundation/artwork/blob/ac43961d1157f973c54f210cf5e0c9c45e3d3f10/projects/express/express-icon-black.svg"
        },
        {
            "title": "EyeEm",
            "hex": "000000",
            "source": "https://www.eyeem.com/"
        },
        {
            "title": "F-Droid",
            "slug": "f-droid",
            "hex": "1976D2",
            "source": "https://f-droid.org/"
        },
        {
            "title": "F-Secure",
            "slug": "f-secure",
            "hex": "00BAFF",
            "source": "https://vip.f-secure.com/en/marketing/logos"
        },
        {
            "title": "Facebook",
            "hex": "1877F2",
            "source": "https://en.facebookbrand.com/"
        },
        {
            "title": "Facebook Gaming",
            "hex": "005FED",
            "source": "https://www.facebook.com/fbgaminghome/"
        },
        {
            "title": "Facebook Live",
            "hex": "ED4242",
            "source": "https://en.facebookbrand.com/"
        },
        {
            "title": "FACEIT",
            "hex": "FF5500",
            "source": "https://corporate.faceit.com/branding/"
        },
        {
            "title": "Facepunch",
            "hex": "EC1C24",
            "source": "https://facepunch.com/img/brand/default-light.svg"
        },
        {
            "title": "Falcon",
            "hex": "F0AD4E",
            "source": "https://falconframework.org/"
        },
        {
            "title": "FamPay",
            "hex": "FFAD00",
            "source": "https://fampay.in"
        },
        {
            "title": "Fandango",
            "hex": "FF7300",
            "source": "https://www.fandango.com"
        },
        {
            "title": "Fandom",
            "hex": "00D6D6",
            "source": "https://fandomdesignsystem.com/identity/assets"
        },
        {
            "title": "FARFETCH",
            "hex": "000000",
            "source": "https://www.farfetch.com/"
        },
        {
            "title": "FastAPI",
            "hex": "009688",
            "source": "https://github.com/tiangolo/fastapi/blob/6205935323ded4767438ee81623892621b353415/docs/en/docs/img/icon-white.svg"
        },
        {
            "title": "Fastify",
            "hex": "000000",
            "source": "https://github.com/fastify/graphics/blob/91e8a3d4754807de3b69440f66c72a737a5fde94/fastify-1000px-square-02.svg"
        },
        {
            "title": "Fastlane",
            "hex": "00F200",
            "source": "https://github.com/fastlane/fastlane.tools/blob/19ff41a6c0f27510a7a7879e6944809d40ab382e/assets/img/logo-mobile.svg"
        },
        {
            "title": "Fastly",
            "hex": "FF282D",
            "source": "https://assets.fastly.com/style-guide/docs/"
        },
        {
            "title": "Fathom",
            "hex": "9187FF",
            "source": "https://usefathom.com/brand"
        },
        {
            "title": "Favro",
            "hex": "512DA8",
            "source": "https://favro.com/login"
        },
        {
            "title": "FeatHub",
            "hex": "9B9B9B",
            "source": "http://feathub.com/"
        },
        {
            "title": "FedEx",
            "hex": "4D148C",
            "source": "https://newsroom.fedex.com/"
        },
        {
            "title": "Fedora",
            "hex": "294172",
            "source": "https://fedoraproject.org/wiki/Logo/UsageGuidelines",
            "guidelines": "https://fedoraproject.org/wiki/Logo/UsageGuidelines",
            "license": {
                "type": "custom",
                "url": "https://fedoraproject.org/wiki/Legal:Trademark_guidelines"
            }
        },
        {
            "title": "Feedly",
            "hex": "2BB24C",
            "source": "https://blog.feedly.com/"
        },
        {
            "title": "Ferrari",
            "hex": "D40000",
            "source": "https://www.ferrari.com/"
        },
        {
            "title": "Ferrari N.V.",
            "slug": "ferrarin-dot-v-dot",
            "hex": "EB2E2C",
            "source": "https://corporate.ferrari.com/"
        },
        {
            "title": "FFmpeg",
            "hex": "007808",
            "source": "https://commons.wikimedia.org/wiki/File:FFmpeg_Logo_new.svg"
        },
        {
            "title": "Fiat",
            "hex": "941711",
            "source": "http://www.fcaci.com/x/FIATv15"
        },
        {
            "title": "Fido Alliance",
            "hex": "FFBF3B",
            "source": "https://fidoalliance.org/overview/legal/logo-usage/",
            "guidelines": "https://fidoalliance.org/overview/legal/fido-trademark-and-service-mark-usage-agreement-for-websites/"
        },
        {
            "title": "FIFA",
            "hex": "326295",
            "source": "https://en.wikipedia.org/wiki/FIFA"
        },
        {
            "title": "Figma",
            "hex": "F24E1E",
            "source": "https://brand.figma.com/icon.html"
        },
        {
            "title": "figshare",
            "hex": "556472",
            "source": "https://en.wikipedia.org/wiki/Figshare"
        },
        {
            "title": "Fila",
            "hex": "03234C",
            "source": "https://en.wikipedia.org/wiki/Fila_(company)"
        },
        {
            "title": "Files",
            "hex": "4285F4",
            "source": "https://files.google.com/"
        },
        {
            "title": "FileZilla",
            "hex": "BF0000",
            "source": "https://commons.wikimedia.org/wiki/File:FileZilla_logo.svg"
        },
        {
            "title": "Fing",
            "hex": "009AEE",
            "source": "https://www.fing.com/"
        },
        {
            "title": "Firebase",
            "hex": "FFCA28",
            "source": "https://firebase.google.com/brand-guidelines/",
            "guidelines": "https://firebase.google.com/brand-guidelines/"
        },
        {
            "title": "Firefox",
            "hex": "FF7139",
            "source": "https://mozilla.design/firefox/logos-usage/",
            "guidelines": "https://mozilla.design/firefox/logos-usage/"
        },
        {
            "title": "Firefox Browser",
            "hex": "FF7139",
            "source": "https://mozilla.design/firefox/logos-usage/"
        },
        {
            "title": "FIRST",
            "hex": "0066B3",
            "source": "https://www.firstinspires.org/brand"
        },
        {
            "title": "Fitbit",
            "hex": "00B0B9",
            "source": "http://www.fitbit.com/uk/home"
        },
        {
            "title": "FITE",
            "hex": "CA0404",
            "source": "https://www.fite.tv/"
        },
        {
            "title": "Fiverr",
            "hex": "1DBF73",
            "source": "https://www.fiverr.com/press-kit"
        },
        {
            "title": "Flask",
            "hex": "000000",
            "source": "https://github.com/pallets/flask/blob/e6e75e55470a0682ee8370e6d68062e515a248b9/artwork/logo-full.svg",
            "license": {
                "type": "custom",
                "url": "https://github.com/pallets/flask/blob/master/artwork/LICENSE.rst"
            }
        },
        {
            "title": "Flathub",
            "hex": "4A86CF",
            "source": "https://flathub.org/"
        },
        {
            "title": "Flattr",
            "hex": "000000",
            "source": "https://flattr.com/"
        },
        {
            "title": "Flickr",
            "hex": "0063DC",
            "source": "https://www.flickr.com/"
        },
        {
            "title": "Flipboard",
            "hex": "E12828",
            "source": "https://about.flipboard.com/brand-guidelines"
        },
        {
            "title": "Flipkart",
            "hex": "2874F0",
            "source": "https://www.flipkart.com/"
        },
        {
            "title": "Floatplane",
            "hex": "00AEEF",
            "source": "https://www.floatplane.com/"
        },
        {
            "title": "Flood",
            "hex": "4285F4",
            "source": "https://flood.io/"
        },
        {
            "title": "Fluentd",
            "hex": "0E83C8",
            "source": "https://docs.fluentd.org/quickstart/logo",
            "license": {
                "type": "Apache-2.0"
            }
        },
        {
            "title": "Flutter",
            "hex": "02569B",
            "source": "https://flutter.dev/brand",
            "guidelines": "https://flutter.dev/brand"
        },
        {
            "title": "FMOD",
            "hex": "000000",
            "source": "https://www.fmod.com/attribution",
            "guidelines": "https://www.fmod.com/attribution"
        },
        {
            "title": "Fnac",
            "hex": "E1A925",
            "source": "http://www.fnac.com/"
        },
        {
            "title": "Folium",
            "hex": "77B829",
            "source": "https://python-visualization.github.io/folium/"
        },
        {
            "title": "Font Awesome",
            "hex": "339AF0",
            "source": "https://fontawesome.com/icons/font-awesome"
        },
        {
            "title": "FontBase",
            "hex": "3D03A7",
            "source": "https://fontba.se/"
        },
        {
            "title": "foodpanda",
            "hex": "D70F64",
            "source": "https://www.foodpanda.com"
        },
        {
            "title": "Ford",
            "hex": "00274E",
            "source": "https://secure.ford.com/brochures/"
        },
        {
            "title": "Forestry",
            "hex": "343A40",
            "source": "https://forestry.io/"
        },
        {
            "title": "Formstack",
            "hex": "21B573",
            "source": "https://www.formstack.com/brand/guidelines"
        },
        {
            "title": "Fortinet",
            "hex": "EE3124",
            "source": "http://www.fortinet.com/"
        },
        {
            "title": "Fortran",
            "hex": "734F96",
            "source": "https://github.com/fortran-lang/fortran-lang.org/blob/5469465d08d3fcbf16d048e651ca5c9ba050839c/assets/img/fortran-logo.svg"
        },
        {
            "title": "Fossa",
            "hex": "289E6D",
            "source": "https://fossa.com/press/"
        },
        {
            "title": "Fossil SCM",
            "hex": "548294",
            "source": "https://fossil-scm.org/"
        },
        {
            "title": "Foursquare",
            "hex": "F94877",
            "source": "https://foursquare.com/about/logos"
        },
        {
            "title": "Foxtel",
            "hex": "EB5205",
            "source": "https://www.foxtel.com.au/"
        },
        {
            "title": "Fozzy",
            "hex": "F15B29",
            "source": "https://fozzy.com/partners.shtml?tab=materials"
        },
        {
            "title": "Framer",
            "hex": "0055FF",
            "source": "https://framer.com"
        },
        {
            "title": "Fraunhofer-Gesellschaft",
            "slug": "fraunhofer-gesellschaft",
            "hex": "179C7D",
            "source": "https://www.fraunhofer.de/"
        },
        {
            "title": "FreeBSD",
            "hex": "AB2B28",
            "source": "https://www.freebsdfoundation.org/about/project/"
        },
        {
            "title": "freeCodeCamp",
            "hex": "0A0A23",
            "source": "https://design-style-guide.freecodecamp.org/"
        },
        {
            "title": "freedesktop.org",
            "slug": "freedesktop-dot-org",
            "hex": "3B80AE",
            "source": "https://commons.wikimedia.org/wiki/File:Freedesktop-logo.svg"
        },
        {
            "title": "Freelancer",
            "hex": "29B2FE",
            "source": "https://www.freelancer.com/"
        },
        {
            "title": "FreeNAS",
            "hex": "343434",
            "source": "https://github.com/freenas/webui/blob/fd668f4c5920fe864fd98fa98e20fd333336c609/src/assets/images/logo.svg"
        },
        {
            "title": "Fujifilm",
            "hex": "ED1A3A",
            "source": "https://upload.wikimedia.org/wikipedia/commons/a/a1/Fujifilm_logo.svg"
        },
        {
            "title": "Fujitsu",
            "hex": "FF0000",
            "source": "https://www.fujitsu.com/global/about/brandmanagement/logo/"
        },
        {
            "title": "Fur Affinity",
            "hex": "36566F",
            "source": "https://www.furaffinity.net/"
        },
        {
            "title": "Furry Network",
            "hex": "2E75B4",
            "source": "https://furrynetwork.com"
        },
        {
            "title": "FutureLearn",
            "hex": "DE00A5",
            "source": "https://www.futurelearn.com/"
        },
        {
            "title": "G2A",
            "hex": "F05F00",
            "source": "https://www.g2a.co/documents/",
            "guidelines": "https://www.g2a.co/documents/"
        },
        {
            "title": "Game Jolt",
            "hex": "CCFF00",
            "source": "https://gamejolt.com/about",
            "guidelines": "https://gamejolt.com/about"
        },
        {
            "title": "Garmin",
            "hex": "000000",
            "source": "https://creative.garmin.com/styleguide/logo/",
            "guidelines": "https://creative.garmin.com/styleguide/brand/"
        },
        {
            "title": "Gatling",
            "hex": "FF9E2A",
            "source": "https://gatling.io/"
        },
        {
            "title": "Gatsby",
            "hex": "663399",
            "source": "https://www.gatsbyjs.com/guidelines/logo",
            "guidelines": "https://www.gatsbyjs.com/guidelines/logo"
        },
        {
            "title": "Gauges",
            "hex": "2FA66A",
            "source": "http://get.gaug.es/"
        },
        {
            "title": "GeeksforGeeks",
            "hex": "2F8D46",
            "source": "https://www.geeksforgeeks.org/"
        },
        {
            "title": "General Electric",
            "hex": "0870D8",
            "source": "https://www.ge.com/brand/"
        },
        {
            "title": "General Motors",
            "hex": "0170CE",
            "source": "https://www.gm.com"
        },
        {
            "title": "Genius",
            "hex": "FFFF64",
            "source": "https://genius.com"
        },
        {
            "title": "Gentoo",
            "hex": "54487A",
            "source": "https://wiki.gentoo.org/wiki/Project:Artwork/Artwork#Variations_of_the_.22g.22_logo",
            "guidelines": "https://www.gentoo.org/inside-gentoo/foundation/name-logo-guidelines.html",
            "license": {
                "type": "CC-BY-SA-2.5"
            }
        },
        {
            "title": "Geocaching",
            "hex": "00874D",
            "source": "https://www.geocaching.com/about/logousage.aspx",
            "guidelines": "https://www.geocaching.com/about/logousage.aspx"
        },
        {
            "title": "Gerrit",
            "hex": "EEEEEE",
            "source": "https://gerrit-review.googlesource.com/c/75842/"
        },
        {
            "title": "Ghost",
            "hex": "15171A",
            "source": "https://github.com/TryGhost/Admin/blob/e3e1fa3353767c3729b1658ad42cc35f883470c5/public/assets/icons/icon.svg",
            "guidelines": "https://ghost.org/docs/logos/"
        },
        {
            "title": "Ghostery",
            "hex": "00AEF0",
            "source": "https://www.ghostery.com/",
            "guidelines": "https://www.ghostery.com/press/"
        },
        {
            "title": "GIMP",
            "hex": "5C5543",
            "source": "https://www.gimp.org/about/linking.html#wilber-the-gimp-mascot",
            "license": {
                "type": "CC-BY-SA-3.0"
            }
        },
        {
            "title": "GIPHY",
            "hex": "FF6666",
            "source": "https://support.giphy.com/hc/en-us/articles/360022283772-GIPHY-Brand-Guidelines",
            "guidelines": "https://support.giphy.com/hc/en-us/articles/360022283772-GIPHY-Brand-Guidelines"
        },
        {
            "title": "Git",
            "hex": "F05032",
            "source": "http://git-scm.com/downloads/logos",
            "license": {
                "type": "CC-BY-3.0"
            }
        },
        {
            "title": "Git Extensions",
            "hex": "212121",
            "source": "https://github.com/gitextensions/gitextensions/blob/273a0f6fd3e07858f837cdc19d50827871e32319/Logo/Artwork/git-extensions-logo.svg"
        },
        {
            "title": "Git LFS",
            "hex": "F64935",
            "source": "https://git-lfs.github.com/"
        },
        {
            "title": "GitBook",
            "hex": "3884FF",
            "source": "https://github.com/GitbookIO/styleguide/blob/c958388dab901defa3e22978ca01272295627e05/icons/Logo.svg"
        },
        {
            "title": "Gitea",
            "hex": "609926",
            "source": "https://github.com/go-gitea/gitea/blob/e0c753e770a64cda5e3900aa1da3d7e1f3263c9a/assets/logo.svg"
        },
        {
            "title": "Gitee",
            "hex": "C71D23",
            "source": "https://gitee.com/about_us"
        },
        {
            "title": "GitHub",
            "hex": "181717",
            "source": "https://github.com/logos",
            "guidelines": "https://github.com/logos"
        },
        {
            "title": "GitHub Actions",
            "hex": "2088FF",
            "source": "https://github.com/features/actions"
        },
        {
            "title": "GitHub Sponsors",
            "hex": "EA4AAA",
            "source": "https://github.com/sponsors"
        },
        {
            "title": "GitKraken",
            "hex": "179287",
            "source": "https://www.gitkraken.com/"
        },
        {
            "title": "GitLab",
            "hex": "FCA121",
            "source": "https://about.gitlab.com/press/press-kit/"
        },
        {
            "title": "Gitpod",
            "hex": "FFAE33",
            "source": "https://www.gitpod.io/"
        },
        {
            "title": "Gitter",
            "hex": "ED1965",
            "source": "https://gitter.im/"
        },
        {
            "title": "Glassdoor",
            "hex": "0CAA41",
            "source": "https://www.glassdoor.com/about-us/press/media-assets/",
            "guidelines": "https://www.glassdoor.com/about-us/press/media-assets/"
        },
        {
            "title": "Glitch",
            "hex": "3333FF",
            "source": "https://glitch.com/about/press/"
        },
        {
            "title": "Gmail",
            "hex": "EA4335",
            "source": "https://fonts.gstatic.com/s/i/productlogos/gmail_2020q4/v8/192px.svg"
        },
        {
            "title": "GNOME",
            "hex": "4A86CF",
            "source": "https://wiki.gnome.org/Engagement/BrandGuidelines"
        },
        {
            "title": "GNU",
            "hex": "A42E2B",
            "source": "https://gnu.org",
            "license": {
                "type": "CC-BY-SA-2.0"
            }
        },
        {
            "title": "GNU Bash",
            "hex": "4EAA25",
            "source": "https://github.com/odb/official-bash-logo",
            "guidelines": "https://github.com/odb/official-bash-logo",
            "license": {
                "type": "custom",
                "url": "http://artlibre.org/licence/lal/en/"
            }
        },
        {
            "title": "GNU Emacs",
            "hex": "7F5AB6",
            "source": "https://git.savannah.gnu.org/cgit/emacs.git/tree/etc/images/icons/hicolor/scalable/apps/emacs.svg",
            "license": {
                "type": "GPL-2.0-or-later"
            }
        },
        {
            "title": "GNU IceCat",
            "hex": "002F5B",
            "source": "https://git.savannah.gnu.org/cgit/gnuzilla.git/plain/artwork/simple.svg"
        },
        {
            "title": "GNU Privacy Guard",
            "hex": "0093DD",
            "source": "https://git.gnupg.org/cgi-bin/gitweb.cgi?p=gnupg.git;a=tree;f=artwork/icons",
            "license": {
                "type": "GPL-3.0-or-later"
            }
        },
        {
            "title": "GNU social",
            "hex": "A22430",
            "source": "https://www.gnu.org/graphics/social.html",
            "license": {
                "type": "CC0-1.0"
            }
        },
        {
            "title": "Go",
            "hex": "00ADD8",
            "source": "https://blog.golang.org/go-brand",
            "guidelines": "https://blog.golang.org/go-brand"
        },
        {
            "title": "Godot Engine",
            "hex": "478CBF",
            "source": "https://godotengine.org/press",
            "guidelines": "https://godotengine.org/press",
            "license": {
                "type": "CC-BY-4.0"
            }
        },
        {
            "title": "GoFundMe",
            "hex": "00B964",
            "source": "https://www.gofundme.com/"
        },
        {
            "title": "GOG.com",
            "slug": "gog-dot-com",
            "hex": "86328A",
            "source": "https://www.cdprojekt.com/en/media/logotypes/"
        },
        {
            "title": "GoldenLine",
            "hex": "FFE005",
            "source": "http://www.goldenline.pl"
        },
        {
            "title": "Goodreads",
            "hex": "372213",
            "source": "https://www.goodreads.com/about/press"
        },
        {
            "title": "Google",
            "hex": "4285F4",
            "source": "https://partnermarketinghub.withgoogle.com/",
            "guidelines": "https://about.google/brand-resource-center/brand-elements/"
        },
        {
            "title": "Google Ads",
            "hex": "4285F4",
            "source": "https://ads.google.com/home/"
        },
        {
            "title": "Google AdSense",
            "hex": "4285F4",
            "source": "https://www.google.com/adsense/"
        },
        {
            "title": "Google Analytics",
            "hex": "E37400",
            "source": "https://marketingplatform.google.com/intl/en_uk/about/analytics/"
        },
        {
            "title": "Google Assistant",
            "hex": "4285F4",
            "source": "https://assistant.google.com/"
        },
        {
            "title": "Google Calendar",
            "hex": "4285F4",
            "source": "https://fonts.gstatic.com/s/i/productlogos/calendar_2020q4/v8/192px.svg"
        },
        {
            "title": "Google Cardboard",
            "hex": "FF7143",
            "source": "https://arvr.google.com/cardboard/images/header/vr-home.svg"
        },
        {
            "title": "Google Cast",
            "hex": "1BB6F6",
            "source": "https://www.google.com/intl/en_us/chromecast/built-in/"
        },
        {
            "title": "Google Chat",
            "hex": "00AC47",
            "source": "https://chat.google.com/"
        },
        {
            "title": "Google Chrome",
            "hex": "4285F4",
            "source": "https://www.google.com/chrome/"
        },
        {
            "title": "Google Classroom",
            "hex": "4285F4",
            "source": "https://classroom.google.com/"
        },
        {
            "title": "Google Cloud",
            "hex": "4285F4",
            "source": "https://cloud.google.com/"
        },
        {
            "title": "Google Colab",
            "hex": "F9AB00",
            "source": "https://colab.research.google.com"
        },
        {
            "title": "Google Domains",
            "hex": "4285F4",
            "source": "https://domains.google/"
        },
        {
            "title": "Google Drive",
            "hex": "4285F4",
            "source": "https://developers.google.com/drive/web/branding"
        },
        {
            "title": "Google Earth",
            "hex": "4285F4",
            "source": "https://earth.google.com/web/"
        },
        {
            "title": "Google Fit",
            "hex": "4285F4",
            "source": "https://partnermarketinghub.withgoogle.com/brands/google-fit/"
        },
        {
            "title": "Google Fonts",
            "hex": "4285F4",
            "source": "https://fonts.google.com/"
        },
        {
            "title": "Google Hangouts",
            "hex": "0C9D58",
            "source": "https://upload.wikimedia.org/wikipedia/commons/e/ee/Hangouts_icon.svg"
        },
        {
            "title": "Google Keep",
            "hex": "FFBB00",
            "source": "https://play.google.com/store/apps/details?id=com.google.android.keep"
        },
        {
            "title": "Google Lens",
            "hex": "4285F4",
            "source": "https://lens.google.com/"
        },
        {
            "title": "Google Maps",
            "hex": "4285F4",
            "source": "https://upload.wikimedia.org/wikipedia/commons/a/a9/Google_Maps_icon.svg"
        },
        {
            "title": "Google Meet",
            "hex": "00897B",
            "source": "https://meet.google.com/"
        },
        {
            "title": "Google Messages",
            "hex": "1A73E8",
            "source": "https://messages.google.com/"
        },
        {
            "title": "Google My Business",
            "hex": "4285F4",
            "source": "https://business.google.com/"
        },
        {
            "title": "Google Nearby",
            "hex": "4285F4",
            "source": "https://developers.google.com/nearby/developer-guidelines"
        },
        {
            "title": "Google News",
            "hex": "174EA6",
            "source": "https://partnermarketinghub.withgoogle.com/brands/google-news/",
            "guidelines": "https://partnermarketinghub.withgoogle.com/brands/google-news/legal-and-trademarks/legal-requirements/"
        },
        {
            "title": "Google Optimize",
            "hex": "B366F6",
            "source": "https://marketingplatform.google.com/about/optimize/"
        },
        {
            "title": "Google Pay",
            "hex": "4285F4",
            "source": "https://pay.google.com/intl/en_us/about/"
        },
        {
            "title": "Google Photos",
            "hex": "4285F4",
            "source": "https://partnermarketinghub.withgoogle.com/brands/google-photos/visual-identity/visual-identity/icon/",
            "guidelines": "https://partnermarketinghub.withgoogle.com/brands/google-photos/visual-identity/visual-identity/icon/"
        },
        {
            "title": "Google Play",
            "hex": "414141",
            "source": "https://partnermarketinghub.withgoogle.com/brands/google-play/visual-identity/primary-logos/",
            "guidelines": "https://partnermarketinghub.withgoogle.com/brands/google-play/visual-identity/primary-logos/"
        },
        {
            "title": "Google Podcasts",
            "hex": "4285F4",
            "source": "https://developers.google.com/search/docs/data-types/podcast"
        },
        {
            "title": "Google Scholar",
            "hex": "4285F4",
            "source": "https://commons.wikimedia.org/wiki/File:Google_Scholar_logo.svg"
        },
        {
            "title": "Google Search Console",
            "hex": "458CF5",
            "source": "https://search.google.com/search-console"
        },
        {
            "title": "Google Sheets",
            "hex": "34A853",
            "source": "http://sheets.google.com/"
        },
        {
            "title": "Google Street View",
            "hex": "FEC111",
            "source": "https://developers.google.com/streetview/ready/branding",
            "guidelines": "https://developers.google.com/streetview/ready/branding"
        },
        {
            "title": "Google Tag Manager",
            "hex": "246FDB",
            "source": "https://tagmanager.google.com/#/home"
        },
        {
            "title": "Google Translate",
            "hex": "4285F4",
            "source": "https://commons.wikimedia.org/wiki/File:Google_Translate_logo.svg"
        },
        {
            "title": "GoToMeeting",
            "hex": "F68D2E",
            "source": "https://www.gotomeeting.com/",
            "aliases": {
                "dup": [
                    {
                        "title": "GoToWebinar",
                        "hex": "00C0F3",
                        "source": "https://www.gotomeeting.com/en-ie/webinar"
                    }
                ]
            }
        },
        {
            "title": "Gradle",
            "hex": "02303A",
            "source": "https://gradle.com/brand",
            "guidelines": "https://gradle.com/brand"
        },
        {
            "title": "Grafana",
            "hex": "F46800",
            "source": "https://grafana.com/"
        },
        {
            "title": "Grammarly",
            "hex": "15C39A",
            "source": "https://www.grammarly.com/media-assets"
        },
        {
            "title": "Graphcool",
            "hex": "27AE60",
            "source": "https://www.graph.cool"
        },
        {
            "title": "GraphQL",
            "hex": "E434AA",
            "source": "https://github.com/graphql/artwork/blob/ac6ee2ac1cf31ba1be1b8fbc40910f0c70c98a1e/GraphQL/icon/GraphQL-mark-black.svg",
            "guidelines": "https://github.com/graphql/artwork"
        },
        {
            "title": "Grav",
            "hex": "221E1F",
            "source": "http://getgrav.org/media"
        },
        {
            "title": "Gravatar",
            "hex": "1E8CBE",
            "source": "https://automattic.com/press/brand-materials/"
        },
        {
            "title": "Graylog",
            "hex": "FF3633",
            "source": "https://www.graylog.org"
        },
        {
            "title": "GreenSock",
            "hex": "88CE02",
            "source": "https://greensock.com/"
        },
        {
            "title": "Grid.ai",
            "hex": "78FF96",
            "source": "https://github.com/gridai/logos/blob/1e12c83b77abdc22a41566cab232f4db40223895/GridAI-icons/icon-white-48.svg"
        },
        {
            "title": "Gridsome",
            "hex": "00A672",
            "source": "https://gridsome.org/logo/"
        },
        {
            "title": "Groupon",
            "hex": "53A318",
            "source": "https://about.groupon.com/press/",
            "guidelines": "https://about.groupon.com/press/"
        },
        {
            "title": "Grubhub",
            "hex": "F63440",
            "source": "https://www.grubhub.com/"
        },
        {
            "title": "Grunt",
            "hex": "FAA918",
            "source": "https://github.com/gruntjs/gruntjs.com/blob/70f43898d9ce8e6cc862ad72bf8a7aee5ca199a9/src/media/grunt-logo-no-wordmark.svg",
            "guidelines": "https://github.com/gruntjs/grunt-docs/blob/main/Grunt-Brand-Guide.md"
        },
        {
            "title": "Guangzhou Metro",
            "hex": "C51935",
            "source": "https://commons.wikimedia.org/wiki/File:Guangzhou_Metro_logo.svg"
        },
        {
            "title": "gulp",
            "hex": "CF4647",
            "source": "https://github.com/gulpjs/artwork/blob/4e14158817ac88e9a5c02b3b307e6f630fe222fb/gulp-white-text.svg",
            "guidelines": "https://github.com/gulpjs/artwork",
            "license": {
                "type": "CC0-1.0"
            }
        },
        {
            "title": "Gumroad",
            "hex": "36A9AE",
            "source": "https://gumroad.com/press"
        },
        {
            "title": "Gumtree",
            "hex": "72EF36",
            "source": "https://www.gumtree.com"
        },
        {
            "title": "Gutenberg",
            "hex": "000000",
            "source": "https://github.com/WordPress/gutenberg/blob/master/docs/final-g-wapuu-black.svg"
        },
        {
            "title": "Habr",
            "hex": "65A3BE",
            "source": "https://kiosk.habr.com/"
        },
        {
            "title": "Hack Club",
            "hex": "EC3750",
            "source": "https://hackclub.com/brand"
        },
        {
            "title": "Hack The Box",
            "hex": "9FEF00",
            "source": "https://www.hackthebox.eu/docs/Hack_The_Box_Brand_Assets_Guide.pdf",
            "guidelines": "https://www.hackthebox.eu/docs/Hack_The_Box_Brand_Assets_Guide.pdf"
        },
        {
            "title": "Hackaday",
            "hex": "1A1A1A",
            "source": "https://hackaday.com/"
        },
        {
            "title": "HackerEarth",
            "hex": "2C3454",
            "source": "https://www.hackerearth.com/logo/"
        },
        {
            "title": "HackerOne",
            "hex": "494649",
            "source": "https://www.hackerone.com/branding"
        },
        {
            "title": "HackerRank",
            "hex": "00EA64",
            "source": "https://www.hackerrank.com/about-us/"
        },
        {
            "title": "Hackster",
            "hex": "2E9FE6",
            "source": "https://www.hackster.io/branding#logos",
            "guidelines": "https://www.hackster.io/branding"
        },
        {
            "title": "Handshake",
            "hex": "FF2F1C",
            "source": "https://joinhandshake.com/career-centers/marketing-toolkit/",
            "guidelines": "https://joinhandshake.com/career-centers/marketing-toolkit/"
        },
        {
            "title": "Handshake",
            "slug": "handshake_protocol",
            "hex": "000000",
            "source": "https://handshake.org/"
        },
        {
            "title": "HappyCow",
            "hex": "7C4EC4",
            "source": "https://www.happycow.net/press-kits"
        },
        {
            "title": "Harbor",
            "hex": "60B932",
            "source": "https://branding.cncf.io/projects/harbor/"
        },
        {
            "title": "Hashnode",
            "hex": "2962FF",
            "source": "https://hashnode.com/media"
        },
        {
            "title": "Haskell",
            "hex": "5D4F85",
            "source": "https://wiki.haskell.org/Thompson-Wheeler_logo"
        },
        {
            "title": "Hasura",
            "hex": "1EB4D4",
            "source": "https://github.com/hasura/graphql-engine/blob/5850423aa60594c06320c3ef600117c31963e910/assets/brand/hasura_icon_blue.svg"
        },
        {
            "title": "Hatena Bookmark",
            "hex": "00A4DE",
            "source": "http://hatenacorp.jp/press/resource"
        },
        {
            "title": "haveibeenpwned",
            "hex": "2A6379",
            "source": "https://haveibeenpwned.com/"
        },
        {
            "title": "Haxe",
            "hex": "EA8220",
            "source": "https://haxe.org/foundation/branding.html",
            "guidelines": "https://haxe.org/foundation/branding.html"
        },
        {
            "title": "HBO",
            "hex": "000000",
            "source": "https://www.hbo.com/"
        },
        {
            "title": "HCL",
            "hex": "006BB6",
            "source": "https://www.hcl.com/brand-guidelines",
            "guidelines": "https://www.hcl.com/brand-guidelines"
        },
        {
            "title": "Headspace",
            "hex": "F47D31",
            "source": "https://www.headspace.com/press-and-media"
        },
        {
            "title": "HelloFresh",
            "hex": "99CC33",
            "source": "https://www.hellofresh.com/landing/student"
        },
        {
            "title": "Helly Hansen",
            "hex": "DA2128",
            "source": "https://www.hellyhansen.com/"
        },
        {
            "title": "Helm",
            "hex": "0F1689",
            "source": "https://helm.sh"
        },
        {
            "title": "HelpDesk",
            "hex": "FFD000",
            "source": "https://helpdesk.design/",
            "guidelines": "https://helpdesk.design/"
        },
        {
            "title": "HERE",
            "hex": "00AFAA",
            "source": "https://www.here.com/company/media-assets"
        },
        {
            "title": "Heroku",
            "hex": "430098",
            "source": "https://brand.heroku.com/",
            "guidelines": "https://brand.heroku.com/"
        },
        {
            "title": "Hexo",
            "hex": "0E83CD",
            "source": "https://hexo.io/"
        },
        {
            "title": "HEY",
            "hex": "5522FA",
            "source": "https://hey.com/"
        },
        {
            "title": "Hibernate",
            "hex": "59666C",
            "source": "https://hibernate.org/"
        },
        {
            "title": "Highly",
            "hex": "FF3C00",
            "source": "https://highly.co/"
        },
        {
            "title": "Hilton",
            "hex": "124D97",
            "source": "https://newsroom.hilton.com/hhr/page/logos"
        },
        {
            "title": "HipChat",
            "hex": "0052CC",
            "source": "https://www.atlassian.com/company/news/press-kit"
        },
        {
            "title": "Hitachi",
            "hex": "E60027",
            "source": "https://commons.wikimedia.org/wiki/File:Hitachi_inspire_the_next-Logo.svg"
        },
        {
            "title": "Hive",
            "hex": "FF7A00",
            "source": "https://www.hivehome.com/"
        },
        {
            "title": "Hive",
            "slug": "hive_blockchain",
            "hex": "E31337",
            "source": "https://hive.io/brand/"
        },
        {
            "title": "Home Assistant",
            "hex": "41BDF5",
            "source": "https://github.com/home-assistant/assets/blob/1e19f0dca208f0876b274c68345fcf989de7377a/logo/logo-small.png",
            "license": {
                "type": "CC-BY-NC-SA-4.0"
            }
        },
        {
            "title": "Home Assistant Community Store",
            "hex": "41BDF5",
            "source": "https://hacs.xyz/"
        },
        {
            "title": "HomeAdvisor",
            "hex": "F68315",
            "source": "https://www.homeadvisor.com/"
        },
        {
            "title": "Homebrew",
            "hex": "FBB040",
            "source": "https://github.com/Homebrew/brew.sh/blob/2e576aaca83e62dda41a188597bb4bd20e75e385/assets/img/homebrew.svg"
        },
        {
            "title": "Homebridge",
            "hex": "491F59",
            "source": "https://github.com/homebridge/branding/blob/6ef3a1685e79f79a2ecdcc83824e53775ec0475d/logos/homebridge-silhouette-round-black.svg"
        },
        {
            "title": "homify",
            "hex": "7DCDA3",
            "source": "https://www.homify.com"
        },
        {
            "title": "Honda",
            "hex": "E40521",
            "source": "https://www.honda.ie/"
        },
        {
            "title": "Hootsuite",
            "hex": "143059",
            "source": "https://hootsuite.widencollective.com/portals/bafpk5oo/MediaKitAssets/c/b9e3a7bb-aca7-48d7-90ed-cff5898aafd0",
            "guidelines": "https://hootsuite.widencollective.com/portals/bafpk5oo/MediaKitAssets"
        },
        {
            "title": "Hoppscotch",
            "hex": "31C48D",
            "source": "https://github.com/hoppscotch/hoppscotch/blob/77862cdf9bd902a4ea64bd8b2301ed2206820649/static/images/ufo_logo.svg"
        },
        {
            "title": "Hotels.com",
            "slug": "hotels-dot-com",
            "hex": "D32F2F",
            "source": "https://en.wikipedia.org/wiki/File:Hotels.com_logo.svg"
        },
        {
            "title": "Hotjar",
            "hex": "FD3A5C",
            "source": "https://www.hotjar.com/"
        },
        {
            "title": "Houdini",
            "hex": "FF4713",
            "source": "https://www.sidefx.com/products/houdini/"
        },
        {
            "title": "Houzz",
            "hex": "4DBC15",
            "source": "https://www.houzz.com/logoGuidelines",
            "guidelines": "https://www.houzz.com/logoGuidelines"
        },
        {
            "title": "HP",
            "hex": "0096D6",
            "source": "https://brandcentral.ext.hp.com/login"
        },
        {
            "title": "HTML Academy",
            "hex": "302683",
            "source": "https://htmlacademy.ru/"
        },
        {
            "title": "HTML5",
            "hex": "E34F26",
            "source": "http://www.w3.org/html/logo/"
        },
        {
            "title": "Huawei",
            "hex": "FF0000",
            "source": "https://e.huawei.com/ph/material/partner/0a72728b864949c48b22106454352483",
            "guidelines": "https://e.huawei.com/ph/material/partner/0a72728b864949c48b22106454352483"
        },
        {
            "title": "HubSpot",
            "hex": "FF7A59",
            "source": "https://www.hubspot.com/style-guide",
            "guidelines": "https://www.hubspot.com/style-guide"
        },
        {
            "title": "Hugo",
            "hex": "FF4088",
            "source": "https://gohugo.io/"
        },
        {
            "title": "Hulu",
            "hex": "1CE783",
            "source": "https://press.hulu.com/branding/",
            "guidelines": "https://press.hulu.com/branding/"
        },
        {
            "title": "Humble Bundle",
            "hex": "CC2929",
            "source": "https://support.humblebundle.com/hc/en-us/articles/202742060-Bundle-Logos"
        },
        {
            "title": "Hungry Jack's",
            "hex": "D0021B",
            "source": "https://www.hungryjacks.com.au/"
        },
        {
            "title": "Hurriyetemlak",
            "hex": "E02826",
            "source": "https://ilan.hurriyetemlak.com/emlak-ilani-yayinlama-kurallari"
        },
        {
            "title": "Husqvarna",
            "hex": "273A60",
            "source": "https://www.husqvarna.com/uk/catalogues/"
        },
        {
            "title": "Hyper",
            "hex": "000000",
            "source": "https://hyper.is/"
        },
        {
            "title": "Hyperledger",
            "hex": "2F3134",
            "source": "https://www.hyperledger.org/"
        },
        {
            "title": "Hypothesis",
            "hex": "BD1C2B",
            "source": "https://web.hypothes.is/brand/"
        },
        {
            "title": "Hyundai",
            "hex": "002C5F",
            "source": "https://en.wikipedia.org/wiki/File:Hyundai_Motor_Company_logo.svg",
            "guidelines": "https://www.hyundai.pl/fileadmin/user_upload/media/logo/201607_HYU_Guideline_ENG_small.pdf"
        },
        {
            "title": "Iata",
            "hex": "004E81",
            "source": "https://upload.wikimedia.org/wikipedia/commons/f/f7/IATAlogo.svg"
        },
        {
            "title": "iBeacon",
            "hex": "3D7EBB",
            "source": "https://developer.apple.com/ibeacon/"
        },
        {
            "title": "IBM",
            "hex": "052FAD",
            "source": "https://www.ibm.com/design/language/ibm-logos/8-bar/",
            "guidelines": "https://www.ibm.com/design/language/ibm-logos/8-bar/"
        },
        {
            "title": "IBM Watson",
            "hex": "BE95FF",
            "source": "https://www.ibm.com/brand/systems/watson/brand/"
        },
        {
            "title": "Icinga",
            "hex": "06062C",
            "source": "https://github.com/Icinga/icingaweb2/blob/293021b2000e9d459387153ca5690f97e0184aaa/public/img/icinga-logo-compact.svg"
        },
        {
            "title": "iCloud",
            "hex": "3693F3",
            "source": "https://commons.wikimedia.org/wiki/File:ICloud_logo.svg"
        },
        {
            "title": "IcoMoon",
            "hex": "825794",
            "source": "https://icomoon.io/"
        },
        {
            "title": "ICON",
            "hex": "31B8BB",
            "source": "https://icon.foundation/contents/resrce/media"
        },
        {
            "title": "Iconfinder",
            "hex": "1A1B1F",
            "source": "https://www.iconfinder.com/p/about"
        },
        {
            "title": "Iconify",
            "hex": "1769AA",
            "source": "https://iconify.design/"
        },
        {
            "title": "IconJar",
            "hex": "16A5F3",
            "source": "https://geticonjar.com/"
        },
        {
            "title": "ICQ",
            "hex": "24FF00",
            "source": "https://commons.wikimedia.org/wiki/File:ICQNewlogo.svg"
        },
        {
            "title": "IEEE",
            "hex": "00629B",
            "source": "https://brand-experience.ieee.org/templates-tools-resources/resources/master-brand-and-logos/",
            "guidelines": "https://brand-experience.ieee.org/guidelines/brand-identity/"
        },
        {
            "title": "iFixit",
            "hex": "0071CE",
            "source": "https://www.ifixit.com/",
            "guidelines": "https://www.ifixit.com/Info/Media"
        },
        {
            "title": "iFood",
            "hex": "EA1D2C",
            "source": "https://ifood.com.br/"
        },
        {
            "title": "IFTTT",
            "hex": "000000",
            "source": "https://ifttt.com/discover/brand-guidelines",
            "guidelines": "https://ifttt.com/discover/brand-guidelines"
        },
        {
            "title": "iHeartRadio",
            "hex": "C6002B",
            "source": "https://brand.iheart.com/logo",
            "guidelines": "https://brand.iheart.com/logo"
        },
        {
            "title": "IKEA",
            "hex": "0058A3",
            "source": "https://www.ikea.com/"
        },
        {
            "title": "ImageJ",
            "hex": "00D8E0",
            "source": "https://github.com/imagej/imagej/blob/0667395bcac20e5d7a371ac9f468522c74367d59/logo/inkscape_image_logo_src.svg"
        },
        {
            "title": "IMDb",
            "hex": "F5C518",
            "source": "https://brand.imdb.com/imdb",
            "guidelines": "https://brand.imdb.com/imdb"
        },
        {
            "title": "Imgur",
            "hex": "1BB76E",
            "source": "https://imgurinc.com/press",
            "guidelines": "https://help.imgur.com/hc/en-us/articles/202062878-Trademark-Use-Policy"
        },
        {
            "title": "Immer",
            "hex": "00E7C3",
            "source": "https://github.com/immerjs/immer/blob/7a5382899bc8b0bf5e21972a1c7db63f53e1d697/website/static/img/immer-logo.svg"
        },
        {
            "title": "Imou",
            "hex": "E89313",
            "source": "https://www.imoulife.com/support/download/userManual"
        },
        {
            "title": "Indeed",
            "hex": "003A9B",
            "source": "https://indeed.design/resources"
        },
        {
            "title": "Infiniti",
            "hex": "000000",
            "source": "https://www.infinitiusa.com"
        },
        {
            "title": "InfluxDB",
            "hex": "22ADF6",
            "source": "https://influxdata.github.io/branding/logo/downloads/",
            "guidelines": "https://influxdata.github.io/branding/logo/usage/"
        },
        {
            "title": "Informatica",
            "hex": "FF4D00",
            "source": "https://www.informatica.com/"
        },
        {
            "title": "Infosys",
            "hex": "007CC3",
            "source": "https://www.infosys.com/newsroom/journalist-resources/infosyslogo.html"
        },
        {
            "title": "Ingress",
            "hex": "783CBD",
            "source": "https://ingress.com/assets/fonts/ingress_icons.woff"
        },
        {
            "title": "Inkscape",
            "hex": "000000",
            "source": "https://inkscape.org/gallery/=inkscape-branding/inkscape-brand-assets/",
            "license": {
                "type": "CC-BY-SA-3.0"
            }
        },
        {
            "title": "Insomnia",
            "hex": "5849BE",
            "source": "https://insomnia.rest/"
        },
        {
            "title": "Instacart",
            "hex": "43B02A",
            "source": "https://www.instacart.com/press"
        },
        {
            "title": "Instagram",
            "hex": "E4405F",
            "source": "https://en.facebookbrand.com/instagram/",
            "guidelines": "https://en.facebookbrand.com/instagram/"
        },
        {
            "title": "Instapaper",
            "hex": "1F1F1F",
            "source": "https://www.instapaper.com/"
        },
        {
            "title": "Instructables",
            "hex": "FABF15",
            "source": "https://www.instructables.com/community/Official-Instructables-Logos-1/"
        },
        {
            "title": "Integromat",
            "hex": "2F8CBB",
            "source": "https://www.integromat.com"
        },
        {
            "title": "Intel",
            "hex": "0071C5",
            "source": "https://www.intel.com/content/www/us/en/newsroom/resources/press-kits-intel-overview.html"
        },
        {
            "title": "IntelliJ IDEA",
            "hex": "000000",
            "source": "https://www.jetbrains.com/idea/",
            "guidelines": "https://www.jetbrains.com/company/brand/"
        },
        {
            "title": "Intercom",
            "hex": "6AFDEF",
            "source": "https://www.intercom.com/press",
            "guidelines": "https://www.intercom.com/press"
        },
        {
            "title": "Internet Archive",
            "hex": "666666",
            "source": "https://archive.org/"
        },
        {
            "title": "Internet Explorer",
            "hex": "0076D6",
            "source": "https://compass-ssl.microsoft.com/assets/c8/67/c867db4c-f328-45b8-817c-33834c70aae6.svg?n=IE.svg"
        },
        {
            "title": "Intigriti",
            "hex": "161A36",
            "source": "https://www.intigriti.com/"
        },
        {
            "title": "InVision",
            "hex": "FF3366",
            "source": "https://www.invisionapp.com/news",
            "guidelines": "https://in.invisionapp.com/boards/FH3LW3S7XSD/"
        },
        {
            "title": "Invoice Ninja",
            "hex": "000000",
            "source": "https://github.com/invoiceninja/invoiceninja/blob/2bdb26dd06123a0426cc7a8da77fc8fce7e5a222/public/images/round_logo.png"
        },
        {
            "title": "ioBroker",
            "hex": "3399CC",
            "source": "https://github.com/ioBroker/awesome-iobroker/blob/6ba42e9fcda7c88356e2f8c98f435ce7b02d4e37/images/awesome-iobroker.svg"
        },
        {
            "title": "Ionic",
            "hex": "3880FF",
            "source": "https://ionicframework.com/press"
        },
        {
            "title": "iOS",
            "hex": "000000",
            "source": "https://en.wikipedia.org/wiki/IOS"
        },
        {
            "title": "IOTA",
            "hex": "131F37",
            "source": "https://www.iota.org/connect/brand",
            "guidelines": "https://www.iota.org/connect/brand",
            "license": {
                "type": "CC-BY-SA-4.0"
            }
        },
        {
            "title": "IPFS",
            "hex": "65C2CB",
            "source": "https://github.com/ipfs/logo"
        },
        {
            "title": "Issuu",
            "hex": "F36D5D",
            "source": "https://issuu.com/press",
            "guidelines": "https://issuu.com/press"
        },
        {
            "title": "Itch.io",
            "slug": "itch-dot-io",
            "hex": "FA5C5C",
            "source": "https://itch.io/press-kit",
            "guidelines": "https://itch.io/press-kit"
        },
        {
            "title": "iTunes",
            "hex": "FB5BC5",
            "source": "https://upload.wikimedia.org/wikipedia/commons/d/df/ITunes_logo.svg"
        },
        {
            "title": "IVECO",
            "hex": "004994",
            "source": "https://www.iveco.com/germany/Pages/Home-page.aspx"
        },
        {
            "title": "Jabber",
            "hex": "CC0000",
            "source": "https://commons.wikimedia.org/wiki/File:Jabber-bulb.svg",
            "guidelines": "http://www.jabber.org/faq.html#logo",
            "license": {
                "type": "CC-BY-2.5"
            }
        },
        {
            "title": "Jaguar",
            "hex": "FFFFFF",
            "source": "https://media.jaguar.com/en/press-kit"
        },
        {
            "title": "Jamboard",
            "hex": "F37C20",
            "source": "https://cdn2.hubspot.net/hubfs/159104/ECS/Jamboard/Approved%20Jamboard%20Brand%20Book.pdf",
            "guidelines": "https://cdn2.hubspot.net/hubfs/159104/ECS/Jamboard/Approved%20Jamboard%20Brand%20Book.pdf"
        },
        {
            "title": "Jameson",
            "hex": "004027",
            "source": "https://www.jamesonwhiskey.com/"
        },
        {
            "title": "Jamstack",
            "hex": "F0047F",
            "source": "https://github.com/jamstack/jamstack.org/tree/main/src/site/img/logo"
        },
        {
            "title": "Jasmine",
            "hex": "8A4182",
            "source": "https://github.com/jasmine/jasmine/blob/8991b1bba39b5b7e89fc5eeb07ae271a684cb1a4/images/jasmine-horizontal.svg"
        },
        {
            "title": "Java",
            "hex": "007396",
            "source": "https://www.oracle.com/legal/logos.html",
            "guidelines": "https://www.oracle.com/legal/logos.html"
        },
        {
            "title": "JavaScript",
            "hex": "F7DF1E",
            "source": "https://github.com/voodootikigod/logo.js",
            "license": {
                "type": "MIT"
            }
        },
        {
            "title": "JBL",
            "hex": "FF3300",
            "source": "https://www.jbl.com/"
        },
        {
            "title": "JCB",
            "hex": "0B4EA2",
            "source": "https://www.global.jcb/en/about-us/brand-concept/"
        },
        {
            "title": "Jeep",
            "hex": "000000",
            "source": "http://www.fcaci.com/x/JEEPv15",
            "guidelines": "http://www.fcaci.com/x/JEEPv15"
        },
        {
            "title": "Jekyll",
            "hex": "CC0000",
            "source": "https://github.com/jekyll/brand/blob/8302ad3ecf045054a095020729a8d2cc7005faf8/jekyll-logo-black.svg",
            "guidelines": "https://github.com/jekyll/brand",
            "license": {
                "type": "CC-BY-4.0"
            }
        },
        {
            "title": "Jellyfin",
            "hex": "00A4DC",
            "source": "https://jellyfin.org/docs/general/contributing/branding.html",
            "guidelines": "https://jellyfin.org/docs/general/contributing/branding.html"
        },
        {
            "title": "Jenkins",
            "hex": "D24939",
            "source": "https://get.jenkins.io/art/",
            "guidelines": "https://www.jenkins.io/press/",
            "license": {
                "type": "CC-BY-SA-3.0"
            }
        },
        {
            "title": "Jenkins X",
            "hex": "73C3D5",
            "source": "https://github.com/cdfoundation/artwork"
        },
        {
            "title": "Jest",
            "hex": "C21325",
            "source": "https://jestjs.io/"
        },
        {
            "title": "JET",
            "hex": "FBBA00",
            "source": "https://de.wikipedia.org/wiki/Datei:JET.svg"
        },
        {
            "title": "JetBrains",
            "hex": "000000",
            "source": "https://www.jetbrains.com/company/brand/logos/",
            "guidelines": "https://www.jetbrains.com/company/brand/"
        },
        {
            "title": "JFrog",
            "hex": "41BF47",
            "source": "https://jfrog.com/brand-guidelines/",
            "guidelines": "https://jfrog.com/brand-guidelines/"
        },
        {
            "title": "JFrog Bintray",
            "hex": "43A047",
            "source": "https://bintray.com/"
        },
        {
            "title": "Jinja",
            "hex": "B41717",
            "source": "https://github.com/pallets/jinja/blob/1c240154865a7b6034033027e3c2ca8a2fa53fc2/artwork/jinjalogo.svg"
        },
        {
            "title": "Jira",
            "hex": "0052CC",
            "source": "https://atlassian.design/resources/logo-library",
            "guidelines": "https://atlassian.design/foundations/logos/"
        },
        {
            "title": "Jira Software",
            "hex": "0052CC",
            "source": "https://www.atlassian.com/company/news/press-kit",
            "guidelines": "https://atlassian.design/foundations/logos/"
        },
        {
            "title": "Jitsi",
            "hex": "97979A",
            "source": "https://github.com/jitsi/jitsi-meet/blob/f8a41aea9c32796646c0fea11064775a4e5c3523/images/watermark.svg"
        },
        {
            "title": "John Deere",
            "hex": "367C2B",
            "source": "https://en.wikipedia.org/wiki/File:John_Deere_logo.svg",
            "guidelines": "https://johndeere.widencollective.com/portals/arrshkzc/MyPortalFeb23,2021"
        },
        {
            "title": "Joomla",
            "hex": "5091CD",
            "source": "https://docs.joomla.org/Joomla:Brand_Identity_Elements/Official_Logo",
            "guidelines": "https://docs.joomla.org/Joomla:Brand_Identity_Elements"
        },
        {
            "title": "JPEG",
            "hex": "8A8A8A",
            "source": "https://jpeg.org/contact.html"
        },
        {
            "title": "jQuery",
            "hex": "0769AD",
            "source": "https://brand.jquery.org/logos/",
            "guidelines": "https://brand.jquery.org/logos/"
        },
        {
            "title": "JR Group",
            "hex": "000000",
            "source": "https://www.jrhokkaido.co.jp/"
        },
        {
            "title": "jsDelivr",
            "hex": "E84D3D",
            "source": "https://github.com/jsdelivr/www.jsdelivr.com/blob/eff02f3a8879cf7c7296840584e1293fe04e3a76/src/public/img/logo_horizontal.svg"
        },
        {
            "title": "JSFiddle",
            "hex": "0084FF",
            "source": "https://jsfiddle.net/"
        },
        {
            "title": "JSON",
            "hex": "000000",
            "source": "https://commons.wikimedia.org/wiki/File:JSON_vector_logo.svg"
        },
        {
            "title": "JSON Web Tokens",
            "hex": "000000",
            "source": "https://jwt.io/"
        },
        {
            "title": "JSS",
            "hex": "F7DF1E",
            "source": "https://cssinjs.org/"
        },
        {
            "title": "Julia",
            "hex": "9558B2",
            "source": "https://github.com/JuliaLang/julia-logo-graphics/blob/b5551ca7946b4a25746c045c15fbb8806610f8d0/images/julia-dots.svg"
        },
        {
            "title": "Juniper Networks",
            "hex": "84B135",
            "source": "https://www.juniper.net/us/en/company/press-center/images/image-library/logos/",
            "guidelines": "https://www.juniper.net/us/en/company/press-center/images/image-library/logos/"
        },
        {
            "title": "JUnit5",
            "hex": "25A162",
            "source": "https://raw.githubusercontent.com/junit-team/junit5/86465f4f491219ad0c0cf9c64eddca7b0edeb86f/assets/img/junit5-logo.svg"
        },
        {
            "title": "Jupyter",
            "hex": "F37626",
            "source": "https://github.com/jupyter/design/blob/80716ee75dd7b2a6ec6abcd89922d020483589b1/logos/Logo%20Mark/logomark-whitebody-whitemoons/logomark-whitebody-whitemoons.svg",
            "guidelines": "https://github.com/jupyter/design"
        },
        {
            "title": "Just Eat",
            "hex": "F36D00",
            "source": "https://www.justeattakeaway.com/media/media-kit/"
        },
        {
            "title": "JustGiving",
            "hex": "AD29B6",
            "source": "https://justgiving.com"
        },
        {
            "title": "Kaggle",
            "hex": "20BEFF",
            "source": "https://www.kaggle.com",
            "guidelines": "https://www.kaggle.com/brand-guidelines"
        },
        {
            "title": "Kahoot!",
            "hex": "46178F",
            "source": "https://kahoot.com/library/kahoot-logo/",
            "guidelines": "https://kahoot.com/library/kahoot-logo/"
        },
        {
            "title": "KaiOS",
            "hex": "6F02B5",
            "source": "https://www.kaiostech.com/company/press-room"
        },
        {
            "title": "Kakao",
            "hex": "FFCD00",
            "source": "https://www.kakaocorp.com/kakao/introduce/ci"
        },
        {
            "title": "KakaoTalk",
            "hex": "FFCD00",
            "source": "https://commons.wikimedia.org/wiki/File:KakaoTalk_logo.svg"
        },
        {
            "title": "Kali Linux",
            "hex": "557C94",
            "source": "https://www.kali.org/docs/policy/trademark/",
            "guidelines": "https://www.kali.org/docs/policy/trademark/"
        },
        {
            "title": "Karlsruher Verkehrsverbund",
            "hex": "9B2321",
            "source": "https://commons.wikimedia.org/wiki/File:KVV_2010.svg"
        },
        {
            "title": "Kasa Smart",
            "hex": "4ACBD6",
            "source": "https://www.tp-link.com/us/support/download/hs200/"
        },
        {
            "title": "KashFlow",
            "hex": "E5426E",
            "source": "https://www.kashflow.com/"
        },
        {
            "title": "Kaspersky",
            "hex": "006D5C",
            "source": "https://www.kaspersky.com"
        },
        {
            "title": "Katacoda",
            "hex": "F48220",
            "source": "https://katacoda.com/press-kit"
        },
        {
            "title": "Katana",
            "hex": "000000",
            "source": "https://www.foundry.com/products/katana"
        },
        {
            "title": "KDE",
            "hex": "1D99F3",
            "source": "https://kde.org/stuff/clipart/"
        },
        {
            "title": "Kdenlive",
            "hex": "527EB2",
            "source": "https://kdenlive.org/en/logo/",
            "guidelines": "https://kdenlive.org/en/logo/"
        },
        {
            "title": "KeePassXC",
            "hex": "6CAC4D",
            "source": "https://github.com/keepassxreboot/keepassxc/"
        },
        {
            "title": "Kentico",
            "hex": "F05A22",
            "source": "https://www.kentico.com"
        },
        {
            "title": "Keras",
            "hex": "D00000",
            "source": "https://keras.io/"
        },
        {
            "title": "Keybase",
            "hex": "33A0FF",
            "source": "https://github.com/keybase/client/tree/a144e0ce38ee9e495cc5acbcd4ef859f5534d820/media/logos"
        },
        {
            "title": "KeyCDN",
            "hex": "047AED",
            "source": "https://www.keycdn.com/logos"
        },
        {
            "title": "Khan Academy",
            "hex": "14BF96",
            "source": "https://khanacademy.zendesk.com/hc/en-us/articles/202483630-Press-room",
            "guidelines": "https://support.khanacademy.org/hc/en-us/articles/202263034-Trademark-and-Brand-Usage-Policy"
        },
        {
            "title": "Khronos Group",
            "hex": "CC3333",
            "source": "https://www.khronos.org/legal/trademarks/",
            "guidelines": "https://www.khronos.org/legal/trademarks/"
        },
        {
            "title": "Kia",
            "hex": "05141F",
            "source": "https://www.kia.com"
        },
        {
            "title": "Kibana",
            "hex": "005571",
            "source": "https://www.elastic.co/brand"
        },
        {
            "title": "Kickstarter",
            "hex": "05CE78",
            "source": "https://www.kickstarter.com/help/brand_assets"
        },
        {
            "title": "Kik",
            "hex": "82BC23",
            "source": "https://www.kik.com/news/"
        },
        {
            "title": "Kirby",
            "hex": "000000",
            "source": "https://getkirby.com/press"
        },
        {
            "title": "Kitsu",
            "hex": "FD755C",
            "source": "https://kitsu.io/"
        },
        {
            "title": "Klarna",
            "hex": "FFB3C7",
            "source": "https://klarna.design/"
        },
        {
            "title": "KLM",
            "hex": "00A1DE",
            "source": "https://www.klm.com"
        },
        {
            "title": "Klook",
            "hex": "FF5722",
            "source": "https://www.klook.com/en-GB/newsroom/"
        },
        {
            "title": "Klout",
            "hex": "E44600",
            "source": "https://klout.com/s/developers/styleguide"
        },
        {
            "title": "KnowledgeBase",
            "hex": "FFD000",
            "source": "https://www.knowledgebase.ai/design",
            "guidelines": "https://www.knowledgebase.ai/design"
        },
        {
            "title": "Known",
            "hex": "333333",
            "source": "https://github.com/idno/known/tree/22c4935b57a61d94d2508651128b4f828f864989/gfx/logos"
        },
        {
            "title": "Ko-fi",
            "slug": "ko-fi",
            "hex": "FF5E5B",
            "source": "https://more.ko-fi.com/brand-assets",
            "guidelines": "https://more.ko-fi.com/brand-assets"
        },
        {
            "title": "Kodi",
            "hex": "17B2E7",
            "source": "https://kodi.tv/"
        },
        {
            "title": "Koding",
            "hex": "00B057",
            "source": "https://koding.com/About"
        },
        {
            "title": "Kofax",
            "hex": "00558C",
            "source": "https://www.kofax.com/"
        },
        {
            "title": "Komoot",
            "hex": "6AA127",
            "source": "http://newsroom.komoot.com/media_kits/219423/",
            "guidelines": "http://newsroom.komoot.com/media_kits/219423/"
        },
        {
            "title": "Kongregate",
            "hex": "990000",
            "source": "https://www.kongregate.com/pages/logos-and-branding"
        },
        {
            "title": "Kotlin",
            "hex": "0095D5",
            "source": "https://resources.jetbrains.com/storage/products/kotlin/docs/kotlin_logos.zip",
            "guidelines": "https://www.jetbrains.com/company/brand/"
        },
        {
            "title": "Krita",
            "hex": "3BABFF",
            "source": "https://krita.org/en/about/press/"
        },
        {
            "title": "KTM",
            "hex": "FF6600",
            "source": "https://ktm.com"
        },
        {
            "title": "Kubernetes",
            "hex": "326CE5",
            "source": "https://github.com/kubernetes/kubernetes/tree/master/logo"
        },
        {
            "title": "Kubuntu",
            "hex": "0079C1",
            "source": "https://kubuntu.org"
        },
        {
            "title": "Kyocera",
            "hex": "DF0522",
            "source": "https://uk.kyocera.com/"
        },
        {
            "title": "LabVIEW",
            "hex": "FFDB00",
            "source": "https://forums.ni.com/t5/NI-Partner-Network/New-Partner-Co-Marketing-Style-Guide/ba-p/3786987",
            "guidelines": "https://forums.ni.com/t5/NI-Partner-Network/New-Partner-Co-Marketing-Style-Guide/ba-p/3786987"
        },
        {
            "title": "Lada",
            "hex": "ED6B21",
            "source": "https://www.lada.ru/priora/sedan/accessories.html"
        },
        {
            "title": "Lamborghini",
            "hex": "DDB320",
            "source": "https://en.wikipedia.org/wiki/File:Lamborghini_Logo.svg"
        },
        {
            "title": "Land Rover",
            "hex": "005A2B",
            "source": "https://media.landrover.com/en/press-kit"
        },
        {
            "title": "Laragon",
            "hex": "0E83CD",
            "source": "https://laragon.org/"
        },
        {
            "title": "Laravel",
            "hex": "FF2D20",
            "source": "https://github.com/laravel/art"
        },
        {
            "title": "Laravel Horizon",
            "hex": "405263",
            "source": "https://github.com/laravel/horizon/blob/79ed572422d0ff789e9673a6dd9579026f14233a/public/img/horizon.svg"
        },
        {
            "title": "Laravel Nova",
            "hex": "252D37",
            "source": "https://nova.laravel.com/"
        },
        {
            "title": "Last.fm",
            "slug": "last-dot-fm",
            "hex": "D51007",
            "source": "https://commons.wikimedia.org/wiki/File:Lastfm_logo.svg"
        },
        {
            "title": "LastPass",
            "hex": "D32D27",
            "source": "https://lastpass.com/press-room/",
            "guidelines": "https://lastpass.com/press-room/"
        },
        {
            "title": "LaTeX",
            "hex": "008080",
            "source": "https://github.com/latex3/branding"
        },
        {
            "title": "Launchpad",
            "hex": "F8C300",
            "source": "https://help.launchpad.net/logo/submissions",
            "guidelines": "https://help.launchpad.net/Legal",
            "license": {
                "type": "CC-BY-ND-2.0"
            }
        },
        {
            "title": "LBRY",
            "hex": "2F9176",
            "source": "https://lbry.com/press-kit",
            "guidelines": "https://lbry.com/faq/acceptable-use-policy"
        },
        {
            "title": "Leaflet",
            "hex": "199900",
            "source": "https://github.com/Leaflet/Leaflet/blob/d843c3b88486713827d7e860b58bdba75bfbd5a2/src/images/logo.svg"
        },
        {
            "title": "Leanpub",
            "hex": "FFFFFF",
            "source": "https://leanpub.com/press",
            "guidelines": "https://leanpub.com/press"
        },
        {
            "title": "LeetCode",
            "hex": "FFA116",
            "source": "https://leetcode.com/store"
        },
        {
            "title": "Lenovo",
            "hex": "E2231A",
            "source": "https://news.lenovo.com/press-kits/"
        },
        {
            "title": "Less",
            "hex": "1D365D",
            "source": "https://github.com/less/logo/blob/c9c10c328cfc00071e92443934b35e389310abf8/less_logo.ai"
        },
        {
            "title": "Let’s Encrypt",
            "hex": "003A70",
            "source": "https://letsencrypt.org/trademarks/",
            "guidelines": "https://letsencrypt.org/trademarks/",
            "license": {
                "type": "CC-BY-NC-4.0"
            }
        },
        {
            "title": "Letterboxd",
            "hex": "00D735",
            "source": "https://letterboxd.com/about/logos/"
        },
        {
            "title": "LG",
            "hex": "A50034",
            "source": "https://en.wikipedia.org/wiki/LG_Corporation",
            "guidelines": "https://www.lg.com/global/about-lg-brand-identity"
        },
        {
            "title": "LGTM",
            "hex": "FFFFFF",
            "source": "https://lgtm.com/"
        },
        {
            "title": "Liberapay",
            "hex": "F6C915",
            "source": "https://en.liberapay.com/about/logos",
            "guidelines": "https://en.liberapay.com/about/logos",
            "license": {
                "type": "CC0-1.0"
            }
        },
        {
            "title": "Libraries.io",
            "slug": "libraries-dot-io",
            "hex": "337AB7",
            "source": "https://github.com/librariesio/libraries.io/blob/9ab0f659bb7fe137c15cf676612b6811f501a0bd/public/safari-pinned-tab.svg"
        },
        {
            "title": "LibraryThing",
            "hex": "251A15",
            "source": "https://twitter.com/LibraryThing/status/1054466649271656448"
        },
        {
            "title": "LibreOffice",
            "hex": "18A303",
            "source": "https://wiki.documentfoundation.org/Marketing/Branding",
            "guidelines": "https://wiki.documentfoundation.org/Marketing/Branding"
        },
        {
            "title": "libuv",
            "hex": "403C3D",
            "source": "https://github.com/libuv/libuv/blob/e4087dedf837f415056a45a838f639a3d9dc3ced/img/logos.svg"
        },
        {
            "title": "Lichess",
            "hex": "000000",
            "source": "https://lichess.org/about"
        },
        {
            "title": "LIFX",
            "hex": "000000",
            "source": "https://www.lifx.com/pages/press-enquiries",
            "guidelines": "https://www.dropbox.com/sh/i9khucz3ucy0q5v/AACrbtcpEIS0PdP84RdkhoAFa/Guides"
        },
        {
            "title": "Lighthouse",
            "hex": "F44B21",
            "source": "https://github.com/GoogleChrome/lighthouse/blob/80d2e6c1948f232ec4f1bdeabc8bc632fc5d0bfd/assets/lh_favicon.svg"
        },
        {
            "title": "LINE",
            "hex": "00C300",
            "source": "http://line.me/en/logo",
            "guidelines": "http://line.me/en/logo"
        },
        {
            "title": "LINE WEBTOON",
            "hex": "00D564",
            "source": "http://webtoons.com/"
        },
        {
            "title": "LineageOS",
            "hex": "167C80",
            "source": "https://www.lineageos.org/",
            "guidelines": "https://docs.google.com/presentation/d/1VmxFrVqkjtNMjZbAcrC4egp8C_So7gjJR3KuxdJfJDo/edit?usp=sharing"
        },
        {
            "title": "LinkedIn",
            "hex": "0A66C2",
            "source": "https://brand.linkedin.com",
            "guidelines": "https://brand.linkedin.com/policies"
        },
        {
            "title": "Linktree",
            "hex": "39E09B",
            "source": "https://linktr.ee/"
        },
        {
            "title": "Linode",
            "hex": "00A95C",
            "source": "https://www.linode.com/company/press/"
        },
        {
            "title": "Linux",
            "hex": "FCC624",
            "source": "https://www.linuxfoundation.org/the-linux-mark/"
        },
        {
            "title": "Linux Containers",
            "hex": "333333",
            "source": "https://github.com/lxc/linuxcontainers.org/blob/29d3299ddf8718099b6de1464570fbbadbaabecb/static/img/containers.svg"
        },
        {
            "title": "Linux Foundation",
            "hex": "003366",
            "source": "https://www.linuxfoundation.org/en/about/brand/",
            "guidelines": "https://www.linuxfoundation.org/en/about/brand/"
        },
        {
            "title": "Linux Mint",
            "hex": "87CF3E",
            "source": "https://commons.wikimedia.org/wiki/File:Linux_Mint_logo_without_wordmark.svg"
        },
        {
            "title": "Lion Air",
            "hex": "ED3237",
            "source": "https://lionairthai.com/en/"
        },
        {
            "title": "Lit",
            "hex": "324FFF",
            "source": "https://github.com/lit/lit.dev/blob/5e59bdb00b7a261d6fdcd6a4ae529e17f6146ed3/packages/lit-dev-content/site/images/flame-favicon.svg"
        },
        {
            "title": "Litecoin",
            "hex": "A6A9AA",
            "source": "https://litecoin-foundation.org/litecoin-branding-guidelines/",
            "guidelines": "https://litecoin-foundation.org/litecoin-branding-guidelines/"
        },
        {
            "title": "LiveChat",
            "hex": "FFD000",
            "source": "https://livechat.design/",
            "guidelines": "https://livechat.design/"
        },
        {
            "title": "LiveJournal",
            "hex": "00B0EA",
            "source": "http://www.livejournal.com"
        },
        {
            "title": "LLVM",
            "hex": "262D3A",
            "source": "https://llvm.org/Logo.html"
        },
        {
            "title": "LMMS",
            "hex": "10B146",
            "source": "https://lmms.io/branding"
        },
        {
            "title": "Logitech",
            "hex": "00B8FC",
            "source": "https://www.logitech.com/en-us/pr/library"
        },
        {
            "title": "LogMeIn",
            "hex": "45B6F2",
            "source": "https://www.logmein.com/legal/trademark",
            "guidelines": "https://www.logmein.com/legal/trademark"
        },
        {
            "title": "Logstash",
            "hex": "005571",
            "source": "https://www.elastic.co/brand",
            "guidelines": "https://www.elastic.co/brand"
        },
        {
            "title": "Looker",
            "hex": "4285F4",
            "source": "https://looker.com/"
        },
        {
            "title": "Loom",
            "hex": "625DF5",
            "source": "https://www.loom.com/press"
        },
        {
            "title": "Loop",
            "hex": "F29400",
            "source": "https://loop.frontiersin.org/"
        },
        {
            "title": "Lospec",
            "hex": "EAEAEA",
            "source": "https://lospec.com/brand",
            "guidelines": "https://lospec.com/brand"
        },
        {
            "title": "LOT Polish Airlines",
            "hex": "11397E",
            "source": "https://www.lot.com/us/en/kaleidoscope-inflight-magazine"
        },
        {
            "title": "Lua",
            "hex": "2C2D72",
            "source": "https://www.lua.org/images/",
            "guidelines": "https://www.lua.org/images/"
        },
        {
            "title": "Lubuntu",
            "hex": "0068C8",
            "source": "https://lubuntu.net/"
        },
        {
            "title": "Lufthansa",
            "hex": "05164D",
            "source": "https://www.lufthansa.com/"
        },
        {
            "title": "Lumen",
            "hex": "E74430",
            "source": "https://lumen.laravel.com/"
        },
        {
            "title": "Lydia",
            "hex": "0180FF",
            "source": "https://lydia-app.com/en/info/press.html",
            "guidelines": "https://lydia-app.com/en/info/press.html"
        },
        {
            "title": "Lyft",
            "hex": "FF00BF",
            "source": "https://www.lyft.com/press"
        },
        {
            "title": "MAAS",
            "hex": "E95420",
            "source": "https://design.ubuntu.com/downloads/",
            "license": {
                "type": "CC-BY-SA-3.0"
            }
        },
        {
            "title": "macOS",
            "hex": "000000",
            "source": "https://commons.wikimedia.org/wiki/File:MacOS_wordmark_(2017).svg"
        },
        {
            "title": "Macy’s",
            "hex": "E21A2C",
            "source": "https://www.macysinc.com/news-media/media-assets"
        },
        {
            "title": "Magento",
            "hex": "EE672F",
            "source": "http://magento.com"
        },
        {
            "title": "Magisk",
            "hex": "00AF9C",
            "source": "https://github.com/topjohnwu/Magisk/blob/master/app/src/main/res/drawable/ic_magisk.xml"
        },
        {
            "title": "Mail.Ru",
            "slug": "mail-dot-ru",
            "hex": "005FF9",
            "source": "https://my.mail.ru"
        },
        {
            "title": "MailChimp",
            "hex": "FFE01B",
            "source": "http://mailchimp.com/about/brand-assets",
            "guidelines": "http://mailchimp.com/about/brand-assets"
        },
        {
            "title": "Major League Hacking",
            "hex": "265A8F",
            "source": "https://mlh.io/brand-guidelines",
            "guidelines": "https://mlh.io/brand-guidelines"
        },
        {
            "title": "MakerBot",
            "hex": "FF1E0D",
            "source": "http://www.makerbot.com/makerbot-press-assets"
        },
        {
            "title": "MAN",
            "hex": "E40045",
            "source": "https://www.corporate.man.eu/"
        },
        {
            "title": "ManageIQ",
            "hex": "EF2929",
            "source": "https://www.manageiq.org/logo/"
        },
        {
            "title": "Manjaro",
            "hex": "35BF5C",
            "source": "https://manjaro.org/"
        },
        {
            "title": "Mapbox",
            "hex": "000000",
            "source": "https://www.mapbox.com/about/press/brand-guidelines",
            "guidelines": "https://www.mapbox.com/about/press/brand-guidelines"
        },
        {
            "title": "MariaDB",
            "hex": "003545",
            "source": "https://mariadb.com/about-us/logos/",
            "guidelines": "https://mariadb.com/about-us/logos/"
        },
        {
            "title": "MariaDB Foundation",
            "hex": "1F305F",
            "source": "https://mariadb.org/"
        },
        {
            "title": "Markdown",
            "hex": "000000",
            "source": "https://github.com/dcurtis/markdown-mark",
            "guidelines": "https://github.com/dcurtis/markdown-mark",
            "license": {
                "type": "CC0-1.0"
            }
        },
        {
            "title": "Marketo",
            "hex": "5C4C9F",
            "source": "https://www.marketo.com/"
        },
        {
            "title": "Marriott",
            "hex": "A70023",
            "source": "https://marriott-hotels.marriott.com/"
        },
        {
            "title": "Maserati",
            "hex": "0C2340",
            "source": "https://www.stellantis.com/en/brands/maserati"
        },
        {
            "title": "MasterCard",
            "hex": "EB001B",
            "source": "https://brand.mastercard.com/brandcenter/mastercard-brand-mark/downloads.html",
            "guidelines": "https://brand.mastercard.com/brandcenter/mastercard-brand-mark.html"
        },
        {
            "title": "mastercomfig",
            "hex": "009688",
            "source": "https://github.com/mastercomfig/mastercomfig.github.io/blob/d910ce7e868a6ef32106e36996c3473d78da2ce3/img/mastercomfig_logo.svg"
        },
        {
            "title": "Mastodon",
            "hex": "3088D4",
            "source": "https://joinmastodon.org/"
        },
        {
            "title": "Material Design",
            "hex": "757575",
            "source": "https://material.io/design/"
        },
        {
            "title": "Material Design Icons",
            "hex": "2196F3",
            "source": "https://materialdesignicons.com/icon/vector-square",
            "license": {
                "type": "Apache-2.0"
            }
        },
        {
            "title": "Material-UI",
            "slug": "material-ui",
            "hex": "0081CB",
            "source": "https://material-ui.com/"
        },
        {
            "title": "Mathworks",
            "hex": "0076A8",
            "source": "https://www.mathworks.com/brand.html",
            "guidelines": "https://www.mathworks.com/brand.html"
        },
        {
            "title": "Matomo",
            "hex": "3152A0",
            "source": "https://matomo.org/media/"
        },
        {
            "title": "Matrix",
            "hex": "000000",
            "source": "https://matrix.org"
        },
        {
            "title": "Mattermost",
            "hex": "0058CC",
            "source": "https://www.mattermost.org/brand-guidelines/",
            "guidelines": "https://www.mattermost.org/brand-guidelines/"
        },
        {
            "title": "Matternet",
            "hex": "261C29",
            "source": "http://mttr.net"
        },
        {
            "title": "Max",
            "hex": "525252",
            "source": "https://cycling74.com/"
        },
        {
            "title": "Max-Planck-Gesellschaft",
            "slug": "max-planck-gesellschaft",
            "hex": "006C66",
            "source": "https://www.mpg.de"
        },
        {
            "title": "Maytag",
            "hex": "002E5F",
            "source": "https://www.maytagcommerciallaundry.com/mclstorefront/c/-/p/MYR40PD"
        },
        {
            "title": "Mazda",
            "hex": "101010",
            "source": "https://www.mazda.com/en/about/profile/library/"
        },
        {
            "title": "McAfee",
            "hex": "C01818",
            "source": "https://www.mcafee.com/enterprise/en-us/about/newsroom/product-images.html"
        },
        {
            "title": "McDonald's",
            "hex": "FBC817",
            "source": "https://www.mcdonalds.com/gb/en-gb/newsroom.html"
        },
        {
            "title": "McLaren",
            "hex": "FF0000",
            "source": "https://cars.mclaren.com/"
        },
        {
            "title": "MDN Web Docs",
            "hex": "000000",
            "source": "https://developer.mozilla.org/"
        },
        {
            "title": "MediaFire",
            "hex": "1299F3",
            "source": "https://www.mediafire.com/developers/brand_assets/mediafire_brand_assets/",
            "guidelines": "https://www.mediafire.com/developers/brand_assets/mediafire_brand_assets/"
        },
        {
            "title": "MediaTek",
            "hex": "EC9430",
            "source": "https://corp.mediatek.com/news-events/press-library"
        },
        {
            "title": "MediaTemple",
            "hex": "000000",
            "source": "https://mediatemple.net/"
        },
        {
            "title": "Medium",
            "hex": "000000",
            "source": "https://medium.design/logos-and-brand-guidelines-f1a01a733592",
            "guidelines": "https://medium.design/logos-and-brand-guidelines-f1a01a733592"
        },
        {
            "title": "Meetup",
            "hex": "ED1C40",
            "source": "https://www.meetup.com/media/"
        },
        {
            "title": "MEGA",
            "hex": "D9272E",
            "source": "https://mega.io/corporate"
        },
        {
            "title": "Mendeley",
            "hex": "9D1620",
            "source": "https://www.mendeley.com/"
        },
        {
            "title": "Mercedes",
            "hex": "242424",
            "source": "https://www.mercedes-benz.com/"
        },
        {
            "title": "Mercurial",
            "hex": "999999",
            "source": "https://www.mercurial-scm.org/hg-logo/",
            "guidelines": "https://www.mercurial-scm.org/hg-logo/",
            "license": {
                "type": "GPL-2.0-or-later"
            }
        },
        {
            "title": "Messenger",
            "hex": "00B2FF",
            "source": "https://en.facebookbrand.com/facebookapp/assets/messenger/",
            "guidelines": "https://en.facebookbrand.com/facebookapp/assets/messenger/"
        },
        {
            "title": "Metabase",
            "hex": "509EE3",
            "source": "https://www.metabase.com/"
        },
        {
            "title": "MetaFilter",
            "hex": "065A8F",
            "source": "https://www.metafilter.com/apple-touch-icon.png"
        },
        {
            "title": "Meteor",
            "hex": "DE4F4F",
            "source": "http://logo.meteorapp.com/"
        },
        {
            "title": "Metro",
            "hex": "EF4242",
            "source": "https://facebook.github.io/metro/"
        },
        {
            "title": "Metro de la Ciudad de México",
            "hex": "F77E1C",
            "source": "https://es.wikipedia.org/wiki/Archivo:Metro_de_la_Ciudad_de_M%C3%A9xico_(logo)_version_2019.svg"
        },
        {
            "title": "Metro de Madrid",
            "hex": "255E9C",
            "source": "https://commons.wikimedia.org/wiki/File:MetroMadridLogo.svg"
        },
        {
            "title": "Métro de Paris",
            "hex": "003E95",
            "source": "https://www.ratp.fr/"
        },
        {
            "title": "MeWe",
            "hex": "17377F",
            "source": "https://mewe.com"
        },
        {
            "title": "micro:bit",
            "hex": "00ED00",
            "source": "https://microbit.org/"
        },
        {
            "title": "Micro.blog",
            "slug": "micro-dot-blog",
            "hex": "FF8800",
            "source": "https://help.micro.blog/"
        },
        {
            "title": "Microgenetics",
            "hex": "FF0000",
            "source": "http://microgenetics.co.uk/"
        },
        {
            "title": "MicroPython",
            "hex": "2B2728",
            "source": "https://commons.wikimedia.org/wiki/File:MicroPython_new_logo.svg"
        },
        {
            "title": "Microsoft",
            "hex": "5E5E5E",
            "source": "https://developer.microsoft.com"
        },
        {
            "title": "Microsoft Academic",
            "hex": "2D9FD9",
            "source": "https://academic.microsoft.com/"
        },
        {
            "title": "Microsoft Access",
            "hex": "A4373A",
            "source": "https://developer.microsoft.com/en-us/fluentui#/styles/web/colors/products"
        },
        {
            "title": "Microsoft Azure",
            "hex": "0089D6",
            "source": "https://developer.microsoft.com"
        },
        {
            "title": "Microsoft Bing",
            "hex": "258FFA",
            "source": "https://www.bing.com/covid/"
        },
        {
            "title": "Microsoft Edge",
            "hex": "0078D7",
            "source": "https://support.microsoft.com/en-us/help/17171/microsoft-edge-get-to-know"
        },
        {
            "title": "Microsoft Excel",
            "hex": "217346",
            "source": "https://developer.microsoft.com/en-us/fluentui#/styles/web/colors/products"
        },
        {
            "title": "Microsoft Exchange",
            "hex": "0078D4",
            "source": "https://developer.microsoft.com/en-us/fluentui#/styles/web/colors/products"
        },
        {
            "title": "Microsoft Office",
            "hex": "D83B01",
            "source": "https://developer.microsoft.com/en-us/microsoft-365"
        },
        {
            "title": "Microsoft OneDrive",
            "hex": "0078D4",
            "source": "https://developer.microsoft.com/en-us/fluentui#/styles/web/colors/products"
        },
        {
            "title": "Microsoft OneNote",
            "hex": "7719AA",
            "source": "https://developer.microsoft.com/en-us/fluentui#/styles/web/colors/products"
        },
        {
            "title": "Microsoft Outlook",
            "hex": "0078D4",
            "source": "https://developer.microsoft.com/en-us/outlook/docs"
        },
        {
            "title": "Microsoft PowerPoint",
            "hex": "B7472A",
            "source": "https://developer.microsoft.com/en-us/fluentui#/styles/web/colors/products"
        },
        {
            "title": "Microsoft SharePoint",
            "hex": "0078D4",
            "source": "https://developer.microsoft.com/en-us/fluentui#/styles/web/colors/products"
        },
        {
            "title": "Microsoft SQL Server",
            "hex": "CC2927",
            "source": "https://de.wikipedia.org/wiki/Datei:Microsoft_SQL_Server_Logo.svg"
        },
        {
            "title": "Microsoft Teams",
            "hex": "6264A7",
            "source": "https://developer.microsoft.com/en-us/fluentui#/styles/web/colors/products"
        },
        {
            "title": "Microsoft Visio",
            "hex": "3955A3",
            "source": "https://developer.microsoft.com/en-us/fluentui#/styles/web/colors/products"
        },
        {
            "title": "Microsoft Word",
            "hex": "2B579A",
            "source": "https://developer.microsoft.com/en-us/fluentui#/styles/web/colors/products"
        },
        {
            "title": "MicroStrategy",
            "hex": "D9232E",
            "source": "https://www.microstrategy.com/en/company/press-kit",
            "guidelines": "https://www.microstrategy.com/en/company/press-kit"
        },
        {
            "title": "MIDI",
            "hex": "000000",
            "source": "https://en.wikipedia.org/wiki/MIDI"
        },
        {
            "title": "Minds",
            "hex": "FED12F",
            "source": "https://www.minds.com/branding",
            "license": {
                "type": "CC-BY-SA-4.0"
            }
        },
        {
            "title": "Minecraft",
            "hex": "62B47A",
            "source": "https://education.minecraft.net/press/"
        },
        {
            "title": "Minetest",
            "hex": "53AC56",
            "source": "https://www.minetest.net/"
        },
        {
            "title": "Mini",
            "hex": "000000",
            "source": "https://mini.co.uk"
        },
        {
            "title": "Minutemailer",
            "hex": "30B980",
            "source": "https://minutemailer.com"
        },
        {
            "title": "Miro",
            "hex": "050038",
            "source": "https://miro.com/"
        },
        {
            "title": "Mitsubishi",
            "hex": "E60012",
            "source": "https://www.mitsubishi.com/"
        },
        {
            "title": "Mix",
            "hex": "FF8126",
            "source": "https://mix.com"
        },
        {
            "title": "Mixcloud",
            "hex": "5000FF",
            "source": "https://www.mixcloud.com/about",
            "guidelines": "https://www.mixcloud.com/about"
        },
        {
            "title": "MobX",
            "hex": "FF9955",
            "source": "https://github.com/mobxjs/mobx/blob/248e25e37af31c2e71ff452bc662a85816fa40d8/docs/assets/mobservable.svg"
        },
        {
            "title": "MobX-State-Tree",
            "slug": "mobx-state-tree",
            "hex": "FF7102",
            "source": "https://github.com/mobxjs/mobx-state-tree/blob/666dabd60a7fb87faf83d177c14f516481b5f141/website/static/img/mobx-state-tree-logo.svg"
        },
        {
            "title": "Mocha",
            "hex": "8D6748",
            "source": "https://mochajs.org/"
        },
        {
            "title": "MODX",
            "hex": "102C53",
            "source": "https://docs.modx.com/"
        },
        {
            "title": "Mojang Studios",
            "hex": "EF323D",
            "source": "https://www.minecraft.net"
        },
        {
            "title": "Moleculer",
            "hex": "3CAFCE",
            "source": "https://moleculer.services/"
        },
        {
            "title": "Momenteo",
            "hex": "5A6AB1",
            "source": "https://www.momenteo.com/media"
        },
        {
            "title": "Monero",
            "hex": "FF6600",
            "source": "https://www.getmonero.org/press-kit/"
        },
        {
            "title": "MongoDB",
            "hex": "47A248",
            "source": "https://www.mongodb.com/pressroom"
        },
        {
            "title": "monkey tie",
            "hex": "1A52C2",
            "source": "https://www.monkey-tie.com"
        },
        {
            "title": "Monogram",
            "hex": "FDB22A",
            "source": "http://monogram.me"
        },
        {
            "title": "Monster",
            "hex": "6D4C9F",
            "source": "https://www.monster.com/press/"
        },
        {
            "title": "Monzo",
            "hex": "14233C",
            "source": "https://monzo.com/press/"
        },
        {
            "title": "Moo",
            "hex": "00945E",
            "source": "https://www.moo.com/uk/about/press"
        },
        {
            "title": "Moscow Metro",
            "hex": "D9232E",
            "source": "https://mosmetro.ru/"
        },
        {
            "title": "Motorola",
            "hex": "E1140A",
            "source": "https://motorola-global-portal-de.custhelp.com/"
        },
        {
            "title": "Mozilla",
            "hex": "000000",
            "source": "https://mozilla.design/mozilla/",
            "guidelines": "https://mozilla.design/mozilla/"
        },
        {
            "title": "MTA",
            "hex": "0039A6",
            "source": "https://mta.info/"
        },
        {
            "title": "MTR",
            "hex": "AC2E45",
            "source": "https://commons.wikimedia.org/wiki/File:MTR_(logo_with_text).svg"
        },
        {
            "title": "Mumble",
            "hex": "FFFFFF",
            "source": "https://github.com/mumble-voip/mumble/blob/d40a19eb88cda61084da245a1b6cb8f32ef1b6e4/icons/mumble_small.svg",
            "guidelines": "https://github.com/mumble-voip/mumble/blob/d40a19eb88cda61084da245a1b6cb8f32ef1b6e4/LICENSE"
        },
        {
            "title": "MuseScore",
            "hex": "1A70B8",
            "source": "https://musescore.org/en/about/logos-and-graphics"
        },
        {
            "title": "MusicBrainz",
            "hex": "BA478F",
            "source": "https://metabrainz.org/projects"
        },
        {
            "title": "MX Linux",
            "hex": "000000",
            "source": "https://mxlinux.org/art/",
            "license": {
                "type": "GPL-3.0-only"
            }
        },
        {
            "title": "MyAnimeList",
            "hex": "2E51A2",
            "source": "https://myanimelist.net/forum/?topicid=1575618"
        },
        {
            "title": "MYOB",
            "hex": "6100A5",
            "source": "https://myob-identikit.frontify.com/d/JK2D4WFOdAwV/for-developers"
        },
        {
            "title": "Myspace",
            "hex": "030303",
            "source": "https://myspace.com/"
        },
        {
            "title": "MySQL",
            "hex": "4479A1",
            "source": "https://www.mysql.com/about/legal/logos.html",
            "guidelines": "https://www.mysql.com/about/legal/logos.html"
        },
        {
            "title": "N26",
            "hex": "48AC98",
            "source": "https://n26.com/"
        },
        {
            "title": "Namebase",
            "hex": "0068FF",
            "source": "https://www.namebase.io/"
        },
        {
            "title": "Namecheap",
            "hex": "DE3723",
            "source": "https://www.namecheap.com/"
        },
        {
            "title": "Nano",
            "hex": "4A90E2",
            "source": "https://nano.org/resources",
            "guidelines": "https://nano.org/resources"
        },
        {
            "title": "NASA",
            "hex": "E03C31",
            "source": "https://commons.wikimedia.org/wiki/File:NASA_Worm_logo.svg",
            "guidelines": "https://www.nasa.gov/multimedia/guidelines/index.html"
        },
        {
            "title": "National Grid",
            "hex": "00148C",
            "source": "https://www.nationalgrid.com/"
        },
        {
            "title": "NativeScript",
            "hex": "3655FF",
            "source": "https://docs.nativescript.org/"
        },
        {
            "title": "Naver",
            "hex": "03C75A",
            "source": "https://www.navercorp.com/investment/annualReport"
        },
        {
            "title": "NBA",
            "hex": "253B73",
            "source": "https://nba.com/"
        },
        {
            "title": "NBB",
            "hex": "FF7100",
            "source": "https://presse.notebooksbilliger.de/presskits/style-guide"
        },
        {
            "title": "NDR",
            "hex": "0C1754",
            "source": "https://www.ndr.de/"
        },
        {
            "title": "NEC",
            "hex": "1414A0",
            "source": "https://commons.wikimedia.org/wiki/File:NEC_logo.svg"
        },
        {
            "title": "Neo4j",
            "hex": "008CC1",
            "source": "https://neo4j.com/style-guide/",
            "guidelines": "https://neo4j.com/style-guide/"
        },
        {
            "title": "Neovim",
            "hex": "57A143",
            "source": "https://neovim.io/",
            "license": {
                "type": "CC-BY-SA-3.0"
            }
        },
        {
            "title": "NestJS",
            "hex": "E0234E",
            "source": "https://nestjs.com/"
        },
        {
            "title": "NetApp",
            "hex": "0067C5",
            "source": "http://www.netapp.com/",
            "guidelines": "https://www.netapp.com/company/legal/trademark-guidelines/"
        },
        {
            "title": "Netflix",
            "hex": "E50914",
            "source": "https://brand.netflix.com/en/assets/brand-symbol",
            "guidelines": "https://brand.netflix.com/en/assets/brand-symbol"
        },
        {
            "title": "Netlify",
            "hex": "00C7B7",
            "source": "https://www.netlify.com/press/",
            "guidelines": "https://www.netlify.com/press/",
            "aliases": {
                "dup": [
                    {
                        "title": "Netlify CMS",
                        "hex": "C9FA4B",
                        "source": "https://www.netlifycms.org/"
                    }
                ]
            }
        },
        {
            "title": "New Japan Pro-Wrestling",
            "slug": "newjapanpro-wrestling",
            "hex": "FF160B",
            "source": "https://en.wikipedia.org/wiki/File:NJPW_World_Logo.svg",
            "aliases": {
                "aka": [
                    "NJPW"
                ],
                "dup": [
                    {
                        "title": "NJPW World",
                        "hex": "B79C65",
                        "source": "https://njpwworld.com/"
                    }
                ],
                "loc": {
                    "ja-JP": "新日本プロレスリング"
                }
            }
        },
        {
            "title": "New Relic",
            "hex": "008C99",
            "source": "https://newrelic.com/about/media-assets",
            "guidelines": "https://newrelic.com/about/media-assets#guidelines"
        },
        {
            "title": "New York Times",
            "hex": "000000",
            "source": "https://www.nytimes.com/"
        },
        {
            "title": "Next.js",
            "slug": "next-dot-js",
            "hex": "000000",
            "source": "https://nextjs.org/"
        },
        {
            "title": "Nextcloud",
            "hex": "0082C9",
            "source": "https://nextcloud.com/press/",
            "guidelines": "https://nextcloud.com/trademarks/"
        },
        {
            "title": "Nextdoor",
            "hex": "8ED500",
            "source": "https://about.nextdoor.com/us-media/"
        },
        {
            "title": "NFC",
            "hex": "002E5F",
            "source": "https://nfc-forum.org/our-work/nfc-branding/n-mark/guidelines-and-brand-assets/",
            "guidelines": "https://nfc-forum.org/our-work/nfc-branding/n-mark/guidelines-and-brand-assets/"
        },
        {
            "title": "NGINX",
            "hex": "009639",
            "source": "https://www.nginx.com/press/",
            "guidelines": "https://www.nginx.com/press/"
        },
        {
            "title": "ngrok",
            "hex": "1F1E37",
            "source": "https://ngrok.com/"
        },
        {
            "title": "niconico",
            "hex": "231815",
            "source": "https://www.nicovideo.jp/"
        },
        {
            "title": "Nim",
            "hex": "FFE953",
            "source": "https://nim-lang.org"
        },
        {
            "title": "Nintendo",
            "hex": "8F8F8F",
            "source": "https://en.wikipedia.org/wiki/Nintendo#/media/File:Nintendo.svg"
        },
        {
            "title": "Nintendo 3DS",
            "hex": "D12228",
            "source": "https://www.nintendo.de/"
        },
        {
            "title": "Nintendo GameCube",
            "hex": "6A5FBB",
            "source": "https://www.nintendo.com/consumer/systems/nintendogamecube/index.jsp"
        },
        {
            "title": "Nintendo Network",
            "hex": "FF7D00",
            "source": "https://id.nintendo.net/login"
        },
        {
            "title": "Nintendo Switch",
            "hex": "E60012",
            "source": "https://www.nintendo.com/switch/"
        },
        {
            "title": "Nissan",
            "hex": "C3002F",
            "source": "https://www.nissan.ie/"
        },
        {
            "title": "NixOS",
            "hex": "5277C3",
            "source": "https://github.com/NixOS/nixos-homepage/tree/master/logo"
        },
        {
            "title": "Node-RED",
            "slug": "node-red",
            "hex": "8F0000",
            "source": "https://nodered.org/about/resources/"
        },
        {
            "title": "Node.js",
            "slug": "node-dot-js",
            "hex": "339933",
            "source": "https://nodejs.org/en/about/resources/",
            "guidelines": "https://nodejs.org/en/about/resources/"
        },
        {
            "title": "Nodemon",
            "hex": "76D04B",
            "source": "https://nodemon.io/"
        },
        {
            "title": "Nokia",
            "hex": "124191",
            "source": "https://www.nokia.com/"
        },
        {
            "title": "Norwegian",
            "hex": "D81939",
            "source": "https://www.norwegian.com/ie/travel-info/on-board/in-flight-entertainment/magazine/"
        },
        {
            "title": "Notepad++",
            "hex": "90E59A",
            "source": "https://github.com/notepad-plus-plus/notepad-plus-plus/blob/1f2c63cce173e3e1dc5922637c81a851693e2856/PowerEditor/misc/chameleon/chameleon-pencil.eps"
        },
        {
            "title": "Notion",
            "hex": "000000",
            "source": "https://www.notion.so/"
        },
        {
            "title": "Notist",
            "hex": "333333",
            "source": "https://noti.st/"
        },
        {
            "title": "Noun Project",
            "hex": "000000",
            "source": "https://www.lingoapp.com/6/s/oJkq3W/?v=3"
        },
        {
            "title": "npm",
            "hex": "CB3837",
            "source": "https://www.npmjs.com/",
            "guidelines": "https://www.npmjs.com/policies/trademark"
        },
        {
            "title": "Nrwl",
            "hex": "96D7E8",
            "source": "https://nrwl.io/assets/nrwl-logo-white.svg"
        },
        {
            "title": "Nubank",
            "hex": "820AD1",
            "source": "https://nubank.com.br/en/press/"
        },
        {
            "title": "Nucleo",
            "hex": "111111",
            "source": "https://nucleoapp.com/"
        },
        {
            "title": "NuGet",
            "hex": "004880",
            "source": "https://github.com/NuGet/Media/blob/89f7c87245e52e8ce91d94c0a47f44c6576e3a0d/Images/MainLogo/Vector/nuget.svg"
        },
        {
            "title": "Nuke",
            "hex": "000000",
            "source": "https://www.foundry.com/products/nuke"
        },
        {
            "title": "Numba",
            "hex": "00A3E0",
            "source": "https://github.com/numba/numba/blob/0db8a2bcd0f53c0d0ad8a798432fb3f37f14af27/docs/_static/numba-blue-icon-rgb.svg"
        },
        {
            "title": "NumPy",
            "hex": "013243",
            "source": "https://numpy.org/press-kit/",
            "guidelines": "https://github.com/numpy/numpy/blob/main/branding/logo/logoguidelines.md"
        },
        {
            "title": "Nutanix",
            "hex": "024DA1",
            "source": "https://www.nutanix.com/content/dam/nutanix/en/cmn/documents/nutanix-brandbook.pdf"
        },
        {
            "title": "Nuxt.js",
            "slug": "nuxt-dot-js",
            "hex": "00C58E",
            "source": "https://nuxtjs.org/design"
        },
        {
            "title": "NVIDIA",
            "hex": "76B900",
            "source": "https://www.nvidia.com/etc/designs/nvidiaGDC/clientlibs_base/images/NVIDIA-Logo.svg"
        },
        {
            "title": "Nx",
            "hex": "143055",
            "source": "https://nx.dev/"
        },
        {
            "title": "OBS Studio",
            "hex": "302E31",
            "source": "https://upload.wikimedia.org/wikipedia/commons/7/78/OBS.svg"
        },
        {
            "title": "Observable",
            "hex": "353E58",
            "source": "https://observablehq.com/"
        },
        {
            "title": "OCaml",
            "hex": "EC6813",
            "source": "http://ocaml.org/img/OCaml_Sticker.svg",
            "guidelines": "https://ocaml.org/docs/logos.html",
            "license": {
                "type": "Unlicense"
            }
        },
        {
            "title": "Octave",
            "hex": "0790C0",
            "source": "https://www.gnu.org/software/octave/"
        },
        {
            "title": "Octopus Deploy",
            "hex": "2F93E0",
            "source": "https://octopus.com/company/brand",
            "guidelines": "https://octopus.com/company/brand"
        },
        {
            "title": "Oculus",
            "hex": "1C1E20",
            "source": "https://en.facebookbrand.com/oculus/assets/oculus?audience=oculus-landing",
            "guidelines": "https://en.facebookbrand.com/oculus/"
        },
        {
            "title": "Odnoklassniki",
            "hex": "EE8208",
            "source": "https://insideok.ru/brandbook"
        },
        {
            "title": "Odysee",
            "hex": "EF1970",
            "source": "https://odysee.com/@OdyseeHelp:b/odyseepresskit:b"
        },
        {
            "title": "okcupid",
            "hex": "0500BE",
            "source": "https://okcupid.com/press"
        },
        {
            "title": "Okta",
            "hex": "007DC1",
            "source": "https://www.okta.com/press-room/media-assets/",
            "guidelines": "https://www.okta.com/terms-of-use-for-okta-content/"
        },
        {
            "title": "OnePlus",
            "hex": "F5010C",
            "source": "https://www.oneplus.com/ca_en/brand/asset"
        },
        {
            "title": "OnlyFans",
            "hex": "00AFF0",
            "source": "https://onlyfans.com/brand",
            "guidelines": "https://onlyfans.com/brand"
        },
        {
            "title": "ONNX",
            "hex": "005CED",
            "source": "https://github.com/onnx/onnx.github.io/blob/382e7036b616ce1555499ac41730245a2478513c/images/ONNX-ICON.svg"
        },
        {
            "title": "OnStar",
            "hex": "003D7D",
            "source": "https://www.onstar.com/"
        },
        {
            "title": "Opel",
            "hex": "F7FF14",
            "source": "https://www.stellantis.com/en/brands/opel"
        },
        {
            "title": "Open Access",
            "hex": "F68212",
            "source": "https://commons.wikimedia.org/wiki/File:Open_Access_logo_PLoS_white.svg"
        },
        {
            "title": "Open Badges",
            "hex": "073B5A",
            "source": "https://backpack.openbadges.org/"
        },
        {
            "title": "Open Bug Bounty",
            "hex": "F67909",
            "source": "https://www.openbugbounty.org/"
        },
        {
            "title": "Open Collective",
            "hex": "7FADF2",
            "source": "https://docs.opencollective.com/help/about#media-logo"
        },
        {
            "title": "Open Containers Initiative",
            "hex": "262261",
            "source": "https://github.com/opencontainers/artwork/tree/master/oci/icon"
        },
        {
            "title": "Open Source Initiative",
            "hex": "3DA639",
            "source": "https://opensource.org/logo-usage-guidelines",
            "guidelines": "https://opensource.org/logo-usage-guidelines"
        },
        {
            "title": "OpenAI",
            "hex": "412991",
            "source": "https://openai.com/"
        },
        {
            "title": "OpenAI Gym",
            "hex": "0081A5",
            "source": "https://gym.openai.com/"
        },
        {
            "title": "OpenAPI Initiative",
            "hex": "6BA539",
            "source": "https://www.openapis.org/faq/style-guide",
            "guidelines": "https://www.openapis.org/faq/style-guide"
        },
        {
            "title": "OpenBSD",
            "hex": "F2CA30",
            "source": "https://en.wikipedia.org/wiki/OpenBSD"
        },
        {
            "title": "OpenCV",
            "hex": "5C3EE8",
            "source": "https://opencv.org/resources/media-kit/",
            "guidelines": "https://opencv.org/resources/media-kit/"
        },
        {
            "title": "OpenFaaS",
            "hex": "3B5EE9",
            "source": "https://docs.openfaas.com/"
        },
        {
            "title": "OpenGL",
            "hex": "5586A4",
            "source": "https://www.khronos.org/legal/trademarks/"
        },
        {
            "title": "OpenID",
            "hex": "F78C40",
            "source": "https://openid.net/add-openid/logos/"
        },
        {
            "title": "Openlayers",
            "hex": "1F6B75",
            "source": "https://github.com/openlayers/openlayers.github.io/blob/5b93e18b8d302eb49a812fb96abb529895ceb7a2/assets/logo.svg"
        },
        {
            "title": "OpenNebula",
            "hex": "0097C2",
            "source": "https://opennebula.io/docs/"
        },
        {
            "title": "OpenSSL",
            "hex": "721412",
            "source": "https://www.openssl.org/"
        },
        {
            "title": "OpenStack",
            "hex": "ED1944",
            "source": "https://www.openstack.org/brand/openstack-logo/",
            "guidelines": "https://www.openstack.org/brand/openstack-logo/"
        },
        {
            "title": "OpenStreetMap",
            "hex": "7EBC6F",
            "source": "https://www.openstreetmap.org",
            "guidelines": "https://wiki.osmfoundation.org/wiki/Trademark_Policy"
        },
        {
            "title": "openSUSE",
            "hex": "73BA25",
            "source": "https://github.com/openSUSE/artwork/blob/33e94aa76837c09f03d1712705949b71a246a53b/logos/buttons/button-colour.svg",
            "guidelines": "https://en.opensuse.org/Portal:Artwork"
        },
        {
            "title": "OpenVPN",
            "hex": "EA7E20",
            "source": "https://openvpn.net/wp-content/themes/openvpn/assets/images/logo.svg",
            "guidelines": "https://openvpn.net/terms/"
        },
        {
            "title": "OpenWrt",
            "hex": "00B5E2",
            "source": "https://openwrt.org/docs/guide-graphic-designer/openwrt-logo",
            "guidelines": "https://openwrt.org/docs/guide-graphic-designer/openwrt-logo"
        },
        {
            "title": "Opera",
            "hex": "FF1B2D",
            "source": "https://brand.opera.com/1472-2/opera-logos/",
            "guidelines": "https://brand.opera.com/"
        },
        {
            "title": "OPNSense",
            "hex": "D94F00",
            "source": "https://opnsense.org/about/legal-notices/",
            "guidelines": "https://opnsense.org/about/legal-notices/"
        },
        {
            "title": "Opsgenie",
            "hex": "172B4D",
            "source": "https://www.atlassian.com/company/news/press-kit"
        },
        {
            "title": "OpsLevel",
            "hex": "1890FF",
            "source": "https://www.opslevel.com/"
        },
        {
            "title": "Oracle",
            "hex": "F80000",
            "source": "https://www.oracle.com/opn/index.html",
            "guidelines": "https://www.oracle.com/legal/logos.html"
        },
        {
            "title": "ORCID",
            "hex": "A6CE39",
            "source": "https://orcid.figshare.com/articles/figure/ORCID_iD_icon_graphics/5008697",
            "guidelines": "https://info.orcid.org/brand-guidelines/"
        },
        {
            "title": "Org",
            "hex": "77AA99",
            "source": "https://orgmode.org"
        },
        {
            "title": "Origin",
            "hex": "F56C2D",
            "source": "https://www.origin.com/gbr/en-us/store"
        },
        {
            "title": "Osano",
            "hex": "7764FA",
            "source": "https://www.osano.com/company/assets"
        },
        {
            "title": "Oshkosh",
            "hex": "E6830F",
            "source": "https://oshkoshdefense.com/media/photos/",
            "license": {
                "type": "CC-BY-SA-4.0"
            }
        },
        {
            "title": "OSMC",
            "hex": "17394A",
            "source": "https://github.com/osmc/osmc/tree/master/assets"
        },
        {
            "title": "osu!",
            "hex": "FF66AA",
            "source": "https://osu.ppy.sh/wiki/vi/Brand_identity_guidelines",
            "guidelines": "https://osu.ppy.sh/wiki/vi/Brand_identity_guidelines"
        },
        {
            "title": "Overcast",
            "hex": "FC7E0F",
            "source": "https://overcast.fm"
        },
        {
            "title": "Overleaf",
            "hex": "47A141",
            "source": "https://www.overleaf.com/for/press/media-resources"
        },
        {
            "title": "OVH",
            "hex": "123F6D",
            "source": "https://www.ovh.com/ca/en/newsroom/"
        },
        {
            "title": "OWASP",
            "hex": "000000",
            "source": "https://github.com/OWASP/www-event-2020-07-virtual/blob/eefbef6c1afdd1dee2af11e7f44ad005b25ad48c/assets/images/logo.svg"
        },
        {
            "title": "Oxygen",
            "hex": "3A209E",
            "source": "https://oxygenbuilder.com/",
            "guidelines": "https://oxygenbuilder.com/trademark-policy/"
        },
        {
            "title": "OYO",
            "hex": "EE2E24",
            "source": "https://www.oyorooms.com/"
        },
        {
            "title": "p5.js",
            "slug": "p5-dot-js",
            "hex": "ED225D",
            "source": "https://p5js.org"
        },
        {
            "title": "Packagist",
            "hex": "F28D1A",
            "source": "https://github.com/composer/packagist/issues/1147",
            "license": {
                "type": "MIT"
            }
        },
        {
            "title": "Pagekit",
            "hex": "212121",
            "source": "https://pagekit.com/logo-guide",
            "guidelines": "https://pagekit.com/logo-guide"
        },
        {
            "title": "PagerDuty",
            "hex": "06AC38",
            "source": "https://www.pagerduty.com/brand/",
            "guidelines": "https://www.pagerduty.com/brand/"
        },
        {
            "title": "PageSpeed Insights",
            "hex": "4285F4",
            "source": "https://developers.google.com/web/fundamentals/performance/speed-tools/"
        },
        {
            "title": "PagSeguro",
            "hex": "FFC801",
            "source": "https://pagseguro.uol.com.br/"
        },
        {
            "title": "Palantir",
            "hex": "101113",
            "source": "https://github.com/palantir/conjure/blob/master/docs/media/palantir-logo.svg"
        },
        {
            "title": "Palo Alto Software",
            "hex": "83DA77",
            "source": "https://www.paloalto.com"
        },
        {
            "title": "pandas",
            "hex": "150458",
            "source": "https://pandas.pydata.org/about/citing.html",
            "guidelines": "https://pandas.pydata.org/about/citing.html"
        },
        {
            "title": "Pandora",
            "hex": "224099",
            "source": "https://www.pandoraforbrands.com/"
        },
        {
            "title": "Pantheon",
            "hex": "FFDC28",
            "source": "https://projects.invisionapp.com/boards/8UOJQWW2J3G5#/1145336",
            "guidelines": "https://projects.invisionapp.com/boards/8UOJQWW2J3G5#/1145336"
        },
        {
            "title": "Parity Substrate",
            "hex": "282828",
            "source": "http://substrate.dev/"
        },
        {
            "title": "Parse.ly",
            "slug": "parse-dot-ly",
            "hex": "5BA745",
            "source": "https://www.parse.ly/press-kit",
            "guidelines": "https://www.parse.ly/press-kit"
        },
        {
            "title": "Passport",
            "hex": "34E27A",
            "source": "http://www.passportjs.org/"
        },
        {
            "title": "Pastebin",
            "hex": "02456C",
            "source": "https://pastebin.com/"
        },
        {
            "title": "Patreon",
            "hex": "FF424D",
            "source": "https://www.patreon.com/brand/downloads",
            "guidelines": "https://www.patreon.com/brand/downloads"
        },
        {
            "title": "Payoneer",
            "hex": "FF4800",
            "source": "https://www.payoneer.com/"
        },
        {
            "title": "PayPal",
            "hex": "00457C",
            "source": "https://www.paypal.com/"
        },
        {
            "title": "Paytm",
            "hex": "20336B",
            "source": "https://paytm.com/"
        },
        {
            "title": "PCGamingWiki",
            "hex": "556DB3",
            "source": "https://www.pcgamingwiki.com/wiki/Home"
        },
        {
            "title": "PeerTube",
            "hex": "F1680D",
            "source": "https://joinpeertube.org/"
        },
        {
            "title": "Pegasus Airlines",
            "hex": "FDC43E",
            "source": "https://www.flypgs.com/en/about-pegasus/flypgscom-magazine"
        },
        {
            "title": "Pelican",
            "hex": "14A0C4",
            "source": "https://blog.getpelican.com/pages/gratitude.html",
            "license": {
                "type": "CC-BY-4.0"
            }
        },
        {
            "title": "Peloton",
            "hex": "181A1D",
            "source": "https://press.onepeloton.com/#logos"
        },
        {
            "title": "Pepsi",
            "hex": "2151A1",
            "source": "http://gillettepepsicola.com/promotions-media/media-kit/",
            "guidelines": "http://gillettepepsicola.com/promotions-media/media-kit/"
        },
        {
            "title": "Perforce",
            "hex": "404040",
            "source": "https://www.perforce.com"
        },
        {
            "title": "Periscope",
            "hex": "40A4C4",
            "source": "https://www.periscope.tv/"
        },
        {
            "title": "Perl",
            "hex": "39457E",
            "source": "https://github.com/tpf/marketing-materials/blob/6765c6fd71bc5b123d6c1a77b86e08cdd6376078/images/onion-logo/tpf-logo-onion.svg"
        },
        {
            "title": "Peugeot",
            "hex": "000000",
            "source": "https://www.peugeot.co.uk/"
        },
        {
            "title": "Pexels",
            "hex": "05A081",
            "source": "https://www.pexels.com/"
        },
        {
            "title": "pfSense",
            "hex": "212121",
            "source": "https://www.pfsense.org/"
        },
        {
            "title": "Phabricator",
            "hex": "4A5F88",
            "source": "https://github.com/phacility/phabricator/blob/0a3093ef9c1898913196564435346e4daa9d2538/webroot/rsrc/image/logo/light-eye.png",
            "guidelines": "https://phacility.com/trademarks/"
        },
        {
            "title": "Philips Hue",
            "hex": "0065D3",
            "source": "https://www.philips-hue.com/en-us/support/faq"
        },
        {
            "title": "PhonePe",
            "hex": "5F259F",
            "source": "https://www.phonepe.com/press/"
        },
        {
            "title": "Photobucket",
            "hex": "0672CB",
            "source": "https://photobucket.com/"
        },
        {
            "title": "Photocrowd",
            "hex": "3DAD4B",
            "source": "https://www.photocrowd.com/"
        },
        {
            "title": "Photopea",
            "hex": "18A497",
            "source": "https://github.com/photopea/photopea/blob/d5c532e8ad8ece246e2ea8646aac7df768407c64/logo.svg"
        },
        {
            "title": "PHP",
            "hex": "777BB4",
            "source": "http://php.net/download-logos.php",
            "license": {
                "type": "CC-BY-SA-4.0"
            }
        },
        {
            "title": "PhpStorm",
            "hex": "000000",
            "source": "https://www.jetbrains.com/company/brand/logos/",
            "guidelines": "https://www.jetbrains.com/company/brand/"
        },
        {
            "title": "Pi-hole",
            "slug": "pi-hole",
            "hex": "96060C",
            "source": "https://docs.pi-hole.net",
            "guidelines": "https://pi-hole.net/trademark-rules-and-brand-guidelines/"
        },
        {
            "title": "Picarto.TV",
            "slug": "picarto-dot-tv",
            "hex": "1DA456",
            "source": "https://picarto.tv/site/press"
        },
        {
            "title": "Picnic",
            "hex": "E1171E",
            "source": "https://picnic.app/nl/feestdagen/"
        },
        {
            "title": "PicPay",
            "hex": "21C25E",
            "source": "https://www.picpay.com/site/sobre-nos"
        },
        {
            "title": "Pimcore",
            "hex": "6428B4",
            "source": "https://pimcore.com/en/media-kit",
            "guidelines": "https://pimcore.com/en/media-kit"
        },
        {
            "title": "Pinboard",
            "hex": "0000FF",
            "source": "https://commons.wikimedia.org/wiki/File:Feedbin-Icon-share-pinboard.svg"
        },
        {
            "title": "Pingdom",
            "hex": "FFF000",
            "source": "https://www.pingdom.com/resources/brand-assets/",
            "guidelines": "https://www.pingdom.com/resources/brand-assets/"
        },
        {
            "title": "Pingup",
            "hex": "00B1AB",
            "source": "http://pingup.com/resources"
        },
        {
            "title": "Pinterest",
            "hex": "BD081C",
            "source": "https://business.pinterest.com/en/brand-guidelines",
            "guidelines": "https://business.pinterest.com/en/brand-guidelines"
        },
        {
            "title": "Pioneer DJ",
            "hex": "1A1928",
            "source": "https://www.pioneerdj.com/"
        },
        {
            "title": "Pivotal Tracker",
            "hex": "517A9E",
            "source": "https://www.pivotaltracker.com/branding-guidelines",
            "guidelines": "https://www.pivotaltracker.com/branding-guidelines"
        },
        {
            "title": "Piwigo",
            "hex": "FF7700",
            "source": "https://github.com/Piwigo/piwigodotorg/blob/6edb840c16257314caec770a9a51f67ef81836e4/images/piwigo.org.svg"
        },
        {
            "title": "Pixabay",
            "hex": "2EC66D",
            "source": "https://pixabay.com/service/about/"
        },
        {
            "title": "pixiv",
            "hex": "0096FA",
            "source": "https://policies.pixiv.net/en.html#brand",
            "guidelines": "https://policies.pixiv.net/en.html#brand"
        },
        {
            "title": "PJSIP",
            "hex": "F86001",
            "source": "https://www.pjsip.org/"
        },
        {
            "title": "Planet",
            "hex": "009DB1",
            "source": "https://www.planet.com/explorer/"
        },
        {
            "title": "PlanGrid",
            "hex": "0085DE",
            "source": "https://app.plangrid.com/"
        },
        {
            "title": "Platzi",
            "hex": "98CA3F",
            "source": "https://github.com/PlatziDev/oss/blob/932bd83d43e061e1c38fbc116db31aa6d0145be6/static/logo.svg"
        },
        {
            "title": "PlayCanvas",
            "hex": "E05F2C",
            "source": "https://playcanvas.com/"
        },
        {
            "title": "Player FM",
            "hex": "C8122A",
            "source": "https://player.fm/"
        },
        {
            "title": "Player.me",
            "slug": "player-dot-me",
            "hex": "C0379A",
            "source": "https://player.me/p/about-us"
        },
        {
            "title": "PlayStation",
            "hex": "003791",
            "source": "https://www.playstation.com/en-us/"
        },
        {
            "title": "PlayStation 2",
            "hex": "003791",
            "source": "https://commons.wikimedia.org/wiki/File:PlayStation_2_logo.svg"
        },
        {
            "title": "PlayStation 3",
            "hex": "003791",
            "source": "https://commons.wikimedia.org/wiki/File:PlayStation_3_Logo_neu.svg#/media/File:PS3.svg"
        },
        {
            "title": "PlayStation 4",
            "hex": "003791",
            "source": "https://commons.wikimedia.org/wiki/File:PlayStation_4_logo_and_wordmark.svg"
        },
        {
            "title": "PlayStation 5",
            "hex": "003791",
            "source": "https://www.playstation.com/en-us/ps5/"
        },
        {
            "title": "PlayStation Vita",
            "hex": "003791",
            "source": "https://commons.wikimedia.org/wiki/File:PlayStation_Vita_logo.svg"
        },
        {
            "title": "Pleroma",
            "hex": "FBA457",
            "source": "https://pleroma.social/"
        },
        {
            "title": "Plesk",
            "hex": "52BBE6",
            "source": "https://www.plesk.com/brand/",
            "guidelines": "https://www.plesk.com/brand/"
        },
        {
            "title": "Plex",
            "hex": "E5A00D",
            "source": "https://brand.plex.tv/",
            "guidelines": "https://brand.plex.tv/"
        },
        {
            "title": "Plotly",
            "hex": "3F4F75",
            "source": "https://plotly.com/"
        },
        {
            "title": "Pluralsight",
            "hex": "F15B2A",
            "source": "https://www.pluralsight.com/newsroom/brand-assets"
        },
        {
            "title": "Plurk",
            "hex": "FF574D",
            "source": "https://www.plurk.com/brandInfo",
            "guidelines": "https://www.plurk.com/brandInfo"
        },
        {
            "title": "Plus Codes",
            "hex": "4285F4",
            "source": "https://maps.google.com/pluscodes/"
        },
        {
            "title": "PM2",
            "hex": "2B037A",
            "source": "https://pm2.keymetrics.io/"
        },
        {
            "title": "pnpm",
            "hex": "F69220",
            "source": "https://pnpm.io/logos"
        },
        {
            "title": "Pocket",
            "hex": "EF3F56",
            "source": "https://blog.getpocket.com/press/"
        },
        {
            "title": "Pocket Casts",
            "hex": "F43E37",
            "source": "https://blog.pocketcasts.com/press/"
        },
        {
            "title": "Podcast Addict",
            "hex": "F4842D",
            "source": "https://podcastaddict.com"
        },
        {
            "title": "Podman",
            "hex": "892CA0",
            "source": "https://podman.io/"
        },
        {
            "title": "Pointy",
            "hex": "009DE0",
            "source": "https://www.pointy.com/ie/vend"
        },
        {
            "title": "Pokémon",
            "hex": "FFCB05",
            "source": "https://commons.wikimedia.org/wiki/File:International_Pok%C3%A9mon_logo.svg"
        },
        {
            "title": "Poly",
            "hex": "EB3C00",
            "source": "https://www.poly.com/"
        },
        {
            "title": "Polymer Project",
            "hex": "FF4470",
            "source": "https://github.com/Polymer/polymer-project.org/blob/3d3e967446858b49a7796676714865ac9b2a5275/app/images/logos/p-logo.svg"
        },
        {
            "title": "Pop!_OS",
            "hex": "48B9C7",
            "source": "https://pop.system76.com/"
        },
        {
            "title": "Porsche",
            "hex": "B12B28",
            "source": "https://www.porsche.com/"
        },
        {
            "title": "PostCSS",
            "hex": "DD3A0A",
            "source": "https://postcss.org/"
        },
        {
            "title": "PostgreSQL",
            "hex": "4169E1",
            "source": "https://wiki.postgresql.org/wiki/Logo",
            "guidelines": "https://www.postgresql.org/about/policies/trademarks/"
        },
        {
            "title": "Postman",
            "hex": "FF6C37",
            "source": "https://www.getpostman.com/resources/media-assets/"
        },
        {
            "title": "Postmates",
            "hex": "FFDF18",
            "source": "https://postmates.com/press-and-media"
        },
        {
            "title": "Power BI",
            "hex": "F2C811",
            "source": "https://powerbi.microsoft.com/en-us/"
        },
        {
            "title": "POWERS",
            "hex": "E74536",
            "source": "https://www.powerswhiskey.com/"
        },
        {
            "title": "PowerShell",
            "hex": "5391FE",
            "source": "https://github.com/PowerShell/PowerShell"
        },
        {
            "title": "pr.co",
            "slug": "pr-dot-co",
            "hex": "0080FF",
            "source": "https://news.pr.co/media_kits"
        },
        {
            "title": "pre-commit",
            "slug": "pre-commit",
            "hex": "FAB040",
            "source": "https://github.com/pre-commit/pre-commit.com/blob/f263cdbcf46f97e1bd6229f2ab6d27bf8290ca88/logo.svg"
        },
        {
            "title": "Premier League",
            "hex": "360D3A",
            "source": "https://www.premierleague.com"
        },
        {
            "title": "PrestaShop",
            "hex": "DF0067",
            "source": "https://www.prestashop.com/en/media-kit"
        },
        {
            "title": "Presto",
            "hex": "5890FF",
            "source": "https://github.com/prestodb/presto/blob/414ab2a6bbdcca6479c2615b048920adac34dd20/presto-docs/src/main/resources/logo/web/fb/dark-blue/Presto_FB_Lockups_DARKBLUE_BG-14.svg"
        },
        {
            "title": "Prettier",
            "hex": "F7B93E",
            "source": "https://github.com/prettier/prettier-logo/blob/06997b307e0608ebee2044dafa0b9429d6b5a103/images/prettier-icon-clean-centred.svg"
        },
        {
            "title": "Prezi",
            "hex": "3181FF",
            "source": "https://prezi.com/press/kit/"
        },
        {
            "title": "Prime",
            "hex": "00A8E1",
            "source": "https://www.amazon.com/b?node=17277626011",
            "guidelines": "https://www.amazon.com/b?node=17277626011"
        },
        {
            "title": "Prime Video",
            "hex": "1F2E3E",
            "source": "https://videodirect.amazon.com/home/help?topicId=GT7W7GJBTDJW6Z8W#G8T2JFQZXPMHJLRZ",
            "guidelines": "https://videodirect.amazon.com/home/help?topicId=GT7W7GJBTDJW6Z8W#G8T2JFQZXPMHJLRZ"
        },
        {
            "title": "Prisma",
            "hex": "2D3748",
            "source": "https://github.com/prisma/presskit"
        },
        {
            "title": "Prismic",
            "hex": "5163BA",
            "source": "https://prismic.io/"
        },
        {
            "title": "Private Internet Access",
            "hex": "4BB749",
            "source": "https://www.privateinternetaccess.com/pages/press"
        },
        {
            "title": "Pro Tools",
            "hex": "7ACB10",
            "source": "https://cdn-www.avid.com/Content/fonts/avidmoon.ttf"
        },
        {
            "title": "Probot",
            "hex": "00B0D8",
            "source": "https://github.com/probot/probot/blob/5d29945dd2116618d63aba9d7a4460b940a85f5d/static/robot.svg"
        },
        {
            "title": "Processing Foundation",
            "hex": "006699",
            "source": "https://processingfoundation.org/"
        },
        {
            "title": "ProcessWire",
            "hex": "2480E6",
            "source": "https://processwire.com/"
        },
        {
            "title": "Product Hunt",
            "hex": "DA552F",
            "source": "https://www.producthunt.com/branding",
            "guidelines": "https://www.producthunt.com/branding"
        },
        {
            "title": "Progate",
            "hex": "380953",
            "source": "https://progate.com"
        },
        {
            "title": "Progress",
            "hex": "5CE500",
            "source": "https://www.progress.com/",
            "guidelines": "https://www.progress.com/legal/trademarks/trademarks-use-policy"
        },
        {
            "title": "Prometheus",
            "hex": "E6522C",
            "source": "https://prometheus.io/"
        },
        {
            "title": "ProSieben",
            "hex": "E6000F",
            "source": "https://www.prosieben.de/"
        },
        {
            "title": "Proto.io",
            "slug": "proto-dot-io",
            "hex": "34A7C1",
            "source": "https://proto.io/en/presskit"
        },
        {
            "title": "protocols.io",
            "slug": "protocols-dot-io",
            "hex": "4D9FE7",
            "source": "https://www.protocols.io/brand",
            "guidelines": "https://www.protocols.io/brand"
        },
        {
            "title": "ProtonDB",
            "hex": "F50057",
            "source": "https://www.protondb.com/"
        },
        {
            "title": "ProtonMail",
            "hex": "8B89CC",
            "source": "https://protonmail.com/media-kit"
        },
        {
            "title": "ProtonVPN",
            "hex": "56B366",
            "source": "https://protonvpn.com/press"
        },
        {
            "title": "Proxmox",
            "hex": "E57000",
            "source": "https://www.proxmox.com/en/news/media-kit",
            "guidelines": "https://www.proxmox.com/en/news/media-kit"
        },
        {
            "title": "Publons",
            "hex": "336699",
            "source": "https://publons.com/about/the-publons-logo",
            "guidelines": "https://publons.com/about/the-publons-logo"
        },
        {
            "title": "PubMed",
            "hex": "326599",
            "source": "https://pubmed.ncbi.nlm.nih.gov/"
        },
        {
            "title": "Pug",
            "hex": "A86454",
            "source": "https://github.com/pugjs/pug-logo/blob/61429fc45b5a411b83bdb5c99a61084d3054d1e6/SVG/pug-final-logo_-mono-64.svg"
        },
        {
            "title": "Puppet",
            "hex": "FFAE1A",
            "source": "https://puppet.com/company/press-room/"
        },
        {
            "title": "Puppeteer",
            "hex": "40B5A4",
            "source": "https://pptr.dev/"
        },
        {
            "title": "PureScript",
            "hex": "14161A",
            "source": "https://github.com/purescript/logo",
            "license": {
                "type": "CC-BY-4.0"
            }
        },
        {
            "title": "PurgeCSS",
            "hex": "14161A",
            "source": "https://github.com/FullHuman/purgecss/blob/4e2bf58e218119cc9faf9faa615d62a059bf9d9a/docs/.vuepress/public/safari-pinned-tab.svg"
        },
        {
            "title": "Purism",
            "hex": "2D2D2D",
            "source": "https://puri.sm/pr/images/"
        },
        {
            "title": "Pusher",
            "hex": "300D4F",
            "source": "https://pusher.com/"
        },
        {
            "title": "PyCharm",
            "hex": "000000",
            "source": "https://www.jetbrains.com/company/brand/logos/",
            "guidelines": "https://www.jetbrains.com/company/brand/"
        },
        {
            "title": "PyPI",
            "hex": "3775A9",
            "source": "https://pypi.org/"
        },
        {
            "title": "PyPy",
            "hex": "193440",
            "source": "https://www.pypy.org/images/pypy-logo.svg"
        },
        {
            "title": "Python",
            "hex": "3776AB",
            "source": "https://www.python.org/community/logos/",
            "guidelines": "https://www.python.org/community/logos/"
        },
        {
            "title": "PyTorch",
            "hex": "EE4C2C",
            "source": "https://github.com/pytorch/pytorch.github.io/blob/8f083bd12192ca12d5e1c1f3d236f4831d823d8f/assets/images/logo.svg",
            "guidelines": "https://github.com/pytorch/pytorch.github.io/blob/381117ec296f002b2de475402ef29cca6c55e209/assets/brand-guidelines/PyTorch-Brand-Guidelines.pdf"
        },
        {
            "title": "PyTorch Lightning",
            "hex": "792EE5",
            "source": "https://github.com/PyTorchLightning/pytorch-lightning/blob/a584196abf820179adb0758ef67ddae91c44e7bc/docs/source/_static/images/icon.svg"
        },
        {
            "title": "PyUp",
            "hex": "9F55FF",
            "source": "https://pyup.io/"
        },
        {
            "title": "Qantas",
            "hex": "E40000",
            "source": "https://freight.qantas.com/"
        },
        {
            "title": "Qatar Airways",
            "hex": "5C0D34",
            "source": "https://www.qatarairways.com/en/press-kit.html"
        },
        {
            "title": "QEMU",
            "hex": "FF6600",
            "source": "https://wiki.qemu.org/Logo"
        },
        {
            "title": "Qgis",
            "hex": "589632",
            "source": "https://www.qgis.org/en/site/getinvolved/styleguide.html",
            "guidelines": "https://www.qgis.org/en/site/getinvolved/styleguide.html"
        },
        {
            "title": "Qi",
            "hex": "000000",
            "source": "https://www.wirelesspowerconsortium.com/knowledge-base/retail/qi-logo-guidelines-and-artwork.html",
            "guidelines": "https://www.wirelesspowerconsortium.com/knowledge-base/retail/qi-logo-guidelines-and-artwork.html"
        },
        {
            "title": "Qiita",
            "hex": "55C500",
            "source": "https://help.qiita.com/ja/articles/others-brand-guideline",
            "guidelines": "https://help.qiita.com/ja/articles/others-brand-guideline"
        },
        {
            "title": "Qiskit",
            "hex": "6929C4",
            "source": "https://qiskit.org"
        },
        {
            "title": "QIWI",
            "hex": "FF8C00",
            "source": "https://qiwi.com/"
        },
        {
            "title": "Qt",
            "hex": "41CD52",
            "source": "https://qt-brandbook.webflow.io/design",
            "guidelines": "https://qt-brandbook.webflow.io/design"
        },
        {
            "title": "Qualcomm",
            "hex": "3253DC",
            "source": "https://www.qualcomm.com"
        },
        {
            "title": "Qualtrics",
            "hex": "00B4EF",
            "source": "https://www.qualtrics.com/brand-book/",
            "guidelines": "https://www.qualtrics.com/brand-book/"
        },
        {
            "title": "Quantcast",
            "hex": "000000",
            "source": "https://www.quantcast.com/"
        },
        {
            "title": "QuantConnect",
            "hex": "F5AE29",
            "source": "https://www.quantconnect.com/docs/home/home"
        },
        {
            "title": "Quantopian",
            "hex": "C51E25",
            "source": "https://www.quantopian.com/about"
        },
        {
            "title": "Quarkus",
            "hex": "4695EB",
            "source": "https://design.jboss.org/quarkus/"
        },
        {
            "title": "Quasar",
            "hex": "1976D2",
            "source": "https://github.com/quasarframework/quasar-art/blob/cbbbb4b0b7ec7181dfc2d1b29a1ce025e71575bc/src/quasar-logo.svg",
            "license": {
                "type": "CC-BY-4.0"
            }
        },
        {
            "title": "Qubes OS",
            "hex": "3874D8",
            "source": "https://github.com/QubesOS/qubes-attachment/blob/ed7e552eb8a5fca4e099361d137793d3551b3968/icons/qubes-logo-home.svg"
        },
        {
            "title": "Quest",
            "hex": "FB4F14",
            "source": "https://brand.quest.com/",
            "guidelines": "https://brand.quest.com/"
        },
        {
            "title": "QuickBooks",
            "hex": "2CA01C",
            "source": "https://designsystem.quickbooks.com/visual-assets/logos/",
            "guidelines": "https://designsystem.quickbooks.com/visual-assets/logos/"
        },
        {
            "title": "QuickTime",
            "hex": "1C69F0",
            "source": "https://support.apple.com/quicktime"
        },
        {
            "title": "Quip",
            "hex": "F27557",
            "source": "https://quip.com/"
        },
        {
            "title": "Quora",
            "hex": "B92B27",
            "source": "https://www.quora.com"
        },
        {
            "title": "Qwiklabs",
            "hex": "F5CD0E",
            "source": "https://www.qwiklabs.com"
        },
        {
            "title": "Qzone",
            "hex": "FECE00",
            "source": "https://qzone.qq.com/"
        },
        {
            "title": "R",
            "hex": "276DC3",
            "source": "https://www.r-project.org/logo/",
            "license": {
                "type": "CC-BY-SA-4.0"
            }
        },
        {
            "title": "R3",
            "hex": "EC1D24",
            "source": "https://www.r3.com/",
            "guidelines": "https://www.r3.com/contact-press-media/"
        },
        {
            "title": "RabbitMQ",
            "hex": "FF6600",
            "source": "https://www.rabbitmq.com/",
            "guidelines": "https://www.rabbitmq.com/trademark-guidelines.html"
        },
        {
            "title": "Racket",
            "hex": "9F1D20",
            "source": "https://racket-lang.org/"
        },
        {
            "title": "Radar",
            "hex": "007AFF",
            "source": "https://radar.io/"
        },
        {
            "title": "RadioPublic",
            "hex": "CE262F",
            "source": "https://help.radiopublic.com/hc/en-us/articles/360002546754-RadioPublic-logos"
        },
        {
            "title": "Rainmeter",
            "hex": "19519B",
            "source": "https://github.com/rainmeter/rainmeter-www/blob/867fd905fda8d1b1083730adcb7f49f1775cb5b0/source/img/logo_blue.ai"
        },
        {
            "title": "Rakuten",
            "hex": "BF0000",
            "source": "https://global.rakuten.com/corp/assets/img/site-icons/rakuten-black.svg",
            "guidelines": "https://global.rakuten.com/corp/news/media/"
        },
        {
            "title": "Ram",
            "hex": "000000",
            "source": "http://www.fcaci.com/x/RAMv15",
            "guidelines": "http://www.fcaci.com/x/RAMv15"
        },
        {
            "title": "Rancher",
            "hex": "0075A8",
            "source": "https://rancher.com/brand-guidelines/",
            "guidelines": "https://rancher.com/brand-guidelines/"
        },
        {
            "title": "Raspberry Pi",
            "hex": "A22846",
            "source": "https://www.raspberrypi.org/trademark-rules",
            "guidelines": "https://www.raspberrypi.org/trademark-rules"
        },
        {
            "title": "Razer",
            "hex": "00FF00",
            "source": "https://press.razer.com/"
        },
        {
            "title": "React",
            "hex": "61DAFB",
            "source": "https://github.com/facebook/create-react-app/blob/282c03f9525fdf8061ffa1ec50dce89296d916bd/test/fixtures/relative-paths/src/logo.svg",
            "aliases": {
                "dup": [
                    {
                        "title": "React Native",
                        "source": "https://reactnative.dev/"
                    }
                ]
            }
        },
        {
            "title": "React Router",
            "hex": "CA4245",
            "source": "https://github.com/ReactTraining/react-router/blob/c94bcd8cef0c811f80b02777ec26fee3618f8e86/website/static/safari-pinned-tab.svg"
        },
        {
            "title": "ReactiveX",
            "hex": "B7178C",
            "source": "https://github.com/ReactiveX/rxjs/blob/master/resources/CI-CD/logo/svg/RxJs_Logo_Black.svg"
        },
        {
            "title": "ReactOS",
            "hex": "0088CC",
            "source": "https://github.com/reactos/press-media"
        },
        {
            "title": "Read the Docs",
            "hex": "8CA1AF",
            "source": "https://github.com/readthedocs/readthedocs.org/blob/2dc9706c4fe7fa6d4410ed0e5aedca8d4796fe0f/media/readthedocsbranding.ai"
        },
        {
            "title": "Realm",
            "hex": "39477F",
            "source": "https://realm.io/"
        },
        {
            "title": "Reason",
            "hex": "DD4B39",
            "source": "https://reasonml.github.io/img/reason.svg"
        },
        {
            "title": "Reason Studios",
            "hex": "FFFFFF",
            "source": "https://www.reasonstudios.com/press",
            "guidelines": "https://www.reasonstudios.com/press"
        },
        {
            "title": "Red Hat",
            "hex": "EE0000",
            "source": "https://www.redhat.com/en/about/brand/new-brand/details"
        },
        {
            "title": "Red Hat Open Shift",
            "hex": "EE0000",
            "source": "https://www.openshift.com/"
        },
        {
            "title": "Redbubble",
            "hex": "E41321",
            "source": "https://www.redbubble.com/explore/client/4196122a442ab3f429ec802f71717465.svg"
        },
        {
            "title": "Reddit",
            "hex": "FF4500",
            "source": "https://www.redditinc.com/brand",
            "guidelines": "https://www.redditinc.com/brand"
        },
        {
            "title": "Redis",
            "hex": "DC382D",
            "source": "https://www.redislabs.com/brand-guidelines/",
            "guidelines": "https://www.redislabs.com/brand-guidelines/"
        },
        {
            "title": "Redux",
            "hex": "764ABC",
            "source": "https://github.com/reactjs/redux/tree/master/logo"
        },
        {
            "title": "Redux-Saga",
            "slug": "redux-saga",
            "hex": "999999",
            "source": "https://github.com/redux-saga/redux-saga/blob/9d2164946f402e594a0dfe453c6d20fb6f14858f/logo/3840/Redux-Saga-Logo.png"
        },
        {
            "title": "RedwoodJS",
            "hex": "BF4722",
            "source": "https://redwoodjs.com/logos/",
            "guidelines": "https://redwoodjs.com/logos/"
        },
        {
            "title": "Reliance Industries Limited",
            "hex": "D1AB66",
            "source": "https://www.ril.com/getattachment/7c210e67-5b0e-4965-b1a2-2ee83e19cee9/Morgan-Stanley-Eighteenth-Annual-India-Summit,-31.aspx"
        },
        {
            "title": "Ren'Py",
            "hex": "FF7F7F",
            "source": "https://renpy.org"
        },
        {
            "title": "Renault",
            "hex": "FFCC33",
            "source": "https://en.media.groupe.renault.com/news/renault-news-march-2021-5f28-989c5.html"
        },
        {
            "title": "RenovateBot",
            "hex": "1A1F6C",
            "source": "https://avatars1.githubusercontent.com/u/38656520"
        },
        {
            "title": "Renren",
            "hex": "217DC6",
            "source": "https://seeklogo.com/vector-logo/184137/renren-inc"
        },
        {
            "title": "Replit",
            "hex": "667881",
            "source": "https://repl.it/"
        },
        {
            "title": "ResearchGate",
            "hex": "00CCBB",
            "source": "https://c5.rgstatic.net/m/428059296771819/images/favicon/favicon.svg"
        },
        {
            "title": "Resurrection Remix OS",
            "hex": "000000",
            "source": "https://github.com/ResurrectionRemix"
        },
        {
            "title": "RetroArch",
            "hex": "000000",
            "source": "https://github.com/libretro/RetroArch/blob/b01aabf7d1f025999ad0f7812e6e6816d011e631/media/retroarch.svg"
        },
        {
            "title": "RetroPie",
            "hex": "CC0000",
            "source": "https://github.com/RetroPie/RetroPie-Docs/blob/c4e882bd2c9d740c591ff346e07a4a4cb536ca93/images/logo.svg"
        },
        {
            "title": "reveal.js",
            "slug": "reveal-dot-js",
            "hex": "F2E142",
            "source": "https://revealjs.com/"
        },
        {
            "title": "ReverbNation",
            "hex": "E43526",
            "source": "https://www.reverbnation.com"
        },
        {
            "title": "Revolut",
            "hex": "0075EB",
            "source": "https://www.revolut.com/"
        },
        {
            "title": "Revue",
            "hex": "E15718",
            "source": "https://www.getrevue.co/"
        },
        {
            "title": "REWE",
            "hex": "CC071E",
            "source": "https://www.rewe.de/"
        },
        {
            "title": "Rezgo",
            "hex": "F76C00",
            "source": "https://www.rezgo.com/"
        },
        {
            "title": "Rhinoceros",
            "hex": "801010",
            "source": "https://github.com/mcneel/compute.rhino3d/blob/2204d998ff0397a1c6a18dd2312a96508ad48bdb/README.md"
        },
        {
            "title": "Rider",
            "hex": "000000",
            "source": "https://www.jetbrains.com/company/brand/logos/",
            "guidelines": "https://www.jetbrains.com/company/brand/"
        },
        {
            "title": "Ring",
            "hex": "1C9AD6",
            "source": "https://store.ring.com/press"
        },
        {
            "title": "Riot Games",
            "hex": "D32936",
            "source": "https://www.riotgames.com/en/press"
        },
        {
            "title": "Ripple",
            "hex": "0085C0",
            "source": "https://www.ripple.com/media-kit/",
            "guidelines": "https://brand.ripple.com/article/brand-policy"
        },
        {
            "title": "Riseup",
            "hex": "FF0000",
            "source": "https://riseup.net/en/about-us/images"
        },
        {
            "title": "Roam Research",
            "hex": "343A40",
            "source": "https://roamresearch.com/#/app/help/page/Vu1MmjinS"
        },
        {
            "title": "Roblox",
            "hex": "000000",
            "source": "https://corp.roblox.com/press-kit/",
            "guidelines": "https://corp.roblox.com/wp-content/uploads/2021/03/Logo_Roblox.zip"
        },
        {
            "title": "Robot Framework",
            "hex": "000000",
            "source": "https://github.com/robotframework/visual-identity",
            "guidelines": "https://github.com/robotframework/visual-identity/blob/master/robot-framework-brand-guidelines.pdf"
        },
        {
            "title": "Rocket.Chat",
            "slug": "rocket-dot-chat",
            "hex": "F5455C",
            "source": "https://rocket.chat/press",
            "guidelines": "https://docs.rocket.chat/guides/brand-and-visual-guidelines/logo"
        },
        {
            "title": "Roku",
            "hex": "662D91",
            "source": "https://www.roku.com/",
            "guidelines": "https://docs.roku.com/published/trademarkguidelines/en/ca"
        },
        {
            "title": "Rolls-Royce",
            "slug": "rolls-royce",
            "hex": "281432",
            "source": "https://www.rolls-roycemotorcars.com/"
        },
        {
            "title": "rollup.js",
            "slug": "rollup-dot-js",
            "hex": "EC4A3F",
            "source": "https://rollupjs.org/"
        },
        {
            "title": "Roots",
            "hex": "525DDC",
            "source": "https://roots.io/about/brand/",
            "guidelines": "https://roots.io/about/brand/"
        },
        {
            "title": "Roots Bedrock",
            "hex": "525DDC",
            "source": "https://roots.io/about/brand/"
        },
        {
            "title": "Roots Sage",
            "hex": "525DDC",
            "source": "https://roots.io/about/brand/"
        },
        {
            "title": "ROS",
            "hex": "22314E",
            "source": "https://www.ros.org/press-kit/",
            "guidelines": "https://www.ros.org/press-kit/"
        },
        {
            "title": "Rotten Tomatoes",
            "hex": "FA320A",
            "source": "https://commons.wikimedia.org/wiki/File:Rottentomatoesalternativelogo.svg"
        },
        {
            "title": "Roundcube",
            "hex": "37BEFF",
            "source": "https://roundcube.net/"
        },
        {
            "title": "RSS",
            "hex": "FFA500",
            "source": "https://en.wikipedia.org/wiki/Feed_icon"
        },
        {
            "title": "RStudio",
            "hex": "75AADB",
            "source": "https://www.rstudio.com/about/logos/",
            "guidelines": "https://www.rstudio.com/about/logos/"
        },
        {
            "title": "RTÉ",
            "hex": "00A7B3",
            "source": "https://www.rte.ie/archives/"
        },
        {
            "title": "RTL",
            "hex": "E9113B",
            "source": "https://commons.wikimedia.org/wiki/File:RTL_Cornerlogo.svg"
        },
        {
            "title": "RTLZWEI",
            "hex": "00BCF6",
            "source": "https://www.rtl2.de/"
        },
        {
            "title": "Ruby",
            "hex": "CC342D",
            "source": "https://www.ruby-lang.org/en/about/logo/",
            "license": {
                "type": "CC-BY-SA-2.5"
            }
        },
        {
            "title": "Ruby on Rails",
            "hex": "CC0000",
            "source": "http://rubyonrails.org/",
            "guidelines": "https://rubyonrails.org/trademarks/"
        },
        {
            "title": "RubyGems",
            "hex": "E9573F",
            "source": "https://rubygems.org/pages/about"
        },
        {
            "title": "Runkeeper",
            "hex": "001E62",
            "source": "https://runkeeper.com/cms/press-kit",
            "guidelines": "https://runkeeper.com/cms/press-kit"
        },
        {
            "title": "RunKit",
            "hex": "491757",
            "source": "https://www.npmjs.com/package/@runkit/brand"
        },
        {
            "title": "Rust",
            "hex": "000000",
            "source": "https://www.rust-lang.org/",
            "guidelines": "https://www.rust-lang.org/policies/media-guide",
            "license": {
                "type": "CC-BY-SA-4.0"
            }
        },
        {
            "title": "RxDB",
            "hex": "8D1F89",
            "source": "https://github.com/pubkey/rxdb/blob/0c554dbcf7a4e6c48cd581ec1e3b130a4b5ab7d6/docs/files/logo/logo.svg"
        },
        {
            "title": "Ryanair",
            "hex": "073590",
            "source": "https://corporate.ryanair.com/media-centre/stock-images-gallery/#album-container-3"
        },
        {
            "title": "S7 Airlines",
            "hex": "BED600",
            "source": "https://www.s7.ru/"
        },
        {
            "title": "Safari",
            "hex": "000000",
            "source": "https://images.techhive.com/images/article/2014/11/safari-favorites-100530680-large.jpg"
        },
        {
            "title": "Sahibinden",
            "hex": "FFE800",
            "source": "https://www.sahibinden.com/favicon.ico"
        },
        {
            "title": "Salesforce",
            "hex": "00A1E0",
            "source": "https://www.salesforce.com/styleguide/elements/logos"
        },
        {
            "title": "SaltStack",
            "hex": "00EACE",
            "source": "https://www.saltstack.com/resources/brand/"
        },
        {
            "title": "Samsung",
            "hex": "1428A0",
            "source": "https://www.samsung.com/us"
        },
        {
            "title": "Samsung Pay",
            "hex": "1428A0",
            "source": "https://pay.samsung.com/developers/resource/brand"
        },
        {
            "title": "San Francisco Municipal Railway",
            "hex": "BA0C2F",
            "source": "http://www.actransit.org/wp-content/uploads/HSP_CC-sched.pdf"
        },
        {
            "title": "São Paulo Metro",
            "hex": "004382",
            "source": "https://upload.wikimedia.org/wikipedia/commons/d/da/Sao_Paulo_Metro_Logo.svg"
        },
        {
            "title": "SAP",
            "hex": "0FAAFF",
            "source": "https://www.sap.com/"
        },
        {
            "title": "Sass",
            "hex": "CC6699",
            "source": "http://sass-lang.com/styleguide/brand"
        },
        {
            "title": "Sat.1",
            "slug": "sat-dot-1",
            "hex": "047DA3",
            "source": "https://www.prosiebensat1.com/presse/downloads/logos"
        },
        {
            "title": "Sauce Labs",
            "hex": "E2231A",
            "source": "https://saucelabs.com/"
        },
        {
            "title": "Scala",
            "hex": "DC322F",
            "source": "https://www.scala-lang.org/"
        },
        {
            "title": "Scaleway",
            "hex": "4F0599",
            "source": "https://www.scaleway.com"
        },
        {
            "title": "Scania",
            "hex": "041E42",
            "source": "https://www.scania.com/"
        },
        {
            "title": "scikit-learn",
            "slug": "scikit-learn",
            "hex": "F7931E",
            "source": "https://github.com/scikit-learn/scikit-learn/blob/c5ef2e985c13119001aa697e446ebb3dbcb326e5/doc/logos/scikit-learn-logo.svg"
        },
        {
            "title": "SciPy",
            "hex": "8CAAE6",
            "source": "https://github.com/scikit-image/skimage-branding/blob/eafb65cbc3a700e3d9c8ba2ba15788fcc8703984/logo/scipy.svg"
        },
        {
            "title": "Scopus",
            "hex": "E9711C",
            "source": "https://www.scopus.com/"
        },
        {
            "title": "Scratch",
            "hex": "4D97FF",
            "source": "https://github.com/LLK/scratch-link/blob/027e3754ba6db976495e905023d5ac5e730dccfc/Assets/Windows/SVG/Windows%20Tray%20400x400.svg"
        },
        {
            "title": "Screencastify",
            "hex": "FF8282",
            "source": "https://www.screencastify.com/"
        },
        {
            "title": "Scribd",
            "hex": "1A7BBA",
            "source": "https://www.scribd.com"
        },
        {
            "title": "Scrimba",
            "hex": "2B283A",
            "source": "https://scrimba.com/"
        },
        {
            "title": "ScrollReveal",
            "hex": "FFCB36",
            "source": "https://scrollrevealjs.org/"
        },
        {
            "title": "Scrum Alliance",
            "hex": "009FDA",
            "source": "https://www.scrumalliance.org/ScrumRedesignDEVSite/media/ScrumAllianceMedia/Files%20and%20PDFs/Infographics/S_BrandGuidelines_2018_rev.pdf",
            "guidelines": "https://www.scrumalliance.org/ScrumRedesignDEVSite/media/ScrumAllianceMedia/Files%20and%20PDFs/Infographics/S_BrandGuidelines_2018_rev.pdf"
        },
        {
            "title": "Scrutinizer CI",
            "hex": "8A9296",
            "source": "https://scrutinizer-ci.com"
        },
        {
            "title": "Seagate",
            "hex": "6EBE49",
            "source": "https://branding.seagate.com/productpage/3fc51aba-c35a-4eff-a833-a258b0440bd2"
        },
        {
            "title": "SEAT",
            "hex": "33302E",
            "source": "https://www.seat.es/"
        },
        {
            "title": "Sefaria",
            "hex": "212E50",
            "source": "https://github.com/Sefaria/Sefaria-Project/blob/c141b2b3491660ed563df9f4b1a2e4c071e88688/static/img/logo/samekh.svg"
        },
        {
            "title": "Sega",
            "hex": "0089CF",
            "source": "https://en.wikipedia.org/wiki/Sega#/media/File:Sega_logo.svg"
        },
        {
            "title": "Selenium",
            "hex": "43B02A",
            "source": "https://github.com/SeleniumHQ/heroku-selenium/blob/2f66891ba030d3aa1f36ab1748c52ba4fb4e057d/selenium-green.svg"
        },
        {
            "title": "Sellfy",
            "hex": "21B352",
            "source": "https://sellfy.com/about/"
        },
        {
            "title": "Semantic UI React",
            "hex": "35BDB2",
            "source": "https://react.semantic-ui.com"
        },
        {
            "title": "Semantic Web",
            "hex": "005A9C",
            "source": "https://www.w3.org/2007/10/sw-logos.html"
        },
        {
            "title": "semantic-release",
            "slug": "semantic-release",
            "hex": "494949",
            "source": "https://github.com/semantic-release/semantic-release/blob/85bc213f04445a9bb8f19e5d45d6ecd7acccf841/media/semantic-release-logo.svg"
        },
        {
            "title": "Semaphore CI",
            "hex": "19A974",
            "source": "https://semaphoreci.com/"
        },
        {
            "title": "SemVer",
            "hex": "3F4551",
            "source": "https://github.com/semver/semver.org/blob/b6983849e38911195a24357809187c2f50af0d40/assets/500x500(light).jpg"
        },
        {
            "title": "Sencha",
            "hex": "86BC40",
            "source": "http://design.sencha.com/"
        },
        {
            "title": "Sennheiser",
            "hex": "000000",
            "source": "https://sennheiser.com"
        },
        {
            "title": "Sensu",
            "hex": "89C967",
            "source": "https://github.com/sensu/sensu-go/blob/master/dashboard/src/assets/logo/graphic/green.svg"
        },
        {
            "title": "Sentry",
            "hex": "362D59",
            "source": "https://sentry.io/branding/"
        },
        {
            "title": "SEPA",
            "hex": "2350A9",
            "source": "https://www.europeanpaymentscouncil.eu/document-library/other/sepa-logo-vector-format"
        },
        {
            "title": "Server Fault",
            "hex": "E7282D",
            "source": "http://stackoverflow.com/company/logos",
            "guidelines": "https://stackoverflow.com/legal/trademark-guidance"
        },
        {
            "title": "Serverless",
            "hex": "FD5750",
            "source": "https://serverless.com/"
        },
        {
            "title": "SFML",
            "hex": "8CC445",
            "source": "https://www.sfml-dev.org/download/goodies/"
        },
        {
            "title": "Shanghai Metro",
            "hex": "EC1C24",
            "source": "https://en.wikipedia.org/wiki/File:Shanghai_Metro_Full_Logo.svg"
        },
        {
            "title": "sharp",
            "hex": "99CC00",
            "source": "https://github.com/lovell/sharp/blob/315f519e1dd9adca0678e94a5ed0492cb5e0aae4/docs/image/sharp-logo-mono.svg"
        },
        {
            "title": "Shazam",
            "hex": "0088FF",
            "source": "https://brandfolder.com/shazam"
        },
        {
            "title": "Shell",
            "hex": "FFD500",
            "source": "https://en.wikipedia.org/wiki/File:Shell_logo.svg"
        },
        {
            "title": "Shelly",
            "hex": "4495D1",
            "source": "https://shelly.cloud/"
        },
        {
            "title": "Shenzhen Metro",
            "hex": "009943",
            "source": "https://en.wikipedia.org/wiki/File:Shenzhen_Metro_Corporation_logo_full.svg"
        },
        {
            "title": "Shields.io",
            "slug": "shields-dot-io",
            "hex": "000000",
            "source": "https://shields.io"
        },
        {
            "title": "Shikimori",
            "hex": "343434",
            "source": "https://shikimori.one"
        },
        {
            "title": "Shopify",
            "hex": "7AB55C",
            "source": "https://press.shopify.com/brand"
        },
        {
            "title": "Shopware",
            "hex": "189EFF",
            "source": "https://www.shopware.com/en/press/press-material/"
        },
        {
            "title": "Shotcut",
            "hex": "115C77",
            "source": "https://shotcut.com/media/"
        },
        {
            "title": "Showpad",
            "hex": "2D2E83",
            "source": "https://www.showpad.com/"
        },
        {
            "title": "Showtime",
            "hex": "B10000",
            "source": "https://commons.wikimedia.org/wiki/File:Showtime.svg"
        },
        {
            "title": "Shutterstock",
            "hex": "EE2B24",
            "source": "https://www.shutterstock.com/press/media"
        },
        {
            "title": "Siemens",
            "hex": "009999",
            "source": "https://siemens.com/"
        },
        {
            "title": "Signal",
            "hex": "2592E9",
            "source": "https://play.google.com/store/apps/details?id=org.thoughtcrime.securesms"
        },
        {
            "title": "Simkl",
            "hex": "000000",
            "source": "https://simkl.com"
        },
        {
            "title": "Simple Analytics",
            "hex": "FF4F64",
            "source": "https://simpleanalytics.com/",
            "guidelines": "https://simpleanalytics.com/press"
        },
        {
            "title": "Simple Icons",
            "hex": "111111",
            "source": "https://simpleicons.org/",
            "license": {
                "type": "CC0-1.0"
            }
        },
        {
            "title": "Sina Weibo",
            "hex": "E6162D",
            "source": "https://en.wikipedia.org/wiki/Sina_Weibo"
        },
        {
            "title": "SingleStore",
            "hex": "AA00FF",
            "source": "https://www.singlestore.com/brand/"
        },
        {
            "title": "SitePoint",
            "hex": "258AAF",
            "source": "http://www.sitepoint.com"
        },
        {
            "title": "Sketch",
            "hex": "F7B500",
            "source": "https://www.sketch.com/press/"
        },
        {
            "title": "Sketchfab",
            "hex": "1CAAD9",
            "source": "https://sketchfab.com/press"
        },
        {
            "title": "SketchUp",
            "hex": "005F9E",
            "source": "https://www.sketchup.com/themes/sketchup_www_terra/images/SketchUp-Horizontal-RGB.svg"
        },
        {
            "title": "Skillshare",
            "hex": "00FF84",
            "source": "https://www.skillshare.com"
        },
        {
            "title": "ŠKODA",
            "hex": "4BA82E",
            "source": "https://en.wikipedia.org/wiki/File:Skoda_Auto_logo_(2011).svg"
        },
        {
            "title": "Sky",
            "hex": "0072C9",
            "source": "https://www.skysports.com/"
        },
        {
            "title": "Skyliner",
            "hex": "2FCEA0",
            "source": "https://www.skyliner.io/help"
        },
        {
            "title": "Skype",
            "hex": "00AFF0",
            "source": "http://blogs.skype.com/?attachment_id=56273"
        },
        {
            "title": "Skype for Business",
            "hex": "00AFF0",
            "source": "https://en.wikipedia.org/wiki/Skype_for_Business_Server"
        },
        {
            "title": "Slack",
            "hex": "4A154B",
            "source": "https://slack.com/brand-guidelines"
        },
        {
            "title": "Slackware",
            "hex": "000000",
            "source": "https://en.wikipedia.org/wiki/Slackware"
        },
        {
            "title": "Slashdot",
            "hex": "026664",
            "source": "https://commons.wikimedia.org/wiki/File:Slashdot_wordmark_and_logo.svg"
        },
        {
            "title": "SlickPic",
            "hex": "FF880F",
            "source": "https://www.slickpic.com/"
        },
        {
            "title": "Slides",
            "hex": "E4637C",
            "source": "https://slides.com/about"
        },
        {
            "title": "SlideShare",
            "hex": "008ED2",
            "source": "https://www.slideshare.net/ss/creators/"
        },
        {
            "title": "smart",
            "hex": "FABC0C",
            "source": "https://www.smart.com/gb/en/models/eq-fortwo-coupe"
        },
        {
            "title": "SmartThings",
            "hex": "15BFFF",
            "source": "https://www.smartthings.com/press-kit"
        },
        {
            "title": "smash.gg",
            "hex": "CB333B",
            "source": "https://help.smash.gg/en/articles/1716774-smash-gg-brand-guidelines",
            "guidelines": "https://help.smash.gg/en/articles/1716774-smash-gg-brand-guidelines"
        },
        {
            "title": "Smashing Magazine",
            "hex": "E85C33",
            "source": "https://www.smashingmagazine.com/"
        },
        {
            "title": "SMRT",
            "hex": "EE2E24",
            "source": "https://commons.wikimedia.org/wiki/File:SMRT_Corporation.svg"
        },
        {
            "title": "SmugMug",
            "hex": "6DB944",
            "source": "https://help.smugmug.com/using-smugmug's-logo-HJulJePkEBf"
        },
        {
            "title": "Snapchat",
            "hex": "FFFC00",
            "source": "https://www.snapchat.com/brand-guidelines"
        },
        {
            "title": "Snapcraft",
            "hex": "82BEA0",
            "source": "https://github.com/snapcore/snap-store-badges"
        },
        {
            "title": "Snowflake",
            "hex": "56B9EB",
            "source": "https://www.snowflake.com/about/press-and-news/"
        },
        {
            "title": "Snyk",
            "hex": "4C4A73",
            "source": "https://snyk.io/press-kit"
        },
        {
            "title": "Society6",
            "hex": "000000",
            "source": "https://blog.society6.com/app/themes/society6/dist/images/mark.svg"
        },
        {
            "title": "Socket.io",
            "slug": "socket-dot-io",
            "hex": "010101",
            "source": "https://socket.io"
        },
        {
            "title": "Sogou",
            "hex": "FB6022",
            "source": "https://www.sogou.com/"
        },
        {
            "title": "Solidity",
            "hex": "363636",
            "source": "https://docs.soliditylang.org/en/v0.7.4/brand-guide.html"
        },
        {
            "title": "SoloLearn",
            "hex": "1ABC9C",
            "source": "https://www.sololearn.com/"
        },
        {
            "title": "Solus",
            "hex": "5294E2",
            "source": "https://getsol.us/branding/"
        },
        {
            "title": "SonarCloud",
            "hex": "F3702A",
            "source": "https://sonarcloud.io/about"
        },
        {
            "title": "SonarLint",
            "hex": "CB2029",
            "source": "https://www.sonarsource.com"
        },
        {
            "title": "SonarQube",
            "hex": "4E9BCD",
            "source": "https://www.sonarqube.org/logos/"
        },
        {
            "title": "SonarSource",
            "hex": "CB3032",
            "source": "https://www.sonarsource.com/"
        },
        {
            "title": "Songkick",
            "hex": "F80046",
            "source": "http://blog.songkick.com/media-assets"
        },
        {
            "title": "Songoda",
            "hex": "FC494A",
            "source": "https://songoda.com/branding"
        },
        {
            "title": "SonicWall",
            "hex": "FF791A",
            "source": "https://brandfolder.com/sonicwall/sonicwall-external"
        },
        {
            "title": "Sonos",
            "hex": "000000",
            "source": "https://www.sonos.com/en-gb/home"
        },
        {
            "title": "SoundCloud",
            "hex": "FF3300",
            "source": "https://soundcloud.com/press"
        },
        {
            "title": "Source Engine",
            "hex": "F79A10",
            "source": "https://developer.valvesoftware.com/favicon.ico"
        },
        {
            "title": "SourceForge",
            "hex": "FF6600",
            "source": "https://sourceforge.net/"
        },
        {
            "title": "Sourcegraph",
            "hex": "00B4F2",
            "source": "https://sourcegraph.com/.assets/img"
        },
        {
            "title": "Southwest Airlines",
            "hex": "304CB2",
            "source": "https://www.southwest.com/"
        },
        {
            "title": "Spacemacs",
            "hex": "9266CC",
            "source": "http://spacemacs.org/"
        },
        {
            "title": "SpaceX",
            "hex": "000000",
            "source": "https://www.spacex.com/"
        },
        {
            "title": "Spark AR",
            "hex": "FF5C83",
            "source": "https://sparkar.facebook.com/"
        },
        {
            "title": "Sparkasse",
            "hex": "FF0000",
            "source": "https://www.sparkasse.de/",
            "guidelines": "https://www.sparkasse.de/nutzungshinweise.html"
        },
        {
            "title": "SparkFun",
            "hex": "E53525",
            "source": "https://www.sparkfun.com/brand_assets",
            "guidelines": "https://www.sparkfun.com/brand_assets"
        },
        {
            "title": "SparkPost",
            "hex": "FA6423",
            "source": "https://www.sparkpost.com/"
        },
        {
            "title": "SPDX",
            "hex": "4398CC",
            "source": "https://spdx.org/Resources"
        },
        {
            "title": "Speaker Deck",
            "hex": "009287",
            "source": "https://speakerdeck.com/"
        },
        {
            "title": "Spectrum",
            "hex": "7B16FF",
            "source": "https://spectrum.chat"
        },
        {
            "title": "Speedtest",
            "hex": "141526",
            "source": "https://www.speedtest.net/"
        },
        {
            "title": "Spinnaker",
            "hex": "139BB4",
            "source": "https://github.com/spinnaker/spinnaker.github.io/tree/master/assets/images"
        },
        {
            "title": "Spinrilla",
            "hex": "460856",
            "source": "https://spinrilla.com"
        },
        {
            "title": "Splunk",
            "hex": "000000",
            "source": "https://www.splunk.com/"
        },
        {
            "title": "Spotify",
            "hex": "1ED760",
            "source": "https://developer.spotify.com/design"
        },
        {
            "title": "Spotlight",
            "hex": "352A71",
            "source": "https://www.spotlight.com/"
        },
        {
            "title": "Spreaker",
            "hex": "F5C300",
            "source": "http://www.spreaker.com/press"
        },
        {
            "title": "Spring",
            "hex": "6DB33F",
            "source": "https://spring.io/trademarks"
        },
        {
            "title": "Spring Boot",
            "hex": "6DB33F",
            "source": "https://spring.io/projects"
        },
        {
            "title": "Spyder IDE",
            "hex": "FF0000",
            "source": "https://www.spyder-ide.org/"
        },
        {
            "title": "SQLite",
            "hex": "003B57",
            "source": "https://github.com/sqlite/sqlite/blob/43e862723ec680542ca6f608f9963c0993dd7324/art/sqlite370.eps"
        },
        {
            "title": "Square",
            "hex": "3E4348",
            "source": "https://squareup.com/"
        },
        {
            "title": "Square Enix",
            "hex": "ED1C24",
            "source": "https://www.square-enix.com/"
        },
        {
            "title": "Squarespace",
            "hex": "000000",
            "source": "http://squarespace.com/brand-guidelines"
        },
        {
            "title": "SSRN",
            "hex": "154881",
            "source": "https://www.ssrn.com"
        },
        {
            "title": "Stack Exchange",
            "hex": "1E5397",
            "source": "http://stackoverflow.com/company/logos",
            "guidelines": "https://stackoverflow.com/legal/trademark-guidance"
        },
        {
            "title": "Stack Overflow",
            "hex": "F58025",
            "source": "https://stackoverflow.design/brand/logo/",
            "guidelines": "https://stackoverflow.com/legal/trademark-guidance"
        },
        {
            "title": "Stackbit",
            "hex": "207BEA",
            "source": "https://www.stackbit.com/branding-guidelines/"
        },
        {
            "title": "StackPath",
            "hex": "000000",
            "source": "https://www.stackpath.com/company/logo-and-branding/"
        },
        {
            "title": "StackShare",
            "hex": "0690FA",
            "source": "https://stackshare.io/branding"
        },
        {
            "title": "Stadia",
            "hex": "CD2640",
            "source": "https://stadia.google.com/home"
        },
        {
            "title": "Staffbase",
            "hex": "00A4FD",
            "source": "https://staffbase.com/en/about/press-assets/"
        },
        {
            "title": "Star Trek",
            "hex": "FFE200",
            "source": "https://intl.startrek.com/"
        },
        {
            "title": "Starling Bank",
            "hex": "7433FF",
            "source": "https://www.starlingbank.com/media/"
        },
        {
            "title": "Starship",
            "hex": "DD0B78",
            "source": "https://starship.rs/"
        },
        {
            "title": "STARZ",
            "hex": "000000",
            "source": "https://www.starz.com/StaticContent/Prod/guides/starzlibrary/"
        },
        {
            "title": "Statamic",
            "hex": "FF269E",
            "source": "https://statamic.com/branding"
        },
        {
            "title": "Statuspage",
            "hex": "172B4D",
            "source": "https://www.atlassian.com/company/news/press-kit"
        },
        {
            "title": "Statuspal",
            "hex": "4934BF",
            "source": "https://statuspal.io/"
        },
        {
            "title": "Steam",
            "hex": "000000",
            "source": "https://partner.steamgames.com/public/marketing/Steam_Guidelines_02102016.pdf"
        },
        {
            "title": "SteamDB",
            "hex": "000000",
            "source": "https://steamdb.info/"
        },
        {
            "title": "Steamworks",
            "hex": "1E1E1E",
            "source": "https://partner.steamgames.com/"
        },
        {
            "title": "Steem",
            "hex": "171FC9",
            "source": "https://steem.com/brand/"
        },
        {
            "title": "Steemit",
            "hex": "06D6A9",
            "source": "https://steemit.com/"
        },
        {
            "title": "Steinberg",
            "hex": "C90827",
            "source": "https://www.steinberg.net/en/company/press.html"
        },
        {
            "title": "Stellar",
            "hex": "7D00FF",
            "source": "https://www.stellar.org/blog/announcing-the-new-stellar-logo"
        },
        {
            "title": "Stencyl",
            "hex": "8E1C04",
            "source": "http://www.stencyl.com/about/press/"
        },
        {
            "title": "Stimulus",
            "hex": "77E8B9",
            "source": "https://stimulus.hotwire.dev/"
        },
        {
            "title": "Stitcher",
            "hex": "000000",
            "source": "https://partners.stitcher.com/"
        },
        {
            "title": "STMicroelectronics",
            "hex": "03234B",
            "source": "https://www.st.com/"
        },
        {
            "title": "Storify",
            "hex": "3A98D9",
            "source": "https://storify.com"
        },
        {
            "title": "Storyblok",
            "hex": "09B3AF",
            "source": "https://www.storyblok.com/press",
            "guidelines": "https://www.storyblok.com/press"
        },
        {
            "title": "Storybook",
            "hex": "FF4785",
            "source": "https://github.com/storybookjs/brand"
        },
        {
            "title": "Strapi",
            "hex": "2F2E8B",
            "source": "https://strapi.io/newsroom"
        },
        {
            "title": "Strava",
            "hex": "FC4C02",
            "source": "https://itunes.apple.com/us/app/strava-running-and-cycling-gps/id426826309"
        },
        {
            "title": "Streamlit",
            "hex": "FF4B4B",
            "source": "https://www.streamlit.io/brand"
        },
        {
            "title": "Stripe",
            "hex": "008CDD",
            "source": "https://stripe.com/about/resources"
        },
        {
            "title": "strongSwan",
            "hex": "E00033",
            "source": "https://www.strongswan.org/images/"
        },
        {
            "title": "StubHub",
            "hex": "003168",
            "source": "http://www.stubhub.com"
        },
        {
            "title": "styled-components",
            "slug": "styled-components",
            "hex": "DB7093",
            "source": "https://www.styled-components.com/"
        },
        {
            "title": "stylelint",
            "hex": "263238",
            "source": "https://github.com/stylelint/stylelint/blob/1f7bbb2d189b3e27b42de25f2948e3e5eec1b759/identity/stylelint-icon-black.svg"
        },
        {
            "title": "StyleShare",
            "hex": "212121",
            "source": "https://www.stylesha.re/"
        },
        {
            "title": "Stylus",
            "hex": "333333",
            "source": "http://stylus-lang.com/img/stylus-logo.svg"
        },
        {
            "title": "Subaru",
            "hex": "013C74",
            "source": "https://commons.wikimedia.org/wiki/File:Subaru_logo.svg"
        },
        {
            "title": "Sublime Text",
            "hex": "FF9800",
            "source": "https://www.sublimetext.com/images/logo.svg"
        },
        {
            "title": "Substack",
            "hex": "FF6719",
            "source": "https://on.substack.com/"
        },
        {
            "title": "Subversion",
            "hex": "809CC9",
            "source": "http://subversion.apache.org/logo"
        },
        {
            "title": "suckless",
            "hex": "1177AA",
            "source": "https://suckless.org"
        },
        {
            "title": "Sumo Logic",
            "hex": "000099",
            "source": "https://sites.google.com/sumologic.com/sumo-logic-brand/home"
        },
        {
            "title": "Supabase",
            "hex": "3ECF8E",
            "source": "https://github.com/supabase/supabase/blob/2a983c3290148d17cfce9e34c0a39102b22fdf78/web/static/img/showcase-logo/supabase-logo.svg"
        },
        {
            "title": "Super User",
            "hex": "38A1CE",
            "source": "https://stackoverflow.design/brand/logo/",
            "guidelines": "https://stackoverflow.com/legal/trademark-guidance"
        },
        {
            "title": "SurveyMonkey",
            "hex": "00BF6F",
            "source": "https://www.surveymonkey.com/mp/brandassets/"
        },
        {
            "title": "SUSE",
            "hex": "0C322C",
            "source": "https://brand.suse.com/"
        },
        {
            "title": "Suzuki",
            "hex": "E30613",
            "source": "https://www.suzuki.ie/"
        },
        {
            "title": "Svelte",
            "hex": "FF3E00",
            "source": "https://github.com/sveltejs/branding/blob/c4dfca6743572087a6aef0e109ffe3d95596e86a/svelte-logo.svg",
            "aliases": {
                "dup": [
                    {
                        "title": "Sapper",
                        "hex": "159497",
                        "source": "https://sapper.svelte.dev/"
                    }
                ]
            }
        },
        {
            "title": "SVG",
            "hex": "FFB13B",
            "source": "https://www.w3.org/2009/08/svg-logos.html"
        },
        {
            "title": "SVGO",
            "hex": "3E7FC1",
            "source": "https://github.com/svg/svgo/blob/93a5db197ca32990131bf41becf2e002bb0841bf/logo/isotype.svg"
        },
        {
            "title": "Swagger",
            "hex": "85EA2D",
            "source": "https://swagger.io/swagger/media/assets/images/swagger_logo.svg"
        },
        {
            "title": "Swarm",
            "hex": "FFA633",
            "source": "https://foursquare.com/about/logos"
        },
        {
            "title": "Swift",
            "hex": "FA7343",
            "source": "https://developer.apple.com/develop/"
        },
        {
            "title": "Swiggy",
            "hex": "FC8019",
            "source": "https://www.swiggy.com/"
        },
        {
            "title": "Swiper",
            "hex": "6332F6",
            "source": "https://swiperjs.com/"
        },
        {
            "title": "Symantec",
            "hex": "FDB511",
            "source": "https://commons.wikimedia.org/wiki/File:Symantec_logo10.svg"
        },
        {
            "title": "Symfony",
            "hex": "000000",
            "source": "https://symfony.com/logo"
        },
        {
            "title": "Symphony",
            "hex": "0098FF",
            "source": "https://symphony.com/"
        },
        {
            "title": "SymPy",
            "hex": "3B5526",
            "source": "https://github.com/sympy/sympy.github.com/blob/e606a6dc2ee90b1ddaa9c36be6c92392ab300f72/media/sympy-notailtext.svg"
        },
        {
            "title": "Synology",
            "hex": "B5B5B6",
            "source": "https://www.synology.com/en-global/company/branding"
        },
        {
            "title": "T-Mobile",
            "slug": "t-mobile",
            "hex": "E20074",
            "source": "https://www.t-mobile.com/"
        },
        {
            "title": "Tableau",
            "hex": "E97627",
            "source": "https://www.tableau.com/about/media-download-center"
        },
        {
            "title": "tado°",
            "hex": "FFA900",
            "source": "https://www.tado.com/gb-en/press-assets"
        },
        {
            "title": "Tails",
            "hex": "56347C",
            "source": "https://tails.boum.org/contribute/how/promote/material/logo/"
        },
        {
            "title": "Tailwind CSS",
            "hex": "38B2AC",
            "source": "https://tailwindcss.com/"
        },
        {
            "title": "Talend",
            "hex": "1675BC",
            "source": "https://www.talend.com/"
        },
        {
            "title": "Tampermonkey",
            "hex": "00485B",
            "source": "https://commons.wikimedia.org/wiki/File:Tampermonkey_logo.svg"
        },
        {
            "title": "Taobao",
            "hex": "E94F20",
            "source": "https://www.alibabagroup.com/en/ir/reports"
        },
        {
            "title": "Tapas",
            "hex": "FFCE00",
            "source": "https://tapas.io/site/about#media"
        },
        {
            "title": "Tasmota",
            "hex": "1FA3EC",
            "source": "https://tasmota.github.io/docs/"
        },
        {
            "title": "Tata",
            "hex": "486AAE",
            "source": "https://www.tata.com/"
        },
        {
            "title": "TaxBuzz",
            "hex": "ED8B0B",
            "source": "https://www.taxbuzz.com/"
        },
        {
            "title": "TeamCity",
            "hex": "000000",
            "source": "https://www.jetbrains.com/company/brand/logos/",
            "guidelines": "https://www.jetbrains.com/company/brand/"
        },
        {
            "title": "TeamSpeak",
            "hex": "2580C3",
            "source": "https://www.teamspeak.com/en/more/media-pack/"
        },
        {
            "title": "TeamViewer",
            "hex": "0E8EE9",
            "source": "https://www.teamviewer.com/resources/images/logos/teamviewer-logo-big.svg"
        },
        {
            "title": "TED",
            "hex": "E62B1E",
            "source": "https://www.ted.com/participate/organize-a-local-tedx-event/tedx-organizer-guide/branding-promotions/logo-and-design/your-tedx-logo"
        },
        {
            "title": "Teespring",
            "hex": "39ACE6",
            "source": "https://teespring.com"
        },
        {
            "title": "Tekton",
            "hex": "FD495C",
            "source": "https://github.com/cdfoundation/artwork/blob/3e748ca9cf9c3136a4a571f7655271b568c16a64/tekton/icon/black/tekton-icon-black.svg",
            "guidelines": "https://github.com/cdfoundation/artwork/blob/main/tekton/tekton_brand_guide.pdf"
        },
        {
            "title": "TELE5",
            "hex": "C2AD6F",
            "source": "https://www.tele5.de"
        },
        {
            "title": "Telegram",
            "hex": "26A5E4",
            "source": "https://telegram.org"
        },
        {
            "title": "Telegraph",
            "hex": "FAFAFA",
            "source": "https://telegra.ph/"
        },
        {
            "title": "Tencent QQ",
            "hex": "EB1923",
            "source": "https://en.wikipedia.org/wiki/File:Tencent_QQ.svg#/media/File:Tencent_QQ.svg"
        },
        {
            "title": "Tencent Weibo",
            "hex": "20B8E5",
            "source": "http://t.qq.com/"
        },
        {
            "title": "TensorFlow",
            "hex": "FF6F00",
            "source": "https://www.tensorflow.org/extras/tensorflow_brand_guidelines.pdf"
        },
        {
            "title": "Teradata",
            "hex": "F37440",
            "source": "https://github.com/Teradata/teradata.github.io/"
        },
        {
            "title": "teratail",
            "hex": "F4C51C",
            "source": "https://teratail.com/"
        },
        {
            "title": "Terraform",
            "hex": "7B42BC",
            "source": "https://www.hashicorp.com/brand",
            "guidelines": "https://www.hashicorp.com/brand"
        },
        {
            "title": "Tesla",
            "hex": "CC0000",
            "source": "http://www.teslamotors.com/en_GB/about"
        },
        {
            "title": "Testin",
            "hex": "007DD7",
            "source": "https://www.testin.cn/"
        },
        {
            "title": "Testing Library",
            "hex": "E33332",
            "source": "https://testing-library.com/"
        },
        {
            "title": "Textpattern",
            "hex": "FFDA44",
            "source": "https://textpattern.com/"
        },
        {
            "title": "The Conversation",
            "hex": "D8352A",
            "source": "https://theconversation.com/republishing-guidelines"
        },
        {
            "title": "The Irish Times",
            "hex": "000000",
            "source": "https://www.irishtimes.com/"
        },
        {
            "title": "The Mighty",
            "hex": "D0072A",
            "source": "https://themighty.com/"
        },
        {
            "title": "The Models Resource",
            "hex": "3A75BD",
            "source": "https://www.models-resource.com/"
        },
        {
            "title": "The Movie Database",
            "hex": "01D277",
            "source": "https://www.themoviedb.org/about/logos-attribution"
        },
        {
            "title": "The Register",
            "hex": "FF0000",
            "source": "https://www.theregister.co.uk/"
        },
        {
            "title": "The Sounds Resource",
            "hex": "39BE6B",
            "source": "https://www.sounds-resource.com/"
        },
        {
            "title": "The Spriters Resource",
            "hex": "BE3939",
            "source": "https://www.spriters-resource.com/"
        },
        {
            "title": "The Washington Post",
            "hex": "231F20",
            "source": "https://www.washingtonpost.com/brand-studio/archive/"
        },
        {
            "title": "Thingiverse",
            "hex": "248BFB",
            "source": "https://www.thingiverse.com/"
        },
        {
            "title": "ThinkPad",
            "hex": "EE2624",
            "source": "https://www.lenovo.com/us/en/thinkpad"
        },
        {
            "title": "Three.js",
            "slug": "three-dot-js",
            "hex": "000000",
            "source": "https://github.com/mrdoob/three.js/blob/a567b810cfcb7f6a03e4faea99f03c53081da477/files/icon.svg"
        },
        {
            "title": "Threema",
            "hex": "3FE669",
            "source": "https://threema.ch/en/press"
        },
        {
            "title": "Thumbtack",
            "hex": "009FD9",
            "source": "https://www.thumbtack.com/press/media-resources/"
        },
        {
            "title": "Thunderbird",
            "hex": "0A84FF",
            "source": "https://demo.identihub.co/thunderbird"
        },
        {
            "title": "Thymeleaf",
            "hex": "005F0F",
            "source": "https://github.com/thymeleaf/thymeleaf-dist/tree/master/src/artwork/thymeleaf%202016"
        },
        {
            "title": "Ticketmaster",
            "hex": "026CDF",
            "source": "https://design.ticketmaster.com/brand/overview/"
        },
        {
            "title": "Tidal",
            "hex": "000000",
            "source": "https://tidal.com"
        },
        {
            "title": "Tide",
            "hex": "4050FB",
            "source": "https://www.tide.co/newsroom/"
        },
        {
            "title": "TietoEVRY",
            "hex": "063752",
            "source": "https://www.tietoevry.com/en/about-us/our-company/"
        },
        {
            "title": "TikTok",
            "hex": "000000",
            "source": "https://tiktok.com"
        },
        {
            "title": "Tile",
            "hex": "000000",
            "source": "https://www.thetileapp.com/"
        },
        {
            "title": "Timescale",
            "hex": "FDB515",
            "source": "https://www.timescale.com/"
        },
        {
            "title": "Tinder",
            "hex": "FF6B6B",
            "source": "http://www.gotinder.com/press"
        },
        {
            "title": "TinyLetter",
            "hex": "ED1C24",
            "source": "https://tinyletter.com/site/press"
        },
        {
            "title": "tmux",
            "hex": "1BB91F",
            "source": "https://github.com/tmux/tmux/tree/f04cc3997629823f0e304d4e4184e2ec93c703f0/logo"
        },
        {
            "title": "Todoist",
            "hex": "E44332",
            "source": "https://doist.com/press/"
        },
        {
            "title": "Toggl",
            "hex": "E01B22",
            "source": "https://toggl.com/media-toolkit"
        },
        {
            "title": "Tokyo Metro",
            "hex": "149DD3",
            "source": "https://en.wikipedia.org/wiki/File:TokyoMetro.svg"
        },
        {
            "title": "Tomorrowland",
            "hex": "000000",
            "source": "https://global.tomorrowland.com/"
        },
        {
            "title": "Topcoder",
            "hex": "29A7DF",
            "source": "http://topcoder.com/"
        },
        {
            "title": "Toptal",
            "hex": "3863A0",
            "source": "https://www.toptal.com/branding"
        },
        {
            "title": "Tor Browser",
            "hex": "7D4698",
            "source": "https://styleguide.torproject.org/brand-assets/"
        },
        {
            "title": "Tor Project",
            "hex": "7E4798",
            "source": "https://styleguide.torproject.org/brand-assets/"
        },
        {
            "title": "Toshiba",
            "hex": "FF0000",
            "source": "https://commons.wikimedia.org/wiki/File:Toshiba_logo.svg"
        },
        {
            "title": "Toyota",
            "hex": "EB0A1E",
            "source": "https://www.toyota.com/brandguidelines/logo/",
            "guidelines": "https://www.toyota.com/brandguidelines/"
        },
        {
            "title": "TP-Link",
            "slug": "tp-link",
            "hex": "4ACBD6",
            "source": "https://www.tp-link.com/"
        },
        {
            "title": "tqdm",
            "hex": "FFC107",
            "source": "https://github.com/tqdm/img/blob/0dd23d9336af67976f88f9988ea660cde78c54d4/logo.svg"
        },
        {
            "title": "TrainerRoad",
            "hex": "E12726",
            "source": "https://www.trainerroad.com/"
        },
        {
            "title": "Trakt",
            "hex": "ED1C24",
            "source": "https://trakt.tv"
        },
        {
            "title": "TransferWise",
            "hex": "00B9FF",
            "source": "https://brand.transferwise.com/logo"
        },
        {
            "title": "Transport for Ireland",
            "hex": "00B274",
            "source": "https://www.transportforireland.ie/"
        },
        {
            "title": "Transport for London",
            "hex": "113B92",
            "source": "https://tfl.gov.uk/"
        },
        {
            "title": "Travis CI",
            "hex": "3EAAAF",
            "source": "https://travis-ci.com/logo"
        },
        {
            "title": "Treehouse",
            "hex": "5FCF80",
            "source": "https://teamtreehouse.com/about"
        },
        {
            "title": "Trello",
            "hex": "0052CC",
            "source": "https://atlassian.design/resources/logo-library",
            "guidelines": "https://atlassian.design/foundations/logos/"
        },
        {
            "title": "Trend Micro",
            "hex": "D71921",
            "source": "https://www.trendmicro.com/"
        },
        {
            "title": "Treyarch",
            "hex": "000000",
            "source": "https://upload.wikimedia.org/wikipedia/en/7/7a/Treyarch_logo.svg"
        },
        {
            "title": "Triller",
            "hex": "FF0089",
            "source": "https://triller.co/static/media/illustrations/logo-full-white.svg"
        },
        {
            "title": "Trino",
            "hex": "DD00A1",
            "source": "https://github.com/trinodb/docs.trino.io/blob/653a46f6bdc64b5f67302dc9ab8a0c432ca25e70/352/_static/trino.svg"
        },
        {
            "title": "Trip.com",
            "slug": "trip-dot-com",
            "hex": "287DFA",
            "source": "https://careers.trip.com/"
        },
        {
            "title": "Tripadvisor",
            "hex": "34E0A1",
            "source": "https://tripadvisor.mediaroom.com/logo-guidelines"
        },
        {
            "title": "Trove",
            "hex": "609540",
            "source": "https://trove.nla.gov.au/"
        },
        {
            "title": "TrueNAS",
            "hex": "0095D5",
            "source": "https://www.truenas.com/"
        },
        {
            "title": "Trulia",
            "hex": "53B50A",
            "source": "http://www.trulia.com"
        },
        {
            "title": "Trusted Shops",
            "hex": "FFDC0F",
            "source": "https://brand.trustedshops.com/d/dorIFVeUmcN9/corporate-design"
        },
        {
            "title": "Trustpilot",
            "hex": "00B67A",
            "source": "https://support.trustpilot.com/hc/en-us/articles/206289947-Trustpilot-Brand-Assets-Style-Guide"
        },
        {
            "title": "Try It Online",
            "hex": "303030",
            "source": "https://tio.run/"
        },
        {
            "title": "TryHackMe",
            "hex": "212C42",
            "source": "https://tryhackme.com/about"
        },
        {
            "title": "ts-node",
            "slug": "ts-node",
            "hex": "3178C6",
            "source": "https://typestrong.org/ts-node/"
        },
        {
            "title": "TUI",
            "hex": "70CBF4",
            "source": "https://www.tuiholidays.ie/"
        },
        {
            "title": "Tumblr",
            "hex": "36465D",
            "source": "https://www.tumblr.com/logo"
        },
        {
            "title": "TuneIn",
            "hex": "14D8CC",
            "source": "https://cms.tunein.com/press/"
        },
        {
            "title": "TurboSquid",
            "hex": "FF8135",
            "source": "https://www.brand.turbosquid.com/"
        },
        {
            "title": "Turkish Airlines",
            "hex": "C70A0C",
            "source": "https://www.turkishairlines.com/tr-int/basin-odasi/logo-arsivi/index.html"
        },
        {
            "title": "Tutanota",
            "hex": "840010",
            "source": "https://github.com/tutao/tutanota/blob/8ff5f0e7d78834ac8fcb0f2357c394b757ea4793/resources/images/logo-solo-red.svg"
        },
        {
            "title": "TV Time",
            "hex": "FFD400",
            "source": "https://www.tvtime.com/"
        },
        {
            "title": "Twilio",
            "hex": "F22F46",
            "source": "https://www.twilio.com/company/brand"
        },
        {
            "title": "Twitch",
            "hex": "9146FF",
            "source": "https://brand.twitch.tv"
        },
        {
            "title": "Twitter",
            "hex": "1DA1F2",
            "source": "https://brand.twitter.com"
        },
        {
            "title": "Twoo",
            "hex": "FF7102",
            "source": "http://www.twoo.com/about/press"
        },
        {
            "title": "TypeScript",
            "hex": "3178C6",
            "source": "https://www.staging-typescript.org/branding"
        },
        {
            "title": "TYPO3",
            "hex": "FF8700",
            "source": "https://typo3.com/fileadmin/assets/typo3logos/typo3_bullet_01.svg"
        },
        {
            "title": "Uber",
            "hex": "000000",
            "source": "https://www.uber.com/media/"
        },
        {
            "title": "Uber Eats",
            "hex": "06C167",
            "source": "https://www.ubereats.com"
        },
        {
            "title": "Ubiquiti",
            "hex": "0559C9",
            "source": "https://www.ui.com/marketing/#logos"
        },
        {
            "title": "Ubisoft",
            "hex": "000000",
            "source": "https://www.ubisoft.com/en-US/company/overview.aspx"
        },
        {
            "title": "uBlock Origin",
            "hex": "800000",
            "source": "https://github.com/gorhill/uBlock/blob/master/src/img/ublock.svg"
        },
        {
            "title": "Ubuntu",
            "hex": "E95420",
            "source": "https://design.ubuntu.com/brand/ubuntu-logo/",
            "guidelines": "https://design.ubuntu.com/brand/ubuntu-logo/"
        },
        {
            "title": "Udacity",
            "hex": "02B3E4",
            "source": "https://www.udacity.com"
        },
        {
            "title": "Udemy",
            "hex": "EC5252",
            "source": "https://about.udemy.com/newbrand/"
        },
        {
            "title": "UFC",
            "hex": "D20A0A",
            "source": "https://www.ufc.com"
        },
        {
            "title": "UIkit",
            "hex": "2396F3",
            "source": "https://getuikit.com"
        },
        {
            "title": "Ulule",
            "hex": "18A5D6",
            "source": "https://ulule.frontify.com/d/EX3dK8qsXgqh/branding-guidelines"
        },
        {
            "title": "Umbraco",
            "hex": "3544B1",
            "source": "https://umbraco.com/"
        },
        {
            "title": "Unacademy",
            "hex": "08BD80",
            "source": "https://unacademy.com/"
        },
        {
            "title": "Undertale",
            "hex": "E71D29",
            "source": "https://undertale.com/"
        },
        {
            "title": "Unicode",
            "hex": "5455FE",
            "source": "https://en.wikipedia.org/wiki/Unicode"
        },
        {
            "title": "Unilever",
            "hex": "1F36C7",
            "source": "https://www.unilever.co.uk/about/who-we-are/our-logo/"
        },
        {
            "title": "United Airlines",
            "hex": "002244",
            "source": "https://en.wikipedia.org/wiki/File:United_Airlines_Logo.svg"
        },
        {
            "title": "Unity",
            "hex": "000000",
            "source": "https://unity.com/"
        },
        {
            "title": "Unraid",
            "hex": "F15A2C",
            "source": "https://unraid.net/"
        },
        {
            "title": "Unreal Engine",
            "hex": "313131",
            "source": "https://www.unrealengine.com/en-US/branding",
            "guidelines": "https://www.unrealengine.com/en-US/branding"
        },
        {
            "title": "Unsplash",
            "hex": "000000",
            "source": "https://unsplash.com/"
        },
        {
            "title": "Untangle",
            "hex": "68BD49",
            "source": "https://www.untangle.com/company-overview/",
            "guidelines": "https://www.untangle.com/company-overview/"
        },
        {
            "title": "Untappd",
            "hex": "FFC000",
            "source": "https://untappd.com/"
        },
        {
            "title": "UpCloud",
            "hex": "7B00FF",
            "source": "https://upcloud.com/brand-assets/",
            "guidelines": "https://upcloud.com/brand-assets/"
        },
        {
            "title": "UpLabs",
            "hex": "3930D8",
            "source": "https://www.uplabs.com/"
        },
        {
            "title": "Uploaded",
            "hex": "0E70CB",
            "source": "https://www.uploaded.net"
        },
        {
            "title": "UPS",
            "hex": "150400",
            "source": "https://www.ups.com/"
        },
        {
            "title": "Upwork",
            "hex": "6FDA44",
            "source": "https://www.upwork.com/press/"
        },
        {
            "title": "USPS",
            "hex": "333366",
            "source": "https://www.usps.com/"
        },
        {
            "title": "V",
            "hex": "5D87BF",
            "source": "https://github.com/vlang/v-logo",
            "license": {
                "type": "MIT"
            }
        },
        {
            "title": "V8",
            "hex": "4B8BF5",
            "source": "https://v8.dev/logo"
        },
        {
            "title": "Vaadin",
            "hex": "00B4F0",
            "source": "https://vaadin.com/trademark",
            "guidelines": "https://vaadin.com/trademark"
        },
        {
            "title": "Vagrant",
            "hex": "1868F2",
            "source": "https://www.hashicorp.com/brand",
            "guidelines": "https://www.hashicorp.com/brand"
        },
        {
            "title": "Valve",
            "hex": "F74843",
            "source": "https://www.valvesoftware.com/"
        },
        {
            "title": "Vapor",
            "hex": "0D0D0D",
            "source": "https://vapor.codes/"
        },
        {
            "title": "Vault",
            "hex": "000000",
            "source": "https://www.hashicorp.com/brand",
            "guidelines": "https://www.hashicorp.com/brand"
        },
        {
            "title": "Vauxhall",
            "hex": "EB001E",
            "source": "https://www.stellantis.com/en/brands/vauxhall"
        },
        {
            "title": "vBulletin",
            "hex": "184D66",
            "source": "https://commons.wikimedia.org/wiki/File:VBulletin.svg"
        },
        {
            "title": "Vector Logo Zone",
            "hex": "184D66",
            "source": "https://www.vectorlogo.zone/"
        },
        {
            "title": "Vectorworks",
            "hex": "000000",
            "source": "https://www.vectorworks.net/en-US"
        },
        {
            "title": "Veeam",
            "hex": "00B336",
            "source": "https://www.veeam.com/newsroom/veeam-graphics.html"
        },
        {
            "title": "Veepee",
            "hex": "EC008C",
            "source": "https://www.veepee.fr/"
        },
        {
            "title": "Venmo",
            "hex": "3D95CE",
            "source": "https://venmo.com/about/brand/"
        },
        {
            "title": "Vercel",
            "hex": "000000",
            "source": "https://vercel.com/design"
        },
        {
            "title": "Verdaccio",
            "hex": "4B5E40",
            "source": "https://verdaccio.org/docs/en/logo"
        },
        {
            "title": "Veritas",
            "hex": "B1181E",
            "source": "https://my.veritas.com/cs/groups/partner/documents/styleguide/mdaw/mdq5/~edisp/tus3cpeapp3855186572.pdf"
        },
        {
            "title": "Verizon",
            "hex": "CD040B",
            "source": "https://www.verizondigitalmedia.com/about/logo-usage/"
        },
        {
            "title": "vFairs",
            "hex": "EF4678",
            "source": "https://www.vfairs.com/"
        },
        {
            "title": "Viadeo",
            "hex": "F07355",
            "source": "https://viadeo.journaldunet.com/"
        },
        {
            "title": "Viber",
            "hex": "7360F2",
            "source": "https://www.viber.com/brand-center/"
        },
        {
            "title": "Vim",
            "hex": "019733",
            "source": "https://commons.wikimedia.org/wiki/File:Vimlogo.svg"
        },
        {
            "title": "Vimeo",
            "hex": "1AB7EA",
            "source": "https://vimeo.com/about/brand_guidelines"
        },
        {
            "title": "Vimeo Livestream",
            "hex": "0A0A20",
            "source": "https://livestream.com"
        },
        {
<<<<<<< HEAD
            "title": "Virb",
            "hex": "0093DA",
            "source": "http://virb.com/about"
=======
            "title": "Vine",
            "hex": "11B48A",
            "source": "https://vine.co/logo"
>>>>>>> 64354f20
        },
        {
            "title": "VirtualBox",
            "hex": "183A61",
            "source": "https://commons.wikimedia.org/wiki/File:Virtualbox_logo.png"
        },
        {
            "title": "VirusTotal",
            "hex": "394EFF",
            "source": "https://www.virustotal.com/"
        },
        {
            "title": "Visa",
            "hex": "1A1F71",
            "source": "https://merchantsignageeu.visa.com/product.asp?dptID=696"
        },
        {
            "title": "Visual Studio",
            "hex": "5C2D91",
            "source": "https://visualstudio.microsoft.com/"
        },
        {
            "title": "Visual Studio Code",
            "hex": "007ACC",
            "source": "https://commons.wikimedia.org/wiki/File:Visual_Studio_Code_1.35_icon.svg"
        },
        {
            "title": "Vite",
            "hex": "646CFF",
            "source": "https://vitejs.dev/"
        },
        {
            "title": "Vivaldi",
            "hex": "EF3939",
            "source": "https://vivaldi.com/press/"
        },
        {
            "title": "Vivino",
            "hex": "AA1329",
            "source": "https://www.vivino.com/press"
        },
        {
            "title": "VK",
            "hex": "4680C2",
            "source": "https://vk.com/brand"
        },
        {
            "title": "VLC media player",
            "hex": "FF8800",
            "source": "http://git.videolan.org/?p=vlc.git;a=tree;f=extras/package/macosx/asset_sources"
        },
        {
            "title": "VMware",
            "hex": "607078",
            "source": "https://myvmware.workspaceair.com/"
        },
        {
            "title": "Vodafone",
            "hex": "E60000",
            "source": "https://web.vodafone.com.eg/"
        },
        {
            "title": "Volkswagen",
            "hex": "151F5D",
            "source": "https://www.volkswagen.ie/"
        },
        {
            "title": "Volvo",
            "hex": "003057",
            "source": "https://www.media.volvocars.com/global/en-gb/logos"
        },
        {
            "title": "Vonage",
            "hex": "FFFFFF",
            "source": "https://www.vonage.com"
        },
        {
            "title": "VOX",
            "hex": "DA074A",
            "source": "https://commons.wikimedia.org/wiki/File:VOX_Logo_2013.svg"
        },
        {
            "title": "VSCO",
            "hex": "000000",
            "source": "https://vscopress.co/media-kit"
        },
        {
            "title": "Vue.js",
            "slug": "vue-dot-js",
            "hex": "4FC08D",
            "source": "https://github.com/vuejs/art",
            "license": {
                "type": "custom",
                "url": "https://github.com/vuejs/art/blob/master/README.md"
            },
            "guidelines": "https://github.com/vuejs/art/blob/master/README.md"
        },
        {
            "title": "Vuetify",
            "hex": "1867C0",
            "source": "https://vuetifyjs.com/"
        },
        {
            "title": "Vulkan",
            "hex": "AC162C",
            "source": "https://www.khronos.org/legal/trademarks/"
        },
        {
            "title": "Vultr",
            "hex": "007BFC",
            "source": "https://www.vultr.com/company/brand-assets/"
        },
        {
            "title": "W3C",
            "hex": "005A9C",
            "source": "https://www.w3.org/Consortium/Legal/logo-usage-20000308",
            "license": {
                "type": "custom",
                "url": "https://www.w3.org/Consortium/Legal/2002/trademark-license-20021231"
            }
        },
        {
            "title": "Wagtail",
            "hex": "43B1B0",
            "source": "https://github.com/wagtail/wagtail/blob/e3e46e23b780aa2b1b521de081cb81872f77466d/wagtail/admin/static_src/wagtailadmin/images/wagtail-logo.svg"
        },
        {
            "title": "WakaTime",
            "hex": "000000",
            "source": "https://wakatime.com/legal/logos-and-trademark-usage",
            "guidelines": "https://wakatime.com/legal/logos-and-trademark-usage"
        },
        {
            "title": "WALKMAN",
            "hex": "000000",
            "source": "https://en.wikipedia.org/wiki/File:Walkman_logo.svg"
        },
        {
            "title": "Wappalyzer",
            "hex": "32067C",
            "source": "https://www.wappalyzer.com/"
        },
        {
            "title": "Warner Bros.",
            "slug": "warnerbros-dot",
            "hex": "004DB4",
            "source": "https://www.warnerbros.com/"
        },
        {
            "title": "Wattpad",
            "hex": "FF500A",
            "source": "https://company.wattpad.com/brandguideline",
            "guidelines": "https://company.wattpad.com/brandguideline"
        },
        {
            "title": "Waze",
            "hex": "33CCFF",
            "source": "https://www.waze.com/"
        },
        {
            "title": "Wear OS",
            "hex": "4285F4",
            "source": "https://partnermarketinghub.withgoogle.com/#/brands/"
        },
        {
            "title": "Weasyl",
            "hex": "990000",
            "source": "https://www.weasyl.com/"
        },
        {
            "title": "WebAssembly",
            "hex": "654FF0",
            "source": "https://webassembly.org/"
        },
        {
            "title": "WebAuthn",
            "hex": "3423A6",
            "source": "https://github.com/webauthn-open-source/webauthn-logos",
            "guidelines": "https://github.com/webauthn-open-source/webauthn-logos"
        },
        {
            "title": "webcomponents.org",
            "slug": "webcomponents-dot-org",
            "hex": "29ABE2",
            "source": "https://www.webcomponents.org/"
        },
        {
            "title": "WebdriverIO",
            "hex": "EA5906",
            "source": "https://webdriver.io/docs/api/"
        },
        {
            "title": "Webflow",
            "hex": "4353FF",
            "source": "https://webflow.com/"
        },
        {
            "title": "WebGL",
            "hex": "990000",
            "source": "https://www.khronos.org/legal/trademarks/",
            "guidelines": "https://www.khronos.org/legal/trademarks/"
        },
        {
            "title": "webhint",
            "hex": "4700A3",
            "source": "https://github.com/webhintio/webhint.io/blob/5c9f10a33a6d68e1f0d2b1eff0829685b9123433/src/webhint-theme/source/images/webhint-logo.svg"
        },
        {
            "title": "Weblate",
            "hex": "2ECCAA",
            "source": "https://github.com/WeblateOrg/graphics/blob/669e4f910abd9ec36fda172d2ea6f2f424a32ace/logo/weblate-black.svg",
            "license": {
                "type": "GPL-3.0-only"
            }
        },
        {
            "title": "Webmin",
            "hex": "7DA0D0",
            "source": "https://github.com/webmin/webmin/blob/84d2d3d17f638a43939220f78b83bfefbae37f76/images/webmin-blue.svg"
        },
        {
            "title": "WebMoney",
            "hex": "036CB5",
            "source": "https://www.webmoney.ru/rus/developers/logos.shtml"
        },
        {
            "title": "Webpack",
            "hex": "8DD6F9",
            "source": "https://webpack.js.org/branding/"
        },
        {
            "title": "WebRTC",
            "hex": "333333",
            "source": "https://webrtc.org/"
        },
        {
            "title": "WebStorm",
            "hex": "000000",
            "source": "https://www.jetbrains.com/company/brand/logos/",
            "guidelines": "https://www.jetbrains.com/company/brand/"
        },
        {
            "title": "WeChat",
            "hex": "07C160",
            "source": "https://wechat.design/standard/download/brand",
            "guidelines": "https://wechat.design/standard/download/brand"
        },
        {
            "title": "Weights & Biases",
            "slug": "weights-and-biases",
            "hex": "FFBE00",
            "source": "https://wandb.ai/"
        },
        {
            "title": "WEMO",
            "hex": "72D44C",
            "source": "https://commons.wikimedia.org/wiki/File:WeMoApp.svg"
        },
        {
            "title": "WeTransfer",
            "hex": "409FFF",
            "source": "https://wetransfer.com/"
        },
        {
            "title": "WhatsApp",
            "hex": "25D366",
            "source": "https://www.whatsappbrand.com",
            "guidelines": "https://whatsappbrand.com/"
        },
        {
            "title": "When I Work",
            "hex": "51A33D",
            "source": "https://wheniwork.com/"
        },
        {
            "title": "WhiteSource",
            "hex": "161D4E",
            "source": "https://www.whitesourcesoftware.com/whitesource-media-kit/"
        },
        {
            "title": "Wii",
            "hex": "8B8B8B",
            "source": "https://commons.wikimedia.org/wiki/File:Wii.svg"
        },
        {
            "title": "Wii U",
            "hex": "8B8B8B",
            "source": "https://commons.wikipedia.org/wiki/File:WiiU.svg"
        },
        {
            "title": "Wikidata",
            "hex": "006699",
            "source": "https://commons.wikimedia.org/wiki/File:Wikidata-logo-en.svg"
        },
        {
            "title": "Wikimedia Commons",
            "hex": "006699",
            "source": "https://commons.wikimedia.org/wiki/File:Commons-logo.svg"
        },
        {
            "title": "Wikipedia",
            "hex": "000000",
            "source": "https://commons.wikimedia.org/wiki/File:Wikipedia-logo-v2.svg"
        },
        {
            "title": "Wikiquote",
            "hex": "006699",
            "source": "https://commons.wikimedia.org/wiki/File:Wikiquote-logo.svg"
        },
        {
            "title": "Wikivoyage",
            "hex": "006699",
            "source": "https://commons.wikimedia.org/wiki/File:Wikivoyage-Logo-v3-en.svg"
        },
        {
            "title": "Windows",
            "hex": "0078D6",
            "source": "https://commons.wikimedia.org/wiki/File:Windows_10_Logo.svg"
        },
        {
            "title": "Windows 95",
            "hex": "008080",
            "source": "https://en.wikipedia.org/wiki/Windows_95"
        },
        {
            "title": "Windows Terminal",
            "hex": "4D4D4D",
            "source": "https://github.com/microsoft/terminal/blob/a90289548f8548bf5c370a4b141b4b815c22616b/res/terminal/Terminal_HC.svg"
        },
        {
            "title": "Windows XP",
            "hex": "003399",
            "source": "https://commons.wikimedia.org/wiki/File:Windows_logo_-_2002%E2%80%932012_(Multicolored).svg"
        },
        {
            "title": "Winmate",
            "hex": "C11920",
            "source": "https://www.winmate.com/NewsAndEvents/Publications"
        },
        {
            "title": "Wipro",
            "hex": "341C53",
            "source": "https://www.wipro.com/content/dam/nexus/en/service-lines/applications/latest-thinking/state-of-cybersecurity-report-2019.pdf"
        },
        {
            "title": "Wire",
            "hex": "000000",
            "source": "http://brand.wire.com",
            "guidelines": "https://brand.wire.com/"
        },
        {
            "title": "WireGuard",
            "hex": "88171A",
            "source": "https://www.wireguard.com/"
        },
        {
            "title": "Wireshark",
            "hex": "1679A7",
            "source": "https://gitlab.com/wanduow/wireshark/-/blob/cd5539b0f76975474869984a9d2f0fce29d5c21e/image/wsicon.svg"
        },
        {
            "title": "Wish",
            "hex": "2FB7EC",
            "source": "https://wish.com/"
        },
        {
            "title": "Wistia",
            "hex": "54BBFF",
            "source": "https://wistia.com/about/assets",
            "guidelines": "https://wistia.com/about/assets"
        },
        {
            "title": "Wix",
            "hex": "0C6EFC",
            "source": "http://www.wix.com/about/design-assets"
        },
        {
            "title": "Wizz Air",
            "hex": "C6007E",
            "source": "https://wizzair.com/en-gb/information-and-services/about-us/press-office/logos"
        },
        {
            "title": "Wolfram",
            "hex": "DD1100",
            "source": "http://company.wolfram.com/press-center/wolfram-corporate/"
        },
        {
            "title": "Wolfram Language",
            "hex": "DD1100",
            "source": "http://company.wolfram.com/press-center/language/"
        },
        {
            "title": "Wolfram Mathematica",
            "hex": "DD1100",
            "source": "http://company.wolfram.com/press-center/mathematica/"
        },
        {
            "title": "Woo",
            "hex": "96588A",
            "source": "https://woocommerce.com/style-guide/",
            "guidelines": "https://woocommerce.com/trademark-guidelines/"
        },
        {
            "title": "WooCommerce",
            "hex": "96588A",
            "source": "https://woocommerce.com/style-guide/",
            "guidelines": "https://woocommerce.com/trademark-guidelines/"
        },
        {
            "title": "WordPress",
            "hex": "21759B",
            "source": "https://wordpress.org/about/logos"
        },
        {
            "title": "Workplace",
            "hex": "20252D",
            "source": "https://en.facebookbrand.com/",
            "guidelines": "https://en.facebookbrand.com/"
        },
        {
            "title": "World Health Organization",
            "hex": "0093D5",
            "source": "https://www.who.int/"
        },
        {
            "title": "WP Engine",
            "hex": "0ECAD4",
            "source": "https://wpengine.com/brand-assets/"
        },
        {
            "title": "WP Rocket",
            "hex": "F56640",
            "source": "https://wp-rocket.me/"
        },
        {
            "title": "write.as",
            "slug": "write-dot-as",
            "hex": "5BC4EE",
            "source": "https://write.as/brand",
            "guidelines": "https://write.as/brand"
        },
        {
            "title": "WWE",
            "hex": "000000",
            "source": "https://commons.wikimedia.org/wiki/File:WWE_Network_logo.svg"
        },
        {
            "title": "Wwise",
            "hex": "00549F",
            "source": "https://www.audiokinetic.com/resources/credits/",
            "guidelines": "https://www.audiokinetic.com/resources/credits/"
        },
        {
            "title": "X-Pack",
            "slug": "x-pack",
            "hex": "005571",
            "source": "https://www.elastic.co/brand"
        },
        {
            "title": "X.Org",
            "slug": "x-dot-org",
            "hex": "F28834",
            "source": "https://upload.wikimedia.org/wikipedia/commons/9/90/X.Org_Logo.svg"
        },
        {
            "title": "Xamarin",
            "hex": "3498DB",
            "source": "https://github.com/dotnet/swag/tree/master/xamarin"
        },
        {
            "title": "XAML",
            "hex": "0C54C2",
            "source": "https://github.com/microsoft/microsoft-ui-xaml/issues/1185#issuecomment-529731046"
        },
        {
            "title": "XAMPP",
            "hex": "FB7A24",
            "source": "https://www.apachefriends.org/en/"
        },
        {
            "title": "Xbox",
            "hex": "107C10",
            "source": "https://www.xbox.com/en-US/consoles"
        },
        {
            "title": "Xcode",
            "hex": "147EFB",
            "source": "https://developer.apple.com/develop/"
        },
        {
            "title": "XDA Developers",
            "hex": "EA7100",
            "source": "https://www.xda-developers.com/"
        },
        {
            "title": "Xero",
            "hex": "13B5EA",
            "source": "https://www.xero.com/uk/about/media/downloads"
        },
        {
            "title": "XFCE",
            "hex": "2284F2",
            "source": "https://www.xfce.org/download#artwork"
        },
        {
            "title": "Xiaomi",
            "hex": "FF6900",
            "source": "https://www.mi.com/global"
        },
        {
            "title": "Xilinx",
            "hex": "E01F27",
            "source": "https://www.xilinx.com"
        },
        {
            "title": "Xing",
            "hex": "006567",
            "source": "https://dev.xing.com/logo_rules"
        },
        {
            "title": "XMPP",
            "hex": "002B5C",
            "source": "https://github.com/xsf/xmpp.org/tree/00c49187e353c1a156c95562dafaf129e688fbad/content/icons"
        },
        {
            "title": "XRP",
            "hex": "25A768",
            "source": "https://xrpl.org/"
        },
        {
            "title": "XSplit",
            "hex": "0095DE",
            "source": "https://www.xsplit.com/presskit"
        },
        {
            "title": "XState",
            "hex": "2C3E50",
            "source": "https://github.com/davidkpiano/xstate/blob/544df7f00e2ef49603b5e5ff2f0d183ff6bd5e7c/docs/.vuepress/public/logo.svg"
        },
        {
            "title": "Y Combinator",
            "hex": "F0652F",
            "source": "https://www.ycombinator.com/press/"
        },
        {
            "title": "Yahoo!",
            "hex": "6001D2",
            "source": "https://yahoo.com/"
        },
        {
            "title": "Yale",
            "hex": "FFD900",
            "source": "https://yalehome.com"
        },
        {
            "title": "Yamaha Corporation",
            "hex": "4B1E78",
            "source": "https://www.yamaha.com/en/"
        },
        {
            "title": "Yamaha Motor Corporation",
            "hex": "E60012",
            "source": "https://en.wikipedia.org/wiki/Yamaha_Motor_Company"
        },
        {
            "title": "Yammer",
            "hex": "106EBE",
            "source": "https://developer.microsoft.com/en-us/fluentui#/styles/web/colors/products"
        },
        {
            "title": "Yarn",
            "hex": "2C8EBB",
            "source": "https://github.com/yarnpkg/assets"
        },
        {
            "title": "Yelp",
            "hex": "D32323",
            "source": "https://www.yelp.com/styleguide/icons"
        },
        {
            "title": "Yoast",
            "hex": "A4286A",
            "source": "https://yoast.com/media/logo/"
        },
        {
            "title": "YourTravel.TV",
            "slug": "yourtravel-dot-tv",
            "hex": "F79025",
            "source": "https://yourtravel.tv"
        },
        {
            "title": "YouTube",
            "hex": "FF0000",
            "source": "https://www.youtube.com/yt/about/brand-resources/#logos-icons-colors"
        },
        {
            "title": "YouTube Gaming",
            "hex": "FF0000",
            "source": "https://gaming.youtube.com/"
        },
        {
            "title": "YouTube Music",
            "hex": "FF0000",
            "source": "https://partnermarketinghub.withgoogle.com/#/brands/"
        },
        {
            "title": "YouTube Studio",
            "hex": "FF0000",
            "source": "https://www.youtube.com/"
        },
        {
            "title": "YouTube TV",
            "hex": "FF0000",
            "source": "https://partnermarketinghub.withgoogle.com/#/brands/"
        },
        {
            "title": "Z-Wave",
            "slug": "z-wave",
            "hex": "1B365D",
            "source": "https://www.z-wave.com/"
        },
        {
            "title": "Zalando",
            "hex": "FF6900",
            "source": "https://www.zalando.co.uk/"
        },
        {
            "title": "Zapier",
            "hex": "FF4A00",
            "source": "https://zapier.com/about/brand"
        },
        {
            "title": "ZDF",
            "hex": "FA7D19",
            "source": "https://www.zdf.de/"
        },
        {
            "title": "Zelle",
            "hex": "6D1ED4",
            "source": "https://www.zellepay.com/"
        },
        {
            "title": "Zend",
            "hex": "0679EA",
            "source": "https://www.zend.com/"
        },
        {
            "title": "Zend Framework",
            "hex": "68B604",
            "source": "https://framework.zend.com/"
        },
        {
            "title": "Zendesk",
            "hex": "03363D",
            "source": "https://brandland.zendesk.com/"
        },
        {
            "title": "Zenn",
            "hex": "3EA8FF",
            "source": "https://zenn.dev/mediakit"
        },
        {
            "title": "Zerodha",
            "hex": "387ED1",
            "source": "https://zerodha.com"
        },
        {
            "title": "ZeroMQ",
            "hex": "DF0000",
            "source": "https://github.com/zeromq/zeromq.org/blob/master/static/safari-pinned-tab.svg"
        },
        {
            "title": "Zerply",
            "hex": "7BBB6E",
            "source": "https://zerply.com/about/resources"
        },
        {
            "title": "Zhihu",
            "hex": "0084FF",
            "source": "https://www.zhihu.com/"
        },
        {
            "title": "Zigbee",
            "hex": "EB0443",
            "source": "https://zigbeealliance.org/solution/zigbee/"
        },
        {
            "title": "Zillow",
            "hex": "006AFF",
            "source": "https://www.zillow.com/"
        },
        {
            "title": "Zingat",
            "hex": "009CFB",
            "source": "https://www.zingat.com/kurumsal-logolar"
        },
        {
            "title": "Zoho",
            "hex": "C8202B",
            "source": "https://www.zoho.com/branding/"
        },
        {
            "title": "Zoiper",
            "hex": "F47920",
            "source": "https://www.zoiper.com/en/products"
        },
        {
            "title": "Zomato",
            "hex": "E23744",
            "source": "https://www.zomato.com/business/apps"
        },
        {
            "title": "Zoom",
            "hex": "2D8CFF",
            "source": "https://zoom.us/brandguidelines"
        },
        {
            "title": "Zorin",
            "hex": "0CC1F3",
            "source": "https://zorinos.com/press/"
        },
        {
            "title": "Zotero",
            "hex": "CC2936",
            "source": "https://www.zotero.org/support/brand"
        },
        {
            "title": "Zulip",
            "hex": "FFFFFF",
            "source": "https://github.com/zulip/zulip/blob/df9e40491dc77b658d943cff36a816d46e32ce1b/static/images/logo/zulip-org-logo.svg"
        }
    ]
}<|MERGE_RESOLUTION|>--- conflicted
+++ resolved
@@ -9541,17 +9541,6 @@
             "source": "https://livestream.com"
         },
         {
-<<<<<<< HEAD
-            "title": "Virb",
-            "hex": "0093DA",
-            "source": "http://virb.com/about"
-=======
-            "title": "Vine",
-            "hex": "11B48A",
-            "source": "https://vine.co/logo"
->>>>>>> 64354f20
-        },
-        {
             "title": "VirtualBox",
             "hex": "183A61",
             "source": "https://commons.wikimedia.org/wiki/File:Virtualbox_logo.png"
