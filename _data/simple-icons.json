{
    "icons": [
        {
            "title": ".NET",
            "hex": "512BD4",
            "source": "https://github.com/dotnet/brand/"
        },
        {
            "title": "/e/",
            "hex": "000000",
            "source": "https://gitlab.e.foundation/e/cloud/my-spot/-/blob/4e5430a17ba4ce77d4cb188222e47924f032b197/searx/static/themes/eelo/img/logo.svg"
        },
        {
            "title": "1001Tracklists",
            "hex": "40AEF0",
            "source": "https://www.1001tracklists.com/"
        },
        {
            "title": "1Password",
            "hex": "0094F5",
            "source": "https://1password.com/press/"
        },
        {
            "title": "3M",
            "hex": "FF0000",
            "source": "https://www.3m.com/"
        },
        {
            "title": "42",
            "hex": "000000",
            "source": "https://www.42.fr/"
        },
        {
            "title": "4chan",
            "hex": "006600",
            "source": "https://www.4chan.org/"
        },
        {
            "title": "4D",
            "hex": "004088",
            "source": "https://www.4d.com/"
        },
        {
            "title": "500px",
            "hex": "0099E5",
            "source": "https://about.500px.com/press"
        },
        {
            "title": "A-Frame",
            "hex": "EF2D5E",
            "source": "https://aframe.io/docs/"
        },
        {
            "title": "ABB RobotStudio",
            "hex": "FF9E0F",
            "source": "https://new.abb.com/products/robotics/en/robotstudio/downloads"
        },
        {
            "title": "Abbott",
            "hex": "008FC7",
            "source": "https://commons.wikimedia.org/wiki/File:Logo_Abbott_Laboratories.svg"
        },
        {
            "title": "Abbvie",
            "hex": "071D49",
            "source": "https://www.abbvie.com/"
        },
        {
            "title": "Ableton Live",
            "hex": "000000",
            "source": "https://www.ableton.com/en/legal/branding-trademark-guidelines/"
        },
        {
            "title": "About.me",
            "hex": "00A98F",
            "source": "https://about.me/assets"
        },
        {
            "title": "Abstract",
            "hex": "191A1B",
            "source": "https://www.abstract.com/about/"
        },
        {
            "title": "Academia",
            "hex": "41454A",
            "source": "https://www.academia.edu/"
        },
        {
            "title": "Accenture",
            "hex": "A100FF",
            "source": "https://www.accenture.com/"
        },
        {
            "title": "Acclaim",
            "hex": "26689A",
            "source": "https://www.youracclaim.com/"
        },
        {
            "title": "Accusoft",
            "hex": "A9225C",
            "source": "https://company-39138.frontify.com/d/7EKFm12NQSa8/accusoft-corporation-style-guide#/style-guide/logo"
        },
        {
            "title": "Acer",
            "hex": "83B81A",
            "source": "https://www.acer.com/ac/en/GB/content/home"
        },
        {
            "title": "ACM",
            "hex": "0085CA",
            "source": "http://identitystandards.acm.org/"
        },
        {
            "title": "ActiGraph",
            "hex": "0B2C4A",
            "source": "http://www.actigraphcorp.com/"
        },
        {
            "title": "Activision",
            "hex": "000000",
            "source": "https://www.activision.com/"
        },
        {
            "title": "Adafruit",
            "hex": "000000",
            "source": "https://www.adafruit.com/"
        },
        {
            "title": "AdBlock",
            "hex": "F40D12",
            "source": "https://getadblock.com/"
        },
        {
            "title": "Adblock Plus",
            "hex": "C70D2C",
            "source": "https://adblockplus.org/"
        },
        {
            "title": "AddThis",
            "hex": "FF6550",
            "source": "http://www.addthis.com/"
        },
        {
            "title": "AdGuard",
            "hex": "68BC71",
            "source": "https://adguard.com/en/media-materials.html"
        },
        {
            "title": "Adidas",
            "hex": "000000",
            "source": "https://www.adidas.com"
        },
        {
            "title": "Adobe",
            "hex": "FF0000",
            "source": "https://www.adobe.com/"
        },
        {
            "title": "Adobe Acrobat Reader",
            "hex": "EC1C24",
            "source": "https://acrobat.adobe.com/"
        },
        {
            "title": "Adobe After Effects",
            "hex": "9999FF",
            "source": "https://www.adobe.com/products/aftereffects.html"
        },
        {
            "title": "Adobe Audition",
            "hex": "9999FF",
            "source": "https://www.adobe.com/creativecloud/video.html"
        },
        {
            "title": "Adobe Creative Cloud",
            "hex": "DA1F26",
            "source": "https://www.adobe.com/creativecloud/plans.html"
        },
        {
            "title": "Adobe Dreamweaver",
            "hex": "FF61F6",
            "source": "https://www.adobe.com/products/dreamweaver.html"
        },
        {
            "title": "Adobe Fonts",
            "hex": "000B1D",
            "source": "https://www.adobe.com/creativecloud/services.html"
        },
        {
            "title": "Adobe Illustrator",
            "hex": "FF9A00",
            "source": "https://www.adobe.com/products/illustrator.html"
        },
        {
            "title": "Adobe InDesign",
            "hex": "FF3366",
            "source": "https://www.adobe.com/products/indesign.html"
        },
        {
            "title": "Adobe Lightroom",
            "hex": "31A8FF",
            "source": "https://www.adobe.com/products/photoshop-lightroom.html"
        },
        {
            "title": "Adobe Lightroom Classic",
            "hex": "31A8FF",
            "source": "https://www.adobe.com/products/photoshop-lightroom-classic.html"
        },
        {
            "title": "Adobe Photoshop",
            "hex": "31A8FF",
            "source": "https://www.adobe.com/products/photoshop.html"
        },
        {
            "title": "Adobe Premiere Pro",
            "hex": "9999FF",
            "source": "https://www.adobe.com/ie/products/premiere.html"
        },
        {
            "title": "Adobe XD",
            "hex": "FF61F6",
            "source": "https://www.adobe.com/products/xd.html"
        },
        {
            "title": "AdonisJS",
            "hex": "220052",
            "source": "https://adonisjs.com/"
        },
        {
            "title": "Adyen",
            "hex": "0ABF53",
            "source": "https://www.adyen.com/press-and-media/presskit",
            "guidelines": "https://www.adyen.com/press-and-media/presskit"
        },
        {
            "title": "Aer Lingus",
            "hex": "006272",
            "source": "https://www.aerlingus.com/"
        },
        {
            "title": "Aeroflot",
            "hex": "02458D",
            "source": "https://www.aeroflot.ru/ru-en/information/onboard/press"
        },
        {
            "title": "Aeroméxico",
            "hex": "0B2343",
            "source": "https://www.aeromexico.com/"
        },
        {
            "title": "Aerospike",
            "hex": "C41E25",
            "source": "http://pages.aerospike.com/rs/aerospike/images/Acid_Whitepaper.pdf"
        },
        {
            "title": "AEW",
            "aliases": {
                "aka": [
                    "All Elite Wrestling"
                ]
            },
            "hex": "000000",
            "source": "https://commons.wikimedia.org/wiki/File:AEW_Logo_(simplified).svg"
        },
        {
            "title": "Affinity",
            "hex": "222324",
            "source": "https://affinity.serif.com/"
        },
        {
            "title": "Affinity Designer",
            "hex": "1B72BE",
            "source": "https://affinity.serif.com/en-gb/designer/"
        },
        {
            "title": "Affinity Photo",
            "hex": "7E4DD2",
            "source": "https://affinity.serif.com/en-gb/photo/"
        },
        {
            "title": "Affinity Publisher",
            "hex": "C9284D",
            "source": "https://affinity.serif.com/en-gb/publisher/"
        },
        {
            "title": "AI Dungeon",
            "hex": "000000",
            "source": "https://commons.wikimedia.org/wiki/File:AI_Dungeon_Logo.png"
        },
        {
            "title": "AIB",
            "hex": "7F2B7B",
            "source": "https://aib.ie/",
            "aliases": {
                "aka": [
                    "Allied Irish Banks"
                ]
            }
        },
        {
            "title": "AIOHTTP",
            "hex": "2C5BB4",
            "source": "https://github.com/aio-libs/aiohttp/blob/fb5fe72b1bca3b899af579d376f5fe45745410e4/docs/aiohttp-plain.svg"
        },
        {
            "title": "Aiqfome",
            "hex": "7A1FA2",
            "source": "https://aiqfome.com"
        },
        {
            "title": "Air Canada",
            "hex": "F01428",
            "source": "https://www.aircanada.com/"
        },
        {
            "title": "Air China",
            "hex": "E30E17",
            "source": "http://www.airchina.com.cn/en/investor_relations/"
        },
        {
            "title": "Air France",
            "hex": "002157",
            "source": "https://www.airfrance.fr/"
        },
        {
            "title": "AirAsia",
            "hex": "FF0000",
            "source": "https://www.airasia.com/shop"
        },
        {
            "title": "Airbnb",
            "hex": "FF5A5F",
            "source": "https://www.airbnb.com"
        },
        {
            "title": "Airbus",
            "hex": "00205B",
            "source": "https://brand.airbus.com/brand-elements/logo.html"
        },
        {
            "title": "Aircall",
            "hex": "00B388",
            "source": "https://aircall.io/"
        },
        {
            "title": "AirPlay Audio",
            "hex": "000000",
            "source": "https://developer.apple.com/design/human-interface-guidelines/airplay/overview/icons/"
        },
        {
            "title": "AirPlay Video",
            "hex": "000000",
            "source": "https://developer.apple.com/design/human-interface-guidelines/airplay/overview/icons/"
        },
        {
            "title": "Airtable",
            "hex": "18BFFF",
            "source": "https://airtable.com/press"
        },
        {
            "title": "Alacritty",
            "hex": "F46D01",
            "source": "https://github.com/alacritty/alacritty/blob/6d8db6b9dfadd6164c4be7a053f25db8ef6b7998/extra/logo/alacritty-simple.svg"
        },
        {
            "title": "Aldi Nord",
            "hex": "2490D7",
            "source": "https://commons.wikimedia.org/wiki/File:Aldi_Nord_201x_logo.svg"
        },
        {
            "title": "Aldi Süd",
            "hex": "00005F",
            "source": "https://www.aldi-sued.de"
        },
        {
            "title": "Alfa Romeo",
            "hex": "981E32",
            "source": "http://www.fcaci.com/x/Alfa"
        },
        {
            "title": "Alfred",
            "hex": "5C1F87",
            "source": "https://www.alfredapp.com/"
        },
        {
            "title": "Algolia",
            "hex": "5468FF",
            "source": "https://www.algolia.com/press/?section=brand-guidelines"
        },
        {
            "title": "Alibaba Cloud",
            "hex": "FF6A00",
            "source": "https://www.alibabagroup.com/en/ir/reports"
        },
        {
            "title": "Alibaba.com",
            "hex": "FF6A00",
            "source": "https://www.alibabagroup.com/en/ir/reports"
        },
        {
            "title": "AliExpress",
            "hex": "FF4747",
            "source": "https://www.alibabagroup.com/en/ir/reports"
        },
        {
            "title": "Alipay",
            "hex": "00A1E9",
            "source": "https://gw.alipayobjects.com/os/rmsportal/trUJZfSrlnRCcFgfZGjD.ai"
        },
        {
            "title": "Alitalia",
            "hex": "006643",
            "source": "https://www.alitalia.com/it_it/fly-alitalia/in-flight/ulisse-magazine.html"
        },
        {
            "title": "Allegro",
            "hex": "FF5A00",
            "source": "https://allegro.pl/"
        },
        {
            "title": "AlliedModders",
            "hex": "1578D3",
            "source": "https://forums.alliedmods.net/"
        },
        {
            "title": "AlloCiné",
            "hex": "FECC00",
            "source": "http://www.allocine.fr/"
        },
        {
            "title": "AllTrails",
            "hex": "428813",
            "source": "https://www.alltrails.com/"
        },
        {
            "title": "Alpine Linux",
            "hex": "0D597F",
            "source": "https://alpinelinux.org/"
        },
        {
            "title": "Alpine.js",
            "hex": "8BC0D0",
            "source": "https://github.com/simple-icons/simple-icons/issues/5583#issuecomment-832770167"
        },
        {
            "title": "Altium Designer",
            "hex": "A5915F",
            "source": "https://www.altium.com/altium-designer/"
        },
        {
            "title": "Amazon",
            "hex": "FF9900",
            "source": "https://worldvectorlogo.com/logo/amazon-icon"
        },
        {
            "title": "Amazon Alexa",
            "hex": "00CAFF",
            "source": "https://developer.amazon.com/docs/alexa-voice-service/logo-and-brand.html"
        },
        {
            "title": "Amazon AWS",
            "hex": "232F3E",
            "source": "https://upload.wikimedia.org/wikipedia/commons/9/93/Amazon_Web_Services_Logo.svg"
        },
        {
            "title": "Amazon DynamoDB",
            "hex": "4053D6",
            "source": "https://aws.amazon.com/architecture/icons/"
        },
        {
            "title": "Amazon Fire TV",
            "hex": "FC4C02",
            "source": "https://www.amazon.com/gp/help/customer/display.html?nodeId=201348270"
        },
        {
            "title": "Amazon Lumberyard",
            "hex": "66459B",
            "source": "https://aws.amazon.com/lumberyard/support"
        },
        {
            "title": "Amazon Pay",
            "hex": "FF9900",
            "source": "https://pay.amazon.com/"
        },
        {
            "title": "Amazon Prime",
            "hex": "00A8E1",
            "source": "https://www.amazon.com/b?node=17277626011"
        },
        {
            "title": "Amazon S3",
            "hex": "569A31",
            "source": "https://aws.amazon.com/architecture/icons/"
        },
        {
            "title": "AMD",
            "hex": "ED1C24",
            "source": "https://www.amd.com/"
        },
        {
            "title": "American Airlines",
            "hex": "0078D2",
            "source": "https://en.wikipedia.org/wiki/File:American_Airlines_logo_2013.svg"
        },
        {
            "title": "American Express",
            "hex": "2E77BC",
            "source": "https://commons.wikimedia.org/wiki/File:American_Express_logo.svg"
        },
        {
            "title": "AMG",
            "hex": "000000",
            "source": "https://www.mercedes-amg.com/etc/clientlibs/amg/amg.base/assets/images/svg/amg-logo.svg"
        },
        {
            "title": "AMP",
            "hex": "005AF0",
            "source": "https://amp.dev/"
        },
        {
            "title": "Amul",
            "hex": "ED1D24",
            "source": "https://amul.com/classic/products/horeca.php"
        },
        {
            "title": "ANA",
            "hex": "13448F",
            "source": "https://www.ana.co.jp/en/eur/the-ana-experience/brand/"
        },
        {
            "title": "Anaconda",
            "hex": "44A833",
            "source": "https://www.anaconda.com"
        },
        {
            "title": "Analogue",
            "hex": "1A1A1A",
            "source": "https://www.analogue.co/"
        },
        {
            "title": "Anchor",
            "hex": "5000B9",
            "source": "https://anchor.fm/"
        },
        {
            "title": "Andela",
            "hex": "3359DF",
            "source": "https://andela.com/press/"
        },
        {
            "title": "Android",
            "hex": "3DDC84",
            "source": "https://thepartnermarketinghub.withgoogle.com/brands/android/visual-identity/visual-identity/logo-lock-ups/"
        },
        {
            "title": "Android Auto",
            "hex": "3DDC84",
            "source": "https://thepartnermarketinghub.withgoogle.com/brands/android-auto/"
        },
        {
            "title": "Android Studio",
            "hex": "3DDC84",
            "source": "https://developer.android.com/studio/"
        },
        {
            "title": "AngelList",
            "hex": "000000",
            "source": "https://angel.co/logo"
        },
        {
            "title": "Angular",
            "hex": "DD0031",
            "source": "https://angular.io/assets/images/logos/angular/angular_solidBlack.svg"
        },
        {
            "title": "Angular Universal",
            "hex": "00ACC1",
            "source": "https://angular.io/presskit"
        },
        {
            "title": "AngularJS",
            "hex": "E23237",
            "source": "https://angularjs.org/"
        },
        {
            "title": "AniList",
            "hex": "02A9FF",
            "source": "https://anilist.co/img/icons/icon.svg"
        },
        {
            "title": "Ansible",
            "hex": "EE0000",
            "source": "https://www.ansible.com/logos"
        },
        {
            "title": "Ansys",
            "hex": "FFB71B",
            "source": "https://www.ansys.com/about-ansys/brand"
        },
        {
            "title": "Ant Design",
            "hex": "0170FE",
            "source": "https://ant.design/components/icon/"
        },
        {
            "title": "Anta",
            "hex": "D70010",
            "source": "https://www.anta.com/"
        },
        {
            "title": "Antena 3",
            "hex": "FF7328",
            "source": "https://www.antena3.com/"
        },
        {
            "title": "AnyDesk",
            "hex": "EF443B",
            "source": "https://anydesk.com/"
        },
        {
            "title": "AOL",
            "hex": "3399FF",
            "source": "https://www.aol.com/",
            "guidelines": "https://styleguide.aol.com/"
        },
        {
            "title": "Apache",
            "hex": "D22128",
            "source": "https://www.apache.org/foundation/press/kit/"
        },
        {
            "title": "Apache Airflow",
            "hex": "017CEE",
            "source": "https://apache.org/logos/"
        },
        {
            "title": "Apache Ant",
            "hex": "A81C7D",
            "source": "https://apache.org/logos/"
        },
        {
            "title": "Apache Cassandra",
            "hex": "1287B1",
            "source": "https://upload.wikimedia.org/wikipedia/commons/5/5e/Cassandra_logo.svg"
        },
        {
            "title": "Apache CloudStack",
            "hex": "2AA5DC",
            "source": "http://cloudstack.apache.org/trademark-guidelines.html"
        },
        {
            "title": "Apache Cordova",
            "hex": "E8E8E8",
            "source": "https://cordova.apache.org/artwork/"
        },
        {
            "title": "Apache CouchDB",
            "hex": "E42528",
            "source": "https://apache.org/logos/#couchdb"
        },
        {
            "title": "Apache Druid",
            "hex": "29F1FB",
            "source": "https://apache.org/logos/"
        },
        {
            "title": "Apache ECharts",
            "hex": "AA344D",
            "source": "https://apache.org/logos/"
        },
        {
            "title": "Apache Flink",
            "hex": "E6526F",
            "source": "https://apache.org/logos/"
        },
        {
            "title": "Apache Groovy",
            "hex": "4298B8",
            "source": "https://groovy-lang.org/"
        },
        {
            "title": "Apache Hadoop",
            "hex": "66CCFF",
            "source": "https://apache.org/logos/#hadoop"
        },
        {
            "title": "Apache Hive",
            "hex": "FDEE21",
            "source": "https://apache.org/logos/"
        },
        {
            "title": "Apache JMeter",
            "hex": "D22128",
            "source": "https://apache.org/logos/"
        },
        {
            "title": "Apache Kafka",
            "hex": "231F20",
            "source": "https://apache.org/logos/"
        },
        {
            "title": "Apache Kylin",
            "hex": "F09D13",
            "source": "https://apache.org/logos/"
        },
        {
            "title": "Apache Maven",
            "hex": "C71A36",
            "source": "https://apache.org/logos/"
        },
        {
            "title": "Apache NetBeans IDE",
            "hex": "1B6AC6",
            "source": "https://apache.org/logos/"
        },
        {
            "title": "Apache OpenOffice",
            "hex": "0E85CD",
            "source": "https://apache.org/logos"
        },
        {
            "title": "Apache Pulsar",
            "hex": "188FFF",
            "source": "https://apache.org/logos/"
        },
        {
            "title": "Apache RocketMQ",
            "hex": "D77310",
            "source": "https://apache.org/logos/"
        },
        {
            "title": "Apache Solr",
            "hex": "D9411E",
            "source": "https://apache.org/logos/"
        },
        {
            "title": "Apache Spark",
            "hex": "E25A1C",
            "source": "https://apache.org/logos/"
        },
        {
            "title": "Apache Tomcat",
            "hex": "F8DC75",
            "source": "https://apache.org/logos/"
        },
        {
            "title": "Aparat",
            "hex": "ED145B",
            "source": "https://www.aparat.com/logo"
        },
        {
            "title": "Apollo GraphQL",
            "hex": "311C87",
            "source": "https://github.com/apollographql/space-kit/blob/9a42083746a49c9a734563f427c13233e42adcc9/logos/mark.svg"
        },
        {
            "title": "Apostrophe",
            "hex": "6236FF",
            "source": "https://github.com/apostrophecms/apostrophe/blob/a7fcc6b13831302e27f79a6fcaaf58e3a40517df/logo.svg"
        },
        {
            "title": "App Annie",
            "hex": "0F2346",
            "source": "https://www.appannie.com/en/about/press/"
        },
        {
            "title": "App Store",
            "hex": "0D96F6",
            "source": "https://developer.apple.com/app-store/"
        },
        {
            "title": "Appian",
            "hex": "2322F0",
            "source": "https://appian.com",
            "guidelines": "https://assets.appian.com/uploads/assets/Appian_BrandGuidelines_Newsroom.pdf"
        },
        {
            "title": "Apple",
            "hex": "000000",
            "source": "https://www.apple.com"
        },
        {
            "title": "Apple Arcade",
            "hex": "000000",
            "source": "https://www.apple.com/apple-arcade/"
        },
        {
            "title": "Apple Music",
            "hex": "FA243C",
            "source": "https://www.apple.com/itunes/marketing-on-music/identity-guidelines.html#apple-music-icon"
        },
        {
            "title": "Apple Pay",
            "hex": "000000",
            "source": "https://developer.apple.com/apple-pay/marketing/"
        },
        {
            "title": "Apple Podcasts",
            "hex": "9933CC",
            "source": "https://www.apple.com/itunes/marketing-on-podcasts/identity-guidelines.html#apple-podcasts-icon"
        },
        {
            "title": "Apple TV",
            "hex": "000000",
            "source": "https://commons.wikimedia.org/wiki/File:AppleTV.svg"
        },
        {
            "title": "AppSignal",
            "hex": "21375A",
            "source": "https://appsignal.com/"
        },
        {
            "title": "AppVeyor",
            "hex": "00B3E0",
            "source": "https://commons.wikimedia.org/wiki/File:Appveyor_logo.svg"
        },
        {
            "title": "Appwrite",
            "hex": "F02E65",
            "source": "https://github.com/appwrite/appwrite/blob/c961382fb7a59ce908b4982a572e02e6e0feacd5/public/images/appwrite.svg"
        },
        {
            "title": "Aqua",
            "hex": "1904DA",
            "source": "https://www.aquasec.com/brand/",
            "guidelines": "https://www.aquasec.com/brand/"
        },
        {
            "title": "ARAL",
            "hex": "0063CB",
            "source": "https://upload.wikimedia.org/wikipedia/commons/6/60/Aral_Logo.svg"
        },
        {
            "title": "ArangoDB",
            "hex": "DDE072",
            "source": "https://www.arangodb.com",
            "guidelines": "https://www.arangodb.com/resources/logos"
        },
        {
            "title": "Arch Linux",
            "hex": "1793D1",
            "source": "https://www.archlinux.org/art/",
            "guidelines": "https://wiki.archlinux.org/index.php/DeveloperWiki:TrademarkPolicy#Logo_Usage_Guidelines"
        },
        {
            "title": "Archicad",
            "hex": "2D50A5",
            "source": "https://graphisoft.com/contact-us/press-relations#/documents/archicad-logo-98604"
        },
        {
            "title": "Archive of Our Own",
            "hex": "990000",
            "source": "https://archiveofourown.org/"
        },
        {
            "title": "Ardour",
            "hex": "C61C3E",
            "source": "https://github.com/Ardour/ardour/tree/master/tools/misc_resources/"
        },
        {
            "title": "Arduino",
            "hex": "00979D",
            "source": "https://cdn.arduino.cc/projecthub/img/Arduino-logo.svg"
        },
        {
            "title": "ARK Ecosystem",
            "hex": "C9292C",
            "source": "https://ark.io/press-kit"
        },
        {
            "title": "Arlo",
            "hex": "49B48A",
            "source": "https://www.arlo.com/"
        },
        {
            "title": "Arm",
            "hex": "0091BD",
            "source": "https://www.arm.com/",
            "guidelines": "https://www.arm.com/company/policies/trademarks/guidelines-corporate-logo"
        },
        {
            "title": "Artifact Hub",
            "hex": "417598",
            "source": "https://raw.githubusercontent.com/artifacthub/hub/87a1fed/web/public/static/media/logo/artifacthub-brand-white.svg"
        },
        {
            "title": "Artix Linux",
            "hex": "10A0CC",
            "source": "https://gitea.artixlinux.org/artix/artwork/src/commit/256432e3d06b3e9024bfd6912768e80281ea3746/icons/logo-gray.svg"
        },
        {
            "title": "ArtStation",
            "hex": "13AFF0",
            "source": "https://www.artstation.com/about/logo"
        },
        {
            "title": "arXiv",
            "hex": "B31B1B",
            "source": "https://static.arxiv.org/static/base/0.15.2/images/arxiv-logo-web.svg"
        },
        {
            "title": "Asana",
            "hex": "273347",
            "source": "https://asana.com/styles"
        },
        {
            "title": "Asciidoctor",
            "hex": "E40046",
            "source": "https://github.com/asciidoctor/brand/blob/b9cf5e276616f4770c4f1227e646e7daee0cbf24/logo/logo-fill-bw.svg"
        },
        {
            "title": "asciinema",
            "hex": "D40000",
            "source": "https://github.com/asciinema/asciinema-logo"
        },
        {
            "title": "ASDA",
            "hex": "68A51C",
            "source": "https://www.asda.com/"
        },
        {
            "title": "Aseprite",
            "hex": "7D929E",
            "source": "https://www.aseprite.org/"
        },
        {
            "title": "Ask Ubuntu",
            "hex": "DC461D",
            "source": "https://askubuntu.com/",
            "guidelines": "https://stackoverflow.com/legal/trademark-guidance"
        },
        {
            "title": "ASKfm",
            "hex": "DB3552",
            "source": "https://ask.fm/"
        },
        {
            "title": "AssemblyScript",
            "hex": "007AAC",
            "source": "https://www.assemblyscript.org/"
        },
        {
            "title": "Aston Martin",
            "hex": "000000",
            "source": "https://www.astonmartin.com/"
        },
        {
            "title": "Astro",
            "hex": "FF5D01",
            "source": "https://github.com/withastro/astro/blob/09144e8e88fbb79a75a2283aca8bf6eba6dc45f0/assets/brand/logo-white.svg",
            "license": {
                "type": "MIT"
            }
        },
        {
            "title": "ASUS",
            "hex": "000000",
            "source": "https://www.asus.com/"
        },
        {
            "title": "AT&T",
            "hex": "009FDB",
            "source": "https://www.att.com"
        },
        {
            "title": "Atari",
            "hex": "E4202E",
            "source": "https://atarivcs.com/"
        },
        {
            "title": "Atlassian",
            "hex": "0052CC",
            "source": "https://www.atlassian.com/company/news/press-kit"
        },
        {
            "title": "Atom",
            "hex": "66595C",
            "source": "https://commons.wikimedia.org/wiki/File:Atom_editor_logo.svg"
        },
        {
            "title": "Auchan",
            "hex": "D6180B",
            "source": "https://www.auchan.fr/"
        },
        {
            "title": "Audacity",
            "hex": "0000CC",
            "source": "https://github.com/audacity/audacity/blob/c818449c69193f5311b430fbf600d8d6cbe49047/images/audacity.svg"
        },
        {
            "title": "Audi",
            "hex": "BB0A30",
            "source": "https://www.audi.com/ci/en/intro/basics/rings.html"
        },
        {
            "title": "Audible",
            "hex": "F8991C",
            "source": "https://commons.wikimedia.org/wiki/File:Audible_logo.svg"
        },
        {
            "title": "Audio-Technica",
            "hex": "000000",
            "source": "https://wikipedia.org/wiki/File:Audio-technica.svg"
        },
        {
            "title": "Audioboom",
            "hex": "007CE2",
            "source": "https://audioboom.com/about/brand-guidelines"
        },
        {
            "title": "Audiomack",
            "hex": "FFA200",
            "source": "https://styleguide.audiomack.com/"
        },
        {
            "title": "Aurelia",
            "hex": "ED2B88",
            "source": "https://aurelia.io/"
        },
        {
            "title": "Auth0",
            "hex": "EB5424",
            "source": "https://styleguide.auth0.com"
        },
        {
            "title": "Authy",
            "hex": "EC1C24",
            "source": "https://authy.com/"
        },
        {
            "title": "Autodesk",
            "hex": "0696D7",
            "source": "https://www.autodesk.com"
        },
        {
            "title": "AutoHotkey",
            "hex": "334455",
            "source": "https://www.autohotkey.com/"
        },
        {
            "title": "Automattic",
            "hex": "3499CD",
            "source": "https://automattic.com/press/brand-materials/"
        },
        {
            "title": "Autoprefixer",
            "hex": "DD3735",
            "source": "https://github.com/postcss/autoprefixer/blob/1341747bc8142a147342f55eea5ed4286a3ca318/logo.svg"
        },
        {
            "title": "Avast",
            "hex": "FF7800",
            "source": "https://www.avast.com/",
            "guidelines": "https://press.avast.com/media-materials"
        },
        {
            "title": "Awesome Lists",
            "hex": "FC60A8",
            "source": "https://github.com/sindresorhus/awesome/tree/master/media"
        },
        {
            "title": "awesomeWM",
            "hex": "535D6C",
            "source": "https://awesomewm.org/"
        },
        {
            "title": "AWS Amplify",
            "hex": "FF9900",
            "source": "https://docs.amplify.aws/"
        },
        {
            "title": "Azure Artifacts",
            "hex": "CB2E6D",
            "source": "https://azure.microsoft.com/en-us/services/devops/artifacts/"
        },
        {
            "title": "Azure Data Explorer",
            "hex": "0078D4",
            "source": "https://azure.microsoft.com/en-us/pricing/details/data-explorer/"
        },
        {
            "title": "Azure DevOps",
            "hex": "0078D7",
            "source": "http://azure.com/devops"
        },
        {
            "title": "Azure Functions",
            "hex": "0062AD",
            "source": "https://azure.microsoft.com/en-us/services/functions"
        },
        {
            "title": "Azure Pipelines",
            "hex": "2560E0",
            "source": "https://github.com/vscode-icons/vscode-icons/blob/dc7872262c9b059c574bd16fc4cfedbb6bdf156e/icons/file_type_azurepipelines.svg"
        },
        {
            "title": "B&R Automation",
            "hex": "FF8800",
            "source": "https://www.br-automation.com/"
        },
        {
            "title": "Babel",
            "hex": "F9DC3E",
            "source": "https://github.com/babel/website/blob/93330158b6ecca1ab88d3be8dbf661f5c2da6c76/website/static/img/babel-black.svg"
        },
        {
            "title": "Backbone.js",
            "hex": "0071B5",
            "source": "https://upload.wikimedia.org/wikipedia/commons/2/20/Backbone.js_logo.svg",
            "license": {
                "type": "MIT",
                "url": "https://github.com/jashkenas/backbone/blob/master/LICENSE"
            }
        },
        {
            "title": "Badgr",
            "hex": "282C4C",
            "source": "https://info.badgr.com/"
        },
        {
            "title": "Badoo",
            "hex": "783BF9",
            "source": "https://badoo.com/team/press/"
        },
        {
            "title": "Baidu",
            "hex": "2932E1",
            "source": "https://www.baidu.com"
        },
        {
            "title": "Bamboo",
            "hex": "0052CC",
            "source": "https://www.atlassian.design/guidelines/marketing/resources/logo-files"
        },
        {
            "title": "Bandcamp",
            "hex": "408294",
            "source": "https://bandcamp.com/buttons"
        },
        {
            "title": "BandLab",
            "hex": "F12C18",
            "source": "https://blog.bandlab.com/press/"
        },
        {
            "title": "Bandsintown",
            "hex": "00CEC8",
            "source": "https://corp.bandsintown.com/media-library"
        },
        {
            "title": "Bank of America",
            "hex": "012169",
            "source": "https://www.bankofamerica.com/"
        },
        {
            "title": "Barclays",
            "hex": "00AEEF",
            "source": "https://home.barclays/"
        },
        {
            "title": "Baremetrics",
            "hex": "6078FF",
            "source": "https://baremetrics.com/"
        },
        {
            "title": "Basecamp",
            "hex": "1D2D35",
            "source": "https://basecamp.com/about/press"
        },
        {
            "title": "Bata",
            "hex": "DD282E",
            "source": "https://www.bata.com/"
        },
        {
            "title": "Bath ASU",
            "hex": "00A3E0",
            "source": "https://bathasu.com/press/"
        },
        {
            "title": "Battle.net",
            "hex": "148EFF",
            "source": "https://eu.shop.battle.net/en-gb"
        },
        {
            "title": "BBC",
            "hex": "000000",
            "source": "https://commons.wikimedia.org/wiki/File:BBC.svg",
            "guidelines": "https://www.bbc.co.uk/branding/logo-use"
        },
        {
            "title": "BBC iPlayer",
            "hex": "F54997",
            "source": "https://www.bbc.co.uk/iplayer"
        },
        {
            "title": "Beatport",
            "hex": "01FF95",
            "source": "https://brand.beatport.com/",
            "guidelines": "https://support.beatport.com/hc/en-us/articles/200353255-Beatport-Logos-and-Images"
        },
        {
            "title": "Beats",
            "hex": "005571",
            "source": "https://www.elastic.co/brand"
        },
        {
            "title": "Beats by Dre",
            "hex": "E01F3D",
            "source": "https://www.beatsbydre.com/"
        },
        {
            "title": "Behance",
            "hex": "1769FF",
            "source": "https://www.behance.net/dev/api/brand"
        },
        {
            "title": "Beijing Subway",
            "hex": "004A9D",
            "source": "https://zh.wikipedia.org/wiki/File:Beijing_Subway_Logo.svg"
        },
        {
            "title": "BEM",
            "hex": "000000",
            "source": "https://en.bem.info/"
        },
        {
            "title": "Bentley",
            "hex": "333333",
            "source": "https://en.wikipedia.org/wiki/File:Bentley_logo_2.svg"
        },
        {
            "title": "Betfair",
            "hex": "FFB80B",
            "source": "https://partnerships.betfair.com/"
        },
        {
            "title": "Big Cartel",
            "hex": "222222",
            "source": "https://www.bigcartel.com"
        },
        {
            "title": "bigbasket",
            "hex": "A5CD39",
            "source": "https://www.bigbasket.com/"
        },
        {
            "title": "BigBlueButton",
            "hex": "283274",
            "source": "https://github.com/bigbluebutton/bbb-app-rooms/blob/0fcf9636a3ba683296326f46354265917c4f0ea4/app/assets/images/icon.svg",
            "guidelines": "https://bigbluebutton.org/trademark/"
        },
        {
            "title": "BigCommerce",
            "hex": "121118",
            "source": "https://www.bigcommerce.co.uk/press/media-kit/"
        },
        {
            "title": "Bilibili",
            "hex": "00A1D6",
            "source": "https://www.bilibili.com/"
        },
        {
            "title": "Binance",
            "hex": "F0B90B",
            "source": "https://binance.com/"
        },
        {
            "title": "Bio Link",
            "hex": "000000",
            "source": "https://bio.link/"
        },
        {
            "title": "Bit",
            "hex": "73398D",
            "source": "https://bit.dev"
        },
        {
            "title": "Bitbucket",
            "hex": "0052CC",
            "source": "https://www.atlassian.com/company/news/press-kit"
        },
        {
            "title": "Bitcoin",
            "hex": "F7931A",
            "source": "https://bitcoin.org/en"
        },
        {
            "title": "Bitcoin Cash",
            "hex": "0AC18E",
            "source": "https://www.bitcoincash.org/graphics/"
        },
        {
            "title": "Bitcoin SV",
            "hex": "EAB300",
            "source": "https://bitcoinsv.com/"
        },
        {
            "title": "Bitdefender",
            "hex": "ED1C24",
            "source": "https://www.bitdefender.com/funzone/logos.html"
        },
        {
            "title": "Bitly",
            "hex": "EE6123",
            "source": "https://bitly.com/pages/press"
        },
        {
            "title": "Bitrise",
            "hex": "683D87",
            "source": "https://www.bitrise.io/presskit"
        },
        {
            "title": "Bitwarden",
            "hex": "175DDC",
            "source": "https://github.com/bitwarden/brand/blob/6182cd64321d810c6f6255db08c2a17804d2b724/icons/icon.svg"
        },
        {
            "title": "Bitwig",
            "hex": "FF5A00",
            "source": "https://www.bitwig.com/"
        },
        {
            "title": "Blackberry",
            "hex": "000000",
            "source": "https://www.blackberry.com/"
        },
        {
            "title": "Blazemeter",
            "hex": "CA2133",
            "source": "https://www.blazemeter.com/"
        },
        {
            "title": "Blazor",
            "hex": "512BD4",
            "source": "https://dotnet.microsoft.com/apps/aspnet/web-apps/blazor"
        },
        {
            "title": "Blender",
            "hex": "F5792A",
            "source": "https://www.blender.org/about/logo/"
        },
        {
            "title": "Blockchain.com",
            "hex": "121D33",
            "source": "https://www.blockchain.com/",
            "guidelines": "https://www.blockchain.com/en/press"
        },
        {
            "title": "Blogger",
            "hex": "FF5722",
            "source": "https://www.blogger.com"
        },
        {
            "title": "Bloglovin",
            "hex": "000000",
            "source": "https://www.bloglovin.com/widgets"
        },
        {
            "title": "Blueprint",
            "hex": "137CBD",
            "source": "https://blueprintjs.com"
        },
        {
            "title": "Bluetooth",
            "hex": "0082FC",
            "source": "https://www.bluetooth.com/develop-with-bluetooth/marketing-branding/"
        },
        {
            "title": "BMC Software",
            "hex": "FE5000",
            "source": "https://www.bmc.com/"
        },
        {
            "title": "BMW",
            "hex": "0066B1",
            "source": "https://www.bmw.de/"
        },
        {
            "title": "Boehringer Ingelheim",
            "hex": "003366",
            "source": "https://cd.boehringer-ingelheim.com"
        },
        {
            "title": "Boeing",
            "hex": "1D439C",
            "source": "https://commons.wikimedia.org/wiki/File:Boeing_full_logo.svg"
        },
        {
            "title": "BookBub",
            "hex": "F44336",
            "source": "https://insights.bookbub.com/bookbub-follow-bookmark-buttons-for-authors-websites/"
        },
        {
            "title": "Bookmeter",
            "hex": "64BC4B",
            "source": "https://bookmeter.com/"
        },
        {
            "title": "BookStack",
            "hex": "0288D1",
            "source": "https://www.bookstackapp.com/"
        },
        {
            "title": "Boost",
            "hex": "F7901E",
            "source": "https://www.boostmobile.com/"
        },
        {
            "title": "Boots",
            "hex": "05054B",
            "source": "https://www.boots-uk.com/css/images/Boots_logo.svg"
        },
        {
            "title": "Bootstrap",
            "hex": "7952B3",
            "source": "http://getbootstrap.com/about"
        },
        {
            "title": "Bosch",
            "hex": "EA0016",
            "source": "https://www.bosch.de/"
        },
        {
            "title": "Bose",
            "hex": "000000",
            "source": "https://developer.bose.com/sites/default/files/Bose%20AR%20Design%20Guidelines%20v1.0.pdf"
        },
        {
            "title": "boulanger",
            "hex": "FD5300",
            "source": "https://www.boulanger.com/"
        },
        {
            "title": "Bower",
            "hex": "EF5734",
            "source": "https://bower.io/docs/about/#brand"
        },
        {
            "title": "Box",
            "hex": "0061D5",
            "source": "https://www.box.com/en-gb/about-us/press"
        },
        {
            "title": "Brandfolder",
            "hex": "40D1F5",
            "source": "https://brandfolder.com/brandfolder"
        },
        {
            "title": "Brave",
            "hex": "FB542B",
            "source": "https://brave.com/brave-branding-assets/"
        },
        {
            "title": "Breaker",
            "hex": "003DAD",
            "source": "https://www.breaker.audio/i/brand"
        },
        {
            "title": "British Airways",
            "hex": "2E5C99",
            "source": "https://www.britishairways.com/travel/home/public/en_ie/"
        },
        {
            "title": "Broadcom",
            "hex": "CC092F",
            "source": "https://en.wikipedia.org/wiki/Broadcom_Inc"
        },
        {
            "title": "BT",
            "hex": "6400AA",
            "source": "https://www.bt.com/"
        },
        {
            "title": "Buddy",
            "hex": "1A86FD",
            "source": "https://buddy.works/about"
        },
        {
            "title": "Buefy",
            "hex": "7957D5",
            "source": "https://github.com/buefy/buefy/blob/a9a724efca0b531e6a64ab734889b00bf4507a9d/static/img/icons/safari-pinned-tab.svg"
        },
        {
            "title": "Buffer",
            "hex": "231F20",
            "source": "https://buffer.com/press"
        },
        {
            "title": "Bugatti",
            "hex": "BE0030",
            "source": "https://www.bugatti.com/"
        },
        {
            "title": "Bugcrowd",
            "hex": "F26822",
            "source": "https://www.bugcrowd.com/about/press-kit/"
        },
        {
            "title": "Bugsnag",
            "hex": "4949E4",
            "source": "https://www.bugsnag.com/newsroom"
        },
        {
            "title": "Buildkite",
            "hex": "14CC80",
            "source": "https://buildkite.com/brand-assets"
        },
        {
            "title": "Bukalapak",
            "hex": "E31E52",
            "source": "https://assets.bukalapak.com/sigil/bukalapak-logo-icon.svg",
            "guidelines": "https://brand.bukalapak.design/brand-elements#logo-overview"
        },
        {
            "title": "Bulma",
            "hex": "00D1B2",
            "source": "https://github.com/jgthms/bulma/"
        },
        {
            "title": "bunq",
            "hex": "3394D7",
            "source": "https://www.bunq.com/press/"
        },
        {
            "title": "Burger King",
            "hex": "D62300",
            "source": "https://www.bk.com/",
            "guidelines": "https://www.bk.com/trademarks"
        },
        {
            "title": "Buy Me A Coffee",
            "hex": "FFDD00",
            "source": "https://www.buymeacoffee.com/brand"
        },
        {
            "title": "BuzzFeed",
            "hex": "EE3322",
            "source": "https://www.buzzfeed.com/press/assets"
        },
        {
            "title": "Byju's",
            "hex": "813588",
            "source": "https://byjus.com/byjus-the-learning-app/"
        },
        {
            "title": "byte",
            "hex": "551DEF",
            "source": "https://byte.co/byte"
        },
        {
            "title": "ByteDance",
            "hex": "3C8CFF",
            "source": "https://www.bytedance.com/"
        },
        {
            "title": "C",
            "hex": "A8B9CC",
            "source": "https://commons.wikimedia.org/wiki/File:The_C_Programming_Language_logo.svg"
        },
        {
            "title": "C Sharp",
            "hex": "239120",
            "source": "https://upload.wikimedia.org/wikipedia/commons/0/0d/C_Sharp_wordmark.svg"
        },
        {
            "title": "C++",
            "hex": "00599C",
            "source": "https://github.com/isocpp/logos"
        },
        {
            "title": "Cachet",
            "hex": "7ED321",
            "source": "https://cachethq.io/press"
        },
        {
            "title": "Caffeine",
            "hex": "0000FF",
            "source": "https://www.caffeine.tv/",
            "guidelines": "https://www.caffeine.tv/newsroom.html"
        },
        {
            "title": "Cairo Metro",
            "hex": "C10C0C",
            "source": "https://en.wikipedia.org/wiki/File:Cairo_metro_logo2012.svg"
        },
        {
            "title": "CakePHP",
            "hex": "D33C43",
            "source": "https://cakephp.org/logos"
        },
        {
            "title": "Campaign Monitor",
            "hex": "111324",
            "source": "https://www.campaignmonitor.com/company/brand/"
        },
        {
            "title": "Canonical",
            "hex": "77216F",
            "source": "https://design.ubuntu.com/downloads/",
            "guidelines": "https://design.ubuntu.com/brand/canonical-logo/",
            "license": {
                "type": "CC-BY-SA-3.0"
            }
        },
        {
            "title": "Canva",
            "hex": "00C4CC",
            "source": "https://www.canva.com/"
        },
        {
            "title": "Capacitor",
            "hex": "119EFF",
            "source": "https://github.com/ionic-team/ionicons-site/blob/b0c97018d737b763301154231b34e1b882c0c84d/docs/ionicons/svg/logo-capacitor.svg"
        },
        {
            "title": "Car Throttle",
            "hex": "FF9C42",
            "source": "https://www.carthrottle.com/"
        },
        {
            "title": "Carrefour",
            "hex": "004E9F",
            "source": "https://upload.wikimedia.org/wikipedia/commons/5/5b/Carrefour_logo.svg"
        },
        {
            "title": "Carto",
            "hex": "EB1510",
            "source": "https://carto.com/brand/"
        },
        {
            "title": "Cash App",
            "hex": "00C244",
            "source": "https://cash.app/press"
        },
        {
            "title": "Castbox",
            "hex": "F55B23",
            "source": "https://castbox.fm/newsroom/"
        },
        {
            "title": "Castorama",
            "hex": "0078D7",
            "source": "https://www.castorama.fr/"
        },
        {
            "title": "Castro",
            "hex": "00B265",
            "source": "http://supertop.co/castro/press/"
        },
        {
            "title": "Caterpillar",
            "hex": "FFCD11",
            "source": "https://commons.wikimedia.org/wiki/File:Caterpillar_logo.svg"
        },
        {
            "title": "CBS",
            "hex": "033963",
            "source": "https://www.cbs.com/"
        },
        {
            "title": "CD Projekt",
            "hex": "DC0D15",
            "source": "https://www.cdprojekt.com/en/media/logotypes/"
        },
        {
            "title": "Celery",
            "hex": "37814A",
            "source": "https://github.com/celery/celery/blob/4d77ddddb10797011dc10dd2e4e1e7a7467b8431/docs/images/favicon.ico"
        },
        {
            "title": "CentOS",
            "hex": "262577",
            "source": "https://wiki.centos.org/ArtWork/Brand/Logo"
        },
        {
            "title": "Ceph",
            "hex": "EF5C55",
            "source": "https://github.com/ceph/ceph/blob/b106a03dcddaee80493825e85bc5e399ab4d8746/src/pybind/mgr/dashboard/frontend/src/assets/Ceph_Logo.svg"
        },
        {
            "title": "Cesium",
            "hex": "6CADDF",
            "source": "https://cesium.com/press/"
        },
        {
            "title": "Chai",
            "hex": "A30701",
            "source": "https://github.com/simple-icons/simple-icons/issues/4983#issuecomment-796736373"
        },
        {
            "title": "Chainlink",
            "hex": "375BD2",
            "source": "https://chain.link/brand-assets"
        },
        {
            "title": "Chakra UI",
            "hex": "319795",
            "source": "https://github.com/chakra-ui/chakra-ui/blob/327e1624d22936abb43068e1f57054e43c9c6819/logo/logomark-colored.svg"
        },
        {
            "title": "Chart.js",
            "hex": "FF6384",
            "source": "https://www.chartjs.org/"
        },
        {
            "title": "ChartMogul",
            "hex": "13324B",
            "source": "https://chartmogul.com/company/"
        },
        {
            "title": "Chase",
            "hex": "117ACA",
            "source": "https://commons.wikimedia.org/wiki/File:Chase_logo_2007.svg"
        },
        {
            "title": "ChatBot",
            "hex": "FFD000",
            "source": "https://chatbot.design/"
        },
        {
            "title": "CheckiO",
            "hex": "008DB6",
            "source": "https://py.checkio.org/blog/"
        },
        {
            "title": "Checkmarx",
            "hex": "54B848",
            "source": "https://www.checkmarx.com/resources/datasheets/"
        },
        {
            "title": "Chef",
            "hex": "F09820",
            "source": "https://www.chef.io/"
        },
        {
            "title": "Chevrolet",
            "hex": "CD9834",
            "source": "https://www.chevrolet.com/content/dam/chevrolet/na/us/english/index/shopping-tools/download-catalog/02-pdf/2019-chevrolet-corvette-catalog.pdf"
        },
        {
            "title": "China Eastern Airlines",
            "hex": "1A2477",
            "source": "https://uk.ceair.com/newCMS/uk/en/content/en_Footer/Support/201904/t20190404_5763.html"
        },
        {
            "title": "China Southern Airlines",
            "hex": "008BCB",
            "source": "https://www.csair.com/en/about/investor/yejibaogao/2020/"
        },
        {
            "title": "Chocolatey",
            "hex": "80B5E3",
            "source": "https://chocolatey.org/media-kit"
        },
        {
            "title": "Chromecast",
            "hex": "999999",
            "source": "https://www.google.com/intl/en_us/chromecast/built-in/",
            "aliases": {
                "aka": [
                    "Google Cast"
                ]
            }
        },
        {
            "title": "Chrysler",
            "hex": "000000",
            "source": "https://www.stellantis.com/en/brands/chrysler"
        },
        {
            "title": "Chupa Chups",
            "hex": "CF103E",
            "source": "https://www.chupachups.co.uk/"
        },
        {
            "title": "Cinema 4D",
            "hex": "011A6A",
            "source": "https://www.maxon.net/en/about-maxon/branding"
        },
        {
            "title": "Circle",
            "hex": "8669AE",
            "source": "https://www.circle.com/"
        },
        {
            "title": "CircleCI",
            "hex": "343434",
            "source": "https://circleci.com/press"
        },
        {
            "title": "Cirrus CI",
            "hex": "4051B5",
            "source": "https://cirrus-ci.org"
        },
        {
            "title": "Cisco",
            "hex": "1BA0D7",
            "source": "https://www.cisco.com/"
        },
        {
            "title": "Citrix",
            "hex": "452170",
            "source": "https://brand.citrix.com/"
        },
        {
            "title": "Citroën",
            "hex": "6E6E6E",
            "source": "https://citroen.pcaci.co.uk/logo.php"
        },
        {
            "title": "CiviCRM",
            "hex": "81C459",
            "source": "https://civicrm.org/trademark"
        },
        {
            "title": "Civo",
            "hex": "239DFF",
            "source": "https://www.civo.com/brand-assets",
            "guidelines": "https://www.civo.com/brand-assets"
        },
        {
            "title": "CKEditor 4",
            "hex": "0287D0",
            "source": "https://github.com/ckeditor/ckeditor4/blob/7d8305ce4d12683853a563b9d6ea54e0d4686a2f/samples/img/logo.svg"
        },
        {
            "title": "Claris",
            "hex": "000000",
            "source": "https://www.claris.com/"
        },
        {
            "title": "ClickUp",
            "hex": "7B68EE",
            "source": "https://clickup.com/brand"
        },
        {
            "title": "CLion",
            "hex": "000000",
            "source": "https://www.jetbrains.com/company/brand/logos/",
            "guidelines": "https://www.jetbrains.com/company/brand/"
        },
        {
            "title": "Cliqz",
            "hex": "00AEF0",
            "source": "https://cliqz.com/design"
        },
        {
            "title": "Clockify",
            "hex": "03A9F4",
            "source": "https://clockify.me/brand-assets"
        },
        {
            "title": "Clojure",
            "hex": "5881D8",
            "source": "https://commons.wikimedia.org/wiki/File:Clojure_logo.svg"
        },
        {
            "title": "Cloud 66",
            "hex": "3C72B9",
            "source": "https://www.cloud66.com/"
        },
        {
            "title": "Cloud Foundry",
            "hex": "0C9ED5",
            "source": "https://www.cloudfoundry.org/",
            "guidelines": "https://www.cloudfoundry.org/logo/"
        },
        {
            "title": "CloudBees",
            "hex": "1997B5",
            "source": "https://www.cloudbees.com/"
        },
        {
            "title": "CloudCannon",
            "hex": "407AFC",
            "source": "https://cloudcannon.com/"
        },
        {
            "title": "Cloudera",
            "hex": "F96702",
            "source": "https://www.cloudera.com/"
        },
        {
            "title": "Cloudflare",
            "hex": "F38020",
            "source": "https://www.cloudflare.com/logo/"
        },
        {
            "title": "Cloudsmith",
            "hex": "187EB6",
            "source": "https://cloudsmith.io/branding/"
        },
        {
            "title": "Cloudways",
            "hex": "2C39BD",
            "source": "https://www.cloudways.com/en/media-kit.php"
        },
        {
            "title": "Clubhouse",
            "hex": "6515DD",
            "source": "https://brand.clubhouse.io/",
            "guidelines": "https://brand.clubhouse.io/"
        },
        {
            "title": "Clyp",
            "hex": "3CBDB1",
            "source": "https://clyp.it/"
        },
        {
            "title": "CMake",
            "hex": "064F8C",
            "source": "https://www.kitware.com/platforms/"
        },
        {
            "title": "CNCF",
            "hex": "231F20",
            "source": "https://github.com/cncf/artwork/blob/master/examples/other.md#cncf-logos",
            "guidelines": "https://www.cncf.io/brand-guidelines/"
        },
        {
            "title": "CNN",
            "hex": "CC0000",
            "source": "https://edition.cnn.com/"
        },
        {
            "title": "Co-op",
            "hex": "00B1E7",
            "source": "http://www.co-operative.coop/corporate/press/logos/"
        },
        {
            "title": "Cockpit",
            "hex": "0066CC",
            "source": "https://github.com/cockpit-project/cockpit-project.github.io/blob/b851b3477d90017961ac9b252401c9a6cb6239f1/images/site/cockpit-logo.svg"
        },
        {
            "title": "Cockroach Labs",
            "hex": "6933FF",
            "source": "https://www.cockroachlabs.com/"
        },
        {
            "title": "CocoaPods",
            "hex": "EE3322",
            "source": "https://github.com/CocoaPods/shared_resources",
            "license": {
                "type": "CC-BY-NC-4.0"
            }
        },
        {
            "title": "Cocos",
            "hex": "55C2E1",
            "source": "https://www.cocos.com/en/"
        },
        {
            "title": "Coda",
            "hex": "F46A54",
            "source": "https://coda.io/"
        },
        {
            "title": "Codacy",
            "hex": "222F29",
            "source": "https://www.codacy.com/blog/"
        },
        {
            "title": "Code Climate",
            "hex": "000000",
            "source": "https://codeclimate.com/github/codeclimate/python-test-reporter/badges/"
        },
        {
            "title": "Code Review",
            "hex": "485A62",
            "source": "https://codereview.stackexchange.com/",
            "guidelines": "https://stackoverflow.com/legal/trademark-guidance"
        },
        {
            "title": "Codeberg",
            "hex": "2185D0",
            "source": "https://codeberg.org"
        },
        {
            "title": "Codecademy",
            "hex": "1F4056",
            "source": "https://www.codecademy.com/"
        },
        {
            "title": "CodeceptJS",
            "hex": "F6E05E",
            "source": "https://github.com/codeceptjs/codeceptjs.github.io/blob/c7917445b9a70a9daacf20986c403c3299f5c960/favicon/safari-pinned-tab.svg"
        },
        {
            "title": "CodeChef",
            "hex": "5B4638",
            "source": "https://www.codechef.com/"
        },
        {
            "title": "Codecov",
            "hex": "F01F7A",
            "source": "https://codecov.io/"
        },
        {
            "title": "CodeFactor",
            "hex": "F44A6A",
            "source": "https://www.codefactor.io/"
        },
        {
            "title": "Codeforces",
            "hex": "1F8ACB",
            "source": "http://codeforces.com/"
        },
        {
            "title": "CodeIgniter",
            "hex": "EF4223",
            "source": "https://www.codeigniter.com/help/legal"
        },
        {
            "title": "Codemagic",
            "hex": "F45E3F",
            "source": "https://codemagic.io/"
        },
        {
            "title": "CodeMirror",
            "hex": "D30707",
            "source": "https://github.com/codemirror/CodeMirror/blob/6e7aa65a8bfb64837ae9d082b674b2f5ee056d2c/doc/logo.svg"
        },
        {
            "title": "CodeNewbie",
            "hex": "6BD80B",
            "source": "https://community.codenewbie.org/"
        },
        {
            "title": "CodePen",
            "hex": "000000",
            "source": "https://blog.codepen.io/documentation/brand-assets/logos/"
        },
        {
            "title": "CodeProject",
            "hex": "FF9900",
            "source": "https://www.codeproject.com/"
        },
        {
            "title": "CodersRank",
            "hex": "67A4AC",
            "source": "https://codersrank.io"
        },
        {
            "title": "Coderwall",
            "hex": "3E8DCC",
            "source": "https://github.com/twolfson/coderwall-svg"
        },
        {
            "title": "CodeSandbox",
            "hex": "000000",
            "source": "https://codesandbox.io"
        },
        {
            "title": "Codeship",
            "hex": "004466",
            "source": "https://app.codeship.com/"
        },
        {
            "title": "Codewars",
            "hex": "B1361E",
            "source": "https://github.com/codewars/branding"
        },
        {
            "title": "Coding Ninjas",
            "hex": "DD6620",
            "source": "https://www.codingninjas.com/press-release"
        },
        {
            "title": "CodinGame",
            "hex": "F2BB13",
            "source": "https://www.codingame.com/work/press/press-kit/"
        },
        {
            "title": "Codio",
            "hex": "4574E0",
            "source": "https://codio.com"
        },
        {
            "title": "CoffeeScript",
            "hex": "2F2625",
            "source": "https://coffeescript.org/"
        },
        {
            "title": "Cognizant",
            "hex": "1A4CA1",
            "source": "https://www.cognizant.com/"
        },
        {
            "title": "Coil",
            "hex": "000000",
            "source": "https://coil.com/press/brand-guidelines",
            "guidelines": "https://coil.com/press/brand-guidelines"
        },
        {
            "title": "Coinbase",
            "hex": "0052FF",
            "source": "https://www.coinbase.com/press"
        },
        {
            "title": "Commerzbank",
            "hex": "FFCC33",
            "source": "https://commons.wikimedia.org/wiki/Category:Commerzbank_logos"
        },
        {
            "title": "Common Workflow Language",
            "hex": "B5314C",
            "source": "https://github.com/common-workflow-language/logo/blob/54b1624bc88df6730fa7b6c928a05fc9c939e47e/CWL-Logo-nofonts.svg"
        },
        {
            "title": "Composer",
            "hex": "885630",
            "source": "https://getcomposer.org/"
        },
        {
            "title": "Comsol",
            "hex": "368CCB",
            "source": "https://cdn.comsol.com/company/comsol-brand-guide-November2019.pdf"
        },
        {
            "title": "Concourse",
            "hex": "3398DC",
            "source": "https://concourse-ci.org/"
        },
        {
            "title": "Conda-Forge",
            "hex": "000000",
            "source": "https://github.com/conda-forge/conda-forge.github.io/"
        },
        {
            "title": "Conekta",
            "hex": "0A1837",
            "source": "https://www.conekta.com"
        },
        {
            "title": "Confluence",
            "hex": "172B4D",
            "source": "https://www.atlassian.com/company/news/press-kit"
        },
        {
            "title": "Construct 3",
            "hex": "00FFDA",
            "source": "https://www.construct.net/",
            "guidelines": "https://www.construct.net/"
        },
        {
            "title": "Consul",
            "hex": "F24C53",
            "source": "https://www.hashicorp.com/brand",
            "guidelines": "https://www.hashicorp.com/brand"
        },
        {
            "title": "Contactless Payment",
            "hex": "000000",
            "source": "https://en.wikipedia.org/wiki/Contactless_payment"
        },
        {
            "title": "containerd",
            "hex": "575757",
            "source": "https://cncf-branding.netlify.app/projects/containerd/"
        },
        {
            "title": "Contentful",
            "hex": "2478CC",
            "source": "https://press.contentful.com/media_kits"
        },
        {
            "title": "Convertio",
            "hex": "FF3333",
            "source": "https://convertio.co/"
        },
        {
            "title": "Cookiecutter",
            "hex": "D4AA00",
            "source": "https://github.com/cookiecutter/cookiecutter/blob/52dd18513bbab7f0fbfcb2938c9644d9092247cf/logo/cookiecutter-logo.svg"
        },
        {
            "title": "Corona Engine",
            "hex": "F96F29",
            "source": "https://coronalabs.com/",
            "guidelines": "https://coronalabs.com/presskit.pdf"
        },
        {
            "title": "Corona Renderer",
            "hex": "E6502A",
            "source": "https://corona-renderer.com/about"
        },
        {
            "title": "Corsair",
            "hex": "000000",
            "source": "https://www.corsair.com",
            "guidelines": "https://www.corsair.com/press"
        },
        {
            "title": "Couchbase",
            "hex": "EA2328",
            "source": "https://www.couchbase.com/"
        },
        {
            "title": "Counter-Strike",
            "hex": "000000",
            "source": "https://en.wikipedia.org/wiki/File:CS-GO_Logo.svg"
        },
        {
            "title": "CountingWorks PRO",
            "hex": "2E3084",
            "source": "https://www.countingworks.com/blog"
        },
        {
            "title": "Coursera",
            "hex": "0056D2",
            "source": "https://about.coursera.org/press"
        },
        {
            "title": "Coveralls",
            "hex": "3F5767",
            "source": "https://coveralls.io/"
        },
        {
            "title": "cPanel",
            "hex": "FF6C2C",
            "source": "https://cpanel.net/company/cpanel-brand-guide/"
        },
        {
            "title": "Craft CMS",
            "hex": "E5422B",
            "source": "https://craftcms.com/brand-resources"
        },
        {
            "title": "Create React App",
            "hex": "09D3AC",
            "source": "https://github.com/facebook/create-react-app/blob/9d0369b1fe3260e620b08effcf85f1edefc5d1ea/docusaurus/website/static/img/logo.svg"
        },
        {
            "title": "Creative Commons",
            "hex": "EF9421",
            "source": "https://creativecommons.org/"
        },
        {
            "title": "Crehana",
            "hex": "4B22F4",
            "source": "https://www.crehana.com/"
        },
        {
            "title": "Crowdin",
            "hex": "2E3340",
            "source": "https://support.crowdin.com/using-logo/"
        },
        {
            "title": "Crowdsource",
            "hex": "4285F4",
            "source": "https://crowdsource.google.com/about/"
        },
        {
            "title": "Crunchbase",
            "hex": "0288D1",
            "source": "https://www.crunchbase.com/home"
        },
        {
            "title": "Crunchyroll",
            "hex": "F47521",
            "source": "https://www.crunchyroll.com"
        },
        {
            "title": "CRYENGINE",
            "hex": "000000",
            "source": "https://www.cryengine.com/brand"
        },
        {
            "title": "Crystal",
            "hex": "000000",
            "source": "https://crystal-lang.org/media/"
        },
        {
            "title": "CSS Wizardry",
            "hex": "F43059",
            "source": "http://csswizardry.com"
        },
        {
            "title": "CSS3",
            "hex": "1572B6",
            "source": "http://www.w3.org/html/logo/"
        },
        {
            "title": "Cucumber",
            "hex": "23D96C",
            "source": "https://cucumber.io"
        },
        {
            "title": "curl",
            "hex": "073551",
            "source": "https://curl.haxx.se/logo/"
        },
        {
            "title": "CurseForge",
            "hex": "6441A4",
            "source": "https://www.curseforge.com/"
        },
        {
            "title": "Cycling '74",
            "hex": "111111",
            "source": "https://cycling74.com/"
        },
        {
            "title": "Cypress",
            "hex": "17202C",
            "source": "https://cypress.io"
        },
        {
            "title": "Cytoscape.js",
            "hex": "F7DF1E",
            "source": "https://github.com/cytoscape/cytoscape.js/blob/97c27700feefe2f7b79fca248763049e9a0b38c6/documentation/img/cytoscape-logo.svg"
        },
        {
            "title": "D-EDGE",
            "hex": "432975",
            "source": "https://github.com/d-edge/JoinUs/blob/main/d-edge.svg"
        },
        {
            "title": "D-Wave Systems",
            "hex": "008CD7",
            "source": "https://www.dwavesys.com/"
        },
        {
            "title": "D3.js",
            "hex": "F9A03C",
            "source": "https://github.com/d3/d3-logo"
        },
        {
            "title": "Dacia",
            "hex": "122AFF",
            "source": "https://www.dacia.ro/"
        },
        {
            "title": "DAF",
            "hex": "00529B",
            "source": "https://www.daf.com/en"
        },
        {
            "title": "Dailymotion",
            "hex": "0D0D0D",
            "source": "https://about.dailymotion.com/en/press/"
        },
        {
            "title": "Daimler",
            "hex": "E6E6E6",
            "source": "https://designnavigator.daimler.com/Daimler_Corporate_Logotype_Black_DTP",
            "guidelines": "https://designnavigator.daimler.com/Daimler_Corporate_Logotype"
        },
        {
            "title": "Dark Reader",
            "hex": "141E24",
            "source": "https://github.com/simple-icons/simple-icons/pull/3348#issuecomment-667090608"
        },
        {
            "title": "Dart",
            "hex": "0175C2",
            "source": "https://github.com/dart-lang/site-shared/tree/master/src/_assets/image/dart/logo"
        },
        {
            "title": "Das Erste",
            "hex": "001A4B",
            "source": "https://en.wikipedia.org/wiki/Das_Erste"
        },
        {
            "title": "Dash",
            "hex": "008DE4",
            "source": "https://www.dash.org/brand-assets/",
            "guidelines": "https://www.dash.org/brand-guidelines/"
        },
        {
            "title": "Dashlane",
            "hex": "0E353D",
            "source": "https://brandfolder.com/dashlane/brandkitpartners"
        },
        {
            "title": "Dassault Systèmes",
            "hex": "005386",
            "source": "https://www.3ds.com/"
        },
        {
            "title": "Data Version Control",
            "aliases": {
                "aka": [
                    "DVC"
                ]
            },
            "hex": "945DD6",
            "source": "https://static.iterative.ai/logo/dvc.svg"
        },
        {
            "title": "Databricks",
            "hex": "FF3621",
            "source": "https://www.databricks.com/",
            "guidelines": "https://brand.databricks.com/Styleguide/Guide/"
        },
        {
            "title": "DataCamp",
            "hex": "03EF62",
            "source": "https://www.datacamp.com/"
        },
        {
            "title": "Datadog",
            "hex": "632CA6",
            "source": "https://www.datadoghq.com/about/resources",
            "guidelines": "https://www.datadoghq.com/about/resources/"
        },
        {
            "title": "DataGrip",
            "hex": "000000",
            "source": "https://www.jetbrains.com/company/brand/logos/",
            "guidelines": "https://www.jetbrains.com/company/brand/"
        },
        {
            "title": "Dataiku",
            "hex": "2AB1AC",
            "source": "https://www.dataiku.com/company/media-kit/"
        },
        {
            "title": "DataStax",
            "hex": "3A3A42",
            "source": "https://www.datastax.com/brand-resources",
            "guidelines": "https://www.datastax.com/brand-resources"
        },
        {
            "title": "DatoCMS",
            "hex": "FF7751",
            "source": "https://www.datocms.com/company/brand-assets",
            "guidelines": "https://www.datocms.com/company/brand-assets"
        },
        {
            "title": "Datto",
            "hex": "199ED9",
            "source": "https://www.datto.com/brand/logos",
            "guidelines": "https://www.datto.com/brand"
        },
        {
            "title": "DAZN",
            "hex": "F8F8F5",
            "source": "https://media.dazn.com/en/assets/"
        },
        {
            "title": "dblp",
            "hex": "004F9F",
            "source": "https://dblp.org/"
        },
        {
            "title": "dbt",
            "hex": "FF694B",
            "source": "https://github.com/fishtown-analytics/dbt-styleguide/blob/a2895e005457eda531880dfde62f31959d42f18b/_includes/icons/logo.svg"
        },
        {
            "title": "DC Entertainment",
            "hex": "0078F0",
            "source": "https://www.readdc.com/"
        },
        {
            "title": "De'Longhi",
            "hex": "072240",
            "source": "https://www.delonghi.com/"
        },
        {
            "title": "Debian",
            "hex": "A81D33",
            "source": "https://www.debian.org/logos",
            "guidelines": "https://www.debian.org/logos/",
            "license": {
                "type": "CC-BY-SA-3.0"
            }
        },
        {
            "title": "deepin",
            "hex": "007CFF",
            "source": "https://commons.wikimedia.org/wiki/File:Deepin_logo.svg"
        },
        {
            "title": "Deepnote",
            "hex": "3793EF",
            "source": "https://deepnote.com/"
        },
        {
            "title": "Deezer",
            "hex": "FEAA2D",
            "source": "https://deezerbrand.com/"
        },
        {
            "title": "del.icio.us",
            "slug": "delicious",
            "hex": "0000FF",
            "source": "http://del.icio.us/",
            "aliases": {
                "aka": [
                    "Delicious"
                ]
            }
        },
        {
            "title": "Deliveroo",
            "hex": "00CCBC",
            "source": "https://deliveroo.com/"
        },
        {
            "title": "Dell",
            "hex": "007DB8",
            "source": "https://www.dell.com/",
            "guidelines": "https://brand.delltechnologies.com/logos/"
        },
        {
            "title": "Delphi",
            "hex": "EE1F35",
            "source": "https://www.embarcadero.com/news/logo"
        },
        {
            "title": "Delta",
            "hex": "003366",
            "source": "https://news.delta.com/delta-air-lines-logos-brand-guidelines"
        },
        {
            "title": "Deno",
            "hex": "000000",
            "source": "https://github.com/denoland/dotland/blob/f1ba74327b401b47de678f30d768ff9bf54494b6/public/logo.svg",
            "license": {
                "type": "MIT"
            }
        },
        {
            "title": "Dependabot",
            "hex": "025E8C",
            "source": "https://dependabot.com/"
        },
        {
            "title": "Der Spiegel",
            "hex": "E64415",
            "source": "https://www.spiegel.de/"
        },
        {
            "title": "Designer News",
            "hex": "2D72D9",
            "source": "https://www.designernews.co"
        },
        {
            "title": "Deutsche Bahn",
            "hex": "F01414",
            "source": "https://www.bahn.de/"
        },
        {
            "title": "Deutsche Bank",
            "hex": "0018A8",
            "source": "https://www.db.com/"
        },
        {
            "title": "dev.to",
            "hex": "0A0A0A",
            "source": "https://dev.to/"
        },
        {
            "title": "DevExpress",
            "hex": "FF7200",
            "source": "https://www.devexpress.com/aboutus/"
        },
        {
            "title": "DeviantArt",
            "hex": "05CC47",
            "source": "http://help.deviantart.com/21"
        },
        {
            "title": "Devpost",
            "hex": "003E54",
            "source": "https://github.com/challengepost/supportcenter/blob/e40066cde2ed25dc14c0541edb746ff8c6933114/images/devpost-icon-rgb.svg"
        },
        {
            "title": "devRant",
            "hex": "F99A66",
            "source": "https://devrant.com"
        },
        {
            "title": "Dgraph",
            "hex": "E50695",
            "source": "https://dgraph.io/"
        },
        {
            "title": "DHL",
            "hex": "FFCC00",
            "source": "https://www.dpdhl-brands.com/dhl/en/guides/design-basics/logo-and-claim.html",
            "guidelines": "https://www.dpdhl-brands.com/dhl/en/guides/design-basics/logo-and-claim.html"
        },
        {
            "title": "diagrams.net",
            "hex": "F08705",
            "source": "https://github.com/jgraph/drawio/blob/4743eba8d5eaa497dc003df7bf7295b695c59bea/src/main/webapp/images/drawlogo.svg"
        },
        {
            "title": "Dialogflow",
            "hex": "FF9800",
            "source": "https://dialogflow.cloud.google.com/"
        },
        {
            "title": "Diaspora",
            "hex": "000000",
            "source": "https://wiki.diasporafoundation.org/Branding"
        },
        {
            "title": "Digg",
            "hex": "000000",
            "source": "https://digg.com/"
        },
        {
            "title": "Digi-Key Electronics",
            "hex": "CC0000",
            "source": "https://www.digikey.com/"
        },
        {
            "title": "DigitalOcean",
            "hex": "0080FF",
            "source": "https://www.digitalocean.com/press/",
            "guidelines": "https://www.digitalocean.com/press/"
        },
        {
            "title": "Dior",
            "hex": "000000",
            "source": "https://www.dior.com/"
        },
        {
            "title": "Directus",
            "hex": "263238",
            "source": "https://directus.io/"
        },
        {
            "title": "Discogs",
            "hex": "333333",
            "source": "https://www.discogs.com/brand"
        },
        {
            "title": "Discord",
            "hex": "5865F2",
            "source": "https://discord.com/branding",
            "guidelines": "https://discord.com/branding"
        },
        {
            "title": "Discourse",
            "hex": "000000",
            "source": "https://www.discourse.org/"
        },
        {
            "title": "Discover",
            "hex": "FF6000",
            "source": "https://www.discovernetwork.com/en-us/business-resources/free-signage-logos"
        },
        {
            "title": "Disqus",
            "hex": "2E9FFF",
            "source": "https://disqus.com/brand"
        },
        {
            "title": "Disroot",
            "hex": "50162D",
            "source": "https://disroot.org/en"
        },
        {
            "title": "Django",
            "hex": "092E20",
            "source": "https://www.djangoproject.com/community/logos/"
        },
        {
            "title": "Dlib",
            "hex": "008000",
            "source": "https://github.com/davisking/dlib/blob/8a2c7442074339ac9ffceff6ef5a49e0114222b9/docs/docs/dlib-logo-and-icons.svg"
        },
        {
            "title": "DLNA",
            "hex": "48A842",
            "source": "https://upload.wikimedia.org/wikipedia/de/e/eb/Digital_Living_Network_Alliance_logo.svg"
        },
        {
            "title": "Docker",
            "hex": "2496ED",
            "source": "https://www.docker.com/company/newsroom/media-resources"
        },
        {
            "title": "DocuSign",
            "hex": "FFCC22",
            "source": "https://github.com/simple-icons/simple-icons/issues/1098"
        },
        {
            "title": "Dogecoin",
            "hex": "C2A633",
            "source": "https://cryptologos.cc/dogecoin"
        },
        {
            "title": "Dolby",
            "hex": "000000",
            "source": "https://www.dolby.com/us/en/about/brand-identity.html"
        },
        {
            "title": "DoorDash",
            "hex": "FF3008",
            "source": "https://www.doordash.com/about/"
        },
        {
            "title": "Douban",
            "hex": "007722",
            "source": "https://zh.wikipedia.org/wiki/Douban",
            "license": {
                "type": "custom",
                "url": "https://www.douban.com/about/legal#info_data"
            }
        },
        {
            "title": "Douban Read",
            "hex": "389EAC",
            "source": "https://read.douban.com",
            "license": {
                "type": "custom",
                "url": "https://www.douban.com/about/legal#info_data"
            }
        },
        {
            "title": "DPD",
            "hex": "DC0032",
            "source": "https://www.dpd.com/"
        },
        {
            "title": "Draugiem.lv",
            "hex": "FF6600",
            "source": "https://www.frype.com/applications/dev/docs/logos/"
        },
        {
            "title": "Dribbble",
            "hex": "EA4C89",
            "source": "https://dribbble.com/branding"
        },
        {
            "title": "Drone",
            "hex": "212121",
            "source": "https://github.com/drone/brand"
        },
        {
            "title": "Drooble",
            "hex": "19C4BE",
            "source": "https://blog.drooble.com/press/"
        },
        {
            "title": "Dropbox",
            "hex": "0061FF",
            "source": "https://www.dropbox.com/branding"
        },
        {
            "title": "Drupal",
            "hex": "0678BE",
            "source": "https://www.drupal.org/about/media-kit/logos"
        },
        {
            "title": "DS Automobiles",
            "hex": "1D1717",
            "source": "https://www.stellantis.com/en/brands/ds"
        },
        {
            "title": "DTube",
            "hex": "F01A30",
            "source": "https://about.d.tube/mediakit.html"
        },
        {
            "title": "DuckDuckGo",
            "hex": "DE5833",
            "source": "https://duckduckgo.com/"
        },
        {
            "title": "Dungeons & Dragons",
            "hex": "ED1C24",
            "source": "https://dnd.wizards.com/articles/features/basicrules",
            "guidelines": "https://dnd.wizards.com/articles/features/fan-site-kit",
            "aliases": {
                "aka": [
                    "D&D"
                ]
            }
        },
        {
            "title": "Dunked",
            "hex": "2DA9D7",
            "source": "https://dunked.com/"
        },
        {
            "title": "Duolingo",
            "hex": "58CC02",
            "source": "https://www.duolingo.com/"
        },
        {
            "title": "dwm",
            "hex": "1177AA",
            "source": "https://dwm.suckless.org"
        },
        {
            "title": "Dynamics 365",
            "hex": "002050",
            "source": "http://thepartnerchannel.com/wp-content/uploads/Dynamics365_styleguide_092816.pdf"
        },
        {
            "title": "Dynatrace",
            "hex": "1496FF",
            "source": "https://www.dynatrace.com/company/press-kit/"
        },
        {
            "title": "E.Leclerc",
            "hex": "0066CC",
            "source": "https://www.e.leclerc/assets/images/sue-logo.svg"
        },
        {
            "title": "EA",
            "hex": "000000",
            "source": "https://www.ea.com"
        },
        {
            "title": "Eagle",
            "hex": "0072EF",
            "source": "https://en.eagle.cool/"
        },
        {
            "title": "easyJet",
            "hex": "FF6600",
            "source": "https://www.easyjet.com"
        },
        {
            "title": "eBay",
            "hex": "E53238",
            "source": "https://go.developer.ebay.com/logos"
        },
        {
            "title": "Eclipse Che",
            "hex": "525C86",
            "source": "https://www.eclipse.org/che/"
        },
        {
            "title": "Eclipse IDE",
            "hex": "2C2255",
            "source": "https://www.eclipse.org/artwork/"
        },
        {
            "title": "Eclipse Jetty",
            "hex": "FC390E",
            "source": "https://github.com/eclipse/jetty.project/blob/dab26c601d08d350cd830c1007bb196c5196f0f6/logos/jetty-avatar.svg"
        },
        {
            "title": "Eclipse Mosquitto",
            "hex": "3C5280",
            "source": "https://github.com/eclipse/mosquitto/blob/75fc908bba90d4bd06e85efc1c4ed77952ec842c/logo/mosquitto-logo-only.svg"
        },
        {
            "title": "Eclipse Vert.x",
            "hex": "782A90",
            "source": "https://github.com/vert-x3/.github/blob/1ad6612d87f35665e50a00fc32eb9c542556385d/workflow-templates/vertx-favicon.svg"
        },
        {
            "title": "EDEKA",
            "hex": "1B66B3",
            "source": "https://www.edeka.de/"
        },
        {
            "title": "EditorConfig",
            "hex": "FEFEFE",
            "source": "https://editorconfig.org"
        },
        {
            "title": "edX",
            "hex": "02262B",
            "source": "https://www.edx.org/"
        },
        {
            "title": "egghead",
            "hex": "FCFBFA",
            "source": "https://egghead.io/"
        },
        {
            "title": "Egnyte",
            "hex": "00968F",
            "source": "https://www.egnyte.com/presskit.html"
        },
        {
            "title": "Eight Sleep",
            "hex": "262729",
            "source": "https://www.eightsleep.com/press/"
        },
        {
            "title": "El Jueves",
            "hex": "BE312E",
            "source": "https://www.eljueves.es"
        },
        {
            "title": "Elastic",
            "hex": "005571",
            "source": "https://www.elastic.co/brand"
        },
        {
            "title": "Elastic Cloud",
            "hex": "005571",
            "source": "https://www.elastic.co/brand"
        },
        {
            "title": "Elastic Stack",
            "hex": "005571",
            "source": "https://www.elastic.co/brand"
        },
        {
            "title": "Elasticsearch",
            "hex": "005571",
            "source": "https://www.elastic.co/brand"
        },
        {
            "title": "Electron",
            "hex": "47848F",
            "source": "https://www.electronjs.org/"
        },
        {
            "title": "Element",
            "hex": "0DBD8B",
            "source": "https://element.io/"
        },
        {
            "title": "elementary",
            "hex": "64BAFF",
            "source": "https://elementary.io/brand"
        },
        {
            "title": "Eleventy",
            "hex": "000000",
            "source": "https://www.11ty.io"
        },
        {
            "title": "Elixir",
            "hex": "4B275F",
            "source": "https://github.com/elixir-lang/elixir-lang.github.com/tree/master/images/logo"
        },
        {
            "title": "Ello",
            "hex": "000000",
            "source": "https://ello.co"
        },
        {
            "title": "Elm",
            "hex": "1293D8",
            "source": "https://github.com/elm/foundation.elm-lang.org/blob/2d097b317d8af2aaeab49284830260a32d817305/assets/elm_logo.svg"
        },
        {
            "title": "Elsevier",
            "hex": "FF6C00",
            "source": "https://www.elsevier.com"
        },
        {
            "title": "Embarcadero",
            "hex": "ED1F35",
            "source": "https://www.embarcadero.com/news/logo"
        },
        {
            "title": "Ember.js",
            "hex": "E04E39",
            "source": "https://emberjs.com/logos/",
            "guidelines": "https://emberjs.com/logos/"
        },
        {
            "title": "Emby",
            "hex": "52B54B",
            "source": "https://emby.media/"
        },
        {
            "title": "Emirates",
            "hex": "D71921",
            "source": "https://www.emirates.com/ie/english/"
        },
        {
            "title": "Emlakjet",
            "hex": "0AE524",
            "source": "https://www.emlakjet.com/kurumsal-materyaller/"
        },
        {
            "title": "Empire Kred",
            "hex": "72BE50",
            "source": "http://www.empire.kred"
        },
        {
            "title": "Enpass",
            "hex": "0D47A1",
            "source": "https://www.enpass.io/press/"
        },
        {
            "title": "Envato",
            "hex": "81B441",
            "source": "https://envato.com/"
        },
        {
            "title": "EPEL",
            "hex": "FC0000",
            "source": "https://fedoraproject.org/wiki/EPEL"
        },
        {
            "title": "Epic Games",
            "hex": "313131",
            "source": "https://dev.epicgames.com/docs/services/en-US/EpicAccountServices/DesignGuidelines/index.html#epicgamesbrandguidelines",
            "guidelines": "https://dev.epicgames.com/docs/services/en-US/EpicAccountServices/DesignGuidelines/index.html#epicgamesbrandguidelines"
        },
        {
            "title": "Epson",
            "hex": "003399",
            "source": "https://global.epson.com/IR/library/"
        },
        {
            "title": "Equinix Metal",
            "hex": "ED2224",
            "source": "https://metal.equinix.com/"
        },
        {
            "title": "Erlang",
            "hex": "A90533",
            "source": "https://github.com/erlang/erlide_eclipse/blob/99d1d61fde8e32ef1630ca0e1b05a6822b3d6489/meta/media/erlang-logo.svg"
        },
        {
            "title": "esbuild",
            "hex": "FFCF00",
            "source": "https://github.com/evanw/esbuild/blob/ac542f913908d7326b65eb2e01f0559ed135a40e/images/logo.svg"
        },
        {
            "title": "ESEA",
            "hex": "0E9648",
            "source": "https://play.esea.net/"
        },
        {
            "title": "ESLGaming",
            "hex": "FFFF09",
            "source": "https://brand.eslgaming.com/",
            "guidelines": "https://brand.eslgaming.com/"
        },
        {
            "title": "ESLint",
            "hex": "4B32C3",
            "source": "https://eslint.org/"
        },
        {
            "title": "ESPHome",
            "hex": "000000",
            "source": "https://esphome.io"
        },
        {
            "title": "Espressif",
            "hex": "E7352C",
            "source": "https://www.espressif.com/"
        },
        {
            "title": "etcd",
            "hex": "419EDA",
            "source": "https://cncf-branding.netlify.app/projects/etcd/"
        },
        {
            "title": "Ethereum",
            "hex": "3C3C3D",
            "source": "https://ethereum.org/en/assets/"
        },
        {
            "title": "Ethiopian Airlines",
            "hex": "648B1A",
            "source": "https://corporate.ethiopianairlines.com/media/Ethiopian-Factsheet"
        },
        {
            "title": "Etihad Airways",
            "hex": "BD8B13",
            "source": "https://www.etihad.com/en-ie/manage/duty-free"
        },
        {
            "title": "Etsy",
            "hex": "F16521",
            "source": "https://www.etsy.com/uk/press"
        },
        {
            "title": "Event Store",
            "hex": "5AB552",
            "source": "https://github.com/eventstore/brand"
        },
        {
            "title": "Eventbrite",
            "hex": "F05537",
            "source": "https://www.eventbrite.com/signin/"
        },
        {
            "title": "Evernote",
            "hex": "00A82D",
            "source": "https://evernote.com/about-us",
            "guidelines": "https://evernote.com/about-us"
        },
        {
            "title": "Exercism",
            "hex": "009CAB",
            "source": "https://github.com/exercism/website-icons/blob/2ad12baa465acfaa74efc5da27a6a12f8b05e3d0/exercism/logo-icon.svg",
            "license": {
                "type": "CC-BY-3.0"
            }
        },
        {
            "title": "Exordo",
            "hex": "DAA449",
            "source": "https://www.exordo.com/"
        },
        {
            "title": "Expensify",
            "hex": "0185FF",
            "source": "https://use.expensify.com/press-kit",
            "guidelines": "https://use.expensify.com/press-kit"
        },
        {
            "title": "Experts Exchange",
            "hex": "00AAE7",
            "source": "https://www.experts-exchange.com/"
        },
        {
            "title": "Expo",
            "hex": "000020",
            "source": "http://expo.io/brand/"
        },
        {
            "title": "Express",
            "hex": "000000",
            "source": "https://github.com/openjs-foundation/artwork/blob/ac43961d1157f973c54f210cf5e0c9c45e3d3f10/projects/express/express-icon-black.svg"
        },
        {
            "title": "ExpressVPN",
            "hex": "DA3940",
            "source": "https://www.expressvpn.com/press",
            "guidelines": "https://www.expressvpn.com/press"
        },
        {
            "title": "EyeEm",
            "hex": "000000",
            "source": "https://www.eyeem.com/"
        },
        {
            "title": "F-Droid",
            "hex": "1976D2",
            "source": "https://f-droid.org/"
        },
        {
            "title": "F-Secure",
            "hex": "00BAFF",
            "source": "https://vip.f-secure.com/en/marketing/logos"
        },
        {
            "title": "Facebook",
            "hex": "1877F2",
            "source": "https://en.facebookbrand.com/"
        },
        {
            "title": "Facebook Gaming",
            "hex": "005FED",
            "source": "https://www.facebook.com/fbgaminghome/"
        },
        {
            "title": "Facebook Live",
            "hex": "ED4242",
            "source": "https://en.facebookbrand.com/"
        },
        {
            "title": "FACEIT",
            "hex": "FF5500",
            "source": "https://corporate.faceit.com/branding/"
        },
        {
            "title": "Facepunch",
            "hex": "EC1C24",
            "source": "https://facepunch.com/img/brand/default-light.svg"
        },
        {
            "title": "Falcon",
            "hex": "F0AD4E",
            "source": "https://falconframework.org/"
        },
        {
            "title": "FamPay",
            "hex": "FFAD00",
            "source": "https://fampay.in"
        },
        {
            "title": "Fandango",
            "hex": "FF7300",
            "source": "https://www.fandango.com"
        },
        {
            "title": "Fandom",
            "hex": "00D6D6",
            "source": "https://fandomdesignsystem.com/identity/assets"
        },
        {
            "title": "FARFETCH",
            "hex": "000000",
            "source": "https://www.farfetch.com/"
        },
        {
            "title": "FastAPI",
            "hex": "009688",
            "source": "https://github.com/tiangolo/fastapi/blob/6205935323ded4767438ee81623892621b353415/docs/en/docs/img/icon-white.svg"
        },
        {
            "title": "Fastify",
            "hex": "000000",
            "source": "https://github.com/fastify/graphics/blob/91e8a3d4754807de3b69440f66c72a737a5fde94/fastify-1000px-square-02.svg"
        },
        {
            "title": "Fastlane",
            "hex": "00F200",
            "source": "https://github.com/fastlane/fastlane.tools/blob/19ff41a6c0f27510a7a7879e6944809d40ab382e/assets/img/logo-mobile.svg"
        },
        {
            "title": "Fastly",
            "hex": "FF282D",
            "source": "https://assets.fastly.com/style-guide/docs/"
        },
        {
            "title": "Fathom",
            "hex": "9187FF",
            "source": "https://usefathom.com/brand"
        },
        {
            "title": "Favro",
            "hex": "512DA8",
            "source": "https://favro.com/login"
        },
        {
            "title": "FeatHub",
            "hex": "9B9B9B",
            "source": "http://feathub.com/"
        },
        {
            "title": "FedEx",
            "hex": "4D148C",
            "source": "https://newsroom.fedex.com/"
        },
        {
            "title": "Fedora",
            "hex": "51A2DA",
            "source": "https://docs.fedoraproject.org/en-US/project/brand/",
            "guidelines": "https://fedoraproject.org/wiki/Legal:Trademark_guidelines",
            "license": {
                "type": "custom",
                "url": "https://docs.fedoraproject.org/en-US/project/brand/"
            }
        },
        {
            "title": "Feedly",
            "hex": "2BB24C",
            "source": "https://blog.feedly.com/"
        },
        {
            "title": "Ferrari",
            "hex": "D40000",
            "source": "https://www.ferrari.com/"
        },
        {
            "title": "Ferrari N.V.",
            "slug": "ferrarinv",
            "hex": "EB2E2C",
            "source": "https://corporate.ferrari.com/"
        },
        {
            "title": "FFmpeg",
            "hex": "007808",
            "source": "https://commons.wikimedia.org/wiki/File:FFmpeg_Logo_new.svg"
        },
        {
            "title": "Fiat",
            "hex": "941711",
            "source": "http://www.fcaci.com/x/FIATv15"
        },
        {
            "title": "Fido Alliance",
            "hex": "FFBF3B",
            "source": "https://fidoalliance.org/overview/legal/logo-usage/",
            "guidelines": "https://fidoalliance.org/overview/legal/fido-trademark-and-service-mark-usage-agreement-for-websites/"
        },
        {
            "title": "FIFA",
            "hex": "326295",
            "source": "https://en.wikipedia.org/wiki/FIFA"
        },
        {
            "title": "Figma",
            "hex": "F24E1E",
            "source": "https://brand.figma.com/icon.html"
        },
        {
            "title": "figshare",
            "hex": "556472",
            "source": "https://en.wikipedia.org/wiki/Figshare"
        },
        {
            "title": "Fila",
            "hex": "03234C",
            "source": "https://en.wikipedia.org/wiki/Fila_(company)"
        },
        {
            "title": "Files",
            "hex": "4285F4",
            "source": "https://files.google.com/"
        },
        {
            "title": "FileZilla",
            "hex": "BF0000",
            "source": "https://commons.wikimedia.org/wiki/File:FileZilla_logo.svg"
        },
        {
            "title": "Fing",
            "hex": "009AEE",
            "source": "https://www.fing.com/"
        },
        {
            "title": "Firebase",
            "hex": "FFCA28",
            "source": "https://firebase.google.com/brand-guidelines/",
            "guidelines": "https://firebase.google.com/brand-guidelines/"
        },
        {
            "title": "Firefox",
            "hex": "FF7139",
            "source": "https://mozilla.design/firefox/logos-usage/",
            "guidelines": "https://mozilla.design/firefox/logos-usage/"
        },
        {
            "title": "Firefox Browser",
            "hex": "FF7139",
            "source": "https://mozilla.design/firefox/logos-usage/"
        },
        {
            "title": "FIRST",
            "hex": "0066B3",
            "source": "https://www.firstinspires.org/brand"
        },
        {
            "title": "Fitbit",
            "hex": "00B0B9",
            "source": "http://www.fitbit.com/uk/home"
        },
        {
            "title": "FITE",
            "hex": "CA0404",
            "source": "https://www.fite.tv/"
        },
        {
            "title": "FiveM",
            "hex": "F40552",
            "source": "https://fivem.net/"
        },
        {
            "title": "Fiverr",
            "hex": "1DBF73",
            "source": "https://www.fiverr.com/press-kit"
        },
        {
            "title": "Flask",
            "hex": "000000",
            "source": "https://github.com/pallets/flask/blob/e6e75e55470a0682ee8370e6d68062e515a248b9/artwork/logo-full.svg",
            "license": {
                "type": "custom",
                "url": "https://github.com/pallets/flask/blob/master/artwork/LICENSE.rst"
            }
        },
        {
            "title": "Flat",
            "hex": "3481FE",
            "source": "https://github.com/netless-io/flat/blob/525b2247f36e96ae2f9e6a39b4fe0967152305f2/desktop/renderer-app/src/assets/image/logo.svg"
        },
        {
            "title": "Flathub",
            "hex": "4A86CF",
            "source": "https://flathub.org/"
        },
        {
            "title": "Flattr",
            "hex": "000000",
            "source": "https://flattr.com/"
        },
        {
            "title": "Flickr",
            "hex": "0063DC",
            "source": "https://www.flickr.com/"
        },
        {
            "title": "Flipboard",
            "hex": "E12828",
            "source": "https://about.flipboard.com/brand-guidelines"
        },
        {
            "title": "Flipkart",
            "hex": "2874F0",
            "source": "https://www.flipkart.com/"
        },
        {
            "title": "Floatplane",
            "hex": "00AEEF",
            "source": "https://www.floatplane.com/"
        },
        {
            "title": "Flood",
            "hex": "4285F4",
            "source": "https://flood.io/"
        },
        {
            "title": "Fluentd",
            "hex": "0E83C8",
            "source": "https://docs.fluentd.org/quickstart/logo",
            "license": {
                "type": "Apache-2.0"
            }
        },
        {
            "title": "Flutter",
            "hex": "02569B",
            "source": "https://flutter.dev/brand",
            "guidelines": "https://flutter.dev/brand"
        },
        {
            "title": "Flyway",
            "hex": "CC0200",
            "source": "https://github.com/flyway/flywaydb.org/blob/8a7923cb9ead016442d4c5caf2e8ba5a9bfad5cf/assets/logo/flyway-logo.png"
        },
        {
            "title": "FMOD",
            "hex": "000000",
            "source": "https://www.fmod.com/attribution",
            "guidelines": "https://www.fmod.com/attribution"
        },
        {
            "title": "Fnac",
            "hex": "E1A925",
            "source": "http://www.fnac.com/"
        },
        {
            "title": "Folium",
            "hex": "77B829",
            "source": "https://python-visualization.github.io/folium/"
        },
        {
            "title": "Fonoma",
            "hex": "02B78F",
            "source": "https://en.fonoma.com/"
        },
        {
            "title": "Font Awesome",
            "hex": "528DD7",
            "source": "https://fontawesome.com/v5.15/icons/font-awesome-flag"
        },
        {
            "title": "FontBase",
            "hex": "3D03A7",
            "source": "https://fontba.se/"
        },
        {
            "title": "foodpanda",
            "hex": "D70F64",
            "source": "https://www.foodpanda.com"
        },
        {
            "title": "Ford",
            "hex": "00274E",
            "source": "https://secure.ford.com/brochures/"
        },
        {
            "title": "Forestry",
            "hex": "343A40",
            "source": "https://forestry.io/"
        },
        {
            "title": "Formstack",
            "hex": "21B573",
            "source": "https://www.formstack.com/brand/guidelines"
        },
        {
            "title": "Fortinet",
            "hex": "EE3124",
            "source": "http://www.fortinet.com/"
        },
        {
            "title": "Fortran",
            "hex": "734F96",
            "source": "https://github.com/fortran-lang/fortran-lang.org/blob/5469465d08d3fcbf16d048e651ca5c9ba050839c/assets/img/fortran-logo.svg"
        },
        {
            "title": "Fossa",
            "hex": "289E6D",
            "source": "https://fossa.com/press/"
        },
        {
            "title": "Fossil SCM",
            "hex": "548294",
            "source": "https://fossil-scm.org/"
        },
        {
            "title": "Foursquare",
            "hex": "3333FF",
            "source": "https://foursquare.com/brand/",
            "guidelines": "https://foursquare.com/brand/"
        },
        {
            "title": "Foursquare City Guide",
            "hex": "F94877",
            "source": "https://foursquare.com/about/logos"
        },
        {
            "title": "Foxtel",
            "hex": "EB5205",
            "source": "https://www.foxtel.com.au/"
        },
        {
            "title": "Fozzy",
            "hex": "F15B29",
            "source": "https://fozzy.com/partners.shtml?tab=materials"
        },
        {
            "title": "Framer",
            "hex": "0055FF",
            "source": "https://framer.com"
        },
        {
            "title": "Framework7",
            "hex": "EE350F",
            "source": "https://github.com/framework7io/framework7-website/blob/2a1e32290c795c2070ffc7019ba7276614e00de0/public/i/logo.svg"
        },
        {
            "title": "Franprix",
            "hex": "EC6237",
            "source": "https://www.franprix.fr/"
        },
        {
            "title": "Fraunhofer-Gesellschaft",
            "hex": "179C7D",
            "source": "https://www.fraunhofer.de/"
        },
        {
            "title": "FreeBSD",
            "hex": "AB2B28",
            "source": "https://www.freebsdfoundation.org/about/project/"
        },
        {
            "title": "freeCodeCamp",
            "hex": "0A0A23",
            "source": "https://design-style-guide.freecodecamp.org/",
            "guidelines": "https://design-style-guide.freecodecamp.org/",
            "license": {
                "type": "CC-BY-SA-4.0",
                "url": "https://github.com/freeCodeCamp/design-style-guide/blob/cc950c311c61574b6ecbd9e724b6631026e14bfa/LICENSE"
            }
        },
        {
            "title": "freedesktop.org",
            "hex": "3B80AE",
            "source": "https://commons.wikimedia.org/wiki/File:Freedesktop-logo.svg"
        },
        {
            "title": "Freelancer",
            "hex": "29B2FE",
            "source": "https://www.freelancer.com/"
        },
        {
            "title": "FreeNAS",
            "hex": "343434",
            "source": "https://github.com/freenas/webui/blob/fd668f4c5920fe864fd98fa98e20fd333336c609/src/assets/images/logo.svg"
        },
        {
            "title": "Frontend Mentor",
            "hex": "3F54A3",
            "source": "https://www.frontendmentor.io"
        },
        {
            "title": "Fujifilm",
            "hex": "ED1A3A",
            "source": "https://upload.wikimedia.org/wikipedia/commons/a/a1/Fujifilm_logo.svg"
        },
        {
            "title": "Fujitsu",
            "hex": "FF0000",
            "source": "https://www.fujitsu.com/global/about/brandmanagement/logo/"
        },
        {
            "title": "Funimation",
            "hex": "5B0BB5",
            "source": "https://www.funimation.com/",
            "guidelines": "https://brandpad.io/funimationstyleguide"
        },
        {
            "title": "Fur Affinity",
            "hex": "36566F",
            "source": "https://www.furaffinity.net/"
        },
        {
            "title": "Furry Network",
            "hex": "2E75B4",
            "source": "https://furrynetwork.com"
        },
        {
            "title": "FutureLearn",
            "hex": "DE00A5",
            "source": "https://www.futurelearn.com/"
        },
        {
            "title": "G2",
            "hex": "FF492C",
            "source": "https://www.g2.com",
            "guidelines": "https://company.g2.com/brand-resources"
        },
        {
            "title": "G2A",
            "hex": "F05F00",
            "source": "https://www.g2a.co/documents/",
            "guidelines": "https://www.g2a.co/documents/"
        },
        {
            "title": "Game & Watch",
            "hex": "000000",
            "source": "https://upload.wikimedia.org/wikipedia/commons/4/41/Game_and_watch_logo.svg"
        },
        {
            "title": "Game Jolt",
            "hex": "CCFF00",
            "source": "https://gamejolt.com/about",
            "guidelines": "https://gamejolt.com/about"
        },
        {
            "title": "Garmin",
            "hex": "000000",
            "source": "https://creative.garmin.com/styleguide/logo/",
            "guidelines": "https://creative.garmin.com/styleguide/brand/"
        },
        {
            "title": "Gatling",
            "hex": "FF9E2A",
            "source": "https://gatling.io/"
        },
        {
            "title": "Gatsby",
            "hex": "663399",
            "source": "https://www.gatsbyjs.com/guidelines/logo",
            "guidelines": "https://www.gatsbyjs.com/guidelines/logo"
        },
        {
            "title": "Géant",
            "hex": "DD1F26",
            "source": "https://www.geantcasino.fr/"
        },
        {
            "title": "GeeksforGeeks",
            "hex": "2F8D46",
            "source": "https://www.geeksforgeeks.org/"
        },
        {
            "title": "General Electric",
            "hex": "0870D8",
            "source": "https://www.ge.com/brand/"
        },
        {
            "title": "General Motors",
            "hex": "0170CE",
            "source": "https://www.gm.com"
        },
        {
            "title": "Genius",
            "hex": "FFFF64",
            "source": "https://genius.com"
        },
        {
            "title": "Gentoo",
            "hex": "54487A",
            "source": "https://wiki.gentoo.org/wiki/Project:Artwork/Artwork#Variations_of_the_.22g.22_logo",
            "guidelines": "https://www.gentoo.org/inside-gentoo/foundation/name-logo-guidelines.html",
            "license": {
                "type": "CC-BY-SA-2.5"
            }
        },
        {
            "title": "Geocaching",
            "hex": "00874D",
            "source": "https://www.geocaching.com/about/logousage.aspx",
            "guidelines": "https://www.geocaching.com/about/logousage.aspx"
        },
        {
            "title": "Gerrit",
            "hex": "EEEEEE",
            "source": "https://gerrit-review.googlesource.com/c/75842/"
        },
        {
            "title": "Ghost",
            "hex": "15171A",
            "source": "https://github.com/TryGhost/Admin/blob/e3e1fa3353767c3729b1658ad42cc35f883470c5/public/assets/icons/icon.svg",
            "guidelines": "https://ghost.org/docs/logos/"
        },
        {
            "title": "Ghostery",
            "hex": "00AEF0",
            "source": "https://www.ghostery.com/",
            "guidelines": "https://www.ghostery.com/press/"
        },
        {
            "title": "GIMP",
            "hex": "5C5543",
            "source": "https://www.gimp.org/about/linking.html#wilber-the-gimp-mascot",
            "license": {
                "type": "CC-BY-SA-3.0"
            }
        },
        {
            "title": "GIPHY",
            "hex": "FF6666",
            "source": "https://support.giphy.com/hc/en-us/articles/360022283772-GIPHY-Brand-Guidelines",
            "guidelines": "https://support.giphy.com/hc/en-us/articles/360022283772-GIPHY-Brand-Guidelines"
        },
        {
            "title": "Git",
            "hex": "F05032",
            "source": "http://git-scm.com/downloads/logos",
            "license": {
                "type": "CC-BY-3.0"
            }
        },
        {
            "title": "Git Extensions",
            "hex": "212121",
            "source": "https://github.com/gitextensions/gitextensions/blob/273a0f6fd3e07858f837cdc19d50827871e32319/Logo/Artwork/git-extensions-logo.svg"
        },
        {
            "title": "Git LFS",
            "hex": "F64935",
            "source": "https://git-lfs.github.com/"
        },
        {
            "title": "GitBook",
            "hex": "3884FF",
            "source": "https://github.com/GitbookIO/styleguide/blob/c958388dab901defa3e22978ca01272295627e05/icons/Logo.svg"
        },
        {
            "title": "Gitea",
            "hex": "609926",
            "source": "https://github.com/go-gitea/gitea/blob/e0c753e770a64cda5e3900aa1da3d7e1f3263c9a/assets/logo.svg"
        },
        {
            "title": "Gitee",
            "hex": "C71D23",
            "source": "https://gitee.com/about_us"
        },
        {
            "title": "GitHub",
            "hex": "181717",
            "source": "https://github.com/logos",
            "guidelines": "https://github.com/logos"
        },
        {
            "title": "GitHub Actions",
            "hex": "2088FF",
            "source": "https://github.com/features/actions"
        },
        {
            "title": "GitHub Pages",
            "hex": "222222",
            "source": "https://pages.github.com/"
        },
        {
            "title": "GitHub Sponsors",
            "hex": "EA4AAA",
            "source": "https://github.com/sponsors"
        },
        {
            "title": "gitignore.io",
            "hex": "204ECF",
            "source": "https://docs.gitignore.io/design/logo"
        },
        {
            "title": "GitKraken",
            "hex": "179287",
            "source": "https://www.gitkraken.com/"
        },
        {
            "title": "GitLab",
            "hex": "FCA121",
            "source": "https://about.gitlab.com/press/press-kit/"
        },
        {
            "title": "Gitpod",
            "hex": "FFAE33",
            "source": "https://www.gitpod.io/"
        },
        {
            "title": "Gitter",
            "hex": "ED1965",
            "source": "https://gitter.im/"
        },
        {
            "title": "Glassdoor",
            "hex": "0CAA41",
            "source": "https://www.glassdoor.com/about-us/press/media-assets/",
            "guidelines": "https://www.glassdoor.com/about-us/press/media-assets/"
        },
        {
            "title": "Glitch",
            "hex": "3333FF",
            "source": "https://glitch.com/about/press/"
        },
        {
            "title": "Globus",
            "hex": "CA6201",
            "source": "https://www.globus.de/"
        },
        {
            "title": "Gmail",
            "hex": "EA4335",
            "source": "https://fonts.gstatic.com/s/i/productlogos/gmail_2020q4/v8/192px.svg"
        },
        {
            "title": "GNOME",
            "hex": "4A86CF",
            "source": "https://wiki.gnome.org/Engagement/BrandGuidelines"
        },
        {
            "title": "GNU",
            "hex": "A42E2B",
            "source": "https://gnu.org",
            "license": {
                "type": "CC-BY-SA-2.0"
            }
        },
        {
            "title": "GNU Bash",
            "hex": "4EAA25",
            "source": "https://github.com/odb/official-bash-logo",
            "guidelines": "https://github.com/odb/official-bash-logo",
            "license": {
                "type": "custom",
                "url": "http://artlibre.org/licence/lal/en/"
            }
        },
        {
            "title": "GNU Emacs",
            "hex": "7F5AB6",
            "source": "https://git.savannah.gnu.org/cgit/emacs.git/tree/etc/images/icons/hicolor/scalable/apps/emacs.svg",
            "license": {
                "type": "GPL-2.0-or-later"
            }
        },
        {
            "title": "GNU IceCat",
            "hex": "002F5B",
            "source": "https://git.savannah.gnu.org/cgit/gnuzilla.git/plain/artwork/simple.svg"
        },
        {
            "title": "GNU Privacy Guard",
            "hex": "0093DD",
            "source": "https://git.gnupg.org/cgi-bin/gitweb.cgi?p=gnupg.git;a=tree;f=artwork/icons",
            "license": {
                "type": "GPL-3.0-or-later"
            }
        },
        {
            "title": "GNU social",
            "hex": "A22430",
            "source": "https://www.gnu.org/graphics/social.html",
            "license": {
                "type": "CC0-1.0"
            }
        },
        {
            "title": "Go",
            "hex": "00ADD8",
            "source": "https://blog.golang.org/go-brand",
            "guidelines": "https://blog.golang.org/go-brand"
        },
        {
            "title": "GoCD",
            "hex": "94399E",
            "source": "https://www.gocd.org/",
            "guidelines": "https://www.gocd.org/"
        },
        {
            "title": "GoDaddy",
            "hex": "1BDBDB",
            "source": "https://godaddy.design/the-go/",
            "guidelines": "https://godaddy.design/the-go/"
        },
        {
            "title": "Godot Engine",
            "hex": "478CBF",
            "source": "https://godotengine.org/press",
            "guidelines": "https://godotengine.org/press",
            "license": {
                "type": "CC-BY-4.0"
            }
        },
        {
            "title": "GoFundMe",
            "hex": "00B964",
            "source": "https://www.gofundme.com/"
        },
        {
            "title": "GOG.com",
            "hex": "86328A",
            "source": "https://www.cdprojekt.com/en/media/logotypes/"
        },
        {
            "title": "GoLand",
            "hex": "000000",
            "source": "https://www.jetbrains.com/company/brand/#logos-and-icons-jetbrains-logos",
            "guidelines": "https://www.jetbrains.com/company/brand/#brand-guidelines"
        },
        {
            "title": "GoldenLine",
            "hex": "FFE005",
            "source": "http://www.goldenline.pl"
        },
        {
            "title": "Goodreads",
            "hex": "372213",
            "source": "https://www.goodreads.com/about/press"
        },
        {
            "title": "Google",
            "hex": "4285F4",
            "source": "https://partnermarketinghub.withgoogle.com/",
            "guidelines": "https://about.google/brand-resource-center/brand-elements/"
        },
        {
            "title": "Google Ads",
            "hex": "4285F4",
            "source": "https://ads.google.com/home/"
        },
        {
            "title": "Google AdSense",
            "hex": "4285F4",
            "source": "https://www.google.com/adsense/"
        },
        {
            "title": "Google Analytics",
            "hex": "E37400",
            "source": "https://marketingplatform.google.com/intl/en_uk/about/analytics/"
        },
        {
            "title": "Google Assistant",
            "hex": "4285F4",
            "source": "https://assistant.google.com/"
        },
        {
            "title": "Google Calendar",
            "hex": "4285F4",
            "source": "https://fonts.gstatic.com/s/i/productlogos/calendar_2020q4/v8/192px.svg"
        },
        {
            "title": "Google Cardboard",
            "hex": "FF7143",
            "source": "https://arvr.google.com/cardboard/images/header/vr-home.svg"
        },
        {
            "title": "Google Chat",
            "hex": "00AC47",
            "source": "https://chat.google.com/"
        },
        {
            "title": "Google Chrome",
            "hex": "4285F4",
            "source": "https://www.google.com/chrome/"
        },
        {
            "title": "Google Classroom",
            "hex": "0F9D58",
            "source": "https://classroom.google.com/"
        },
        {
            "title": "Google Cloud",
            "hex": "4285F4",
            "source": "https://cloud.google.com/"
        },
        {
            "title": "Google Colab",
            "hex": "F9AB00",
            "source": "https://colab.research.google.com"
        },
        {
            "title": "Google Domains",
            "hex": "4285F4",
            "source": "https://domains.google/"
        },
        {
            "title": "Google Drive",
            "hex": "4285F4",
            "source": "https://developers.google.com/drive/web/branding"
        },
        {
            "title": "Google Earth",
            "hex": "4285F4",
            "source": "https://earth.google.com/web/"
        },
        {
            "title": "Google Fit",
            "hex": "4285F4",
            "source": "https://partnermarketinghub.withgoogle.com/brands/google-fit/"
        },
        {
            "title": "Google Fonts",
            "hex": "4285F4",
            "source": "https://fonts.google.com/"
        },
        {
            "title": "Google Hangouts",
            "hex": "0C9D58",
            "source": "https://upload.wikimedia.org/wikipedia/commons/e/ee/Hangouts_icon.svg"
        },
        {
            "title": "Google Keep",
            "hex": "FFBB00",
            "source": "https://about.google/brand-resource-center/logos-list/"
        },
        {
            "title": "Google Lens",
            "hex": "4285F4",
            "source": "https://lens.google.com/"
        },
        {
            "title": "Google Maps",
            "hex": "4285F4",
            "source": "https://upload.wikimedia.org/wikipedia/commons/a/a9/Google_Maps_icon.svg"
        },
        {
            "title": "Google Marketing Platform",
            "hex": "4285F4",
            "source": "https://about.google/brand-resource-center/logos-list/"
        },
        {
            "title": "Google Meet",
            "hex": "00897B",
            "source": "https://about.google/brand-resource-center/logos-list/"
        },
        {
            "title": "Google Messages",
            "hex": "1A73E8",
            "source": "https://messages.google.com/"
        },
        {
            "title": "Google My Business",
            "hex": "4285F4",
            "source": "https://business.google.com/"
        },
        {
            "title": "Google Nearby",
            "hex": "4285F4",
            "source": "https://developers.google.com/nearby/developer-guidelines"
        },
        {
            "title": "Google News",
            "hex": "174EA6",
            "source": "https://partnermarketinghub.withgoogle.com/brands/google-news/",
            "guidelines": "https://partnermarketinghub.withgoogle.com/brands/google-news/legal-and-trademarks/legal-requirements/"
        },
        {
            "title": "Google Optimize",
            "hex": "B366F6",
            "source": "https://marketingplatform.google.com/about/optimize/"
        },
        {
            "title": "Google Pay",
            "hex": "4285F4",
            "source": "https://pay.google.com/intl/en_us/about/"
        },
        {
            "title": "Google Photos",
            "hex": "4285F4",
            "source": "https://partnermarketinghub.withgoogle.com/brands/google-photos/visual-identity/visual-identity/icon/",
            "guidelines": "https://partnermarketinghub.withgoogle.com/brands/google-photos/visual-identity/visual-identity/icon/"
        },
        {
            "title": "Google Play",
            "hex": "414141",
            "source": "https://partnermarketinghub.withgoogle.com/brands/google-play/visual-identity/primary-logos/",
            "guidelines": "https://partnermarketinghub.withgoogle.com/brands/google-play/visual-identity/primary-logos/"
        },
        {
            "title": "Google Podcasts",
            "hex": "4285F4",
            "source": "https://developers.google.com/search/docs/data-types/podcast"
        },
        {
            "title": "Google Scholar",
            "hex": "4285F4",
            "source": "https://commons.wikimedia.org/wiki/File:Google_Scholar_logo.svg"
        },
        {
            "title": "Google Search Console",
            "hex": "458CF5",
            "source": "https://search.google.com/search-console"
        },
        {
            "title": "Google Sheets",
            "hex": "34A853",
            "source": "http://sheets.google.com/"
        },
        {
            "title": "Google Street View",
            "hex": "FEC111",
            "source": "https://developers.google.com/streetview/ready/branding",
            "guidelines": "https://developers.google.com/streetview/ready/branding"
        },
        {
            "title": "Google Tag Manager",
            "hex": "246FDB",
            "source": "https://tagmanager.google.com/#/home"
        },
        {
            "title": "Google Translate",
            "hex": "4285F4",
            "source": "https://commons.wikimedia.org/wiki/File:Google_Translate_logo.svg"
        },
        {
            "title": "GoToMeeting",
            "hex": "F68D2E",
            "source": "https://www.gotomeeting.com/",
            "aliases": {
                "dup": [
                    {
                        "title": "GoToWebinar",
                        "hex": "00C0F3",
                        "source": "https://www.gotomeeting.com/en-ie/webinar"
                    }
                ]
            }
        },
        {
            "title": "Grab",
            "hex": "00B14F",
            "source": "https://en.wikipedia.org/wiki/File:Grab_(application)_logo.svg"
        },
        {
            "title": "Gradle",
            "hex": "02303A",
            "source": "https://gradle.com/brand",
            "guidelines": "https://gradle.com/brand"
        },
        {
            "title": "Grafana",
            "hex": "F46800",
            "source": "https://grafana.com/"
        },
        {
            "title": "Grammarly",
            "hex": "15C39A",
            "source": "https://www.grammarly.com/media-assets"
        },
        {
            "title": "GraphQL",
            "hex": "E10098",
            "source": "https://graphql.org/brand",
            "guidelines": "https://graphql.org/brand"
        },
        {
            "title": "Grav",
            "hex": "221E1F",
            "source": "http://getgrav.org/media"
        },
        {
            "title": "Gravatar",
            "hex": "1E8CBE",
            "source": "https://automattic.com/press/brand-materials/"
        },
        {
            "title": "Graylog",
            "hex": "FF3633",
            "source": "https://www.graylog.org"
        },
        {
            "title": "GreenSock",
            "hex": "88CE02",
            "source": "https://greensock.com/"
        },
        {
            "title": "Grid.ai",
            "hex": "78FF96",
            "source": "https://github.com/gridai/logos/blob/1e12c83b77abdc22a41566cab232f4db40223895/GridAI-icons/icon-white-48.svg"
        },
        {
            "title": "Gridsome",
            "hex": "00A672",
            "source": "https://gridsome.org/logo/"
        },
        {
            "title": "GroupMe",
            "hex": "00AFF0",
            "source": "https://groupme.com"
        },
        {
            "title": "Groupon",
            "hex": "53A318",
            "source": "https://about.groupon.com/press/",
            "guidelines": "https://about.groupon.com/press/"
        },
        {
            "title": "Grubhub",
            "hex": "F63440",
            "source": "https://www.grubhub.com/"
        },
        {
            "title": "Grunt",
            "hex": "FAA918",
            "source": "https://github.com/gruntjs/gruntjs.com/blob/70f43898d9ce8e6cc862ad72bf8a7aee5ca199a9/src/media/grunt-logo-no-wordmark.svg",
            "guidelines": "https://github.com/gruntjs/grunt-docs/blob/main/Grunt-Brand-Guide.md"
        },
        {
            "title": "Guangzhou Metro",
            "hex": "C51935",
            "source": "https://commons.wikimedia.org/wiki/File:Guangzhou_Metro_logo.svg"
        },
        {
            "title": "Guilded",
            "hex": "F5C400",
            "source": "https://www.guilded.gg/brand",
            "guidelines": "https://www.guilded.gg/brand"
        },
        {
            "title": "gulp",
            "hex": "CF4647",
            "source": "https://github.com/gulpjs/artwork/blob/4e14158817ac88e9a5c02b3b307e6f630fe222fb/gulp-white-text.svg",
            "guidelines": "https://github.com/gulpjs/artwork",
            "license": {
                "type": "CC0-1.0"
            }
        },
        {
            "title": "Gumroad",
            "hex": "36A9AE",
            "source": "https://gumroad.com/press"
        },
        {
            "title": "Gumtree",
            "hex": "72EF36",
            "source": "https://www.gumtree.com"
        },
        {
            "title": "Gunicorn",
            "hex": "499848",
            "source": "https://github.com/benoitc/gunicorn/blob/ff58e0c6da83d5520916bc4cc109a529258d76e1/docs/logo/gunicorn.svg"
        },
        {
            "title": "Gutenberg",
            "hex": "000000",
            "source": "https://github.com/WordPress/gutenberg/blob/master/docs/final-g-wapuu-black.svg"
        },
        {
            "title": "Habr",
            "hex": "65A3BE",
            "source": "https://kiosk.habr.com/"
        },
        {
            "title": "Hack Club",
            "hex": "EC3750",
            "source": "https://hackclub.com/brand"
        },
        {
            "title": "Hack The Box",
            "hex": "9FEF00",
            "source": "https://www.hackthebox.eu/docs/Hack_The_Box_Brand_Assets_Guide.pdf",
            "guidelines": "https://www.hackthebox.eu/docs/Hack_The_Box_Brand_Assets_Guide.pdf"
        },
        {
            "title": "Hackaday",
            "hex": "1A1A1A",
            "source": "https://hackaday.com/"
        },
        {
            "title": "Hacker Noon",
            "hex": "00FE00",
            "source": "https://sponsor.hackernoon.com/#brandasauthor"
        },
        {
            "title": "HackerEarth",
            "hex": "2C3454",
            "source": "https://www.hackerearth.com/logo/"
        },
        {
            "title": "HackerOne",
            "hex": "494649",
            "source": "https://www.hackerone.com/branding"
        },
        {
            "title": "HackerRank",
            "hex": "00EA64",
            "source": "https://www.hackerrank.com/about-us/"
        },
        {
            "title": "Hackster",
            "hex": "2E9FE6",
            "source": "https://www.hackster.io/branding#logos",
            "guidelines": "https://www.hackster.io/branding"
        },
        {
            "title": "Handlebars.js",
            "hex": "000000",
            "source": "https://raw.githubusercontent.com/handlebars-lang/docs/master/src/.vuepress/public/icons/handlebarsjs-icon.svg"
        },
        {
            "title": "Handshake",
            "hex": "FF2F1C",
            "source": "https://joinhandshake.com/career-centers/marketing-toolkit/",
            "guidelines": "https://joinhandshake.com/career-centers/marketing-toolkit/"
        },
        {
            "title": "Handshake",
            "slug": "handshake_protocol",
            "hex": "000000",
            "source": "https://handshake.org/"
        },
        {
            "title": "HappyCow",
            "hex": "7C4EC4",
            "source": "https://www.happycow.net/press-kits"
        },
        {
            "title": "Harbor",
            "hex": "60B932",
            "source": "https://branding.cncf.io/projects/harbor/"
        },
        {
            "title": "Hashnode",
            "hex": "2962FF",
            "source": "https://hashnode.com/media"
        },
        {
            "title": "Haskell",
            "hex": "5D4F85",
            "source": "https://wiki.haskell.org/Thompson-Wheeler_logo"
        },
        {
            "title": "Hasura",
            "hex": "1EB4D4",
            "source": "https://github.com/hasura/graphql-engine/blob/5850423aa60594c06320c3ef600117c31963e910/assets/brand/hasura_icon_blue.svg"
        },
        {
            "title": "Hatena Bookmark",
            "hex": "00A4DE",
            "source": "http://hatenacorp.jp/press/resource"
        },
        {
            "title": "haveibeenpwned",
            "hex": "2A6379",
            "source": "https://haveibeenpwned.com/"
        },
        {
            "title": "Haxe",
            "hex": "EA8220",
            "source": "https://haxe.org/foundation/branding.html",
            "guidelines": "https://haxe.org/foundation/branding.html"
        },
        {
            "title": "HBO",
            "hex": "000000",
            "source": "https://www.hbo.com/"
        },
        {
            "title": "HCL",
            "hex": "006BB6",
            "source": "https://www.hcl.com/brand-guidelines",
            "guidelines": "https://www.hcl.com/brand-guidelines"
        },
        {
            "title": "Headspace",
            "hex": "F47D31",
            "source": "https://www.headspace.com/press-and-media"
        },
        {
            "title": "HelloFresh",
            "hex": "99CC33",
            "source": "https://www.hellofresh.com/landing/student"
        },
        {
            "title": "Helly Hansen",
            "hex": "DA2128",
            "source": "https://www.hellyhansen.com/"
        },
        {
            "title": "Helm",
            "hex": "0F1689",
            "source": "https://helm.sh"
        },
        {
            "title": "Help Scout",
            "hex": "1292EE",
            "source": "https://www.helpscout.com"
        },
        {
            "title": "HelpDesk",
            "hex": "FFD000",
            "source": "https://helpdesk.design/",
            "guidelines": "https://helpdesk.design/"
        },
        {
            "title": "HERE",
            "hex": "00AFAA",
            "source": "https://www.here.com/company/media-assets"
        },
        {
            "title": "Heroku",
            "hex": "430098",
            "source": "https://brand.heroku.com/",
            "guidelines": "https://brand.heroku.com/"
        },
        {
            "title": "Hetzner",
            "hex": "D50C2D",
            "source": "https://www.hetzner.com/"
        },
        {
            "title": "Hexo",
            "hex": "0E83CD",
            "source": "https://hexo.io/"
        },
        {
            "title": "HEY",
            "hex": "5522FA",
            "source": "https://hey.com/"
        },
        {
            "title": "Hibernate",
            "hex": "59666C",
            "source": "https://hibernate.org/"
        },
        {
            "title": "Hilton",
            "hex": "124D97",
            "source": "https://newsroom.hilton.com/hhr/page/logos"
        },
        {
            "title": "Hitachi",
            "hex": "E60027",
            "source": "https://commons.wikimedia.org/wiki/File:Hitachi_inspire_the_next-Logo.svg"
        },
        {
            "title": "Hive",
            "hex": "FF7A00",
            "source": "https://www.hivehome.com/"
        },
        {
            "title": "Hive",
            "slug": "hive_blockchain",
            "hex": "E31337",
            "source": "https://hive.io/brand/"
        },
        {
            "title": "Home Assistant",
            "hex": "41BDF5",
            "source": "https://github.com/home-assistant/assets/blob/1e19f0dca208f0876b274c68345fcf989de7377a/logo/logo-small.png",
            "license": {
                "type": "CC-BY-NC-SA-4.0"
            }
        },
        {
            "title": "Home Assistant Community Store",
            "hex": "41BDF5",
            "source": "https://hacs.xyz/"
        },
        {
            "title": "HomeAdvisor",
            "hex": "F68315",
            "source": "https://www.homeadvisor.com/"
        },
        {
            "title": "Homebrew",
            "hex": "FBB040",
            "source": "https://github.com/Homebrew/brew.sh/blob/2e576aaca83e62dda41a188597bb4bd20e75e385/assets/img/homebrew.svg"
        },
        {
            "title": "Homebridge",
            "hex": "491F59",
            "source": "https://github.com/homebridge/branding/blob/6ef3a1685e79f79a2ecdcc83824e53775ec0475d/logos/homebridge-silhouette-round-black.svg"
        },
        {
            "title": "homify",
            "hex": "7DCDA3",
            "source": "https://www.homify.com"
        },
        {
            "title": "Honda",
            "hex": "E40521",
            "source": "https://www.honda.ie/"
        },
        {
            "title": "Hootsuite",
            "hex": "143059",
            "source": "https://hootsuite.widencollective.com/portals/bafpk5oo/MediaKitAssets/c/b9e3a7bb-aca7-48d7-90ed-cff5898aafd0",
            "guidelines": "https://hootsuite.widencollective.com/portals/bafpk5oo/MediaKitAssets"
        },
        {
            "title": "Hoppscotch",
            "hex": "31C48D",
            "source": "https://github.com/hoppscotch/hoppscotch/blob/77862cdf9bd902a4ea64bd8b2301ed2206820649/static/images/ufo_logo.svg"
        },
        {
            "title": "Hotels.com",
            "hex": "D32F2F",
            "source": "https://en.wikipedia.org/wiki/File:Hotels.com_logo.svg"
        },
        {
            "title": "Hotjar",
            "hex": "FD3A5C",
            "source": "https://www.hotjar.com/"
        },
        {
            "title": "Houdini",
            "hex": "FF4713",
            "source": "https://www.sidefx.com/products/houdini/"
        },
        {
            "title": "Houzz",
            "hex": "4DBC15",
            "source": "https://www.houzz.com/logoGuidelines",
            "guidelines": "https://www.houzz.com/logoGuidelines"
        },
        {
            "title": "HP",
            "hex": "0096D6",
            "source": "https://brandcentral.ext.hp.com/login"
        },
        {
            "title": "HTML Academy",
            "hex": "302683",
            "source": "https://htmlacademy.ru/"
        },
        {
            "title": "HTML5",
            "hex": "E34F26",
            "source": "http://www.w3.org/html/logo/"
        },
        {
            "title": "Huawei",
            "hex": "FF0000",
            "source": "https://e.huawei.com/ph/material/partner/0a72728b864949c48b22106454352483",
            "guidelines": "https://e.huawei.com/ph/material/partner/0a72728b864949c48b22106454352483"
        },
        {
            "title": "HubSpot",
            "hex": "FF7A59",
            "source": "https://www.hubspot.com/style-guide",
            "guidelines": "https://www.hubspot.com/style-guide"
        },
        {
            "title": "Hugo",
            "hex": "FF4088",
            "source": "https://gohugo.io/"
        },
        {
            "title": "Hulu",
            "hex": "1CE783",
            "source": "https://thisis.hulu.com/",
            "guidelines": "https://thisis.hulu.com/"
        },
        {
            "title": "Humble Bundle",
            "hex": "CC2929",
            "source": "https://support.humblebundle.com/hc/en-us/articles/202742060-Bundle-Logos"
        },
        {
            "title": "Hungry Jack's",
            "hex": "D0021B",
            "source": "https://www.hungryjacks.com.au/"
        },
        {
            "title": "Hurriyetemlak",
            "hex": "E02826",
            "source": "https://ilan.hurriyetemlak.com/emlak-ilani-yayinlama-kurallari"
        },
        {
            "title": "Husqvarna",
            "hex": "273A60",
            "source": "https://www.husqvarna.com/uk/catalogues/"
        },
        {
            "title": "Hyper",
            "hex": "000000",
            "source": "https://hyper.is/"
        },
        {
            "title": "Hyperledger",
            "hex": "2F3134",
            "source": "https://www.hyperledger.org/"
        },
        {
            "title": "Hypothesis",
            "hex": "BD1C2B",
            "source": "https://web.hypothes.is/brand/"
        },
        {
            "title": "Hyundai",
            "hex": "002C5F",
            "source": "https://en.wikipedia.org/wiki/File:Hyundai_Motor_Company_logo.svg",
            "guidelines": "https://www.hyundai.pl/fileadmin/user_upload/media/logo/201607_HYU_Guideline_ENG_small.pdf"
        },
        {
            "title": "i18next",
            "hex": "26A69A",
            "source": "https://github.com/i18next/i18next-gitbook/blob/32efcfd9c59ae55cc63a60e633dbc1651c7950ad/assets/img/logo.svg"
        },
        {
            "title": "Iata",
            "hex": "004E81",
            "source": "https://upload.wikimedia.org/wikipedia/commons/f/f7/IATAlogo.svg"
        },
        {
            "title": "iBeacon",
            "hex": "3D7EBB",
            "source": "https://developer.apple.com/ibeacon/"
        },
        {
            "title": "IBM",
            "hex": "052FAD",
            "source": "https://www.ibm.com/design/language/ibm-logos/8-bar/",
            "guidelines": "https://www.ibm.com/design/language/ibm-logos/8-bar/"
        },
        {
            "title": "IBM Watson",
            "hex": "BE95FF",
            "source": "https://www.ibm.com/brand/systems/watson/brand/"
        },
        {
            "title": "Iceland",
            "hex": "CC092F",
            "source": "https://www.iceland.co.uk/"
        },
        {
            "title": "Icinga",
            "hex": "06062C",
            "source": "https://github.com/Icinga/icingaweb2/blob/293021b2000e9d459387153ca5690f97e0184aaa/public/img/icinga-logo-compact.svg"
        },
        {
            "title": "iCloud",
            "hex": "3693F3",
            "source": "https://commons.wikimedia.org/wiki/File:ICloud_logo.svg"
        },
        {
            "title": "IcoMoon",
            "hex": "825794",
            "source": "https://icomoon.io/"
        },
        {
            "title": "ICON",
            "hex": "31B8BB",
            "source": "https://icon.foundation/contents/resrce/media"
        },
        {
            "title": "Iconfinder",
            "hex": "1A1B1F",
            "source": "https://www.iconfinder.com/p/about"
        },
        {
            "title": "Iconify",
            "hex": "1769AA",
            "source": "https://iconify.design/"
        },
        {
            "title": "IconJar",
            "hex": "16A5F3",
            "source": "https://geticonjar.com/"
        },
        {
            "title": "Icons8",
            "hex": "1FB141",
            "source": "https://icons8.com/"
        },
        {
            "title": "ICQ",
            "hex": "24FF00",
            "source": "https://commons.wikimedia.org/wiki/File:ICQNewlogo.svg"
        },
        {
            "title": "IEEE",
            "hex": "00629B",
            "source": "https://brand-experience.ieee.org/templates-tools-resources/resources/master-brand-and-logos/",
            "guidelines": "https://brand-experience.ieee.org/guidelines/brand-identity/"
        },
        {
            "title": "iFixit",
            "hex": "0071CE",
            "source": "https://www.ifixit.com/",
            "guidelines": "https://www.ifixit.com/Info/Media"
        },
        {
            "title": "iFood",
            "hex": "EA1D2C",
            "source": "https://ifood.com.br/"
        },
        {
            "title": "IFTTT",
            "hex": "000000",
            "source": "https://ifttt.com/discover/brand-guidelines",
            "guidelines": "https://ifttt.com/discover/brand-guidelines"
        },
        {
            "title": "iHeartRadio",
            "hex": "C6002B",
            "source": "https://brand.iheart.com/logo",
            "guidelines": "https://brand.iheart.com/logo"
        },
        {
            "title": "IKEA",
            "hex": "0058A3",
            "source": "https://www.ikea.com/"
        },
        {
            "title": "ImageJ",
            "hex": "00D8E0",
            "source": "https://github.com/imagej/imagej/blob/0667395bcac20e5d7a371ac9f468522c74367d59/logo/inkscape_image_logo_src.svg"
        },
        {
            "title": "IMDb",
            "hex": "F5C518",
            "source": "https://brand.imdb.com/imdb",
            "guidelines": "https://brand.imdb.com/imdb"
        },
        {
            "title": "Imgur",
            "hex": "1BB76E",
            "source": "https://imgurinc.com/press",
            "guidelines": "https://help.imgur.com/hc/en-us/articles/202062878-Trademark-Use-Policy"
        },
        {
            "title": "Immer",
            "hex": "00E7C3",
            "source": "https://github.com/immerjs/immer/blob/7a5382899bc8b0bf5e21972a1c7db63f53e1d697/website/static/img/immer-logo.svg"
        },
        {
            "title": "Imou",
            "hex": "E89313",
            "source": "https://www.imoulife.com/support/download/userManual"
        },
        {
            "title": "Indeed",
            "hex": "003A9B",
            "source": "https://indeed.design/resources"
        },
        {
            "title": "Infiniti",
            "hex": "000000",
            "source": "https://www.infinitiusa.com"
        },
        {
            "title": "InfluxDB",
            "hex": "22ADF6",
            "source": "https://influxdata.github.io/branding/logo/downloads/",
            "guidelines": "https://influxdata.github.io/branding/logo/usage/"
        },
        {
            "title": "Informatica",
            "hex": "FF4D00",
            "source": "https://www.informatica.com/"
        },
        {
            "title": "Infosys",
            "hex": "007CC3",
            "source": "https://www.infosys.com/newsroom/journalist-resources/infosyslogo.html"
        },
        {
            "title": "Ingress",
            "hex": "783CBD",
            "source": "https://ingress.com/assets/fonts/ingress_icons.woff"
        },
        {
            "title": "Inkscape",
            "hex": "000000",
            "source": "https://inkscape.org/gallery/=inkscape-branding/inkscape-brand-assets/",
            "license": {
                "type": "CC-BY-SA-3.0"
            }
        },
        {
            "title": "Insomnia",
            "hex": "4000BF",
            "source": "https://insomnia.rest/"
        },
        {
            "title": "Instacart",
            "hex": "43B02A",
            "source": "https://www.instacart.com/press"
        },
        {
            "title": "Instagram",
            "hex": "E4405F",
            "source": "https://en.facebookbrand.com/instagram/",
            "guidelines": "https://en.facebookbrand.com/instagram/"
        },
        {
            "title": "Instapaper",
            "hex": "1F1F1F",
            "source": "https://www.instapaper.com/"
        },
        {
            "title": "Instatus",
            "hex": "4EE3C2",
            "source": "https://www.instatus.com/"
        },
        {
            "title": "Instructables",
            "hex": "FABF15",
            "source": "https://www.instructables.com/community/Official-Instructables-Logos-1/"
        },
        {
            "title": "Integromat",
            "hex": "2F8CBB",
            "source": "https://www.integromat.com"
        },
        {
            "title": "Intel",
            "hex": "0071C5",
            "source": "https://www.intel.com/content/www/us/en/newsroom/resources/press-kits-intel-overview.html"
        },
        {
            "title": "IntelliJ IDEA",
            "hex": "000000",
            "source": "https://www.jetbrains.com/idea/",
            "guidelines": "https://www.jetbrains.com/company/brand/"
        },
        {
            "title": "InteractJS",
            "hex": "2599ED",
            "source": "https://github.com/taye/interact.js/blob/603c34d4b34dece8a260381e2e5991b810d6d739/img/ijs-icon.svg"
        },
        {
            "title": "Intercom",
            "hex": "6AFDEF",
            "source": "https://www.intercom.com/press",
            "guidelines": "https://www.intercom.com/press"
        },
        {
            "title": "Internet Archive",
            "hex": "666666",
            "source": "https://archive.org/"
        },
        {
            "title": "Internet Explorer",
            "hex": "0076D6",
            "source": "https://compass-ssl.microsoft.com/assets/c8/67/c867db4c-f328-45b8-817c-33834c70aae6.svg?n=IE.svg"
        },
        {
            "title": "Intigriti",
            "hex": "161A36",
            "source": "https://www.intigriti.com/"
        },
        {
            "title": "InVision",
            "hex": "FF3366",
            "source": "https://www.invisionapp.com/news",
            "guidelines": "https://in.invisionapp.com/boards/FH3LW3S7XSD/"
        },
        {
            "title": "Invoice Ninja",
            "hex": "000000",
            "source": "https://github.com/invoiceninja/invoiceninja/blob/2bdb26dd06123a0426cc7a8da77fc8fce7e5a222/public/images/round_logo.png"
        },
        {
            "title": "ioBroker",
            "hex": "3399CC",
            "source": "https://github.com/ioBroker/awesome-iobroker/blob/6ba42e9fcda7c88356e2f8c98f435ce7b02d4e37/images/awesome-iobroker.svg"
        },
        {
            "title": "Ionic",
            "hex": "3880FF",
            "source": "https://ionicframework.com/press"
        },
        {
            "title": "iOS",
            "hex": "000000",
            "source": "https://en.wikipedia.org/wiki/IOS"
        },
        {
            "title": "IOTA",
            "hex": "131F37",
            "source": "https://www.iota.org/connect/brand",
            "guidelines": "https://www.iota.org/connect/brand",
            "license": {
                "type": "CC-BY-SA-4.0"
            }
        },
        {
            "title": "IPFS",
            "hex": "65C2CB",
            "source": "https://github.com/ipfs/logo"
        },
        {
            "title": "Issuu",
            "hex": "F36D5D",
            "source": "https://issuu.com/press",
            "guidelines": "https://issuu.com/press"
        },
        {
            "title": "Istio",
            "hex": "466BB0",
            "source": "https://github.com/istio/istio/blob/5a047251817eb2523af297607b7614120812e47a/logo/istio-bluelogo-whitebackground-unframed.svg"
        },
        {
            "title": "Itch.io",
            "hex": "FA5C5C",
            "source": "https://itch.io/press-kit",
            "guidelines": "https://itch.io/press-kit"
        },
        {
            "title": "iTerm2",
            "hex": "000000",
            "source": "https://github.com/gnachman/iTerm2/blob/6a857f3f5872eb1465ddc0dd83412015991e79ae/images/AppIcon/iTermIcon.sketch"
        },
        {
            "title": "iTunes",
            "hex": "FB5BC5",
            "source": "https://upload.wikimedia.org/wikipedia/commons/d/df/ITunes_logo.svg"
        },
        {
            "title": "IVECO",
            "hex": "004994",
            "source": "https://www.iveco.com/germany/Pages/Home-page.aspx"
        },
        {
            "title": "Jabber",
            "hex": "CC0000",
            "source": "https://commons.wikimedia.org/wiki/File:Jabber-bulb.svg",
            "guidelines": "http://www.jabber.org/faq.html#logo",
            "license": {
                "type": "CC-BY-2.5"
            }
        },
        {
            "title": "Jaguar",
            "hex": "FFFFFF",
            "source": "https://media.jaguar.com/en/press-kit"
        },
        {
            "title": "Jamboard",
            "hex": "F37C20",
            "source": "https://cdn2.hubspot.net/hubfs/159104/ECS/Jamboard/Approved%20Jamboard%20Brand%20Book.pdf",
            "guidelines": "https://cdn2.hubspot.net/hubfs/159104/ECS/Jamboard/Approved%20Jamboard%20Brand%20Book.pdf"
        },
        {
            "title": "Jameson",
            "hex": "004027",
            "source": "https://www.jamesonwhiskey.com/"
        },
        {
            "title": "Jamstack",
            "hex": "F0047F",
            "source": "https://github.com/jamstack/jamstack.org/tree/main/src/site/img/logo"
        },
        {
            "title": "Jasmine",
            "hex": "8A4182",
            "source": "https://github.com/jasmine/jasmine/blob/8991b1bba39b5b7e89fc5eeb07ae271a684cb1a4/images/jasmine-horizontal.svg"
        },
        {
            "title": "Java",
            "hex": "007396",
            "source": "https://www.oracle.com/legal/logos.html",
            "guidelines": "https://www.oracle.com/legal/logos.html"
        },
        {
            "title": "JavaScript",
            "hex": "F7DF1E",
            "source": "https://github.com/voodootikigod/logo.js",
            "license": {
                "type": "MIT"
            }
        },
        {
            "title": "JBL",
            "hex": "FF3300",
            "source": "https://www.jbl.com/"
        },
        {
            "title": "JCB",
            "hex": "0B4EA2",
            "source": "https://www.global.jcb/en/about-us/brand-concept/"
        },
        {
            "title": "Jeep",
            "hex": "000000",
            "source": "http://www.fcaci.com/x/JEEPv15",
            "guidelines": "http://www.fcaci.com/x/JEEPv15"
        },
        {
            "title": "Jekyll",
            "hex": "CC0000",
            "source": "https://github.com/jekyll/brand/blob/8302ad3ecf045054a095020729a8d2cc7005faf8/jekyll-logo-black.svg",
            "guidelines": "https://github.com/jekyll/brand",
            "license": {
                "type": "CC-BY-4.0"
            }
        },
        {
            "title": "Jellyfin",
            "hex": "00A4DC",
            "source": "https://jellyfin.org/docs/general/contributing/branding.html",
            "guidelines": "https://jellyfin.org/docs/general/contributing/branding.html"
        },
        {
            "title": "Jenkins",
            "hex": "D24939",
            "source": "https://get.jenkins.io/art/",
            "guidelines": "https://www.jenkins.io/press/",
            "license": {
                "type": "CC-BY-SA-3.0"
            }
        },
        {
            "title": "Jenkins X",
            "hex": "73C3D5",
            "source": "https://github.com/cdfoundation/artwork"
        },
        {
            "title": "Jest",
            "hex": "C21325",
            "source": "https://jestjs.io/"
        },
        {
            "title": "JET",
            "hex": "FBBA00",
            "source": "https://de.wikipedia.org/wiki/Datei:JET.svg"
        },
        {
            "title": "JetBrains",
            "hex": "000000",
            "source": "https://www.jetbrains.com/company/brand/logos/",
            "guidelines": "https://www.jetbrains.com/company/brand/"
        },
        {
            "title": "Jetpack Compose",
            "hex": "4285F4",
            "source": "https://developer.android.com/jetpack/compose/"
        },
        {
            "title": "JFrog",
            "hex": "41BF47",
            "source": "https://jfrog.com/brand-guidelines/",
            "guidelines": "https://jfrog.com/brand-guidelines/"
        },
        {
            "title": "JFrog Bintray",
            "hex": "43A047",
            "source": "https://bintray.com/"
        },
        {
            "title": "Jinja",
            "hex": "B41717",
            "source": "https://github.com/pallets/jinja/blob/1c240154865a7b6034033027e3c2ca8a2fa53fc2/artwork/jinjalogo.svg"
        },
        {
            "title": "Jira",
            "hex": "0052CC",
            "source": "https://atlassian.design/resources/logo-library",
            "guidelines": "https://atlassian.design/foundations/logos/"
        },
        {
            "title": "Jira Software",
            "hex": "0052CC",
            "source": "https://www.atlassian.com/company/news/press-kit",
            "guidelines": "https://atlassian.design/foundations/logos/"
        },
        {
            "title": "Jitsi",
            "hex": "97979A",
            "source": "https://github.com/jitsi/jitsi-meet/blob/f8a41aea9c32796646c0fea11064775a4e5c3523/images/watermark.svg"
        },
        {
            "title": "John Deere",
            "hex": "367C2B",
            "source": "https://en.wikipedia.org/wiki/File:John_Deere_logo.svg",
            "guidelines": "https://johndeere.widencollective.com/portals/arrshkzc/MyPortalFeb23,2021"
        },
        {
            "title": "Joomla",
            "hex": "5091CD",
            "source": "https://docs.joomla.org/Joomla:Brand_Identity_Elements/Official_Logo",
            "guidelines": "https://docs.joomla.org/Joomla:Brand_Identity_Elements"
        },
        {
            "title": "Joplin",
            "hex": "1071D3",
            "source": "https://github.com/laurent22/joplin/blob/45e35576bd8b1bb0ffe958309cc1ab3736cc266b/Assets/JoplinLetter.svg"
        },
        {
            "title": "Jordan",
            "hex": "000000",
            "source": "https://www.nike.com/jordan"
        },
        {
            "title": "JPEG",
            "hex": "8A8A8A",
            "source": "https://jpeg.org/contact.html",
            "license": {
                "type": "CC-BY-ND-4.0"
            }
        },
        {
            "title": "jQuery",
            "hex": "0769AD",
            "source": "https://brand.jquery.org/logos/",
            "guidelines": "https://brand.jquery.org/logos/"
        },
        {
            "title": "JR Group",
            "hex": "000000",
            "source": "https://www.jrhokkaido.co.jp/"
        },
        {
            "title": "jsDelivr",
            "hex": "E84D3D",
            "source": "https://github.com/jsdelivr/www.jsdelivr.com/blob/eff02f3a8879cf7c7296840584e1293fe04e3a76/src/public/img/logo_horizontal.svg"
        },
        {
            "title": "JSFiddle",
            "hex": "0084FF",
            "source": "https://jsfiddle.net/"
        },
        {
            "title": "JSON",
            "hex": "000000",
            "source": "https://commons.wikimedia.org/wiki/File:JSON_vector_logo.svg"
        },
        {
            "title": "JSON Web Tokens",
            "hex": "000000",
            "source": "https://jwt.io/"
        },
        {
            "title": "JSS",
            "hex": "F7DF1E",
            "source": "https://cssinjs.org/"
        },
        {
            "title": "Julia",
            "hex": "9558B2",
            "source": "https://github.com/JuliaLang/julia-logo-graphics/blob/b5551ca7946b4a25746c045c15fbb8806610f8d0/images/julia-dots.svg"
        },
        {
            "title": "Juniper Networks",
            "hex": "84B135",
            "source": "https://www.juniper.net/us/en/company/press-center/images/image-library/logos/",
            "guidelines": "https://www.juniper.net/us/en/company/press-center/images/image-library/logos/"
        },
        {
            "title": "JUnit5",
            "hex": "25A162",
            "source": "https://raw.githubusercontent.com/junit-team/junit5/86465f4f491219ad0c0cf9c64eddca7b0edeb86f/assets/img/junit5-logo.svg"
        },
        {
            "title": "Jupyter",
            "hex": "F37626",
            "source": "https://github.com/jupyter/design/blob/80716ee75dd7b2a6ec6abcd89922d020483589b1/logos/Logo%20Mark/logomark-whitebody-whitemoons/logomark-whitebody-whitemoons.svg",
            "guidelines": "https://github.com/jupyter/design"
        },
        {
            "title": "Just Eat",
            "hex": "F36D00",
            "source": "https://www.justeattakeaway.com/media/media-kit/"
        },
        {
            "title": "JustGiving",
            "hex": "AD29B6",
            "source": "https://justgiving.com"
        },
        {
            "title": "Kaggle",
            "hex": "20BEFF",
            "source": "https://www.kaggle.com/brand-guidelines",
            "guidelines": "https://www.kaggle.com/brand-guidelines"
        },
        {
            "title": "Kahoot!",
            "hex": "46178F",
            "source": "https://kahoot.com/library/kahoot-logo/",
            "guidelines": "https://kahoot.com/library/kahoot-logo/"
        },
        {
            "title": "KaiOS",
            "hex": "6F02B5",
            "source": "https://www.kaiostech.com/company/press-room"
        },
        {
            "title": "Kakao",
            "hex": "FFCD00",
            "source": "https://www.kakaocorp.com/kakao/introduce/ci"
        },
        {
            "title": "KakaoTalk",
            "hex": "FFCD00",
            "source": "https://commons.wikimedia.org/wiki/File:KakaoTalk_logo.svg"
        },
        {
            "title": "Kali Linux",
            "hex": "557C94",
            "source": "https://www.kali.org/docs/policy/trademark/",
            "guidelines": "https://www.kali.org/docs/policy/trademark/"
        },
        {
            "title": "Karlsruher Verkehrsverbund",
            "hex": "9B2321",
            "source": "https://commons.wikimedia.org/wiki/File:KVV_2010.svg"
        },
        {
            "title": "Kasa Smart",
            "hex": "4ACBD6",
            "source": "https://www.tp-link.com/us/support/download/hs200/"
        },
        {
            "title": "KashFlow",
            "hex": "E5426E",
            "source": "https://www.kashflow.com/"
        },
        {
            "title": "Kaspersky",
            "hex": "006D5C",
            "source": "https://www.kaspersky.com"
        },
        {
            "title": "Katacoda",
            "hex": "F48220",
            "source": "https://katacoda.com/press-kit"
        },
        {
            "title": "Katana",
            "hex": "000000",
            "source": "https://www.foundry.com/products/katana"
        },
        {
            "title": "Kaufland",
            "hex": "E10915",
            "source": "https://www.kaufland.com/etc.clientlibs/kaufland/clientlibs/clientlib-klsite/resources/frontend/img/kl-logo-small-e825b661c5.svg"
        },
        {
            "title": "KDE",
            "hex": "1D99F3",
            "source": "https://kde.org/stuff/clipart/"
        },
        {
            "title": "Kdenlive",
            "hex": "527EB2",
            "source": "https://kdenlive.org/en/logo/",
            "guidelines": "https://kdenlive.org/en/logo/"
        },
        {
            "title": "KeePassXC",
            "hex": "6CAC4D",
            "source": "https://github.com/keepassxreboot/keepassxc/"
        },
        {
            "title": "Kentico",
            "hex": "F05A22",
            "source": "https://www.kentico.com"
        },
        {
            "title": "Keras",
            "hex": "D00000",
            "source": "https://keras.io/"
        },
        {
            "title": "Keybase",
            "hex": "33A0FF",
            "source": "https://github.com/keybase/client/tree/a144e0ce38ee9e495cc5acbcd4ef859f5534d820/media/logos"
        },
        {
            "title": "KeyCDN",
            "hex": "047AED",
            "source": "https://www.keycdn.com/logos"
        },
        {
            "title": "KFC",
            "hex": "F40027",
            "source": "https://global.kfc.com/asset-library/",
            "aliases": {
                "aka": [
                    "Kentucky Fried Chicken"
                ]
            }
        },
        {
            "title": "Khan Academy",
            "hex": "14BF96",
            "source": "https://khanacademy.zendesk.com/hc/en-us/articles/202483630-Press-room",
            "guidelines": "https://support.khanacademy.org/hc/en-us/articles/202263034-Trademark-and-Brand-Usage-Policy"
        },
        {
            "title": "Khronos Group",
            "hex": "CC3333",
            "source": "https://www.khronos.org/legal/trademarks/",
            "guidelines": "https://www.khronos.org/legal/trademarks/"
        },
        {
            "title": "Kia",
            "hex": "05141F",
            "source": "https://www.kia.com"
        },
        {
            "title": "Kibana",
            "hex": "005571",
            "source": "https://www.elastic.co/brand"
        },
        {
            "title": "Kickstarter",
            "hex": "05CE78",
            "source": "https://www.kickstarter.com/help/brand_assets"
        },
        {
            "title": "Kik",
            "hex": "82BC23",
            "source": "https://www.kik.com/news/"
        },
        {
            "title": "Kingston Technology",
            "aliases": {
                "aka": [
                    "Kingston"
                ]
            },
            "hex": "000000",
            "source": "https://www.kingston.com/"
        },
        {
            "title": "KinoPoisk",
            "hex": "FF6600",
            "source": "https://www.kinopoisk.ru/",
            "aliases": {
                "loc": {
                    "ru-RU": "КиноПоиск"
                }
            }
        },
        {
            "title": "Kirby",
            "hex": "000000",
            "source": "https://getkirby.com/press"
        },
        {
            "title": "Kitsu",
            "hex": "FD755C",
            "source": "https://kitsu.io/"
        },
        {
            "title": "Klarna",
            "hex": "FFB3C7",
            "source": "https://klarna.design/"
        },
        {
            "title": "KLM",
            "hex": "00A1DE",
            "source": "https://www.klm.com"
        },
        {
            "title": "Klook",
            "hex": "FF5722",
            "source": "https://www.klook.com/en-GB/newsroom/"
        },
        {
            "title": "KnowledgeBase",
            "hex": "FFD000",
            "source": "https://www.knowledgebase.ai/design",
            "guidelines": "https://www.knowledgebase.ai/design"
        },
        {
            "title": "Known",
            "hex": "333333",
            "source": "https://github.com/idno/known/tree/22c4935b57a61d94d2508651128b4f828f864989/gfx/logos"
        },
        {
            "title": "Ko-fi",
            "hex": "FF5E5B",
            "source": "https://more.ko-fi.com/brand-assets",
            "guidelines": "https://more.ko-fi.com/brand-assets"
        },
        {
            "title": "Koa",
            "hex": "33333D",
            "source": "https://koajs.com/"
        },
        {
            "title": "Koc",
            "hex": "F9423A",
            "source": "https://www.koc.com.tr/en"
        },
        {
            "title": "Kodi",
            "hex": "17B2E7",
            "source": "https://kodi.tv/"
        },
        {
            "title": "Kofax",
            "hex": "00558C",
            "source": "https://www.kofax.com/"
        },
        {
            "title": "Komoot",
            "hex": "6AA127",
            "source": "http://newsroom.komoot.com/media_kits/219423/",
            "guidelines": "http://newsroom.komoot.com/media_kits/219423/"
        },
        {
            "title": "Kongregate",
            "hex": "990000",
            "source": "https://www.kongregate.com/pages/logos-and-branding"
        },
        {
            "title": "Konva",
            "hex": "0D83CD",
            "source": "https://github.com/konvajs/konvajs.github.io/blob/2cfe67461dfe32076ba56c88a75fe8e99d068130/icon.png"
        },
        {
            "title": "Kotlin",
            "hex": "7F52FF",
            "source": "https://www.jetbrains.com/company/brand/logos/",
            "guidelines": "https://www.jetbrains.com/company/brand/"
        },
        {
            "title": "Krita",
            "hex": "3BABFF",
            "source": "https://krita.org/en/about/press/"
        },
        {
            "title": "KTM",
            "hex": "FF6600",
            "source": "https://ktm.com"
        },
        {
            "title": "Kuaishou",
            "hex": "FF4906",
            "source": "https://www.kuaishou.com/official/material-lib",
            "guidelines": "https://www.kuaishou.com/official/material-lib"
        },
        {
            "title": "Kubernetes",
            "hex": "326CE5",
            "source": "https://github.com/kubernetes/kubernetes/tree/master/logo"
        },
        {
            "title": "Kubuntu",
            "hex": "0079C1",
            "source": "https://kubuntu.org"
        },
        {
            "title": "Kyocera",
            "hex": "DF0522",
            "source": "https://uk.kyocera.com/"
        },
        {
            "title": "LabVIEW",
            "hex": "FFDB00",
            "source": "https://forums.ni.com/t5/NI-Partner-Network/New-Partner-Co-Marketing-Style-Guide/ba-p/3786987",
            "guidelines": "https://forums.ni.com/t5/NI-Partner-Network/New-Partner-Co-Marketing-Style-Guide/ba-p/3786987"
        },
        {
            "title": "Lada",
            "hex": "ED6B21",
            "source": "https://www.lada.ru/priora/sedan/accessories.html"
        },
        {
            "title": "Lamborghini",
            "hex": "DDB320",
            "source": "https://en.wikipedia.org/wiki/File:Lamborghini_Logo.svg"
        },
        {
            "title": "Land Rover",
            "hex": "005A2B",
            "source": "https://media.landrover.com/en/press-kit"
        },
        {
            "title": "Laragon",
            "hex": "0E83CD",
            "source": "https://laragon.org/"
        },
        {
            "title": "Laravel",
            "hex": "FF2D20",
            "source": "https://github.com/laravel/art"
        },
        {
            "title": "Laravel Horizon",
            "hex": "405263",
            "source": "https://github.com/laravel/horizon/blob/79ed572422d0ff789e9673a6dd9579026f14233a/public/img/horizon.svg"
        },
        {
            "title": "Laravel Nova",
            "hex": "252D37",
            "source": "https://nova.laravel.com/"
        },
        {
            "title": "Last.fm",
            "hex": "D51007",
            "source": "https://commons.wikimedia.org/wiki/File:Lastfm_logo.svg"
        },
        {
            "title": "LastPass",
            "hex": "D32D27",
            "source": "https://lastpass.com/press-room/",
            "guidelines": "https://lastpass.com/press-room/"
        },
        {
            "title": "LaTeX",
            "hex": "008080",
            "source": "https://github.com/latex3/branding"
        },
        {
            "title": "Launchpad",
            "hex": "F8C300",
            "source": "https://help.launchpad.net/logo/submissions",
            "guidelines": "https://help.launchpad.net/Legal",
            "license": {
                "type": "CC-BY-ND-2.0"
            }
        },
        {
            "title": "LBRY",
            "hex": "2F9176",
            "source": "https://lbry.com/press-kit",
            "guidelines": "https://lbry.com/faq/acceptable-use-policy"
        },
        {
            "title": "Leaflet",
            "hex": "199900",
            "source": "https://github.com/Leaflet/Leaflet/blob/d843c3b88486713827d7e860b58bdba75bfbd5a2/src/images/logo.svg"
        },
        {
            "title": "Leanpub",
            "hex": "FFFFFF",
            "source": "https://leanpub.com/press",
            "guidelines": "https://leanpub.com/press"
        },
        {
            "title": "LeetCode",
            "hex": "FFA116",
            "source": "https://leetcode.com/store"
        },
        {
            "title": "Lemmy",
            "hex": "FFFFFF",
            "source": "https://join-lemmy.org"
        },
        {
            "title": "Lenovo",
            "hex": "E2231A",
            "source": "https://news.lenovo.com/press-kits/"
        },
        {
<<<<<<< HEAD
            "title": "Leroy Merlin",
            "hex": "78BE20",
            "source": "https://www.leroymerlin.fr/"
=======
            "title": "Lerna",
            "hex": "2F0268",
            "source": "https://github.com/lerna/logo/blob/fb18db535d71aacc6ffb0f6b75a0c3bd9e353543/lerna.svg"
>>>>>>> ea95f9d0
        },
        {
            "title": "Less",
            "hex": "1D365D",
            "source": "https://github.com/less/logo/blob/c9c10c328cfc00071e92443934b35e389310abf8/less_logo.ai"
        },
        {
            "title": "Let’s Encrypt",
            "hex": "003A70",
            "source": "https://letsencrypt.org/trademarks/",
            "guidelines": "https://letsencrypt.org/trademarks/",
            "license": {
                "type": "CC-BY-NC-4.0"
            }
        },
        {
            "title": "Letterboxd",
            "hex": "00D735",
            "source": "https://letterboxd.com/about/logos/"
        },
        {
            "title": "LG",
            "hex": "A50034",
            "source": "https://en.wikipedia.org/wiki/LG_Corporation",
            "guidelines": "https://www.lg.com/global/about-lg-brand-identity"
        },
        {
            "title": "LGTM",
            "hex": "FFFFFF",
            "source": "https://lgtm.com/"
        },
        {
            "title": "Liberapay",
            "hex": "F6C915",
            "source": "https://en.liberapay.com/about/logos",
            "guidelines": "https://en.liberapay.com/about/logos",
            "license": {
                "type": "CC0-1.0"
            }
        },
        {
            "title": "Libraries.io",
            "hex": "337AB7",
            "source": "https://github.com/librariesio/libraries.io/blob/9ab0f659bb7fe137c15cf676612b6811f501a0bd/public/safari-pinned-tab.svg"
        },
        {
            "title": "LibraryThing",
            "hex": "251A15",
            "source": "https://twitter.com/LibraryThing/status/1054466649271656448"
        },
        {
            "title": "LibreOffice",
            "hex": "18A303",
            "source": "https://wiki.documentfoundation.org/Marketing/Branding",
            "guidelines": "https://wiki.documentfoundation.org/Marketing/Branding"
        },
        {
            "title": "libuv",
            "hex": "403C3D",
            "source": "https://github.com/libuv/libuv/blob/e4087dedf837f415056a45a838f639a3d9dc3ced/img/logos.svg"
        },
        {
            "title": "Lichess",
            "hex": "000000",
            "source": "https://lichess.org/about"
        },
        {
            "title": "Lidl",
            "hex": "0050AA",
            "source": "https://www.lidl.de/"
        },
        {
            "title": "LIFX",
            "hex": "000000",
            "source": "https://www.lifx.com/pages/press-enquiries",
            "guidelines": "https://www.dropbox.com/sh/i9khucz3ucy0q5v/AACrbtcpEIS0PdP84RdkhoAFa/Guides"
        },
        {
            "title": "Lighthouse",
            "hex": "F44B21",
            "source": "https://github.com/GoogleChrome/lighthouse/blob/80d2e6c1948f232ec4f1bdeabc8bc632fc5d0bfd/assets/lh_favicon.svg"
        },
        {
            "title": "LINE",
            "hex": "00C300",
            "source": "http://line.me/en/logo",
            "guidelines": "http://line.me/en/logo"
        },
        {
            "title": "LineageOS",
            "hex": "167C80",
            "source": "https://www.lineageos.org/",
            "guidelines": "https://docs.google.com/presentation/d/1VmxFrVqkjtNMjZbAcrC4egp8C_So7gjJR3KuxdJfJDo/edit?usp=sharing"
        },
        {
            "title": "LinkedIn",
            "hex": "0A66C2",
            "source": "https://brand.linkedin.com",
            "guidelines": "https://brand.linkedin.com/policies"
        },
        {
            "title": "Linktree",
            "hex": "39E09B",
            "source": "https://linktr.ee/"
        },
        {
            "title": "Linode",
            "hex": "00A95C",
            "source": "https://www.linode.com/company/press/"
        },
        {
            "title": "Linux",
            "hex": "FCC624",
            "source": "https://www.linuxfoundation.org/the-linux-mark/"
        },
        {
            "title": "Linux Containers",
            "hex": "333333",
            "source": "https://github.com/lxc/linuxcontainers.org/blob/29d3299ddf8718099b6de1464570fbbadbaabecb/static/img/containers.svg"
        },
        {
            "title": "Linux Foundation",
            "hex": "003366",
            "source": "https://www.linuxfoundation.org/en/about/brand/",
            "guidelines": "https://www.linuxfoundation.org/en/about/brand/"
        },
        {
            "title": "Linux Mint",
            "hex": "87CF3E",
            "source": "https://commons.wikimedia.org/wiki/File:Linux_Mint_logo_without_wordmark.svg"
        },
        {
            "title": "Lion Air",
            "hex": "ED3237",
            "source": "https://lionairthai.com/en/"
        },
        {
            "title": "Lit",
            "hex": "324FFF",
            "source": "https://github.com/lit/lit.dev/blob/5e59bdb00b7a261d6fdcd6a4ae529e17f6146ed3/packages/lit-dev-content/site/images/flame-favicon.svg"
        },
        {
            "title": "Litecoin",
            "hex": "A6A9AA",
            "source": "https://litecoin-foundation.org/litecoin-branding-guidelines/",
            "guidelines": "https://litecoin-foundation.org/litecoin-branding-guidelines/"
        },
        {
            "title": "LiveChat",
            "hex": "FFD000",
            "source": "https://livechat.design/",
            "guidelines": "https://livechat.design/"
        },
        {
            "title": "LiveJournal",
            "hex": "00B0EA",
            "source": "http://www.livejournal.com"
        },
        {
            "title": "Livewire",
            "hex": "4E56A6",
            "source": "https://laravel-livewire.com/"
        },
        {
            "title": "LLVM",
            "hex": "262D3A",
            "source": "https://llvm.org/Logo.html"
        },
        {
            "title": "LMMS",
            "hex": "10B146",
            "source": "https://lmms.io/branding"
        },
        {
            "title": "Lodash",
            "hex": "3492FF",
            "source": "https://github.com/lodash/lodash.com/blob/c8d41c62b446f08905fd94802db4da8da05d3e92/assets/img/lodash.svg"
        },
        {
            "title": "Logitech",
            "hex": "00B8FC",
            "source": "https://www.logitech.com/en-us/pr/library"
        },
        {
            "title": "LogMeIn",
            "hex": "45B6F2",
            "source": "https://www.logmein.com/legal/trademark",
            "guidelines": "https://www.logmein.com/legal/trademark"
        },
        {
            "title": "Logstash",
            "hex": "005571",
            "source": "https://www.elastic.co/brand",
            "guidelines": "https://www.elastic.co/brand"
        },
        {
            "title": "Looker",
            "hex": "4285F4",
            "source": "https://looker.com/"
        },
        {
            "title": "Loom",
            "hex": "625DF5",
            "source": "https://www.loom.com/press"
        },
        {
            "title": "Loop",
            "hex": "F29400",
            "source": "https://loop.frontiersin.org/"
        },
        {
            "title": "Lospec",
            "hex": "EAEAEA",
            "source": "https://lospec.com/brand",
            "guidelines": "https://lospec.com/brand"
        },
        {
            "title": "LOT Polish Airlines",
            "hex": "11397E",
            "source": "https://www.lot.com/us/en/kaleidoscope-inflight-magazine"
        },
        {
            "title": "Lua",
            "hex": "2C2D72",
            "source": "https://www.lua.org/images/",
            "guidelines": "https://www.lua.org/images/"
        },
        {
            "title": "Lubuntu",
            "hex": "0068C8",
            "source": "https://lubuntu.net/"
        },
        {
            "title": "Lufthansa",
            "hex": "05164D",
            "source": "https://www.lufthansa.com/"
        },
        {
            "title": "Lumen",
            "hex": "E74430",
            "source": "https://lumen.laravel.com/"
        },
        {
            "title": "Lydia",
            "hex": "0180FF",
            "source": "https://lydia-app.com/en/info/press.html",
            "guidelines": "https://lydia-app.com/en/info/press.html"
        },
        {
            "title": "Lyft",
            "hex": "FF00BF",
            "source": "https://www.lyft.com/press"
        },
        {
            "title": "MAAS",
            "hex": "E95420",
            "source": "https://design.ubuntu.com/downloads/",
            "license": {
                "type": "CC-BY-SA-3.0"
            }
        },
        {
            "title": "macOS",
            "hex": "000000",
            "source": "https://commons.wikimedia.org/wiki/File:MacOS_wordmark_(2017).svg"
        },
        {
            "title": "Macy’s",
            "hex": "E21A2C",
            "source": "https://www.macysinc.com/news-media/media-assets"
        },
        {
            "title": "Magasins U",
            "hex": "E71B34",
            "source": "https://www.magasins-u.com"
        },
        {
            "title": "Magento",
            "hex": "EE672F",
            "source": "http://magento.com"
        },
        {
            "title": "Magisk",
            "hex": "00AF9C",
            "source": "https://github.com/topjohnwu/Magisk/blob/master/app/src/main/res/drawable/ic_magisk.xml"
        },
        {
            "title": "Mail.Ru",
            "hex": "005FF9",
            "source": "https://my.mail.ru"
        },
        {
            "title": "MailChimp",
            "hex": "FFE01B",
            "source": "http://mailchimp.com/about/brand-assets",
            "guidelines": "http://mailchimp.com/about/brand-assets"
        },
        {
            "title": "Major League Hacking",
            "hex": "265A8F",
            "source": "https://mlh.io/brand-guidelines",
            "guidelines": "https://mlh.io/brand-guidelines"
        },
        {
            "title": "MakerBot",
            "hex": "FF1E0D",
            "source": "http://www.makerbot.com/makerbot-press-assets"
        },
        {
            "title": "MAMP",
            "hex": "02749C",
            "source": "https://www.mamp.info/en/mamp/mac/"
        },
        {
            "title": "MAN",
            "hex": "E40045",
            "source": "https://www.corporate.man.eu/"
        },
        {
            "title": "ManageIQ",
            "hex": "EF2929",
            "source": "https://www.manageiq.org/logo/"
        },
        {
            "title": "Manjaro",
            "hex": "35BF5C",
            "source": "https://manjaro.org/"
        },
        {
            "title": "Mapbox",
            "hex": "000000",
            "source": "https://www.mapbox.com/about/press/brand-guidelines",
            "guidelines": "https://www.mapbox.com/about/press/brand-guidelines"
        },
        {
            "title": "MariaDB",
            "hex": "003545",
            "source": "https://mariadb.com/about-us/logos/",
            "guidelines": "https://mariadb.com/about-us/logos/"
        },
        {
            "title": "MariaDB Foundation",
            "hex": "1F305F",
            "source": "https://mariadb.org/"
        },
        {
            "title": "Markdown",
            "hex": "000000",
            "source": "https://github.com/dcurtis/markdown-mark",
            "guidelines": "https://github.com/dcurtis/markdown-mark",
            "license": {
                "type": "CC0-1.0"
            }
        },
        {
            "title": "Marketo",
            "hex": "5C4C9F",
            "source": "https://www.marketo.com/"
        },
        {
            "title": "Marriott",
            "hex": "A70023",
            "source": "https://marriott-hotels.marriott.com/"
        },
        {
            "title": "Maserati",
            "hex": "0C2340",
            "source": "https://www.stellantis.com/en/brands/maserati"
        },
        {
            "title": "MasterCard",
            "hex": "EB001B",
            "source": "https://brand.mastercard.com/brandcenter/mastercard-brand-mark/downloads.html",
            "guidelines": "https://brand.mastercard.com/brandcenter/mastercard-brand-mark.html"
        },
        {
            "title": "mastercomfig",
            "hex": "009688",
            "source": "https://github.com/mastercomfig/mastercomfig.github.io/blob/d910ce7e868a6ef32106e36996c3473d78da2ce3/img/mastercomfig_logo.svg"
        },
        {
            "title": "Mastodon",
            "hex": "3088D4",
            "source": "https://joinmastodon.org/"
        },
        {
            "title": "Material Design",
            "hex": "757575",
            "source": "https://material.io/design/"
        },
        {
            "title": "Material Design Icons",
            "hex": "2196F3",
            "source": "https://materialdesignicons.com/icon/vector-square",
            "license": {
                "type": "Apache-2.0"
            }
        },
        {
            "title": "Matomo",
            "hex": "3152A0",
            "source": "https://matomo.org/media/"
        },
        {
            "title": "Matrix",
            "hex": "000000",
            "source": "https://matrix.org"
        },
        {
            "title": "Mattermost",
            "hex": "0058CC",
            "source": "https://www.mattermost.org/brand-guidelines/",
            "guidelines": "https://www.mattermost.org/brand-guidelines/"
        },
        {
            "title": "Matternet",
            "hex": "261C29",
            "source": "http://mttr.net"
        },
        {
            "title": "Max",
            "hex": "525252",
            "source": "https://cycling74.com/"
        },
        {
            "title": "Max-Planck-Gesellschaft",
            "hex": "006C66",
            "source": "https://www.mpg.de"
        },
        {
            "title": "Maytag",
            "hex": "002E5F",
            "source": "https://www.maytagcommerciallaundry.com/mclstorefront/c/-/p/MYR40PD"
        },
        {
            "title": "Mazda",
            "hex": "101010",
            "source": "https://www.mazda.com/en/about/profile/library/"
        },
        {
            "title": "McAfee",
            "hex": "C01818",
            "source": "https://www.mcafee.com/enterprise/en-us/about/newsroom/product-images.html"
        },
        {
            "title": "McDonald's",
            "hex": "FBC817",
            "source": "https://www.mcdonalds.com/gb/en-gb/newsroom.html"
        },
        {
            "title": "McLaren",
            "hex": "FF0000",
            "source": "https://cars.mclaren.com/"
        },
        {
            "title": "MDN Web Docs",
            "hex": "000000",
            "source": "https://developer.mozilla.org/"
        },
        {
            "title": "MediaFire",
            "hex": "1299F3",
            "source": "https://www.mediafire.com/developers/brand_assets/mediafire_brand_assets/",
            "guidelines": "https://www.mediafire.com/developers/brand_assets/mediafire_brand_assets/"
        },
        {
            "title": "MediaMarkt",
            "hex": "DF0000",
            "source": "https://www.mediamarkt.de/"
        },
        {
            "title": "MediaTek",
            "hex": "EC9430",
            "source": "https://corp.mediatek.com/news-events/press-library"
        },
        {
            "title": "MediaTemple",
            "hex": "000000",
            "source": "https://mediatemple.net/"
        },
        {
            "title": "Medium",
            "hex": "000000",
            "source": "https://medium.design/logos-and-brand-guidelines-f1a01a733592",
            "guidelines": "https://medium.design/logos-and-brand-guidelines-f1a01a733592"
        },
        {
            "title": "Meetup",
            "hex": "ED1C40",
            "source": "https://www.meetup.com/media/"
        },
        {
            "title": "MEGA",
            "hex": "D9272E",
            "source": "https://mega.io/corporate"
        },
        {
            "title": "Mendeley",
            "hex": "9D1620",
            "source": "https://www.mendeley.com/"
        },
        {
            "title": "Mercedes",
            "hex": "242424",
            "source": "https://www.mercedes-benz.com/"
        },
        {
            "title": "Merck",
            "hex": "007A73",
            "source": "https://www.merck.com/"
        },
        {
            "title": "Mercurial",
            "hex": "999999",
            "source": "https://www.mercurial-scm.org/hg-logo/",
            "guidelines": "https://www.mercurial-scm.org/hg-logo/",
            "license": {
                "type": "GPL-2.0-or-later"
            }
        },
        {
            "title": "Messenger",
            "hex": "00B2FF",
            "source": "https://en.facebookbrand.com/facebookapp/assets/messenger/",
            "guidelines": "https://en.facebookbrand.com/facebookapp/assets/messenger/"
        },
        {
            "title": "Metabase",
            "hex": "509EE3",
            "source": "https://www.metabase.com/"
        },
        {
            "title": "MetaFilter",
            "hex": "065A8F",
            "source": "https://www.metafilter.com/apple-touch-icon.png"
        },
        {
            "title": "Meteor",
            "hex": "DE4F4F",
            "source": "http://logo.meteorapp.com/"
        },
        {
            "title": "Metro",
            "hex": "EF4242",
            "source": "https://facebook.github.io/metro/"
        },
        {
            "title": "Metro de la Ciudad de México",
            "hex": "F77E1C",
            "source": "https://es.wikipedia.org/wiki/Archivo:Metro_de_la_Ciudad_de_M%C3%A9xico_(logo)_version_2019.svg"
        },
        {
            "title": "Metro de Madrid",
            "hex": "255E9C",
            "source": "https://commons.wikimedia.org/wiki/File:MetroMadridLogo.svg"
        },
        {
            "title": "Métro de Paris",
            "hex": "003E95",
            "source": "https://www.ratp.fr/"
        },
        {
            "title": "MeWe",
            "hex": "17377F",
            "source": "https://mewe.com"
        },
        {
            "title": "micro:bit",
            "hex": "00ED00",
            "source": "https://microbit.org/"
        },
        {
            "title": "Micro.blog",
            "hex": "FF8800",
            "source": "https://help.micro.blog/"
        },
        {
            "title": "Microgenetics",
            "hex": "FF0000",
            "source": "http://microgenetics.co.uk/"
        },
        {
            "title": "MicroPython",
            "hex": "2B2728",
            "source": "https://commons.wikimedia.org/wiki/File:MicroPython_new_logo.svg"
        },
        {
            "title": "Microsoft",
            "hex": "5E5E5E",
            "source": "https://developer.microsoft.com"
        },
        {
            "title": "Microsoft Academic",
            "hex": "2D9FD9",
            "source": "https://academic.microsoft.com/"
        },
        {
            "title": "Microsoft Access",
            "hex": "A4373A",
            "source": "https://developer.microsoft.com/en-us/fluentui#/styles/web/colors/products"
        },
        {
            "title": "Microsoft Azure",
            "hex": "0078D4",
            "source": "https://github.com/microsoft/vscode-azureresourcegroups/blob/0a06362e82170fd7f8dc2496286825b1a69cc42b/resources/azure.svg"
        },
        {
            "title": "Microsoft Bing",
            "hex": "258FFA",
            "source": "https://www.bing.com/covid/"
        },
        {
            "title": "Microsoft Edge",
            "hex": "0078D7",
            "source": "https://support.microsoft.com/en-us/help/17171/microsoft-edge-get-to-know"
        },
        {
            "title": "Microsoft Excel",
            "hex": "217346",
            "source": "https://developer.microsoft.com/en-us/fluentui#/styles/web/colors/products"
        },
        {
            "title": "Microsoft Exchange",
            "hex": "0078D4",
            "source": "https://developer.microsoft.com/en-us/fluentui#/styles/web/colors/products"
        },
        {
            "title": "Microsoft Office",
            "hex": "D83B01",
            "source": "https://developer.microsoft.com/en-us/microsoft-365"
        },
        {
            "title": "Microsoft OneDrive",
            "hex": "0078D4",
            "source": "https://developer.microsoft.com/en-us/fluentui#/styles/web/colors/products"
        },
        {
            "title": "Microsoft OneNote",
            "hex": "7719AA",
            "source": "https://developer.microsoft.com/en-us/fluentui#/styles/web/colors/products"
        },
        {
            "title": "Microsoft Outlook",
            "hex": "0078D4",
            "source": "https://developer.microsoft.com/en-us/outlook/docs"
        },
        {
            "title": "Microsoft PowerPoint",
            "hex": "B7472A",
            "source": "https://developer.microsoft.com/en-us/fluentui#/styles/web/colors/products"
        },
        {
            "title": "Microsoft SharePoint",
            "hex": "0078D4",
            "source": "https://developer.microsoft.com/en-us/fluentui#/styles/web/colors/products"
        },
        {
            "title": "Microsoft SQL Server",
            "hex": "CC2927",
            "source": "https://de.wikipedia.org/wiki/Datei:Microsoft_SQL_Server_Logo.svg"
        },
        {
            "title": "Microsoft Teams",
            "hex": "6264A7",
            "source": "https://developer.microsoft.com/en-us/fluentui#/styles/web/colors/products"
        },
        {
            "title": "Microsoft Translator",
            "hex": "057B00",
            "source": "https://translator.microsoft.com"
        },
        {
            "title": "Microsoft Visio",
            "hex": "3955A3",
            "source": "https://developer.microsoft.com/en-us/fluentui#/styles/web/colors/products"
        },
        {
            "title": "Microsoft Word",
            "hex": "2B579A",
            "source": "https://developer.microsoft.com/en-us/fluentui#/styles/web/colors/products"
        },
        {
            "title": "MicroStrategy",
            "hex": "D9232E",
            "source": "https://www.microstrategy.com/en/company/press-kit",
            "guidelines": "https://www.microstrategy.com/en/company/press-kit"
        },
        {
            "title": "MIDI",
            "hex": "000000",
            "source": "https://en.wikipedia.org/wiki/MIDI"
        },
        {
            "title": "Minds",
            "hex": "FED12F",
            "source": "https://www.minds.com/branding",
            "license": {
                "type": "CC-BY-SA-4.0"
            }
        },
        {
            "title": "Minecraft",
            "hex": "62B47A",
            "source": "https://education.minecraft.net/press/"
        },
        {
            "title": "Minetest",
            "hex": "53AC56",
            "source": "https://www.minetest.net/"
        },
        {
            "title": "Mini",
            "hex": "000000",
            "source": "https://mini.co.uk"
        },
        {
            "title": "Minutemailer",
            "hex": "30B980",
            "source": "https://minutemailer.com"
        },
        {
            "title": "Miro",
            "hex": "050038",
            "source": "https://miro.com/"
        },
        {
            "title": "Mitsubishi",
            "hex": "E60012",
            "source": "https://www.mitsubishi.com/"
        },
        {
            "title": "Mix",
            "hex": "FF8126",
            "source": "https://mix.com"
        },
        {
            "title": "Mixcloud",
            "hex": "5000FF",
            "source": "https://www.mixcloud.com/about",
            "guidelines": "https://www.mixcloud.com/about"
        },
        {
            "title": "MLB",
            "hex": "041E42",
            "source": "https://www.mlb.com/",
            "aliases": {
                "aka": [
                    "Major League Baseball"
                ]
            }
        },
        {
            "title": "MobX",
            "hex": "FF9955",
            "source": "https://github.com/mobxjs/mobx/blob/248e25e37af31c2e71ff452bc662a85816fa40d8/docs/assets/mobservable.svg"
        },
        {
            "title": "MobX-State-Tree",
            "hex": "FF7102",
            "source": "https://github.com/mobxjs/mobx-state-tree/blob/666dabd60a7fb87faf83d177c14f516481b5f141/website/static/img/mobx-state-tree-logo.svg"
        },
        {
            "title": "Mocha",
            "hex": "8D6748",
            "source": "https://mochajs.org/"
        },
        {
            "title": "MODX",
            "hex": "102C53",
            "source": "https://docs.modx.com/"
        },
        {
            "title": "Mojang Studios",
            "hex": "EF323D",
            "source": "https://www.minecraft.net"
        },
        {
            "title": "Moleculer",
            "hex": "3CAFCE",
            "source": "https://moleculer.services/"
        },
        {
            "title": "Momenteo",
            "hex": "5A6AB1",
            "source": "https://www.momenteo.com/media"
        },
        {
            "title": "Monero",
            "hex": "FF6600",
            "source": "https://www.getmonero.org/press-kit/"
        },
        {
            "title": "MoneyGram",
            "hex": "FF6600",
            "source": "https://moneygram.com"
        },
        {
            "title": "MongoDB",
            "hex": "47A248",
            "source": "https://www.mongodb.com/pressroom"
        },
        {
            "title": "monkey tie",
            "hex": "1A52C2",
            "source": "https://www.monkey-tie.com"
        },
        {
            "title": "Monster",
            "hex": "6D4C9F",
            "source": "https://www.monster.com/press/"
        },
        {
            "title": "Monzo",
            "hex": "14233C",
            "source": "https://monzo.com/press/"
        },
        {
            "title": "Moo",
            "hex": "00945E",
            "source": "https://www.moo.com/uk/about/press"
        },
        {
            "title": "Moscow Metro",
            "hex": "D9232E",
            "source": "https://mosmetro.ru/"
        },
        {
            "title": "Motorola",
            "hex": "E1140A",
            "source": "https://motorola-global-portal-de.custhelp.com/"
        },
        {
            "title": "Mozilla",
            "hex": "000000",
            "source": "https://mozilla.design/mozilla/",
            "guidelines": "https://mozilla.design/mozilla/"
        },
        {
            "title": "MSI",
            "aliases": {
                "aka": [
                    "Micro-Star International"
                ]
            },
            "hex": "FF0000",
            "source": "https://www.msi.com/page/brochure"
        },
        {
            "title": "MTA",
            "hex": "0039A6",
            "source": "https://mta.info/"
        },
        {
            "title": "MTR",
            "hex": "AC2E45",
            "source": "https://commons.wikimedia.org/wiki/File:MTR_(logo_with_text).svg"
        },
        {
            "title": "MUI",
            "aliases": {
                "aka": [
                    "Material-UI"
                ]
            },
            "hex": "007FFF",
            "source": "https://github.com/mui-org/material-ui/blob/353cecb5391571163eb6bd8cbf36d2dd299aaf56/docs/src/icons/SvgMuiLogo.tsx"
        },
        {
            "title": "Mulesoft",
            "hex": "00A0DF",
            "source": "https://www.mulesoft.com/brand",
            "guidelines": "https://www.mulesoft.com/brand"
        },
        {
            "title": "Mumble",
            "hex": "FFFFFF",
            "source": "https://github.com/mumble-voip/mumble/blob/d40a19eb88cda61084da245a1b6cb8f32ef1b6e4/icons/mumble_small.svg",
            "guidelines": "https://github.com/mumble-voip/mumble/blob/d40a19eb88cda61084da245a1b6cb8f32ef1b6e4/LICENSE"
        },
        {
            "title": "MuseScore",
            "hex": "1A70B8",
            "source": "https://musescore.org/en/about/logos-and-graphics"
        },
        {
            "title": "MusicBrainz",
            "hex": "BA478F",
            "source": "https://metabrainz.org/projects"
        },
        {
            "title": "MX Linux",
            "hex": "000000",
            "source": "https://mxlinux.org/art/",
            "license": {
                "type": "GPL-3.0-only"
            }
        },
        {
            "title": "MyAnimeList",
            "hex": "2E51A2",
            "source": "https://myanimelist.net/forum/?topicid=1575618"
        },
        {
            "title": "MYOB",
            "hex": "6100A5",
            "source": "https://myob-identikit.frontify.com/d/JK2D4WFOdAwV/for-developers"
        },
        {
            "title": "Myspace",
            "hex": "030303",
            "source": "https://myspace.com/"
        },
        {
            "title": "MySQL",
            "hex": "4479A1",
            "source": "https://www.mysql.com/about/legal/logos.html",
            "guidelines": "https://www.mysql.com/about/legal/logos.html"
        },
        {
            "title": "N26",
            "hex": "48AC98",
            "source": "https://n26.com/"
        },
        {
            "title": "Namebase",
            "hex": "0068FF",
            "source": "https://www.namebase.io/"
        },
        {
            "title": "Namecheap",
            "hex": "DE3723",
            "source": "https://www.namecheap.com/"
        },
        {
            "title": "Nano",
            "hex": "4A90E2",
            "source": "https://nano.org/resources",
            "guidelines": "https://nano.org/resources"
        },
        {
            "title": "NASA",
            "hex": "E03C31",
            "source": "https://commons.wikimedia.org/wiki/File:NASA_Worm_logo.svg",
            "guidelines": "https://www.nasa.gov/multimedia/guidelines/index.html"
        },
        {
            "title": "National Grid",
            "hex": "00148C",
            "source": "https://www.nationalgrid.com/"
        },
        {
            "title": "NativeScript",
            "hex": "3655FF",
            "source": "https://docs.nativescript.org/"
        },
        {
            "title": "Naver",
            "hex": "03C75A",
            "source": "https://www.navercorp.com/investment/annualReport"
        },
        {
            "title": "NBA",
            "hex": "253B73",
            "source": "https://nba.com/"
        },
        {
            "title": "NBB",
            "hex": "FF7100",
            "source": "https://presse.notebooksbilliger.de/presskits/style-guide"
        },
        {
            "title": "NDR",
            "hex": "0C1754",
            "source": "https://www.ndr.de/"
        },
        {
            "title": "NEC",
            "hex": "1414A0",
            "source": "https://commons.wikimedia.org/wiki/File:NEC_logo.svg"
        },
        {
            "title": "Neo4j",
            "hex": "008CC1",
            "source": "https://neo4j.com/style-guide/",
            "guidelines": "https://neo4j.com/style-guide/"
        },
        {
            "title": "Neovim",
            "hex": "57A143",
            "source": "https://neovim.io/",
            "license": {
                "type": "CC-BY-SA-3.0"
            }
        },
        {
            "title": "NestJS",
            "hex": "E0234E",
            "source": "https://nestjs.com/"
        },
        {
            "title": "NetApp",
            "hex": "0067C5",
            "source": "http://www.netapp.com/",
            "guidelines": "https://www.netapp.com/company/legal/trademark-guidelines/"
        },
        {
            "title": "Netflix",
            "hex": "E50914",
            "source": "https://brand.netflix.com/en/assets/brand-symbol",
            "guidelines": "https://brand.netflix.com/en/assets/brand-symbol"
        },
        {
            "title": "Netlify",
            "hex": "00C7B7",
            "source": "https://www.netlify.com/press/",
            "guidelines": "https://www.netlify.com/press/",
            "aliases": {
                "dup": [
                    {
                        "title": "Netlify CMS",
                        "hex": "C9FA4B",
                        "source": "https://www.netlifycms.org/"
                    }
                ]
            }
        },
        {
            "title": "Nette",
            "hex": "3484D2",
            "source": "https://nette.org/en/logo",
            "guidelines": "https://nette.org/en/logo"
        },
        {
            "title": "Netto",
            "hex": "FFE500",
            "source": "https://www.netto-online.de/INTERSHOP/static/WFS/Plus-NettoDE-Site/-/-/de_DE/css/images/netto-logo.svg"
        },
        {
            "title": "New Balance",
            "hex": "CF0A2C",
            "source": "https://www.newbalance.com"
        },
        {
            "title": "New Japan Pro-Wrestling",
            "hex": "FF160B",
            "source": "https://en.wikipedia.org/wiki/File:NJPW_World_Logo.svg",
            "aliases": {
                "aka": [
                    "NJPW"
                ],
                "dup": [
                    {
                        "title": "NJPW World",
                        "hex": "B79C65",
                        "source": "https://njpwworld.com/"
                    }
                ],
                "loc": {
                    "ja-JP": "新日本プロレスリング"
                }
            }
        },
        {
            "title": "New Relic",
            "hex": "008C99",
            "source": "https://newrelic.com/about/media-assets",
            "guidelines": "https://newrelic.com/about/media-assets#guidelines"
        },
        {
            "title": "New York Times",
            "hex": "000000",
            "source": "https://www.nytimes.com/"
        },
        {
            "title": "Next.js",
            "hex": "000000",
            "source": "https://nextjs.org/"
        },
        {
            "title": "Nextcloud",
            "hex": "0082C9",
            "source": "https://nextcloud.com/press/",
            "guidelines": "https://nextcloud.com/trademarks/"
        },
        {
            "title": "Nextdoor",
            "hex": "8ED500",
            "source": "https://about.nextdoor.com/us-media/"
        },
        {
            "title": "NFC",
            "hex": "002E5F",
            "source": "https://nfc-forum.org/our-work/nfc-branding/n-mark/guidelines-and-brand-assets/",
            "guidelines": "https://nfc-forum.org/our-work/nfc-branding/n-mark/guidelines-and-brand-assets/"
        },
        {
            "title": "NGINX",
            "hex": "009639",
            "source": "https://www.nginx.com/press/",
            "guidelines": "https://www.nginx.com/press/"
        },
        {
            "title": "ngrok",
            "hex": "1F1E37",
            "source": "https://ngrok.com/"
        },
        {
            "title": "niconico",
            "hex": "231815",
            "source": "https://www.nicovideo.jp/"
        },
        {
            "title": "Nike",
            "hex": "111111",
            "source": "https://www.nike.com/"
        },
        {
            "title": "Nim",
            "hex": "FFE953",
            "source": "https://nim-lang.org"
        },
        {
            "title": "Nintendo",
            "hex": "8F8F8F",
            "source": "https://en.wikipedia.org/wiki/Nintendo#/media/File:Nintendo.svg"
        },
        {
            "title": "Nintendo 3DS",
            "hex": "D12228",
            "source": "https://www.nintendo.de/"
        },
        {
            "title": "Nintendo GameCube",
            "hex": "6A5FBB",
            "source": "https://www.nintendo.com/consumer/systems/nintendogamecube/index.jsp"
        },
        {
            "title": "Nintendo Network",
            "hex": "FF7D00",
            "source": "https://id.nintendo.net/login"
        },
        {
            "title": "Nintendo Switch",
            "hex": "E60012",
            "source": "https://www.nintendo.com/switch/"
        },
        {
            "title": "Nissan",
            "hex": "C3002F",
            "source": "https://www.nissan.ie/"
        },
        {
            "title": "NixOS",
            "hex": "5277C3",
            "source": "https://github.com/NixOS/nixos-homepage/tree/master/logo"
        },
        {
            "title": "Node-RED",
            "hex": "8F0000",
            "source": "https://nodered.org/about/resources/"
        },
        {
            "title": "Node.js",
            "hex": "339933",
            "source": "https://nodejs.org/en/about/resources/",
            "guidelines": "https://nodejs.org/en/about/resources/"
        },
        {
            "title": "Nodemon",
            "hex": "76D04B",
            "source": "https://nodemon.io/"
        },
        {
            "title": "Nokia",
            "hex": "124191",
            "source": "https://www.nokia.com/"
        },
        {
            "title": "Norco",
            "hex": "00FF00",
            "source": "https://www.norco.com/"
        },
        {
            "title": "NordVPN",
            "hex": "4687FF",
            "source": "https://nordvpn.com/press-area/",
            "guidelines": "https://nordvpn.com/press-area/"
        },
        {
            "title": "Norwegian",
            "hex": "D81939",
            "source": "https://www.norwegian.com/ie/travel-info/on-board/in-flight-entertainment/magazine/"
        },
        {
            "title": "Notepad++",
            "hex": "90E59A",
            "source": "https://github.com/notepad-plus-plus/notepad-plus-plus/blob/1f2c63cce173e3e1dc5922637c81a851693e2856/PowerEditor/misc/chameleon/chameleon-pencil.eps"
        },
        {
            "title": "Notion",
            "hex": "000000",
            "source": "https://www.notion.so/"
        },
        {
            "title": "Notist",
            "hex": "333333",
            "source": "https://noti.st/"
        },
        {
            "title": "Noun Project",
            "hex": "000000",
            "source": "https://www.lingoapp.com/6/s/oJkq3W/?v=3"
        },
        {
            "title": "NOW",
            "hex": "001211",
            "source": "https://www.nowtv.com/"
        },
        {
            "title": "npm",
            "hex": "CB3837",
            "source": "https://www.npmjs.com/",
            "guidelines": "https://www.npmjs.com/policies/trademark"
        },
        {
            "title": "Nrwl",
            "hex": "96D7E8",
            "source": "https://nrwl.io/assets/nrwl-logo-white.svg"
        },
        {
            "title": "Nubank",
            "hex": "820AD1",
            "source": "https://nubank.com.br/en/press/"
        },
        {
            "title": "Nucleo",
            "hex": "252B2D",
            "source": "https://nucleoapp.com/"
        },
        {
            "title": "NuGet",
            "hex": "004880",
            "source": "https://github.com/NuGet/Media/blob/89f7c87245e52e8ce91d94c0a47f44c6576e3a0d/Images/MainLogo/Vector/nuget.svg"
        },
        {
            "title": "Nuke",
            "hex": "000000",
            "source": "https://www.foundry.com/products/nuke"
        },
        {
            "title": "Numba",
            "hex": "00A3E0",
            "source": "https://github.com/numba/numba/blob/0db8a2bcd0f53c0d0ad8a798432fb3f37f14af27/docs/_static/numba-blue-icon-rgb.svg"
        },
        {
            "title": "NumPy",
            "hex": "013243",
            "source": "https://numpy.org/press-kit/",
            "guidelines": "https://github.com/numpy/numpy/blob/main/branding/logo/logoguidelines.md"
        },
        {
            "title": "Nutanix",
            "hex": "024DA1",
            "source": "https://www.nutanix.com/content/dam/nutanix/en/cmn/documents/nutanix-brandbook.pdf"
        },
        {
            "title": "Nuxt.js",
            "hex": "00DC82",
            "source": "https://nuxtjs.org/design",
            "guidelines": "https://nuxtjs.org/design"
        },
        {
            "title": "NVIDIA",
            "hex": "76B900",
            "source": "https://www.nvidia.com/etc/designs/nvidiaGDC/clientlibs_base/images/NVIDIA-Logo.svg"
        },
        {
            "title": "Nx",
            "hex": "143055",
            "source": "https://nx.dev/"
        },
        {
            "title": "NZXT",
            "hex": "000000",
            "source": "https://nzxt.com/",
            "guidelines": "https://nzxt.com/about/brand-guidelines"
        },
        {
            "title": "O'Reilly",
            "hex": "D3002D",
            "source": "https://www.oreilly.com/about/logos/",
            "guidelines": "https://www.oreilly.com/about/logos/"
        },
        {
            "title": "OBS Studio",
            "hex": "302E31",
            "source": "https://upload.wikimedia.org/wikipedia/commons/7/78/OBS.svg"
        },
        {
            "title": "Observable",
            "hex": "353E58",
            "source": "https://observablehq.com/"
        },
        {
            "title": "Obsidian",
            "hex": "483699",
            "source": "https://obsidian.md/"
        },
        {
            "title": "OCaml",
            "hex": "EC6813",
            "source": "http://ocaml.org/img/OCaml_Sticker.svg",
            "guidelines": "https://ocaml.org/docs/logos.html",
            "license": {
                "type": "Unlicense"
            }
        },
        {
            "title": "Octane Render",
            "hex": "000000",
            "source": "https://render.otoy.com/forum/viewtopic.php?f=9&t=359",
            "aliases": {
                "aka": [
                    "otoy"
                ]
            }
        },
        {
            "title": "Octave",
            "hex": "0790C0",
            "source": "https://www.gnu.org/software/octave/"
        },
        {
            "title": "Octopus Deploy",
            "hex": "2F93E0",
            "source": "https://octopus.com/company/brand",
            "guidelines": "https://octopus.com/company/brand"
        },
        {
            "title": "Oculus",
            "hex": "1C1E20",
            "source": "https://en.facebookbrand.com/oculus/assets/oculus?audience=oculus-landing",
            "guidelines": "https://en.facebookbrand.com/oculus/"
        },
        {
            "title": "Odnoklassniki",
            "hex": "EE8208",
            "source": "https://insideok.ru/brandbook"
        },
        {
            "title": "Odysee",
            "hex": "EF1970",
            "source": "https://odysee.com/@OdyseeHelp:b/odyseepresskit:b"
        },
        {
            "title": "Oh Dear",
            "hex": "FFFFFF",
            "source": "https://ohdear.app/logos"
        },
        {
            "title": "okcupid",
            "hex": "0500BE",
            "source": "https://okcupid.com/press"
        },
        {
            "title": "Okta",
            "hex": "007DC1",
            "source": "https://www.okta.com/press-room/media-assets/",
            "guidelines": "https://www.okta.com/terms-of-use-for-okta-content/"
        },
        {
            "title": "OnePlus",
            "hex": "F5010C",
            "source": "https://www.oneplus.com/ca_en/brand/asset"
        },
        {
            "title": "OnlyFans",
            "hex": "00AFF0",
            "source": "https://onlyfans.com/brand",
            "guidelines": "https://onlyfans.com/brand"
        },
        {
            "title": "ONNX",
            "hex": "005CED",
            "source": "https://github.com/onnx/onnx.github.io/blob/382e7036b616ce1555499ac41730245a2478513c/images/ONNX-ICON.svg"
        },
        {
            "title": "OnStar",
            "hex": "003D7D",
            "source": "https://www.onstar.com/"
        },
        {
            "title": "Opel",
            "hex": "F7FF14",
            "source": "https://www.stellantis.com/en/brands/opel"
        },
        {
            "title": "Open Access",
            "hex": "F68212",
            "source": "https://commons.wikimedia.org/wiki/File:Open_Access_logo_PLoS_white.svg"
        },
        {
            "title": "Open Badges",
            "hex": "073B5A",
            "source": "https://backpack.openbadges.org/"
        },
        {
            "title": "Open Bug Bounty",
            "hex": "F67909",
            "source": "https://www.openbugbounty.org/"
        },
        {
            "title": "Open Collective",
            "hex": "7FADF2",
            "source": "https://docs.opencollective.com/help/about#media-logo"
        },
        {
            "title": "Open Containers Initiative",
            "hex": "262261",
            "source": "https://github.com/opencontainers/artwork/tree/master/oci/icon"
        },
        {
            "title": "Open Source Initiative",
            "hex": "3DA639",
            "source": "https://opensource.org/logo-usage-guidelines",
            "guidelines": "https://opensource.org/logo-usage-guidelines"
        },
        {
            "title": "OpenAI",
            "hex": "412991",
            "source": "https://openai.com/"
        },
        {
            "title": "OpenAI Gym",
            "hex": "0081A5",
            "source": "https://gym.openai.com/"
        },
        {
            "title": "OpenAPI Initiative",
            "hex": "6BA539",
            "source": "https://www.openapis.org/faq/style-guide",
            "guidelines": "https://www.openapis.org/faq/style-guide"
        },
        {
            "title": "OpenBSD",
            "hex": "F2CA30",
            "source": "https://en.wikipedia.org/wiki/OpenBSD"
        },
        {
            "title": "OpenCV",
            "hex": "5C3EE8",
            "source": "https://opencv.org/resources/media-kit/",
            "guidelines": "https://opencv.org/resources/media-kit/"
        },
        {
            "title": "OpenFaaS",
            "hex": "3B5EE9",
            "source": "https://docs.openfaas.com/"
        },
        {
            "title": "OpenGL",
            "hex": "5586A4",
            "source": "https://www.khronos.org/legal/trademarks/"
        },
        {
            "title": "OpenID",
            "hex": "F78C40",
            "source": "https://openid.net/add-openid/logos/"
        },
        {
            "title": "Openlayers",
            "hex": "1F6B75",
            "source": "https://github.com/openlayers/openlayers.github.io/blob/5b93e18b8d302eb49a812fb96abb529895ceb7a2/assets/logo.svg"
        },
        {
            "title": "OpenMined",
            "hex": "ED986C",
            "source": "https://www.openmined.org/",
            "guidelines": "https://www.openmined.org/"
        },
        {
            "title": "OpenNebula",
            "hex": "0097C2",
            "source": "https://opennebula.io/docs/"
        },
        {
            "title": "OpenSSL",
            "hex": "721412",
            "source": "https://www.openssl.org/"
        },
        {
            "title": "OpenStack",
            "hex": "ED1944",
            "source": "https://www.openstack.org/brand/openstack-logo/",
            "guidelines": "https://www.openstack.org/brand/openstack-logo/"
        },
        {
            "title": "OpenStreetMap",
            "hex": "7EBC6F",
            "source": "https://www.openstreetmap.org",
            "guidelines": "https://wiki.osmfoundation.org/wiki/Trademark_Policy"
        },
        {
            "title": "openSUSE",
            "hex": "73BA25",
            "source": "https://github.com/openSUSE/artwork/blob/33e94aa76837c09f03d1712705949b71a246a53b/logos/buttons/button-colour.svg",
            "guidelines": "https://en.opensuse.org/Portal:Artwork"
        },
        {
            "title": "OpenTelemetry",
            "hex": "000000",
            "source": "https://cncf-branding.netlify.app/projects/opentelemetry/",
            "guidelines": "https://cncf-branding.netlify.app/projects/opentelemetry/",
            "license": {
                "type": "CC-BY-4.0",
                "url": "https://www.linuxfoundation.org/trademark-usage/"
            },
            "aliases": {
                "aka": [
                    "OTel"
                ]
            }
        },
        {
            "title": "OpenVPN",
            "hex": "EA7E20",
            "source": "https://openvpn.net/wp-content/themes/openvpn/assets/images/logo.svg",
            "guidelines": "https://openvpn.net/terms/"
        },
        {
            "title": "OpenWrt",
            "hex": "00B5E2",
            "source": "https://openwrt.org/docs/guide-graphic-designer/openwrt-logo",
            "guidelines": "https://openwrt.org/docs/guide-graphic-designer/openwrt-logo"
        },
        {
            "title": "Opera",
            "hex": "FF1B2D",
            "source": "https://brand.opera.com/1472-2/opera-logos/",
            "guidelines": "https://brand.opera.com/"
        },
        {
            "title": "OPNSense",
            "hex": "D94F00",
            "source": "https://opnsense.org/about/legal-notices/",
            "guidelines": "https://opnsense.org/about/legal-notices/"
        },
        {
            "title": "Opsgenie",
            "hex": "172B4D",
            "source": "https://www.atlassian.com/company/news/press-kit"
        },
        {
            "title": "OpsLevel",
            "hex": "1890FF",
            "source": "https://www.opslevel.com/"
        },
        {
            "title": "Oracle",
            "hex": "F80000",
            "source": "https://www.oracle.com/opn/index.html",
            "guidelines": "https://www.oracle.com/legal/logos.html"
        },
        {
            "title": "ORCID",
            "hex": "A6CE39",
            "source": "https://orcid.figshare.com/articles/figure/ORCID_iD_icon_graphics/5008697",
            "guidelines": "https://info.orcid.org/brand-guidelines/"
        },
        {
            "title": "Org",
            "hex": "77AA99",
            "source": "https://orgmode.org"
        },
        {
            "title": "Origin",
            "hex": "F56C2D",
            "source": "https://www.origin.com/gbr/en-us/store"
        },
        {
            "title": "Osano",
            "hex": "7764FA",
            "source": "https://www.osano.com/company/assets"
        },
        {
            "title": "Oshkosh",
            "hex": "E6830F",
            "source": "https://oshkoshdefense.com/media/photos/",
            "license": {
                "type": "CC-BY-SA-4.0"
            }
        },
        {
            "title": "OSMC",
            "hex": "17394A",
            "source": "https://github.com/osmc/osmc/tree/master/assets"
        },
        {
            "title": "osu!",
            "hex": "FF66AA",
            "source": "https://osu.ppy.sh/wiki/vi/Brand_identity_guidelines",
            "guidelines": "https://osu.ppy.sh/wiki/vi/Brand_identity_guidelines"
        },
        {
            "title": "Overcast",
            "hex": "FC7E0F",
            "source": "https://overcast.fm"
        },
        {
            "title": "Overleaf",
            "hex": "47A141",
            "source": "https://www.overleaf.com/for/press/media-resources"
        },
        {
            "title": "OVH",
            "hex": "123F6D",
            "source": "https://www.ovh.com/ca/en/newsroom/"
        },
        {
            "title": "OWASP",
            "hex": "000000",
            "source": "https://github.com/OWASP/www-event-2020-07-virtual/blob/eefbef6c1afdd1dee2af11e7f44ad005b25ad48c/assets/images/logo.svg"
        },
        {
            "title": "Oxygen",
            "hex": "3A209E",
            "source": "https://oxygenbuilder.com/",
            "guidelines": "https://oxygenbuilder.com/trademark-policy/"
        },
        {
            "title": "OYO",
            "hex": "EE2E24",
            "source": "https://www.oyorooms.com/"
        },
        {
            "title": "p5.js",
            "hex": "ED225D",
            "source": "https://p5js.org"
        },
        {
            "title": "Packagist",
            "hex": "F28D1A",
            "source": "https://github.com/composer/packagist/issues/1147",
            "license": {
                "type": "MIT"
            }
        },
        {
            "title": "Packer",
            "hex": "02A8EF",
            "source": "https://www.hashicorp.com/brand",
            "guidelines": "https://www.hashicorp.com/brand"
        },
        {
            "title": "Paddy Power",
            "hex": "004833",
            "source": "https://www.paddypower.com/"
        },
        {
            "title": "Pagekit",
            "hex": "212121",
            "source": "https://pagekit.com/logo-guide",
            "guidelines": "https://pagekit.com/logo-guide"
        },
        {
            "title": "PagerDuty",
            "hex": "06AC38",
            "source": "https://www.pagerduty.com/brand/",
            "guidelines": "https://www.pagerduty.com/brand/"
        },
        {
            "title": "PageSpeed Insights",
            "hex": "4285F4",
            "source": "https://developers.google.com/web/fundamentals/performance/speed-tools/"
        },
        {
            "title": "PagSeguro",
            "hex": "FFC801",
            "source": "https://pagseguro.uol.com.br/"
        },
        {
            "title": "Palantir",
            "hex": "101113",
            "source": "https://github.com/palantir/conjure/blob/master/docs/media/palantir-logo.svg"
        },
        {
            "title": "Palo Alto Software",
            "hex": "83DA77",
            "source": "https://www.paloalto.com"
        },
        {
            "title": "pandas",
            "hex": "150458",
            "source": "https://pandas.pydata.org/about/citing.html",
            "guidelines": "https://pandas.pydata.org/about/citing.html"
        },
        {
            "title": "Pandora",
            "hex": "224099",
            "source": "https://www.pandoraforbrands.com/"
        },
        {
            "title": "Pantheon",
            "hex": "FFDC28",
            "source": "https://projects.invisionapp.com/boards/8UOJQWW2J3G5#/1145336",
            "guidelines": "https://projects.invisionapp.com/boards/8UOJQWW2J3G5#/1145336"
        },
        {
            "title": "Parity Substrate",
            "hex": "282828",
            "source": "http://substrate.dev/"
        },
        {
            "title": "Parse.ly",
            "hex": "5BA745",
            "source": "https://www.parse.ly/press-kit",
            "guidelines": "https://www.parse.ly/press-kit"
        },
        {
            "title": "Passport",
            "hex": "34E27A",
            "source": "http://www.passportjs.org/"
        },
        {
            "title": "Pastebin",
            "hex": "02456C",
            "source": "https://pastebin.com/"
        },
        {
            "title": "Patreon",
            "hex": "FF424D",
            "source": "https://www.patreon.com/brand/downloads",
            "guidelines": "https://www.patreon.com/brand/downloads"
        },
        {
            "title": "Payoneer",
            "hex": "FF4800",
            "source": "https://www.payoneer.com/"
        },
        {
            "title": "PayPal",
            "hex": "00457C",
            "source": "https://www.paypal.com/"
        },
        {
            "title": "Paytm",
            "hex": "20336B",
            "source": "https://paytm.com/"
        },
        {
            "title": "PCGamingWiki",
            "hex": "556DB3",
            "source": "https://www.pcgamingwiki.com/wiki/Home"
        },
        {
            "title": "Peak Design",
            "hex": "1C1B1C",
            "source": "https://www.peakdesign.com/"
        },
        {
            "title": "PeerTube",
            "hex": "F1680D",
            "source": "https://joinpeertube.org/"
        },
        {
            "title": "Pegasus Airlines",
            "hex": "FDC43E",
            "source": "https://www.flypgs.com/en/about-pegasus/flypgscom-magazine"
        },
        {
            "title": "Pelican",
            "hex": "14A0C4",
            "source": "https://blog.getpelican.com/pages/gratitude.html",
            "license": {
                "type": "CC-BY-4.0"
            }
        },
        {
            "title": "Peloton",
            "hex": "181A1D",
            "source": "https://press.onepeloton.com/#logos"
        },
        {
            "title": "Penny",
            "hex": "CD1414",
            "source": "https://www.penny.de/"
        },
        {
            "title": "Pepsi",
            "hex": "2151A1",
            "source": "http://gillettepepsicola.com/promotions-media/media-kit/",
            "guidelines": "http://gillettepepsicola.com/promotions-media/media-kit/"
        },
        {
            "title": "Percy",
            "hex": "9E66BF",
            "source": "https://percy.io/"
        },
        {
            "title": "Perforce",
            "hex": "404040",
            "source": "https://www.perforce.com"
        },
        {
            "title": "Perl",
            "hex": "39457E",
            "source": "https://github.com/tpf/marketing-materials/blob/6765c6fd71bc5b123d6c1a77b86e08cdd6376078/images/onion-logo/tpf-logo-onion.svg"
        },
        {
            "title": "Personio",
            "hex": "FFFFFF",
            "source": "https://www.personio.com/"
        },
        {
            "title": "Peugeot",
            "hex": "000000",
            "source": "https://www.peugeot.co.uk/"
        },
        {
            "title": "Pexels",
            "hex": "05A081",
            "source": "https://www.pexels.com/"
        },
        {
            "title": "pfSense",
            "hex": "212121",
            "source": "https://www.pfsense.org/"
        },
        {
            "title": "Phabricator",
            "hex": "4A5F88",
            "source": "https://github.com/phacility/phabricator/blob/0a3093ef9c1898913196564435346e4daa9d2538/webroot/rsrc/image/logo/light-eye.png",
            "guidelines": "https://phacility.com/trademarks/"
        },
        {
            "title": "Philips Hue",
            "hex": "0065D3",
            "source": "https://www.philips-hue.com/en-us/support/faq"
        },
        {
            "title": "PhonePe",
            "hex": "5F259F",
            "source": "https://www.phonepe.com/press/"
        },
        {
            "title": "Photobucket",
            "hex": "0672CB",
            "source": "https://photobucket.com/"
        },
        {
            "title": "Photocrowd",
            "hex": "3DAD4B",
            "source": "https://www.photocrowd.com/"
        },
        {
            "title": "Photopea",
            "hex": "18A497",
            "source": "https://github.com/photopea/photopea/blob/d5c532e8ad8ece246e2ea8646aac7df768407c64/logo.svg"
        },
        {
            "title": "PHP",
            "hex": "777BB4",
            "source": "http://php.net/download-logos.php",
            "license": {
                "type": "CC-BY-SA-4.0"
            }
        },
        {
            "title": "phpMyAdmin",
            "hex": "6C78AF",
            "source": "https://github.com/phpmyadmin/data/blob/b7d3bdb9bb973beff4726541b87d3a4c8a950b4b/brand/phpMyAdmin-Logo-Symbol.svg"
        },
        {
            "title": "PhpStorm",
            "hex": "000000",
            "source": "https://www.jetbrains.com/company/brand/logos/",
            "guidelines": "https://www.jetbrains.com/company/brand/"
        },
        {
            "title": "Pi-hole",
            "hex": "96060C",
            "source": "https://docs.pi-hole.net",
            "guidelines": "https://pi-hole.net/trademark-rules-and-brand-guidelines/"
        },
        {
            "title": "Picarto.TV",
            "hex": "1DA456",
            "source": "https://picarto.tv/site/press"
        },
        {
            "title": "Picnic",
            "hex": "E1171E",
            "source": "https://picnic.app/nl/feestdagen/"
        },
        {
            "title": "PicPay",
            "hex": "21C25E",
            "source": "https://www.picpay.com/site/sobre-nos"
        },
        {
            "title": "Pimcore",
            "hex": "6428B4",
            "source": "https://pimcore.com/en/media-kit",
            "guidelines": "https://pimcore.com/en/media-kit"
        },
        {
            "title": "Pinboard",
            "hex": "0000FF",
            "source": "https://commons.wikimedia.org/wiki/File:Feedbin-Icon-share-pinboard.svg"
        },
        {
            "title": "Pingdom",
            "hex": "FFF000",
            "source": "https://www.pingdom.com/resources/brand-assets/",
            "guidelines": "https://www.pingdom.com/resources/brand-assets/"
        },
        {
            "title": "Pinterest",
            "hex": "BD081C",
            "source": "https://business.pinterest.com/en/brand-guidelines",
            "guidelines": "https://business.pinterest.com/en/brand-guidelines"
        },
        {
            "title": "Pioneer DJ",
            "hex": "1A1928",
            "source": "https://www.pioneerdj.com/"
        },
        {
            "title": "Pivotal Tracker",
            "hex": "517A9E",
            "source": "https://www.pivotaltracker.com/branding-guidelines",
            "guidelines": "https://www.pivotaltracker.com/branding-guidelines"
        },
        {
            "title": "Piwigo",
            "hex": "FF7700",
            "source": "https://github.com/Piwigo/piwigodotorg/blob/6edb840c16257314caec770a9a51f67ef81836e4/images/piwigo.org.svg"
        },
        {
            "title": "Pixabay",
            "hex": "2EC66D",
            "source": "https://pixabay.com/service/about/"
        },
        {
            "title": "pixiv",
            "hex": "0096FA",
            "source": "https://policies.pixiv.net/en.html#brand",
            "guidelines": "https://policies.pixiv.net/en.html#brand"
        },
        {
            "title": "Planet",
            "hex": "009DB1",
            "source": "https://www.planet.com/explorer/"
        },
        {
            "title": "PlanGrid",
            "hex": "0085DE",
            "source": "https://app.plangrid.com/"
        },
        {
            "title": "Platform.sh",
            "hex": "1A182A",
            "source": "https://platform.sh/logos/"
        },
        {
            "title": "Platzi",
            "hex": "98CA3F",
            "source": "https://github.com/PlatziDev/oss/blob/932bd83d43e061e1c38fbc116db31aa6d0145be6/static/logo.svg"
        },
        {
            "title": "Plausible Analytics",
            "hex": "5850EC",
            "source": "https://github.com/plausible/docs/blob/be5c935484e075f1e0caf3c9b3351ddd62348139/static/img/logo.svg"
        },
        {
            "title": "PlayCanvas",
            "hex": "E05F2C",
            "source": "https://playcanvas.com/"
        },
        {
            "title": "Player FM",
            "hex": "C8122A",
            "source": "https://player.fm/"
        },
        {
            "title": "Player.me",
            "hex": "C0379A",
            "source": "https://player.me/p/about-us"
        },
        {
            "title": "PlayStation",
            "hex": "003791",
            "source": "https://www.playstation.com/en-us/"
        },
        {
            "title": "PlayStation 2",
            "hex": "003791",
            "source": "https://commons.wikimedia.org/wiki/File:PlayStation_2_logo.svg"
        },
        {
            "title": "PlayStation 3",
            "hex": "003791",
            "source": "https://commons.wikimedia.org/wiki/File:PlayStation_3_Logo_neu.svg#/media/File:PS3.svg"
        },
        {
            "title": "PlayStation 4",
            "hex": "003791",
            "source": "https://commons.wikimedia.org/wiki/File:PlayStation_4_logo_and_wordmark.svg"
        },
        {
            "title": "PlayStation 5",
            "hex": "003791",
            "source": "https://www.playstation.com/en-us/ps5/"
        },
        {
            "title": "PlayStation Vita",
            "hex": "003791",
            "source": "https://commons.wikimedia.org/wiki/File:PlayStation_Vita_logo.svg"
        },
        {
            "title": "Pleroma",
            "hex": "FBA457",
            "source": "https://pleroma.social/"
        },
        {
            "title": "Plesk",
            "hex": "52BBE6",
            "source": "https://www.plesk.com/brand/",
            "guidelines": "https://www.plesk.com/brand/"
        },
        {
            "title": "Plex",
            "hex": "E5A00D",
            "source": "https://brand.plex.tv/",
            "guidelines": "https://brand.plex.tv/"
        },
        {
            "title": "Plotly",
            "hex": "3F4F75",
            "source": "https://plotly.com/"
        },
        {
            "title": "Pluralsight",
            "hex": "F15B2A",
            "source": "https://www.pluralsight.com/newsroom/brand-assets"
        },
        {
            "title": "Plurk",
            "hex": "FF574D",
            "source": "https://www.plurk.com/brandInfo",
            "guidelines": "https://www.plurk.com/brandInfo"
        },
        {
            "title": "Plus Codes",
            "hex": "4285F4",
            "source": "https://maps.google.com/pluscodes/"
        },
        {
            "title": "PM2",
            "hex": "2B037A",
            "source": "https://pm2.keymetrics.io/"
        },
        {
            "title": "pnpm",
            "hex": "F69220",
            "source": "https://pnpm.io/logos"
        },
        {
            "title": "Pocket",
            "hex": "EF3F56",
            "source": "https://blog.getpocket.com/press/"
        },
        {
            "title": "Pocket Casts",
            "hex": "F43E37",
            "source": "https://blog.pocketcasts.com/press/"
        },
        {
            "title": "Podcast Addict",
            "hex": "F4842D",
            "source": "https://podcastaddict.com"
        },
        {
            "title": "Podman",
            "hex": "892CA0",
            "source": "https://podman.io/"
        },
        {
            "title": "Pointy",
            "hex": "009DE0",
            "source": "https://www.pointy.com/ie/vend"
        },
        {
            "title": "Pokémon",
            "hex": "FFCB05",
            "source": "https://commons.wikimedia.org/wiki/File:International_Pok%C3%A9mon_logo.svg"
        },
        {
            "title": "Polkadot",
            "hex": "E6007A",
            "source": "https://polkadot.network/brand-assets/",
            "guidelines": "https://polkadot.network/brand-assets/"
        },
        {
            "title": "Poly",
            "hex": "EB3C00",
            "source": "https://www.poly.com/"
        },
        {
            "title": "Polymer Project",
            "hex": "FF4470",
            "source": "https://github.com/Polymer/polymer-project.org/blob/3d3e967446858b49a7796676714865ac9b2a5275/app/images/logos/p-logo.svg"
        },
        {
            "title": "Polywork",
            "hex": "543DE0",
            "source": "https://www.polywork.com/"
        },
        {
            "title": "Pop!_OS",
            "hex": "48B9C7",
            "source": "https://pop.system76.com/"
        },
        {
            "title": "Porsche",
            "hex": "B12B28",
            "source": "https://www.porsche.com/"
        },
        {
            "title": "Portainer",
            "hex": "13BEF9",
            "source": "https://www.portainer.io/"
        },
        {
            "title": "PostCSS",
            "hex": "DD3A0A",
            "source": "https://postcss.org/"
        },
        {
            "title": "PostgreSQL",
            "hex": "4169E1",
            "source": "https://wiki.postgresql.org/wiki/Logo",
            "guidelines": "https://www.postgresql.org/about/policies/trademarks/"
        },
        {
            "title": "Postman",
            "hex": "FF6C37",
            "source": "https://www.getpostman.com/resources/media-assets/"
        },
        {
            "title": "Postmates",
            "hex": "FFDF18",
            "source": "https://postmates.com/press-and-media"
        },
        {
            "title": "Power Apps",
            "hex": "742774",
            "source": "https://powerapps.microsoft.com/en-us/"
        },
        {
            "title": "Power Automate",
            "hex": "0066FF",
            "source": "https://flow.microsoft.com/en-us/"
        },
        {
            "title": "Power BI",
            "hex": "F2C811",
            "source": "https://powerbi.microsoft.com/en-us/"
        },
        {
            "title": "Power Virtual Agents",
            "hex": "0B556A",
            "source": "https://powervirtualagents.microsoft.com/en-us/"
        },
        {
            "title": "POWERS",
            "hex": "E74536",
            "source": "https://www.powerswhiskey.com/"
        },
        {
            "title": "PowerShell",
            "hex": "5391FE",
            "source": "https://github.com/PowerShell/PowerShell"
        },
        {
            "title": "pr.co",
            "hex": "0080FF",
            "source": "https://news.pr.co/media_kits"
        },
        {
            "title": "pre-commit",
            "hex": "FAB040",
            "source": "https://github.com/pre-commit/pre-commit.com/blob/f263cdbcf46f97e1bd6229f2ab6d27bf8290ca88/logo.svg"
        },
        {
            "title": "Premier League",
            "hex": "360D3A",
            "source": "https://www.premierleague.com"
        },
        {
            "title": "PrestaShop",
            "hex": "DF0067",
            "source": "https://www.prestashop.com/en/media-kit"
        },
        {
            "title": "Presto",
            "hex": "5890FF",
            "source": "https://github.com/prestodb/presto/blob/414ab2a6bbdcca6479c2615b048920adac34dd20/presto-docs/src/main/resources/logo/web/fb/dark-blue/Presto_FB_Lockups_DARKBLUE_BG-14.svg"
        },
        {
            "title": "Prettier",
            "hex": "F7B93E",
            "source": "https://github.com/prettier/prettier-logo/blob/06997b307e0608ebee2044dafa0b9429d6b5a103/images/prettier-icon-clean-centred.svg"
        },
        {
            "title": "Prezi",
            "hex": "3181FF",
            "source": "https://prezi.com/press/kit/"
        },
        {
            "title": "Prime",
            "hex": "00A8E1",
            "source": "https://www.amazon.com/b?node=17277626011",
            "guidelines": "https://www.amazon.com/b?node=17277626011"
        },
        {
            "title": "Prime Video",
            "hex": "1F2E3E",
            "source": "https://videodirect.amazon.com/home/help?topicId=GT7W7GJBTDJW6Z8W#G8T2JFQZXPMHJLRZ",
            "guidelines": "https://videodirect.amazon.com/home/help?topicId=GT7W7GJBTDJW6Z8W#G8T2JFQZXPMHJLRZ"
        },
        {
            "title": "Prisma",
            "hex": "2D3748",
            "source": "https://github.com/prisma/presskit"
        },
        {
            "title": "Prismic",
            "hex": "5163BA",
            "source": "https://prismic.io/"
        },
        {
            "title": "Private Internet Access",
            "hex": "4BB749",
            "source": "https://www.privateinternetaccess.com/pages/press"
        },
        {
            "title": "Pro Tools",
            "hex": "7ACB10",
            "source": "https://cdn-www.avid.com/Content/fonts/avidmoon.ttf"
        },
        {
            "title": "Probot",
            "hex": "00B0D8",
            "source": "https://github.com/probot/probot/blob/5d29945dd2116618d63aba9d7a4460b940a85f5d/static/robot.svg"
        },
        {
            "title": "Processing Foundation",
            "hex": "006699",
            "source": "https://processingfoundation.org/"
        },
        {
            "title": "ProcessWire",
            "hex": "2480E6",
            "source": "https://processwire.com/"
        },
        {
            "title": "Product Hunt",
            "hex": "DA552F",
            "source": "https://www.producthunt.com/branding",
            "guidelines": "https://www.producthunt.com/branding"
        },
        {
            "title": "Progate",
            "hex": "380953",
            "source": "https://progate.com"
        },
        {
            "title": "Progress",
            "hex": "5CE500",
            "source": "https://www.progress.com/",
            "guidelines": "https://www.progress.com/legal/trademarks/trademarks-use-policy"
        },
        {
            "title": "Prometheus",
            "hex": "E6522C",
            "source": "https://prometheus.io/"
        },
        {
            "title": "ProSieben",
            "hex": "E6000F",
            "source": "https://www.prosieben.de/"
        },
        {
            "title": "Proto.io",
            "hex": "34A7C1",
            "source": "https://proto.io/en/presskit"
        },
        {
            "title": "protocols.io",
            "hex": "4D9FE7",
            "source": "https://www.protocols.io/brand",
            "guidelines": "https://www.protocols.io/brand"
        },
        {
            "title": "ProtonDB",
            "hex": "F50057",
            "source": "https://www.protondb.com/"
        },
        {
            "title": "ProtonMail",
            "hex": "8B89CC",
            "source": "https://protonmail.com/media-kit"
        },
        {
            "title": "ProtonVPN",
            "hex": "56B366",
            "source": "https://protonvpn.com/press"
        },
        {
            "title": "Protractor",
            "hex": "ED163A",
            "source": "https://github.com/angular/protractor/blob/4bc80d1a459542d883ea9200e4e1f48d265d0fda/logo.svg"
        },
        {
            "title": "Proxmox",
            "hex": "E57000",
            "source": "https://www.proxmox.com/en/news/media-kit",
            "guidelines": "https://www.proxmox.com/en/news/media-kit"
        },
        {
            "title": "Publons",
            "hex": "336699",
            "source": "https://publons.com/about/the-publons-logo",
            "guidelines": "https://publons.com/about/the-publons-logo"
        },
        {
            "title": "PubMed",
            "hex": "326599",
            "source": "https://pubmed.ncbi.nlm.nih.gov/"
        },
        {
            "title": "Pug",
            "hex": "A86454",
            "source": "https://github.com/pugjs/pug-logo/blob/61429fc45b5a411b83bdb5c99a61084d3054d1e6/SVG/pug-final-logo_-mono-64.svg"
        },
        {
            "title": "Pulumi",
            "hex": "8A3391",
            "source": "https://www.pulumi.com/",
            "guidelines": "https://www.pulumi.com/brand/"
        },
        {
            "title": "Puma",
            "hex": "242B2F",
            "source": "https://us.puma.com/"
        },
        {
            "title": "Puppet",
            "hex": "FFAE1A",
            "source": "https://puppet.com/company/press-room/"
        },
        {
            "title": "Puppeteer",
            "hex": "40B5A4",
            "source": "https://pptr.dev/"
        },
        {
            "title": "PureScript",
            "hex": "14161A",
            "source": "https://github.com/purescript/logo",
            "license": {
                "type": "CC-BY-4.0"
            }
        },
        {
            "title": "PurgeCSS",
            "hex": "14161A",
            "source": "https://github.com/FullHuman/purgecss/blob/4e2bf58e218119cc9faf9faa615d62a059bf9d9a/docs/.vuepress/public/safari-pinned-tab.svg"
        },
        {
            "title": "Purism",
            "hex": "2D2D2D",
            "source": "https://puri.sm/pr/images/"
        },
        {
            "title": "Pusher",
            "hex": "300D4F",
            "source": "https://pusher.com/"
        },
        {
            "title": "PWA",
            "hex": "5A0FC8",
            "source": "https://github.com/webmaxru/progressive-web-apps-logo/blob/77744cd5c0a4d484bb3d082c6ac458c44202da03/pwalogo-white.svg",
            "guidelines": "https://github.com/webmaxru/progressive-web-apps-logo#readme",
            "aliases": {
                "aka": [
                    "Progressive Web Application"
                ]
            }
        },
        {
            "title": "PyCharm",
            "hex": "000000",
            "source": "https://www.jetbrains.com/company/brand/logos/",
            "guidelines": "https://www.jetbrains.com/company/brand/"
        },
        {
            "title": "PyPI",
            "hex": "3775A9",
            "source": "https://pypi.org/"
        },
        {
            "title": "PyPy",
            "hex": "193440",
            "source": "https://www.pypy.org/images/pypy-logo.svg"
        },
        {
            "title": "PyScaffold",
            "hex": "005CA0",
            "source": "https://github.com/pyscaffold/pyscaffold/blob/3f72bf7894fc73b34af06a90bb5d43aae410ce5d/docs/gfx/logo.svg"
        },
        {
            "title": "Pytest",
            "hex": "0A9EDC",
            "source": "https://github.com/pytest-dev/design/blob/081f06cd2d6cd742e68f593560a2e8c1802feb7c/pytest_logo/pytest_logo.svg"
        },
        {
            "title": "Python",
            "hex": "3776AB",
            "source": "https://www.python.org/community/logos/",
            "guidelines": "https://www.python.org/community/logos/"
        },
        {
            "title": "PyTorch",
            "hex": "EE4C2C",
            "source": "https://github.com/pytorch/pytorch.github.io/blob/8f083bd12192ca12d5e1c1f3d236f4831d823d8f/assets/images/logo.svg",
            "guidelines": "https://github.com/pytorch/pytorch.github.io/blob/381117ec296f002b2de475402ef29cca6c55e209/assets/brand-guidelines/PyTorch-Brand-Guidelines.pdf"
        },
        {
            "title": "PyTorch Lightning",
            "hex": "792EE5",
            "source": "https://github.com/PyTorchLightning/pytorch-lightning/blob/a584196abf820179adb0758ef67ddae91c44e7bc/docs/source/_static/images/icon.svg"
        },
        {
            "title": "PyUp",
            "hex": "9F55FF",
            "source": "https://pyup.io/"
        },
        {
            "title": "Qantas",
            "hex": "E40000",
            "source": "https://freight.qantas.com/"
        },
        {
            "title": "Qatar Airways",
            "hex": "5C0D34",
            "source": "https://www.qatarairways.com/en/press-kit.html"
        },
        {
            "title": "QEMU",
            "hex": "FF6600",
            "source": "https://wiki.qemu.org/Logo"
        },
        {
            "title": "Qgis",
            "hex": "589632",
            "source": "https://www.qgis.org/en/site/getinvolved/styleguide.html",
            "guidelines": "https://www.qgis.org/en/site/getinvolved/styleguide.html"
        },
        {
            "title": "Qi",
            "hex": "000000",
            "source": "https://www.wirelesspowerconsortium.com/knowledge-base/retail/qi-logo-guidelines-and-artwork.html",
            "guidelines": "https://www.wirelesspowerconsortium.com/knowledge-base/retail/qi-logo-guidelines-and-artwork.html"
        },
        {
            "title": "Qiita",
            "hex": "55C500",
            "source": "https://help.qiita.com/ja/articles/others-brand-guideline",
            "guidelines": "https://help.qiita.com/ja/articles/others-brand-guideline"
        },
        {
            "title": "Qiskit",
            "hex": "6929C4",
            "source": "https://qiskit.org"
        },
        {
            "title": "QIWI",
            "hex": "FF8C00",
            "source": "https://qiwi.com/"
        },
        {
            "title": "Qt",
            "hex": "41CD52",
            "source": "https://qt-brandbook.webflow.io/design",
            "guidelines": "https://qt-brandbook.webflow.io/design"
        },
        {
            "title": "Qualcomm",
            "hex": "3253DC",
            "source": "https://www.qualcomm.com"
        },
        {
            "title": "Qualtrics",
            "hex": "00B4EF",
            "source": "https://www.qualtrics.com/brand-book/",
            "guidelines": "https://www.qualtrics.com/brand-book/"
        },
        {
            "title": "Qualys",
            "hex": "ED2E26",
            "source": "https://www.qualys.com/",
            "guidelines": "https://www.qualys.com/docs/qualys-logo-guidelines.pdf"
        },
        {
            "title": "Quantcast",
            "hex": "000000",
            "source": "https://www.quantcast.com/"
        },
        {
            "title": "QuantConnect",
            "hex": "F5AE29",
            "source": "https://www.quantconnect.com/docs/home/home"
        },
        {
            "title": "Quarkus",
            "hex": "4695EB",
            "source": "https://design.jboss.org/quarkus/"
        },
        {
            "title": "Quasar",
            "hex": "1976D2",
            "source": "https://github.com/quasarframework/quasar-art/blob/cbbbb4b0b7ec7181dfc2d1b29a1ce025e71575bc/src/quasar-logo.svg",
            "license": {
                "type": "CC-BY-4.0"
            }
        },
        {
            "title": "Qubes OS",
            "hex": "3874D8",
            "source": "https://github.com/QubesOS/qubes-attachment/blob/ed7e552eb8a5fca4e099361d137793d3551b3968/icons/qubes-logo-home.svg"
        },
        {
            "title": "Quest",
            "hex": "FB4F14",
            "source": "https://brand.quest.com/",
            "guidelines": "https://brand.quest.com/"
        },
        {
            "title": "QuickBooks",
            "hex": "2CA01C",
            "source": "https://designsystem.quickbooks.com/visual-assets/logos/",
            "guidelines": "https://designsystem.quickbooks.com/visual-assets/logos/"
        },
        {
            "title": "QuickLook",
            "hex": "22A2E3",
            "source": "https://github.com/QL-Win/QuickLook/"
        },
        {
            "title": "QuickTime",
            "hex": "1C69F0",
            "source": "https://support.apple.com/quicktime"
        },
        {
            "title": "Quip",
            "hex": "F27557",
            "source": "https://quip.com/"
        },
        {
            "title": "Quora",
            "hex": "B92B27",
            "source": "https://www.quora.com"
        },
        {
            "title": "Qwiklabs",
            "hex": "F5CD0E",
            "source": "https://www.qwiklabs.com"
        },
        {
            "title": "Qzone",
            "hex": "FECE00",
            "source": "https://qzone.qq.com/"
        },
        {
            "title": "R",
            "hex": "276DC3",
            "source": "https://www.r-project.org/logo/",
            "license": {
                "type": "CC-BY-SA-4.0"
            }
        },
        {
            "title": "R3",
            "hex": "EC1D24",
            "source": "https://www.r3.com/",
            "guidelines": "https://www.r3.com/contact-press-media/"
        },
        {
            "title": "RabbitMQ",
            "hex": "FF6600",
            "source": "https://www.rabbitmq.com/",
            "guidelines": "https://www.rabbitmq.com/trademark-guidelines.html"
        },
        {
            "title": "Racket",
            "hex": "9F1D20",
            "source": "https://racket-lang.org/"
        },
        {
            "title": "Radar",
            "hex": "007AFF",
            "source": "https://radar.io/"
        },
        {
            "title": "RadioPublic",
            "hex": "CE262F",
            "source": "https://help.radiopublic.com/hc/en-us/articles/360002546754-RadioPublic-logos"
        },
        {
            "title": "Railway",
            "hex": "0B0D0E",
            "source": "https://railway.app/"
        },
        {
            "title": "Rainmeter",
            "hex": "19519B",
            "source": "https://github.com/rainmeter/rainmeter-www/blob/867fd905fda8d1b1083730adcb7f49f1775cb5b0/source/img/logo_blue.ai"
        },
        {
            "title": "Rakuten",
            "hex": "BF0000",
            "source": "https://global.rakuten.com/corp/assets/img/site-icons/rakuten-black.svg",
            "guidelines": "https://global.rakuten.com/corp/news/media/"
        },
        {
            "title": "Ram",
            "hex": "000000",
            "source": "http://www.fcaci.com/x/RAMv15",
            "guidelines": "http://www.fcaci.com/x/RAMv15"
        },
        {
            "title": "Rancher",
            "hex": "0075A8",
            "source": "https://rancher.com/brand-guidelines/",
            "guidelines": "https://rancher.com/brand-guidelines/"
        },
        {
            "title": "Rarible",
            "hex": "FEDA03",
            "source": "https://rarible.com/"
        },
        {
            "title": "Raspberry Pi",
            "hex": "A22846",
            "source": "https://www.raspberrypi.org/trademark-rules",
            "guidelines": "https://www.raspberrypi.org/trademark-rules"
        },
        {
            "title": "Razer",
            "hex": "00FF00",
            "source": "https://press.razer.com/"
        },
        {
            "title": "Razorpay",
            "hex": "0C2451",
            "source": "https://razorpay.com/newsroom/brand-assets/",
            "guidelines": "https://razorpay.com/newsroom/brand-assets/"
        },
        {
            "title": "React",
            "hex": "61DAFB",
            "source": "https://github.com/facebook/create-react-app/blob/282c03f9525fdf8061ffa1ec50dce89296d916bd/test/fixtures/relative-paths/src/logo.svg",
            "aliases": {
                "dup": [
                    {
                        "title": "React Native",
                        "source": "https://reactnative.dev/"
                    }
                ]
            }
        },
        {
            "title": "React Router",
            "hex": "CA4245",
            "source": "https://github.com/ReactTraining/react-router/blob/c94bcd8cef0c811f80b02777ec26fee3618f8e86/website/static/safari-pinned-tab.svg"
        },
        {
            "title": "React Table",
            "hex": "FF4154",
            "source": "https://github.com/tannerlinsley/react-table/blob/8c77b4ad97353a0b1f0746be5b919868862a9dcc/docs/src/images/emblem-light.svg"
        },
        {
            "title": "ReactiveX",
            "hex": "B7178C",
            "source": "https://github.com/ReactiveX/rxjs/blob/ee6ababb9fa75f068ac2122e956ff4e449604c59/resources/CI-CD/logo/svg/RxJs_Logo_Black.svg",
            "aliases": {
                "dup": [
                    {
                        "title": "RxJS",
                        "hex": "D81B60"
                    }
                ]
            }
        },
        {
            "title": "ReactOS",
            "hex": "0088CC",
            "source": "https://github.com/reactos/press-media"
        },
        {
            "title": "Read the Docs",
            "hex": "8CA1AF",
            "source": "https://github.com/readthedocs/readthedocs.org/blob/2dc9706c4fe7fa6d4410ed0e5aedca8d4796fe0f/media/readthedocsbranding.ai"
        },
        {
            "title": "Realm",
            "hex": "39477F",
            "source": "https://realm.io/"
        },
        {
            "title": "Reason",
            "hex": "DD4B39",
            "source": "https://reasonml.github.io/img/reason.svg"
        },
        {
            "title": "Reason Studios",
            "hex": "FFFFFF",
            "source": "https://www.reasonstudios.com/press",
            "guidelines": "https://www.reasonstudios.com/press"
        },
        {
            "title": "Red Hat",
            "hex": "EE0000",
            "source": "https://www.redhat.com/en/about/brand/new-brand/details"
        },
        {
            "title": "Red Hat Open Shift",
            "hex": "EE0000",
            "source": "https://www.openshift.com/"
        },
        {
            "title": "Redbubble",
            "hex": "E41321",
            "source": "https://www.redbubble.com/explore/client/4196122a442ab3f429ec802f71717465.svg"
        },
        {
            "title": "Reddit",
            "hex": "FF4500",
            "source": "https://www.redditinc.com/brand",
            "guidelines": "https://www.redditinc.com/brand"
        },
        {
            "title": "Redis",
            "hex": "DC382D",
            "source": "https://www.redislabs.com/brand-guidelines/",
            "guidelines": "https://www.redislabs.com/brand-guidelines/"
        },
        {
            "title": "Redmine",
            "hex": "B32024",
            "source": "https://www.redmine.org/projects/redmine/wiki/logo",
            "license": {
                "type": "CC-BY-SA-2.5",
                "url": "https://github.com/edavis10/redmine_logo/blob/2afe855c4e9cd955b648972d09cc20d76dabbf4c/COPYRIGHT"
            }
        },
        {
            "title": "Redux",
            "hex": "764ABC",
            "source": "https://github.com/reactjs/redux/tree/master/logo"
        },
        {
            "title": "Redux-Saga",
            "hex": "999999",
            "source": "https://github.com/redux-saga/redux-saga/blob/9d2164946f402e594a0dfe453c6d20fb6f14858f/logo/3840/Redux-Saga-Logo.png"
        },
        {
            "title": "RedwoodJS",
            "hex": "BF4722",
            "source": "https://redwoodjs.com/logos/",
            "guidelines": "https://redwoodjs.com/logos/"
        },
        {
            "title": "Reebok",
            "hex": "E41D1B",
            "source": "https://www.reebok.com/us"
        },
        {
            "title": "Reliance Industries Limited",
            "hex": "D1AB66",
            "source": "https://www.ril.com/getattachment/7c210e67-5b0e-4965-b1a2-2ee83e19cee9/Morgan-Stanley-Eighteenth-Annual-India-Summit,-31.aspx"
        },
        {
            "title": "Ren'Py",
            "hex": "FF7F7F",
            "source": "https://renpy.org"
        },
        {
            "title": "Renault",
            "hex": "FFCC33",
            "source": "https://en.media.groupe.renault.com/news/renault-news-march-2021-5f28-989c5.html"
        },
        {
            "title": "RenovateBot",
            "hex": "1A1F6C",
            "source": "https://avatars1.githubusercontent.com/u/38656520"
        },
        {
            "title": "Renren",
            "hex": "217DC6",
            "source": "https://seeklogo.com/vector-logo/184137/renren-inc"
        },
        {
            "title": "Replit",
            "hex": "667881",
            "source": "https://repl.it/"
        },
        {
            "title": "RescueTime",
            "hex": "161A3B",
            "source": "https://www.rescuetime.com/press"
        },
        {
            "title": "ResearchGate",
            "hex": "00CCBB",
            "source": "https://c5.rgstatic.net/m/428059296771819/images/favicon/favicon.svg"
        },
        {
            "title": "Resurrection Remix OS",
            "hex": "000000",
            "source": "https://github.com/ResurrectionRemix"
        },
        {
            "title": "RetroArch",
            "hex": "000000",
            "source": "https://github.com/libretro/RetroArch/blob/b01aabf7d1f025999ad0f7812e6e6816d011e631/media/retroarch.svg"
        },
        {
            "title": "RetroPie",
            "hex": "CC0000",
            "source": "https://github.com/RetroPie/RetroPie-Docs/blob/c4e882bd2c9d740c591ff346e07a4a4cb536ca93/images/logo.svg"
        },
        {
            "title": "reveal.js",
            "hex": "F2E142",
            "source": "https://revealjs.com/"
        },
        {
            "title": "ReverbNation",
            "hex": "E43526",
            "source": "https://www.reverbnation.com"
        },
        {
            "title": "Revolut",
            "hex": "0075EB",
            "source": "https://www.revolut.com/"
        },
        {
            "title": "Revue",
            "hex": "E15718",
            "source": "https://www.getrevue.co/"
        },
        {
            "title": "REWE",
            "hex": "CC071E",
            "source": "https://www.rewe.de/"
        },
        {
            "title": "Rezgo",
            "hex": "F76C00",
            "source": "https://www.rezgo.com/"
        },
        {
            "title": "Rhinoceros",
            "hex": "801010",
            "source": "https://github.com/mcneel/compute.rhino3d/blob/2204d998ff0397a1c6a18dd2312a96508ad48bdb/README.md"
        },
        {
            "title": "Rider",
            "hex": "000000",
            "source": "https://www.jetbrains.com/company/brand/logos/",
            "guidelines": "https://www.jetbrains.com/company/brand/"
        },
        {
            "title": "Rimac Automobili",
            "hex": "0A222E",
            "source": "https://www.rimac-automobili.com/media/",
            "guidelines": "https://www.rimac-automobili.com/media/"
        },
        {
            "title": "Ring",
            "hex": "1C9AD6",
            "source": "https://store.ring.com/press"
        },
        {
            "title": "Riot Games",
            "hex": "D32936",
            "source": "https://www.riotgames.com/en/press"
        },
        {
            "title": "Ripple",
            "hex": "0085C0",
            "source": "https://www.ripple.com/media-kit/",
            "guidelines": "https://brand.ripple.com/article/brand-policy"
        },
        {
            "title": "Riseup",
            "hex": "FF0000",
            "source": "https://riseup.net/en/about-us/images"
        },
        {
            "title": "Roam Research",
            "hex": "343A40",
            "source": "https://roamresearch.com/#/app/help/page/Vu1MmjinS"
        },
        {
            "title": "Roblox",
            "hex": "000000",
            "source": "https://corp.roblox.com/press-kit/",
            "guidelines": "https://corp.roblox.com/wp-content/uploads/2021/03/Logo_Roblox.zip"
        },
        {
            "title": "Robot Framework",
            "hex": "000000",
            "source": "https://github.com/robotframework/visual-identity",
            "guidelines": "https://github.com/robotframework/visual-identity/blob/master/robot-framework-brand-guidelines.pdf"
        },
        {
            "title": "Rocket.Chat",
            "hex": "F5455C",
            "source": "https://rocket.chat/press",
            "guidelines": "https://docs.rocket.chat/guides/brand-and-visual-guidelines/logo"
        },
        {
            "title": "Rocky Linux",
            "hex": "10B981",
            "source": "https://github.com/rocky-linux/branding/blob/94e97dd30b87d909cc4f6a6838a2926f77f9ac47/logo/src/icon-black.svg",
            "license": {
                "type": "CC-BY-SA-4.0"
            }
        },
        {
            "title": "Roku",
            "hex": "662D91",
            "source": "https://www.roku.com/",
            "guidelines": "https://docs.roku.com/published/trademarkguidelines/en/ca"
        },
        {
            "title": "Rolls-Royce",
            "hex": "281432",
            "source": "https://www.rolls-roycemotorcars.com/"
        },
        {
            "title": "rollup.js",
            "hex": "EC4A3F",
            "source": "https://rollupjs.org/"
        },
        {
            "title": "Rome",
            "hex": "27272A",
            "source": "https://github.com/rome/tools/blob/261c3f3bdc21439777f78b6551f707cce0c8d04a/assets/SVG/logomark_black.svg",
            "guidelines": "https://github.com/rome/tools/tree/main/assets",
            "license": {
                "type": "CC-BY-NC-SA-4.0"
            }
        },
        {
            "title": "Roots",
            "hex": "525DDC",
            "source": "https://roots.io/about/brand/",
            "guidelines": "https://roots.io/about/brand/"
        },
        {
            "title": "Roots Bedrock",
            "hex": "525DDC",
            "source": "https://roots.io/about/brand/"
        },
        {
            "title": "Roots Sage",
            "hex": "525DDC",
            "source": "https://roots.io/about/brand/"
        },
        {
            "title": "ROS",
            "hex": "22314E",
            "source": "https://www.ros.org/press-kit/",
            "guidelines": "https://www.ros.org/press-kit/"
        },
        {
            "title": "Rotary International",
            "hex": "F7A81B",
            "source": "https://www.rotary.org/en",
            "guidelines": "https://my-cms.rotary.org/en/document/tell-rotarys-story-voice-and-visual-identity-guidelines-rotarians"
        },
        {
            "title": "Rotten Tomatoes",
            "hex": "FA320A",
            "source": "https://commons.wikimedia.org/wiki/File:Rottentomatoesalternativelogo.svg"
        },
        {
            "title": "Roundcube",
            "hex": "37BEFF",
            "source": "https://roundcube.net/"
        },
        {
            "title": "RSS",
            "hex": "FFA500",
            "source": "https://en.wikipedia.org/wiki/Feed_icon"
        },
        {
            "title": "RStudio",
            "hex": "75AADB",
            "source": "https://www.rstudio.com/about/logos/",
            "guidelines": "https://www.rstudio.com/about/logos/"
        },
        {
            "title": "RTÉ",
            "hex": "00A7B3",
            "source": "https://www.rte.ie/archives/"
        },
        {
            "title": "RTL",
            "hex": "E9113B",
            "source": "https://commons.wikimedia.org/wiki/File:RTL_Cornerlogo.svg"
        },
        {
            "title": "RTLZWEI",
            "hex": "00BCF6",
            "source": "https://www.rtl2.de/"
        },
        {
            "title": "Ruby",
            "hex": "CC342D",
            "source": "https://www.ruby-lang.org/en/about/logo/",
            "license": {
                "type": "CC-BY-SA-2.5"
            }
        },
        {
            "title": "Ruby on Rails",
            "hex": "CC0000",
            "source": "http://rubyonrails.org/",
            "guidelines": "https://rubyonrails.org/trademarks/"
        },
        {
            "title": "Ruby Sinatra",
            "hex": "000000",
            "source": "https://github.com/sinatra/resources/tree/master/logo"
        },
        {
            "title": "RubyGems",
            "hex": "E9573F",
            "source": "https://rubygems.org/pages/about"
        },
        {
            "title": "Runkeeper",
            "hex": "001E62",
            "source": "https://runkeeper.com/cms/press-kit",
            "guidelines": "https://runkeeper.com/cms/press-kit"
        },
        {
            "title": "RunKit",
            "hex": "491757",
            "source": "https://www.npmjs.com/package/@runkit/brand"
        },
        {
            "title": "Rust",
            "hex": "000000",
            "source": "https://www.rust-lang.org/",
            "guidelines": "https://www.rust-lang.org/policies/media-guide",
            "license": {
                "type": "CC-BY-SA-4.0"
            }
        },
        {
            "title": "RxDB",
            "hex": "8D1F89",
            "source": "https://github.com/pubkey/rxdb/blob/0c554dbcf7a4e6c48cd581ec1e3b130a4b5ab7d6/docs/files/logo/logo.svg"
        },
        {
            "title": "Ryanair",
            "hex": "073590",
            "source": "https://corporate.ryanair.com/media-centre/stock-images-gallery/#album-container-3"
        },
        {
            "title": "S7 Airlines",
            "hex": "C4D600",
            "source": "https://www.s7.ru/en/info/s7-airlines/brand/",
            "guidelines": "https://www.s7.ru/en/info/s7-airlines/brand/"
        },
        {
            "title": "Sabanci",
            "hex": "004B93",
            "source": "https://www.sabanci.com/en"
        },
        {
            "title": "Safari",
            "hex": "000000",
            "source": "https://images.techhive.com/images/article/2014/11/safari-favorites-100530680-large.jpg"
        },
        {
            "title": "Sahibinden",
            "hex": "FFE800",
            "source": "https://www.sahibinden.com/favicon.ico"
        },
        {
            "title": "Salesforce",
            "hex": "00A1E0",
            "source": "https://brand.salesforce.com/content/logo-guidelines",
            "guidelines": "https://brand.salesforce.com/content/logo-guidelines"
        },
        {
            "title": "Salt Project",
            "hex": "57BCAD",
            "source": "https://saltproject.io/",
            "guidelines": "https://gitlab.com/saltstack/open/salt-branding-guide/-/blob/37bbc3a8577be2f44895310c092439472491a8f4/README.md",
            "license": {
                "type": "Apache-2.0"
            }
        },
        {
            "title": "Samsung",
            "hex": "1428A0",
            "source": "https://www.samsung.com/us/about-us/brand-identity/logo/",
            "guidelines": "https://www.samsung.com/us/about-us/brand-identity/logo/"
        },
        {
            "title": "Samsung Pay",
            "hex": "1428A0",
            "source": "https://pay.samsung.com/developers/resource/brand",
            "guidelines": "https://pay.samsung.com/developers/resource/brand"
        },
        {
            "title": "San Francisco Municipal Railway",
            "hex": "BA0C2F",
            "source": "http://www.actransit.org/wp-content/uploads/HSP_CC-sched.pdf"
        },
        {
            "title": "SanDisk",
            "hex": "ED1C24",
            "source": "https://kb.sandisk.com/"
        },
        {
            "title": "São Paulo Metro",
            "hex": "004382",
            "source": "https://upload.wikimedia.org/wikipedia/commons/d/da/Sao_Paulo_Metro_Logo.svg"
        },
        {
            "title": "SAP",
            "hex": "0FAAFF",
            "source": "https://www.sap.com/"
        },
        {
            "title": "Sass",
            "hex": "CC6699",
            "source": "http://sass-lang.com/styleguide/brand",
            "guidelines": "http://sass-lang.com/styleguide/brand",
            "license": {
                "type": "CC-BY-NC-SA-3.0"
            }
        },
        {
            "title": "Sat.1",
            "slug": "sat1",
            "hex": "047DA3",
            "source": "https://www.prosiebensat1.com/presse/downloads/logos"
        },
        {
            "title": "Sauce Labs",
            "hex": "E2231A",
            "source": "https://saucelabs.com/"
        },
        {
            "title": "Scala",
            "hex": "DC322F",
            "source": "https://www.scala-lang.org/"
        },
        {
            "title": "Scaleway",
            "hex": "4F0599",
            "source": "https://www.scaleway.com/en/design-resources/",
            "guidelines": "https://www.scaleway.com/en/design-resources/"
        },
        {
            "title": "Scania",
            "hex": "041E42",
            "source": "https://digitaldesign.scania.com/resources/brand/logotype",
            "guidelines": "https://digitaldesign.scania.com/resources/brand/logotype"
        },
        {
            "title": "Schneider Electric",
            "hex": "3DCD58",
            "source": "https://www.se.com/us/en/assets/739/media/202250/SE_logo-LIO-white_header.svg"
        },
        {
            "title": "scikit-learn",
            "hex": "F7931E",
            "source": "https://github.com/scikit-learn/scikit-learn/blob/c5ef2e985c13119001aa697e446ebb3dbcb326e5/doc/logos/scikit-learn-logo.svg"
        },
        {
            "title": "SciPy",
            "hex": "8CAAE6",
            "source": "https://github.com/scikit-image/skimage-branding/blob/eafb65cbc3a700e3d9c8ba2ba15788fcc8703984/logo/scipy.svg"
        },
        {
            "title": "Scopus",
            "hex": "E9711C",
            "source": "https://www.scopus.com/"
        },
        {
            "title": "SCP Foundation",
            "hex": "FFFFFF",
            "source": "https://scp-wiki.wikidot.com/"
        },
        {
            "title": "Scratch",
            "hex": "4D97FF",
            "source": "https://github.com/LLK/scratch-link/blob/027e3754ba6db976495e905023d5ac5e730dccfc/Assets/Windows/SVG/Windows%20Tray%20400x400.svg"
        },
        {
            "title": "Screencastify",
            "hex": "FF8282",
            "source": "https://www.screencastify.com/"
        },
        {
            "title": "Scribd",
            "hex": "1E7B85",
            "source": "https://scribdbrand.frontify.com/d/eqGJ2WET8x3A/scribd-brand-style-guide#/other/media-press-kit/download-horizontal-vertical-logos-for-small-applications",
            "guidelines": "https://scribdbrand.frontify.com/d/eqGJ2WET8x3A/scribd-brand-style-guide#/basics/logo-usage-guidelines-1576192924"
        },
        {
            "title": "Scrimba",
            "hex": "2B283A",
            "source": "https://scrimba.com/"
        },
        {
            "title": "ScrollReveal",
            "hex": "FFCB36",
            "source": "https://scrollrevealjs.org/"
        },
        {
            "title": "Scrum Alliance",
            "hex": "009FDA",
            "source": "https://www.scrumalliance.org/ScrumRedesignDEVSite/media/ScrumAllianceMedia/Files%20and%20PDFs/Infographics/S_BrandGuidelines_2018_rev.pdf",
            "guidelines": "https://www.scrumalliance.org/ScrumRedesignDEVSite/media/ScrumAllianceMedia/Files%20and%20PDFs/Infographics/S_BrandGuidelines_2018_rev.pdf"
        },
        {
            "title": "Scrutinizer CI",
            "hex": "8A9296",
            "source": "https://scrutinizer-ci.com"
        },
        {
            "title": "Seagate",
            "hex": "6EBE49",
            "source": "https://branding.seagate.com/productpage/3fc51aba-c35a-4eff-a833-a258b0440bd2"
        },
        {
            "title": "SEAT",
            "hex": "33302E",
            "source": "https://www.seat.es/"
        },
        {
            "title": "Sefaria",
            "hex": "212E50",
            "source": "https://github.com/Sefaria/Sefaria-Project/blob/c141b2b3491660ed563df9f4b1a2e4c071e88688/static/img/logo/samekh.svg"
        },
        {
            "title": "Sega",
            "hex": "0089CF",
            "source": "https://en.wikipedia.org/wiki/Sega#/media/File:Sega_logo.svg"
        },
        {
            "title": "Selenium",
            "hex": "43B02A",
            "source": "https://github.com/SeleniumHQ/heroku-selenium/blob/2f66891ba030d3aa1f36ab1748c52ba4fb4e057d/selenium-green.svg"
        },
        {
            "title": "Sellfy",
            "hex": "21B352",
            "source": "https://sellfy.com/about/"
        },
        {
            "title": "Semantic UI React",
            "hex": "35BDB2",
            "source": "https://react.semantic-ui.com"
        },
        {
            "title": "Semantic Web",
            "hex": "005A9C",
            "source": "https://www.w3.org/2007/10/sw-logos.html"
        },
        {
            "title": "semantic-release",
            "hex": "494949",
            "source": "https://github.com/semantic-release/semantic-release/blob/85bc213f04445a9bb8f19e5d45d6ecd7acccf841/media/semantic-release-logo.svg"
        },
        {
            "title": "Semaphore CI",
            "hex": "19A974",
            "source": "https://semaphoreci.com/"
        },
        {
            "title": "SemVer",
            "hex": "3F4551",
            "source": "https://github.com/semver/semver.org/blob/b6983849e38911195a24357809187c2f50af0d40/assets/500x500(light).jpg"
        },
        {
            "title": "Sencha",
            "hex": "86BC40",
            "source": "http://design.sencha.com/",
            "guidelines": "http://design.sencha.com/productlogo.html"
        },
        {
            "title": "Sennheiser",
            "hex": "000000",
            "source": "https://sennheiser.com"
        },
        {
            "title": "Sensu",
            "hex": "89C967",
            "source": "https://github.com/sensu/sensu-go/blob/master/dashboard/src/assets/logo/graphic/green.svg"
        },
        {
            "title": "Sentry",
            "hex": "362D59",
            "source": "https://sentry.io/branding/"
        },
        {
            "title": "SEPA",
            "hex": "2350A9",
            "source": "https://www.europeanpaymentscouncil.eu/document-library/other/sepa-logo-vector-format",
            "guidelines": "https://www.europeanpaymentscouncil.eu/document-library/other/sepa-logo-visual-identity-guidelines"
        },
        {
            "title": "Sequelize",
            "hex": "52B0E7",
            "source": "https://github.com/sequelize/sequelize/pull/12871"
        },
        {
            "title": "Server Fault",
            "hex": "E7282D",
            "source": "http://stackoverflow.com/company/logos",
            "guidelines": "https://stackoverflow.com/legal/trademark-guidance"
        },
        {
            "title": "Serverless",
            "hex": "FD5750",
            "source": "https://serverless.com/"
        },
        {
            "title": "SFML",
            "hex": "8CC445",
            "source": "https://www.sfml-dev.org/download/goodies/"
        },
        {
            "title": "Shadow",
            "hex": "0A0C0D",
            "source": "https://shadow.tech/"
        },
        {
            "title": "Shanghai Metro",
            "hex": "EC1C24",
            "source": "https://en.wikipedia.org/wiki/File:Shanghai_Metro_Full_Logo.svg"
        },
        {
            "title": "sharp",
            "hex": "99CC00",
            "source": "https://github.com/lovell/sharp/blob/315f519e1dd9adca0678e94a5ed0492cb5e0aae4/docs/image/sharp-logo-mono.svg"
        },
        {
            "title": "Shazam",
            "hex": "0088FF",
            "source": "https://www.shazam.com/"
        },
        {
            "title": "Shell",
            "hex": "FFD500",
            "source": "https://en.wikipedia.org/wiki/File:Shell_logo.svg"
        },
        {
            "title": "Shelly",
            "hex": "4495D1",
            "source": "https://shelly.cloud/"
        },
        {
            "title": "Shenzhen Metro",
            "hex": "009943",
            "source": "https://en.wikipedia.org/wiki/File:Shenzhen_Metro_Corporation_logo_full.svg"
        },
        {
            "title": "Shields.io",
            "hex": "000000",
            "source": "https://shields.io"
        },
        {
            "title": "Shikimori",
            "hex": "343434",
            "source": "https://shikimori.one"
        },
        {
            "title": "Shopify",
            "hex": "7AB55C",
            "source": "https://www.shopify.com/brand-assets",
            "guidelines": "https://www.shopify.com/brand-assets"
        },
        {
            "title": "Shopware",
            "hex": "189EFF",
            "source": "https://www.shopware.com/en/press/press-material/"
        },
        {
            "title": "Shotcut",
            "hex": "115C77",
            "source": "https://shotcut.com/media/"
        },
        {
            "title": "Showpad",
            "hex": "2D2E83",
            "source": "https://www.showpad.com/"
        },
        {
            "title": "Showtime",
            "hex": "B10000",
            "source": "https://commons.wikimedia.org/wiki/File:Showtime.svg"
        },
        {
            "title": "Shutterstock",
            "hex": "EE2B24",
            "source": "https://www.shutterstock.com/press/media",
            "guidelines": "https://www.shutterstock.com/press/media"
        },
        {
            "title": "Siemens",
            "hex": "009999",
            "source": "https://siemens.com/"
        },
        {
            "title": "Signal",
            "hex": "3A76F0",
            "source": "https://github.com/signalapp/Signal-Desktop/blob/9db8765b6cf270195e45a7f251374d4e53d54c95/images/signal-logo.svg"
        },
        {
            "title": "Simkl",
            "hex": "000000",
            "source": "https://simkl.com"
        },
        {
            "title": "Simple Analytics",
            "hex": "FF4F64",
            "source": "https://simpleanalytics.com/",
            "guidelines": "https://simpleanalytics.com/press"
        },
        {
            "title": "Simple Icons",
            "hex": "111111",
            "source": "https://simpleicons.org/",
            "license": {
                "type": "CC0-1.0"
            }
        },
        {
            "title": "Sina Weibo",
            "hex": "E6162D",
            "source": "https://en.wikipedia.org/wiki/Sina_Weibo"
        },
        {
            "title": "SingleStore",
            "hex": "AA00FF",
            "source": "https://www.singlestore.com/brand/"
        },
        {
            "title": "SitePoint",
            "hex": "258AAF",
            "source": "http://www.sitepoint.com"
        },
        {
            "title": "Sketch",
            "hex": "F7B500",
            "source": "https://www.sketch.com/about-us/#press",
            "guidelines": "https://www.sketch.com/about-us/#press"
        },
        {
            "title": "Sketchfab",
            "hex": "1CAAD9",
            "source": "https://sketchfab.com/press"
        },
        {
            "title": "SketchUp",
            "hex": "005F9E",
            "source": "https://www.sketchup.com/themes/sketchup_www_terra/images/SketchUp-Horizontal-RGB.svg"
        },
        {
            "title": "Skillshare",
            "hex": "00FF84",
            "source": "https://www.skillshare.com"
        },
        {
            "title": "ŠKODA",
            "hex": "4BA82E",
            "source": "https://en.wikipedia.org/wiki/File:Skoda_Auto_logo_(2011).svg"
        },
        {
            "title": "Sky",
            "hex": "0072C9",
            "source": "https://www.skysports.com/"
        },
        {
            "title": "Skynet",
            "hex": "00C65E",
            "source": "https://support.siasky.net/key-concepts/skynet-brand-guidelines",
            "guidelines": "https://support.siasky.net/key-concepts/skynet-brand-guidelines"
        },
        {
            "title": "Skypack",
            "hex": "3167FF",
            "source": "https://skypack.dev"
        },
        {
            "title": "Skype",
            "hex": "00AFF0",
            "source": "http://blogs.skype.com/?attachment_id=56273"
        },
        {
            "title": "Skype for Business",
            "hex": "00AFF0",
            "source": "https://en.wikipedia.org/wiki/Skype_for_Business_Server"
        },
        {
            "title": "Slack",
            "hex": "4A154B",
            "source": "https://slack.com/brand-guidelines",
            "guidelines": "https://slack.com/brand-guidelines"
        },
        {
            "title": "Slackware",
            "hex": "000000",
            "source": "https://en.wikipedia.org/wiki/Slackware"
        },
        {
            "title": "Slashdot",
            "hex": "026664",
            "source": "https://commons.wikimedia.org/wiki/File:Slashdot_wordmark_and_logo.svg"
        },
        {
            "title": "SlickPic",
            "hex": "FF880F",
            "source": "https://www.slickpic.com/"
        },
        {
            "title": "Slides",
            "hex": "E4637C",
            "source": "https://slides.com/about"
        },
        {
            "title": "SlideShare",
            "hex": "008ED2",
            "source": "https://www.slideshare.net/ss/creators/"
        },
        {
            "title": "smart",
            "hex": "FABC0C",
            "source": "https://www.smart.com/gb/en/models/eq-fortwo-coupe"
        },
        {
            "title": "SmartThings",
            "hex": "15BFFF",
            "source": "https://www.smartthings.com/press-kit",
            "guidelines": "https://www.smartthings.com/press-kit"
        },
        {
            "title": "smash.gg",
            "hex": "CB333B",
            "source": "https://help.smash.gg/en/articles/1716774-smash-gg-brand-guidelines",
            "guidelines": "https://help.smash.gg/en/articles/1716774-smash-gg-brand-guidelines"
        },
        {
            "title": "Smashing Magazine",
            "hex": "E85C33",
            "source": "https://www.smashingmagazine.com/"
        },
        {
            "title": "SMRT",
            "hex": "EE2E24",
            "source": "https://commons.wikimedia.org/wiki/File:SMRT_Corporation.svg"
        },
        {
            "title": "SmugMug",
            "hex": "6DB944",
            "source": "https://help.smugmug.com/using-smugmug's-logo-HJulJePkEBf"
        },
        {
            "title": "Snapchat",
            "hex": "FFFC00",
            "source": "https://www.snapchat.com/brand-guidelines",
            "guidelines": "https://www.snapchat.com/brand-guidelines"
        },
        {
            "title": "Snapcraft",
            "hex": "82BEA0",
            "source": "https://github.com/snapcore/snap-store-badges",
            "license": {
                "type": "CC-BY-ND-2.0"
            }
        },
        {
            "title": "Snowflake",
            "hex": "29B5E8",
            "source": "https://www.snowflake.com/brand-guidelines/",
            "guidelines": "https://www.snowflake.com/brand-guidelines/"
        },
        {
            "title": "Snowpack",
            "hex": "2E5E82",
            "source": "https://www.snowpack.dev/"
        },
        {
            "title": "Snyk",
            "hex": "4C4A73",
            "source": "https://snyk.io/press-kit"
        },
        {
            "title": "Society6",
            "hex": "000000",
            "source": "https://blog.society6.com/app/themes/society6/dist/images/mark.svg"
        },
        {
            "title": "Socket.io",
            "hex": "010101",
            "source": "https://socket.io"
        },
        {
            "title": "Sogou",
            "hex": "FB6022",
            "source": "https://www.sogou.com/"
        },
        {
            "title": "Solid",
            "hex": "2C4F7C",
            "source": "https://www.solidjs.com/media"
        },
        {
            "title": "Solidity",
            "hex": "363636",
            "source": "https://docs.soliditylang.org/en/v0.8.6/brand-guide.html",
            "guidelines": "https://docs.soliditylang.org/en/v0.8.6/brand-guide.html",
            "license": {
                "type": "CC-BY-4.0"
            }
        },
        {
            "title": "Sololearn",
            "hex": "149EF2",
            "source": "https://www.sololearn.com/",
            "aliases": {
                "aka": [
                    "SoloLearn"
                ]
            }
        },
        {
            "title": "Solus",
            "hex": "5294E2",
            "source": "https://getsol.us/branding/"
        },
        {
            "title": "SonarCloud",
            "hex": "F3702A",
            "source": "https://sonarcloud.io/about"
        },
        {
            "title": "SonarLint",
            "hex": "CB2029",
            "source": "https://www.sonarlint.org/logos/",
            "guidelines": "https://www.sonarlint.org/logos/"
        },
        {
            "title": "SonarQube",
            "hex": "4E9BCD",
            "source": "https://www.sonarqube.org/logos/",
            "guidelines": "https://www.sonarqube.org/logos/"
        },
        {
            "title": "SonarSource",
            "hex": "CB3032",
            "source": "https://www.sonarsource.com/logos/",
            "guidelines": "https://www.sonarsource.com/logos/"
        },
        {
            "title": "Songkick",
            "hex": "F80046",
            "source": "https://www.songkick.com/style-guide/design",
            "guidelines": "https://www.songkick.com/style-guide/design"
        },
        {
            "title": "Songoda",
            "hex": "FC494A",
            "source": "https://songoda.com/branding",
            "guidelines": "https://songoda.com/branding"
        },
        {
            "title": "SonicWall",
            "hex": "FF791A",
            "source": "https://brandfolder.com/sonicwall/sonicwall-external"
        },
        {
            "title": "Sonos",
            "hex": "000000",
            "source": "https://www.sonos.com/en-gb/home"
        },
        {
            "title": "Sony",
            "hex": "FFFFFF",
            "source": "https://www.sony.com"
        },
        {
            "title": "SoundCloud",
            "hex": "FF3300",
            "source": "https://soundcloud.com/press"
        },
        {
            "title": "Source Engine",
            "hex": "F79A10",
            "source": "https://developer.valvesoftware.com/favicon.ico"
        },
        {
            "title": "SourceForge",
            "hex": "FF6600",
            "source": "https://sourceforge.net/"
        },
        {
            "title": "Sourcegraph",
            "hex": "00CBEC",
            "source": "https://about.sourcegraph.com/handbook/marketing/brand/brand_guidelines",
            "guidelines": "https://about.sourcegraph.com/handbook/marketing/brand/brand_guidelines"
        },
        {
            "title": "Sourcetree",
            "hex": "0052CC",
            "source": "https://atlassian.design/resources/logo-library",
            "guidelines": "https://atlassian.design/foundations/logos/"
        },
        {
            "title": "Southwest Airlines",
            "hex": "304CB2",
            "source": "https://www.southwest.com/"
        },
        {
            "title": "Spacemacs",
            "hex": "9266CC",
            "source": "http://spacemacs.org/",
            "license": {
                "type": "CC-BY-SA-4.0"
            }
        },
        {
            "title": "SpaceX",
            "hex": "000000",
            "source": "https://www.spacex.com/"
        },
        {
            "title": "Spark AR",
            "hex": "FF5C83",
            "source": "https://sparkar.facebook.com/"
        },
        {
            "title": "Sparkasse",
            "hex": "FF0000",
            "source": "https://www.sparkasse.de/",
            "guidelines": "https://www.sparkasse.de/nutzungshinweise.html"
        },
        {
            "title": "SparkFun",
            "hex": "E53525",
            "source": "https://www.sparkfun.com/brand_assets",
            "guidelines": "https://www.sparkfun.com/brand_assets"
        },
        {
            "title": "SparkPost",
            "hex": "FA6423",
            "source": "https://www.sparkpost.com/press-kit/",
            "guidelines": "https://www.sparkpost.com/press-kit/"
        },
        {
            "title": "SPDX",
            "hex": "4398CC",
            "source": "https://spdx.org/Resources"
        },
        {
            "title": "Speaker Deck",
            "hex": "009287",
            "source": "https://speakerdeck.com/"
        },
        {
            "title": "Spectrum",
            "hex": "7B16FF",
            "source": "https://spectrum.chat"
        },
        {
            "title": "Speedtest",
            "hex": "141526",
            "source": "https://www.speedtest.net/"
        },
        {
            "title": "Spinnaker",
            "hex": "139BB4",
            "source": "https://github.com/spinnaker/spinnaker.github.io/tree/master/assets/images"
        },
        {
            "title": "Spinrilla",
            "hex": "460856",
            "source": "https://spinrilla.com"
        },
        {
            "title": "Splunk",
            "hex": "000000",
            "source": "https://www.splunk.com/"
        },
        {
            "title": "Spond",
            "hex": "EE4353",
            "source": "https://spond.com/"
        },
        {
            "title": "Spotify",
            "hex": "1DB954",
            "source": "https://developer.spotify.com/documentation/general/design-and-branding/#using-our-logo",
            "guidelines": "https://developer.spotify.com/documentation/general/design-and-branding/#using-our-logo"
        },
        {
            "title": "Spotlight",
            "hex": "352A71",
            "source": "https://www.spotlight.com/"
        },
        {
            "title": "Spreadshirt",
            "hex": "00B2A5",
            "source": "https://www.spreadshirt.ie/",
            "aliases": {
                "dup": [
                    {
                        "title": "Spreadshop",
                        "hex": "FF9343",
                        "source": "https://www.spreadshop.com/"
                    }
                ]
            }
        },
        {
            "title": "Spreaker",
            "hex": "F5C300",
            "source": "https://www.spreaker.com/"
        },
        {
            "title": "Spring",
            "hex": "6DB33F",
            "source": "https://spring.io/trademarks"
        },
        {
            "title": "Spring",
            "slug": "spring_creators",
            "hex": "000000",
            "source": "https://www.spri.ng/"
        },
        {
            "title": "Spring Boot",
            "hex": "6DB33F",
            "source": "https://spring.io/projects"
        },
        {
            "title": "Spring Security",
            "hex": "6DB33F",
            "source": "https://spring.io/projects"
        },
        {
            "title": "Spyder IDE",
            "hex": "FF0000",
            "source": "https://www.spyder-ide.org/"
        },
        {
            "title": "SQLite",
            "hex": "003B57",
            "source": "https://github.com/sqlite/sqlite/blob/43e862723ec680542ca6f608f9963c0993dd7324/art/sqlite370.eps"
        },
        {
            "title": "Square",
            "hex": "3E4348",
            "source": "https://squareup.com/"
        },
        {
            "title": "Square Enix",
            "hex": "ED1C24",
            "source": "https://www.square-enix.com/"
        },
        {
            "title": "Squarespace",
            "hex": "000000",
            "source": "https://www.squarespace.com/logo-guidelines",
            "guidelines": "http://www.squarespace.com/brand-guidelines"
        },
        {
            "title": "SSRN",
            "hex": "154881",
            "source": "https://www.ssrn.com"
        },
        {
            "title": "Stack Exchange",
            "hex": "1E5397",
            "source": "http://stackoverflow.com/company/logos",
            "guidelines": "https://stackoverflow.com/legal/trademark-guidance"
        },
        {
            "title": "Stack Overflow",
            "hex": "F58025",
            "source": "https://stackoverflow.design/brand/logo/",
            "guidelines": "https://stackoverflow.com/legal/trademark-guidance"
        },
        {
            "title": "Stackbit",
            "hex": "207BEA",
            "source": "https://www.stackbit.com/branding-guidelines/",
            "guidelines": "https://www.stackbit.com/branding-guidelines/"
        },
        {
            "title": "StackPath",
            "hex": "000000",
            "source": "https://www.stackpath.com/company/logo-and-branding/",
            "guidelines": "https://www.stackpath.com/company/logo-and-branding/"
        },
        {
            "title": "StackShare",
            "hex": "0690FA",
            "source": "https://stackshare.io/branding"
        },
        {
            "title": "Stadia",
            "hex": "CD2640",
            "source": "https://stadia.google.com/home"
        },
        {
            "title": "Staffbase",
            "hex": "00A4FD",
            "source": "https://staffbase.com/en/about/press-assets/"
        },
        {
            "title": "Star Trek",
            "hex": "FFE200",
            "source": "https://intl.startrek.com/"
        },
        {
            "title": "Starbucks",
            "hex": "006241",
            "source": "https://starbucks.com/",
            "guidelines": "https://creative.starbucks.com/"
        },
        {
            "title": "Starling Bank",
            "hex": "6935D3",
            "source": "https://www.starlingbank.com/media/",
            "guidelines": "https://www.starlingbank.com/docs/brand/starling-bank-brand-guidelines.pdf"
        },
        {
            "title": "Starship",
            "hex": "DD0B78",
            "source": "https://starship.rs/"
        },
        {
            "title": "STARZ",
            "hex": "000000",
            "source": "https://www.starz.com/guides/starzlibrary/"
        },
        {
            "title": "Statamic",
            "hex": "FF269E",
            "source": "https://statamic.com/branding",
            "guidelines": "https://statamic.com/branding"
        },
        {
            "title": "Statuspage",
            "hex": "172B4D",
            "source": "https://www.atlassian.com/company/news/press-kit"
        },
        {
            "title": "Statuspal",
            "hex": "4934BF",
            "source": "https://statuspal.io/"
        },
        {
            "title": "Steam",
            "hex": "000000",
            "source": "https://partner.steamgames.com/doc/marketing/branding",
            "guidelines": "https://partner.steamgames.com/doc/marketing/branding"
        },
        {
            "title": "SteamDB",
            "hex": "000000",
            "source": "https://steamdb.info/"
        },
        {
            "title": "Steamworks",
            "hex": "1E1E1E",
            "source": "https://partner.steamgames.com/"
        },
        {
            "title": "Steelseries",
            "hex": "FF5200",
            "source": "https://techblog.steelseries.com/ux-guide/index.html"
        },
        {
            "title": "Steem",
            "hex": "171FC9",
            "source": "https://steem.com/brand/"
        },
        {
            "title": "Steemit",
            "hex": "06D6A9",
            "source": "https://steemit.com/"
        },
        {
            "title": "Steinberg",
            "hex": "C90827",
            "source": "https://new.steinberg.net/press/"
        },
        {
            "title": "Stellar",
            "hex": "7D00FF",
            "source": "https://www.stellar.org/press"
        },
        {
            "title": "Stencyl",
            "hex": "8E1C04",
            "source": "http://www.stencyl.com/about/press/"
        },
        {
            "title": "Stimulus",
            "hex": "77E8B9",
            "source": "https://stimulus.hotwire.dev/"
        },
        {
            "title": "Stitcher",
            "hex": "000000",
            "source": "https://partners.stitcher.com/"
        },
        {
            "title": "STMicroelectronics",
            "hex": "03234B",
            "source": "https://www.st.com/"
        },
        {
            "title": "StopStalk",
            "hex": "536DFE",
            "source": "https://github.com/stopstalk/media-resources/blob/265b728c26ba597b957e72134a3b49a10dc0c91d/stopstalk-small-black.svg",
            "license": {
                "type": "MIT"
            }
        },
        {
            "title": "Storyblok",
            "hex": "09B3AF",
            "source": "https://www.storyblok.com/press",
            "guidelines": "https://www.storyblok.com/press"
        },
        {
            "title": "Storybook",
            "hex": "FF4785",
            "source": "https://github.com/storybookjs/brand"
        },
        {
            "title": "Strapi",
            "hex": "2F2E8B",
            "source": "https://strapi.io/newsroom"
        },
        {
            "title": "Strava",
            "hex": "FC4C02",
            "source": "https://itunes.apple.com/us/app/strava-running-and-cycling-gps/id426826309"
        },
        {
            "title": "Streamlit",
            "hex": "FF4B4B",
            "source": "https://www.streamlit.io/brand",
            "guidelines": "https://www.streamlit.io/brand"
        },
        {
            "title": "Stripe",
            "hex": "008CDD",
            "source": "https://stripe.com/about/resources"
        },
        {
            "title": "strongSwan",
            "hex": "E00033",
            "source": "https://www.strongswan.org/images/"
        },
        {
            "title": "StubHub",
            "hex": "003168",
            "source": "http://www.stubhub.com"
        },
        {
            "title": "styled-components",
            "hex": "DB7093",
            "source": "https://www.styled-components.com/"
        },
        {
            "title": "stylelint",
            "hex": "263238",
            "source": "https://github.com/stylelint/stylelint/blob/1f7bbb2d189b3e27b42de25f2948e3e5eec1b759/identity/stylelint-icon-black.svg"
        },
        {
            "title": "StyleShare",
            "hex": "212121",
            "source": "https://www.stylesha.re/"
        },
        {
            "title": "Stylus",
            "hex": "333333",
            "source": "https://github.com/stylus/stylus-lang.com/blob/c833bf697e39e1174c7c6e679e0e5a23d0baeb90/img/stylus-logo.svg"
        },
        {
            "title": "Subaru",
            "hex": "013C74",
            "source": "https://commons.wikimedia.org/wiki/File:Subaru_logo.svg"
        },
        {
            "title": "Sublime Text",
            "hex": "FF9800",
            "source": "https://www.sublimetext.com/"
        },
        {
            "title": "Substack",
            "hex": "FF6719",
            "source": "https://on.substack.com/"
        },
        {
            "title": "Subversion",
            "hex": "809CC9",
            "source": "http://subversion.apache.org/logo"
        },
        {
            "title": "suckless",
            "hex": "1177AA",
            "source": "https://suckless.org"
        },
        {
            "title": "Sumo Logic",
            "hex": "000099",
            "source": "https://sites.google.com/sumologic.com/sumo-logic-brand/home",
            "guidelines": "https://sites.google.com/sumologic.com/sumo-logic-brand/home"
        },
        {
            "title": "Supabase",
            "hex": "3ECF8E",
            "source": "https://github.com/supabase/supabase/blob/2a983c3290148d17cfce9e34c0a39102b22fdf78/web/static/img/showcase-logo/supabase-logo.svg"
        },
        {
            "title": "Super User",
            "hex": "38A1CE",
            "source": "https://stackoverflow.design/brand/logo/",
            "guidelines": "https://stackoverflow.com/legal/trademark-guidance"
        },
        {
            "title": "SurveyMonkey",
            "hex": "00BF6F",
            "source": "https://www.surveymonkey.com/mp/brandassets/",
            "guidelines": "https://www.surveymonkey.com/mp/brandassets/"
        },
        {
            "title": "SUSE",
            "hex": "0C322C",
            "source": "https://brand.suse.com/",
            "guidelines": "https://brand.suse.com/"
        },
        {
            "title": "Suzuki",
            "hex": "E30613",
            "source": "https://www.suzuki.ie/"
        },
        {
            "title": "Svelte",
            "hex": "FF3E00",
            "source": "https://github.com/sveltejs/branding/blob/c4dfca6743572087a6aef0e109ffe3d95596e86a/svelte-logo.svg",
            "aliases": {
                "dup": [
                    {
                        "title": "Sapper",
                        "hex": "159497",
                        "source": "https://sapper.svelte.dev/"
                    }
                ]
            }
        },
        {
            "title": "SVG",
            "hex": "FFB13B",
            "source": "https://www.w3.org/2009/08/svg-logos.html",
            "guidelines": "https://www.w3.org/2009/08/svg-logos.html",
            "license": {
                "type": "CC-BY-SA-4.0"
            }
        },
        {
            "title": "SVGO",
            "hex": "3E7FC1",
            "source": "https://github.com/svg/svgo/blob/93a5db197ca32990131bf41becf2e002bb0841bf/logo/isotype.svg"
        },
        {
            "title": "Swagger",
            "hex": "85EA2D",
            "source": "https://swagger.io/swagger/media/assets/images/swagger_logo.svg"
        },
        {
            "title": "Swarm",
            "hex": "FFA633",
            "source": "https://foursquare.com/about/logos"
        },
        {
            "title": "SWC",
            "hex": "FFFFFF",
            "source": "https://github.com/swc-project/logo/blob/f26cac1b4a490e3bdf128d3b084bb57f4fab1aac/svg/swc_black.svg"
        },
        {
            "title": "Swift",
            "hex": "F05138",
            "source": "https://developer.apple.com/swift/resources/",
            "guidelines": "https://developer.apple.com/swift/resources/"
        },
        {
            "title": "Swiggy",
            "hex": "FC8019",
            "source": "https://www.swiggy.com/"
        },
        {
            "title": "Swiper",
            "hex": "6332F6",
            "source": "https://swiperjs.com/"
        },
        {
            "title": "Symantec",
            "hex": "FDB511",
            "source": "https://commons.wikimedia.org/wiki/File:Symantec_logo10.svg"
        },
        {
            "title": "Symfony",
            "hex": "000000",
            "source": "https://symfony.com/logo",
            "guidelines": "https://symfony.com/trademark"
        },
        {
            "title": "Symphony",
            "hex": "0098FF",
            "source": "https://symphony.com/"
        },
        {
            "title": "SymPy",
            "hex": "3B5526",
            "source": "https://github.com/sympy/sympy.github.com/blob/e606a6dc2ee90b1ddaa9c36be6c92392ab300f72/media/sympy-notailtext.svg"
        },
        {
            "title": "Synology",
            "hex": "B5B5B6",
            "source": "https://www.synology.com/en-global/company/branding",
            "guidelines": "https://www.synology.com/en-global/company/branding"
        },
        {
            "title": "T-Mobile",
            "hex": "E20074",
            "source": "https://www.t-mobile.com/"
        },
        {
            "title": "Tableau",
            "hex": "E97627",
            "source": "https://www.tableau.com/about/media-download-center"
        },
        {
            "title": "tado°",
            "hex": "FFA900",
            "source": "https://www.tado.com/gb-en/press-assets"
        },
        {
            "title": "Tails",
            "hex": "56347C",
            "source": "https://tails.boum.org/contribute/how/promote/material/logo/"
        },
        {
            "title": "Tailwind CSS",
            "hex": "06B6D4",
            "source": "https://tailwindcss.com/brand",
            "guidelines": "https://tailwindcss.com/brand"
        },
        {
            "title": "Talend",
            "hex": "FF6D70",
            "source": "https://www.talend.com/blog/"
        },
        {
            "title": "Talenthouse",
            "hex": "FFFFFF",
            "source": "https://www.talenthouse.com/"
        },
        {
            "title": "Tampermonkey",
            "hex": "00485B",
            "source": "https://commons.wikimedia.org/wiki/File:Tampermonkey_logo.svg"
        },
        {
            "title": "Taobao",
            "hex": "E94F20",
            "source": "https://www.alibabagroup.com/en/ir/reports"
        },
        {
            "title": "Tapas",
            "hex": "FFCE00",
            "source": "https://tapas.io/site/about#media"
        },
        {
            "title": "Target",
            "hex": "CC0000",
            "source": "https://www.target.com/"
        },
        {
            "title": "Tasmota",
            "hex": "1FA3EC",
            "source": "https://tasmota.github.io/docs/"
        },
        {
            "title": "Tata",
            "hex": "486AAE",
            "source": "https://www.tatasteel.com/media/media-kit/logos-usage-guidelines/",
            "guidelines": "https://www.tatasteel.com/media/media-kit/logos-usage-guidelines/"
        },
        {
            "title": "TaxBuzz",
            "hex": "ED8B0B",
            "source": "https://www.taxbuzz.com/"
        },
        {
            "title": "TeamCity",
            "hex": "000000",
            "source": "https://www.jetbrains.com/company/brand/logos/",
            "guidelines": "https://www.jetbrains.com/company/brand/"
        },
        {
            "title": "TeamSpeak",
            "hex": "2580C3",
            "source": "https://www.teamspeak.com/en/more/media-pack/"
        },
        {
            "title": "TeamViewer",
            "hex": "004680",
            "source": "https://www.teamviewer.com/en-us/"
        },
        {
            "title": "TED",
            "hex": "E62B1E",
            "source": "https://www.ted.com/participate/organize-a-local-tedx-event/tedx-organizer-guide/branding-promotions/logo-and-design/your-tedx-logo"
        },
        {
            "title": "Teespring",
            "hex": "ED2761",
            "source": "https://teespring.com"
        },
        {
            "title": "Tekton",
            "hex": "FD495C",
            "source": "https://github.com/cdfoundation/artwork/blob/3e748ca9cf9c3136a4a571f7655271b568c16a64/tekton/icon/black/tekton-icon-black.svg",
            "guidelines": "https://github.com/cdfoundation/artwork/blob/main/tekton/tekton_brand_guide.pdf"
        },
        {
            "title": "TELE5",
            "hex": "C2AD6F",
            "source": "https://www.tele5.de"
        },
        {
            "title": "Telegram",
            "hex": "26A5E4",
            "source": "https://telegram.org"
        },
        {
            "title": "Telegraph",
            "hex": "FAFAFA",
            "source": "https://telegra.ph/"
        },
        {
            "title": "Tencent QQ",
            "hex": "EB1923",
            "source": "https://en.wikipedia.org/wiki/File:Tencent_QQ.svg#/media/File:Tencent_QQ.svg"
        },
        {
            "title": "TensorFlow",
            "hex": "FF6F00",
            "source": "https://www.tensorflow.org/extras/tensorflow_brand_guidelines.pdf"
        },
        {
            "title": "Teradata",
            "hex": "F37440",
            "source": "https://github.com/Teradata/teradata.github.io/"
        },
        {
            "title": "teratail",
            "hex": "F4C51C",
            "source": "https://teratail.com/"
        },
        {
            "title": "Terraform",
            "hex": "7B42BC",
            "source": "https://www.hashicorp.com/brand",
            "guidelines": "https://www.hashicorp.com/brand"
        },
        {
            "title": "Tesco",
            "hex": "00539F",
            "source": "https://www.tesco.com"
        },
        {
            "title": "Tesla",
            "hex": "CC0000",
            "source": "https://www.tesla.com/tesla-gallery"
        },
        {
            "title": "TestCafe",
            "hex": "36B6E5",
            "source": "https://github.com/DevExpress/testcafe/blob/dd174b6682b5f2675ac90e305d3d893c36a1d814/media/logos/svg/TestCafe-logo-600.svg"
        },
        {
            "title": "Testin",
            "hex": "007DD7",
            "source": "https://www.testin.cn/"
        },
        {
            "title": "Testing Library",
            "hex": "E33332",
            "source": "https://testing-library.com/"
        },
        {
            "title": "Tether",
            "hex": "50AF95",
            "aliases": {
                "aka": [
                    "USDt"
                ]
            },
            "source": "https://tether.to/branding/",
            "guidelines": "https://tether.to/branding/"
        },
        {
            "title": "Textpattern",
            "hex": "FFDA44",
            "source": "https://textpattern.com/"
        },
        {
            "title": "The Algorithms",
            "hex": "00BCB4",
            "source": "https://github.com/TheAlgorithms/website/blob/f4e439578c88fed3b21c70898605238602975d2d/public/logo_t.svg"
        },
        {
            "title": "The Conversation",
            "hex": "D8352A",
            "source": "https://theconversation.com/republishing-guidelines"
        },
        {
            "title": "The Irish Times",
            "hex": "000000",
            "source": "https://www.irishtimes.com/"
        },
        {
            "title": "The Mighty",
            "hex": "D0072A",
            "source": "https://themighty.com/"
        },
        {
            "title": "The Models Resource",
            "hex": "3A75BD",
            "source": "https://www.models-resource.com/"
        },
        {
            "title": "The Movie Database",
            "aliases": {
                "aka": [
                    "TMDB"
                ]
            },
            "hex": "01B4E4",
            "source": "https://www.themoviedb.org/about/logos-attribution"
        },
        {
            "title": "The North Face",
            "hex": "000000",
            "source": "https://www.thenorthface.com/"
        },
        {
            "title": "The Register",
            "hex": "FF0000",
            "source": "https://www.theregister.co.uk/"
        },
        {
            "title": "The Sounds Resource",
            "hex": "39BE6B",
            "source": "https://www.sounds-resource.com/"
        },
        {
            "title": "The Spriters Resource",
            "hex": "BE3939",
            "source": "https://www.spriters-resource.com/"
        },
        {
            "title": "The Washington Post",
            "hex": "231F20",
            "source": "https://www.washingtonpost.com/brand-studio/archive/"
        },
        {
            "title": "Thingiverse",
            "hex": "248BFB",
            "source": "https://www.thingiverse.com/"
        },
        {
            "title": "ThinkPad",
            "hex": "EE2624",
            "source": "https://www.lenovo.com/us/en/thinkpad"
        },
        {
            "title": "Threadless",
            "hex": "0099FF",
            "source": "https://www.threadless.com/about-us/"
        },
        {
            "title": "Three.js",
            "hex": "000000",
            "source": "https://github.com/mrdoob/three.js/blob/a567b810cfcb7f6a03e4faea99f03c53081da477/files/icon.svg"
        },
        {
            "title": "Threema",
            "hex": "3FE669",
            "source": "https://threema.ch/en/press"
        },
        {
            "title": "Thumbtack",
            "hex": "009FD9",
            "source": "https://www.thumbtack.com/press/media-resources/"
        },
        {
            "title": "Thunderbird",
            "hex": "0A84FF",
            "source": "https://github.com/thundernest/thunderbird-website/blob/d7446f3eee14b38f02ee60da7d4b4fb8c9ef20e3/media/svg/logo.svg"
        },
        {
            "title": "Thymeleaf",
            "hex": "005F0F",
            "source": "https://github.com/thymeleaf/thymeleaf-org/blob/0427d4d4c6f08d3a1fbed3bc90ceeebcf094b532/artwork/thymeleaf%202016/thymeleaf.svg"
        },
        {
            "title": "Ticketmaster",
            "hex": "026CDF",
            "source": "https://design.ticketmaster.com/brand/overview/"
        },
        {
            "title": "Tidal",
            "hex": "000000",
            "source": "https://tidal.com"
        },
        {
            "title": "Tide",
            "hex": "4050FB",
            "source": "https://www.tide.co/newsroom/"
        },
        {
            "title": "TietoEVRY",
            "hex": "063752",
            "source": "https://www.tietoevry.com/en/about-us/our-company/"
        },
        {
            "title": "TikTok",
            "hex": "000000",
            "source": "https://tiktok.com"
        },
        {
            "title": "Tile",
            "hex": "000000",
            "source": "https://www.thetileapp.com/"
        },
        {
            "title": "Timescale",
            "hex": "FDB515",
            "source": "https://www.timescale.com/"
        },
        {
            "title": "Tinder",
            "hex": "FF6B6B",
            "source": "http://www.gotinder.com/press"
        },
        {
            "title": "TinyLetter",
            "hex": "ED1C24",
            "source": "https://tinyletter.com/site/press/"
        },
        {
            "title": "tmux",
            "hex": "1BB91F",
            "source": "https://github.com/tmux/tmux/tree/f04cc3997629823f0e304d4e4184e2ec93c703f0/logo"
        },
        {
            "title": "Todoist",
            "hex": "E44332",
            "source": "https://doist.com/press/"
        },
        {
            "title": "Toggl",
            "hex": "E01B22",
            "source": "https://toggl.com/media-toolkit"
        },
        {
            "title": "Tokyo Metro",
            "hex": "149DD3",
            "source": "https://en.wikipedia.org/wiki/File:TokyoMetro.svg"
        },
        {
            "title": "Tomorrowland",
            "hex": "000000",
            "source": "https://global.tomorrowland.com/"
        },
        {
            "title": "Topcoder",
            "hex": "29A7DF",
            "source": "https://www.topcoder.com/thrive/articles/How%20to%20use%20the%20Topcoder%20GUI%20KIT",
            "guidelines": "https://www.topcoder.com/thrive/articles/How%20to%20use%20the%20Topcoder%20GUI%20KIT"
        },
        {
            "title": "Toptal",
            "hex": "3863A0",
            "source": "https://www.toptal.com/branding"
        },
        {
            "title": "Tor Browser",
            "hex": "7D4698",
            "source": "https://styleguide.torproject.org/brand-assets/"
        },
        {
            "title": "Tor Project",
            "hex": "7E4798",
            "source": "https://styleguide.torproject.org/brand-assets/"
        },
        {
            "title": "Toshiba",
            "hex": "FF0000",
            "source": "https://commons.wikimedia.org/wiki/File:Toshiba_logo.svg"
        },
        {
            "title": "Toyota",
            "hex": "EB0A1E",
            "source": "https://www.toyota.com/brandguidelines/logo/",
            "guidelines": "https://www.toyota.com/brandguidelines/"
        },
        {
            "title": "TP-Link",
            "hex": "4ACBD6",
            "source": "https://www.tp-link.com/"
        },
        {
            "title": "tqdm",
            "hex": "FFC107",
            "source": "https://github.com/tqdm/img/blob/0dd23d9336af67976f88f9988ea660cde78c54d4/logo.svg"
        },
        {
            "title": "TrainerRoad",
            "hex": "DA291C",
            "source": "https://www.trainerroad.com/press/",
            "guidelines": "https://www.trainerroad.com/press/"
        },
        {
            "title": "Trakt",
            "hex": "ED1C24",
            "source": "https://trakt.tv"
        },
        {
            "title": "TransferWise",
            "hex": "00B9FF",
            "source": "https://brand.transferwise.com/logo"
        },
        {
            "title": "Transport for Ireland",
            "hex": "00B274",
            "source": "https://www.transportforireland.ie/"
        },
        {
            "title": "Transport for London",
            "hex": "113B92",
            "source": "https://tfl.gov.uk/"
        },
        {
            "title": "Travis CI",
            "hex": "3EAAAF",
            "source": "https://travis-ci.com/logo"
        },
        {
            "title": "Treehouse",
            "hex": "5FCF80",
            "source": "https://teamtreehouse.com/about"
        },
        {
            "title": "Trello",
            "hex": "0052CC",
            "source": "https://atlassian.design/resources/logo-library",
            "guidelines": "https://atlassian.design/foundations/logos/"
        },
        {
            "title": "Trend Micro",
            "hex": "D71921",
            "source": "https://www.trendmicro.com/"
        },
        {
            "title": "Treyarch",
            "hex": "000000",
            "source": "https://upload.wikimedia.org/wikipedia/en/7/7a/Treyarch_logo.svg"
        },
        {
            "title": "Triller",
            "hex": "FF0089",
            "source": "https://triller.co/static/media/illustrations/logo-full-white.svg"
        },
        {
            "title": "Trino",
            "hex": "DD00A1",
            "source": "https://github.com/trinodb/docs.trino.io/blob/653a46f6bdc64b5f67302dc9ab8a0c432ca25e70/352/_static/trino.svg"
        },
        {
            "title": "Trip.com",
            "hex": "287DFA",
            "source": "https://careers.trip.com/"
        },
        {
            "title": "Tripadvisor",
            "hex": "34E0A1",
            "source": "https://tripadvisor.mediaroom.com/logo-guidelines"
        },
        {
            "title": "Trove",
            "hex": "2D004B",
            "source": "https://trove.nla.gov.au/about/who-we-are/our-logo",
            "guidelines": "https://trove.nla.gov.au/about/who-we-are/trove-brand-guidelines"
        },
        {
            "title": "TrueNAS",
            "hex": "0095D5",
            "source": "https://www.truenas.com/"
        },
        {
            "title": "trulia",
            "hex": "0A0B09",
            "source": "https://www.trulia.com/newsroom/media/brand-logos/",
            "guidelines": "https://www.trulia.com/newsroom/media/brand-logos/"
        },
        {
            "title": "Trusted Shops",
            "hex": "FFDC0F",
            "source": "https://brand.trustedshops.com/d/dorIFVeUmcN9/corporate-design"
        },
        {
            "title": "Trustpilot",
            "hex": "00B67A",
            "source": "https://support.trustpilot.com/hc/en-us/articles/206289947-Trustpilot-Brand-Assets-Style-Guide"
        },
        {
            "title": "Try It Online",
            "hex": "303030",
            "source": "https://tio.run/"
        },
        {
            "title": "TryHackMe",
            "hex": "212C42",
            "source": "https://tryhackme.com/about"
        },
        {
            "title": "ts-node",
            "hex": "3178C6",
            "source": "https://typestrong.org/ts-node/"
        },
        {
            "title": "Tubi",
            "hex": "000000",
            "source": "https://corporate.tubitv.com/press-releases/"
        },
        {
            "title": "TUI",
            "hex": "D40E14",
            "source": "https://www.design.tui/brand/logos/",
            "guidelines": "https://www.design.tui/brand/"
        },
        {
            "title": "Tumblr",
            "hex": "36465D",
            "source": "https://www.tumblr.com/logo"
        },
        {
            "title": "TuneIn",
            "hex": "14D8CC",
            "source": "https://cms.tunein.com/press/"
        },
        {
            "title": "TurboSquid",
            "hex": "FF8135",
            "source": "https://www.brand.turbosquid.com/turbosquidicons",
            "guidelines": "https://www.brand.turbosquid.com/"
        },
        {
            "title": "Turkish Airlines",
            "hex": "C70A0C",
            "source": "https://www.turkishairlines.com/tr-int/basin-odasi/logo-arsivi/index.html"
        },
        {
            "title": "Tutanota",
            "hex": "840010",
            "source": "https://github.com/tutao/tutanota/blob/8ff5f0e7d78834ac8fcb0f2357c394b757ea4793/resources/images/logo-solo-red.svg"
        },
        {
            "title": "TV Time",
            "hex": "FFD400",
            "source": "https://www.tvtime.com/"
        },
        {
            "title": "Twilio",
            "hex": "F22F46",
            "source": "https://www.twilio.com/company/brand"
        },
        {
            "title": "Twitch",
            "hex": "9146FF",
            "source": "https://brand.twitch.tv"
        },
        {
            "title": "Twitter",
            "hex": "1DA1F2",
            "source": "https://brand.twitter.com"
        },
        {
            "title": "Twoo",
            "hex": "FF7102",
            "source": "http://www.twoo.com/about/press"
        },
        {
            "title": "Typeform",
            "hex": "262627",
            "source": "https://www.typeform.com"
        },
        {
            "title": "TypeScript",
            "hex": "3178C6",
            "source": "https://www.typescriptlang.org/branding",
            "guidelines": "https://www.typescriptlang.org/branding"
        },
        {
            "title": "TYPO3",
            "hex": "FF8700",
            "source": "https://typo3.com/fileadmin/assets/typo3logos/typo3_bullet_01.svg"
        },
        {
            "title": "Uber",
            "hex": "000000",
            "source": "https://www.uber.com/media/"
        },
        {
            "title": "Uber Eats",
            "hex": "06C167",
            "source": "https://www.ubereats.com"
        },
        {
            "title": "Ubiquiti",
            "hex": "0559C9",
            "source": "https://www.ui.com/marketing/#logos"
        },
        {
            "title": "Ubisoft",
            "hex": "000000",
            "source": "https://www.ubisoft.com/en-US/company/overview.aspx"
        },
        {
            "title": "uBlock Origin",
            "hex": "800000",
            "source": "https://github.com/gorhill/uBlock/blob/master/src/img/ublock.svg"
        },
        {
            "title": "Ubuntu",
            "hex": "E95420",
            "source": "https://design.ubuntu.com/brand/ubuntu-logo/",
            "guidelines": "https://design.ubuntu.com/brand/ubuntu-logo/"
        },
        {
            "title": "Udacity",
            "hex": "02B3E4",
            "source": "https://www.udacity.com"
        },
        {
            "title": "Udemy",
            "hex": "A435F0",
            "source": "https://www.udemy.com/ourbrand/"
        },
        {
            "title": "UFC",
            "hex": "D20A0A",
            "source": "https://www.ufc.com"
        },
        {
            "title": "UIkit",
            "hex": "2396F3",
            "source": "https://getuikit.com"
        },
        {
            "title": "Ulule",
            "hex": "18A5D6",
            "source": "https://ulule.frontify.com/d/EX3dK8qsXgqh/branding-guidelines"
        },
        {
            "title": "Umbraco",
            "hex": "3544B1",
            "source": "https://umbraco.com/"
        },
        {
            "title": "Unacademy",
            "hex": "08BD80",
            "source": "https://unacademy.com/"
        },
        {
            "title": "Under Armour",
            "hex": "1D1D1D",
            "source": "https://www.underarmour.com/en-us/"
        },
        {
            "title": "Underscore.js",
            "hex": "0371B5",
            "source": "https://github.com/jashkenas/underscore/blob/f098f61ff84931dea69c276b3674a62b6ae4def7/docs/images/underscore.png"
        },
        {
            "title": "Undertale",
            "hex": "E71D29",
            "source": "https://undertale.com/"
        },
        {
            "title": "Unicode",
            "hex": "5455FE",
            "source": "https://en.wikipedia.org/wiki/Unicode"
        },
        {
            "title": "Unilever",
            "hex": "1F36C7",
            "source": "https://www.unilever.co.uk/about/who-we-are/our-logo/"
        },
        {
            "title": "United Airlines",
            "hex": "002244",
            "source": "https://en.wikipedia.org/wiki/File:United_Airlines_Logo.svg"
        },
        {
            "title": "Unity",
            "hex": "FFFFFF",
            "source": "https://brand.unity.com/",
            "guidelines": "https://brand.unity.com/"
        },
        {
            "title": "Unraid",
            "hex": "F15A2C",
            "source": "https://unraid.net/"
        },
        {
            "title": "Unreal Engine",
            "hex": "0E1128",
            "source": "https://www.unrealengine.com/en-US/branding",
            "guidelines": "https://www.unrealengine.com/en-US/branding"
        },
        {
            "title": "Unsplash",
            "hex": "000000",
            "source": "https://unsplash.com/"
        },
        {
            "title": "Untangle",
            "hex": "68BD49",
            "source": "https://www.untangle.com/company-overview/",
            "guidelines": "https://www.untangle.com/company-overview/"
        },
        {
            "title": "Untappd",
            "hex": "FFC000",
            "source": "https://untappd.com/"
        },
        {
            "title": "UpCloud",
            "hex": "7B00FF",
            "source": "https://upcloud.com/brand-assets/",
            "guidelines": "https://upcloud.com/brand-assets/"
        },
        {
            "title": "UpLabs",
            "hex": "3930D8",
            "source": "https://www.uplabs.com/"
        },
        {
            "title": "Uploaded",
            "hex": "0E70CB",
            "source": "https://www.uploaded.net"
        },
        {
            "title": "UPS",
            "hex": "150400",
            "source": "https://www.ups.com/"
        },
        {
            "title": "Uptobox",
            "hex": "5CE1E6",
            "source": "https://uptoboxpremium.org/"
        },
        {
            "title": "Upwork",
            "hex": "6FDA44",
            "source": "https://www.upwork.com/press/"
        },
        {
            "title": "USPS",
            "hex": "333366",
            "source": "https://www.usps.com/"
        },
        {
            "title": "V",
            "hex": "5D87BF",
            "source": "https://github.com/vlang/v-logo",
            "license": {
                "type": "MIT"
            }
        },
        {
            "title": "V8",
            "hex": "4B8BF5",
            "source": "https://v8.dev/logo"
        },
        {
            "title": "Vaadin",
            "hex": "00B4F0",
            "source": "https://vaadin.com/trademark",
            "guidelines": "https://vaadin.com/trademark"
        },
        {
            "title": "Vagrant",
            "hex": "1868F2",
            "source": "https://www.hashicorp.com/brand",
            "guidelines": "https://www.hashicorp.com/brand"
        },
        {
            "title": "Valve",
            "hex": "F74843",
            "source": "https://www.valvesoftware.com/"
        },
        {
            "title": "Vapor",
            "hex": "0D0D0D",
            "source": "https://vapor.codes/"
        },
        {
            "title": "Vault",
            "hex": "000000",
            "source": "https://www.hashicorp.com/brand",
            "guidelines": "https://www.hashicorp.com/brand"
        },
        {
            "title": "Vauxhall",
            "hex": "EB001E",
            "source": "https://www.stellantis.com/en/brands/vauxhall"
        },
        {
            "title": "vBulletin",
            "hex": "184D66",
            "source": "https://commons.wikimedia.org/wiki/File:VBulletin.svg"
        },
        {
            "title": "Vector Logo Zone",
            "hex": "184D66",
            "source": "https://www.vectorlogo.zone/"
        },
        {
            "title": "Vectorworks",
            "hex": "000000",
            "source": "https://www.vectorworks.net/en-US"
        },
        {
            "title": "Veeam",
            "hex": "00B336",
            "source": "https://www.veeam.com/newsroom/veeam-graphics.html"
        },
        {
            "title": "Veepee",
            "hex": "EC008C",
            "source": "https://www.veepee.fr/"
        },
        {
            "title": "Venmo",
            "hex": "3D95CE",
            "source": "https://venmo.com/about/brand/"
        },
        {
            "title": "Vercel",
            "hex": "000000",
            "source": "https://vercel.com/design"
        },
        {
            "title": "Verdaccio",
            "hex": "4B5E40",
            "source": "https://verdaccio.org/docs/en/logo"
        },
        {
            "title": "Veritas",
            "hex": "B1181E",
            "source": "https://my.veritas.com/cs/groups/partner/documents/styleguide/mdaw/mdq5/~edisp/tus3cpeapp3855186572.pdf"
        },
        {
            "title": "Verizon",
            "hex": "CD040B",
            "source": "https://www.verizondigitalmedia.com/about/logo-usage/"
        },
        {
            "title": "vFairs",
            "hex": "EF4678",
            "source": "https://www.vfairs.com/"
        },
        {
            "title": "Viadeo",
            "hex": "F07355",
            "source": "https://viadeo.journaldunet.com/"
        },
        {
            "title": "Viber",
            "hex": "7360F2",
            "source": "https://www.viber.com/brand-center/"
        },
        {
            "title": "Vim",
            "hex": "019733",
            "source": "https://commons.wikimedia.org/wiki/File:Vimlogo.svg"
        },
        {
            "title": "Vimeo",
            "hex": "1AB7EA",
            "source": "https://vimeo.com/about/brand_guidelines"
        },
        {
            "title": "Vimeo Livestream",
            "hex": "0A0A20",
            "source": "https://livestream.com"
        },
        {
            "title": "Virgin",
            "aliases": {
                "aka": [
                    "Virgin Group"
                ]
            },
            "hex": "E10A0A",
            "source": "https://www.virgin.com/img/virgin-logo-square.svg"
        },
        {
            "title": "VirtualBox",
            "hex": "183A61",
            "source": "https://commons.wikimedia.org/wiki/File:Virtualbox_logo.png"
        },
        {
            "title": "VirusTotal",
            "hex": "394EFF",
            "source": "https://www.virustotal.com/"
        },
        {
            "title": "Visa",
            "hex": "1A1F71",
            "source": "https://merchantsignageeu.visa.com/product.asp?dptID=696"
        },
        {
            "title": "Visual Studio",
            "hex": "5C2D91",
            "source": "https://visualstudio.microsoft.com/"
        },
        {
            "title": "Visual Studio Code",
            "hex": "007ACC",
            "source": "https://commons.wikimedia.org/wiki/File:Visual_Studio_Code_1.35_icon.svg"
        },
        {
            "title": "Vite",
            "hex": "646CFF",
            "source": "https://vitejs.dev/"
        },
        {
            "title": "Vivaldi",
            "hex": "EF3939",
            "source": "https://vivaldi.com/press/"
        },
        {
            "title": "Vivino",
            "hex": "AA1329",
            "source": "https://www.vivino.com/press"
        },
        {
            "title": "VK",
            "hex": "0077FF",
            "source": "https://vk.com/brand",
            "guidelines": "https://vk.com/brand"
        },
        {
            "title": "VLC media player",
            "hex": "FF8800",
            "source": "http://git.videolan.org/?p=vlc.git;a=tree;f=extras/package/macosx/asset_sources"
        },
        {
            "title": "VMware",
            "hex": "607078",
            "source": "https://myvmware.workspaceair.com/"
        },
        {
            "title": "Vodafone",
            "hex": "E60000",
            "source": "https://web.vodafone.com.eg/"
        },
        {
            "title": "Volkswagen",
            "hex": "151F5D",
            "source": "https://www.volkswagen.ie/"
        },
        {
            "title": "Volvo",
            "hex": "003057",
            "source": "https://www.media.volvocars.com/global/en-gb/logos"
        },
        {
            "title": "Vonage",
            "hex": "FFFFFF",
            "source": "https://www.vonage.com"
        },
        {
            "title": "VOX",
            "hex": "DA074A",
            "source": "https://commons.wikimedia.org/wiki/File:VOX_Logo_2013.svg"
        },
        {
            "title": "VSCO",
            "hex": "000000",
            "source": "https://vscopress.co/media-kit"
        },
        {
            "title": "Vue.js",
            "hex": "4FC08D",
            "source": "https://github.com/vuejs/art",
            "license": {
                "type": "custom",
                "url": "https://github.com/vuejs/art/blob/master/README.md"
            },
            "guidelines": "https://github.com/vuejs/art/blob/master/README.md"
        },
        {
            "title": "Vuetify",
            "hex": "1867C0",
            "source": "https://vuetifyjs.com/"
        },
        {
            "title": "Vulkan",
            "hex": "AC162C",
            "source": "https://www.khronos.org/legal/trademarks/"
        },
        {
            "title": "Vultr",
            "hex": "007BFC",
            "source": "https://www.vultr.com/company/brand-assets/"
        },
        {
            "title": "W3C",
            "hex": "005A9C",
            "source": "https://www.w3.org/Consortium/Legal/logo-usage-20000308",
            "license": {
                "type": "custom",
                "url": "https://www.w3.org/Consortium/Legal/2002/trademark-license-20021231"
            }
        },
        {
            "title": "Wagtail",
            "hex": "43B1B0",
            "source": "https://github.com/wagtail/wagtail/blob/e3e46e23b780aa2b1b521de081cb81872f77466d/wagtail/admin/static_src/wagtailadmin/images/wagtail-logo.svg"
        },
        {
            "title": "WakaTime",
            "hex": "000000",
            "source": "https://wakatime.com/legal/logos-and-trademark-usage",
            "guidelines": "https://wakatime.com/legal/logos-and-trademark-usage"
        },
        {
            "title": "WALKMAN",
            "hex": "000000",
            "source": "https://en.wikipedia.org/wiki/File:Walkman_logo.svg"
        },
        {
            "title": "Wallabag",
            "hex": "3F6184",
            "source": "https://github.com/wallabag/logo/blob/f670395da2d85c3bbcb8dcfa8d2a339d8af5abb0/_default/icon/svg/logo-icon-black-no-bg.svg"
        },
        {
            "title": "Walmart",
            "hex": "0071CE",
            "source": "https://corporate.walmart.com",
            "guidelines": "https://one.walmart.com/content/people-experience/associate-brand-center.html"
        },
        {
            "title": "Wappalyzer",
            "hex": "32067C",
            "source": "https://www.wappalyzer.com/"
        },
        {
            "title": "Warner Bros.",
            "slug": "warnerbros",
            "hex": "004DB4",
            "source": "https://www.warnerbros.com/"
        },
        {
            "title": "Wattpad",
            "hex": "FF500A",
            "source": "https://company.wattpad.com/brandguideline",
            "guidelines": "https://company.wattpad.com/brandguideline"
        },
        {
            "title": "Waze",
            "hex": "33CCFF",
            "source": "https://www.waze.com/"
        },
        {
            "title": "Wear OS",
            "hex": "4285F4",
            "source": "https://partnermarketinghub.withgoogle.com/#/brands/"
        },
        {
            "title": "Weasyl",
            "hex": "990000",
            "source": "https://www.weasyl.com/"
        },
        {
            "title": "Web3.js",
            "hex": "F16822",
            "source": "https://github.com/ChainSafe/web3.js/blob/fdbda4958cbdbaebe8ed5ea59183582b07fac254/assets/logo/web3js.svg"
        },
        {
            "title": "WebAssembly",
            "hex": "654FF0",
            "source": "https://webassembly.org/"
        },
        {
            "title": "WebAuthn",
            "hex": "3423A6",
            "source": "https://github.com/webauthn-open-source/webauthn-logos",
            "guidelines": "https://github.com/webauthn-open-source/webauthn-logos"
        },
        {
            "title": "webcomponents.org",
            "hex": "29ABE2",
            "source": "https://www.webcomponents.org/"
        },
        {
            "title": "WebdriverIO",
            "hex": "EA5906",
            "source": "https://webdriver.io/docs/api/"
        },
        {
            "title": "Webflow",
            "hex": "4353FF",
            "source": "https://webflow.com/"
        },
        {
            "title": "WebGL",
            "hex": "990000",
            "source": "https://www.khronos.org/legal/trademarks/",
            "guidelines": "https://www.khronos.org/legal/trademarks/"
        },
        {
            "title": "webhint",
            "hex": "4700A3",
            "source": "https://github.com/webhintio/webhint.io/blob/5c9f10a33a6d68e1f0d2b1eff0829685b9123433/src/webhint-theme/source/images/webhint-logo.svg"
        },
        {
            "title": "Weblate",
            "hex": "2ECCAA",
            "source": "https://github.com/WeblateOrg/graphics/blob/669e4f910abd9ec36fda172d2ea6f2f424a32ace/logo/weblate-black.svg",
            "license": {
                "type": "GPL-3.0-only"
            }
        },
        {
            "title": "Webmin",
            "hex": "7DA0D0",
            "source": "https://github.com/webmin/webmin/blob/84d2d3d17f638a43939220f78b83bfefbae37f76/images/webmin-blue.svg"
        },
        {
            "title": "WebMoney",
            "hex": "036CB5",
            "source": "https://www.webmoney.ru/rus/developers/logos.shtml"
        },
        {
            "title": "Webpack",
            "hex": "8DD6F9",
            "source": "https://webpack.js.org/branding/"
        },
        {
            "title": "WebRTC",
            "hex": "333333",
            "source": "https://webrtc.org/"
        },
        {
            "title": "WebStorm",
            "hex": "000000",
            "source": "https://www.jetbrains.com/company/brand/logos/",
            "guidelines": "https://www.jetbrains.com/company/brand/"
        },
        {
            "title": "WEBTOON",
            "hex": "00D564",
            "source": "http://webtoons.com/"
        },
        {
            "title": "WeChat",
            "hex": "07C160",
            "source": "https://wechat.design/standard/download/brand",
            "guidelines": "https://wechat.design/standard/download/brand"
        },
        {
            "title": "WeGame",
            "hex": "FAAB00",
            "source": "https://www.wegame.com.cn"
        },
        {
            "title": "Weights & Biases",
            "hex": "FFBE00",
            "source": "https://wandb.ai/"
        },
        {
            "title": "Welcome to the Jungle",
            "aliases": {
                "aka": [
                    "WTTJ"
                ]
            },
            "hex": "FFCD00",
            "source": "https://www.welcometothejungle.com/"
        },
        {
            "title": "WEMO",
            "hex": "72D44C",
            "source": "https://commons.wikimedia.org/wiki/File:WeMoApp.svg"
        },
        {
            "title": "Western Digital",
            "aliases": {
                "aka": [
                    "WD"
                ]
            },
            "hex": "000000",
            "source": "https://www.westerndigital.com"
        },
        {
            "title": "WeTransfer",
            "hex": "409FFF",
            "source": "https://wetransfer.com/"
        },
        {
            "title": "WhatsApp",
            "hex": "25D366",
            "source": "https://www.whatsappbrand.com",
            "guidelines": "https://whatsappbrand.com/"
        },
        {
            "title": "When I Work",
            "hex": "51A33D",
            "source": "https://wheniwork.com/"
        },
        {
            "title": "WhiteSource",
            "hex": "161D4E",
            "source": "https://www.whitesourcesoftware.com/whitesource-media-kit/"
        },
        {
            "title": "Wii",
            "hex": "8B8B8B",
            "source": "https://commons.wikimedia.org/wiki/File:Wii.svg"
        },
        {
            "title": "Wii U",
            "hex": "8B8B8B",
            "source": "https://commons.wikipedia.org/wiki/File:WiiU.svg"
        },
        {
            "title": "Wiki.js",
            "hex": "1976D2",
            "source": "https://cdn.js.wiki/images/wikijs-butterfly-mono.svg"
        },
        {
            "title": "Wikidata",
            "hex": "006699",
            "source": "https://commons.wikimedia.org/wiki/File:Wikidata-logo-en.svg"
        },
        {
            "title": "Wikimedia Commons",
            "hex": "006699",
            "source": "https://commons.wikimedia.org/wiki/File:Commons-logo.svg"
        },
        {
            "title": "Wikipedia",
            "hex": "000000",
            "source": "https://commons.wikimedia.org/wiki/File:Wikipedia-logo-v2.svg"
        },
        {
            "title": "Wikiquote",
            "hex": "006699",
            "source": "https://commons.wikimedia.org/wiki/File:Wikiquote-logo.svg"
        },
        {
            "title": "Wikivoyage",
            "hex": "006699",
            "source": "https://commons.wikimedia.org/wiki/File:Wikivoyage-Logo-v3-en.svg"
        },
        {
            "title": "Winamp",
            "hex": "F93821",
            "source": "https://www.winamp.com"
        },
        {
            "title": "Windi CSS",
            "hex": "48B0F1",
            "source": "https://github.com/windicss/docs/blob/d7a01df515c4fa30dbb33ede7c46392e21fbf2cb/public/assets/logo.svg"
        },
        {
            "title": "Windows",
            "hex": "0078D6",
            "source": "https://commons.wikimedia.org/wiki/File:Windows_10_Logo.svg"
        },
        {
            "title": "Windows 95",
            "hex": "008080",
            "source": "https://en.wikipedia.org/wiki/Windows_95"
        },
        {
            "title": "Windows Terminal",
            "hex": "4D4D4D",
            "source": "https://github.com/microsoft/terminal/blob/a90289548f8548bf5c370a4b141b4b815c22616b/res/terminal/Terminal_HC.svg"
        },
        {
            "title": "Windows XP",
            "hex": "003399",
            "source": "https://commons.wikimedia.org/wiki/File:Windows_logo_-_2002%E2%80%932012_(Multicolored).svg"
        },
        {
            "title": "Winmate",
            "hex": "C11920",
            "source": "https://www.winmate.com/NewsAndEvents/Publications"
        },
        {
            "title": "Wipro",
            "hex": "341C53",
            "source": "https://www.wipro.com/content/dam/nexus/en/service-lines/applications/latest-thinking/state-of-cybersecurity-report-2019.pdf"
        },
        {
            "title": "Wire",
            "hex": "000000",
            "source": "http://brand.wire.com",
            "guidelines": "https://brand.wire.com/"
        },
        {
            "title": "WireGuard",
            "hex": "88171A",
            "source": "https://www.wireguard.com/"
        },
        {
            "title": "Wireshark",
            "hex": "1679A7",
            "source": "https://gitlab.com/wanduow/wireshark/-/blob/cd5539b0f76975474869984a9d2f0fce29d5c21e/image/wsicon.svg"
        },
        {
            "title": "Wish",
            "hex": "2FB7EC",
            "source": "https://wish.com/"
        },
        {
            "title": "Wistia",
            "hex": "54BBFF",
            "source": "https://wistia.com/about/assets",
            "guidelines": "https://wistia.com/about/assets"
        },
        {
            "title": "Wix",
            "hex": "0C6EFC",
            "source": "http://www.wix.com/about/design-assets"
        },
        {
            "title": "Wizz Air",
            "hex": "C6007E",
            "source": "https://wizzair.com/en-gb/information-and-services/about-us/press-office/logos"
        },
        {
            "title": "Wolfram",
            "hex": "DD1100",
            "source": "http://company.wolfram.com/press-center/wolfram-corporate/"
        },
        {
            "title": "Wolfram Language",
            "hex": "DD1100",
            "source": "http://company.wolfram.com/press-center/language/"
        },
        {
            "title": "Wolfram Mathematica",
            "hex": "DD1100",
            "source": "http://company.wolfram.com/press-center/mathematica/"
        },
        {
            "title": "Woo",
            "hex": "96588A",
            "source": "https://woocommerce.com/style-guide/",
            "guidelines": "https://woocommerce.com/trademark-guidelines/"
        },
        {
            "title": "WooCommerce",
            "hex": "96588A",
            "source": "https://woocommerce.com/style-guide/",
            "guidelines": "https://woocommerce.com/trademark-guidelines/"
        },
        {
            "title": "WordPress",
            "hex": "21759B",
            "source": "https://wordpress.org/about/logos"
        },
        {
            "title": "Workplace",
            "hex": "4326C4",
            "source": "https://en.facebookbrand.com/",
            "guidelines": "https://en.facebookbrand.com/"
        },
        {
            "title": "World Health Organization",
            "hex": "0093D5",
            "source": "https://www.who.int/"
        },
        {
            "title": "WP Engine",
            "hex": "0ECAD4",
            "source": "https://wpengine.com/brand-assets/"
        },
        {
            "title": "WP Rocket",
            "hex": "F56640",
            "source": "https://wp-rocket.me/"
        },
        {
            "title": "write.as",
            "hex": "5BC4EE",
            "source": "https://write.as/brand",
            "guidelines": "https://write.as/brand"
        },
        {
            "title": "WWE",
            "hex": "000000",
            "source": "https://commons.wikimedia.org/wiki/File:WWE_Network_logo.svg"
        },
        {
            "title": "Wwise",
            "hex": "00549F",
            "source": "https://www.audiokinetic.com/resources/credits/",
            "guidelines": "https://www.audiokinetic.com/resources/credits/"
        },
        {
            "title": "X.Org",
            "hex": "F28834",
            "source": "https://upload.wikimedia.org/wikipedia/commons/9/90/X.Org_Logo.svg"
        },
        {
            "title": "Xamarin",
            "hex": "3498DB",
            "source": "https://github.com/dotnet/swag/tree/master/xamarin"
        },
        {
            "title": "XAML",
            "hex": "0C54C2",
            "source": "https://github.com/microsoft/microsoft-ui-xaml/issues/1185#issuecomment-529731046"
        },
        {
            "title": "XAMPP",
            "hex": "FB7A24",
            "source": "https://www.apachefriends.org/en/"
        },
        {
            "title": "Xbox",
            "hex": "107C10",
            "source": "https://www.xbox.com/en-US/consoles"
        },
        {
            "title": "Xcode",
            "hex": "147EFB",
            "source": "https://developer.apple.com/develop/"
        },
        {
            "title": "XDA Developers",
            "hex": "EA7100",
            "source": "https://www.xda-developers.com/"
        },
        {
            "title": "Xero",
            "hex": "13B5EA",
            "source": "https://www.xero.com/uk/about/media/downloads"
        },
        {
            "title": "XFCE",
            "hex": "2284F2",
            "source": "https://www.xfce.org/download#artwork"
        },
        {
            "title": "Xiaomi",
            "hex": "FF6900",
            "source": "https://www.mi.com/global"
        },
        {
            "title": "Xilinx",
            "hex": "E01F27",
            "source": "https://www.xilinx.com"
        },
        {
            "title": "Xing",
            "hex": "006567",
            "source": "https://dev.xing.com/logo_rules"
        },
        {
            "title": "XMPP",
            "hex": "002B5C",
            "source": "https://github.com/xsf/xmpp.org/tree/00c49187e353c1a156c95562dafaf129e688fbad/content/icons"
        },
        {
            "title": "XRP",
            "hex": "25A768",
            "source": "https://xrpl.org/"
        },
        {
            "title": "XSplit",
            "hex": "0095DE",
            "source": "https://www.xsplit.com/presskit"
        },
        {
            "title": "XState",
            "hex": "2C3E50",
            "source": "https://github.com/davidkpiano/xstate/blob/544df7f00e2ef49603b5e5ff2f0d183ff6bd5e7c/docs/.vuepress/public/logo.svg"
        },
        {
            "title": "Y Combinator",
            "hex": "F0652F",
            "source": "https://www.ycombinator.com/press/"
        },
        {
            "title": "Yahoo!",
            "hex": "6001D2",
            "source": "https://yahoo.com/"
        },
        {
            "title": "Yale",
            "hex": "FFD900",
            "source": "https://yalehome.com"
        },
        {
            "title": "Yamaha Corporation",
            "hex": "4B1E78",
            "source": "https://www.yamaha.com/en/"
        },
        {
            "title": "Yamaha Motor Corporation",
            "hex": "E60012",
            "source": "https://en.wikipedia.org/wiki/Yamaha_Motor_Company"
        },
        {
            "title": "Yammer",
            "hex": "106EBE",
            "source": "https://developer.microsoft.com/en-us/fluentui#/styles/web/colors/products"
        },
        {
            "title": "Yarn",
            "hex": "2C8EBB",
            "source": "https://github.com/yarnpkg/assets"
        },
        {
            "title": "Yelp",
            "hex": "D32323",
            "source": "https://www.yelp.com/styleguide/icons"
        },
        {
            "title": "Yoast",
            "hex": "A4286A",
            "source": "https://yoast.com/media/logo/"
        },
        {
            "title": "YourTravel.TV",
            "hex": "F79025",
            "source": "https://yourtravel.tv"
        },
        {
            "title": "YouTube",
            "hex": "FF0000",
            "source": "https://www.youtube.com/howyoutubeworks/resources/brand-resources/#logos-icons-and-colors",
            "guidelines": "https://www.youtube.com/howyoutubeworks/resources/brand-resources/#logos-icons-and-colors"
        },
        {
            "title": "YouTube Gaming",
            "hex": "FF0000",
            "source": "https://gaming.youtube.com/"
        },
        {
            "title": "YouTube Music",
            "hex": "FF0000",
            "source": "https://partnermarketinghub.withgoogle.com/#/brands/"
        },
        {
            "title": "YouTube Studio",
            "hex": "FF0000",
            "source": "https://www.youtube.com/"
        },
        {
            "title": "YouTube TV",
            "hex": "FF0000",
            "source": "https://partnermarketinghub.withgoogle.com/#/brands/"
        },
        {
            "title": "Z-Wave",
            "hex": "1B365D",
            "source": "https://www.z-wave.com/"
        },
        {
            "title": "Zalando",
            "hex": "FF6900",
            "source": "https://www.zalando.co.uk/"
        },
        {
            "title": "Zalo",
            "hex": "0068FF",
            "source": "https://zalo.me/"
        },
        {
            "title": "Zapier",
            "hex": "FF4A00",
            "source": "https://zapier.com/about/brand"
        },
        {
            "title": "Zcash",
            "aliases": {
                "aka": [
                    "ZEC"
                ]
            },
            "hex": "F4B728",
            "source": "https://z.cash/press/",
            "guidelines": "https://www.zfnd.org/about/trademark-policy/"
        },
        {
            "title": "ZDF",
            "hex": "FA7D19",
            "source": "https://www.zdf.de/"
        },
        {
            "title": "Zelle",
            "hex": "6D1ED4",
            "source": "https://www.zellepay.com/"
        },
        {
            "title": "Zend",
            "hex": "0679EA",
            "source": "https://www.zend.com/"
        },
        {
            "title": "Zend Framework",
            "hex": "68B604",
            "source": "https://framework.zend.com/"
        },
        {
            "title": "Zendesk",
            "hex": "03363D",
            "source": "https://brandland.zendesk.com/"
        },
        {
            "title": "Zenn",
            "hex": "3EA8FF",
            "source": "https://zenn.dev/mediakit"
        },
        {
            "title": "Zenodo",
            "hex": "1682D4",
            "source": "https://about.zenodo.org",
            "guidelines": "https://about.zenodo.org"
        },
        {
            "title": "Zerodha",
            "hex": "387ED1",
            "source": "https://zerodha.com"
        },
        {
            "title": "ZeroMQ",
            "hex": "DF0000",
            "source": "https://github.com/zeromq/zeromq.org/blob/master/static/safari-pinned-tab.svg"
        },
        {
            "title": "Zerply",
            "hex": "7BBB6E",
            "source": "https://zerply.com/about/resources"
        },
        {
            "title": "Zhihu",
            "hex": "0084FF",
            "source": "https://www.zhihu.com/"
        },
        {
            "title": "Zig",
            "hex": "F7A41D",
            "source": "https://github.com/ziglang/logo",
            "license": {
                "type": "CC-BY-SA-4.0"
            }
        },
        {
            "title": "Zigbee",
            "hex": "EB0443",
            "source": "https://zigbeealliance.org/solution/zigbee/"
        },
        {
            "title": "Zillow",
            "hex": "006AFF",
            "source": "https://www.zillow.com/"
        },
        {
            "title": "Zingat",
            "hex": "009CFB",
            "source": "https://www.zingat.com/kurumsal-logolar"
        },
        {
            "title": "Zoho",
            "hex": "C8202B",
            "source": "https://www.zoho.com/branding/"
        },
        {
            "title": "Zoiper",
            "hex": "F47920",
            "source": "https://www.zoiper.com/en/products"
        },
        {
            "title": "Zomato",
            "hex": "E23744",
            "source": "https://www.zomato.com/business/apps"
        },
        {
            "title": "Zoom",
            "hex": "2D8CFF",
            "source": "https://zoom.us/brandguidelines"
        },
        {
            "title": "Zorin",
            "hex": "0CC1F3",
            "source": "https://zorinos.com/press/"
        },
        {
            "title": "Zotero",
            "hex": "CC2936",
            "source": "https://www.zotero.org/support/brand"
        },
        {
            "title": "Zulip",
            "hex": "FFFFFF",
            "source": "https://github.com/zulip/zulip/blob/df9e40491dc77b658d943cff36a816d46e32ce1b/static/images/logo/zulip-org-logo.svg"
        },
        {
            "title": "Zyte",
            "hex": "B02CCE",
            "source": "https://www.zyte.com/"
        }
    ]
}<|MERGE_RESOLUTION|>--- conflicted
+++ resolved
@@ -5533,15 +5533,14 @@
             "source": "https://news.lenovo.com/press-kits/"
         },
         {
-<<<<<<< HEAD
             "title": "Leroy Merlin",
             "hex": "78BE20",
             "source": "https://www.leroymerlin.fr/"
-=======
+        },
+        {
             "title": "Lerna",
             "hex": "2F0268",
             "source": "https://github.com/lerna/logo/blob/fb18db535d71aacc6ffb0f6b75a0c3bd9e353543/lerna.svg"
->>>>>>> ea95f9d0
         },
         {
             "title": "Less",
