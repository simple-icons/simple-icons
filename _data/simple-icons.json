--- conflicted
+++ resolved
@@ -416,15 +416,14 @@
             "source": "https://commons.wikimedia.org/wiki/File:American_Express_logo.svg"
         },
         {
-<<<<<<< HEAD
+            "title": "AMP",
+            "hex": "005AF0",
+            "source": "https://amp.dev/"
+        },
+        {
             "title": "Amul",
             "hex": "ED1D24",
             "source": "https://amul.com/classic/products/horeca.php?"
-=======
-            "title": "AMP",
-            "hex": "005AF0",
-            "source": "https://amp.dev/"
->>>>>>> 30bb8257
         },
         {
             "title": "ANA",
