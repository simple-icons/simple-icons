{
    "icons": [
        {
            "title": ".ENV",
            "hex": "ECD53F",
            "source": "https://github.com/motdotla/dotenv/tree/40e75440337d1de2345dc8326d6108331f583fd8",
            "aliases": {
                "aka": [
                    "Dotenv"
                ]
            }
        },
        {
            "title": ".NET",
            "hex": "512BD4",
            "source": "https://github.com/dotnet/brand/tree/defe0408e765b48223a434a0d9a94213edc062f8"
        },
        {
            "title": "(ISC)²",
            "slug": "iscsquared",
            "hex": "007054",
            "source": "https://www.isc2.org"
        },
        {
            "title": "/e/",
            "hex": "000000",
            "source": "https://gitlab.e.foundation/e/cloud/my-spot/-/blob/4e5430a17ba4ce77d4cb188222e47924f032b197/searx/static/themes/eelo/img/logo.svg"
        },
        {
            "title": "1001Tracklists",
            "hex": "40AEF0",
            "source": "https://www.1001tracklists.com"
        },
        {
            "title": "1Password",
            "hex": "1A285F",
            "source": "https://1password.com"
        },
        {
            "title": "3M",
            "hex": "FF0000",
            "source": "https://www.3m.com"
        },
        {
            "title": "42",
            "hex": "000000",
            "source": "https://www.42.fr"
        },
        {
            "title": "4chan",
            "hex": "006600",
            "source": "https://www.4chan.org"
        },
        {
            "title": "4D",
            "hex": "004088",
            "source": "https://www.4d.com"
        },
        {
            "title": "500px",
            "hex": "0099E5",
            "source": "https://about.500px.com/press"
        },
        {
            "title": "A-Frame",
            "hex": "EF2D5E",
            "source": "https://aframe.io/docs"
        },
        {
            "title": "ABB RobotStudio",
            "hex": "FF9E0F",
            "source": "https://new.abb.com/products/robotics/en/robotstudio/downloads"
        },
        {
            "title": "Abbott",
            "hex": "008FC7",
            "source": "https://commons.wikimedia.org/wiki/File:Logo_Abbott_Laboratories.svg"
        },
        {
            "title": "Abbvie",
            "hex": "071D49",
            "source": "https://www.abbvie.com"
        },
        {
            "title": "Ableton Live",
            "hex": "000000",
            "source": "https://www.ableton.com/en/legal/branding-trademark-guidelines/"
        },
        {
            "title": "About.me",
            "hex": "00A98F",
            "source": "https://about.me/assets"
        },
        {
            "title": "Abstract",
            "hex": "191A1B",
            "source": "https://www.abstract.com/about"
        },
        {
            "title": "Academia",
            "hex": "41454A",
            "source": "https://www.academia.edu"
        },
        {
            "title": "Accenture",
            "hex": "A100FF",
            "source": "https://www.accenture.com"
        },
        {
            "title": "Acclaim",
            "hex": "26689A",
            "source": "https://www.youracclaim.com"
        },
        {
            "title": "Accusoft",
            "hex": "A9225C",
            "source": "https://www.accusoft.com"
        },
        {
            "title": "Acer",
            "hex": "83B81A",
            "source": "https://www.acer.com"
        },
        {
            "title": "ACM",
            "hex": "0085CA",
            "source": "https://identitystandards.acm.org"
        },
        {
            "title": "ActiGraph",
            "hex": "0B2C4A",
            "source": "https://www.actigraphcorp.com"
        },
        {
            "title": "Activision",
            "hex": "000000",
            "source": "https://www.activision.com"
        },
        {
            "title": "Acura",
            "hex": "000000",
            "source": "https://www.acura.com",
            "guidelines": "https://www.honda.com/privacy/terms-and-conditions"
        },
        {
            "title": "Adafruit",
            "hex": "000000",
            "source": "https://www.adafruit.com"
        },
        {
            "title": "AdBlock",
            "hex": "F40D12",
            "source": "https://getadblock.com"
        },
        {
            "title": "Adblock Plus",
            "hex": "C70D2C",
            "source": "https://adblockplus.org"
        },
        {
            "title": "AddThis",
            "hex": "FF6550",
            "source": "https://www.addthis.com"
        },
        {
            "title": "AdGuard",
            "hex": "68BC71",
            "source": "https://adguard.com/en/media-materials.html"
        },
        {
            "title": "Adidas",
            "hex": "000000",
            "source": "https://www.adidas.com"
        },
        {
            "title": "Adminer",
            "hex": "34567C",
            "source": "https://www.adminer.org"
        },
        {
            "title": "Adobe",
            "hex": "FF0000",
            "source": "https://www.adobe.com",
            "guidelines": "https://developer.adobe.com/developer-distribution/creative-cloud/docs/guides/branding_guidelines"
        },
        {
            "title": "Adobe Acrobat Reader",
            "hex": "EC1C24",
            "source": "https://acrobat.adobe.com",
            "guidelines": "https://developer.adobe.com/developer-distribution/creative-cloud/docs/guides/branding_guidelines"
        },
        {
            "title": "Adobe After Effects",
            "hex": "9999FF",
            "source": "https://www.adobe.com/creativecloud.html",
            "guidelines": "https://developer.adobe.com/developer-distribution/creative-cloud/docs/guides/branding_guidelines"
        },
        {
            "title": "Adobe Audition",
            "hex": "9999FF",
            "source": "https://www.adobe.com/creativecloud.html",
            "guidelines": "https://developer.adobe.com/developer-distribution/creative-cloud/docs/guides/branding_guidelines"
        },
        {
            "title": "Adobe Creative Cloud",
            "hex": "DA1F26",
            "source": "https://www.adobe.com/creativecloud.html",
            "guidelines": "https://developer.adobe.com/developer-distribution/creative-cloud/docs/guides/branding_guidelines"
        },
        {
            "title": "Adobe Dreamweaver",
            "hex": "FF61F6",
            "source": "https://www.adobe.com/products/catalog.html",
            "guidelines": "https://developer.adobe.com/developer-distribution/creative-cloud/docs/guides/branding_guidelines"
        },
        {
            "title": "Adobe Fonts",
            "hex": "000B1D",
            "source": "https://www.adobe.com/creativecloud.html",
            "guidelines": "https://developer.adobe.com/developer-distribution/creative-cloud/docs/guides/branding_guidelines"
        },
        {
            "title": "Adobe Illustrator",
            "hex": "FF9A00",
            "source": "https://www.adobe.com/creativecloud.html",
            "guidelines": "https://developer.adobe.com/developer-distribution/creative-cloud/docs/guides/branding_guidelines"
        },
        {
            "title": "Adobe InDesign",
            "hex": "FF3366",
            "source": "https://www.adobe.com/creativecloud.html",
            "guidelines": "https://developer.adobe.com/developer-distribution/creative-cloud/docs/guides/branding_guidelines"
        },
        {
            "title": "Adobe Lightroom",
            "hex": "31A8FF",
            "source": "https://www.adobe.com/creativecloud.html",
            "guidelines": "https://developer.adobe.com/developer-distribution/creative-cloud/docs/guides/branding_guidelines"
        },
        {
            "title": "Adobe Lightroom Classic",
            "hex": "31A8FF",
            "source": "https://www.adobe.com/creativecloud.html",
            "guidelines": "https://developer.adobe.com/developer-distribution/creative-cloud/docs/guides/branding_guidelines"
        },
        {
            "title": "Adobe Photoshop",
            "hex": "31A8FF",
            "source": "https://www.adobe.com/creativecloud.html",
            "guidelines": "https://developer.adobe.com/developer-distribution/creative-cloud/docs/guides/branding_guidelines"
        },
        {
            "title": "Adobe Premiere Pro",
            "hex": "9999FF",
            "source": "https://www.adobe.com/creativecloud.html",
            "guidelines": "https://developer.adobe.com/developer-distribution/creative-cloud/docs/guides/branding_guidelines"
        },
        {
            "title": "Adobe XD",
            "hex": "FF61F6",
            "source": "https://helpx.adobe.com/support/xd.html",
            "guidelines": "https://developer.adobe.com/developer-distribution/creative-cloud/docs/guides/branding_guidelines"
        },
        {
            "title": "AdonisJS",
            "hex": "5A45FF",
            "source": "https://adonisjs.com",
            "guidelines": "https://adonisjs.notion.site/adonisjs/Welcome-to-the-AdonisJS-Brand-Assets-Guidelines-a042a6d0be7640c6bc78eb32e1bbaaa1"
        },
        {
            "title": "ADP",
            "hex": "D0271D",
            "source": "https://www.adp.com",
            "guidelines": "https://www.adp.com/legal.aspx"
        },
        {
            "title": "Adroll",
            "hex": "0DBDFF",
            "source": "https://www.adroll.com"
        },
        {
            "title": "Adyen",
            "hex": "0ABF53",
            "source": "https://www.adyen.com/press-and-media/presskit",
            "guidelines": "https://www.adyen.com/press-and-media/presskit"
        },
        {
            "title": "Aer Lingus",
            "hex": "006272",
            "source": "https://www.aerlingus.com"
        },
        {
            "title": "Aeroflot",
            "hex": "02458D",
            "source": "https://www.aeroflot.ru/ru-en/information/onboard/press"
        },
        {
            "title": "Aeroméxico",
            "hex": "0B2343",
            "source": "https://www.aeromexico.com"
        },
        {
            "title": "Aerospike",
            "hex": "C41E25",
            "source": "https://pages.aerospike.com/rs/aerospike/images/Acid_Whitepaper.pdf"
        },
        {
            "title": "AEW",
            "aliases": {
                "aka": [
                    "All Elite Wrestling"
                ]
            },
            "hex": "000000",
            "source": "https://commons.wikimedia.org/wiki/File:AEW_Logo_(simplified).svg"
        },
        {
            "title": "AFFiNE",
            "hex": "1E96EB",
            "source": "https://affine.pro"
        },
        {
            "title": "Affinity",
            "hex": "222324",
            "source": "https://affinity.serif.com"
        },
        {
            "title": "Affinity Designer",
            "hex": "1B72BE",
            "source": "https://affinity.serif.com/designer"
        },
        {
            "title": "Affinity Photo",
            "hex": "7E4DD2",
            "source": "https://affinity.serif.com/photo"
        },
        {
            "title": "Affinity Publisher",
            "hex": "C9284D",
            "source": "https://affinity.serif.com/publisher"
        },
        {
            "title": "Agora",
            "hex": "099DFD",
            "source": "https://github.com/AgoraIO/Docs-Source/blob/849872dd0496bada0a2dceecb3f79663e3b2d323/assets/images/others/agora-logo.svg"
        },
        {
            "title": "AI Dungeon",
            "hex": "000000",
            "source": "https://commons.wikimedia.org/wiki/File:AI_Dungeon_Logo.png"
        },
        {
            "title": "AIB",
            "hex": "7F2B7B",
            "source": "https://aib.ie",
            "aliases": {
                "aka": [
                    "Allied Irish Banks"
                ]
            }
        },
        {
            "title": "AIOHTTP",
            "hex": "2C5BB4",
            "source": "https://github.com/aio-libs/aiohttp/blob/fb5fe72b1bca3b899af579d376f5fe45745410e4/docs/aiohttp-plain.svg",
            "license": {
                "type": "Apache-2.0"
            }
        },
        {
            "title": "Aiqfome",
            "hex": "7A1FA2",
            "source": "https://aiqfome.com"
        },
        {
            "title": "Air Canada",
            "hex": "F01428",
            "source": "https://www.aircanada.com"
        },
        {
            "title": "Air China",
            "hex": "E30E17",
            "source": "https://www.airchina.com.cn/en/investor_relations"
        },
        {
            "title": "Air France",
            "hex": "002157",
            "source": "https://www.airfrance.fr"
        },
        {
            "title": "Air India",
            "hex": "D9000D",
            "source": "https://www.airindia.com"
        },
        {
            "title": "AirAsia",
            "hex": "FF0000",
            "source": "https://www.airasia.com/shop"
        },
        {
            "title": "Airbnb",
            "hex": "FF5A5F",
            "source": "https://www.airbnb.com"
        },
        {
            "title": "Airbrake.io",
            "hex": "FFA500",
            "source": "https://github.com/airbrake/slate/blob/c116f2968bcf4dfda126511de0a2d0f0dc8b6a8e/source/images/logo.svg",
            "license": {
                "type": "Apache-2.0"
            }
        },
        {
            "title": "Airbus",
            "hex": "00205B",
            "source": "https://brand.airbus.com/brand-elements/logo.html"
        },
        {
            "title": "Airbyte",
            "hex": "615EFF",
            "source": "https://airbyte.com"
        },
        {
            "title": "Aircall",
            "hex": "00B388",
            "source": "https://aircall.io"
        },
        {
            "title": "AirPlay Audio",
            "hex": "000000",
            "source": "https://developer.apple.com/design/human-interface-guidelines/airplay/overview/icons",
            "guidelines": "https://www.apple.com/legal/intellectual-property/guidelinesfor3rdparties.html"
        },
        {
            "title": "AirPlay Video",
            "hex": "000000",
            "source": "https://developer.apple.com/design/human-interface-guidelines/airplay/overview/icons/",
            "guidelines": "https://www.apple.com/legal/intellectual-property/guidelinesfor3rdparties.html"
        },
        {
            "title": "Airtable",
            "hex": "18BFFF",
            "source": "https://airtable.com/press"
        },
        {
            "title": "Ajv",
            "hex": "23C8D2",
            "source": "https://github.com/ajv-validator/ajv/blob/95b15b683dfb60f63c5129b0426629b968d53af8/docs/.vuepress/public/img/ajv.svg",
            "license": {
                "type": "MIT"
            }
        },
        {
            "title": "Akamai",
            "hex": "0096D6",
            "source": "https://www.akamai.com"
        },
        {
            "title": "Alacritty",
            "hex": "F46D01",
            "source": "https://github.com/alacritty/alacritty/blob/6d8db6b9dfadd6164c4be7a053f25db8ef6b7998/extra/logo/alacritty-simple.svg",
            "license": {
                "type": "Apache-2.0"
            }
        },
        {
            "title": "Albert Heijn",
            "hex": "04ACE6",
            "source": "https://www.ah.nl"
        },
        {
            "title": "Alby",
            "hex": "FFDF6F",
            "source": "https://github.com/getAlby/media/blob/c24fee4a3f76d6cd000343a972f10590d3913b25/Alby-logo-icons/Alby-logo-head/alby.svg",
            "guidelines": "https://github.com/getAlby/lightning-browser-extension/wiki/Open-Design"
        },
        {
            "title": "Alchemy",
            "hex": "0C0C0E",
            "source": "https://www.alchemy.com"
        },
        {
            "title": "Aldi Nord",
            "hex": "2490D7",
            "source": "https://commons.wikimedia.org/wiki/File:Aldi_Nord_201x_logo.svg"
        },
        {
            "title": "Aldi Süd",
            "hex": "00005F",
            "source": "https://www.aldi-sued.de"
        },
        {
            "title": "Alfa Romeo",
            "hex": "981E32",
            "source": "https://www.fcaci.com/x/Alfa"
        },
        {
            "title": "Alfred",
            "hex": "5C1F87",
            "source": "https://www.alfredapp.com"
        },
        {
            "title": "Algolia",
            "hex": "003DFF",
            "source": "https://algolia.frontify.com/d/1AZwVNcFZiu7/style-guide"
        },
        {
            "title": "Algorand",
            "hex": "000000",
            "source": "https://www.algorand.com/about/media-kit",
            "guidelines": "https://algorand.com/about/media-kit"
        },
        {
            "title": "Alibaba Cloud",
            "hex": "FF6A00",
            "source": "https://www.alibabagroup.com/en/ir/reports"
        },
        {
            "title": "Alibaba.com",
            "hex": "FF6A00",
            "source": "https://www.alibabagroup.com/en/ir/reports"
        },
        {
            "title": "AliExpress",
            "hex": "FF4747",
            "source": "https://www.alibabagroup.com/en/ir/reports"
        },
        {
            "title": "Alipay",
            "hex": "1890FF",
            "source": "https://global.alipay.com"
        },
        {
            "title": "Allegro",
            "hex": "FF5A00",
            "source": "https://allegro.pl"
        },
        {
            "title": "AlliedModders",
            "hex": "1578D3",
            "source": "https://forums.alliedmods.net"
        },
        {
            "title": "AlloCiné",
            "hex": "FECC00",
            "source": "https://www.allocine.fr"
        },
        {
            "title": "AllTrails",
            "hex": "428813",
            "source": "https://www.alltrails.com"
        },
        {
            "title": "Alpine Linux",
            "hex": "0D597F",
            "source": "https://alpinelinux.org"
        },
        {
            "title": "Alpine.js",
            "hex": "8BC0D0",
            "source": "https://alpinejs.dev"
        },
        {
            "title": "Alteryx",
            "hex": "0078C0",
            "source": "https://www.alteryx.com"
        },
        {
            "title": "Altium Designer",
            "hex": "A5915F",
            "source": "https://www.altium.com/altium-designer"
        },
        {
            "title": "Alwaysdata",
            "hex": "E9568E",
            "source": "https://www.alwaysdata.com"
        },
        {
            "title": "Amazon",
            "hex": "FF9900",
            "source": "https://www.amazon.com"
        },
        {
            "title": "Amazon Alexa",
            "hex": "00CAFF",
            "source": "https://developer.amazon.com/docs/alexa-voice-service/logo-and-brand.html"
        },
        {
            "title": "Amazon API Gateway",
            "hex": "FF4F8B",
            "source": "https://aws.amazon.com/architecture/icons",
            "guidelines": "https://aws.amazon.com/architecture/icons",
            "aliases": {
                "aka": [
                    "AWS API Gateway"
                ]
            }
        },
        {
            "title": "Amazon AWS",
            "hex": "232F3E",
            "source": "https://commons.wikimedia.org/wiki/File:Amazon_Web_Services_Logo.svg",
            "aliases": {
                "aka": [
                    "AWS"
                ]
            }
        },
        {
            "title": "Amazon CloudWatch",
            "hex": "FF4F8B",
            "source": "https://aws.amazon.com/architecture/icons",
            "guidelines": "https://aws.amazon.com/architecture/icons",
            "aliases": {
                "aka": [
                    "AWS CloudWatch"
                ]
            }
        },
        {
            "title": "Amazon DynamoDB",
            "hex": "4053D6",
            "source": "https://aws.amazon.com/architecture/icons",
            "guidelines": "https://aws.amazon.com/architecture/icons",
            "aliases": {
                "aka": [
                    "AWS DynamoDB"
                ]
            }
        },
        {
            "title": "Amazon EC2",
            "hex": "FF9900",
            "source": "https://aws.amazon.com/architecture/icons",
            "guidelines": "https://aws.amazon.com/architecture/icons",
            "aliases": {
                "aka": [
                    "Amazon Elastic Compute Cloud",
                    "AWS EC2",
                    "AWS Elastic Compute Cloud"
                ]
            }
        },
        {
            "title": "Amazon ECS",
            "hex": "FF9900",
            "source": "https://aws.amazon.com/architecture/icons",
            "guidelines": "https://aws.amazon.com/architecture/icons",
            "aliases": {
                "aka": [
                    "Amazon Elastic Container Service",
                    "AWS ECS",
                    "AWS Elastic Container Service"
                ]
            }
        },
        {
            "title": "Amazon EKS",
            "hex": "FF9900",
            "source": "https://aws.amazon.com/architecture/icons",
            "guidelines": "https://aws.amazon.com/architecture/icons",
            "aliases": {
                "aka": [
                    "Amazon Elastic Kubernetes Service",
                    "AWS EKS",
                    "AWS Elastic Kubernetes Service"
                ]
            }
        },
        {
            "title": "Amazon Fire TV",
            "hex": "FC4C02",
            "source": "https://www.amazon.com/gp/help/customer/display.html?nodeId=201348270"
        },
        {
            "title": "Amazon Games",
            "hex": "FF9900",
            "source": "https://www.amazongames.com"
        },
        {
            "title": "Amazon Identity Access Management",
            "slug": "amazoniam",
            "hex": "DD344C",
            "source": "https://aws.amazon.com/architecture/icons",
            "guidelines": "https://aws.amazon.com/architecture/icons"
        },
        {
            "title": "Amazon Lumberyard",
            "hex": "66459B",
            "source": "https://aws.amazon.com/architecture/icons",
            "guidelines": "https://aws.amazon.com/architecture/icons"
        },
        {
            "title": "Amazon Luna",
            "hex": "9146FF",
            "source": "https://luna.amazon.com"
        },
        {
            "title": "Amazon Pay",
            "hex": "FF9900",
            "source": "https://pay.amazon.com"
        },
        {
            "title": "Amazon Prime",
            "hex": "00A8E1",
            "source": "https://www.amazon.com/b?node=17277626011"
        },
        {
            "title": "Amazon RDS",
            "hex": "527FFF",
            "source": "https://aws.amazon.com/architecture/icons",
            "guidelines": "https://aws.amazon.com/architecture/icons",
            "aliases": {
                "aka": [
                    "AWS RDS"
                ]
            }
        },
        {
            "title": "Amazon Redshift",
            "hex": "8C4FFF",
            "source": "https://aws.amazon.com/architecture/icons",
            "guidelines": "https://aws.amazon.com/architecture/icons"
        },
        {
            "title": "Amazon S3",
            "hex": "569A31",
            "source": "https://aws.amazon.com/architecture/icons",
            "guidelines": "https://aws.amazon.com/architecture/icons",
            "aliases": {
                "aka": [
                    "AWS S3"
                ]
            }
        },
        {
            "title": "Amazon SQS",
            "hex": "FF4F8B",
            "source": "https://aws.amazon.com/architecture/icons",
            "guidelines": "https://aws.amazon.com/architecture/icons",
            "aliases": {
                "aka": [
                    "Amazon Simple Queue Service",
                    "AWS SQS",
                    "AWS Simple Queue Service"
                ]
            }
        },
        {
            "title": "AMD",
            "hex": "ED1C24",
            "source": "https://www.amd.com"
        },
        {
            "title": "Ameba",
            "hex": "2D8C3C",
            "source": "https://ameblo.jp",
            "aliases": {
                "aka": [
                    "Ameba Blog",
                    "Ameblo"
                ],
                "loc": {
                    "ja-JP": "アメブロ"
                }
            }
        },
        {
            "title": "American Airlines",
            "hex": "0078D2",
            "source": "https://news.aa.com"
        },
        {
            "title": "American Express",
            "hex": "2E77BC",
            "source": "https://commons.wikimedia.org/wiki/File:American_Express_logo_(2018).svg"
        },
        {
            "title": "AMG",
            "hex": "000000",
            "source": "https://www.mercedes-amg.com"
        },
        {
            "title": "AMP",
            "hex": "005AF0",
            "source": "https://amp.dev"
        },
        {
            "title": "Amul",
            "hex": "ED1D24",
            "source": "https://amul.com/classic/products/horeca.php"
        },
        {
            "title": "ANA",
            "hex": "13448F",
            "source": "https://www.ana.co.jp/en/eur/the-ana-experience/brand"
        },
        {
            "title": "Anaconda",
            "hex": "44A833",
            "source": "https://www.anaconda.com"
        },
        {
            "title": "Analogue",
            "hex": "1A1A1A",
            "source": "https://www.analogue.co"
        },
        {
            "title": "Anchor",
            "hex": "5000B9",
            "source": "https://anchor.fm"
        },
        {
            "title": "Andela",
            "hex": "173B3F",
            "source": "https://andela.com"
        },
        {
            "title": "Android",
            "hex": "3DDC84",
            "source": "https://www.android.com"
        },
        {
            "title": "Android Auto",
            "hex": "3DDC84",
            "source": "https://thepartnermarketinghub.withgoogle.com/brands/android-auto"
        },
        {
            "title": "Android Studio",
            "hex": "3DDC84",
            "source": "https://developer.android.com/studio"
        },
        {
            "title": "AngelList",
            "hex": "000000",
            "source": "https://angel.co/logo"
        },
        {
            "title": "Angular",
            "hex": "DD0031",
<<<<<<< HEAD
            "source": "https://angular.io",
            "guidelines": "https://angular.io/presskit",
            "license": {
                "type": "CC-BY-4.0"
            }
=======
            "source": "https://angular.io"
>>>>>>> 5a3ea4dd
        },
        {
            "title": "Angular Universal",
            "hex": "00ACC1",
            "source": "https://angular.io/presskit"
        },
        {
            "title": "AngularJS",
            "hex": "E23237",
            "source": "https://angularjs.org"
        },
        {
            "title": "AniList",
            "hex": "02A9FF",
            "source": "https://anilist.co"
        },
        {
            "title": "Ansible",
            "hex": "EE0000",
            "source": "https://www.ansible.com/logos"
        },
        {
            "title": "Answer",
            "hex": "0033FF",
            "source": "https://answer.dev"
        },
        {
            "title": "Ansys",
            "hex": "FFB71B",
            "source": "https://www.ansys.com/about-ansys/brand"
        },
        {
            "title": "Ant Design",
            "hex": "0170FE",
            "source": "https://ant.design"
        },
        {
            "title": "Anta",
            "hex": "D70010",
            "source": "https://www.anta.com"
        },
        {
            "title": "Antena 3",
            "hex": "FF7328",
            "source": "https://www.antena3.com"
        },
        {
            "title": "AnyDesk",
            "hex": "EF443B",
            "source": "https://anydesk.com"
        },
        {
            "title": "AOL",
            "hex": "3399FF",
            "source": "https://www.aol.com"
        },
        {
            "title": "Apache",
            "hex": "D22128",
            "source": "https://www.apache.org/foundation/press/kit",
            "guidelines": "https://www.apache.org/foundation/marks",
            "license": {
                "type": "Apache-2.0"
            }
        },
        {
            "title": "Apache Airflow",
            "hex": "017CEE",
            "source": "https://apache.org/logos",
            "guidelines": "https://www.apache.org/foundation/marks",
            "license": {
                "type": "Apache-2.0"
            }
        },
        {
            "title": "Apache Ant",
            "hex": "A81C7D",
            "source": "https://apache.org/logos",
            "guidelines": "https://www.apache.org/foundation/marks",
            "license": {
                "type": "Apache-2.0"
            }
        },
        {
            "title": "Apache Cassandra",
            "hex": "1287B1",
            "source": "https://upload.wikimedia.org/wikipedia/commons/5/5e/Cassandra_logo.svg",
            "guidelines": "https://www.apache.org/foundation/marks",
            "license": {
                "type": "Apache-2.0"
            }
        },
        {
            "title": "Apache CloudStack",
            "hex": "2AA5DC",
            "source": "https://apache.org/logos",
            "guidelines": "https://www.apache.org/foundation/marks",
            "license": {
                "type": "Apache-2.0"
            }
        },
        {
            "title": "Apache Cordova",
            "hex": "E8E8E8",
            "source": "https://cordova.apache.org/artwork",
            "guidelines": "https://www.apache.org/foundation/marks",
            "license": {
                "type": "Apache-2.0"
            }
        },
        {
            "title": "Apache CouchDB",
            "hex": "E42528",
            "source": "https://apache.org/logos",
            "guidelines": "https://www.apache.org/foundation/marks",
            "license": {
                "type": "Apache-2.0"
            }
        },
        {
            "title": "Apache Druid",
            "hex": "29F1FB",
            "source": "https://apache.org/logos",
            "guidelines": "https://www.apache.org/foundation/marks",
            "license": {
                "type": "Apache-2.0"
            }
        },
        {
            "title": "Apache ECharts",
            "hex": "AA344D",
            "source": "https://apache.org/logos",
            "guidelines": "https://www.apache.org/foundation/marks",
            "license": {
                "type": "Apache-2.0"
            }
        },
        {
            "title": "Apache Flink",
            "hex": "E6526F",
            "source": "https://apache.org/logos",
            "guidelines": "https://www.apache.org/foundation/marks",
            "license": {
                "type": "Apache-2.0"
            }
        },
        {
            "title": "Apache Groovy",
            "hex": "4298B8",
            "source": "https://apache.org/logos",
            "guidelines": "https://www.apache.org/foundation/marks",
            "license": {
                "type": "Apache-2.0"
            }
        },
        {
            "title": "Apache Hadoop",
            "hex": "66CCFF",
            "source": "https://apache.org/logos",
            "guidelines": "https://www.apache.org/foundation/marks",
            "license": {
                "type": "Apache-2.0"
            }
        },
        {
            "title": "Apache Hive",
            "hex": "FDEE21",
            "source": "https://apache.org/logos",
            "guidelines": "https://www.apache.org/foundation/marks",
            "license": {
                "type": "Apache-2.0"
            }
        },
        {
            "title": "Apache JMeter",
            "hex": "D22128",
            "source": "https://apache.org/logos",
            "guidelines": "https://www.apache.org/foundation/marks",
            "license": {
                "type": "Apache-2.0"
            }
        },
        {
            "title": "Apache Kafka",
            "hex": "231F20",
            "source": "https://apache.org/logos",
            "guidelines": "https://www.apache.org/foundation/marks",
            "license": {
                "type": "Apache-2.0"
            }
        },
        {
            "title": "Apache Kylin",
            "hex": "F09D13",
            "source": "https://apache.org/logos",
            "guidelines": "https://www.apache.org/foundation/marks",
            "license": {
                "type": "Apache-2.0"
            }
        },
        {
            "title": "Apache Maven",
            "hex": "C71A36",
            "source": "https://apache.org/logos",
            "guidelines": "https://www.apache.org/foundation/marks",
            "license": {
                "type": "Apache-2.0"
            }
        },
        {
            "title": "Apache NetBeans IDE",
            "hex": "1B6AC6",
            "source": "https://apache.org/logos",
            "guidelines": "https://www.apache.org/foundation/marks",
            "license": {
                "type": "Apache-2.0"
            }
        },
        {
            "title": "Apache OpenOffice",
            "hex": "0E85CD",
            "source": "https://apache.org/logos",
            "guidelines": "https://www.apache.org/foundation/marks",
            "license": {
                "type": "Apache-2.0"
            }
        },
        {
            "title": "Apache Parquet",
            "hex": "50ABF1",
            "source": "https://apache.org/logos",
            "guidelines": "https://www.apache.org/foundation/marks",
            "license": {
                "type": "Apache-2.0"
            }
        },
        {
            "title": "Apache Pulsar",
            "hex": "188FFF",
            "source": "https://apache.org/logos",
            "guidelines": "https://www.apache.org/foundation/marks",
            "license": {
                "type": "Apache-2.0"
            }
        },
        {
            "title": "Apache RocketMQ",
            "hex": "D77310",
            "source": "https://apache.org/logos",
            "guidelines": "https://www.apache.org/foundation/marks",
            "license": {
                "type": "Apache-2.0"
            }
        },
        {
            "title": "Apache Solr",
            "hex": "D9411E",
            "source": "https://apache.org/logos",
            "guidelines": "https://www.apache.org/foundation/marks",
            "license": {
                "type": "Apache-2.0"
            }
        },
        {
            "title": "Apache Spark",
            "hex": "E25A1C",
            "source": "https://apache.org/logos",
            "guidelines": "https://www.apache.org/foundation/marks",
            "license": {
                "type": "Apache-2.0"
            }
        },
        {
            "title": "Apache Storm",
            "hex": "225593",
            "source": "https://apache.org/logos",
            "guidelines": "https://www.apache.org/foundation/marks",
            "license": {
                "type": "Apache-2.0"
            }
        },
        {
            "title": "Apache Tomcat",
            "hex": "F8DC75",
            "source": "https://apache.org/logos",
            "guidelines": "https://www.apache.org/foundation/marks",
            "license": {
                "type": "Apache-2.0"
            }
        },
        {
            "title": "Aparat",
            "hex": "ED145B",
            "source": "https://www.aparat.com/logo"
        },
        {
            "title": "Apifox",
            "hex": "F44A53",
            "source": "https://apifox.com"
        },
        {
            "title": "Apollo GraphQL",
            "hex": "311C87",
            "source": "https://www.apollographql.com"
        },
        {
            "title": "Apostrophe",
            "hex": "6236FF",
            "source": "https://github.com/apostrophecms/apostrophe/blob/a7fcc6b13831302e27f79a6fcaaf58e3a40517df/logo.svg"
        },
        {
            "title": "App Store",
            "hex": "0D96F6",
            "source": "https://developer.apple.com/app-store"
        },
        {
            "title": "Appian",
            "hex": "2322F0",
            "source": "https://appian.com",
            "guidelines": "https://assets.appian.com/uploads/assets/Appian_BrandGuidelines_Newsroom.pdf"
        },
        {
            "title": "Apple",
            "hex": "000000",
            "source": "https://www.apple.com"
        },
        {
            "title": "Apple Arcade",
            "hex": "000000",
            "source": "https://www.apple.com/apple-arcade"
        },
        {
            "title": "Apple Music",
            "hex": "FA243C",
            "source": "https://www.apple.com/itunes/marketing-on-music/identity-guidelines.html#apple-music-icon"
        },
        {
            "title": "Apple News",
            "hex": "FD415E",
            "source": "https://www.apple.com/apple-news"
        },
        {
            "title": "Apple Pay",
            "hex": "000000",
            "source": "https://developer.apple.com/apple-pay/marketing"
        },
        {
            "title": "Apple Podcasts",
            "hex": "9933CC",
            "source": "https://www.apple.com/itunes/marketing-on-podcasts/identity-guidelines.html#apple-podcasts-icon"
        },
        {
            "title": "Apple TV",
            "hex": "000000",
            "source": "https://en.wikipedia.org/wiki/File:Apple_TV_(logo).svg"
        },
        {
            "title": "AppSignal",
            "hex": "21375A",
            "source": "https://appsignal.com"
        },
        {
            "title": "Appsmith",
            "hex": "2A2F3D",
            "source": "https://www.appsmith.com"
        },
        {
            "title": "AppVeyor",
            "hex": "00B3E0",
            "source": "https://www.appveyor.com"
        },
        {
            "title": "Appwrite",
            "hex": "F02E65",
            "source": "https://appwrite.io"
        },
        {
            "title": "Aqua",
            "hex": "1904DA",
            "source": "https://www.aquasec.com/brand",
            "guidelines": "https://www.aquasec.com/brand"
        },
        {
            "title": "ARAL",
            "hex": "0063CB",
            "source": "https://commons.wikimedia.org/wiki/File:Aral_Logo.svg"
        },
        {
            "title": "ArangoDB",
            "hex": "DDE072",
            "source": "https://www.arangodb.com/resources/logos",
            "guidelines": "https://www.arangodb.com/resources/logos"
        },
        {
            "title": "ArcGIS",
            "hex": "2C7AC3",
            "source": "https://www.esri.com/en-us/arcgis/products/arcgis-pro/overview"
        },
        {
            "title": "Arch Linux",
            "hex": "1793D1",
            "source": "https://www.archlinux.org/art",
            "guidelines": "https://wiki.archlinux.org/index.php/DeveloperWiki:TrademarkPolicy#Logo_Usage_Guidelines"
        },
        {
            "title": "Archicad",
            "hex": "2D50A5",
            "source": "https://graphisoft.com/contact-us/press-relations#/documents/archicad-logo-98604"
        },
        {
            "title": "Archive of Our Own",
            "hex": "990000",
            "source": "https://archiveofourown.org"
        },
        {
            "title": "Ardour",
            "hex": "C61C3E",
            "source": "https://github.com/Ardour/ardour/blob/c5a0c0f6e0fc1ed0b94f94af38d5b55d49882add/tools/misc_resources/ardour_bw.svg"
        },
        {
            "title": "Arduino",
            "hex": "00878F",
            "source": "https://www.arduino.cc",
            "guidelines": "https://www.arduino.cc/en/trademark"
        },
        {
            "title": "Argo",
            "hex": "EF7B4D",
            "source": "https://github.com/cncf/artwork/blob/c2e619cdf85e8bac090ceca7c0834c5cfedf9426/projects/argo/icon/black/argo-icon-black.svg"
        },
        {
            "title": "Argos",
            "hex": "DA291C",
            "source": "https://www.argos.co.uk"
        },
        {
            "title": "Ariakit",
            "hex": "007ACC",
            "source": "https://github.com/ariakit/ariakit/blob/a739913ab1c3919c4353f0e0e3573ec6eda99549/logo/icon.svg"
        },
        {
            "title": "ARK Ecosystem",
            "hex": "C9292C",
            "source": "https://ark.io"
        },
        {
            "title": "Arlo",
            "hex": "49B48A",
            "source": "https://www.arlo.com"
        },
        {
            "title": "Arm",
            "hex": "0091BD",
            "source": "https://www.arm.com",
            "guidelines": "https://www.arm.com/company/policies/trademarks/guidelines-corporate-logo"
        },
        {
            "title": "Arm Keil",
            "hex": "394049",
            "source": "https://www.keil.arm.com"
        },
        {
            "title": "Ars Technica",
            "hex": "FF4E00",
            "source": "https://arstechnica.com"
        },
        {
            "title": "Artifact Hub",
            "hex": "417598",
            "source": "https://github.com/artifacthub/hub/blob/b7df64e044687e5788d6e7e809539679eb9fe45a/web/public/static/media/logo/artifacthub-brand-white.svg"
        },
        {
            "title": "Artix Linux",
            "hex": "10A0CC",
            "source": "https://gitea.artixlinux.org/artix/artwork/src/commit/256432e3d06b3e9024bfd6912768e80281ea3746/icons/logo-gray.svg"
        },
        {
            "title": "ArtStation",
            "hex": "13AFF0",
            "source": "https://www.artstation.com/about/logo"
        },
        {
            "title": "arXiv",
            "hex": "B31B1B",
            "source": "https://arxiv.org",
            "guidelines": "https://arxiv.org/about/brand"
        },
        {
            "title": "Asana",
            "hex": "F06A6A",
            "source": "https://asana.com/brand",
            "guidelines": "https://asana.com/brand"
        },
        {
            "title": "Asciidoctor",
            "hex": "E40046",
            "source": "https://github.com/asciidoctor/brand/blob/b9cf5e276616f4770c4f1227e646e7daee0cbf24/logo/logo-fill-bw.svg"
        },
        {
            "title": "asciinema",
            "hex": "D40000",
            "source": "https://github.com/asciinema/asciinema-logo/blob/1c743621830c0d8c92fd0076b4f15f75b4cf79f4/logo-red.svg"
        },
        {
            "title": "ASDA",
            "hex": "68A51C",
            "source": "https://www.asda.com"
        },
        {
            "title": "Aseprite",
            "hex": "7D929E",
            "source": "https://www.aseprite.org"
        },
        {
            "title": "Ask Ubuntu",
            "hex": "DC461D",
            "source": "https://askubuntu.com",
            "guidelines": "https://stackoverflow.com/legal/trademark-guidance"
        },
        {
            "title": "ASKfm",
            "hex": "DB3552",
            "source": "https://ask.fm"
        },
        {
            "title": "AssemblyScript",
            "hex": "007AAC",
            "source": "https://www.assemblyscript.org"
        },
        {
            "title": "Aston Martin",
            "hex": "000000",
            "source": "https://www.astonmartin.com"
        },
        {
            "title": "Astro",
            "hex": "BC52EE",
            "source": "https://astro.build/press"
        },
        {
            "title": "ASUS",
            "hex": "000000",
            "source": "https://www.asus.com"
        },
        {
            "title": "AT&T",
            "hex": "009FDB",
            "source": "https://www.att.com"
        },
        {
            "title": "Atari",
            "hex": "E4202E",
            "source": "https://atarivcs.com"
        },
        {
            "title": "Atlassian",
            "hex": "0052CC",
            "source": "https://atlassian.design/resources/logo-library",
            "guidelines": "https://atlassian.design/foundations/logos"
        },
        {
            "title": "Atom",
            "hex": "66595C",
            "source": "https://commons.wikimedia.org/wiki/File:Atom_editor_logo.svg"
        },
        {
            "title": "Auchan",
            "hex": "D6180B",
            "source": "https://www.auchan.fr"
        },
        {
            "title": "Audacity",
            "hex": "0000CC",
            "source": "https://github.com/audacity/audacity/blob/c818449c69193f5311b430fbf600d8d6cbe49047/images/audacity.svg"
        },
        {
            "title": "Audi",
            "hex": "BB0A30",
            "source": "https://www.audi.com/ci/en/intro/basics/rings.html",
            "guidelines": "https://www.audi.com/ci/en/intro/basics/rings.html"
        },
        {
            "title": "Audible",
            "hex": "F8991C",
            "source": "https://commons.wikimedia.org/wiki/File:Audible_logo.svg"
        },
        {
            "title": "Audio-Technica",
            "hex": "000000",
            "source": "https://commons.wikimedia.org/wiki/File:Audio-technica.svg"
        },
        {
            "title": "Audioboom",
            "hex": "007CE2",
            "source": "https://audioboom.com/about/brand-guidelines"
        },
        {
            "title": "Audiomack",
            "hex": "FFA200",
            "source": "https://styleguide.audiomack.com"
        },
        {
            "title": "Aurelia",
            "hex": "ED2B88",
            "source": "https://aurelia.io"
        },
        {
            "title": "Auth0",
            "hex": "EB5424",
            "source": "https://auth0.com"
        },
        {
            "title": "Authelia",
            "hex": "113155",
            "source": "https://github.com/authelia/authelia/blob/8316cd4eb7a6f0778c8f480c61ad76a88416fc3a/docs/static/images/branding/logo.svg"
        },
        {
            "title": "Authy",
            "hex": "EC1C24",
            "source": "https://authy.com"
        },
        {
            "title": "Autodesk",
            "hex": "000000",
            "source": "https://brand.autodesk.com/brand-system/logo",
            "guidelines": "https://brand.autodesk.com/brand-system/logo"
        },
        {
            "title": "AutoHotkey",
            "hex": "334455",
            "source": "https://www.autohotkey.com"
        },
        {
            "title": "Automattic",
            "hex": "3499CD",
            "source": "https://automattic.com/press/brand-materials"
        },
        {
            "title": "Autoprefixer",
            "hex": "DD3735",
            "source": "https://github.com/postcss/autoprefixer/blob/1341747bc8142a147342f55eea5ed4286a3ca318/logo.svg"
        },
        {
            "title": "avajs",
            "hex": "4B4B77",
            "source": "https://github.com/avajs/ava/blob/6f8e30c94626238a5b26deadac319089fa43d333/media/logo.svg"
        },
        {
            "title": "Avast",
            "hex": "FF7800",
            "source": "https://press.avast.com/media-materials#logos-and-brand-guidelines",
            "guidelines": "https://press.avast.com/media-materials#logos-and-brand-guidelines"
        },
        {
            "title": "Awesome Lists",
            "hex": "FC60A8",
            "source": "https://github.com/sindresorhus/awesome/tree/52b6dbacde01c2595f2133a5378cb8d2f89906fa/media/logo.svg"
        },
        {
            "title": "awesomeWM",
            "hex": "535D6C",
            "source": "https://awesomewm.org"
        },
        {
            "title": "AWS Amplify",
            "hex": "FF9900",
            "source": "https://aws.amazon.com/architecture/icons",
            "guidelines": "https://aws.amazon.com/architecture/icons"
        },
        {
            "title": "AWS Fargate",
            "hex": "FF9900",
            "source": "https://aws.amazon.com/architecture/icons",
            "guidelines": "https://aws.amazon.com/architecture/icons"
        },
        {
            "title": "AWS Lambda",
            "hex": "FF9900",
            "source": "https://aws.amazon.com/architecture/icons",
            "guidelines": "https://aws.amazon.com/architecture/icons"
        },
        {
            "title": "Axios",
            "hex": "5A29E4",
            "source": "https://github.com/axios/axios-docs/blob/ba35d67160f94419c1b0292831cd1a4b378adb42/assets/logo.svg"
        },
        {
            "title": "Azure Artifacts",
            "hex": "CB2E6D",
            "source": "https://azure.microsoft.com/products/devops"
        },
        {
            "title": "Azure Data Explorer",
            "hex": "0078D4",
            "source": "https://azure.microsoft.com/pricing/details/data-explorer"
        },
        {
            "title": "Azure DevOps",
            "hex": "0078D7",
            "source": "https://azure.microsoft.com/products/devops"
        },
        {
            "title": "Azure Functions",
            "hex": "0062AD",
            "source": "https://learn.microsoft.com/azure/architecture/icons"
        },
        {
            "title": "Azure Pipelines",
            "hex": "2560E0",
            "source": "https://azure.microsoft.com/products/devops"
        },
        {
            "title": "B&R Automation",
            "hex": "FF8800",
            "source": "https://www.br-automation.com"
        },
        {
            "title": "Babel",
            "hex": "F9DC3E",
            "source": "https://github.com/babel/website/blob/93330158b6ecca1ab88d3be8dbf661f5c2da6c76/website/static/img/babel-black.svg"
        },
        {
            "title": "Babylon.js",
            "hex": "BB464B",
            "source": "https://github.com/BabylonJS/Brand-Toolkit/blob/8583d4d9bf252a233fa480fa02ac6f367d5207a1/babylon_logo/monochrome/babylon_logo_monochrome_dark.svg"
        },
        {
            "title": "Backblaze",
            "hex": "E21E29",
            "source": "https://www.backblaze.com/company/news.html",
            "guidelines": "https://www.backblaze.com/company/news.html"
        },
        {
            "title": "Backbone.js",
            "hex": "0071B5",
            "source": "https://commons.wikimedia.org/wiki/File:Backbone.js_logo.svg",
            "license": {
                "type": "MIT",
                "url": "https://github.com/jashkenas/backbone/blob/master/LICENSE"
            }
        },
        {
            "title": "Backendless",
            "hex": "FFFFFF",
            "source": "https://backendless.com"
        },
        {
            "title": "Backstage",
            "hex": "9BF0E1",
            "source": "https://github.com/backstage/backstage/blob/862f2517188849dd7467d059edeb8692e6933c35/microsite/static/logo_assets/svg/Icon_Teal.svg",
            "guidelines": "https://backstage.io/logo_assets/Backstage_Identity_Assets_Overview.pdf"
        },
        {
            "title": "Badgr",
            "hex": "282C4C",
            "source": "https://info.badgr.com"
        },
        {
            "title": "Badoo",
            "hex": "783BF9",
            "source": "https://badoo.com"
        },
        {
            "title": "Baidu",
            "hex": "2932E1",
            "source": "https://www.baidu.com"
        },
        {
            "title": "Bamboo",
            "hex": "0052CC",
            "source": "https://www.atlassian.design/guidelines/marketing/resources/logo-files"
        },
        {
            "title": "Bandcamp",
            "hex": "408294",
            "source": "https://bandcamp.com/buttons"
        },
        {
            "title": "BandLab",
            "hex": "F12C18",
            "source": "https://www.bandlab.com"
        },
        {
            "title": "Bandsintown",
            "hex": "00CEC8",
            "source": "https://www.company.bandsintown.com/brand-assets"
        },
        {
            "title": "Bank of America",
            "hex": "012169",
            "source": "https://www.bankofamerica.com"
        },
        {
            "title": "Barclays",
            "hex": "00AEEF",
            "source": "https://home.barclays"
        },
        {
            "title": "Baremetrics",
            "hex": "6078FF",
            "source": "https://baremetrics.com"
        },
        {
            "title": "Basecamp",
            "hex": "1D2D35",
            "source": "https://basecamp.com/about/press"
        },
        {
            "title": "Bastyon",
            "hex": "00A4FF",
            "source": "https://github.com/pocketnetteam/pocketnet.gui/blob/978201dca0d63bc87c4c66513a67f085f2f51d83/img/logo.svg",
            "aliases": {
                "aka": [
                    "pocketnet"
                ]
            }
        },
        {
            "title": "Bata",
            "hex": "DD282E",
            "source": "https://www.bata.com"
        },
        {
            "title": "Bath ASU",
            "hex": "00A3E0",
            "source": "https://bathasu.com"
        },
        {
            "title": "Battle.net",
            "hex": "148EFF",
            "source": "https://battle.net"
        },
        {
            "title": "BBC",
            "hex": "000000",
            "source": "https://www.bbc.co.uk",
            "guidelines": "https://www.bbc.co.uk/branding/logo-use"
        },
        {
            "title": "BBC iPlayer",
            "hex": "FF4C98",
            "source": "https://www.bbc.co.uk/iplayer",
            "guidelines": "https://www.bbc.co.uk/branding/logo-use"
        },
        {
            "title": "Beatport",
            "hex": "01FF95",
            "source": "https://www.beatport.com",
            "guidelines": "https://support.beatport.com/hc/en-us/articles/4412316336404-Beatport-Logos-and-Images"
        },
        {
            "title": "Beats",
            "hex": "005571",
            "source": "https://www.elastic.co/beats",
            "guidelines": "https://www.elastic.co/legal/trademarks"
        },
        {
            "title": "Beats by Dre",
            "hex": "E01F3D",
            "source": "https://www.beatsbydre.com"
        },
        {
            "title": "Behance",
            "hex": "1769FF",
            "source": "https://www.behance.net"
        },
        {
            "title": "Beijing Subway",
            "hex": "004A9D",
            "source": "https://zh.wikipedia.org/wiki/File:Beijing_Subway_Logo.svg"
        },
        {
            "title": "BEM",
            "hex": "000000",
            "source": "https://en.bem.info"
        },
        {
            "title": "Bentley",
            "hex": "333333",
            "source": "https://en.wikipedia.org/wiki/File:Bentley_logo_2.svg"
        },
        {
            "title": "Bento",
            "hex": "768CFF",
            "source": "https://bento.me"
        },
        {
            "title": "BentoML",
            "hex": "000000",
            "source": "https://github.com/bentoml/BentoML/blob/2169ebe9bc74e3d89ceba5dda8f8e1b85f08efa5/docs/source/_static/img/logo-light.svg"
        },
        {
            "title": "Betfair",
            "hex": "FFB80B",
            "source": "https://www.betfair.com"
        },
        {
            "title": "Big Cartel",
            "hex": "222222",
            "source": "https://www.bigcartel.com"
        },
        {
            "title": "bigbasket",
            "hex": "A5CD39",
            "source": "https://www.bigbasket.com"
        },
        {
            "title": "BigBlueButton",
            "hex": "283274",
            "source": "https://github.com/bigbluebutton/bbb-app-rooms/blob/0fcf9636a3ba683296326f46354265917c4f0ea4/app/assets/images/icon.svg",
            "guidelines": "https://bigbluebutton.org/trademark"
        },
        {
            "title": "BigCommerce",
            "hex": "121118",
            "source": "https://www.bigcommerce.co.uk/press",
            "guidelines": "https://www.elastic.co/legal/trademarks"
        },
        {
            "title": "Bilibili",
            "hex": "00A1D6",
            "source": "https://www.bilibili.com"
        },
        {
            "title": "Billboard",
            "hex": "000000",
            "source": "https://www.billboard.com"
        },
        {
            "title": "BIM",
            "hex": "EB1928",
            "source": "https://commons.wikimedia.org/wiki/File:Bim_(company)_logo.svg"
        },
        {
            "title": "Binance",
            "hex": "F0B90B",
            "source": "https://binance.com"
        },
        {
            "title": "Bio Link",
            "hex": "000000",
            "source": "https://bio.link"
        },
        {
            "title": "BisectHosting",
            "hex": "0D1129",
            "source": "https://www.bisecthosting.com"
        },
        {
            "title": "Bit",
            "hex": "73398D",
            "source": "https://bit.dev"
        },
        {
            "title": "Bitbucket",
            "hex": "0052CC",
            "source": "https://atlassian.design/resources/logo-library",
            "guidelines": "https://atlassian.design/foundations/logos"
        },
        {
            "title": "Bitcoin",
            "hex": "F7931A",
            "source": "https://bitcoin.org"
        },
        {
            "title": "Bitcoin Cash",
            "hex": "0AC18E",
            "source": "https://www.bitcoincash.org/graphics"
        },
        {
            "title": "Bitcoin SV",
            "hex": "EAB300",
            "source": "https://bitcoinsv.com"
        },
        {
            "title": "Bitdefender",
            "hex": "ED1C24",
            "source": "https://brand.bitdefender.com"
        },
        {
            "title": "Bitly",
            "hex": "EE6123",
            "source": "https://bitly.com/pages/press"
        },
        {
            "title": "Bitrise",
            "hex": "683D87",
            "source": "https://www.bitrise.io/presskit"
        },
        {
            "title": "Bitwarden",
            "hex": "175DDC",
            "source": "https://github.com/bitwarden/brand/blob/6182cd64321d810c6f6255db08c2a17804d2b724/icons/icon.svg"
        },
        {
            "title": "Bitwig",
            "hex": "FF5A00",
            "source": "https://www.bitwig.com"
        },
        {
            "title": "Blackberry",
            "hex": "000000",
            "source": "https://www.blackberry.com"
        },
        {
            "title": "Blazemeter",
            "hex": "CA2133",
            "source": "https://www.blazemeter.com"
        },
        {
            "title": "Blazor",
            "hex": "512BD4",
            "source": "https://commons.wikimedia.org/wiki/File:Blazor.png"
        },
        {
            "title": "Blender",
            "hex": "E87D0D",
            "source": "https://www.blender.org/about/logo",
            "guidelines": "https://www.blender.org/about/logo"
        },
        {
            "title": "Blockchain.com",
            "hex": "121D33",
            "source": "https://www.blockchain.com/en/press",
            "guidelines": "https://www.blockchain.com/en/press"
        },
        {
            "title": "Blogger",
            "hex": "FF5722",
            "source": "https://www.blogger.com"
        },
        {
            "title": "Bloglovin",
            "hex": "000000",
            "source": "https://www.bloglovin.com/widgets"
        },
        {
            "title": "Blueprint",
            "hex": "137CBD",
            "source": "https://blueprintjs.com/docs"
        },
        {
            "title": "Bluetooth",
            "hex": "0082FC",
            "source": "https://www.bluetooth.com/develop-with-bluetooth/marketing-branding",
            "guidelines": "https://www.bluetooth.com/develop-with-bluetooth/marketing-branding"
        },
        {
            "title": "BMC Software",
            "hex": "FE5000",
            "source": "https://www.bmc.com"
        },
        {
            "title": "BMW",
            "hex": "0066B1",
            "source": "https://www.bmw.de"
        },
        {
            "title": "BoardGameGeek",
            "hex": "FF5100",
            "source": "https://boardgamegeek.com"
        },
        {
            "title": "Boehringer Ingelheim",
            "hex": "003366",
            "source": "https://cd.boehringer-ingelheim.com"
        },
        {
            "title": "Boeing",
            "hex": "1D439C",
            "source": "https://commons.wikimedia.org/wiki/File:Boeing_full_logo.svg"
        },
        {
            "title": "Bombardier",
            "hex": "020203",
            "source": "https://bombardier.com"
        },
        {
            "title": "Bookalope",
            "hex": "DC2829",
            "source": "https://bookalope.net"
        },
        {
            "title": "BookBub",
            "hex": "F44336",
            "source": "https://insights.bookbub.com/bookbub-follow-bookmark-buttons-for-authors-websites"
        },
        {
            "title": "Bookmeter",
            "hex": "64BC4B",
            "source": "https://bookmeter.com"
        },
        {
            "title": "BookMyShow",
            "hex": "C4242B",
            "source": "https://in.bookmyshow.com"
        },
        {
            "title": "BookStack",
            "hex": "0288D1",
            "source": "https://www.bookstackapp.com"
        },
        {
            "title": "Boost",
            "hex": "F7901E",
            "source": "https://www.boostmobile.com"
        },
        {
            "title": "Boots",
            "hex": "05054B",
            "source": "https://www.boots-uk.com"
        },
        {
            "title": "Bootstrap",
            "hex": "7952B3",
            "source": "https://getbootstrap.com/docs/5.3/about/brand",
            "guidelines": "https://getbootstrap.com/docs/5.3/about/brand",
            "license": {
                "type": "MIT"
            }
        },
        {
            "title": "BorgBackup",
            "hex": "00DD00",
            "source": "https://www.borgbackup.org"
        },
        {
            "title": "Bosch",
            "hex": "EA0016",
            "source": "https://www.bosch.de"
        },
        {
            "title": "Bose",
            "hex": "000000",
            "source": "https://www.bose.com",
            "guidelines": "https://www.bose.com/legal/terms-of-use"
        },
        {
            "title": "Botble CMS",
            "hex": "205081",
            "source": "https://botble.com"
        },
        {
            "title": "boulanger",
            "hex": "FD5300",
            "source": "https://www.boulanger.com"
        },
        {
            "title": "Bower",
            "hex": "EF5734",
            "source": "https://bower.io/docs/about/#brand"
        },
        {
            "title": "Box",
            "hex": "0061D5",
            "source": "https://www.box.com/en-gb/about-us/press",
            "guidelines": "https://www.box.com/en-gb/about-us/press"
        },
        {
            "title": "Boxy SVG",
            "hex": "3584E3",
            "source": "https://boxy-svg.com/ideas/7/app-icon-redesign#comment-1953"
        },
        {
            "title": "Brandfolder",
            "hex": "40D1F5",
            "source": "https://brandfolder.com/brandfolder"
        },
        {
            "title": "Brave",
            "hex": "FB542B",
            "source": "https://brave.com/brave-branding-assets"
        },
        {
            "title": "Breaker",
            "hex": "003DAD",
            "source": "https://www.breaker.audio/i/brand"
        },
        {
            "title": "Brevo",
            "hex": "0B996E",
            "source": "https://www.brevo.com"
        },
        {
            "title": "British Airways",
            "hex": "2E5C99",
            "source": "https://www.britishairways.com"
        },
        {
            "title": "Broadcom",
            "hex": "E31837",
            "source": "https://www.broadcom.com/support",
            "license": {
                "type": "custom",
                "url": "https://logorequest.broadcom.com/Home.aspx"
            }
        },
        {
            "title": "bspwm",
            "hex": "2E2E2E",
            "source": "https://github.com/baskerville/bspwm/blob/8fc2269fe0f29a785885bcd9122812eae7226d7b/artworks/bspwm_logo.svg"
        },
        {
            "title": "BT",
            "hex": "6400AA",
            "source": "https://www.bt.com"
        },
        {
            "title": "Buddy",
            "hex": "1A86FD",
            "source": "https://buddy.works/about"
        },
        {
            "title": "Budibase",
            "hex": "000000",
            "source": "https://github.com/Budibase/budibase/blob/6137ffd9a278ecb3e4dbb42af804c9652741699e/packages/builder/assets/bb-emblem.svg"
        },
        {
            "title": "Buefy",
            "hex": "7957D5",
            "source": "https://github.com/buefy/buefy/blob/a9a724efca0b531e6a64ab734889b00bf4507a9d/static/img/icons/safari-pinned-tab.svg"
        },
        {
            "title": "Buffer",
            "hex": "231F20",
            "source": "https://buffer.com"
        },
        {
            "title": "Bugatti",
            "hex": "BE0030",
            "source": "https://www.bugatti.com"
        },
        {
            "title": "Bugcrowd",
            "hex": "F26822",
            "source": "https://www.bugcrowd.com/about/press-kit",
            "guidelines": "https://www.bugcrowd.com/about/press-kit"
        },
        {
            "title": "Bugsnag",
            "hex": "4949E4",
            "source": "https://www.bugsnag.com"
        },
        {
            "title": "Buildkite",
            "hex": "14CC80",
            "source": "https://buildkite.com/brand-assets",
            "guidelines": "https://buildkite.com/brand-assets"
        },
        {
            "title": "Bukalapak",
            "hex": "E31E52",
            "source": "https://www.bukalapak.com",
            "guidelines": "https://brand.bukalapak.design/brand-elements#logo-overview"
        },
        {
            "title": "Bulma",
            "hex": "00D1B2",
            "source": "https://bulma.io/brand"
        },
        {
            "title": "Bun",
            "hex": "000000",
            "source": "https://bun.sh/press-kit"
        },
        {
            "title": "bunq",
            "hex": "3394D7",
            "source": "https://press.bunq.com/media_kits"
        },
        {
            "title": "Burger King",
            "hex": "D62300",
            "source": "https://www.bk.com",
            "guidelines": "https://www.bk.com/trademarks"
        },
        {
            "title": "Burton",
            "hex": "000000",
            "source": "https://brand.burton.com/logo",
            "guidelines": "https://brand.burton.com/logo"
        },
        {
            "title": "Buy Me A Coffee",
            "hex": "FFDD00",
            "source": "https://www.buymeacoffee.com/brand"
        },
        {
            "title": "BuzzFeed",
            "hex": "EE3322",
            "source": "https://www.buzzfeed.com/press/assets"
        },
        {
            "title": "BVG",
            "hex": "F0D722",
            "source": "https://www.bvg.de",
            "aliases": {
                "aka": [
                    "Berliner Verkehrsbetriebe"
                ]
            }
        },
        {
            "title": "Byju's",
            "hex": "813588",
            "source": "https://byjus.com/byjus-the-learning-app"
        },
        {
            "title": "byte",
            "hex": "551DEF",
            "source": "https://byte.co/byte"
        },
        {
            "title": "ByteDance",
            "hex": "3C8CFF",
            "source": "https://www.bytedance.com"
        },
        {
            "title": "C",
            "hex": "A8B9CC",
            "source": "https://commons.wikimedia.org/wiki/File:The_C_Programming_Language_logo.svg"
        },
        {
            "title": "C Sharp",
            "hex": "239120",
            "source": "https://upload.wikimedia.org/wikipedia/commons/0/0d/C_Sharp_wordmark.svg"
        },
        {
            "title": "C++",
            "hex": "00599C",
            "source": "https://github.com/isocpp/logos/tree/64ef037049f87ac74875dbe72695e59118b52186"
        },
        {
            "title": "Cachet",
            "hex": "7ED321",
            "source": "https://cachethq.io/press"
        },
        {
            "title": "Caddy",
            "hex": "1F88C0",
            "source": "https://caddyserver.com"
        },
        {
            "title": "Cadillac",
            "hex": "000000",
            "source": "https://www.cadillac.com",
            "guidelines": "https://www.gm.com/copyright-trademark"
        },
        {
            "title": "CafePress",
            "hex": "58A616",
            "source": "https://en.wikipedia.org/wiki/CafePress#/media/File:CafePress_logo.svg"
        },
        {
            "title": "Caffeine",
            "hex": "0000FF",
            "source": "https://www.caffeine.tv",
            "guidelines": "https://www.caffeine.tv/newsroom.html"
        },
        {
            "title": "Cairo Graphics",
            "hex": "F39914",
            "source": "https://github.com/freedesktop/cairo/blob/44f808fce9f437e14f2b0ef4e1583def8ab578ae/doc/tutorial/slides/cairo-title.svg"
        },
        {
            "title": "Cairo Metro",
            "hex": "C10C0C",
            "source": "https://en.wikipedia.org/wiki/File:Cairo_metro_logo2012.svg"
        },
        {
            "title": "CakePHP",
            "hex": "D33C43",
            "source": "https://cakephp.org/logos"
        },
        {
            "title": "Campaign Monitor",
            "hex": "111324",
            "source": "https://www.campaignmonitor.com/company/brand/"
        },
        {
            "title": "Canonical",
            "hex": "77216F",
            "source": "https://design.ubuntu.com/downloads/",
            "guidelines": "https://design.ubuntu.com/brand/canonical-logo/",
            "license": {
                "type": "CC-BY-SA-3.0"
            }
        },
        {
            "title": "Canva",
            "hex": "00C4CC",
            "source": "https://www.canva.com"
        },
        {
            "title": "Capacitor",
            "hex": "119EFF",
            "source": "https://github.com/ionic-team/ionicons-site/blob/b0c97018d737b763301154231b34e1b882c0c84d/docs/ionicons/svg/logo-capacitor.svg"
        },
        {
            "title": "Car Throttle",
            "hex": "FF9C42",
            "source": "https://www.carthrottle.com"
        },
        {
            "title": "Cardano",
            "hex": "0133AD",
            "source": "https://cardano.org/brand-assets/"
        },
        {
            "title": "Carrefour",
            "hex": "004E9F",
            "source": "https://upload.wikimedia.org/wikipedia/commons/5/5b/Carrefour_logo.svg"
        },
        {
            "title": "Carto",
            "hex": "EB1510",
            "source": "https://carto.com/brand/"
        },
        {
            "title": "Cash App",
            "hex": "00C244",
            "source": "https://cash.app/press"
        },
        {
            "title": "Castbox",
            "hex": "F55B23",
            "source": "https://castbox.fm/newsroom/"
        },
        {
            "title": "Castorama",
            "hex": "0078D7",
            "source": "https://www.castorama.fr"
        },
        {
            "title": "Castro",
            "hex": "00B265",
            "source": "https://supertop.co/castro/press/"
        },
        {
            "title": "Caterpillar",
            "hex": "FFCD11",
            "source": "https://commons.wikimedia.org/wiki/File:Caterpillar_logo.svg"
        },
        {
            "title": "CBS",
            "hex": "033963",
            "source": "https://www.cbs.com"
        },
        {
            "title": "CD Projekt",
            "hex": "DC0D15",
            "source": "https://www.cdprojekt.com/en/media/logotypes/"
        },
        {
            "title": "Celery",
            "hex": "37814A",
            "source": "https://github.com/celery/celery/blob/4d77ddddb10797011dc10dd2e4e1e7a7467b8431/docs/images/favicon.ico"
        },
        {
            "title": "CentOS",
            "hex": "262577",
            "source": "https://wiki.centos.org/ArtWork/Brand/Logo"
        },
        {
            "title": "Ceph",
            "hex": "EF5C55",
            "source": "https://github.com/ceph/ceph/blob/b106a03dcddaee80493825e85bc5e399ab4d8746/src/pybind/mgr/dashboard/frontend/src/assets/Ceph_Logo.svg"
        },
        {
            "title": "Cesium",
            "hex": "6CADDF",
            "source": "https://cesium.com/press/"
        },
        {
            "title": "Chai",
            "hex": "A30701",
            "source": "https://github.com/simple-icons/simple-icons/issues/4983#issuecomment-796736373"
        },
        {
            "title": "Chainguard",
            "hex": "4445E7",
            "source": "https://www.chainguard.dev"
        },
        {
            "title": "Chainlink",
            "hex": "375BD2",
            "source": "https://chain.link/brand-assets"
        },
        {
            "title": "Chakra UI",
            "hex": "319795",
            "source": "https://github.com/chakra-ui/chakra-ui/blob/327e1624d22936abb43068e1f57054e43c9c6819/logo/logomark-colored.svg"
        },
        {
            "title": "Channel 4",
            "hex": "AAFF89",
            "source": "https://www.channel4.com"
        },
        {
            "title": "Chart.js",
            "hex": "FF6384",
            "source": "https://www.chartjs.org"
        },
        {
            "title": "ChartMogul",
            "hex": "13324B",
            "source": "https://chartmogul.com/company/"
        },
        {
            "title": "Chase",
            "hex": "117ACA",
            "source": "https://commons.wikimedia.org/wiki/File:Chase_logo_2007.svg"
        },
        {
            "title": "ChatBot",
            "hex": "0066FF",
            "source": "https://chatbot.design",
            "guidelines": "https://chatbot.design"
        },
        {
            "title": "Chatwoot",
            "hex": "1F93FF",
            "source": "https://www.chatwoot.com"
        },
        {
            "title": "CheckiO",
            "hex": "008DB6",
            "source": "https://py.checkio.org/blog/"
        },
        {
            "title": "Checkmarx",
            "hex": "54B848",
            "source": "https://www.checkmarx.com/resources/datasheets/"
        },
        {
            "title": "Checkmk",
            "hex": "15D1A0",
            "source": "https://checkmk.com"
        },
        {
            "title": "Chef",
            "hex": "F09820",
            "source": "https://www.chef.io"
        },
        {
            "title": "Chemex",
            "hex": "4D2B1A",
            "source": "https://vtlogo.com/chemex-coffeemaker-vector-logo-svg/"
        },
        {
            "title": "Chevrolet",
            "hex": "CD9834",
            "source": "https://www.chevrolet.com/content/dam/chevrolet/na/us/english/index/shopping-tools/download-catalog/02-pdf/2019-chevrolet-corvette-catalog.pdf"
        },
        {
            "title": "Chia Network",
            "hex": "5ECE71",
            "source": "https://www.chia.net/branding/",
            "guidelines": "https://www.chia.net/wp-content/uploads/2022/08/Guidelines-for-Using-Chia-Network.pdf",
            "license": {
                "type": "custom",
                "url": "https://www.chia.net/wp-content/uploads/2022/08/Chia-Trademark-Policy.pdf"
            }
        },
        {
            "title": "China Eastern Airlines",
            "hex": "1A2477",
            "source": "https://uk.ceair.com/newCMS/uk/en/content/en_Footer/Support/201904/t20190404_5763.html"
        },
        {
            "title": "China Southern Airlines",
            "hex": "008BCB",
            "source": "https://www.csair.com/en/about/investor/yejibaogao/2020/"
        },
        {
            "title": "Chocolatey",
            "hex": "80B5E3",
            "source": "https://chocolatey.org/media-kit"
        },
        {
            "title": "Chromatic",
            "hex": "FC521F",
            "source": "https://www.chromatic.com"
        },
        {
            "title": "Chromecast",
            "hex": "999999",
            "source": "https://www.google.com/intl/en_us/chromecast/built-in/",
            "aliases": {
                "aka": [
                    "Google Cast"
                ]
            }
        },
        {
            "title": "Chrysler",
            "hex": "000000",
            "source": "https://www.stellantis.com/en/brands/chrysler"
        },
        {
            "title": "Chupa Chups",
            "hex": "CF103E",
            "source": "https://www.chupachups.co.uk"
        },
        {
            "title": "Cilium",
            "hex": "F8C517",
            "source": "https://github.com/cilium/cilium/blob/774a91f0e7497d9c9085234005ec81f1065c3783/Documentation/images/logo-solo.svg"
        },
        {
            "title": "Cinema 4D",
            "hex": "011A6A",
            "source": "https://www.maxon.net/en/about-maxon/branding"
        },
        {
            "title": "Circle",
            "hex": "8669AE",
            "source": "https://www.circle.com"
        },
        {
            "title": "CircleCI",
            "hex": "343434",
            "source": "https://circleci.com/press"
        },
        {
            "title": "CircuitVerse",
            "hex": "42B883",
            "source": "https://circuitverse.org"
        },
        {
            "title": "Cirrus CI",
            "hex": "4051B5",
            "source": "https://cirrus-ci.org"
        },
        {
            "title": "Cisco",
            "hex": "1BA0D7",
            "source": "https://www.cisco.com"
        },
        {
            "title": "Citrix",
            "hex": "452170",
            "source": "https://brand.citrix.com"
        },
        {
            "title": "Citroën",
            "hex": "6E6E6E",
            "source": "https://citroen.pcaci.co.uk/logo.php"
        },
        {
            "title": "CiviCRM",
            "hex": "81C459",
            "source": "https://civicrm.org/trademark"
        },
        {
            "title": "Civo",
            "hex": "239DFF",
            "source": "https://www.civo.com/brand-assets",
            "guidelines": "https://www.civo.com/brand-assets"
        },
        {
            "title": "CKEditor 4",
            "hex": "0287D0",
            "source": "https://github.com/ckeditor/ckeditor4/blob/7d8305ce4d12683853a563b9d6ea54e0d4686a2f/samples/img/logo.svg"
        },
        {
            "title": "Clarifai",
            "hex": "1955FF",
            "source": "https://www.clarifai.com"
        },
        {
            "title": "Claris",
            "hex": "000000",
            "source": "https://www.claris.com"
        },
        {
            "title": "Clarivate",
            "hex": "FFFFFF",
            "source": "https://clarivate.com"
        },
        {
            "title": "ClickHouse",
            "hex": "FFCC01",
            "source": "https://github.com/ClickHouse/ClickHouse/blob/12bd453a43819176d25ecf247033f6cb1af54beb/website/images/logo-clickhouse.svg"
        },
        {
            "title": "ClickUp",
            "hex": "7B68EE",
            "source": "https://clickup.com/brand"
        },
        {
            "title": "CLion",
            "hex": "000000",
            "source": "https://www.jetbrains.com/company/brand/logos/",
            "guidelines": "https://www.jetbrains.com/company/brand/"
        },
        {
            "title": "Cliqz",
            "hex": "00AEF0",
            "source": "https://cliqz.com/design"
        },
        {
            "title": "Clockify",
            "hex": "03A9F4",
            "source": "https://clockify.me/brand-assets"
        },
        {
            "title": "Clojure",
            "hex": "5881D8",
            "source": "https://commons.wikimedia.org/wiki/File:Clojure_logo.svg"
        },
        {
            "title": "Cloud 66",
            "hex": "3C72B9",
            "source": "https://www.cloud66.com"
        },
        {
            "title": "Cloud Foundry",
            "hex": "0C9ED5",
            "source": "https://www.cloudfoundry.org",
            "guidelines": "https://www.cloudfoundry.org/logo/"
        },
        {
            "title": "CloudBees",
            "hex": "1997B5",
            "source": "https://www.cloudbees.com"
        },
        {
            "title": "CloudCannon",
            "hex": "407AFC",
            "source": "https://cloudcannon.com"
        },
        {
            "title": "Cloudera",
            "hex": "F96702",
            "source": "https://www.cloudera.com"
        },
        {
            "title": "Cloudflare",
            "hex": "F38020",
            "source": "https://www.cloudflare.com/logo/",
            "guidelines": "https://www.cloudflare.com/trademark/"
        },
        {
            "title": "Cloudflare Pages",
            "hex": "F38020",
            "source": "https://pages.cloudflare.com",
            "guidelines": "https://www.cloudflare.com/trademark/"
        },
        {
            "title": "Cloudsmith",
            "hex": "2A6FE1",
            "source": "https://cloudsmith.com/company/brand/",
            "guidelines": "https://cloudsmith.com/company/brand/"
        },
        {
            "title": "Cloudways",
            "hex": "2C39BD",
            "source": "https://www.cloudways.com/en/media-kit.php"
        },
        {
            "title": "Clubhouse",
            "hex": "6515DD",
            "source": "https://brand.clubhouse.io",
            "guidelines": "https://brand.clubhouse.io"
        },
        {
            "title": "Clyp",
            "hex": "3CBDB1",
            "source": "https://clyp.it"
        },
        {
            "title": "CMake",
            "hex": "064F8C",
            "source": "https://www.kitware.com/platforms/"
        },
        {
            "title": "CNCF",
            "hex": "231F20",
            "source": "https://github.com/cncf/artwork/blob/d2ed716cc0769e6c65d2e58f9a503fca02b60a56/examples/other.md#cncf-logos",
            "guidelines": "https://www.cncf.io/brand-guidelines/"
        },
        {
            "title": "CNN",
            "hex": "CC0000",
            "source": "https://edition.cnn.com"
        },
        {
            "title": "Co-op",
            "hex": "00B1E7",
            "source": "https://www.co-operative.coop/media/assets"
        },
        {
            "title": "Coca Cola",
            "hex": "D00013",
            "source": "https://upload.wikimedia.org/wikipedia/commons/c/ce/Coca-Cola_logo.svg"
        },
        {
            "title": "Cockpit",
            "hex": "0066CC",
            "source": "https://github.com/cockpit-project/cockpit-project.github.io/blob/b851b3477d90017961ac9b252401c9a6cb6239f1/images/site/cockpit-logo.svg"
        },
        {
            "title": "Cockroach Labs",
            "hex": "6933FF",
            "source": "https://www.cockroachlabs.com"
        },
        {
            "title": "CocoaPods",
            "hex": "EE3322",
            "source": "https://github.com/CocoaPods/shared_resources/tree/3125baf19976bd240c86459645f45b68d2facd10",
            "license": {
                "type": "CC-BY-NC-4.0"
            }
        },
        {
            "title": "Cocos",
            "hex": "55C2E1",
            "source": "https://www.cocos.com/en/"
        },
        {
            "title": "Coda",
            "hex": "F46A54",
            "source": "https://coda.io"
        },
        {
            "title": "Codacy",
            "hex": "222F29",
            "source": "https://www.codacy.com/blog/"
        },
        {
            "title": "Code Climate",
            "hex": "000000",
            "source": "https://codeclimate.com/github/codeclimate/python-test-reporter/badges/"
        },
        {
            "title": "Code Review",
            "hex": "485A62",
            "source": "https://codereview.stackexchange.com",
            "guidelines": "https://stackoverflow.com/legal/trademark-guidance"
        },
        {
            "title": "Codeberg",
            "hex": "2185D0",
            "source": "https://codeberg.org"
        },
        {
            "title": "Codecademy",
            "hex": "1F4056",
            "source": "https://www.codecademy.com"
        },
        {
            "title": "CodeceptJS",
            "hex": "F6E05E",
            "source": "https://github.com/codeceptjs/codeceptjs.github.io/blob/c7917445b9a70a9daacf20986c403c3299f5c960/favicon/safari-pinned-tab.svg"
        },
        {
            "title": "CodeChef",
            "hex": "5B4638",
            "source": "https://www.codechef.com"
        },
        {
            "title": "Codecov",
            "hex": "F01F7A",
            "source": "https://codecov.io"
        },
        {
            "title": "CodeFactor",
            "hex": "F44A6A",
            "source": "https://www.codefactor.io"
        },
        {
            "title": "Codeforces",
            "hex": "1F8ACB",
            "source": "https://codeforces.com"
        },
        {
            "title": "CodeIgniter",
            "hex": "EF4223",
            "source": "https://www.codeigniter.com/help/legal"
        },
        {
            "title": "Codemagic",
            "hex": "F45E3F",
            "source": "https://codemagic.io"
        },
        {
            "title": "CodeMirror",
            "hex": "D30707",
            "source": "https://github.com/codemirror/CodeMirror/blob/6e7aa65a8bfb64837ae9d082b674b2f5ee056d2c/doc/logo.svg"
        },
        {
            "title": "CodeNewbie",
            "hex": "9013FE",
            "source": "https://community.codenewbie.org"
        },
        {
            "title": "CodePen",
            "hex": "000000",
            "source": "https://blog.codepen.io/documentation/brand-assets/logos/"
        },
        {
            "title": "CodeProject",
            "hex": "FF9900",
            "source": "https://www.codeproject.com"
        },
        {
            "title": "CodersRank",
            "hex": "67A4AC",
            "source": "https://codersrank.io"
        },
        {
            "title": "Coderwall",
            "hex": "3E8DCC",
            "source": "https://github.com/twolfson/coderwall-svg/tree/e87fb90eab5e401210a174f9418b5af0a246758e"
        },
        {
            "title": "CodeSandbox",
            "hex": "151515",
            "source": "https://codesandbox.io/CodeSandbox-Press-Kit.zip"
        },
        {
            "title": "Codeship",
            "hex": "004466",
            "source": "https://app.codeship.com"
        },
        {
            "title": "CodeSignal",
            "hex": "1062FB",
            "source": "https://codesignal.com"
        },
        {
            "title": "CodeStream",
            "hex": "008C99",
            "source": "https://www.codestream.com"
        },
        {
            "title": "Codewars",
            "hex": "B1361E",
            "source": "https://github.com/codewars/branding/tree/1ff0d44db52ac4a5e3a1c43277dc35f228eb6983"
        },
        {
            "title": "Coding Ninjas",
            "hex": "DD6620",
            "source": "https://www.codingninjas.com/press-release"
        },
        {
            "title": "CodinGame",
            "hex": "F2BB13",
            "source": "https://www.codingame.com/work/press/press-kit/"
        },
        {
            "title": "Codio",
            "hex": "4574E0",
            "source": "https://codio.com"
        },
        {
            "title": "CoffeeScript",
            "hex": "2F2625",
            "source": "https://coffeescript.org"
        },
        {
            "title": "Cognizant",
            "hex": "1A4CA1",
            "source": "https://www.cognizant.com"
        },
        {
            "title": "Coil",
            "hex": "000000",
            "source": "https://coil.com/press/brand-guidelines",
            "guidelines": "https://coil.com/press/brand-guidelines"
        },
        {
            "title": "Coinbase",
            "hex": "0052FF",
            "source": "https://www.coinbase.com/press"
        },
        {
            "title": "CoinMarketCap",
            "hex": "17181B",
            "source": "https://www.coinmarketcap.com"
        },
        {
            "title": "Commerzbank",
            "hex": "FFCC33",
            "source": "https://commons.wikimedia.org/wiki/Category:Commerzbank_logos"
        },
        {
            "title": "commitlint",
            "hex": "000000",
            "source": "https://github.com/conventional-changelog/commitlint/blob/0b177635472214faac5a5800ced970bf4d2e6012/docs/assets/icon.svg"
        },
        {
            "title": "Commodore",
            "hex": "1E2A4E",
            "source": "https://commodore.inc"
        },
        {
            "title": "Common Workflow Language",
            "hex": "B5314C",
            "source": "https://github.com/common-workflow-language/logo/blob/54b1624bc88df6730fa7b6c928a05fc9c939e47e/CWL-Logo-nofonts.svg"
        },
        {
            "title": "Compiler Explorer",
            "hex": "67C52A",
            "source": "https://github.com/compiler-explorer/infra/blob/8d362efe7ddc24e6a625f7db671d0a6e7600e3c9/logo/icon/CompilerExplorer%20Logo%20Icon%20SVG.svg"
        },
        {
            "title": "Composer",
            "hex": "885630",
            "source": "https://getcomposer.org"
        },
        {
            "title": "CompTIA",
            "hex": "C8202F",
            "source": "https://www.comptia.org",
            "guidelines": "https://www.comptia.org/newsroom/media-library"
        },
        {
            "title": "Comsol",
            "hex": "368CCB",
            "source": "https://cdn.comsol.com/company/comsol-brand-guide-November2019.pdf"
        },
        {
            "title": "Conan",
            "hex": "6699CB",
            "source": "https://conan.io"
        },
        {
            "title": "Concourse",
            "hex": "3398DC",
            "source": "https://concourse-ci.org"
        },
        {
            "title": "Conda-Forge",
            "hex": "000000",
            "source": "https://github.com/conda-forge/conda-forge.github.io/tree/0fc7dac2b989f3601dcc1be8a9f92c5b617c291e"
        },
        {
            "title": "Conekta",
            "hex": "0A1837",
            "source": "https://www.conekta.com"
        },
        {
            "title": "Confluence",
            "hex": "172B4D",
            "source": "https://www.atlassian.com/company/news/press-kit"
        },
        {
            "title": "Construct 3",
            "hex": "00FFDA",
            "source": "https://www.construct.net",
            "guidelines": "https://www.construct.net"
        },
        {
            "title": "Consul",
            "hex": "F24C53",
            "source": "https://www.hashicorp.com/brand",
            "guidelines": "https://www.hashicorp.com/brand"
        },
        {
            "title": "Contactless Payment",
            "hex": "000000",
            "source": "https://en.wikipedia.org/wiki/Contactless_payment"
        },
        {
            "title": "containerd",
            "hex": "575757",
            "source": "https://cncf-branding.netlify.app/projects/containerd/"
        },
        {
            "title": "Contao",
            "hex": "F47C00",
            "source": "https://contao.org",
            "guidelines": "https://contao.org/en/media"
        },
        {
            "title": "Contentful",
            "hex": "2478CC",
            "source": "https://press.contentful.com/media_kits"
        },
        {
            "title": "Conventional Commits",
            "hex": "FE5196",
            "source": "https://www.conventionalcommits.org",
            "license": {
                "type": "MIT"
            }
        },
        {
            "title": "Convertio",
            "hex": "FF3333",
            "source": "https://convertio.co"
        },
        {
            "title": "Cookiecutter",
            "hex": "D4AA00",
            "source": "https://github.com/cookiecutter/cookiecutter/blob/52dd18513bbab7f0fbfcb2938c9644d9092247cf/logo/cookiecutter-logo.svg"
        },
        {
            "title": "Cora",
            "hex": "E61845",
            "source": "https://www.cora.fr"
        },
        {
            "title": "Corona Engine",
            "hex": "F96F29",
            "source": "https://coronalabs.com",
            "guidelines": "https://coronalabs.com/presskit.pdf"
        },
        {
            "title": "Corona Renderer",
            "hex": "E6502A",
            "source": "https://corona-renderer.com/about"
        },
        {
            "title": "Corsair",
            "hex": "000000",
            "source": "https://www.corsair.com",
            "guidelines": "https://www.corsair.com/press"
        },
        {
            "title": "Couchbase",
            "hex": "EA2328",
            "source": "https://www.couchbase.com"
        },
        {
            "title": "Counter-Strike",
            "hex": "000000",
            "source": "https://en.wikipedia.org/wiki/File:CS-GO_Logo.svg"
        },
        {
            "title": "CountingWorks PRO",
            "hex": "2E3084",
            "source": "https://www.countingworks.com/blog"
        },
        {
            "title": "Coursera",
            "hex": "0056D2",
            "source": "https://about.coursera.org/press"
        },
        {
            "title": "Coveralls",
            "hex": "3F5767",
            "source": "https://coveralls.io"
        },
        {
            "title": "cPanel",
            "hex": "FF6C2C",
            "source": "https://cpanel.net/company/cpanel-brand-guide/"
        },
        {
            "title": "Craft CMS",
            "hex": "E5422B",
            "source": "https://craftcms.com/brand-resources"
        },
        {
            "title": "Craftsman",
            "hex": "D6001C",
            "source": "https://www.craftsman.com"
        },
        {
            "title": "CrateDB",
            "hex": "009DC7",
            "source": "https://github.com/crate/crate-docs-theme/blob/cbd734b3617489ca937f35e30f37f3f6c1870e1f/src/crate/theme/rtd/crate/static/images/crate-logo.svg"
        },
        {
            "title": "Crayon",
            "hex": "FF6A4C",
            "source": "https://www.crayon.com"
        },
        {
            "title": "Creality",
            "hex": "000000",
            "source": "https://www.creality.com"
        },
        {
            "title": "Create React App",
            "hex": "09D3AC",
            "source": "https://github.com/facebook/create-react-app/blob/9d0369b1fe3260e620b08effcf85f1edefc5d1ea/docusaurus/website/static/img/logo.svg"
        },
        {
            "title": "Creative Commons",
            "hex": "EF9421",
            "source": "https://creativecommons.org"
        },
        {
            "title": "Creative Technology",
            "hex": "000000",
            "source": "https://creative.com"
        },
        {
            "title": "Credly",
            "hex": "FF6B00",
            "source": "https://cdn.credly.com/assets/structure/logo-78b59f8114817c758ca965ed8f1a58a76a39b6fd70d031f771a9bbc581fcde65.svg"
        },
        {
            "title": "Crehana",
            "hex": "4B22F4",
            "source": "https://www.crehana.com"
        },
        {
            "title": "Critical Role",
            "hex": "000000",
            "source": "https://critrole.com"
        },
        {
            "title": "Crowdin",
            "hex": "2E3340",
            "source": "https://support.crowdin.com/using-logo/"
        },
        {
            "title": "Crowdsource",
            "hex": "4285F4",
            "source": "https://crowdsource.google.com/about/"
        },
        {
            "title": "Crunchbase",
            "hex": "0288D1",
            "source": "https://www.crunchbase.com/home"
        },
        {
            "title": "Crunchyroll",
            "hex": "F47521",
            "source": "https://www.crunchyroll.com"
        },
        {
            "title": "CRYENGINE",
            "hex": "000000",
            "source": "https://www.cryengine.com/brand"
        },
        {
            "title": "Crystal",
            "hex": "000000",
            "source": "https://crystal-lang.org/media/"
        },
        {
            "title": "CSS Modules",
            "hex": "000000",
            "source": "https://github.com/css-modules/logos/blob/32e4717062e4328ed861fa92d5d9cfd47859362f/css-modules-logo.svg"
        },
        {
            "title": "CSS Wizardry",
            "hex": "F43059",
            "source": "https://csswizardry.com"
        },
        {
            "title": "CSS3",
            "hex": "1572B6",
            "source": "https://www.w3.org/html/logo/"
        },
        {
            "title": "CTS",
            "hex": "E53236",
            "source": "https://commons.wikimedia.org/wiki/File:Logo_Compagnie_des_transports_strasbourgeois.svg",
            "aliases": {
                "aka": [
                    "Compagnie des Transports Strasbourgeois"
                ]
            }
        },
        {
            "title": "Cucumber",
            "hex": "23D96C",
            "source": "https://cucumber.io"
        },
        {
            "title": "Cultura",
            "hex": "1D2C54",
            "source": "https://www.cultura.com"
        },
        {
            "title": "curl",
            "hex": "073551",
            "source": "https://curl.haxx.se/logo/"
        },
        {
            "title": "CurseForge",
            "hex": "F16436",
            "source": "https://www.curseforge.com"
        },
        {
            "title": "Cycling '74",
            "hex": "111111",
            "source": "https://cycling74.com"
        },
        {
            "title": "Cypress",
            "hex": "17202C",
            "source": "https://cypress.io"
        },
        {
            "title": "Cytoscape.js",
            "hex": "F7DF1E",
            "source": "https://github.com/cytoscape/cytoscape.js/blob/97c27700feefe2f7b79fca248763049e9a0b38c6/documentation/img/cytoscape-logo.svg"
        },
        {
            "title": "D",
            "hex": "B03931",
            "source": "https://github.com/dlang/dlang.org/blob/6d0e2e5f6a8249031cfd010e389b99ff014cd320/images/dlogo.svg"
        },
        {
            "title": "D-EDGE",
            "hex": "432975",
            "source": "https://github.com/d-edge/JoinUs/blob/4d8b5cf7145db26649fe9f1587194e44dbbe3565/d-edge.svg"
        },
        {
            "title": "D-Wave Systems",
            "hex": "008CD7",
            "source": "https://www.dwavesys.com"
        },
        {
            "title": "D3.js",
            "hex": "F9A03C",
            "source": "https://github.com/d3/d3-logo/tree/6d9c471aa852033501d00ca63fe73d9f8be82d1d"
        },
        {
            "title": "Dacia",
            "hex": "646B52",
            "source": "https://commons.wikimedia.org/wiki/File:Dacia-Logo-2021.svg"
        },
        {
            "title": "DAF",
            "hex": "00529B",
            "source": "https://www.daf.com/en"
        },
        {
            "title": "Dailymotion",
            "hex": "0D0D0D",
            "source": "https://about.dailymotion.com/en/press/"
        },
        {
            "title": "Daimler",
            "hex": "E6E6E6",
            "source": "https://designnavigator.daimler.com/Daimler_Corporate_Logotype_Black_DTP",
            "guidelines": "https://designnavigator.daimler.com/Daimler_Corporate_Logotype"
        },
        {
            "title": "DaisyUI",
            "hex": "5A0EF8",
            "source": "https://raw.githubusercontent.com/saadeghi/files/main/daisyui/logo-4.svg"
        },
        {
            "title": "Dapr",
            "hex": "0D2192",
            "source": "https://raw.githubusercontent.com/dapr/dapr/18575823c74318c811d6cd6f57ffac76d5debe93/img/dapr_logo.svg"
        },
        {
            "title": "Dark Reader",
            "hex": "141E24",
            "source": "https://github.com/simple-icons/simple-icons/pull/3348#issuecomment-667090608"
        },
        {
            "title": "Dart",
            "hex": "0175C2",
            "source": "https://github.com/dart-lang/site-shared/tree/18458ff440afd3d06f04e5cb871c4c5eda29c9d5/src/_assets/image/dart/logo"
        },
        {
            "title": "Darty",
            "hex": "EB1B23",
            "source": "https://www.darty.com"
        },
        {
            "title": "Das Erste",
            "hex": "001A4B",
            "source": "https://en.wikipedia.org/wiki/Das_Erste"
        },
        {
            "title": "Dash",
            "hex": "008DE4",
            "source": "https://www.dash.org/brand-assets/",
            "guidelines": "https://www.dash.org/brand-guidelines/"
        },
        {
            "title": "Dashlane",
            "hex": "0E353D",
            "source": "https://brandfolder.com/dashlane/brandkitpartners"
        },
        {
            "title": "Dask",
            "hex": "FC6E6B",
            "source": "https://github.com/dask/dask/blob/67e648922512615f94f8a90726423e721d0e3eb2/docs/source/images/dask_icon_black.svg"
        },
        {
            "title": "Dassault Systèmes",
            "hex": "005386",
            "source": "https://www.3ds.com"
        },
        {
            "title": "data.ai",
            "hex": "000000",
            "source": "https://www.data.ai/en/about/press/"
        },
        {
            "title": "Databricks",
            "hex": "FF3621",
            "source": "https://www.databricks.com",
            "guidelines": "https://brand.databricks.com/Styleguide/Guide/"
        },
        {
            "title": "DataCamp",
            "hex": "03EF62",
            "source": "https://www.datacamp.com"
        },
        {
            "title": "Datadog",
            "hex": "632CA6",
            "source": "https://www.datadoghq.com/about/resources",
            "guidelines": "https://www.datadoghq.com/about/resources/"
        },
        {
            "title": "DataGrip",
            "hex": "000000",
            "source": "https://www.jetbrains.com/company/brand/logos/",
            "guidelines": "https://www.jetbrains.com/company/brand/"
        },
        {
            "title": "Dataiku",
            "hex": "2AB1AC",
            "source": "https://www.dataiku.com/company/media-kit/"
        },
        {
            "title": "DataStax",
            "hex": "3A3A42",
            "source": "https://www.datastax.com/brand-resources",
            "guidelines": "https://www.datastax.com/brand-resources"
        },
        {
            "title": "Dataverse",
            "hex": "088142",
            "source": "https://docs.microsoft.com/en-us/power-platform/guidance/icons",
            "guidelines": "https://docs.microsoft.com/en-us/power-platform/guidance/icons",
            "license": {
                "type": "custom",
                "url": "https://docs.microsoft.com/en-us/power-platform/guidance/icons"
            }
        },
        {
            "title": "DatoCMS",
            "hex": "FF7751",
            "source": "https://www.datocms.com/company/brand-assets",
            "guidelines": "https://www.datocms.com/company/brand-assets"
        },
        {
            "title": "Datto",
            "hex": "199ED9",
            "source": "https://www.datto.com/brand/logos",
            "guidelines": "https://www.datto.com/brand"
        },
        {
            "title": "DAZN",
            "hex": "F8F8F5",
            "source": "https://media.dazn.com/en/assets/"
        },
        {
            "title": "dblp",
            "hex": "004F9F",
            "source": "https://dblp.org"
        },
        {
            "title": "dbt",
            "hex": "FF694B",
            "source": "https://github.com/fishtown-analytics/dbt-styleguide/blob/a2895e005457eda531880dfde62f31959d42f18b/_includes/icons/logo.svg"
        },
        {
            "title": "DC Entertainment",
            "hex": "0078F0",
            "source": "https://www.readdc.com"
        },
        {
            "title": "De'Longhi",
            "hex": "072240",
            "source": "https://www.delonghi.com"
        },
        {
            "title": "Debian",
            "hex": "A81D33",
            "source": "https://www.debian.org/logos",
            "guidelines": "https://www.debian.org/logos/",
            "license": {
                "type": "CC-BY-SA-3.0"
            }
        },
        {
            "title": "Decap CMS",
            "hex": "FF0082",
            "source": "https://github.com/decaporg/decap-cms/blob/ba158f4a56d6d79869811971bc1bb0ef15197d30/website/static/img/decap-logo.svg"
        },
        {
            "title": "deepin",
            "hex": "007CFF",
            "source": "https://commons.wikimedia.org/wiki/File:Deepin_logo.svg"
        },
        {
            "title": "Deepnote",
            "hex": "3793EF",
            "source": "https://deepnote.com"
        },
        {
            "title": "Deezer",
            "hex": "FEAA2D",
            "source": "https://deezerbrand.com",
            "guidelines": "https://deezerbrand.com"
        },
        {
            "title": "del.icio.us",
            "slug": "delicious",
            "hex": "0000FF",
            "source": "https://del.icio.us",
            "aliases": {
                "aka": [
                    "Delicious"
                ]
            }
        },
        {
            "title": "Deliveroo",
            "hex": "00CCBC",
            "source": "https://deliveroo.com"
        },
        {
            "title": "Dell",
            "hex": "007DB8",
            "source": "https://www.dell.com",
            "guidelines": "https://brand.delltechnologies.com/logos/"
        },
        {
            "title": "Delphi",
            "hex": "EE1F35",
            "source": "https://www.embarcadero.com/news/logo"
        },
        {
            "title": "Delta",
            "hex": "003366",
            "source": "https://news.delta.com/delta-air-lines-logos-brand-guidelines"
        },
        {
            "title": "Deno",
            "hex": "000000",
            "source": "https://github.com/denoland/dotland/blob/f1ba74327b401b47de678f30d768ff9bf54494b6/public/logo.svg",
            "license": {
                "type": "MIT"
            }
        },
        {
            "title": "Denon",
            "hex": "0B131A",
            "source": "https://www.denon.com",
            "guidelines": "https://www.denon.com/en-us/support/termsofuse.html"
        },
        {
            "title": "Dependabot",
            "hex": "025E8C",
            "source": "https://dependabot.com"
        },
        {
            "title": "Der Spiegel",
            "hex": "E64415",
            "source": "https://www.spiegel.de"
        },
        {
            "title": "Designer News",
            "hex": "2D72D9",
            "source": "https://www.designernews.co"
        },
        {
            "title": "Deutsche Bahn",
            "hex": "F01414",
            "source": "https://www.bahn.de"
        },
        {
            "title": "Deutsche Bank",
            "hex": "0018A8",
            "source": "https://www.db.com"
        },
        {
            "title": "dev.to",
            "hex": "0A0A0A",
            "source": "https://dev.to"
        },
        {
            "title": "DevExpress",
            "hex": "FF7200",
            "source": "https://www.devexpress.com/aboutus/"
        },
        {
            "title": "DeviantArt",
            "hex": "05CC47",
            "source": "https://help.deviantart.com/21"
        },
        {
            "title": "Devpost",
            "hex": "003E54",
            "source": "https://github.com/challengepost/supportcenter/blob/e40066cde2ed25dc14c0541edb746ff8c6933114/images/devpost-icon-rgb.svg"
        },
        {
            "title": "devRant",
            "hex": "F99A66",
            "source": "https://devrant.com"
        },
        {
            "title": "Dgraph",
            "hex": "E50695",
            "source": "https://dgraph.io"
        },
        {
            "title": "DHL",
            "hex": "FFCC00",
            "source": "https://www.dpdhl-brands.com/dhl/en/guides/design-basics/logo-and-claim.html",
            "guidelines": "https://www.dpdhl-brands.com/dhl/en/guides/design-basics/logo-and-claim.html"
        },
        {
            "title": "diagrams.net",
            "hex": "F08705",
            "source": "https://github.com/jgraph/drawio/blob/4743eba8d5eaa497dc003df7bf7295b695c59bea/src/main/webapp/images/drawlogo.svg",
            "aliases": {
                "aka": [
                    "draw.io"
                ]
            }
        },
        {
            "title": "Dialogflow",
            "hex": "FF9800",
            "source": "https://dialogflow.cloud.google.com"
        },
        {
            "title": "Diaspora",
            "hex": "000000",
            "source": "https://wiki.diasporafoundation.org/Branding"
        },
        {
            "title": "Digg",
            "hex": "000000",
            "source": "https://digg.com"
        },
        {
            "title": "Digi-Key Electronics",
            "hex": "CC0000",
            "source": "https://www.digikey.com"
        },
        {
            "title": "DigitalOcean",
            "hex": "0080FF",
            "source": "https://www.digitalocean.com/press/",
            "guidelines": "https://www.digitalocean.com/press/"
        },
        {
            "title": "Dior",
            "hex": "000000",
            "source": "https://www.dior.com"
        },
        {
            "title": "Directus",
            "hex": "263238",
            "source": "https://directus.io"
        },
        {
            "title": "Discogs",
            "hex": "333333",
            "source": "https://www.discogs.com/brand"
        },
        {
            "title": "Discord",
            "hex": "5865F2",
            "source": "https://discord.com/branding",
            "guidelines": "https://discord.com/branding"
        },
        {
            "title": "Discourse",
            "hex": "000000",
            "source": "https://www.discourse.org"
        },
        {
            "title": "Discover",
            "hex": "FF6000",
            "source": "https://www.discovernetwork.com/en-us/business-resources/free-signage-logos"
        },
        {
            "title": "Disqus",
            "hex": "2E9FFF",
            "source": "https://disqus.com/brand"
        },
        {
            "title": "Disroot",
            "hex": "50162D",
            "source": "https://disroot.org/en"
        },
        {
            "title": "Distrokid",
            "hex": "231F20",
            "source": "https://distrokid.com/logo"
        },
        {
            "title": "Django",
            "hex": "092E20",
            "source": "https://www.djangoproject.com/community/logos/"
        },
        {
            "title": "Dlib",
            "hex": "008000",
            "source": "https://github.com/davisking/dlib/blob/8a2c7442074339ac9ffceff6ef5a49e0114222b9/docs/docs/dlib-logo-and-icons.svg"
        },
        {
            "title": "DLNA",
            "hex": "48A842",
            "source": "https://upload.wikimedia.org/wikipedia/de/e/eb/Digital_Living_Network_Alliance_logo.svg"
        },
        {
            "title": "dm",
            "hex": "002878",
            "source": "https://www.dm.de"
        },
        {
            "title": "Docker",
            "hex": "2496ED",
            "source": "https://www.docker.com/company/newsroom/media-resources"
        },
        {
            "title": "Docs.rs",
            "hex": "000000",
            "source": "https://docs.rs"
        },
        {
            "title": "DocuSign",
            "hex": "FFCC22",
            "source": "https://www.docusign.com/sites/all/themes/custom/docusign/favicons/mstile-310x310.png"
        },
        {
            "title": "Dogecoin",
            "hex": "C2A633",
            "source": "https://cryptologos.cc/dogecoin"
        },
        {
            "title": "DOI",
            "hex": "FAB70C",
            "source": "https://www.doi.org/images/logos/header_logo_cropped.svg",
            "guidelines": "https://www.doi.org/resources/130718-trademark-policy.pdf"
        },
        {
            "title": "Dolby",
            "hex": "000000",
            "source": "https://www.dolby.com/us/en/about/brand-identity.html"
        },
        {
            "title": "DoorDash",
            "hex": "FF3008",
            "source": "https://www.doordash.com/about/"
        },
        {
            "title": "Douban",
            "hex": "2D963D",
            "source": "https://www.douban.com/about",
            "license": {
                "type": "custom",
                "url": "https://www.douban.com/about/legal#info_data"
            }
        },
        {
            "title": "Douban Read",
            "hex": "389EAC",
            "source": "https://read.douban.com",
            "license": {
                "type": "custom",
                "url": "https://www.douban.com/about/legal#info_data"
            }
        },
        {
            "title": "Dovecot",
            "hex": "54BCAB",
            "source": "https://commons.wikimedia.org/wiki/File:Dovecot_logo.svg"
        },
        {
            "title": "DPD",
            "hex": "DC0032",
            "source": "https://www.dpd.com"
        },
        {
            "title": "Dragonframe",
            "hex": "D4911E",
            "source": "https://dragonframe.com"
        },
        {
            "title": "Draugiem.lv",
            "hex": "FF6600",
            "source": "https://www.frype.com/applications/dev/docs/logos/"
        },
        {
            "title": "Dribbble",
            "hex": "EA4C89",
            "source": "https://dribbble.com/branding"
        },
        {
            "title": "Drone",
            "hex": "212121",
            "source": "https://github.com/drone/brand/tree/f3ba7a1ad3c35abfe9571ea9c3ea93dff9912955"
        },
        {
            "title": "Drooble",
            "hex": "19C4BE",
            "source": "https://blog.drooble.com/press/"
        },
        {
            "title": "Dropbox",
            "hex": "0061FF",
            "source": "https://www.dropbox.com/branding"
        },
        {
            "title": "Drupal",
            "hex": "0678BE",
            "source": "https://www.drupal.org/about/media-kit/logos"
        },
        {
            "title": "DS Automobiles",
            "hex": "1D1717",
            "source": "https://www.stellantis.com/en/brands/ds"
        },
        {
            "title": "DTS",
            "hex": "F98B2B",
            "source": "https://xperi.com/brands/dts/",
            "guidelines": "https://xperi.com/terms-conditions/"
        },
        {
            "title": "DTube",
            "hex": "F01A30",
            "source": "https://about.d.tube/mediakit.html"
        },
        {
            "title": "Ducati",
            "hex": "CC0000",
            "source": "https://brandlogos.net/ducati-logo-vector-svg-92931.html"
        },
        {
            "title": "DuckDB",
            "hex": "FFF000",
            "source": "https://duckdb.org"
        },
        {
            "title": "DuckDuckGo",
            "hex": "DE5833",
            "source": "https://duckduckgo.com"
        },
        {
            "title": "Dungeons & Dragons",
            "hex": "ED1C24",
            "source": "https://dnd.wizards.com/articles/features/basicrules",
            "guidelines": "https://dnd.wizards.com/articles/features/fan-site-kit",
            "aliases": {
                "aka": [
                    "D&D"
                ]
            }
        },
        {
            "title": "Dunked",
            "hex": "2DA9D7",
            "source": "https://dunked.com"
        },
        {
            "title": "Duolingo",
            "hex": "58CC02",
            "source": "https://www.duolingo.com"
        },
        {
            "title": "DVC",
            "aliases": {
                "aka": [
                    "Data Version Control"
                ]
            },
            "hex": "13ADC7",
            "source": "https://iterative.ai/brand/",
            "guidelines": "https://iterative.ai/brand/"
        },
        {
            "title": "dwm",
            "hex": "1177AA",
            "source": "https://dwm.suckless.org"
        },
        {
            "title": "Dynamics 365",
            "hex": "0B53CE",
            "source": "https://docs.microsoft.com/en-us/dynamics365/get-started/icons",
            "guidelines": "https://docs.microsoft.com/en-us/dynamics365/get-started/icons",
            "license": {
                "type": "custom",
                "url": "https://docs.microsoft.com/en-us/dynamics365/get-started/icons"
            }
        },
        {
            "title": "Dynatrace",
            "hex": "1496FF",
            "source": "https://www.dynatrace.com/company/press-kit/"
        },
        {
            "title": "E.Leclerc",
            "hex": "0066CC",
            "source": "https://www.e.leclerc/assets/images/sue-logo.svg"
        },
        {
            "title": "E3",
            "hex": "E73D2F",
            "source": "https://commons.wikimedia.org/wiki/File:E3_Logo.svg",
            "aliases": {
                "aka": [
                    "Electronic Entertainment Expo"
                ]
            }
        },
        {
            "title": "EA",
            "hex": "000000",
            "source": "https://www.ea.com"
        },
        {
            "title": "Eagle",
            "hex": "0072EF",
            "source": "https://en.eagle.cool"
        },
        {
            "title": "EasyEDA",
            "hex": "1765F6",
            "source": "https://easyeda.com"
        },
        {
            "title": "easyJet",
            "hex": "FF6600",
            "source": "https://www.easyjet.com"
        },
        {
            "title": "eBay",
            "hex": "E53238",
            "source": "https://go.developer.ebay.com/logos"
        },
        {
            "title": "EBOX",
            "hex": "BE2323",
            "source": "https://www.ebox.ca"
        },
        {
            "title": "Eclipse Adoptium",
            "hex": "FF1464",
            "source": "https://www.eclipse.org/org/artwork/",
            "guidelines": "https://www.eclipse.org/legal/logo_guidelines.php"
        },
        {
            "title": "Eclipse Che",
            "hex": "525C86",
            "source": "https://www.eclipse.org/che/"
        },
        {
            "title": "Eclipse IDE",
            "hex": "2C2255",
            "source": "https://www.eclipse.org/artwork/"
        },
        {
            "title": "Eclipse Jetty",
            "hex": "FC390E",
            "source": "https://github.com/eclipse/jetty.project/blob/dab26c601d08d350cd830c1007bb196c5196f0f6/logos/jetty-avatar.svg"
        },
        {
            "title": "Eclipse Mosquitto",
            "hex": "3C5280",
            "source": "https://github.com/eclipse/mosquitto/blob/75fc908bba90d4bd06e85efc1c4ed77952ec842c/logo/mosquitto-logo-only.svg"
        },
        {
            "title": "Eclipse Vert.x",
            "hex": "782A90",
            "source": "https://github.com/vert-x3/.github/blob/1ad6612d87f35665e50a00fc32eb9c542556385d/workflow-templates/vertx-favicon.svg"
        },
        {
            "title": "EDEKA",
            "hex": "1B66B3",
            "source": "https://www.edeka.de"
        },
        {
            "title": "EditorConfig",
            "hex": "FEFEFE",
            "source": "https://editorconfig.org"
        },
        {
            "title": "edX",
            "hex": "02262B",
            "source": "https://www.edx.org"
        },
        {
            "title": "egghead",
            "hex": "FCFBFA",
            "source": "https://egghead.io"
        },
        {
            "title": "Egnyte",
            "hex": "00968F",
            "source": "https://www.egnyte.com/presskit.html"
        },
        {
            "title": "Eight Sleep",
            "hex": "262729",
            "source": "https://www.eightsleep.com/press/"
        },
        {
            "title": "El Jueves",
            "hex": "BE312E",
            "source": "https://www.eljueves.es"
        },
        {
            "title": "Elastic",
            "hex": "005571",
            "source": "https://www.elastic.co/brand"
        },
        {
            "title": "Elastic Cloud",
            "hex": "005571",
            "source": "https://www.elastic.co/brand"
        },
        {
            "title": "Elastic Stack",
            "hex": "005571",
            "source": "https://www.elastic.co/brand"
        },
        {
            "title": "Elasticsearch",
            "hex": "005571",
            "source": "https://www.elastic.co/brand"
        },
        {
            "title": "Elavon",
            "hex": "0C2074",
            "source": "https://www.elavon.com"
        },
        {
            "title": "Electron",
            "hex": "47848F",
            "source": "https://www.electronjs.org"
        },
        {
            "title": "Electron Fiddle",
            "hex": "E79537",
            "source": "https://github.com/electron/fiddle/blob/19360ade76354240630e5660469b082128e1e57e/assets/icons/fiddle.svg"
        },
        {
            "title": "electron-builder",
            "hex": "FFFFFF",
            "source": "https://www.electron.build"
        },
        {
            "title": "Element",
            "hex": "0DBD8B",
            "source": "https://element.io"
        },
        {
            "title": "elementary",
            "hex": "64BAFF",
            "source": "https://elementary.io/brand"
        },
        {
            "title": "Elementor",
            "hex": "92003B",
            "source": "https://elementor.com/logos/",
            "guidelines": "https://elementor.com/logos/"
        },
        {
            "title": "Eleventy",
            "hex": "000000",
            "source": "https://www.11ty.io"
        },
        {
            "title": "Elgato",
            "hex": "101010",
            "source": "https://www.elgato.com/en/media-room"
        },
        {
            "title": "Elixir",
            "hex": "4B275F",
            "source": "https://github.com/elixir-lang/elixir-lang.github.com/tree/031746384ee23b9be19298c92a9699c56cc05845/images/logo"
        },
        {
            "title": "Ello",
            "hex": "000000",
            "source": "https://ello.co"
        },
        {
            "title": "Elm",
            "hex": "1293D8",
            "source": "https://github.com/elm/foundation.elm-lang.org/blob/2d097b317d8af2aaeab49284830260a32d817305/assets/elm_logo.svg"
        },
        {
            "title": "Elsevier",
            "hex": "FF6C00",
            "source": "https://www.elsevier.com"
        },
        {
            "title": "Embarcadero",
            "hex": "ED1F35",
            "source": "https://www.embarcadero.com/news/logo"
        },
        {
            "title": "Ember.js",
            "hex": "E04E39",
            "source": "https://emberjs.com/logos/",
            "guidelines": "https://emberjs.com/logos/"
        },
        {
            "title": "Emby",
            "hex": "52B54B",
            "source": "https://emby.media"
        },
        {
            "title": "Emirates",
            "hex": "D71921",
            "source": "https://www.emirates.com/ie/english/"
        },
        {
            "title": "Emlakjet",
            "hex": "0AE524",
            "source": "https://www.emlakjet.com/kurumsal-materyaller/"
        },
        {
            "title": "Empire Kred",
            "hex": "72BE50",
            "source": "https://www.empire.kred"
        },
        {
            "title": "Engadget",
            "hex": "000000",
            "source": "https://www.engadget.com",
            "guidelines": "https://o.aolcdn.com/engadget/brand-kit/eng-logo-guidelines.pdf"
        },
        {
            "title": "Enpass",
            "hex": "0D47A1",
            "source": "https://www.enpass.io/press/"
        },
        {
            "title": "EnterpriseDB",
            "hex": "FF3E00",
            "source": "https://www.enterprisedb.com"
        },
        {
            "title": "Envato",
            "hex": "81B441",
            "source": "https://envato.com"
        },
        {
            "title": "Envoy Proxy",
            "hex": "AC6199",
            "source": "https://d33wubrfki0l68.cloudfront.net/6f16455dae972425b77c7e31642269b375ec250e/3bd11/img/envoy-logo.svg"
        },
        {
            "title": "EPEL",
            "hex": "FC0000",
            "source": "https://fedoraproject.org/wiki/EPEL"
        },
        {
            "title": "Epic Games",
            "hex": "313131",
            "source": "https://dev.epicgames.com/docs/services/en-US/EpicAccountServices/DesignGuidelines/index.html#epicgamesbrandguidelines",
            "guidelines": "https://dev.epicgames.com/docs/services/en-US/EpicAccountServices/DesignGuidelines/index.html#epicgamesbrandguidelines"
        },
        {
            "title": "Epson",
            "hex": "003399",
            "source": "https://global.epson.com/IR/library/"
        },
        {
            "title": "Equinix Metal",
            "hex": "ED2224",
            "source": "https://metal.equinix.com"
        },
        {
            "title": "Ericsson",
            "hex": "0082F0",
            "source": "https://www.ericsson.com/en/newsroom/media-kits/logo",
            "guidelines": "https://mediabank.ericsson.net/admin/mb/?h=dbeb87a1bcb16fa379c0020bdf713872"
        },
        {
            "title": "Erlang",
            "hex": "A90533",
            "source": "https://github.com/erlang/erlide_eclipse/blob/99d1d61fde8e32ef1630ca0e1b05a6822b3d6489/meta/media/erlang-logo.svg"
        },
        {
            "title": "esbuild",
            "hex": "FFCF00",
            "source": "https://github.com/evanw/esbuild/blob/ac542f913908d7326b65eb2e01f0559ed135a40e/images/logo.svg"
        },
        {
            "title": "ESEA",
            "hex": "0E9648",
            "source": "https://play.esea.net"
        },
        {
            "title": "ESLGaming",
            "hex": "FFFF09",
            "source": "https://brand.eslgaming.com",
            "guidelines": "https://brand.eslgaming.com"
        },
        {
            "title": "ESLint",
            "hex": "4B32C3",
            "source": "https://eslint.org"
        },
        {
            "title": "ESPHome",
            "hex": "000000",
            "source": "https://esphome.io"
        },
        {
            "title": "Espressif",
            "hex": "E7352C",
            "source": "https://www.espressif.com"
        },
        {
            "title": "ESRI",
            "hex": "000000",
            "source": "https://www.esri.com/en-us/arcgis/products/arcgis-pro/overview"
        },
        {
            "title": "etcd",
            "hex": "419EDA",
            "source": "https://cncf-branding.netlify.app/projects/etcd/"
        },
        {
            "title": "Ethereum",
            "hex": "3C3C3D",
            "source": "https://ethereum.org/en/assets/"
        },
        {
            "title": "Ethiopian Airlines",
            "hex": "648B1A",
            "source": "https://corporate.ethiopianairlines.com/media/Ethiopian-Factsheet"
        },
        {
            "title": "Etihad Airways",
            "hex": "BD8B13",
            "source": "https://www.etihad.com/en-ie/manage/duty-free"
        },
        {
            "title": "Etsy",
            "hex": "F16521",
            "source": "https://www.etsy.com/uk/press"
        },
        {
            "title": "Event Store",
            "hex": "5AB552",
            "source": "https://github.com/EventStore/Brand/tree/319d6f8dadc2881062917ea5a6dafa675775ea85"
        },
        {
            "title": "Eventbrite",
            "hex": "F05537",
            "source": "https://www.eventbrite.com/signin/"
        },
        {
            "title": "Evernote",
            "hex": "00A82D",
            "source": "https://evernote.com/about-us",
            "guidelines": "https://evernote.com/about-us"
        },
        {
            "title": "Exercism",
            "hex": "009CAB",
            "source": "https://github.com/exercism/website-icons/blob/2ad12baa465acfaa74efc5da27a6a12f8b05e3d0/exercism/logo-icon.svg",
            "license": {
                "type": "CC-BY-3.0"
            }
        },
        {
            "title": "Exordo",
            "hex": "DAA449",
            "source": "https://www.exordo.com"
        },
        {
            "title": "Exoscale",
            "hex": "DA291C",
            "source": "https://www.exoscale.com/press/",
            "guidelines": "https://www.exoscale.com/press/"
        },
        {
            "title": "Expensify",
            "hex": "0185FF",
            "source": "https://use.expensify.com/press-kit",
            "guidelines": "https://use.expensify.com/press-kit"
        },
        {
            "title": "Experts Exchange",
            "hex": "00AAE7",
            "source": "https://www.experts-exchange.com"
        },
        {
            "title": "Expo",
            "hex": "000020",
            "source": "https://expo.io/brand/"
        },
        {
            "title": "Express",
            "hex": "000000",
            "source": "https://github.com/openjs-foundation/artwork/blob/ac43961d1157f973c54f210cf5e0c9c45e3d3f10/projects/express/express-icon-black.svg"
        },
        {
            "title": "ExpressVPN",
            "hex": "DA3940",
            "source": "https://www.expressvpn.com/press",
            "guidelines": "https://www.expressvpn.com/press"
        },
        {
            "title": "EyeEm",
            "hex": "000000",
            "source": "https://www.eyeem.com"
        },
        {
            "title": "F-Droid",
            "hex": "1976D2",
            "source": "https://f-droid.org"
        },
        {
            "title": "F-Secure",
            "hex": "00BAFF",
            "source": "https://vip.f-secure.com/en/marketing/logos"
        },
        {
            "title": "F#",
            "hex": "378BBA",
            "slug": "fsharp",
            "source": "https://foundation.fsharp.org/logo",
            "guidelines": "https://foundation.fsharp.org/logo",
            "aliases": {
                "aka": [
                    "F sharp"
                ]
            }
        },
        {
            "title": "F1",
            "hex": "E10600",
            "source": "https://www.formula1.com"
        },
        {
            "title": "F5",
            "hex": "E4002B",
            "source": "https://www.f5.com/company/news/press-kit"
        },
        {
            "title": "Facebook",
            "hex": "1877F2",
            "source": "https://en.facebookbrand.com"
        },
        {
            "title": "Facebook Gaming",
            "hex": "005FED",
            "source": "https://www.facebook.com/fbgaminghome/"
        },
        {
            "title": "Facebook Live",
            "hex": "ED4242",
            "source": "https://en.facebookbrand.com"
        },
        {
            "title": "FACEIT",
            "hex": "FF5500",
            "source": "https://corporate.faceit.com/branding/"
        },
        {
            "title": "Facepunch",
            "hex": "EC1C24",
            "source": "https://sbox.facepunch.com/news"
        },
        {
            "title": "Falcon",
            "hex": "F0AD4E",
            "source": "https://falconframework.org"
        },
        {
            "title": "FamPay",
            "hex": "FFAD00",
            "source": "https://fampay.in"
        },
        {
            "title": "Fandango",
            "hex": "FF7300",
            "source": "https://www.fandango.com"
        },
        {
            "title": "Fandom",
            "hex": "FA005A",
            "source": "https://fandomdesignsystem.com"
        },
        {
            "title": "Fanfou",
            "hex": "00CCFF",
            "source": "https://fanfou.com"
        },
        {
            "title": "Fantom",
            "hex": "0928FF",
            "source": "https://fantom.foundation"
        },
        {
            "title": "FareHarbor",
            "hex": "0A6ECE",
            "source": "https://help.fareharbor.com/about/logo",
            "guidelines": "https://help.fareharbor.com/about/logo"
        },
        {
            "title": "FARFETCH",
            "hex": "000000",
            "source": "https://www.farfetch.com"
        },
        {
            "title": "FastAPI",
            "hex": "009688",
            "source": "https://github.com/tiangolo/fastapi/blob/6205935323ded4767438ee81623892621b353415/docs/en/docs/img/icon-white.svg"
        },
        {
            "title": "Fastify",
            "hex": "000000",
            "source": "https://github.com/fastify/graphics/blob/91e8a3d4754807de3b69440f66c72a737a5fde94/fastify-1000px-square-02.svg"
        },
        {
            "title": "Fastlane",
            "hex": "00F200",
            "source": "https://github.com/fastlane/fastlane.tools/blob/19ff41a6c0f27510a7a7879e6944809d40ab382e/assets/img/logo-mobile.svg"
        },
        {
            "title": "Fastly",
            "hex": "FF282D",
            "source": "https://assets.fastly.com/style-guide/docs/"
        },
        {
            "title": "Fathom",
            "hex": "9187FF",
            "source": "https://usefathom.com/brand"
        },
        {
            "title": "Fauna",
            "hex": "3A1AB6",
            "source": "https://fauna.com"
        },
        {
            "title": "Favro",
            "hex": "512DA8",
            "source": "https://favro.com/login"
        },
        {
            "title": "FeatHub",
            "hex": "9B9B9B",
            "source": "https://feathub.com"
        },
        {
            "title": "FedEx",
            "hex": "4D148C",
            "source": "https://newsroom.fedex.com"
        },
        {
            "title": "Fedora",
            "hex": "51A2DA",
            "source": "https://docs.fedoraproject.org/en-US/project/brand/",
            "guidelines": "https://fedoraproject.org/wiki/Legal:Trademark_guidelines",
            "license": {
                "type": "custom",
                "url": "https://docs.fedoraproject.org/en-US/project/brand/"
            }
        },
        {
            "title": "Feedly",
            "hex": "2BB24C",
            "source": "https://blog.feedly.com"
        },
        {
            "title": "Ferrari",
            "hex": "D40000",
            "source": "https://www.ferrari.com"
        },
        {
            "title": "Ferrari N.V.",
            "slug": "ferrarinv",
            "hex": "EB2E2C",
            "source": "https://corporate.ferrari.com"
        },
        {
            "title": "FerretDB",
            "hex": "042133",
            "source": "https://github.com/FerretDB/FerretDB/blob/1176606075dfe52225ce0cd1bbd0cd06128f8599/website/static/img/logo.svg"
        },
        {
            "title": "FFmpeg",
            "hex": "007808",
            "source": "https://commons.wikimedia.org/wiki/File:FFmpeg_Logo_new.svg"
        },
        {
            "title": "Fi",
            "hex": "00B899",
            "source": "https://fi.money",
            "aliases": {
                "aka": [
                    "Fi.Money",
                    "epiFi"
                ]
            }
        },
        {
            "title": "Fiat",
            "hex": "941711",
            "source": "https://www.fcaci.com/x/FIATv15"
        },
        {
            "title": "Fido Alliance",
            "hex": "FFBF3B",
            "source": "https://fidoalliance.org/overview/legal/logo-usage/",
            "guidelines": "https://fidoalliance.org/overview/legal/fido-trademark-and-service-mark-usage-agreement-for-websites/"
        },
        {
            "title": "FIFA",
            "hex": "326295",
            "source": "https://en.wikipedia.org/wiki/FIFA"
        },
        {
            "title": "Fig",
            "hex": "000000",
            "source": "https://fig.io/icons/fig.svg"
        },
        {
            "title": "Figma",
            "hex": "F24E1E",
            "source": "https://www.figma.com/using-the-figma-brand/",
            "guidelines": "https://www.figma.com/using-the-figma-brand/"
        },
        {
            "title": "figshare",
            "hex": "556472",
            "source": "https://en.wikipedia.org/wiki/Figshare"
        },
        {
            "title": "Fila",
            "hex": "002D62",
            "source": "https://www.fila.com"
        },
        {
            "title": "Files",
            "hex": "4285F4",
            "source": "https://files.google.com"
        },
        {
            "title": "FileZilla",
            "hex": "BF0000",
            "source": "https://commons.wikimedia.org/wiki/File:FileZilla_logo.svg"
        },
        {
            "title": "Fing",
            "hex": "009AEE",
            "source": "https://www.fing.com"
        },
        {
            "title": "Firebase",
            "hex": "FFCA28",
            "source": "https://firebase.google.com/brand-guidelines/",
            "guidelines": "https://firebase.google.com/brand-guidelines/"
        },
        {
            "title": "Firefly III",
            "hex": "CD5029",
            "source": "https://docs.firefly-iii.org/firefly-iii/more-information/logo"
        },
        {
            "title": "Firefox",
            "hex": "FF7139",
            "source": "https://mozilla.design/firefox/logos-usage/",
            "guidelines": "https://mozilla.design/firefox/logos-usage/"
        },
        {
            "title": "Firefox Browser",
            "hex": "FF7139",
            "source": "https://mozilla.design/firefox/logos-usage/"
        },
        {
            "title": "Fireship",
            "hex": "EB844E",
            "source": "https://github.com/fireship-io/fireship.io/blob/987da97305a5968b99347aa748f928a4667336f8/hugo/layouts/partials/svg/logo.svg"
        },
        {
            "title": "Firewalla",
            "hex": "C8332D",
            "source": "https://github.com/firewalla/firewalla/blob/97f7463fe07b85b979a8f0738fdf14c1af0249a8/extension/diag/static/firewalla.svg"
        },
        {
            "title": "FIRST",
            "hex": "0066B3",
            "source": "https://www.firstinspires.org/brand",
            "guidelines": "https://www.firstinspires.org/brand"
        },
        {
            "title": "Fitbit",
            "hex": "00B0B9",
            "source": "https://www.fitbit.com/uk/home"
        },
        {
            "title": "FITE",
            "hex": "CA0404",
            "source": "https://www.fite.tv"
        },
        {
            "title": "FiveM",
            "hex": "F40552",
            "source": "https://fivem.net"
        },
        {
            "title": "Fiverr",
            "hex": "1DBF73",
            "source": "https://www.fiverr.com/press-kit"
        },
        {
            "title": "Flask",
            "hex": "000000",
            "source": "https://github.com/pallets/flask/blob/e6e75e55470a0682ee8370e6d68062e515a248b9/artwork/logo-full.svg",
            "license": {
                "type": "custom",
                "url": "https://github.com/pallets/flask/blob/master/artwork/LICENSE.rst"
            }
        },
        {
            "title": "Flat",
            "hex": "3481FE",
            "source": "https://github.com/netless-io/flat/blob/525b2247f36e96ae2f9e6a39b4fe0967152305f2/desktop/renderer-app/src/assets/image/logo.svg"
        },
        {
            "title": "Flathub",
            "hex": "000000",
            "source": "https://flathub.org"
        },
        {
            "title": "Flatpak",
            "hex": "4A90D9",
            "source": "https://flatpak.org/press",
            "guidelines": "https://flatpak.org/press"
        },
        {
            "title": "Flattr",
            "hex": "000000",
            "source": "https://flattr.com"
        },
        {
            "title": "Flickr",
            "hex": "0063DC",
            "source": "https://www.flickr.com"
        },
        {
            "title": "Flightaware",
            "hex": "19315B",
            "source": "https://flightaware.com/about/logo"
        },
        {
            "title": "Flipboard",
            "hex": "E12828",
            "source": "https://about.flipboard.com/brand-guidelines"
        },
        {
            "title": "Flipkart",
            "hex": "2874F0",
            "source": "https://www.flipkart.com"
        },
        {
            "title": "Floatplane",
            "hex": "00AEEF",
            "source": "https://www.floatplane.com"
        },
        {
            "title": "Flood",
            "hex": "4285F4",
            "source": "https://flood.io"
        },
        {
            "title": "Fluent Bit",
            "hex": "49BDA5",
            "source": "https://github.com/fluent/fluent-bit/blob/cdb35721d06242d66a729656282831ccd1589ca2/snap/fluent-bit.svg"
        },
        {
            "title": "Fluentd",
            "hex": "0E83C8",
            "source": "https://docs.fluentd.org/quickstart/logo",
            "license": {
                "type": "Apache-2.0"
            }
        },
        {
            "title": "Flutter",
            "hex": "02569B",
            "source": "https://flutter.dev/brand",
            "guidelines": "https://flutter.dev/brand"
        },
        {
            "title": "Flux",
            "hex": "5468FF",
            "source": "https://github.com/cncf/artwork/blob/c2e619cdf85e8bac090ceca7c0834c5cfedf9426/projects/flux/icon/black/flux-icon-black.svg",
            "guidelines": "https://www.cncf.io/brand-guidelines/",
            "license": {
                "type": "custom",
                "url": "https://www.linuxfoundation.org/legal/trademark-usage"
            }
        },
        {
            "title": "Fluxus",
            "hex": "FFFFFF",
            "source": "https://github.com/YieldingFluxus/fluxuswebsite/blob/651d798b8753786dcc51644c3b048a4f399db166/public/icon-svg.svg"
        },
        {
            "title": "Flyway",
            "hex": "CC0200",
            "source": "https://github.com/flyway/flywaydb.org/blob/8a7923cb9ead016442d4c5caf2e8ba5a9bfad5cf/assets/logo/flyway-logo.png"
        },
        {
            "title": "FMOD",
            "hex": "000000",
            "source": "https://www.fmod.com/attribution",
            "guidelines": "https://www.fmod.com/attribution"
        },
        {
            "title": "Fnac",
            "hex": "E1A925",
            "source": "https://www.fnac.com"
        },
        {
            "title": "Folium",
            "hex": "77B829",
            "source": "https://python-visualization.github.io/folium/"
        },
        {
            "title": "Fonoma",
            "hex": "02B78F",
            "source": "https://en.fonoma.com"
        },
        {
            "title": "Font Awesome",
            "hex": "528DD7",
            "source": "https://fontawesome.com/v5.15/icons/font-awesome-flag"
        },
        {
            "title": "FontBase",
            "hex": "3D03A7",
            "source": "https://fontba.se"
        },
        {
            "title": "FontForge",
            "hex": "F2712B",
            "source": "https://fontforge.org"
        },
        {
            "title": "foodpanda",
            "hex": "D70F64",
            "source": "https://www.foodpanda.com"
        },
        {
            "title": "Ford",
            "hex": "00274E",
            "source": "https://secure.ford.com/brochures/"
        },
        {
            "title": "Forestry",
            "hex": "343A40",
            "source": "https://forestry.io"
        },
        {
            "title": "Forgejo",
            "hex": "FB923C",
            "source": "https://codeberg.org/forgejo/meta/raw/branch/readme/branding/logo/forgejo-monochrome.svg",
            "guidelines": "https://codeberg.org/forgejo/meta/src/branch/readme/branding/README.md#logo",
            "license": {
                "type": "CC-BY-SA-4.0",
                "url": "https://codeberg.org/forgejo/meta/src/branch/readme/branding/logo/forgejo-logo-license-exemption.txt"
            }
        },
        {
            "title": "Formstack",
            "hex": "21B573",
            "source": "https://www.formstack.com/brand/guidelines"
        },
        {
            "title": "Fortinet",
            "hex": "EE3124",
            "source": "https://www.fortinet.com"
        },
        {
            "title": "Fortran",
            "hex": "734F96",
            "source": "https://github.com/fortran-lang/fortran-lang.org/blob/5469465d08d3fcbf16d048e651ca5c9ba050839c/assets/img/fortran-logo.svg"
        },
        {
            "title": "Fossa",
            "hex": "289E6D",
            "source": "https://fossa.com/press/"
        },
        {
            "title": "Fossil SCM",
            "hex": "548294",
            "source": "https://fossil-scm.org"
        },
        {
            "title": "Foursquare",
            "hex": "3333FF",
            "source": "https://foursquare.com/brand/",
            "guidelines": "https://foursquare.com/brand/"
        },
        {
            "title": "Foursquare City Guide",
            "hex": "F94877",
            "source": "https://foursquare.com/about/logos"
        },
        {
            "title": "FOX",
            "hex": "000000",
            "source": "https://www.fox.com"
        },
        {
            "title": "Foxtel",
            "hex": "EB5205",
            "source": "https://www.foxtel.com.au"
        },
        {
            "title": "Fozzy",
            "hex": "F15B29",
            "source": "https://fozzy.com/partners.shtml?tab=materials"
        },
        {
            "title": "Framer",
            "hex": "0055FF",
            "source": "https://framer.com"
        },
        {
            "title": "Framework7",
            "hex": "EE350F",
            "source": "https://github.com/framework7io/framework7-website/blob/2a1e32290c795c2070ffc7019ba7276614e00de0/public/i/logo.svg"
        },
        {
            "title": "Franprix",
            "hex": "EC6237",
            "source": "https://www.franprix.fr"
        },
        {
            "title": "Fraunhofer-Gesellschaft",
            "hex": "179C7D",
            "source": "https://www.fraunhofer.de"
        },
        {
            "title": "FreeBSD",
            "hex": "AB2B28",
            "source": "https://www.freebsdfoundation.org/about/project/"
        },
        {
            "title": "freeCodeCamp",
            "hex": "0A0A23",
            "source": "https://design-style-guide.freecodecamp.org",
            "guidelines": "https://design-style-guide.freecodecamp.org",
            "license": {
                "type": "CC-BY-SA-4.0",
                "url": "https://github.com/freeCodeCamp/design-style-guide/blob/cc950c311c61574b6ecbd9e724b6631026e14bfa/LICENSE"
            }
        },
        {
            "title": "freedesktop.org",
            "hex": "3B80AE",
            "source": "https://commons.wikimedia.org/wiki/File:Freedesktop-logo.svg"
        },
        {
            "title": "Freelancer",
            "hex": "29B2FE",
            "source": "https://www.freelancer.com"
        },
        {
            "title": "FreeNAS",
            "hex": "343434",
            "source": "https://github.com/freenas/webui/blob/fd668f4c5920fe864fd98fa98e20fd333336c609/src/assets/images/logo.svg"
        },
        {
            "title": "Freepik",
            "hex": "1273EB",
            "source": "https://commons.wikimedia.org/wiki/File:Freepik.svg"
        },
        {
            "title": "Frontend Mentor",
            "hex": "3F54A3",
            "source": "https://www.frontendmentor.io"
        },
        {
            "title": "Frontify",
            "hex": "2D3232",
            "source": "https://brand.frontify.com/d/7WQZazaZFkMz/brand-guidelines-1#/visual/logo"
        },
        {
            "title": "Fuga Cloud",
            "hex": "242F4B",
            "source": "https://fuga.cloud",
            "guidelines": "https://fuga.cloud/media/"
        },
        {
            "title": "Fujifilm",
            "hex": "FB0020",
            "source": "https://www.fujifilm.com",
            "guidelines": "https://www.fujifilm.com/us/en/terms"
        },
        {
            "title": "Fujitsu",
            "hex": "FF0000",
            "source": "https://www.fujitsu.com/global/about/brandmanagement/logo/"
        },
        {
            "title": "Funimation",
            "hex": "5B0BB5",
            "source": "https://www.funimation.com",
            "guidelines": "https://brandpad.io/funimationstyleguide"
        },
        {
            "title": "Fur Affinity",
            "hex": "36566F",
            "source": "https://www.furaffinity.net"
        },
        {
            "title": "Furry Network",
            "hex": "2E75B4",
            "source": "https://furrynetwork.com"
        },
        {
            "title": "FutureLearn",
            "hex": "DE00A5",
            "source": "https://www.futurelearn.com"
        },
        {
            "title": "G2",
            "hex": "FF492C",
            "source": "https://www.g2.com",
            "guidelines": "https://company.g2.com/brand-resources"
        },
        {
            "title": "G2A",
            "hex": "F05F00",
            "source": "https://www.g2a.co/documents/",
            "guidelines": "https://www.g2a.co/documents/"
        },
        {
            "title": "Game & Watch",
            "hex": "000000",
            "source": "https://upload.wikimedia.org/wikipedia/commons/4/41/Game_and_watch_logo.svg"
        },
        {
            "title": "Game Developer",
            "hex": "E60012",
            "source": "https://www.gamedeveloper.com",
            "aliases": {
                "aka": [
                    "Gamasutra"
                ]
            }
        },
        {
            "title": "Game Jolt",
            "hex": "CCFF00",
            "source": "https://gamejolt.com/about",
            "guidelines": "https://gamejolt.com/about"
        },
        {
            "title": "GameBanana",
            "hex": "FCEF40",
            "source": "https://gamebanana.com/tools/3474",
            "license": {
                "type": "CC-BY-NC-ND-4.0"
            }
        },
        {
            "title": "Gamemaker",
            "hex": "000000",
            "source": "https://gamemaker.io/en/legal/brand",
            "guidelines": "https://gamemaker.io/en/legal/brand"
        },
        {
            "title": "Garmin",
            "hex": "000000",
            "source": "https://creative.garmin.com/styleguide/logo/",
            "guidelines": "https://creative.garmin.com/styleguide/brand/"
        },
        {
            "title": "Gatling",
            "hex": "FF9E2A",
            "source": "https://gatling.io"
        },
        {
            "title": "Gatsby",
            "hex": "663399",
            "source": "https://www.gatsbyjs.com/guidelines/logo",
            "guidelines": "https://www.gatsbyjs.com/guidelines/logo"
        },
        {
            "title": "GDAL",
            "hex": "5CAE58",
            "source": "https://www.osgeo.org/projects/gdal/"
        },
        {
            "title": "Géant",
            "hex": "DD1F26",
            "source": "https://www.geantcasino.fr"
        },
        {
            "title": "GeeksforGeeks",
            "hex": "2F8D46",
            "source": "https://www.geeksforgeeks.org"
        },
        {
            "title": "General Electric",
            "hex": "0870D8",
            "source": "https://www.ge.com/brand/"
        },
        {
            "title": "General Motors",
            "hex": "0170CE",
            "source": "https://www.gm.com"
        },
        {
            "title": "Genius",
            "hex": "FFFF64",
            "source": "https://genius.com"
        },
        {
            "title": "Gentoo",
            "hex": "54487A",
            "source": "https://wiki.gentoo.org/wiki/Project:Artwork/Artwork#Variations_of_the_.22g.22_logo",
            "guidelines": "https://www.gentoo.org/inside-gentoo/foundation/name-logo-guidelines.html",
            "license": {
                "type": "CC-BY-SA-2.5"
            }
        },
        {
            "title": "Geocaching",
            "hex": "00874D",
            "source": "https://www.geocaching.com/about/logousage.aspx",
            "guidelines": "https://www.geocaching.com/about/logousage.aspx"
        },
        {
            "title": "Gerrit",
            "hex": "EEEEEE",
            "source": "https://gerrit-review.googlesource.com/c/75842/"
        },
        {
            "title": "Ghost",
            "hex": "15171A",
            "source": "https://github.com/TryGhost/Admin/blob/e3e1fa3353767c3729b1658ad42cc35f883470c5/public/assets/icons/icon.svg",
            "guidelines": "https://ghost.org/docs/logos/"
        },
        {
            "title": "Ghostery",
            "hex": "00AEF0",
            "source": "https://www.ghostery.com",
            "guidelines": "https://www.ghostery.com/press/"
        },
        {
            "title": "GIMP",
            "hex": "5C5543",
            "source": "https://www.gimp.org/about/linking.html#wilber-the-gimp-mascot",
            "license": {
                "type": "CC-BY-SA-3.0"
            }
        },
        {
            "title": "GIPHY",
            "hex": "FF6666",
            "source": "https://support.giphy.com/hc/en-us/articles/360022283772-GIPHY-Brand-Guidelines",
            "guidelines": "https://support.giphy.com/hc/en-us/articles/360022283772-GIPHY-Brand-Guidelines"
        },
        {
            "title": "Git",
            "hex": "F05032",
            "source": "https://git-scm.com/downloads/logos",
            "license": {
                "type": "CC-BY-3.0"
            }
        },
        {
            "title": "Git Extensions",
            "hex": "212121",
            "source": "https://github.com/gitextensions/gitextensions/blob/273a0f6fd3e07858f837cdc19d50827871e32319/Logo/Artwork/git-extensions-logo.svg"
        },
        {
            "title": "Git LFS",
            "hex": "F64935",
            "source": "https://git-lfs.github.com"
        },
        {
            "title": "GitBook",
            "hex": "3884FF",
            "source": "https://github.com/GitbookIO/styleguide/blob/c958388dab901defa3e22978ca01272295627e05/icons/Logo.svg"
        },
        {
            "title": "Gitea",
            "hex": "609926",
            "source": "https://github.com/go-gitea/gitea/blob/e0c753e770a64cda5e3900aa1da3d7e1f3263c9a/assets/logo.svg"
        },
        {
            "title": "Gitee",
            "hex": "C71D23",
            "source": "https://gitee.com/about_us"
        },
        {
            "title": "GitHub",
            "hex": "181717",
            "source": "https://github.com/logos",
            "guidelines": "https://github.com/logos"
        },
        {
            "title": "GitHub Actions",
            "hex": "2088FF",
            "source": "https://github.com/features/actions"
        },
        {
            "title": "GitHub Pages",
            "hex": "222222",
            "source": "https://pages.github.com"
        },
        {
            "title": "GitHub Sponsors",
            "hex": "EA4AAA",
            "source": "https://github.com/sponsors"
        },
        {
            "title": "gitignore.io",
            "hex": "204ECF",
            "source": "https://docs.gitignore.io/design/logo"
        },
        {
            "title": "GitKraken",
            "hex": "179287",
            "source": "https://www.gitkraken.com"
        },
        {
            "title": "GitLab",
            "hex": "FC6D26",
            "source": "https://about.gitlab.com/press/press-kit/",
            "guidelines": "https://about.gitlab.com/handbook/marketing/corporate-marketing/brand-activation/trademark-guidelines/"
        },
        {
            "title": "Gitpod",
            "hex": "FFAE33",
            "source": "https://www.gitpod.io"
        },
        {
            "title": "Gitter",
            "hex": "ED1965",
            "source": "https://gitter.im"
        },
        {
            "title": "Glassdoor",
            "hex": "0CAA41",
            "source": "https://www.glassdoor.com/about-us/press/media-assets/",
            "guidelines": "https://www.glassdoor.com/about-us/press/media-assets/"
        },
        {
            "title": "Glitch",
            "hex": "3333FF",
            "source": "https://glitch.com/about/press/"
        },
        {
            "title": "Globus",
            "hex": "CA6201",
            "source": "https://www.globus.de"
        },
        {
            "title": "Gmail",
            "hex": "EA4335",
            "source": "https://fonts.gstatic.com/s/i/productlogos/gmail_2020q4/v8/192px.svg"
        },
        {
            "title": "GNOME",
            "hex": "4A86CF",
            "source": "https://wiki.gnome.org/Engagement/BrandGuidelines",
            "guidelines": "https://gitlab.gnome.org/Teams/Design/brand/-/blob/master/brand-book.pdf"
        },
        {
            "title": "GNOME Terminal",
            "hex": "241F31",
            "source": "https://gitlab.gnome.org/GNOME/gnome-terminal/-/blob/9c32e039bfb7902c136dc7aed3308e027325776c/data/icons/hicolor_apps_scalable_org.gnome.Terminal.svg",
            "guidelines": "https://gitlab.gnome.org/Teams/Design/brand/-/blob/master/brand-book.pdf"
        },
        {
            "title": "GNU",
            "hex": "A42E2B",
            "source": "https://gnu.org",
            "license": {
                "type": "CC-BY-SA-2.0"
            }
        },
        {
            "title": "GNU Bash",
            "hex": "4EAA25",
            "source": "https://github.com/odb/official-bash-logo/tree/61eff022f2dad3c7468f5deb4f06652d15f2c143",
            "guidelines": "https://github.com/odb/official-bash-logo",
            "license": {
                "type": "MIT"
            }
        },
        {
            "title": "GNU Emacs",
            "hex": "7F5AB6",
            "source": "https://git.savannah.gnu.org/cgit/emacs.git/tree/etc/images/icons/hicolor/scalable/apps/emacs.svg",
            "license": {
                "type": "GPL-2.0-or-later"
            }
        },
        {
            "title": "GNU IceCat",
            "hex": "002F5B",
            "source": "https://git.savannah.gnu.org/cgit/gnuzilla.git/plain/artwork/simple.svg"
        },
        {
            "title": "GNU Privacy Guard",
            "hex": "0093DD",
            "source": "https://git.gnupg.org/cgi-bin/gitweb.cgi?p=gnupg.git;a=tree;f=artwork/icons",
            "license": {
                "type": "GPL-3.0-or-later"
            }
        },
        {
            "title": "GNU social",
            "hex": "A22430",
            "source": "https://www.gnu.org/graphics/social.html",
            "license": {
                "type": "CC0-1.0"
            }
        },
        {
            "title": "Go",
            "hex": "00ADD8",
            "source": "https://blog.golang.org/go-brand",
            "guidelines": "https://blog.golang.org/go-brand"
        },
        {
            "title": "GoCD",
            "hex": "94399E",
            "source": "https://www.gocd.org",
            "guidelines": "https://www.gocd.org"
        },
        {
            "title": "GoDaddy",
            "hex": "1BDBDB",
            "source": "https://godaddy.design/the-go/",
            "guidelines": "https://godaddy.design/the-go/"
        },
        {
            "title": "Godot Engine",
            "hex": "478CBF",
            "source": "https://godotengine.org/press",
            "guidelines": "https://godotengine.org/press",
            "license": {
                "type": "CC-BY-4.0"
            }
        },
        {
            "title": "GoFundMe",
            "hex": "00B964",
            "source": "https://www.gofundme.com"
        },
        {
            "title": "GOG.com",
            "hex": "86328A",
            "source": "https://www.cdprojekt.com/en/media/logotypes/"
        },
        {
            "title": "GoLand",
            "hex": "000000",
            "source": "https://www.jetbrains.com/company/brand/#logos-and-icons-jetbrains-logos",
            "guidelines": "https://www.jetbrains.com/company/brand/#brand-guidelines"
        },
        {
            "title": "GoldenLine",
            "hex": "FFE005",
            "source": "https://www.goldenline.pl"
        },
        {
            "title": "Goodreads",
            "hex": "372213",
            "source": "https://www.goodreads.com/about/press"
        },
        {
            "title": "Google",
            "hex": "4285F4",
            "source": "https://partnermarketinghub.withgoogle.com",
            "guidelines": "https://about.google/brand-resource-center/brand-elements/"
        },
        {
            "title": "Google AdMob",
            "hex": "EA4335",
            "source": "https://commons.wikimedia.org/wiki/File:Google_AdMob_logo.svg"
        },
        {
            "title": "Google Ads",
            "hex": "4285F4",
            "source": "https://ads.google.com/home/"
        },
        {
            "title": "Google AdSense",
            "hex": "4285F4",
            "source": "https://www.google.com/adsense/"
        },
        {
            "title": "Google Analytics",
            "hex": "E37400",
            "source": "https://marketingplatform.google.com/intl/en_uk/about/analytics/"
        },
        {
            "title": "Google Apps Script",
            "hex": "4285F4",
            "source": "https://github.com/simple-icons/simple-icons/issues/3556#issuecomment-800482267"
        },
        {
            "title": "Google Assistant",
            "hex": "4285F4",
            "source": "https://assistant.google.com"
        },
        {
            "title": "Google Bard",
            "hex": "886FBF",
            "source": "https://bard.google.com"
        },
        {
            "title": "Google Calendar",
            "hex": "4285F4",
            "source": "https://fonts.gstatic.com/s/i/productlogos/calendar_2020q4/v8/192px.svg"
        },
        {
            "title": "Google Cardboard",
            "hex": "FF7143",
            "source": "https://arvr.google.com/cardboard/images/header/vr-home.svg"
        },
        {
            "title": "Google Chat",
            "hex": "00AC47",
            "source": "https://chat.google.com"
        },
        {
            "title": "Google Chrome",
            "hex": "4285F4",
            "source": "https://www.google.com/chrome/"
        },
        {
            "title": "Google Classroom",
            "hex": "0F9D58",
            "source": "https://classroom.google.com"
        },
        {
            "title": "Google Cloud",
            "hex": "4285F4",
            "source": "https://cloud.google.com"
        },
        {
            "title": "Google Colab",
            "hex": "F9AB00",
            "source": "https://colab.research.google.com"
        },
        {
            "title": "Google Container Optimized OS",
            "hex": "4285F4",
            "source": "https://cloud.google.com/icons",
            "guidelines": "https://cloud.google.com/terms/"
        },
        {
            "title": "Google Docs",
            "hex": "4285F4",
            "source": "https://www.google.com/docs/about"
        },
        {
            "title": "Google Domains",
            "hex": "4285F4",
            "source": "https://domains.google"
        },
        {
            "title": "Google Drive",
            "hex": "4285F4",
            "source": "https://developers.google.com/drive/web/branding"
        },
        {
            "title": "Google Earth",
            "hex": "4285F4",
            "source": "https://earth.google.com/web/"
        },
        {
            "title": "Google Fit",
            "hex": "4285F4",
            "source": "https://partnermarketinghub.withgoogle.com/brands/google-fit/"
        },
        {
            "title": "Google Fonts",
            "hex": "4285F4",
            "source": "https://fonts.google.com"
        },
        {
            "title": "Google Forms",
            "hex": "7248B9",
            "source": "https://about.google/products/#all-products"
        },
        {
            "title": "Google Hangouts",
            "hex": "0C9D58",
            "source": "https://upload.wikimedia.org/wikipedia/commons/e/ee/Hangouts_icon.svg"
        },
        {
            "title": "Google Home",
            "hex": "4285F4",
            "source": "https://home.google.com/welcome/"
        },
        {
            "title": "Google Keep",
            "hex": "FFBB00",
            "source": "https://about.google/brand-resource-center/logos-list/"
        },
        {
            "title": "Google Lens",
            "hex": "4285F4",
            "source": "https://lens.google.com"
        },
        {
            "title": "Google Maps",
            "hex": "4285F4",
            "source": "https://upload.wikimedia.org/wikipedia/commons/a/a9/Google_Maps_icon.svg"
        },
        {
            "title": "Google Marketing Platform",
            "hex": "4285F4",
            "source": "https://about.google/brand-resource-center/logos-list/"
        },
        {
            "title": "Google Meet",
            "hex": "00897B",
            "source": "https://about.google/brand-resource-center/logos-list/"
        },
        {
            "title": "Google Messages",
            "hex": "1A73E8",
            "source": "https://messages.google.com"
        },
        {
            "title": "Google My Business",
            "hex": "4285F4",
            "source": "https://business.google.com"
        },
        {
            "title": "Google Nearby",
            "hex": "4285F4",
            "source": "https://developers.google.com/nearby/developer-guidelines"
        },
        {
            "title": "Google News",
            "hex": "174EA6",
            "source": "https://partnermarketinghub.withgoogle.com/brands/google-news/",
            "guidelines": "https://partnermarketinghub.withgoogle.com/brands/google-news/legal-and-trademarks/legal-requirements/"
        },
        {
            "title": "Google Optimize",
            "hex": "B366F6",
            "source": "https://marketingplatform.google.com/about/optimize/"
        },
        {
            "title": "Google Pay",
            "hex": "4285F4",
            "source": "https://pay.google.com/intl/en_us/about/"
        },
        {
            "title": "Google Photos",
            "hex": "4285F4",
            "source": "https://partnermarketinghub.withgoogle.com/brands/google-photos/visual-identity/visual-identity/icon/",
            "guidelines": "https://partnermarketinghub.withgoogle.com/brands/google-photos/visual-identity/visual-identity/icon/"
        },
        {
            "title": "Google Play",
            "hex": "414141",
            "source": "https://partnermarketinghub.withgoogle.com/brands/google-play/visual-identity/primary-logos/",
            "guidelines": "https://partnermarketinghub.withgoogle.com/brands/google-play/visual-identity/primary-logos/"
        },
        {
            "title": "Google Podcasts",
            "hex": "4285F4",
            "source": "https://developers.google.com/search/docs/data-types/podcast"
        },
        {
            "title": "Google Scholar",
            "hex": "4285F4",
            "source": "https://commons.wikimedia.org/wiki/File:Google_Scholar_logo.svg"
        },
        {
            "title": "Google Search Console",
            "hex": "458CF5",
            "source": "https://search.google.com/search-console"
        },
        {
            "title": "Google Sheets",
            "hex": "34A853",
            "source": "https://sheets.google.com"
        },
        {
            "title": "Google Slides",
            "hex": "FBBC04",
            "source": "https://slides.google.com"
        },
        {
            "title": "Google Street View",
            "hex": "FEC111",
            "source": "https://developers.google.com/streetview/ready/branding",
            "guidelines": "https://developers.google.com/streetview/ready/branding"
        },
        {
            "title": "Google Tag Manager",
            "hex": "246FDB",
            "source": "https://tagmanager.google.com/#/home"
        },
        {
            "title": "Google Translate",
            "hex": "4285F4",
            "source": "https://commons.wikimedia.org/wiki/File:Google_Translate_logo.svg"
        },
        {
            "title": "GoToMeeting",
            "hex": "F68D2E",
            "source": "https://www.gotomeeting.com",
            "aliases": {
                "dup": [
                    {
                        "title": "GoToWebinar",
                        "hex": "00C0F3",
                        "source": "https://www.gotomeeting.com/en-ie/webinar"
                    }
                ]
            }
        },
        {
            "title": "Grab",
            "hex": "00B14F",
            "source": "https://en.wikipedia.org/wiki/File:Grab_(application)_logo.svg"
        },
        {
            "title": "Gradle",
            "hex": "02303A",
            "source": "https://gradle.com/brand",
            "guidelines": "https://gradle.com/brand"
        },
        {
            "title": "Gradle Play Publisher",
            "hex": "82B816",
            "source": "https://github.com/Triple-T/gradle-play-publisher/blob/df4eadf1ca6b5bad50e21be0b21816722ed50342/assets/logo.svg",
            "license": {
                "type": "MIT"
            },
            "aliases": {
                "aka": [
                    "gpp",
                    "Triple-T"
                ]
            }
        },
        {
            "title": "Grafana",
            "hex": "F46800",
            "source": "https://grafana.com"
        },
        {
            "title": "Grammarly",
            "hex": "15C39A",
            "source": "https://www.grammarly.com/media-assets"
        },
        {
            "title": "Grand Frais",
            "hex": "ED2D2F",
            "source": "https://www.grandfrais.com"
        },
        {
            "title": "GraphQL",
            "hex": "E10098",
            "source": "https://graphql.org/brand",
            "guidelines": "https://graphql.org/brand"
        },
        {
            "title": "Grav",
            "hex": "221E1F",
            "source": "https://getgrav.org/media"
        },
        {
            "title": "Gravatar",
            "hex": "1E8CBE",
            "source": "https://automattic.com/press/brand-materials/"
        },
        {
            "title": "Graylog",
            "hex": "FF3633",
            "source": "https://www.graylog.org"
        },
        {
            "title": "Greenhouse",
            "hex": "24A47F",
            "source": "https://brand.greenhouse.io/brand-portal/p/6",
            "guidelines": "https://brand.greenhouse.io/brand-portal/p/5"
        },
        {
            "title": "GreenSock",
            "hex": "88CE02",
            "source": "https://greensock.com"
        },
        {
            "title": "Grid.ai",
            "hex": "78FF96",
            "source": "https://github.com/gridai/logos/blob/1e12c83b77abdc22a41566cab232f4db40223895/GridAI-icons/icon-white-48.svg"
        },
        {
            "title": "Gridsome",
            "hex": "00A672",
            "source": "https://gridsome.org/logo/"
        },
        {
            "title": "GroupMe",
            "hex": "00AFF0",
            "source": "https://groupme.com"
        },
        {
            "title": "Groupon",
            "hex": "53A318",
            "source": "https://about.groupon.com/press/",
            "guidelines": "https://about.groupon.com/press/"
        },
        {
            "title": "Grubhub",
            "hex": "F63440",
            "source": "https://www.grubhub.com"
        },
        {
            "title": "Grunt",
            "hex": "FAA918",
            "source": "https://github.com/gruntjs/gruntjs.com/blob/70f43898d9ce8e6cc862ad72bf8a7aee5ca199a9/src/media/grunt-logo-no-wordmark.svg",
            "guidelines": "https://github.com/gruntjs/grunt-docs/blob/main/Grunt-Brand-Guide.md"
        },
        {
            "title": "GSK",
            "hex": "F36633",
            "source": "https://www.gskbrandhub.com",
            "aliases": {
                "aka": [
                    "GlaxoSmithKline"
                ]
            }
        },
        {
            "title": "GStreamer",
            "hex": "FF3131",
            "source": "https://gstreamer.freedesktop.org/artwork"
        },
        {
            "title": "GTK",
            "hex": "7FE719",
            "source": "https://commons.wikimedia.org/wiki/File:GTK_logo.svg",
            "guidelines": "https://foundation.gnome.org/logo-and-trademarks/"
        },
        {
            "title": "Guangzhou Metro",
            "hex": "C51935",
            "source": "https://commons.wikimedia.org/wiki/File:Guangzhou_Metro_logo.svg"
        },
        {
            "title": "Guilded",
            "hex": "F5C400",
            "source": "https://www.guilded.gg/brand",
            "guidelines": "https://www.guilded.gg/brand"
        },
        {
            "title": "gulp",
            "hex": "CF4647",
            "source": "https://github.com/gulpjs/artwork/blob/4e14158817ac88e9a5c02b3b307e6f630fe222fb/gulp-white-text.svg",
            "guidelines": "https://github.com/gulpjs/artwork",
            "license": {
                "type": "CC0-1.0"
            }
        },
        {
            "title": "Gumroad",
            "hex": "FF90E8",
            "source": "https://gumroad.com"
        },
        {
            "title": "Gumtree",
            "hex": "72EF36",
            "source": "https://www.gumtree.com"
        },
        {
            "title": "Gunicorn",
            "hex": "499848",
            "source": "https://github.com/benoitc/gunicorn/blob/ff58e0c6da83d5520916bc4cc109a529258d76e1/docs/logo/gunicorn.svg"
        },
        {
            "title": "Gurobi",
            "hex": "EE3524",
            "source": "https://cdn.gurobi.com/wp-content/uploads/2021/02/Gurobi-Optimization_Corporate-Brochure.pdf"
        },
        {
            "title": "Gutenberg",
            "hex": "000000",
            "source": "https://github.com/WordPress/gutenberg/blob/7829913ae117dfb561d14c600eea7b281afd6556/docs/final-g-wapuu-black.svg"
        },
        {
            "title": "H3",
            "hex": "1E54B7",
            "source": "https://github.com/uber/h3/blob/71e09dc002b211887c6db525609a449058233a71/website/static/images/h3Logo-color.svg"
        },
        {
            "title": "Habr",
            "hex": "65A3BE",
            "source": "https://kiosk.habr.com"
        },
        {
            "title": "Hack Club",
            "hex": "EC3750",
            "source": "https://hackclub.com/brand"
        },
        {
            "title": "Hack The Box",
            "hex": "9FEF00",
            "source": "https://www.hackthebox.eu/docs/Hack_The_Box_Brand_Assets_Guide.pdf",
            "guidelines": "https://www.hackthebox.eu/docs/Hack_The_Box_Brand_Assets_Guide.pdf"
        },
        {
            "title": "Hackaday",
            "hex": "1A1A1A",
            "source": "https://hackaday.com"
        },
        {
            "title": "Hacker Noon",
            "hex": "00FE00",
            "source": "https://sponsor.hackernoon.com/#brandasauthor"
        },
        {
            "title": "HackerEarth",
            "hex": "2C3454",
            "source": "https://www.hackerearth.com/logo/"
        },
        {
            "title": "HackerOne",
            "hex": "494649",
            "source": "https://www.hackerone.com/branding"
        },
        {
            "title": "HackerRank",
            "hex": "00EA64",
            "source": "https://www.hackerrank.com/about-us/"
        },
        {
            "title": "Hackster",
            "hex": "2E9FE6",
            "source": "https://www.hackster.io/branding#logos",
            "guidelines": "https://www.hackster.io/branding"
        },
        {
            "title": "Handlebars.js",
            "hex": "000000",
            "source": "https://raw.githubusercontent.com/handlebars-lang/docs/master/src/.vuepress/public/icons/handlebarsjs-icon.svg"
        },
        {
            "title": "Handshake",
            "hex": "FF2F1C",
            "source": "https://joinhandshake.com/career-centers/marketing-toolkit/",
            "guidelines": "https://joinhandshake.com/career-centers/marketing-toolkit/"
        },
        {
            "title": "Handshake",
            "slug": "handshake_protocol",
            "hex": "000000",
            "source": "https://handshake.org"
        },
        {
            "title": "HappyCow",
            "hex": "7C4EC4",
            "source": "https://www.happycow.net/press-kits"
        },
        {
            "title": "Harbor",
            "hex": "60B932",
            "source": "https://branding.cncf.io/projects/harbor/"
        },
        {
            "title": "HarmonyOS",
            "hex": "000000",
            "source": "https://www.harmonyos.com",
            "aliases": {
                "aka": [
                    "HMOS"
                ]
            }
        },
        {
            "title": "HashiCorp",
            "hex": "000000",
            "source": "https://www.hashicorp.com",
            "guidelines": "https://www.hashicorp.com/brand"
        },
        {
            "title": "Hashnode",
            "hex": "2962FF",
            "source": "https://hashnode.com/media"
        },
        {
            "title": "Haskell",
            "hex": "5D4F85",
            "source": "https://wiki.haskell.org/Thompson-Wheeler_logo"
        },
        {
            "title": "Hasura",
            "hex": "1EB4D4",
            "source": "https://github.com/hasura/graphql-engine/blob/5850423aa60594c06320c3ef600117c31963e910/assets/brand/hasura_icon_blue.svg"
        },
        {
            "title": "Hatena Bookmark",
            "hex": "00A4DE",
            "source": "https://hatenacorp.jp/press/resource"
        },
        {
            "title": "haveibeenpwned",
            "hex": "2A6379",
            "source": "https://haveibeenpwned.com"
        },
        {
            "title": "Haxe",
            "hex": "EA8220",
            "source": "https://haxe.org/foundation/branding.html",
            "guidelines": "https://haxe.org/foundation/branding.html"
        },
        {
            "title": "HBO",
            "hex": "000000",
            "source": "https://www.hbo.com"
        },
        {
            "title": "HCL",
            "hex": "006BB6",
            "source": "https://www.hcl.com/brand-guidelines",
            "guidelines": "https://www.hcl.com/brand-guidelines"
        },
        {
            "title": "Headless UI",
            "hex": "66E3FF",
            "source": "https://headlessui.dev"
        },
        {
            "title": "Headspace",
            "hex": "F47D31",
            "source": "https://www.headspace.com/press-and-media"
        },
        {
            "title": "Hearth",
            "hex": "A33035",
            "source": "https://www.gethearth.com"
        },
        {
            "title": "hearthis.at",
            "hex": "000000",
            "source": "https://hearthis.at"
        },
        {
            "title": "Hedera",
            "hex": "222222",
            "source": "https://hederabrandcentral.frontify.com/d/Tmocz52AXpLj/brand-assets#/brand-assets/brand-identity/our-hbar-logomark",
            "guidelines": "https://hederabrandcentral.frontify.com/d/Tmocz52AXpLj/brand-assets#/brand-assets/brand-identity"
        },
        {
            "title": "HelloFresh",
            "hex": "99CC33",
            "source": "https://www.hellofresh.com/landing/student"
        },
        {
            "title": "Helly Hansen",
            "hex": "DA2128",
            "source": "https://www.hellyhansen.com"
        },
        {
            "title": "Helm",
            "hex": "0F1689",
            "source": "https://helm.sh"
        },
        {
            "title": "Help Scout",
            "hex": "1292EE",
            "source": "https://www.helpscout.com"
        },
        {
            "title": "HelpDesk",
            "hex": "2FC774",
            "source": "https://helpdesk.design",
            "guidelines": "https://helpdesk.design"
        },
        {
            "title": "HERE",
            "hex": "00AFAA",
            "source": "https://www.here.com/company/media-assets"
        },
        {
            "title": "Heroku",
            "hex": "430098",
            "source": "https://brand.heroku.com",
            "guidelines": "https://brand.heroku.com"
        },
        {
            "title": "Hetzner",
            "hex": "D50C2D",
            "source": "https://www.hetzner.com"
        },
        {
            "title": "Hexlet",
            "hex": "116EF5",
            "source": "https://hexlet.io",
            "aliases": {
                "loc": {
                    "ru-RU": "Хекслет"
                }
            }
        },
        {
            "title": "Hexo",
            "hex": "0E83CD",
            "source": "https://hexo.io"
        },
        {
            "title": "HEY",
            "hex": "5522FA",
            "source": "https://hey.com"
        },
        {
            "title": "Hi Bob",
            "hex": "E42C51",
            "source": "https://www.hibob.com",
            "aliases": {
                "aka": [
                    "Bob"
                ]
            }
        },
        {
            "title": "Hibernate",
            "hex": "59666C",
            "source": "https://hibernate.org"
        },
        {
            "title": "Hilton",
            "hex": "124D97",
            "source": "https://newsroom.hilton.com/hhr/page/logos"
        },
        {
            "title": "Hitachi",
            "hex": "E60027",
            "source": "https://commons.wikimedia.org/wiki/File:Hitachi_inspire_the_next-Logo.svg"
        },
        {
            "title": "Hive",
            "hex": "FF7A00",
            "source": "https://www.hivehome.com"
        },
        {
            "title": "Hive",
            "slug": "hive_blockchain",
            "hex": "E31337",
            "source": "https://hive.io/brand/"
        },
        {
            "title": "Home Assistant",
            "hex": "41BDF5",
            "source": "https://github.com/home-assistant/assets/blob/1e19f0dca208f0876b274c68345fcf989de7377a/logo/logo-small.png",
            "license": {
                "type": "CC-BY-NC-SA-4.0"
            }
        },
        {
            "title": "Home Assistant Community Store",
            "hex": "41BDF5",
            "source": "https://hacs.xyz"
        },
        {
            "title": "HomeAdvisor",
            "hex": "F68315",
            "source": "https://www.homeadvisor.com"
        },
        {
            "title": "Homebrew",
            "hex": "FBB040",
            "source": "https://github.com/Homebrew/brew.sh/blob/2e576aaca83e62dda41a188597bb4bd20e75e385/assets/img/homebrew.svg"
        },
        {
            "title": "Homebridge",
            "hex": "491F59",
            "source": "https://github.com/homebridge/branding/blob/6ef3a1685e79f79a2ecdcc83824e53775ec0475d/logos/homebridge-silhouette-round-black.svg"
        },
        {
            "title": "homify",
            "hex": "7DCDA3",
            "source": "https://www.homify.com"
        },
        {
            "title": "Honda",
            "hex": "E40521",
            "source": "https://www.honda.ie"
        },
        {
            "title": "Honey",
            "hex": "FF6801",
            "source": "https://www.joinhoney.com"
        },
        {
            "title": "Honor",
            "hex": "FFFFFF",
            "source": "https://www.hihonor.com"
        },
        {
            "title": "Hootsuite",
            "hex": "143059",
            "source": "https://hootsuite.widencollective.com/portals/bafpk5oo/MediaKitAssets/c/b9e3a7bb-aca7-48d7-90ed-cff5898aafd0",
            "guidelines": "https://hootsuite.widencollective.com/portals/bafpk5oo/MediaKitAssets"
        },
        {
            "title": "Hoppscotch",
            "hex": "31C48D",
            "source": "https://github.com/hoppscotch/hoppscotch/blob/77862cdf9bd902a4ea64bd8b2301ed2206820649/static/images/ufo_logo.svg"
        },
        {
            "title": "Hotels.com",
            "hex": "D32F2F",
            "source": "https://en.wikipedia.org/wiki/File:Hotels.com_logo.svg"
        },
        {
            "title": "Hotjar",
            "hex": "FD3A5C",
            "source": "https://www.hotjar.com"
        },
        {
            "title": "Hotwire",
            "hex": "FFE801",
            "source": "https://hotwired.dev"
        },
        {
            "title": "Houdini",
            "hex": "FF4713",
            "source": "https://www.sidefx.com/products/houdini/"
        },
        {
            "title": "Houzz",
            "hex": "4DBC15",
            "source": "https://www.houzz.com/logoGuidelines",
            "guidelines": "https://www.houzz.com/logoGuidelines"
        },
        {
            "title": "HP",
            "hex": "0096D6",
            "source": "https://brandcentral.ext.hp.com/login"
        },
        {
            "title": "HSBC",
            "hex": "DB0011",
            "source": "https://www.hsbc.com",
            "guidelines": "https://www.hsbc.com/terms-and-conditions"
        },
        {
            "title": "HTML Academy",
            "hex": "302683",
            "source": "https://htmlacademy.ru"
        },
        {
            "title": "HTML5",
            "hex": "E34F26",
            "source": "https://www.w3.org/html/logo/"
        },
        {
            "title": "htop",
            "hex": "009020",
            "source": "https://github.com/htop-dev/htop/blob/03d5e4746f53bd07daf68638d714a7fec336297b/htop.svg"
        },
        {
            "title": "HTTPie",
            "hex": "73DC8C",
            "source": "https://github.com/httpie/httpie/blob/d262181bede5241a6b692c3245a77e2eb02bc262/docs/httpie-logo.svg"
        },
        {
            "title": "Huawei",
            "hex": "FF0000",
            "source": "https://e.huawei.com/ph/material/partner/0a72728b864949c48b22106454352483",
            "guidelines": "https://e.huawei.com/ph/material/partner/0a72728b864949c48b22106454352483"
        },
        {
            "title": "HubSpot",
            "hex": "FF7A59",
            "source": "https://www.hubspot.com/style-guide",
            "guidelines": "https://www.hubspot.com/style-guide"
        },
        {
            "title": "Hugo",
            "hex": "FF4088",
            "source": "https://gohugo.io"
        },
        {
            "title": "Hulu",
            "hex": "1CE783",
            "source": "https://thisis.hulu.com",
            "guidelines": "https://thisis.hulu.com"
        },
        {
            "title": "Humble Bundle",
            "hex": "CC2929",
            "source": "https://support.humblebundle.com/hc/en-us/articles/202742060-Bundle-Logos"
        },
        {
            "title": "Hungry Jack's",
            "hex": "D0021B",
            "source": "https://www.hungryjacks.com.au"
        },
        {
            "title": "Hurriyetemlak",
            "hex": "E02826",
            "source": "https://ilan.hurriyetemlak.com/emlak-ilani-yayinlama-kurallari"
        },
        {
            "title": "Husqvarna",
            "hex": "273A60",
            "source": "https://www.husqvarna.com/uk/catalogues/"
        },
        {
            "title": "Hyper",
            "hex": "000000",
            "source": "https://hyper.is"
        },
        {
            "title": "Hyperledger",
            "hex": "2F3134",
            "source": "https://www.hyperledger.org"
        },
        {
            "title": "Hypothesis",
            "hex": "BD1C2B",
            "source": "https://web.hypothes.is/brand/"
        },
        {
            "title": "Hyundai",
            "hex": "002C5F",
            "source": "https://en.wikipedia.org/wiki/File:Hyundai_Motor_Company_logo.svg",
            "guidelines": "https://www.hyundai.pl/fileadmin/user_upload/media/logo/201607_HYU_Guideline_ENG_small.pdf"
        },
        {
            "title": "i18next",
            "hex": "26A69A",
            "source": "https://github.com/i18next/i18next-gitbook/blob/32efcfd9c59ae55cc63a60e633dbc1651c7950ad/assets/img/logo.svg"
        },
        {
            "title": "Iata",
            "hex": "004E81",
            "source": "https://upload.wikimedia.org/wikipedia/commons/f/f7/IATAlogo.svg"
        },
        {
            "title": "iBeacon",
            "hex": "3D7EBB",
            "source": "https://developer.apple.com/ibeacon/"
        },
        {
            "title": "IBM",
            "hex": "052FAD",
            "source": "https://www.ibm.com/design/language/ibm-logos/8-bar/",
            "guidelines": "https://www.ibm.com/design/language/ibm-logos/8-bar/"
        },
        {
            "title": "IBM Cloud",
            "hex": "1261FE",
            "source": "https://www.ibm.com/brand/systems/cloud/brand/logo"
        },
        {
            "title": "IBM Watson",
            "hex": "BE95FF",
            "source": "https://www.ibm.com/brand/systems/watson/brand/"
        },
        {
            "title": "Iced",
            "hex": "3645FF",
            "source": "https://iced.rs"
        },
        {
            "title": "Iceland",
            "hex": "CC092F",
            "source": "https://www.iceland.co.uk"
        },
        {
            "title": "Icinga",
            "hex": "06062C",
            "source": "https://github.com/Icinga/icingaweb2/blob/293021b2000e9d459387153ca5690f97e0184aaa/public/img/icinga-logo-compact.svg"
        },
        {
            "title": "iCloud",
            "hex": "3693F3",
            "source": "https://commons.wikimedia.org/wiki/File:ICloud_logo.svg"
        },
        {
            "title": "IcoMoon",
            "hex": "825794",
            "source": "https://icomoon.io"
        },
        {
            "title": "ICON",
            "hex": "31B8BB",
            "source": "https://icon.foundation/contents/resrce/media"
        },
        {
            "title": "Iconfinder",
            "hex": "1A1B1F",
            "source": "https://www.iconfinder.com/p/about"
        },
        {
            "title": "Iconify",
            "hex": "1769AA",
            "source": "https://iconify.design"
        },
        {
            "title": "IconJar",
            "hex": "16A5F3",
            "source": "https://geticonjar.com"
        },
        {
            "title": "Icons8",
            "hex": "1FB141",
            "source": "https://icons8.com"
        },
        {
            "title": "ICQ",
            "hex": "24FF00",
            "source": "https://commons.wikimedia.org/wiki/File:ICQNewlogo.svg"
        },
        {
            "title": "IEEE",
            "hex": "00629B",
            "source": "https://brand-experience.ieee.org/templates-tools-resources/resources/master-brand-and-logos/",
            "guidelines": "https://brand-experience.ieee.org/guidelines/brand-identity/"
        },
        {
            "title": "iFixit",
            "hex": "0071CE",
            "source": "https://www.ifixit.com",
            "guidelines": "https://www.ifixit.com/Info/Media"
        },
        {
            "title": "iFood",
            "hex": "EA1D2C",
            "source": "https://ifood.com.br"
        },
        {
            "title": "IFTTT",
            "hex": "000000",
            "source": "https://ifttt.com/discover/brand-guidelines",
            "guidelines": "https://ifttt.com/discover/brand-guidelines"
        },
        {
            "title": "IGDB",
            "hex": "9147FF",
            "source": "https://commons.wikimedia.org/wiki/File:IGDB_logo.svg"
        },
        {
            "title": "iHeartRadio",
            "hex": "C6002B",
            "source": "https://brand.iheart.com/logo",
            "guidelines": "https://brand.iheart.com/logo"
        },
        {
            "title": "IKEA",
            "hex": "0058A3",
            "source": "https://www.ikea.com"
        },
        {
            "title": "Île-de-France Mobilités",
            "hex": "67B4E7",
            "source": "https://www.iledefrance-mobilites.fr"
        },
        {
            "title": "ImageJ",
            "hex": "00D8E0",
            "source": "https://github.com/imagej/imagej/blob/0667395bcac20e5d7a371ac9f468522c74367d59/logo/inkscape_image_logo_src.svg"
        },
        {
            "title": "IMDb",
            "hex": "F5C518",
            "source": "https://brand.imdb.com/imdb",
            "guidelines": "https://brand.imdb.com/imdb"
        },
        {
            "title": "Imgur",
            "hex": "1BB76E",
            "source": "https://imgurinc.com/press",
            "guidelines": "https://help.imgur.com/hc/en-us/articles/202062878-Trademark-Use-Policy"
        },
        {
            "title": "Immer",
            "hex": "00E7C3",
            "source": "https://github.com/immerjs/immer/blob/7a5382899bc8b0bf5e21972a1c7db63f53e1d697/website/static/img/immer-logo.svg"
        },
        {
            "title": "Immich",
            "hex": "4250AF",
            "source": "https://github.com/immich-app/immich/blob/bba4c4418279b7dc87e0f4a0b346a4e81057a631/design/immich-logo.svg"
        },
        {
            "title": "Imou",
            "hex": "E89313",
            "source": "https://www.imoulife.com/support/download/userManual"
        },
        {
            "title": "ImprovMX",
            "hex": "2FBEFF",
            "source": "https://improvmx.com"
        },
        {
            "title": "Indeed",
            "hex": "003A9B",
            "source": "https://indeed.design/resources"
        },
        {
            "title": "Inertia",
            "hex": "9553E9",
            "source": "https://inertiajs.com"
        },
        {
            "title": "Infiniti",
            "hex": "000000",
            "source": "https://www.infinitiusa.com"
        },
        {
            "title": "InfluxDB",
            "hex": "22ADF6",
            "source": "https://influxdata.github.io/branding/logo/downloads/",
            "guidelines": "https://influxdata.github.io/branding/logo/usage/"
        },
        {
            "title": "InfoQ",
            "hex": "2C6CAF",
            "source": "https://www.infoq.com"
        },
        {
            "title": "Informatica",
            "hex": "FF4D00",
            "source": "https://www.informatica.com"
        },
        {
            "title": "Infosys",
            "hex": "007CC3",
            "source": "https://www.infosys.com/newsroom/journalist-resources/infosyslogo.html"
        },
        {
            "title": "Infracost",
            "hex": "DB44B8",
            "source": "https://www.infracost.io/img/logo.svg"
        },
        {
            "title": "Ingress",
            "hex": "783CBD",
            "source": "https://ingress.com/assets/fonts/ingress_icons.woff"
        },
        {
            "title": "Inkdrop",
            "hex": "7A78D7",
            "source": "https://site-cdn.inkdrop.app/site/icons/inkdrop-icon.svg"
        },
        {
            "title": "Inkscape",
            "hex": "000000",
            "source": "https://inkscape.org/gallery/=inkscape-branding/inkscape-brand-assets/",
            "license": {
                "type": "CC-BY-SA-3.0"
            }
        },
        {
            "title": "Insomnia",
            "hex": "4000BF",
            "source": "https://insomnia.rest"
        },
        {
            "title": "Instacart",
            "hex": "43B02A",
            "source": "https://www.instacart.com/press"
        },
        {
            "title": "Instagram",
            "hex": "E4405F",
            "source": "https://en.facebookbrand.com/instagram/",
            "guidelines": "https://en.facebookbrand.com/instagram/"
        },
        {
            "title": "Instapaper",
            "hex": "1F1F1F",
            "source": "https://www.instapaper.com"
        },
        {
            "title": "Instatus",
            "hex": "4EE3C2",
            "source": "https://www.instatus.com"
        },
        {
            "title": "Instructables",
            "hex": "FABF15",
            "source": "https://www.instructables.com/community/Official-Instructables-Logos-1/"
        },
        {
            "title": "Instructure",
            "hex": "2A7BA0",
            "source": "https://www.instructure.com/about/brand-guide/download-logos",
            "guidelines": "https://www.instructure.com/canvas/resources/noram-guides/instructure-brand-guide-2022"
        },
        {
            "title": "Integromat",
            "hex": "2F8CBB",
            "source": "https://www.integromat.com"
        },
        {
            "title": "Intel",
            "hex": "0071C5",
            "source": "https://www.intel.com/content/www/us/en/newsroom/resources/press-kits-intel-overview.html"
        },
        {
            "title": "IntelliJ IDEA",
            "hex": "000000",
            "source": "https://www.jetbrains.com/idea/",
            "guidelines": "https://www.jetbrains.com/company/brand/"
        },
        {
            "title": "Interaction Design Foundation",
            "hex": "2B2B2B",
            "source": "https://www.interaction-design.org"
        },
        {
            "title": "InteractJS",
            "hex": "2599ED",
            "source": "https://github.com/taye/interact.js/blob/603c34d4b34dece8a260381e2e5991b810d6d739/img/ijs-icon.svg"
        },
        {
            "title": "Intercom",
            "hex": "6AFDEF",
            "source": "https://www.intercom.com/press",
            "guidelines": "https://www.intercom.com/press"
        },
        {
            "title": "Intermarche",
            "hex": "E2001A",
            "source": "https://www.intermarche.com"
        },
        {
            "title": "Internet Archive",
            "hex": "666666",
            "source": "https://archive.org"
        },
        {
            "title": "Internet Explorer",
            "hex": "0076D6",
            "source": "https://compass-ssl.microsoft.com/assets/c8/67/c867db4c-f328-45b8-817c-33834c70aae6.svg?n=IE.svg"
        },
        {
            "title": "Intigriti",
            "hex": "161A36",
            "source": "https://www.intigriti.com"
        },
        {
            "title": "Intuit",
            "hex": "236CFF",
            "source": "https://www.intuit.com",
            "guidelines": "https://www.intuit.com/company/press-room/logos"
        },
        {
            "title": "InVision",
            "hex": "FF3366",
            "source": "https://www.invisionapp.com/news",
            "guidelines": "https://in.invisionapp.com/boards/FH3LW3S7XSD/"
        },
        {
            "title": "Invoice Ninja",
            "hex": "000000",
            "source": "https://github.com/invoiceninja/invoiceninja/blob/2bdb26dd06123a0426cc7a8da77fc8fce7e5a222/public/images/round_logo.png"
        },
        {
            "title": "ioBroker",
            "hex": "3399CC",
            "source": "https://github.com/ioBroker/awesome-iobroker/blob/6ba42e9fcda7c88356e2f8c98f435ce7b02d4e37/images/awesome-iobroker.svg"
        },
        {
            "title": "Ionic",
            "hex": "3880FF",
            "source": "https://ionicframework.com/press"
        },
        {
            "title": "Ionos",
            "hex": "003D8F",
            "source": "https://www.ionos.de"
        },
        {
            "title": "iOS",
            "hex": "000000",
            "source": "https://en.wikipedia.org/wiki/IOS"
        },
        {
            "title": "IOTA",
            "hex": "131F37",
            "source": "https://www.iota.org/connect/brand",
            "guidelines": "https://www.iota.org/connect/brand",
            "license": {
                "type": "CC-BY-SA-4.0"
            }
        },
        {
            "title": "IPFS",
            "hex": "65C2CB",
            "source": "https://github.com/ipfs-inactive/logo/tree/73169b495332415b174ac2f37ec27c4b2ee8da83",
            "license": {
                "type": "CC-BY-SA-3.0"
            }
        },
        {
            "title": "IRIS",
            "hex": "25313C",
            "source": "https://www.iris.co.uk"
        },
        {
            "title": "Issuu",
            "hex": "F36D5D",
            "source": "https://issuu.com/press",
            "guidelines": "https://issuu.com/press"
        },
        {
            "title": "Istio",
            "hex": "466BB0",
            "source": "https://github.com/istio/istio/blob/5a047251817eb2523af297607b7614120812e47a/logo/istio-bluelogo-whitebackground-unframed.svg"
        },
        {
            "title": "Itch.io",
            "hex": "FA5C5C",
            "source": "https://itch.io/press-kit",
            "guidelines": "https://itch.io/press-kit"
        },
        {
            "title": "iTerm2",
            "hex": "000000",
            "source": "https://github.com/gnachman/iTerm2/blob/6a857f3f5872eb1465ddc0dd83412015991e79ae/images/AppIcon/iTermIcon.sketch"
        },
        {
            "title": "iTunes",
            "hex": "FB5BC5",
            "source": "https://upload.wikimedia.org/wikipedia/commons/d/df/ITunes_logo.svg"
        },
        {
            "title": "ITVx",
            "hex": "DEEB52",
            "source": "https://www.itvmedia.co.uk"
        },
        {
            "title": "IVECO",
            "hex": "004994",
            "source": "https://www.iveco.com/germany/Pages/Home-page.aspx"
        },
        {
            "title": "Jabber",
            "hex": "CC0000",
            "source": "https://commons.wikimedia.org/wiki/File:Jabber-bulb.svg",
            "guidelines": "https://www.jabber.org/faq.html#logo",
            "license": {
                "type": "CC-BY-2.5"
            }
        },
        {
            "title": "Jaguar",
            "hex": "FFFFFF",
            "source": "https://media.jaguar.com/en/press-kit"
        },
        {
            "title": "Jamboard",
            "hex": "F37C20",
            "source": "https://cdn2.hubspot.net/hubfs/159104/ECS/Jamboard/Approved%20Jamboard%20Brand%20Book.pdf",
            "guidelines": "https://cdn2.hubspot.net/hubfs/159104/ECS/Jamboard/Approved%20Jamboard%20Brand%20Book.pdf"
        },
        {
            "title": "Jameson",
            "hex": "004027",
            "source": "https://www.jamesonwhiskey.com"
        },
        {
            "title": "Jamstack",
            "hex": "F0047F",
            "source": "https://github.com/jamstack/jamstack.org/tree/9e761f6b77ad11e8dc6d3a953e61e53f1d99a1e6/src/site/img/logo"
        },
        {
            "title": "Jasmine",
            "hex": "8A4182",
            "source": "https://github.com/jasmine/jasmine/blob/8991b1bba39b5b7e89fc5eeb07ae271a684cb1a4/images/jasmine-horizontal.svg"
        },
        {
            "title": "JavaScript",
            "hex": "F7DF1E",
            "source": "https://github.com/voodootikigod/logo.js/tree/1544bdeed6d618a6cfe4f0650d04ab8d9cfa76d9",
            "license": {
                "type": "MIT"
            }
        },
        {
            "title": "JBL",
            "hex": "FF3300",
            "source": "https://www.jbl.com"
        },
        {
            "title": "JCB",
            "hex": "0B4EA2",
            "source": "https://www.global.jcb/en/about-us/brand-concept/"
        },
        {
            "title": "Jeep",
            "hex": "000000",
            "source": "https://www.fcaci.com/x/JEEPv15",
            "guidelines": "https://www.fcaci.com/x/JEEPv15"
        },
        {
            "title": "Jekyll",
            "hex": "CC0000",
            "source": "https://github.com/jekyll/brand/blob/8302ad3ecf045054a095020729a8d2cc7005faf8/jekyll-logo-black.svg",
            "guidelines": "https://github.com/jekyll/brand",
            "license": {
                "type": "CC-BY-4.0"
            }
        },
        {
            "title": "Jellyfin",
            "hex": "00A4DC",
            "source": "https://jellyfin.org/docs/general/contributing/branding.html",
            "guidelines": "https://jellyfin.org/docs/general/contributing/branding.html"
        },
        {
            "title": "Jenkins",
            "hex": "D24939",
            "source": "https://get.jenkins.io/art/",
            "guidelines": "https://www.jenkins.io/press/",
            "license": {
                "type": "CC-BY-SA-3.0"
            }
        },
        {
            "title": "Jenkins X",
            "hex": "73C3D5",
            "source": "https://github.com/cdfoundation/artwork/tree/358a7db882463b68f59ae9bc669b8f97c4539ffd"
        },
        {
            "title": "Jest",
            "hex": "C21325",
            "source": "https://jestjs.io"
        },
        {
            "title": "JET",
            "hex": "FBBA00",
            "source": "https://de.wikipedia.org/wiki/Datei:JET.svg"
        },
        {
            "title": "JetBlue",
            "hex": "001E59",
            "source": "https://www.jetblue.com"
        },
        {
            "title": "JetBrains",
            "hex": "000000",
            "source": "https://www.jetbrains.com/company/brand/logos/",
            "guidelines": "https://www.jetbrains.com/company/brand/"
        },
        {
            "title": "Jetpack Compose",
            "hex": "4285F4",
            "source": "https://developer.android.com/jetpack/compose/"
        },
        {
            "title": "JFrog",
            "hex": "41BF47",
            "source": "https://jfrog.com/brand-guidelines/",
            "guidelines": "https://jfrog.com/brand-guidelines/"
        },
        {
            "title": "JFrog Bintray",
            "hex": "43A047",
            "source": "https://bintray.com"
        },
        {
            "title": "JFrog Pipelines",
            "hex": "40BE46",
            "source": "https://jfrog.com/pipelines/",
            "guidelines": "https://jfrog.com/brand-guidelines/"
        },
        {
            "title": "Jinja",
            "hex": "B41717",
            "source": "https://github.com/pallets/jinja/blob/1c240154865a7b6034033027e3c2ca8a2fa53fc2/artwork/jinjalogo.svg"
        },
        {
            "title": "Jira",
            "hex": "0052CC",
            "source": "https://atlassian.design/resources/logo-library",
            "guidelines": "https://atlassian.design/foundations/logos/"
        },
        {
            "title": "Jira Software",
            "hex": "0052CC",
            "source": "https://www.atlassian.com/company/news/press-kit",
            "guidelines": "https://atlassian.design/foundations/logos/"
        },
        {
            "title": "Jitsi",
            "hex": "97979A",
            "source": "https://github.com/jitsi/jitsi-meet/blob/f8a41aea9c32796646c0fea11064775a4e5c3523/images/watermark.svg"
        },
        {
            "title": "John Deere",
            "hex": "367C2B",
            "source": "https://en.wikipedia.org/wiki/File:John_Deere_logo.svg",
            "guidelines": "https://johndeere.widencollective.com/portals/arrshkzc/MyPortalFeb23,2021"
        },
        {
            "title": "Joomla",
            "hex": "5091CD",
            "source": "https://docs.joomla.org/Joomla:Brand_Identity_Elements/Official_Logo",
            "guidelines": "https://docs.joomla.org/Joomla:Brand_Identity_Elements"
        },
        {
            "title": "Joplin",
            "hex": "1071D3",
            "source": "https://github.com/laurent22/joplin/blob/45e35576bd8b1bb0ffe958309cc1ab3736cc266b/Assets/JoplinLetter.svg"
        },
        {
            "title": "Jordan",
            "hex": "000000",
            "source": "https://www.nike.com/jordan"
        },
        {
            "title": "Jovian",
            "hex": "0D61FF",
            "source": "https://jovian.com"
        },
        {
            "title": "JPEG",
            "hex": "8A8A8A",
            "source": "https://jpeg.org/contact.html",
            "license": {
                "type": "CC-BY-ND-4.0"
            }
        },
        {
            "title": "jQuery",
            "hex": "0769AD",
            "source": "https://brand.jquery.org/logos/",
            "guidelines": "https://brand.jquery.org/logos/"
        },
        {
            "title": "JR Group",
            "hex": "000000",
            "source": "https://www.jrhokkaido.co.jp"
        },
        {
            "title": "jsDelivr",
            "hex": "E84D3D",
            "source": "https://github.com/jsdelivr/www.jsdelivr.com/blob/eff02f3a8879cf7c7296840584e1293fe04e3a76/src/public/img/logo_horizontal.svg"
        },
        {
            "title": "JSFiddle",
            "hex": "0084FF",
            "source": "https://jsfiddle.net"
        },
        {
            "title": "JSON",
            "hex": "000000",
            "source": "https://commons.wikimedia.org/wiki/File:JSON_vector_logo.svg"
        },
        {
            "title": "JSON Web Tokens",
            "hex": "000000",
            "source": "https://jwt.io"
        },
        {
            "title": "JSS",
            "hex": "F7DF1E",
            "source": "https://cssinjs.org"
        },
        {
            "title": "JUCE",
            "hex": "8DC63F",
            "source": "https://juce.com"
        },
        {
            "title": "Juejin",
            "hex": "007FFF",
            "source": "https://juejin.cn"
        },
        {
            "title": "JUKE",
            "hex": "6CD74A",
            "source": "https://juke.nl"
        },
        {
            "title": "Julia",
            "hex": "9558B2",
            "source": "https://github.com/JuliaLang/julia-logo-graphics/blob/b5551ca7946b4a25746c045c15fbb8806610f8d0/images/julia-dots.svg"
        },
        {
            "title": "Juniper Networks",
            "hex": "84B135",
            "source": "https://www.juniper.net/us/en/company/press-center/images/image-library/logos/",
            "guidelines": "https://www.juniper.net/us/en/company/press-center/images/image-library/logos/"
        },
        {
            "title": "JUnit5",
            "hex": "25A162",
            "source": "https://raw.githubusercontent.com/junit-team/junit5/86465f4f491219ad0c0cf9c64eddca7b0edeb86f/assets/img/junit5-logo.svg"
        },
        {
            "title": "Jupyter",
            "hex": "F37626",
            "source": "https://github.com/jupyter/design/blob/80716ee75dd7b2a6ec6abcd89922d020483589b1/logos/Logo%20Mark/logomark-whitebody-whitemoons/logomark-whitebody-whitemoons.svg",
            "guidelines": "https://github.com/jupyter/design"
        },
        {
            "title": "Just Eat",
            "hex": "F36D00",
            "source": "https://www.justeattakeaway.com/media/media-kit/"
        },
        {
            "title": "JustGiving",
            "hex": "AD29B6",
            "source": "https://justgiving.com"
        },
        {
            "title": "K3s",
            "hex": "FFC61C",
            "source": "https://k3s.io"
        },
        {
            "title": "k6",
            "hex": "7D64FF",
            "source": "https://commons.wikimedia.org/wiki/File:K6-logo.svg",
            "aliases": {
                "aka": [
                    "Grafana k6"
                ]
            }
        },
        {
            "title": "Kaggle",
            "hex": "20BEFF",
            "source": "https://www.kaggle.com/brand-guidelines",
            "guidelines": "https://www.kaggle.com/brand-guidelines"
        },
        {
            "title": "Kahoot!",
            "hex": "46178F",
            "source": "https://kahoot.com/library/kahoot-logo/",
            "guidelines": "https://kahoot.com/library/kahoot-logo/"
        },
        {
            "title": "KaiOS",
            "hex": "6F02B5",
            "source": "https://www.kaiostech.com/company/press-room"
        },
        {
            "title": "Kakao",
            "hex": "FFCD00",
            "source": "https://www.kakaocorp.com/kakao/introduce/ci"
        },
        {
            "title": "KakaoTalk",
            "hex": "FFCD00",
            "source": "https://commons.wikimedia.org/wiki/File:KakaoTalk_logo.svg"
        },
        {
            "title": "Kali Linux",
            "hex": "557C94",
            "source": "https://www.kali.org/docs/policy/trademark/",
            "guidelines": "https://www.kali.org/docs/policy/trademark/"
        },
        {
            "title": "Kamailio",
            "hex": "506365",
            "source": "https://www.kamailio.org/pub/kamailio-logos/current"
        },
        {
            "title": "Kaniko",
            "hex": "FFA600",
            "source": "https://github.com/GoogleContainerTools/kaniko/blob/cf5ca26aa4e2f7bf0de56efdf3b4e86b0ff74ed0/logo/Kaniko-Logo-Monochrome.svg"
        },
        {
            "title": "Karlsruher Verkehrsverbund",
            "hex": "9B2321",
            "source": "https://commons.wikimedia.org/wiki/File:KVV_2010.svg"
        },
        {
            "title": "Kasa Smart",
            "hex": "4ACBD6",
            "source": "https://www.tp-link.com/us/support/download/hs200/"
        },
        {
            "title": "KashFlow",
            "hex": "E5426E",
            "source": "https://www.kashflow.com"
        },
        {
            "title": "Kaspersky",
            "hex": "006D5C",
            "source": "https://www.kaspersky.com"
        },
        {
            "title": "Katacoda",
            "hex": "F48220",
            "source": "https://katacoda.com/press-kit"
        },
        {
            "title": "Katana",
            "hex": "000000",
            "source": "https://www.foundry.com/products/katana"
        },
        {
            "title": "Kaufland",
            "hex": "E10915",
            "source": "https://www.kaufland.com/etc.clientlibs/kaufland/clientlibs/clientlib-klsite/resources/frontend/img/kl-logo-small-e825b661c5.svg"
        },
        {
            "title": "KDE",
            "hex": "1D99F3",
            "source": "https://kde.org/stuff/clipart/"
        },
        {
            "title": "Kdenlive",
            "hex": "527EB2",
            "source": "https://kdenlive.org/en/logo/",
            "guidelines": "https://kdenlive.org/en/logo/"
        },
        {
            "title": "Keep a Changelog",
            "hex": "E05735",
            "source": "https://keepachangelog.com"
        },
        {
            "title": "KeePassXC",
            "hex": "6CAC4D",
            "source": "https://github.com/keepassxreboot/keepassxc/tree/3fdafc6d25e85050976e0cc645db579086db3f45"
        },
        {
            "title": "Kentico",
            "hex": "F05A22",
            "source": "https://www.kentico.com"
        },
        {
            "title": "Keras",
            "hex": "D00000",
            "source": "https://keras.io"
        },
        {
            "title": "Keybase",
            "hex": "33A0FF",
            "source": "https://github.com/keybase/client/tree/a144e0ce38ee9e495cc5acbcd4ef859f5534d820/media/logos"
        },
        {
            "title": "KeyCDN",
            "hex": "047AED",
            "source": "https://www.keycdn.com/logos"
        },
        {
            "title": "Keystone",
            "hex": "166BFF",
            "source": "https://keystonejs.com"
        },
        {
            "title": "KFC",
            "hex": "F40027",
            "source": "https://global.kfc.com/asset-library/",
            "aliases": {
                "aka": [
                    "Kentucky Fried Chicken"
                ]
            }
        },
        {
            "title": "Khan Academy",
            "hex": "14BF96",
            "source": "https://khanacademy.zendesk.com/hc/en-us/articles/202483630-Press-room",
            "guidelines": "https://support.khanacademy.org/hc/en-us/articles/202263034-Trademark-and-Brand-Usage-Policy"
        },
        {
            "title": "Khronos Group",
            "hex": "CC3333",
            "source": "https://www.khronos.org/legal/trademarks/",
            "guidelines": "https://www.khronos.org/legal/trademarks/"
        },
        {
            "title": "Kia",
            "hex": "05141F",
            "source": "https://www.kia.com"
        },
        {
            "title": "Kibana",
            "hex": "005571",
            "source": "https://www.elastic.co/brand"
        },
        {
            "title": "KiCad",
            "hex": "314CB0",
            "source": "https://www.kicad.org/about/kicad/",
            "license": {
                "type": "GPL-3.0-or-later"
            }
        },
        {
            "title": "Kickstarter",
            "hex": "05CE78",
            "source": "https://www.kickstarter.com/help/brand_assets"
        },
        {
            "title": "Kik",
            "hex": "82BC23",
            "source": "https://www.kik.com/news/"
        },
        {
            "title": "Kingston Technology",
            "aliases": {
                "aka": [
                    "Kingston"
                ]
            },
            "hex": "000000",
            "source": "https://www.kingston.com"
        },
        {
            "title": "KinoPoisk",
            "hex": "FF6600",
            "source": "https://www.kinopoisk.ru",
            "aliases": {
                "loc": {
                    "ru-RU": "КиноПоиск"
                }
            }
        },
        {
            "title": "Kinsta",
            "hex": "5333ED",
            "source": "https://kinsta.com/press"
        },
        {
            "title": "Kirby",
            "hex": "000000",
            "source": "https://getkirby.com/press"
        },
        {
            "title": "Kit",
            "hex": "000000",
            "source": "https://kit.co"
        },
        {
            "title": "Kitsu",
            "hex": "FD755C",
            "source": "https://kitsu.io"
        },
        {
            "title": "Klarna",
            "hex": "FFB3C7",
            "source": "https://klarna.design"
        },
        {
            "title": "KLM",
            "hex": "00A1DE",
            "source": "https://www.klm.com"
        },
        {
            "title": "Klook",
            "hex": "FF5722",
            "source": "https://www.klook.com/en-GB/newsroom/"
        },
        {
            "title": "Knative",
            "hex": "0865AD",
            "source": "https://github.com/knative/community/blob/fb49068c9b7619685248247d29e48eb3d96f3ac2/icons/logo.svg",
            "guidelines": "https://github.com/knative/community/blob/main/BRANDING.MD"
        },
        {
            "title": "KnowledgeBase",
            "hex": "9146FF",
            "source": "https://www.knowledgebase.com/design",
            "guidelines": "https://www.knowledgebase.com/design"
        },
        {
            "title": "Known",
            "hex": "333333",
            "source": "https://github.com/idno/known/tree/22c4935b57a61d94d2508651128b4f828f864989/gfx/logos"
        },
        {
            "title": "Ko-fi",
            "hex": "FF5E5B",
            "source": "https://more.ko-fi.com/brand-assets",
            "guidelines": "https://more.ko-fi.com/brand-assets"
        },
        {
            "title": "Koa",
            "hex": "33333D",
            "source": "https://koajs.com"
        },
        {
            "title": "Koc",
            "hex": "F9423A",
            "source": "https://www.koc.com.tr/en"
        },
        {
            "title": "Kodak",
            "hex": "ED0000",
            "source": "https://www.kodak.com",
            "guidelines": "https://www.kodak.com/en/company/page/site-terms"
        },
        {
            "title": "Kodi",
            "hex": "17B2E7",
            "source": "https://kodi.tv"
        },
        {
            "title": "Kofax",
            "hex": "00558C",
            "source": "https://www.kofax.com"
        },
        {
            "title": "Komoot",
            "hex": "6AA127",
            "source": "https://newsroom.komoot.com/media_kits/219423/",
            "guidelines": "https://newsroom.komoot.com/media_kits/219423/"
        },
        {
            "title": "Konami",
            "hex": "B60014",
            "source": "https://commons.wikimedia.org/wiki/File:Konami_4th_logo_2.svg"
        },
        {
            "title": "Kong",
            "hex": "003459",
            "source": "https://konghq.com/brand-assets/",
            "guidelines": "https://konghq.com/brand/"
        },
        {
            "title": "Kongregate",
            "hex": "990000",
            "source": "https://www.kongregate.com/pages/logos-and-branding"
        },
        {
            "title": "Konva",
            "hex": "0D83CD",
            "source": "https://github.com/konvajs/konvajs.github.io/blob/2cfe67461dfe32076ba56c88a75fe8e99d068130/icon.png"
        },
        {
            "title": "Kotlin",
            "hex": "7F52FF",
            "source": "https://www.jetbrains.com/company/brand/logos/",
            "guidelines": "https://www.jetbrains.com/company/brand/"
        },
        {
            "title": "Koyeb",
            "hex": "121212",
            "source": "https://www.koyeb.com"
        },
        {
            "title": "Krita",
            "hex": "3BABFF",
            "source": "https://krita.org/en/about/press/"
        },
        {
            "title": "KTM",
            "hex": "FF6600",
            "source": "https://ktm.com"
        },
        {
            "title": "Kuaishou",
            "hex": "FF4906",
            "source": "https://www.kuaishou.com/official/material-lib",
            "guidelines": "https://www.kuaishou.com/official/material-lib"
        },
        {
            "title": "Kubernetes",
            "hex": "326CE5",
            "source": "https://github.com/kubernetes/kubernetes/tree/cac53883f4714452f3084a22e4be20d042a9df33/logo"
        },
        {
            "title": "Kubuntu",
            "hex": "0079C1",
            "source": "https://kubuntu.org"
        },
        {
            "title": "Kuma",
            "hex": "290B53",
            "source": "https://cncf-branding.netlify.app/projects/kuma/"
        },
        {
            "title": "Kuula",
            "hex": "4092B4",
            "source": "https://kuula.co"
        },
        {
            "title": "Kyocera",
            "hex": "DF0522",
            "source": "https://uk.kyocera.com"
        },
        {
            "title": "LabVIEW",
            "hex": "FFDB00",
            "source": "https://forums.ni.com/t5/NI-Partner-Network/New-Partner-Co-Marketing-Style-Guide/ba-p/3786987",
            "guidelines": "https://forums.ni.com/t5/NI-Partner-Network/New-Partner-Co-Marketing-Style-Guide/ba-p/3786987"
        },
        {
            "title": "Lada",
            "hex": "ED6B21",
            "source": "https://www.lada.ru/priora/sedan/accessories.html"
        },
        {
            "title": "Lamborghini",
            "hex": "DDB320",
            "source": "https://en.wikipedia.org/wiki/File:Lamborghini_Logo.svg"
        },
        {
            "title": "Land Rover",
            "hex": "005A2B",
            "source": "https://media.landrover.com/en/press-kit"
        },
        {
            "title": "Lapce",
            "hex": "3B82F6",
            "source": "https://github.com/lapce/lapce/blob/95c4cf2d87083e348c0b621d0be0ea17f79ed703/extra/images/logo.svg"
        },
        {
            "title": "Laragon",
            "hex": "0E83CD",
            "source": "https://laragon.org"
        },
        {
            "title": "Laravel",
            "hex": "FF2D20",
            "source": "https://github.com/laravel/art/tree/5a8325b064634b900f25dbb6f1cafd888b2d2211"
        },
        {
            "title": "Laravel Horizon",
            "hex": "405263",
            "source": "https://github.com/laravel/horizon/blob/79ed572422d0ff789e9673a6dd9579026f14233a/public/img/horizon.svg"
        },
        {
            "title": "Laravel Nova",
            "hex": "252D37",
            "source": "https://nova.laravel.com"
        },
        {
            "title": "Last.fm",
            "hex": "D51007",
            "source": "https://commons.wikimedia.org/wiki/File:Lastfm_logo.svg"
        },
        {
            "title": "LastPass",
            "hex": "D32D27",
            "source": "https://lastpass.com/press-room/",
            "guidelines": "https://lastpass.com/press-room/"
        },
        {
            "title": "LaTeX",
            "hex": "008080",
            "source": "https://github.com/latex3/branding/tree/9def6b5f6075567d62b67424e11dbe6d4d5245b4"
        },
        {
            "title": "Launchpad",
            "hex": "F8C300",
            "source": "https://help.launchpad.net/logo/submissions",
            "guidelines": "https://help.launchpad.net/Legal",
            "license": {
                "type": "CC-BY-ND-2.0"
            }
        },
        {
            "title": "Lazarus",
            "hex": "000000",
            "source": "https://sourceforge.net/projects/lazarus/"
        },
        {
            "title": "LBRY",
            "hex": "2F9176",
            "source": "https://lbry.com/press-kit",
            "guidelines": "https://lbry.com/faq/acceptable-use-policy"
        },
        {
            "title": "Leader Price",
            "hex": "E50005",
            "source": "https://www.leaderprice.fr"
        },
        {
            "title": "Leaflet",
            "hex": "199900",
            "source": "https://github.com/Leaflet/Leaflet/blob/d843c3b88486713827d7e860b58bdba75bfbd5a2/src/images/logo.svg"
        },
        {
            "title": "League of Legends",
            "hex": "C28F2C",
            "source": "https://www.leagueoflegends.com"
        },
        {
            "title": "Leanpub",
            "hex": "FFFFFF",
            "source": "https://leanpub.com/press",
            "guidelines": "https://leanpub.com/press"
        },
        {
            "title": "LeetCode",
            "hex": "FFA116",
            "source": "https://leetcode.com/store"
        },
        {
            "title": "Legacy Games",
            "hex": "144B9E",
            "source": "https://legacygames.com"
        },
        {
            "title": "Leica",
            "hex": "E20612",
            "source": "https://leica-camera.com",
            "guidelines": "https://leica-camera.com/en-US/legal-notices"
        },
        {
            "title": "Lemmy",
            "hex": "FFFFFF",
            "source": "https://join-lemmy.org"
        },
        {
            "title": "Lenovo",
            "hex": "E2231A",
            "source": "https://news.lenovo.com/press-kits/"
        },
        {
            "title": "Lens",
            "hex": "3D90CE",
            "source": "https://github.com/lensapp/lens/blob/3cc12d9599b655a366e7a34c356d2a84654b2466/docs/img/lens-logo-icon.svg"
        },
        {
            "title": "Leptos",
            "hex": "EF3939",
            "source": "https://github.com/leptos-rs/leptos/blob/6fac92cb6298f1bfa72464de47e33e47b5e5857d/logos/Simple_Icon.svg"
        },
        {
            "title": "Lerna",
            "hex": "9333EA",
            "source": "https://github.com/lerna/logo/blob/fb18db535d71aacc6ffb0f6b75a0c3bd9e353543/lerna.svg"
        },
        {
            "title": "Leroy Merlin",
            "hex": "78BE20",
            "source": "https://www.leroymerlin.fr"
        },
        {
            "title": "Less",
            "hex": "1D365D",
            "source": "https://github.com/less/logo/blob/c9c10c328cfc00071e92443934b35e389310abf8/less_logo.ai"
        },
        {
            "title": "Let's Encrypt",
            "hex": "003A70",
            "source": "https://letsencrypt.org/trademarks/",
            "guidelines": "https://letsencrypt.org/trademarks/",
            "license": {
                "type": "CC-BY-NC-4.0"
            }
        },
        {
            "title": "Letterboxd",
            "hex": "202830",
            "source": "https://letterboxd.com/about/brand/",
            "guidelines": "https://letterboxd.com/about/brand/"
        },
        {
            "title": "levels.fyi",
            "hex": "788B95",
            "source": "https://www.levels.fyi/press/"
        },
        {
            "title": "LG",
            "hex": "A50034",
            "source": "https://en.wikipedia.org/wiki/LG_Corporation",
            "guidelines": "https://www.lg.com/global/about-lg-brand-identity"
        },
        {
            "title": "LGTM",
            "hex": "FFFFFF",
            "source": "https://lgtm.com"
        },
        {
            "title": "Libera.Chat",
            "hex": "FF55DD",
            "source": "https://libera.chat"
        },
        {
            "title": "Liberapay",
            "hex": "F6C915",
            "source": "https://en.liberapay.com/about/logos",
            "guidelines": "https://en.liberapay.com/about/logos",
            "license": {
                "type": "CC0-1.0"
            }
        },
        {
            "title": "Libraries.io",
            "hex": "337AB7",
            "source": "https://github.com/librariesio/libraries.io/blob/9ab0f659bb7fe137c15cf676612b6811f501a0bd/public/safari-pinned-tab.svg"
        },
        {
            "title": "LibraryThing",
            "hex": "251A15",
            "source": "https://twitter.com/LibraryThing/status/1054466649271656448"
        },
        {
            "title": "LibreOffice",
            "hex": "18A303",
            "source": "https://wiki.documentfoundation.org/Marketing/Branding",
            "guidelines": "https://wiki.documentfoundation.org/Marketing/Branding"
        },
        {
            "title": "libuv",
            "hex": "403C3D",
            "source": "https://github.com/libuv/libuv/blob/e4087dedf837f415056a45a838f639a3d9dc3ced/img/logos.svg"
        },
        {
            "title": "Lichess",
            "hex": "000000",
            "source": "https://lichess.org/about"
        },
        {
            "title": "Lidl",
            "hex": "0050AA",
            "source": "https://www.lidl.de"
        },
        {
            "title": "LIFX",
            "hex": "000000",
            "source": "https://www.lifx.com/pages/press-enquiries",
            "guidelines": "https://www.dropbox.com/sh/i9khucz3ucy0q5v/AACrbtcpEIS0PdP84RdkhoAFa/Guides"
        },
        {
            "title": "LightBurn",
            "hex": "57182D",
            "source": "https://lightburnsoftware.com"
        },
        {
            "title": "Lighthouse",
            "hex": "F44B21",
            "source": "https://github.com/GoogleChrome/lighthouse/blob/80d2e6c1948f232ec4f1bdeabc8bc632fc5d0bfd/assets/lh_favicon.svg"
        },
        {
            "title": "Lightning",
            "hex": "792EE5",
            "source": "https://github.com/Lightning-AI/lightning/blob/a584196abf820179adb0758ef67ddae91c44e7bc/docs/source/_static/images/icon.svg"
        },
        {
            "title": "LINE",
            "hex": "00C300",
            "source": "https://line.me/en/logo",
            "guidelines": "https://line.me/en/logo"
        },
        {
            "title": "LineageOS",
            "hex": "167C80",
            "source": "https://www.lineageos.org",
            "guidelines": "https://docs.google.com/presentation/d/1VmxFrVqkjtNMjZbAcrC4egp8C_So7gjJR3KuxdJfJDo/edit?usp=sharing"
        },
        {
            "title": "Linear",
            "hex": "5E6AD2",
            "source": "https://linear.app"
        },
        {
            "title": "LinkedIn",
            "hex": "0A66C2",
            "source": "https://brand.linkedin.com",
            "guidelines": "https://brand.linkedin.com/policies"
        },
        {
            "title": "Linkerd",
            "hex": "2BEDA7",
            "source": "https://cncf-branding.netlify.app/projects/linkerd/"
        },
        {
            "title": "Linkfire",
            "hex": "FF3850",
            "source": "https://www.linkfire.com"
        },
        {
            "title": "Linktree",
            "hex": "43E55E",
            "source": "https://linktr.ee"
        },
        {
            "title": "Linux",
            "hex": "FCC624",
            "source": "https://www.linuxfoundation.org/the-linux-mark/"
        },
        {
            "title": "Linux Containers",
            "hex": "333333",
            "source": "https://github.com/lxc/linuxcontainers.org/blob/29d3299ddf8718099b6de1464570fbbadbaabecb/static/img/containers.svg"
        },
        {
            "title": "Linux Foundation",
            "hex": "003366",
            "source": "https://www.linuxfoundation.org/en/about/brand/",
            "guidelines": "https://www.linuxfoundation.org/en/about/brand/"
        },
        {
            "title": "Linux Mint",
            "hex": "87CF3E",
            "source": "https://commons.wikimedia.org/wiki/File:Linux_Mint_logo_without_wordmark.svg"
        },
        {
            "title": "Lion Air",
            "hex": "ED3237",
            "source": "https://lionairthai.com/en/"
        },
        {
            "title": "Liquibase",
            "hex": "2962FF",
            "source": "https://www.liquibase.com/brand",
            "guidelines": "https://www.liquibase.com/brand"
        },
        {
            "title": "Lit",
            "hex": "324FFF",
            "source": "https://github.com/lit/lit.dev/blob/5e59bdb00b7a261d6fdcd6a4ae529e17f6146ed3/packages/lit-dev-content/site/images/flame-favicon.svg"
        },
        {
            "title": "Litecoin",
            "hex": "A6A9AA",
            "source": "https://litecoin-foundation.org/litecoin-branding-guidelines/",
            "guidelines": "https://litecoin-foundation.org/litecoin-branding-guidelines/"
        },
        {
            "title": "LITIENGINE",
            "hex": "00A5BC",
            "source": "https://litiengine.com"
        },
        {
            "title": "LiveChat",
            "hex": "FF5100",
            "source": "https://livechat.design",
            "guidelines": "https://livechat.design"
        },
        {
            "title": "LiveJournal",
            "hex": "00B0EA",
            "source": "https://www.livejournal.com"
        },
        {
            "title": "Livewire",
            "hex": "4E56A6",
            "source": "https://laravel-livewire.com"
        },
        {
            "title": "LLVM",
            "hex": "262D3A",
            "source": "https://llvm.org/Logo.html"
        },
        {
            "title": "LMMS",
            "hex": "10B146",
            "source": "https://lmms.io/branding"
        },
        {
            "title": "Local",
            "hex": "51BB7B",
            "source": "https://localwp.com"
        },
        {
            "title": "Lodash",
            "hex": "3492FF",
            "source": "https://github.com/lodash/lodash.com/blob/c8d41c62b446f08905fd94802db4da8da05d3e92/assets/img/lodash.svg"
        },
        {
            "title": "Logitech",
            "hex": "00B8FC",
            "source": "https://www.logitech.com/en-us/pr/library"
        },
        {
            "title": "LogMeIn",
            "hex": "45B6F2",
            "source": "https://www.logmein.com/legal/trademark",
            "guidelines": "https://www.logmein.com/legal/trademark"
        },
        {
            "title": "Logseq",
            "hex": "85C8C8",
            "source": "https://github.com/logseq/logseq/blob/c4d15ec8487c9fb6b6f41780fc1abddab89491e4/resources/icon.png"
        },
        {
            "title": "Logstash",
            "hex": "005571",
            "source": "https://www.elastic.co/brand",
            "guidelines": "https://www.elastic.co/brand"
        },
        {
            "title": "Looker",
            "hex": "4285F4",
            "source": "https://looker.com"
        },
        {
            "title": "Loom",
            "hex": "625DF5",
            "source": "https://www.loom.com/press"
        },
        {
            "title": "Loop",
            "hex": "F29400",
            "source": "https://loop.frontiersin.org"
        },
        {
            "title": "LoopBack",
            "hex": "3F5DFF",
            "source": "https://loopback.io/resources"
        },
        {
            "title": "Lospec",
            "hex": "EAEAEA",
            "source": "https://lospec.com/brand",
            "guidelines": "https://lospec.com/brand"
        },
        {
            "title": "LOT Polish Airlines",
            "hex": "11397E",
            "source": "https://www.lot.com/us/en/kaleidoscope-inflight-magazine"
        },
        {
            "title": "LTspice",
            "hex": "900028",
            "source": "https://www.analog.com/media/en/news-marketing-collateral/solutions-bulletins-brochures/ltspice-keyboard-shortcuts.pdf",
            "guidelines": "https://www.analog.com/en/about-adi/legal-and-risk-oversight/intellectual-property/trademark-notice.html"
        },
        {
            "title": "Lua",
            "hex": "2C2D72",
            "source": "https://www.lua.org/images/",
            "guidelines": "https://www.lua.org/images/"
        },
        {
            "title": "Lubuntu",
            "hex": "0068C8",
            "source": "https://lubuntu.net"
        },
        {
            "title": "Ludwig",
            "hex": "FFFFFF",
            "source": "https://github.com/ludwig-ai/ludwig-docs/blob/8d8abb2117a93af2622a6545943c773b27153e1b/docs/images/ludwig_icon.svg"
        },
        {
            "title": "Lufthansa",
            "hex": "05164D",
            "source": "https://www.lufthansa.com"
        },
        {
            "title": "Lumen",
            "hex": "E74430",
            "source": "https://lumen.laravel.com"
        },
        {
            "title": "Lunacy",
            "hex": "179DE3",
            "source": "https://icons8.com/lunacy"
        },
        {
            "title": "Lydia",
            "hex": "0180FF",
            "source": "https://lydia-app.com/en/info/press.html",
            "guidelines": "https://lydia-app.com/en/info/press.html"
        },
        {
            "title": "Lyft",
            "hex": "FF00BF",
            "source": "https://www.lyft.com/press"
        },
        {
            "title": "MAAS",
            "hex": "E95420",
            "source": "https://design.ubuntu.com/downloads/",
            "license": {
                "type": "CC-BY-SA-3.0"
            }
        },
        {
            "title": "macOS",
            "hex": "000000",
            "source": "https://commons.wikimedia.org/wiki/File:MacOS_wordmark_(2017).svg"
        },
        {
            "title": "MacPaw",
            "hex": "000000",
            "source": "https://macpaw.com"
        },
        {
            "title": "Macy's",
            "hex": "E21A2C",
            "source": "https://www.macysinc.com/news-media/media-assets"
        },
        {
            "title": "Magasins U",
            "hex": "E71B34",
            "source": "https://www.magasins-u.com"
        },
        {
            "title": "Magento",
            "hex": "EE672F",
            "source": "https://magento.com"
        },
        {
            "title": "Magisk",
            "hex": "00AF9C",
            "source": "https://github.com/topjohnwu/Magisk/blob/23ad611566b557f26d268920692b25aa89fc0070/app/src/main/res/drawable/ic_magisk.xml"
        },
        {
            "title": "mail.com",
            "hex": "004788",
            "source": "https://www.mail.com",
            "guidelines": "https://www.mail.com/company/terms/"
        },
        {
            "title": "Mail.Ru",
            "hex": "005FF9",
            "source": "https://my.mail.ru"
        },
        {
            "title": "MailChimp",
            "hex": "FFE01B",
            "source": "https://mailchimp.com/about/brand-assets",
            "guidelines": "https://mailchimp.com/about/brand-assets"
        },
        {
            "title": "Mailgun",
            "hex": "F06B66",
            "source": "https://mailgun.com"
        },
        {
            "title": "Major League Hacking",
            "hex": "265A8F",
            "source": "https://mlh.io/brand-guidelines",
            "guidelines": "https://mlh.io/brand-guidelines"
        },
        {
            "title": "MakerBot",
            "hex": "FF1E0D",
            "source": "https://www.makerbot.com/makerbot-press-assets"
        },
        {
            "title": "Mamba UI",
            "hex": "6D28D9",
            "source": "https://github.com/Microwawe/mamba-ui/blob/b4ca2eba570c451886e5822d7ba12a8d78015bba/src/assets/svg/logo.svg"
        },
        {
            "title": "MAMP",
            "hex": "02749C",
            "source": "https://www.mamp.info/en/mamp/mac/"
        },
        {
            "title": "MAN",
            "hex": "E40045",
            "source": "https://www.corporate.man.eu"
        },
        {
            "title": "ManageIQ",
            "hex": "EF2929",
            "source": "https://www.manageiq.org/logo/"
        },
        {
            "title": "Manjaro",
            "hex": "35BF5C",
            "source": "https://manjaro.org"
        },
        {
            "title": "Mapbox",
            "hex": "000000",
            "source": "https://www.mapbox.com/about/press/brand-guidelines",
            "guidelines": "https://www.mapbox.com/about/press/brand-guidelines"
        },
        {
            "title": "MapLibre",
            "hex": "396CB2",
            "source": "https://github.com/maplibre/maplibre-gl-js-docs/blob/e916a4cdd671890126f88b26b2b16c04220dc4b0/docs/pages/assets/favicon/maplibregl-favicon.svg"
        },
        {
            "title": "MariaDB",
            "hex": "003545",
            "source": "https://mariadb.com/about-us/logos/",
            "guidelines": "https://mariadb.com/about-us/logos/"
        },
        {
            "title": "MariaDB Foundation",
            "hex": "1F305F",
            "source": "https://mariadb.org"
        },
        {
            "title": "Markdown",
            "hex": "000000",
            "source": "https://github.com/dcurtis/markdown-mark/tree/360a3657fef7f6ad0b303296a95ad52985caa0d3",
            "guidelines": "https://github.com/dcurtis/markdown-mark",
            "license": {
                "type": "CC0-1.0"
            }
        },
        {
            "title": "Marketo",
            "hex": "5C4C9F",
            "source": "https://www.marketo.com"
        },
        {
            "title": "Marko",
            "hex": "2596BE",
            "source": "https://github.com/marko-js/website/blob/c03b8229e8fe8e01fde6c0772bc1cb0ceae9be05/src/logos/marko.svg"
        },
        {
            "title": "Marriott",
            "hex": "A70023",
            "source": "https://marriott-hotels.marriott.com"
        },
        {
            "title": "MarvelApp",
            "hex": "1FB6FF",
            "source": "https://marvelapp.com"
        },
        {
            "title": "Maserati",
            "hex": "0C2340",
            "source": "https://www.stellantis.com/en/brands/maserati"
        },
        {
            "title": "MasterCard",
            "hex": "EB001B",
            "source": "https://brand.mastercard.com/brandcenter/mastercard-brand-mark/downloads.html",
            "guidelines": "https://brand.mastercard.com/brandcenter/mastercard-brand-mark.html"
        },
        {
            "title": "mastercomfig",
            "hex": "009688",
            "source": "https://github.com/mastercomfig/mastercomfig.github.io/blob/d910ce7e868a6ef32106e36996c3473d78da2ce3/img/mastercomfig_logo.svg"
        },
        {
            "title": "Mastodon",
            "hex": "6364FF",
            "source": "https://github.com/mastodon/mastodon/blob/7ccf7a73f1c47a8c03712c39f7c591e837cf6d08/app/javascript/images/logo-symbol-icon.svg"
        },
        {
            "title": "Material Design",
            "hex": "757575",
            "source": "https://material.io/design/"
        },
        {
            "title": "Material Design Icons",
            "hex": "2196F3",
            "source": "https://materialdesignicons.com/icon/vector-square",
            "license": {
                "type": "Apache-2.0"
            }
        },
        {
            "title": "Matomo",
            "hex": "3152A0",
            "source": "https://matomo.org/media/"
        },
        {
            "title": "Matrix",
            "hex": "000000",
            "source": "https://matrix.org"
        },
        {
            "title": "Matter.js",
            "hex": "4B5562",
            "source": "https://brm.io/matter-js"
        },
        {
            "title": "Mattermost",
            "hex": "0058CC",
            "source": "https://www.mattermost.org/brand-guidelines/",
            "guidelines": "https://www.mattermost.org/brand-guidelines/"
        },
        {
            "title": "Matternet",
            "hex": "261C29",
            "source": "https://mttr.net"
        },
        {
            "title": "Mautic",
            "hex": "4E5E9E",
            "source": "https://www.mautic.org/about/logos-and-graphics"
        },
        {
            "title": "Max",
            "hex": "525252",
            "source": "https://cycling74.com"
        },
        {
            "title": "Max-Planck-Gesellschaft",
            "hex": "006C66",
            "source": "https://www.mpg.de"
        },
        {
            "title": "Maytag",
            "hex": "002E5F",
            "source": "https://www.maytagcommerciallaundry.com/mclstorefront/c/-/p/MYR40PD"
        },
        {
            "title": "Mazda",
            "hex": "101010",
            "source": "https://www.mazda.com/en/about/profile/library/"
        },
        {
            "title": "McAfee",
            "hex": "C01818",
            "source": "https://www.mcafee.com/enterprise/en-us/about/newsroom/product-images.html"
        },
        {
            "title": "McDonald's",
            "hex": "FBC817",
            "source": "https://www.mcdonalds.com/gb/en-gb/newsroom.html"
        },
        {
            "title": "McLaren",
            "hex": "FF0000",
            "source": "https://cars.mclaren.com"
        },
        {
            "title": "mdBook",
            "hex": "000000",
            "source": "https://github.com/rust-lang/mdBook/blob/cdfa5ad9909e2cba8390688f3f0686fb70cb4bef/src/theme/favicon.svg"
        },
        {
            "title": "MDN Web Docs",
            "hex": "000000",
            "source": "https://github.com/mdn/yari/blob/77e6cda02f7013219e9da27a00b9424085e60fdb/client/src/assets/mdn-logo.svg"
        },
        {
            "title": "MDX",
            "hex": "1B1F24",
            "source": "https://github.com/mdx-js/mdx/blob/b8a76c95deb14f7297bafdac1aa3eddd2b0fbb8f/docs/_static/icon.svg"
        },
        {
            "title": "MediaFire",
            "hex": "1299F3",
            "source": "https://www.mediafire.com/developers/brand_assets/mediafire_brand_assets/",
            "guidelines": "https://www.mediafire.com/developers/brand_assets/mediafire_brand_assets/"
        },
        {
            "title": "MediaMarkt",
            "hex": "DF0000",
            "source": "https://www.mediamarkt.de"
        },
        {
            "title": "MediaTek",
            "hex": "EC9430",
            "source": "https://corp.mediatek.com/news-events/press-library"
        },
        {
            "title": "MediaTemple",
            "hex": "000000",
            "source": "https://mediatemple.net"
        },
        {
            "title": "MediBang Paint",
            "hex": "00DBDE",
            "source": "https://medibangpaint.com"
        },
        {
            "title": "Medium",
            "hex": "000000",
            "source": "https://medium.design/logos-and-brand-guidelines-f1a01a733592",
            "guidelines": "https://medium.design/logos-and-brand-guidelines-f1a01a733592"
        },
        {
            "title": "Meetup",
            "hex": "ED1C40",
            "source": "https://www.meetup.com/media/"
        },
        {
            "title": "MEGA",
            "hex": "D9272E",
            "source": "https://mega.io/corporate"
        },
        {
            "title": "Mendeley",
            "hex": "9D1620",
            "source": "https://www.mendeley.com"
        },
        {
            "title": "Mercado Pago",
            "hex": "00B1EA",
            "source": "https://www.mercadopago.com"
        },
        {
            "title": "Mercedes",
            "hex": "242424",
            "source": "https://www.mercedes-benz.com"
        },
        {
            "title": "Merck",
            "hex": "007A73",
            "source": "https://www.merck.com"
        },
        {
            "title": "Mercurial",
            "hex": "999999",
            "source": "https://www.mercurial-scm.org/hg-logo/",
            "guidelines": "https://www.mercurial-scm.org/hg-logo/",
            "license": {
                "type": "GPL-2.0-or-later"
            }
        },
        {
            "title": "Messenger",
            "hex": "00B2FF",
            "source": "https://en.facebookbrand.com/facebookapp/assets/messenger/",
            "guidelines": "https://en.facebookbrand.com/facebookapp/assets/messenger/"
        },
        {
            "title": "Meta",
            "hex": "0467DF",
            "source": "https://www.meta.com",
            "guidelines": "https://www.facebook.com/brand/resources/meta/company-brand"
        },
        {
            "title": "Metabase",
            "hex": "509EE3",
            "source": "https://www.metabase.com"
        },
        {
            "title": "MetaFilter",
            "hex": "065A8F",
            "source": "https://www.metafilter.com/apple-touch-icon.png"
        },
        {
            "title": "Meteor",
            "hex": "DE4F4F",
            "source": "https://logo.meteorapp.com"
        },
        {
            "title": "Metro",
            "hex": "EF4242",
            "source": "https://facebook.github.io/metro/"
        },
        {
            "title": "Metro de la Ciudad de México",
            "hex": "F77E1C",
            "source": "https://es.wikipedia.org/wiki/Archivo:Metro_de_la_Ciudad_de_M%C3%A9xico_(logo)_version_2019.svg"
        },
        {
            "title": "Metro de Madrid",
            "hex": "255E9C",
            "source": "https://commons.wikimedia.org/wiki/File:MetroMadridLogo.svg"
        },
        {
            "title": "Métro de Paris",
            "hex": "003E95",
            "source": "https://www.ratp.fr"
        },
        {
            "title": "MeWe",
            "hex": "17377F",
            "source": "https://mewe.com"
        },
        {
            "title": "MG",
            "aliases": {
                "aka": [
                    "Morris Garages"
                ]
            },
            "hex": "FF0000",
            "source": "https://www.mg.co.uk/themes/custom/mg/assets/images/svg/mg-logo-desktop.svg",
            "guidelines": "https://www.mg.co.uk/terms-and-conditions"
        },
        {
            "title": "Micro Editor",
            "hex": "2E3192",
            "source": "https://github.com/zyedidia/micro/blob/48645907ec55798b75723019dad75dba51bd97d7/assets/micro-logo-mark.svg"
        },
        {
            "title": "micro:bit",
            "hex": "00ED00",
            "source": "https://microbit.org"
        },
        {
            "title": "Micro.blog",
            "hex": "FF8800",
            "source": "https://help.micro.blog"
        },
        {
            "title": "Microgenetics",
            "hex": "FF0000",
            "source": "https://microgenetics.co.uk"
        },
        {
            "title": "MicroPython",
            "hex": "2B2728",
            "source": "https://commons.wikimedia.org/wiki/File:MicroPython_new_logo.svg"
        },
        {
            "title": "Microsoft",
            "hex": "5E5E5E",
            "source": "https://developer.microsoft.com",
            "guidelines": "https://www.microsoft.com/en-us/legal/intellectualproperty/trademarks"
        },
        {
            "title": "Microsoft Academic",
            "hex": "2D9FD9",
            "source": "https://academic.microsoft.com",
            "guidelines": "https://www.microsoft.com/en-us/legal/intellectualproperty/trademarks"
        },
        {
            "title": "Microsoft Access",
            "hex": "A4373A",
            "source": "https://developer.microsoft.com/en-us/fluentui#/styles/web/colors/products",
            "guidelines": "https://www.microsoft.com/en-us/legal/intellectualproperty/trademarks",
            "license": {
                "type": "custom",
                "url": "https://aka.ms/fluentui-assets-license"
            }
        },
        {
            "title": "Microsoft Azure",
            "hex": "0078D4",
            "source": "https://github.com/microsoft/vscode-azureresourcegroups/blob/0a06362e82170fd7f8dc2496286825b1a69cc42b/resources/azure.svg",
            "guidelines": "https://www.microsoft.com/en-us/legal/intellectualproperty/trademarks"
        },
        {
            "title": "Microsoft Bing",
            "hex": "258FFA",
            "source": "https://www.bing.com/covid/",
            "guidelines": "https://www.microsoft.com/en-us/legal/intellectualproperty/trademarks"
        },
        {
            "title": "Microsoft Edge",
            "hex": "0078D7",
            "source": "https://support.microsoft.com/en-us/help/17171/microsoft-edge-get-to-know",
            "guidelines": "https://www.microsoft.com/en-us/legal/intellectualproperty/trademarks"
        },
        {
            "title": "Microsoft Excel",
            "hex": "217346",
            "source": "https://developer.microsoft.com/en-us/fluentui#/styles/web/colors/products",
            "guidelines": "https://www.microsoft.com/en-us/legal/intellectualproperty/trademarks",
            "license": {
                "type": "custom",
                "url": "https://aka.ms/fluentui-assets-license"
            }
        },
        {
            "title": "Microsoft Exchange",
            "hex": "0078D4",
            "source": "https://developer.microsoft.com/en-us/fluentui#/styles/web/colors/products",
            "guidelines": "https://www.microsoft.com/en-us/legal/intellectualproperty/trademarks",
            "license": {
                "type": "custom",
                "url": "https://aka.ms/fluentui-assets-license"
            }
        },
        {
            "title": "Microsoft Office",
            "hex": "D83B01",
            "source": "https://developer.microsoft.com/en-us/microsoft-365",
            "guidelines": "https://www.microsoft.com/en-us/legal/intellectualproperty/trademarks"
        },
        {
            "title": "Microsoft OneDrive",
            "hex": "0078D4",
            "source": "https://developer.microsoft.com/en-us/fluentui#/styles/web/colors/products",
            "guidelines": "https://www.microsoft.com/en-us/legal/intellectualproperty/trademarks",
            "license": {
                "type": "custom",
                "url": "https://aka.ms/fluentui-assets-license"
            }
        },
        {
            "title": "Microsoft OneNote",
            "hex": "7719AA",
            "source": "https://developer.microsoft.com/en-us/fluentui#/styles/web/colors/products",
            "guidelines": "https://www.microsoft.com/en-us/legal/intellectualproperty/trademarks",
            "license": {
                "type": "custom",
                "url": "https://aka.ms/fluentui-assets-license"
            }
        },
        {
            "title": "Microsoft Outlook",
            "hex": "0078D4",
            "source": "https://developer.microsoft.com/en-us/outlook/docs",
            "guidelines": "https://www.microsoft.com/en-us/legal/intellectualproperty/trademarks"
        },
        {
            "title": "Microsoft PowerPoint",
            "hex": "B7472A",
            "source": "https://developer.microsoft.com/en-us/fluentui#/styles/web/colors/products",
            "guidelines": "https://www.microsoft.com/en-us/legal/intellectualproperty/trademarks",
            "license": {
                "type": "custom",
                "url": "https://aka.ms/fluentui-assets-license"
            }
        },
        {
            "title": "Microsoft SharePoint",
            "hex": "0078D4",
            "source": "https://developer.microsoft.com/en-us/fluentui#/styles/web/colors/products",
            "guidelines": "https://www.microsoft.com/en-us/legal/intellectualproperty/trademarks",
            "license": {
                "type": "custom",
                "url": "https://aka.ms/fluentui-assets-license"
            }
        },
        {
            "title": "Microsoft SQL Server",
            "hex": "CC2927",
            "source": "https://de.wikipedia.org/wiki/Datei:Microsoft_SQL_Server_Logo.svg"
        },
        {
            "title": "Microsoft Teams",
            "hex": "6264A7",
            "source": "https://developer.microsoft.com/en-us/fluentui#/styles/web/colors/products",
            "guidelines": "https://www.microsoft.com/en-us/legal/intellectualproperty/trademarks",
            "license": {
                "type": "custom",
                "url": "https://aka.ms/fluentui-assets-license"
            }
        },
        {
            "title": "Microsoft Translator",
            "hex": "057B00",
            "source": "https://translator.microsoft.com",
            "guidelines": "https://www.microsoft.com/en-us/legal/intellectualproperty/trademarks"
        },
        {
            "title": "Microsoft Visio",
            "hex": "3955A3",
            "source": "https://developer.microsoft.com/en-us/fluentui#/styles/web/colors/products",
            "guidelines": "https://www.microsoft.com/en-us/legal/intellectualproperty/trademarks",
            "license": {
                "type": "custom",
                "url": "https://aka.ms/fluentui-assets-license"
            }
        },
        {
            "title": "Microsoft Word",
            "hex": "2B579A",
            "source": "https://developer.microsoft.com/en-us/fluentui#/styles/web/colors/products",
            "guidelines": "https://www.microsoft.com/en-us/legal/intellectualproperty/trademarks",
            "license": {
                "type": "custom",
                "url": "https://aka.ms/fluentui-assets-license"
            }
        },
        {
            "title": "Microstation",
            "hex": "62BB47",
            "source": "https://www.bentley.com/software/microstation"
        },
        {
            "title": "MicroStrategy",
            "hex": "D9232E",
            "source": "https://www.microstrategy.com/en/company/press-kit",
            "guidelines": "https://www.microstrategy.com/en/company/press-kit"
        },
        {
            "title": "MIDI",
            "hex": "000000",
            "source": "https://en.wikipedia.org/wiki/MIDI"
        },
        {
            "title": "Mikrotik",
            "hex": "293239",
            "source": "https://mikrotik.com/aboutus"
        },
        {
            "title": "Milvus",
            "hex": "00A1EA",
            "source": "https://github.com/milvus-io/artwork/blob/e30bffa2b0632b0d4cefcdd4e1a2c09fee5b0d28/icon/black/milvus-icon-black.svg"
        },
        {
            "title": "Minds",
            "hex": "FED12F",
            "source": "https://www.minds.com/branding",
            "license": {
                "type": "CC-BY-SA-4.0"
            }
        },
        {
            "title": "Minecraft",
            "hex": "62B47A",
            "source": "https://education.minecraft.net/press/"
        },
        {
            "title": "Minetest",
            "hex": "53AC56",
            "source": "https://www.minetest.net"
        },
        {
            "title": "Mini",
            "hex": "000000",
            "source": "https://mini.co.uk"
        },
        {
            "title": "MinIO",
            "hex": "C72E49",
            "source": "https://min.io",
            "guidelines": "https://min.io/logo"
        },
        {
            "title": "Minutemailer",
            "hex": "30B980",
            "source": "https://minutemailer.com"
        },
        {
            "title": "Miraheze",
            "hex": "FFFC00",
            "source": "https://miraheze.org"
        },
        {
            "title": "Miro",
            "hex": "050038",
            "source": "https://miro.com"
        },
        {
            "title": "Misskey",
            "hex": "A1CA03",
            "source": "https://misskey-hub.net/appendix/assets.html",
            "license": {
                "type": "CC-BY-NC-SA-4.0"
            }
        },
        {
            "title": "Mitsubishi",
            "hex": "E60012",
            "source": "https://www.mitsubishi.com"
        },
        {
            "title": "Mix",
            "hex": "FF8126",
            "source": "https://mix.com"
        },
        {
            "title": "Mixcloud",
            "hex": "5000FF",
            "source": "https://www.mixcloud.com/about",
            "guidelines": "https://www.mixcloud.com/about"
        },
        {
            "title": "MLB",
            "hex": "041E42",
            "source": "https://www.mlb.com",
            "aliases": {
                "aka": [
                    "Major League Baseball"
                ]
            }
        },
        {
            "title": "MLflow",
            "hex": "0194E2",
            "source": "https://github.com/mlflow/mlflow/blob/855881f93703b15ffe643003fb4d7c84f0ec2502/assets/icon.svg"
        },
        {
            "title": "MobX",
            "hex": "FF9955",
            "source": "https://github.com/mobxjs/mobx/blob/248e25e37af31c2e71ff452bc662a85816fa40d8/docs/assets/mobservable.svg"
        },
        {
            "title": "MobX-State-Tree",
            "hex": "FF7102",
            "source": "https://github.com/mobxjs/mobx-state-tree/blob/666dabd60a7fb87faf83d177c14f516481b5f141/website/static/img/mobx-state-tree-logo.svg"
        },
        {
            "title": "Mocha",
            "hex": "8D6748",
            "source": "https://mochajs.org"
        },
        {
            "title": "Modin",
            "hex": "001729",
            "source": "https://modin.org"
        },
        {
            "title": "Modrinth",
            "hex": "00AF5C",
            "source": "https://github.com/modrinth/art/blob/d5ab4f965b0b4cea7201967483885ecd8d04a562/Branding/Favicon/favicon.svg"
        },
        {
            "title": "MODX",
            "hex": "102C53",
            "source": "https://docs.modx.com"
        },
        {
            "title": "Mojang Studios",
            "hex": "EF323D",
            "source": "https://www.minecraft.net"
        },
        {
            "title": "Moleculer",
            "hex": "3CAFCE",
            "source": "https://moleculer.services"
        },
        {
            "title": "Momenteo",
            "hex": "5A6AB1",
            "source": "https://www.momenteo.com/media"
        },
        {
            "title": "Monero",
            "hex": "FF6600",
            "source": "https://www.getmonero.org/press-kit/"
        },
        {
            "title": "MoneyGram",
            "hex": "FF6600",
            "source": "https://moneygram.com"
        },
        {
            "title": "MongoDB",
            "hex": "47A248",
            "source": "https://www.mongodb.com/pressroom"
        },
        {
            "title": "Mongoose",
            "hex": "880000",
            "source": "https://github.com/Automattic/mongoose/blob/7971a4dbd55888f0b005e65b06024109af8352f7/docs/images/mongoose.svg"
        },
        {
            "title": "Mongoose",
            "hex": "F04D35",
            "slug": "mongoosedotws",
            "source": "https://mongoose.ws"
        },
        {
            "title": "Monica",
            "hex": "2C2B29",
            "source": "https://github.com/monicahq/monica/blob/d7886cc6fd11388a95b7504e1a5363ecc7ad9a59/public/img/monica.svg"
        },
        {
            "title": "monkey tie",
            "hex": "1A52C2",
            "source": "https://www.monkey-tie.com"
        },
        {
            "title": "Monkeytype",
            "hex": "E2B714",
            "source": "https://github.com/monkeytypegame/monkeytype/blob/20a08d27ead851bbfd5ac557b4ea444ea8bddd79/frontend/static/html/top.html",
            "license": {
                "type": "GPL-3.0-only",
                "url": "https://github.com/monkeytypegame/monkeytype/blob/20a08d27ead851bbfd5ac557b4ea444ea8bddd79/LICENSE"
            }
        },
        {
            "title": "MonoGame",
            "hex": "E73C00",
            "source": "https://www.monogame.net"
        },
        {
            "title": "Monoprix",
            "hex": "FB1911",
            "source": "https://www.monoprix.fr"
        },
        {
            "title": "Monster",
            "hex": "6D4C9F",
            "source": "https://www.monster.com/press/"
        },
        {
            "title": "Monzo",
            "hex": "14233C",
            "source": "https://monzo.com/press/"
        },
        {
            "title": "Moo",
            "hex": "00945E",
            "source": "https://www.moo.com/uk/about/press"
        },
        {
            "title": "Moonrepo",
            "hex": "6F53F3",
            "source": "https://moonrepo.dev"
        },
        {
            "title": "Morrisons",
            "hex": "007531",
            "source": "https://groceries.morrisons.com"
        },
        {
            "title": "Moscow Metro",
            "hex": "D9232E",
            "source": "https://mosmetro.ru"
        },
        {
            "title": "Motorola",
            "hex": "E1140A",
            "source": "https://motorola-global-portal-de.custhelp.com"
        },
        {
            "title": "Mozilla",
            "hex": "000000",
            "source": "https://mozilla.design/mozilla/",
            "guidelines": "https://mozilla.design/mozilla/"
        },
        {
            "title": "MQTT",
            "hex": "660066",
            "source": "https://mqtt.org"
        },
        {
            "title": "MSI",
            "aliases": {
                "aka": [
                    "Micro-Star International"
                ]
            },
            "hex": "FF0000",
            "source": "https://www.msi.com/page/brochure"
        },
        {
            "title": "MSI Business",
            "hex": "9A8555",
            "source": "https://www.msi.com/Business-Productivity"
        },
        {
            "title": "MTA",
            "hex": "0039A6",
            "source": "https://mta.info"
        },
        {
            "title": "MTR",
            "hex": "AC2E45",
            "source": "https://commons.wikimedia.org/wiki/File:MTR_(logo_with_text).svg"
        },
        {
            "title": "MUBI",
            "hex": "000000",
            "source": "https://mubi.com"
        },
        {
            "title": "MUI",
            "aliases": {
                "aka": [
                    "Material-UI"
                ]
            },
            "hex": "007FFF",
            "source": "https://github.com/mui-org/material-ui/blob/353cecb5391571163eb6bd8cbf36d2dd299aaf56/docs/src/icons/SvgMuiLogo.tsx"
        },
        {
            "title": "Mulesoft",
            "hex": "00A0DF",
            "source": "https://www.mulesoft.com/brand",
            "guidelines": "https://www.mulesoft.com/brand"
        },
        {
            "title": "Müller",
            "hex": "F46519",
            "source": "https://www.mueller.de"
        },
        {
            "title": "Multisim",
            "hex": "57B685",
            "source": "https://www.multisim.com",
            "guidelines": "https://www.ni.com/en-us/about-ni/legal.html"
        },
        {
            "title": "Mumble",
            "hex": "FFFFFF",
            "source": "https://github.com/mumble-voip/mumble/blob/d40a19eb88cda61084da245a1b6cb8f32ef1b6e4/icons/mumble_small.svg",
            "guidelines": "https://github.com/mumble-voip/mumble/blob/d40a19eb88cda61084da245a1b6cb8f32ef1b6e4/LICENSE"
        },
        {
            "title": "MuseScore",
            "hex": "1A70B8",
            "source": "https://musescore.org/en/about/logos-and-graphics"
        },
        {
            "title": "MusicBrainz",
            "hex": "BA478F",
            "source": "https://metabrainz.org/projects"
        },
        {
            "title": "MX Linux",
            "hex": "000000",
            "source": "https://mxlinux.org/art/",
            "license": {
                "type": "GPL-3.0-only"
            }
        },
        {
            "title": "MyAnimeList",
            "hex": "2E51A2",
            "source": "https://myanimelist.net/forum/?topicid=1575618"
        },
        {
            "title": "MYOB",
            "hex": "6100A5",
            "source": "https://myob-identikit.frontify.com/d/JK2D4WFOdAwV/for-developers"
        },
        {
            "title": "Myspace",
            "hex": "030303",
            "source": "https://myspace.com"
        },
        {
            "title": "MySQL",
            "hex": "4479A1",
            "source": "https://www.mysql.com/about/legal/logos.html",
            "guidelines": "https://www.mysql.com/about/legal/logos.html"
        },
        {
            "title": "N26",
            "hex": "48AC98",
            "source": "https://n26.com"
        },
        {
            "title": "Namebase",
            "hex": "0068FF",
            "source": "https://www.namebase.io"
        },
        {
            "title": "Namecheap",
            "hex": "DE3723",
            "source": "https://www.namecheap.com"
        },
        {
            "title": "Nano",
            "hex": "4A90E2",
            "source": "https://nano.org/resources",
            "guidelines": "https://nano.org/resources"
        },
        {
            "title": "NASA",
            "hex": "E03C31",
            "source": "https://commons.wikimedia.org/wiki/File:NASA_Worm_logo.svg",
            "guidelines": "https://www.nasa.gov/multimedia/guidelines/index.html"
        },
        {
            "title": "National Grid",
            "hex": "00148C",
            "source": "https://www.nationalgrid.com"
        },
        {
            "title": "NativeScript",
            "hex": "65ADF1",
            "source": "https://docs.nativescript.org"
        },
        {
            "title": "NATS.io",
            "hex": "27AAE1",
            "source": "https://github.com/cncf/artwork/blob/88bc5e7a0cc7f3770ba6edddc92e1ab8a6006171/projects/nats/icon/black/nats-icon-black.svg"
        },
        {
            "title": "Naver",
            "hex": "03C75A",
            "source": "https://developers.naver.com/docs/login/bi/bi.md",
            "guidelines": "https://developers.naver.com/docs/login/bi/bi.md",
            "aliases": {
                "loc": {
                    "ko-KR": "네이버",
                    "ja-JP": "ネイバー"
                }
            }
        },
        {
            "title": "NBA",
            "hex": "253B73",
            "source": "https://nba.com"
        },
        {
            "title": "NBB",
            "hex": "FF7100",
            "source": "https://presse.notebooksbilliger.de/presskits/style-guide"
        },
        {
            "title": "NBC",
            "hex": "222222",
            "source": "https://www.nbcnews.com"
        },
        {
            "title": "NDR",
            "hex": "0C1754",
            "source": "https://www.ndr.de"
        },
        {
            "title": "NEAR",
            "hex": "000000",
            "source": "https://near.org/brand"
        },
        {
            "title": "NEC",
            "hex": "1414A0",
            "source": "https://commons.wikimedia.org/wiki/File:NEC_logo.svg"
        },
        {
            "title": "Neo4j",
            "hex": "4581C3",
            "source": "https://neo4j.com/brand/#logo",
            "guidelines": "https://neo4j.com/brand/#logo"
        },
        {
            "title": "Neovim",
            "hex": "57A143",
            "source": "https://neovim.io",
            "license": {
                "type": "CC-BY-SA-3.0"
            }
        },
        {
            "title": "NestJS",
            "hex": "E0234E",
            "source": "https://nestjs.com"
        },
        {
            "title": "NetApp",
            "hex": "0067C5",
            "source": "https://www.netapp.com",
            "guidelines": "https://www.netapp.com/company/legal/trademark-guidelines/"
        },
        {
            "title": "NetBSD",
            "hex": "FF6600",
            "source": "https://www.netbsd.org",
            "guidelines": "https://www.netbsd.org/about/disclaimer.html"
        },
        {
            "title": "Netflix",
            "hex": "E50914",
            "source": "https://brand.netflix.com/en/assets/brand-symbol",
            "guidelines": "https://brand.netflix.com/en/assets/brand-symbol"
        },
        {
            "title": "Netlify",
            "hex": "00C7B7",
            "source": "https://www.netlify.com/press/",
            "guidelines": "https://www.netlify.com/press/",
            "aliases": {
                "dup": [
                    {
                        "title": "Netlify CMS",
                        "hex": "C9FA4B",
                        "source": "https://www.netlifycms.org"
                    }
                ]
            }
        },
        {
            "title": "Nette",
            "hex": "3484D2",
            "source": "https://nette.org/en/logo",
            "guidelines": "https://nette.org/en/logo"
        },
        {
            "title": "Netto",
            "hex": "FFE500",
            "source": "https://www.netto-online.de/INTERSHOP/static/WFS/Plus-NettoDE-Site/-/-/de_DE/css/images/netto-logo.svg"
        },
        {
            "title": "Neutralinojs",
            "hex": "F89901",
            "source": "https://github.com/neutralinojs/design-guide/blob/52a7232598ff22cddd810a3079e09a2cc2892609/logo/neutralinojs_logo_vector.svg"
        },
        {
            "title": "New Balance",
            "hex": "CF0A2C",
            "source": "https://www.newbalance.com"
        },
        {
            "title": "New Japan Pro-Wrestling",
            "hex": "FF160B",
            "source": "https://en.wikipedia.org/wiki/File:NJPW_World_Logo.svg",
            "aliases": {
                "aka": [
                    "NJPW"
                ],
                "dup": [
                    {
                        "title": "NJPW World",
                        "hex": "B79C65",
                        "source": "https://njpwworld.com"
                    }
                ],
                "loc": {
                    "ja-JP": "新日本プロレスリング"
                }
            }
        },
        {
            "title": "New Relic",
            "hex": "1CE783",
            "source": "https://newrelic.com/about/media-assets",
            "guidelines": "https://newrelic.com/about/media-assets#guidelines"
        },
        {
            "title": "New York Times",
            "hex": "000000",
            "source": "https://www.nytimes.com"
        },
        {
            "title": "Newegg",
            "hex": "E05E00",
            "source": "https://www.newegg.com"
        },
        {
            "title": "Next.js",
            "hex": "000000",
            "source": "https://nextjs.org"
        },
        {
            "title": "NextBillion.ai",
            "hex": "8D5A9E",
            "source": "https://nextbillion.ai"
        },
        {
            "title": "Nextcloud",
            "hex": "0082C9",
            "source": "https://nextcloud.com/press/",
            "guidelines": "https://nextcloud.com/trademarks/"
        },
        {
            "title": "Nextdoor",
            "hex": "8ED500",
            "source": "https://about.nextdoor.com/us-media/"
        },
        {
            "title": "Nextra",
            "hex": "000000",
            "source": "https://nextra.site",
            "guidelines": "https://nextra.site/about#design-assets"
        },
        {
            "title": "NFC",
            "hex": "002E5F",
            "source": "https://nfc-forum.org/our-work/nfc-branding/n-mark/guidelines-and-brand-assets/",
            "guidelines": "https://nfc-forum.org/our-work/nfc-branding/n-mark/guidelines-and-brand-assets/"
        },
        {
            "title": "NGINX",
            "hex": "009639",
            "source": "https://www.nginx.com/press/",
            "guidelines": "https://www.nginx.com/press/"
        },
        {
            "title": "Nginx Proxy Manager",
            "hex": "F15833",
            "source": "https://github.com/NginxProxyManager/nginx-proxy-manager/blob/2a06384a4aa597777931d38cef49cf89540392e6/docs/.vuepress/public/logo.svg"
        },
        {
            "title": "ngrok",
            "hex": "1F1E37",
            "source": "https://ngrok.com"
        },
        {
            "title": "NgRx",
            "hex": "BA2BD2",
            "source": "https://ngrx.io",
            "license": {
                "type": "CC-BY-4.0"
            }
        },
        {
            "title": "niconico",
            "hex": "231815",
            "source": "https://www.nicovideo.jp"
        },
        {
            "title": "Nike",
            "hex": "111111",
            "source": "https://www.nike.com"
        },
        {
            "title": "Nikon",
            "hex": "FFE100",
            "source": "https://www.nikon.com",
            "guidelines": "https://www.nikon.com/usage/group-info"
        },
        {
            "title": "Nim",
            "hex": "FFE953",
            "source": "https://nim-lang.org"
        },
        {
            "title": "Nintendo",
            "hex": "8F8F8F",
            "source": "https://en.wikipedia.org/wiki/Nintendo#/media/File:Nintendo.svg"
        },
        {
            "title": "Nintendo 3DS",
            "hex": "D12228",
            "source": "https://www.nintendo.de"
        },
        {
            "title": "Nintendo GameCube",
            "hex": "6A5FBB",
            "source": "https://www.nintendo.com/consumer/systems/nintendogamecube/index.jsp"
        },
        {
            "title": "Nintendo Network",
            "hex": "FF7D00",
            "source": "https://id.nintendo.net/login"
        },
        {
            "title": "Nintendo Switch",
            "hex": "E60012",
            "source": "https://www.nintendo.com/switch/"
        },
        {
            "title": "Nissan",
            "hex": "C3002F",
            "source": "https://www.nissan.ie"
        },
        {
            "title": "NixOS",
            "hex": "5277C3",
            "source": "https://github.com/NixOS/nixos-homepage/tree/58cfdb770aba28b73446a1b3ee65a5cec4f0d44f/logo"
        },
        {
            "title": "Node-RED",
            "hex": "8F0000",
            "source": "https://nodered.org/about/resources/"
        },
        {
            "title": "Node.js",
            "hex": "339933",
            "source": "https://nodejs.org/en/about/resources/",
            "guidelines": "https://nodejs.org/en/about/resources/"
        },
        {
            "title": "Nodemon",
            "hex": "76D04B",
            "source": "https://nodemon.io"
        },
        {
            "title": "Nokia",
            "hex": "005AFF",
            "source": "https://www.nokia.com"
        },
        {
            "title": "Norco",
            "hex": "00FF00",
            "source": "https://www.norco.com"
        },
        {
            "title": "NordVPN",
            "hex": "4687FF",
            "source": "https://nordvpn.com/press-area/",
            "guidelines": "https://nordvpn.com/press-area/"
        },
        {
            "title": "Normalize.css",
            "hex": "E3695F",
            "source": "https://github.com/necolas/normalize.css/blob/3a60304f90870c6087d226f53e02a7523c907a35/logo.svg"
        },
        {
            "title": "Norwegian",
            "hex": "D81939",
            "source": "https://www.norwegian.com/ie/travel-info/on-board/in-flight-entertainment/magazine/"
        },
        {
            "title": "Notepad++",
            "hex": "90E59A",
            "source": "https://github.com/notepad-plus-plus/notepad-plus-plus/blob/1f2c63cce173e3e1dc5922637c81a851693e2856/PowerEditor/misc/chameleon/chameleon-pencil.eps"
        },
        {
            "title": "Notion",
            "hex": "000000",
            "source": "https://www.notion.so"
        },
        {
            "title": "Notist",
            "hex": "333333",
            "source": "https://noti.st"
        },
        {
            "title": "Noun Project",
            "hex": "000000",
            "source": "https://www.lingoapp.com/6/s/oJkq3W/?v=3"
        },
        {
            "title": "Novu",
            "hex": "000000",
            "source": "https://handbook.novu.co/logos-assets"
        },
        {
            "title": "NOW",
            "hex": "001211",
            "source": "https://www.nowtv.com"
        },
        {
            "title": "npm",
            "hex": "CB3837",
            "source": "https://www.npmjs.com",
            "guidelines": "https://docs.npmjs.com/policies/logos-and-usage"
        },
        {
            "title": "Nrwl",
            "hex": "96D7E8",
            "source": "https://nrwl.io/assets/nrwl-logo-white.svg"
        },
        {
            "title": "Nubank",
            "hex": "820AD1",
            "source": "https://nubank.com.br/en/press/"
        },
        {
            "title": "Nucleo",
            "hex": "252B2D",
            "source": "https://nucleoapp.com"
        },
        {
            "title": "NuGet",
            "hex": "004880",
            "source": "https://github.com/NuGet/Media/blob/89f7c87245e52e8ce91d94c0a47f44c6576e3a0d/Images/MainLogo/Vector/nuget.svg"
        },
        {
            "title": "Nuke",
            "hex": "000000",
            "source": "https://www.foundry.com/products/nuke"
        },
        {
            "title": "Numba",
            "hex": "00A3E0",
            "source": "https://github.com/numba/numba/blob/0db8a2bcd0f53c0d0ad8a798432fb3f37f14af27/docs/_static/numba-blue-icon-rgb.svg"
        },
        {
            "title": "NumPy",
            "hex": "013243",
            "source": "https://numpy.org/press-kit/",
            "guidelines": "https://github.com/numpy/numpy/blob/main/branding/logo/logoguidelines.md"
        },
        {
            "title": "Nunjucks",
            "hex": "1C4913",
            "source": "https://github.com/mozilla/nunjucks/blob/fd500902d7c88672470c87170796de52fc0f791a/docs/img/favicon.png"
        },
        {
            "title": "Nutanix",
            "hex": "024DA1",
            "source": "https://www.nutanix.com/content/dam/nutanix/en/cmn/documents/nutanix-brandbook.pdf"
        },
        {
            "title": "Nuxt.js",
            "hex": "00DC82",
            "source": "https://nuxt.com/design-kit",
            "guidelines": "https://nuxt.com/design-kit"
        },
        {
            "title": "NVIDIA",
            "hex": "76B900",
            "source": "https://www.nvidia.com/etc/designs/nvidiaGDC/clientlibs_base/images/NVIDIA-Logo.svg"
        },
        {
            "title": "Nx",
            "hex": "143055",
            "source": "https://nx.dev"
        },
        {
            "title": "NXP",
            "hex": "000000",
            "source": "https://www.nxp.com/company/about-nxp/newsroom:NEWSROOM",
            "guidelines": "https://www.nxp.com/company/about-nxp/newsroom:NEWSROOM"
        },
        {
            "title": "NZXT",
            "hex": "000000",
            "source": "https://nzxt.com",
            "guidelines": "https://nzxt.com/about/brand-guidelines"
        },
        {
            "title": "O'Reilly",
            "hex": "D3002D",
            "source": "https://www.oreilly.com/about/logos/",
            "guidelines": "https://www.oreilly.com/about/logos/"
        },
        {
            "title": "OBS Studio",
            "hex": "302E31",
            "source": "https://upload.wikimedia.org/wikipedia/commons/7/78/OBS.svg"
        },
        {
            "title": "Observable",
            "hex": "353E58",
            "source": "https://observablehq.com"
        },
        {
            "title": "Obsidian",
            "hex": "7C3AED",
            "source": "https://obsidian.md"
        },
        {
            "title": "OCaml",
            "hex": "EC6813",
            "source": "https://ocaml.org/img/OCaml_Sticker.svg",
            "guidelines": "https://ocaml.org/docs/logos.html",
            "license": {
                "type": "Unlicense"
            }
        },
        {
            "title": "Octane Render",
            "hex": "000000",
            "source": "https://render.otoy.com/forum/viewtopic.php?f=9&t=359",
            "aliases": {
                "aka": [
                    "otoy"
                ]
            }
        },
        {
            "title": "Octave",
            "hex": "0790C0",
            "source": "https://www.gnu.org/software/octave/"
        },
        {
            "title": "October CMS",
            "hex": "DB6A26",
            "source": "https://octobercms.com"
        },
        {
            "title": "OctoPrint",
            "hex": "13C100",
            "source": "https://github.com/OctoPrint/OctoPrint/blob/53b9b6185781c07e8c4744a6e28462e96448f249/src/octoprint/static/img/mask.svg"
        },
        {
            "title": "Octopus Deploy",
            "hex": "2F93E0",
            "source": "https://octopus.com/company/brand",
            "guidelines": "https://octopus.com/company/brand"
        },
        {
            "title": "Oculus",
            "hex": "1C1E20",
            "source": "https://en.facebookbrand.com/oculus/assets/oculus?audience=oculus-landing",
            "guidelines": "https://en.facebookbrand.com/oculus/"
        },
        {
            "title": "Odnoklassniki",
            "hex": "EE8208",
            "source": "https://insideok.ru/brandbook"
        },
        {
            "title": "Odysee",
            "hex": "EF1970",
            "source": "https://odysee.com/@OdyseeHelp:b/odyseepresskit:b"
        },
        {
            "title": "Oh Dear",
            "hex": "FFFFFF",
            "source": "https://ohdear.app/logos"
        },
        {
            "title": "okcupid",
            "hex": "0500BE",
            "source": "https://okcupid.com/press"
        },
        {
            "title": "Okta",
            "hex": "007DC1",
            "source": "https://www.okta.com/press-room/media-assets/",
            "guidelines": "https://www.okta.com/terms-of-use-for-okta-content/"
        },
        {
            "title": "OnePlus",
            "hex": "F5010C",
            "source": "https://www.oneplus.com/ca_en/brand/asset"
        },
        {
            "title": "OnlyFans",
            "hex": "00AFF0",
            "source": "https://onlyfans.com/brand",
            "guidelines": "https://onlyfans.com/brand"
        },
        {
            "title": "ONLYOFFICE",
            "hex": "444444",
            "source": "https://www.onlyoffice.com/en/press-downloads.aspx"
        },
        {
            "title": "ONNX",
            "hex": "005CED",
            "source": "https://github.com/onnx/onnx.github.io/blob/382e7036b616ce1555499ac41730245a2478513c/images/ONNX-ICON.svg"
        },
        {
            "title": "OnStar",
            "hex": "003D7D",
            "source": "https://www.onstar.com"
        },
        {
            "title": "Opel",
            "hex": "F7FF14",
            "source": "https://www.stellantis.com/en/brands/opel"
        },
        {
            "title": "Open Access",
            "hex": "F68212",
            "source": "https://commons.wikimedia.org/wiki/File:Open_Access_logo_PLoS_white.svg"
        },
        {
            "title": "Open Badges",
            "hex": "073B5A",
            "source": "https://backpack.openbadges.org"
        },
        {
            "title": "Open Bug Bounty",
            "hex": "F67909",
            "source": "https://www.openbugbounty.org"
        },
        {
            "title": "Open Collective",
            "hex": "7FADF2",
            "source": "https://docs.opencollective.com/help/about#media-logo"
        },
        {
            "title": "Open Containers Initiative",
            "hex": "262261",
            "source": "https://github.com/opencontainers/artwork/tree/d8ccfe94471a0236b1d4a3f0f90862c4fe5486ce/oci/icon"
        },
        {
            "title": "Open Source Hardware",
            "hex": "0099B0",
            "source": "https://www.oshwa.org/open-source-hardware-logo",
            "guidelines": "https://www.oshwa.org/open-source-hardware-logo",
            "license": {
                "type": "CC-BY-SA-4.0"
            },
            "aliases": {
                "aka": [
                    "OSHWA"
                ]
            }
        },
        {
            "title": "Open Source Initiative",
            "hex": "3DA639",
            "source": "https://opensource.org/logo-usage-guidelines",
            "guidelines": "https://opensource.org/logo-usage-guidelines"
        },
        {
            "title": "OpenAI",
            "hex": "412991",
            "source": "https://openai.com"
        },
        {
            "title": "OpenAI Gym",
            "hex": "0081A5",
            "source": "https://gym.openai.com"
        },
        {
            "title": "OpenAPI Initiative",
            "hex": "6BA539",
            "source": "https://www.openapis.org/faq/style-guide",
            "guidelines": "https://www.openapis.org/faq/style-guide"
        },
        {
            "title": "OpenBSD",
            "hex": "F2CA30",
            "source": "https://en.wikipedia.org/wiki/OpenBSD"
        },
        {
            "title": "OpenCV",
            "hex": "5C3EE8",
            "source": "https://opencv.org/resources/media-kit/",
            "guidelines": "https://opencv.org/resources/media-kit/"
        },
        {
            "title": "OpenFaaS",
            "hex": "3B5EE9",
            "source": "https://docs.openfaas.com"
        },
        {
            "title": "OpenGL",
            "hex": "5586A4",
            "source": "https://www.khronos.org/legal/trademarks/"
        },
        {
            "title": "OpenID",
            "hex": "F78C40",
            "source": "https://openid.net/add-openid/logos/"
        },
        {
            "title": "OpenJDK",
            "hex": "FFFFFF",
            "source": "https://hg.openjdk.java.net/duke/duke/file/ca00f100dafc/vector/Agent.svg#l1"
        },
        {
            "title": "Openlayers",
            "hex": "1F6B75",
            "source": "https://github.com/openlayers/openlayers.github.io/blob/5b93e18b8d302eb49a812fb96abb529895ceb7a2/assets/logo.svg"
        },
        {
            "title": "OpenMined",
            "hex": "ED986C",
            "source": "https://www.openmined.org",
            "guidelines": "https://www.openmined.org"
        },
        {
            "title": "OpenNebula",
            "hex": "0097C2",
            "source": "https://opennebula.io/docs/"
        },
        {
            "title": "OpenProject",
            "hex": "0770B8",
            "source": "https://www.openproject.org/press/"
        },
        {
            "title": "OpenSCAD",
            "hex": "F9D72C",
            "source": "https://commons.wikimedia.org/wiki/File:Openscad.svg"
        },
        {
            "title": "OpenSea",
            "hex": "2081E2",
            "source": "https://docs.opensea.io"
        },
        {
            "title": "OpenSearch",
            "hex": "005EB8",
            "source": "https://opensearch.org/brand.html",
            "guidelines": "https://opensearch.org/brand.html"
        },
        {
            "title": "OpenSSL",
            "hex": "721412",
            "source": "https://www.openssl.org"
        },
        {
            "title": "OpenStack",
            "hex": "ED1944",
            "source": "https://www.openstack.org/brand/openstack-logo/",
            "guidelines": "https://www.openstack.org/brand/openstack-logo/"
        },
        {
            "title": "OpenStreetMap",
            "hex": "7EBC6F",
            "source": "https://www.openstreetmap.org",
            "guidelines": "https://wiki.osmfoundation.org/wiki/Trademark_Policy"
        },
        {
            "title": "openSUSE",
            "hex": "73BA25",
            "source": "https://github.com/openSUSE/artwork/blob/33e94aa76837c09f03d1712705949b71a246a53b/logos/buttons/button-colour.svg",
            "guidelines": "https://en.opensuse.org/Portal:Artwork"
        },
        {
            "title": "OpenTelemetry",
            "hex": "000000",
            "source": "https://cncf-branding.netlify.app/projects/opentelemetry/",
            "guidelines": "https://cncf-branding.netlify.app/projects/opentelemetry/",
            "license": {
                "type": "CC-BY-4.0",
                "url": "https://www.linuxfoundation.org/trademark-usage/"
            },
            "aliases": {
                "aka": [
                    "OTel"
                ]
            }
        },
        {
            "title": "Openverse",
            "hex": "FFE033",
            "source": "https://github.com/WordPress/openverse/blob/5db2545d6b73ec4aa5e908822683ee9d18af301d/brand/icon.svg",
            "guidelines": "https://www.figma.com/file/GIIQ4sDbaToCfFQyKMvzr8/Openverse-Design-Library?node-id=312%3A487"
        },
        {
            "title": "OpenVPN",
            "hex": "EA7E20",
            "source": "https://openvpn.net/wp-content/themes/openvpn/assets/images/logo.svg",
            "guidelines": "https://openvpn.net/terms/"
        },
        {
            "title": "OpenWrt",
            "hex": "00B5E2",
            "source": "https://openwrt.org/docs/guide-graphic-designer/openwrt-logo",
            "guidelines": "https://openwrt.org/docs/guide-graphic-designer/openwrt-logo"
        },
        {
            "title": "OpenZeppelin",
            "hex": "4E5EE4",
            "source": "https://openzeppelin.com"
        },
        {
            "title": "OpenZFS",
            "hex": "2A667F",
            "source": "https://commons.wikimedia.org/wiki/File:OpenZFS_logo.svg"
        },
        {
            "title": "Opera",
            "hex": "FF1B2D",
            "source": "https://brand.opera.com/1472-2/opera-logos/",
            "guidelines": "https://brand.opera.com"
        },
        {
            "title": "Opera GX",
            "hex": "EE2950",
            "source": "https://brand.opera.com/1472-2/opera-logos/",
            "guidelines": "https://brand.opera.com"
        },
        {
            "title": "OPNSense",
            "hex": "D94F00",
            "source": "https://opnsense.org/about/legal-notices/",
            "guidelines": "https://opnsense.org/about/legal-notices/"
        },
        {
            "title": "Opsgenie",
            "hex": "172B4D",
            "source": "https://www.atlassian.com/company/news/press-kit"
        },
        {
            "title": "OpsLevel",
            "hex": "0A53E0",
            "source": "https://www.opslevel.com"
        },
        {
            "title": "Oracle",
            "hex": "F80000",
            "source": "https://www.oracle.com/opn/index.html",
            "guidelines": "https://www.oracle.com/legal/logos.html"
        },
        {
            "title": "ORCID",
            "hex": "A6CE39",
            "source": "https://orcid.figshare.com/articles/figure/ORCID_iD_icon_graphics/5008697",
            "guidelines": "https://info.orcid.org/brand-guidelines/"
        },
        {
            "title": "Org",
            "hex": "77AA99",
            "source": "https://orgmode.org"
        },
        {
            "title": "Origin",
            "hex": "F56C2D",
            "source": "https://www.origin.com/gbr/en-us/store"
        },
        {
            "title": "Osano",
            "hex": "7764FA",
            "source": "https://www.osano.com/company/assets"
        },
        {
            "title": "OSGeo",
            "hex": "5CAE58",
            "source": "https://www.osgeo.org"
        },
        {
            "title": "Oshkosh",
            "hex": "E6830F",
            "source": "https://oshkoshdefense.com/media/photos/",
            "license": {
                "type": "CC-BY-SA-4.0"
            }
        },
        {
            "title": "OSMC",
            "hex": "17394A",
            "source": "https://github.com/osmc/website/tree/e7d0d8002660c979ae5119e28d1c69c893ac9f76/content/themes/osmc/assets/img/logo"
        },
        {
            "title": "osu!",
            "hex": "FF66AA",
            "source": "https://osu.ppy.sh/wiki/vi/Brand_identity_guidelines",
            "guidelines": "https://osu.ppy.sh/wiki/vi/Brand_identity_guidelines"
        },
        {
            "title": "Otto",
            "hex": "D4021D",
            "source": "https://www.ottogroup.com/en/presse/material.php"
        },
        {
            "title": "Overcast",
            "hex": "FC7E0F",
            "source": "https://overcast.fm"
        },
        {
            "title": "Overleaf",
            "hex": "47A141",
            "source": "https://www.overleaf.com/for/press/media-resources"
        },
        {
            "title": "OVH",
            "hex": "123F6D",
            "source": "https://www.ovh.com/ca/en/newsroom/"
        },
        {
            "title": "OWASP",
            "hex": "000000",
            "source": "https://github.com/OWASP/www-event-2020-07-virtual/blob/eefbef6c1afdd1dee2af11e7f44ad005b25ad48c/assets/images/logo.svg"
        },
        {
            "title": "ownCloud",
            "hex": "041E42",
            "source": "https://owncloud.com"
        },
        {
            "title": "Oxygen",
            "hex": "3A209E",
            "source": "https://oxygenbuilder.com",
            "guidelines": "https://oxygenbuilder.com/trademark-policy/"
        },
        {
            "title": "OYO",
            "hex": "EE2E24",
            "source": "https://www.oyorooms.com"
        },
        {
            "title": "p5.js",
            "hex": "ED225D",
            "source": "https://p5js.org"
        },
        {
            "title": "Packagist",
            "hex": "F28D1A",
            "source": "https://github.com/composer/packagist/issues/1147#issuecomment-747951608",
            "license": {
                "type": "MIT"
            }
        },
        {
            "title": "Packer",
            "hex": "02A8EF",
            "source": "https://www.hashicorp.com/brand",
            "guidelines": "https://www.hashicorp.com/brand"
        },
        {
            "title": "PaddlePaddle",
            "hex": "0062B0",
            "source": "https://www.paddlepaddle.org.cn/en"
        },
        {
            "title": "Paddy Power",
            "hex": "004833",
            "source": "https://www.paddypower.com"
        },
        {
            "title": "Pagekit",
            "hex": "212121",
            "source": "https://pagekit.com/logo-guide",
            "guidelines": "https://pagekit.com/logo-guide"
        },
        {
            "title": "PagerDuty",
            "hex": "06AC38",
            "source": "https://www.pagerduty.com/brand/",
            "guidelines": "https://www.pagerduty.com/brand/"
        },
        {
            "title": "PageSpeed Insights",
            "hex": "4285F4",
            "source": "https://developers.google.com/web/fundamentals/performance/speed-tools/"
        },
        {
            "title": "PagSeguro",
            "hex": "FFC801",
            "source": "https://pagseguro.uol.com.br"
        },
        {
            "title": "Palantir",
            "hex": "101113",
            "source": "https://github.com/palantir/conjure/blob/1b0d450dc52c4822b4c9d1da8c61ad7f78855fe5/docs/media/palantir-logo.svg"
        },
        {
            "title": "Palo Alto Networks",
            "hex": "F04E23",
            "source": "https://www.paloaltonetworks.com",
            "guidelines": "https://www.paloaltonetworks.com/company/brand"
        },
        {
            "title": "Palo Alto Software",
            "hex": "83DA77",
            "source": "https://www.paloalto.com"
        },
        {
            "title": "pandas",
            "hex": "150458",
            "source": "https://pandas.pydata.org/about/citing.html",
            "guidelines": "https://pandas.pydata.org/about/citing.html"
        },
        {
            "title": "Pandora",
            "hex": "224099",
            "source": "https://www.pandoraforbrands.com"
        },
        {
            "title": "Pantheon",
            "hex": "FFDC28",
            "source": "https://projects.invisionapp.com/boards/8UOJQWW2J3G5#/1145336",
            "guidelines": "https://projects.invisionapp.com/boards/8UOJQWW2J3G5#/1145336"
        },
        {
            "title": "Paperspace",
            "hex": "000000",
            "source": "https://docs.paperspace.com/img/ps-logo-light.svg"
        },
        {
            "title": "Parity Substrate",
            "hex": "282828",
            "source": "https://substrate.dev"
        },
        {
            "title": "Parse.ly",
            "hex": "5BA745",
            "source": "https://www.parse.ly/press-kit",
            "guidelines": "https://www.parse.ly/press-kit"
        },
        {
            "title": "Passport",
            "hex": "34E27A",
            "source": "https://www.passportjs.org"
        },
        {
            "title": "Pastebin",
            "hex": "02456C",
            "source": "https://pastebin.com"
        },
        {
            "title": "Patreon",
            "hex": "FF424D",
            "source": "https://www.patreon.com/brand/downloads",
            "guidelines": "https://www.patreon.com/brand/downloads"
        },
        {
            "title": "Paychex",
            "hex": "004B8D",
            "source": "https://www.paychex.com"
        },
        {
            "title": "Payload CMS",
            "hex": "000000",
            "source": "https://payloadcms.com"
        },
        {
            "title": "Payoneer",
            "hex": "FF4800",
            "source": "https://www.payoneer.com"
        },
        {
            "title": "PayPal",
            "hex": "00457C",
            "source": "https://www.paypal.com"
        },
        {
            "title": "Paytm",
            "hex": "20336B",
            "source": "https://paytm.com"
        },
        {
            "title": "PCGamingWiki",
            "hex": "556DB3",
            "source": "https://www.pcgamingwiki.com/wiki/Home"
        },
        {
            "title": "Peak Design",
            "hex": "1C1B1C",
            "source": "https://www.peakdesign.com"
        },
        {
            "title": "Pearson",
            "hex": "000000",
            "source": "https://www.pearson.com",
            "aliases": {
                "dup": [
                    {
                        "title": "Pearson VUE",
                        "hex": "008FB4"
                    }
                ]
            }
        },
        {
            "title": "PeerTube",
            "hex": "F1680D",
            "source": "https://joinpeertube.org"
        },
        {
            "title": "Pegasus Airlines",
            "hex": "FDC43E",
            "source": "https://www.flypgs.com/en/about-pegasus/flypgscom-magazine"
        },
        {
            "title": "Pelican",
            "hex": "14A0C4",
            "source": "https://blog.getpelican.com/pages/gratitude.html",
            "license": {
                "type": "CC-BY-4.0"
            }
        },
        {
            "title": "Peloton",
            "hex": "181A1D",
            "source": "https://press.onepeloton.com/#logos"
        },
        {
            "title": "Penny",
            "hex": "CD1414",
            "source": "https://www.penny.de"
        },
        {
            "title": "Penpot",
            "hex": "000000",
            "source": "https://penpot.app"
        },
        {
            "title": "Pepsi",
            "hex": "2151A1",
            "source": "https://gillettepepsicola.com/promotions-media/media-kit/",
            "guidelines": "https://gillettepepsicola.com/promotions-media/media-kit/"
        },
        {
            "title": "Percy",
            "hex": "9E66BF",
            "source": "https://percy.io"
        },
        {
            "title": "Perforce",
            "hex": "404040",
            "source": "https://www.perforce.com"
        },
        {
            "title": "Perl",
            "hex": "39457E",
            "source": "https://github.com/tpf/marketing-materials/blob/6765c6fd71bc5b123d6c1a77b86e08cdd6376078/images/onion-logo/tpf-logo-onion.svg"
        },
        {
            "title": "Persistent",
            "hex": "FD5F07",
            "source": "https://www.persistent.com/company-overview/branding-guidelines/#nav-persistent-logo",
            "guidelines": "https://www.persistent.com/company-overview/branding-guidelines/#nav-persistent-logo"
        },
        {
            "title": "Personio",
            "hex": "FFFFFF",
            "source": "https://www.personio.com"
        },
        {
            "title": "Pets at Home",
            "hex": "4BA840",
            "source": "https://petsathome.com"
        },
        {
            "title": "Peugeot",
            "hex": "000000",
            "source": "https://www.peugeot.co.uk"
        },
        {
            "title": "Pexels",
            "hex": "05A081",
            "source": "https://www.pexels.com"
        },
        {
            "title": "pfSense",
            "hex": "212121",
            "source": "https://www.pfsense.org"
        },
        {
            "title": "Phabricator",
            "hex": "4A5F88",
            "source": "https://github.com/phacility/phabricator/blob/0a3093ef9c1898913196564435346e4daa9d2538/webroot/rsrc/image/logo/light-eye.png",
            "guidelines": "https://phacility.com/trademarks/"
        },
        {
            "title": "Philips Hue",
            "hex": "0065D3",
            "source": "https://www.philips-hue.com/en-us/support/faq"
        },
        {
            "title": "Phoenix Framework",
            "hex": "FD4F00",
            "source": "https://github.com/phoenixframework/phoenix/blob/e9f1975d5aa15bee22bab6a4acae8f543886b17a/installer/templates/phx_assets/logo.svg"
        },
        {
            "title": "PhonePe",
            "hex": "5F259F",
            "source": "https://www.phonepe.com/press/"
        },
        {
            "title": "Photobucket",
            "hex": "0672CB",
            "source": "https://photobucket.com"
        },
        {
            "title": "Photocrowd",
            "hex": "3DAD4B",
            "source": "https://www.photocrowd.com"
        },
        {
            "title": "Photopea",
            "hex": "18A497",
            "source": "https://github.com/photopea/photopea/blob/d5c532e8ad8ece246e2ea8646aac7df768407c64/logo.svg"
        },
        {
            "title": "PHP",
            "hex": "777BB4",
            "source": "https://php.net/download-logos.php",
            "license": {
                "type": "CC-BY-SA-4.0"
            }
        },
        {
            "title": "phpMyAdmin",
            "hex": "6C78AF",
            "source": "https://github.com/phpmyadmin/data/blob/b7d3bdb9bb973beff4726541b87d3a4c8a950b4b/brand/phpMyAdmin-Logo-Symbol.svg"
        },
        {
            "title": "PhpStorm",
            "hex": "000000",
            "source": "https://www.jetbrains.com/company/brand/logos/",
            "guidelines": "https://www.jetbrains.com/company/brand/"
        },
        {
            "title": "Pi-hole",
            "hex": "96060C",
            "source": "https://docs.pi-hole.net",
            "guidelines": "https://pi-hole.net/trademark-rules-and-brand-guidelines/"
        },
        {
            "title": "Piaggio Group",
            "hex": "000000",
            "source": "https://www.piaggiogroup.com",
            "guidelines": "https://www.piaggiogroup.com/en/archive/document/logo-guide"
        },
        {
            "title": "Picard Surgelés",
            "hex": "2D4999",
            "source": "https://www.picard.fr"
        },
        {
            "title": "Picarto.TV",
            "hex": "1DA456",
            "source": "https://picarto.tv/site/press"
        },
        {
            "title": "Picnic",
            "hex": "E1171E",
            "source": "https://picnic.app/nl/feestdagen/"
        },
        {
            "title": "PicPay",
            "hex": "21C25E",
            "source": "https://www.picpay.com/site/sobre-nos"
        },
        {
            "title": "Pimcore",
            "hex": "6428B4",
            "source": "https://pimcore.com/en/media-kit",
            "guidelines": "https://pimcore.com/en/media-kit"
        },
        {
            "title": "Pinboard",
            "hex": "0000FF",
            "source": "https://commons.wikimedia.org/wiki/File:Feedbin-Icon-share-pinboard.svg"
        },
        {
            "title": "Pingdom",
            "hex": "FFF000",
            "source": "https://www.pingdom.com/resources/brand-assets/",
            "guidelines": "https://www.pingdom.com/resources/brand-assets/"
        },
        {
            "title": "Pinterest",
            "hex": "BD081C",
            "source": "https://business.pinterest.com/en/brand-guidelines",
            "guidelines": "https://business.pinterest.com/en/brand-guidelines"
        },
        {
            "title": "Pioneer DJ",
            "hex": "1A1928",
            "source": "https://www.pioneerdj.com"
        },
        {
            "title": "Pivotal Tracker",
            "hex": "517A9E",
            "source": "https://www.pivotaltracker.com/branding-guidelines",
            "guidelines": "https://www.pivotaltracker.com/branding-guidelines"
        },
        {
            "title": "Piwigo",
            "hex": "FF7700",
            "source": "https://github.com/Piwigo/piwigodotorg/blob/6edb840c16257314caec770a9a51f67ef81836e4/images/piwigo.org.svg"
        },
        {
            "title": "Pix",
            "hex": "77B6A8",
            "source": "https://www.bcb.gov.br/estabilidadefinanceira/pix",
            "guidelines": "https://www.bcb.gov.br/content/estabilidadefinanceira/pix/Regulamento_Pix/I_manual_uso_marca_pix.pdf"
        },
        {
            "title": "Pixabay",
            "hex": "2EC66D",
            "source": "https://pixabay.com/service/about/"
        },
        {
            "title": "pixiv",
            "hex": "0096FA",
            "source": "https://policies.pixiv.net/en.html#brand",
            "guidelines": "https://policies.pixiv.net/en.html#brand"
        },
        {
            "title": "pkgsrc",
            "hex": "FF6600",
            "source": "https://pkgsrc.org"
        },
        {
            "title": "Planet",
            "hex": "009DB1",
            "source": "https://www.planet.com/explorer/"
        },
        {
            "title": "PlanetScale",
            "hex": "000000",
            "source": "https://planetscale.com"
        },
        {
            "title": "PlanGrid",
            "hex": "0085DE",
            "source": "https://app.plangrid.com"
        },
        {
            "title": "Platform.sh",
            "hex": "1A182A",
            "source": "https://platform.sh/logos/"
        },
        {
            "title": "Platzi",
            "hex": "98CA3F",
            "source": "https://github.com/PlatziDev/oss/blob/932bd83d43e061e1c38fbc116db31aa6d0145be6/static/logo.svg"
        },
        {
            "title": "Plausible Analytics",
            "hex": "5850EC",
            "source": "https://github.com/plausible/docs/blob/be5c935484e075f1e0caf3c9b3351ddd62348139/static/img/logo.svg"
        },
        {
            "title": "PlayCanvas",
            "hex": "E05F2C",
            "source": "https://playcanvas.com"
        },
        {
            "title": "Player FM",
            "hex": "C8122A",
            "source": "https://player.fm"
        },
        {
            "title": "Player.me",
            "hex": "C0379A",
            "source": "https://player.me/p/about-us"
        },
        {
            "title": "PlayStation",
            "hex": "003791",
            "source": "https://www.playstation.com/en-us/"
        },
        {
            "title": "PlayStation 2",
            "hex": "003791",
            "source": "https://commons.wikimedia.org/wiki/File:PlayStation_2_logo.svg"
        },
        {
            "title": "PlayStation 3",
            "hex": "003791",
            "source": "https://commons.wikimedia.org/wiki/File:PlayStation_3_Logo_neu.svg#/media/File:PS3.svg"
        },
        {
            "title": "PlayStation 4",
            "hex": "003791",
            "source": "https://commons.wikimedia.org/wiki/File:PlayStation_4_logo_and_wordmark.svg"
        },
        {
            "title": "PlayStation 5",
            "hex": "003791",
            "source": "https://www.playstation.com/en-us/ps5/"
        },
        {
            "title": "PlayStation Vita",
            "hex": "003791",
            "source": "https://commons.wikimedia.org/wiki/File:PlayStation_Vita_logo.svg"
        },
        {
            "title": "Playwright",
            "hex": "2EAD33",
            "source": "https://github.com/microsoft/playwright.dev/blob/768c59464e5b3270db26fa6a839d022a7e0dd064/static/img/playwright-logo.svg"
        },
        {
            "title": "Pleroma",
            "hex": "FBA457",
            "source": "https://pleroma.social"
        },
        {
            "title": "Plesk",
            "hex": "52BBE6",
            "source": "https://www.plesk.com/brand/",
            "guidelines": "https://www.plesk.com/brand/"
        },
        {
            "title": "Plex",
            "hex": "EBAF00",
            "source": "https://brand.plex.tv",
            "guidelines": "https://brand.plex.tv"
        },
        {
            "title": "Plotly",
            "hex": "3F4F75",
            "source": "https://plotly.com"
        },
        {
            "title": "Pluralsight",
            "hex": "F15B2A",
            "source": "https://www.pluralsight.com/newsroom/brand-assets"
        },
        {
            "title": "Plurk",
            "hex": "FF574D",
            "source": "https://www.plurk.com/brandInfo",
            "guidelines": "https://www.plurk.com/brandInfo"
        },
        {
            "title": "Plus Codes",
            "hex": "4285F4",
            "source": "https://maps.google.com/pluscodes/"
        },
        {
            "title": "PM2",
            "hex": "2B037A",
            "source": "https://pm2.keymetrics.io"
        },
        {
            "title": "pnpm",
            "hex": "F69220",
            "source": "https://pnpm.io/logos"
        },
        {
            "title": "Pocket",
            "hex": "EF3F56",
            "source": "https://blog.getpocket.com/press/"
        },
        {
            "title": "Pocket Casts",
            "hex": "F43E37",
            "source": "https://blog.pocketcasts.com/press/"
        },
        {
            "title": "PocketBase",
            "hex": "B8DBE4",
            "source": "https://github.com/pocketbase/pocketbase/blob/4b64e0910b7dc527ff3de8cdacec074e40449e2e/ui/dist/images/logo.svg"
        },
        {
            "title": "Podcast Addict",
            "hex": "F4842D",
            "source": "https://podcastaddict.com"
        },
        {
            "title": "Podcast Index",
            "hex": "F90000",
            "source": "https://podcastindex.org"
        },
        {
            "title": "Podman",
            "hex": "892CA0",
            "source": "https://podman.io"
        },
        {
            "title": "Poe",
            "hex": "5D5CDE",
            "source": "https://poe.com"
        },
        {
            "title": "Poetry",
            "hex": "60A5FA",
            "source": "https://python-poetry.org"
        },
        {
            "title": "Pointy",
            "hex": "009DE0",
            "source": "https://www.pointy.com/ie/vend"
        },
        {
            "title": "Pokémon",
            "hex": "FFCB05",
            "source": "https://commons.wikimedia.org/wiki/File:International_Pok%C3%A9mon_logo.svg"
        },
        {
            "title": "Polars",
            "hex": "CD792C",
            "source": "https://pola.rs"
        },
        {
            "title": "Polkadot",
            "hex": "E6007A",
            "source": "https://polkadot.network/brand-assets/",
            "guidelines": "https://polkadot.network/brand-assets/"
        },
        {
            "title": "Poly",
            "hex": "EB3C00",
            "source": "https://www.poly.com"
        },
        {
            "title": "Polymer Project",
            "hex": "FF4470",
            "source": "https://github.com/Polymer/polymer-project.org/blob/3d3e967446858b49a7796676714865ac9b2a5275/app/images/logos/p-logo.svg"
        },
        {
            "title": "Polywork",
            "hex": "543DE0",
            "source": "https://www.polywork.com"
        },
        {
            "title": "Pop!_OS",
            "hex": "48B9C7",
            "source": "https://pop.system76.com"
        },
        {
            "title": "Porsche",
            "hex": "B12B28",
            "source": "https://www.porsche.com"
        },
        {
            "title": "Portainer",
            "hex": "13BEF9",
            "source": "https://www.portainer.io"
        },
        {
            "title": "PostCSS",
            "hex": "DD3A0A",
            "source": "https://postcss.org"
        },
        {
            "title": "PostgreSQL",
            "hex": "4169E1",
            "source": "https://wiki.postgresql.org/wiki/Logo",
            "guidelines": "https://www.postgresql.org/about/policies/trademarks/"
        },
        {
            "title": "PostHog",
            "hex": "000000",
            "source": "https://posthog.com/handbook/company/brand-assets",
            "guidelines": "https://posthog.com/handbook/company/brand-assets"
        },
        {
            "title": "Postman",
            "hex": "FF6C37",
            "source": "https://www.getpostman.com/resources/media-assets/"
        },
        {
            "title": "Postmates",
            "hex": "FFDF18",
            "source": "https://postmates.com/press-and-media"
        },
        {
            "title": "Power Apps",
            "hex": "742774",
            "source": "https://docs.microsoft.com/en-us/power-platform/guidance/icons",
            "guidelines": "https://docs.microsoft.com/en-us/power-platform/guidance/icons",
            "license": {
                "type": "custom",
                "url": "https://docs.microsoft.com/en-us/power-platform/guidance/icons"
            }
        },
        {
            "title": "Power Automate",
            "hex": "0066FF",
            "source": "https://docs.microsoft.com/en-us/power-platform/guidance/icons",
            "guidelines": "https://docs.microsoft.com/en-us/power-platform/guidance/icons",
            "aliases": {
                "aka": [
                    "Microsoft Flow"
                ]
            },
            "license": {
                "type": "custom",
                "url": "https://docs.microsoft.com/en-us/power-platform/guidance/icons"
            }
        },
        {
            "title": "Power BI",
            "hex": "F2C811",
            "source": "https://docs.microsoft.com/en-us/power-platform/guidance/icons",
            "guidelines": "https://docs.microsoft.com/en-us/power-platform/guidance/icons",
            "license": {
                "type": "custom",
                "url": "https://docs.microsoft.com/en-us/power-platform/guidance/icons"
            }
        },
        {
            "title": "Power Fx",
            "hex": "7F2157",
            "source": "https://docs.microsoft.com/en-us/power-platform/guidance/icons",
            "guidelines": "https://docs.microsoft.com/en-us/power-platform/guidance/icons",
            "license": {
                "type": "custom",
                "url": "https://docs.microsoft.com/en-us/power-platform/guidance/icons"
            }
        },
        {
            "title": "Power Pages",
            "hex": "A493E7",
            "source": "https://docs.microsoft.com/en-us/power-platform/guidance/icons",
            "guidelines": "https://docs.microsoft.com/en-us/power-platform/guidance/icons",
            "aliases": {
                "aka": [
                    "Power Apps Portals"
                ]
            },
            "license": {
                "type": "custom",
                "url": "https://docs.microsoft.com/en-us/power-platform/guidance/icons"
            }
        },
        {
            "title": "Power Virtual Agents",
            "hex": "0B556A",
            "source": "https://docs.microsoft.com/en-us/power-platform/guidance/icons",
            "guidelines": "https://docs.microsoft.com/en-us/power-platform/guidance/icons",
            "license": {
                "type": "custom",
                "url": "https://docs.microsoft.com/en-us/power-platform/guidance/icons"
            }
        },
        {
            "title": "POWERS",
            "hex": "E74536",
            "source": "https://www.powerswhiskey.com"
        },
        {
            "title": "PowerShell",
            "hex": "5391FE",
            "source": "https://github.com/PowerShell/PowerShell/tree/11d7587f9b934cf27013d318886f97fb95c811cf"
        },
        {
            "title": "pr.co",
            "hex": "0080FF",
            "source": "https://news.pr.co/media_kits"
        },
        {
            "title": "pre-commit",
            "hex": "FAB040",
            "source": "https://github.com/pre-commit/pre-commit.com/blob/f263cdbcf46f97e1bd6229f2ab6d27bf8290ca88/logo.svg"
        },
        {
            "title": "Preact",
            "hex": "673AB8",
            "source": "https://preactjs.com"
        },
        {
            "title": "Prefect",
            "hex": "024DFD",
            "source": "https://www.prefect.io/newsroom/logos/"
        },
        {
            "title": "Premier League",
            "hex": "360D3A",
            "source": "https://www.premierleague.com"
        },
        {
            "title": "PrestaShop",
            "hex": "DF0067",
            "source": "https://www.prestashop.com/en/media-kit"
        },
        {
            "title": "Presto",
            "hex": "5890FF",
            "source": "https://github.com/prestodb/presto/blob/414ab2a6bbdcca6479c2615b048920adac34dd20/presto-docs/src/main/resources/logo/web/fb/dark-blue/Presto_FB_Lockups_DARKBLUE_BG-14.svg"
        },
        {
            "title": "Prettier",
            "hex": "F7B93E",
            "source": "https://github.com/prettier/prettier-logo/blob/06997b307e0608ebee2044dafa0b9429d6b5a103/images/prettier-icon-clean-centred.svg"
        },
        {
            "title": "Pretzel",
            "hex": "1BB3A4",
            "source": "https://www.pretzel.rocks"
        },
        {
            "title": "Prevention",
            "hex": "44C1C5",
            "source": "https://prevention.com"
        },
        {
            "title": "Prezi",
            "hex": "3181FF",
            "source": "https://prezi.com/press/kit/"
        },
        {
            "title": "Prime",
            "hex": "00A8E1",
            "source": "https://www.amazon.com/b?node=17277626011",
            "guidelines": "https://www.amazon.com/b?node=17277626011"
        },
        {
            "title": "Prime Video",
            "hex": "1F2E3E",
            "source": "https://videodirect.amazon.com/home/help?topicId=GT7W7GJBTDJW6Z8W#G8T2JFQZXPMHJLRZ",
            "guidelines": "https://videodirect.amazon.com/home/help?topicId=GT7W7GJBTDJW6Z8W#G8T2JFQZXPMHJLRZ"
        },
        {
            "title": "Printables",
            "hex": "FA6831",
            "source": "https://printables.com"
        },
        {
            "title": "Prisma",
            "hex": "2D3748",
            "source": "https://github.com/prisma/presskit/tree/4bcb64181f266723439d955d60afa1c55fefa715"
        },
        {
            "title": "Prismic",
            "hex": "5163BA",
            "source": "https://prismic.io"
        },
        {
            "title": "Private Internet Access",
            "hex": "4BB749",
            "source": "https://www.privateinternetaccess.com/pages/press"
        },
        {
            "title": "Pro Tools",
            "hex": "7ACB10",
            "source": "https://cdn-www.avid.com/Content/fonts/avidmoon.ttf"
        },
        {
            "title": "Probot",
            "hex": "00B0D8",
            "source": "https://github.com/probot/probot/blob/5d29945dd2116618d63aba9d7a4460b940a85f5d/static/robot.svg"
        },
        {
            "title": "Processing Foundation",
            "hex": "006699",
            "source": "https://processingfoundation.org"
        },
        {
            "title": "ProcessWire",
            "hex": "2480E6",
            "source": "https://processwire.com"
        },
        {
            "title": "Product Hunt",
            "hex": "DA552F",
            "source": "https://www.producthunt.com/branding",
            "guidelines": "https://www.producthunt.com/branding"
        },
        {
            "title": "Progate",
            "hex": "380953",
            "source": "https://progate.com"
        },
        {
            "title": "Progress",
            "hex": "5CE500",
            "source": "https://www.progress.com",
            "guidelines": "https://www.progress.com/legal/trademarks/trademarks-use-policy"
        },
        {
            "title": "Prometheus",
            "hex": "E6522C",
            "source": "https://prometheus.io"
        },
        {
            "title": "ProSieben",
            "hex": "E6000F",
            "source": "https://www.prosieben.de"
        },
        {
            "title": "Proto.io",
            "hex": "34A7C1",
            "source": "https://proto.io/en/presskit"
        },
        {
            "title": "protocols.io",
            "hex": "4D9FE7",
            "source": "https://www.protocols.io/brand",
            "guidelines": "https://www.protocols.io/brand"
        },
        {
            "title": "Proton",
            "hex": "6D4AFF",
            "source": "https://proton.me/media/kit"
        },
        {
            "title": "Proton Calendar",
            "hex": "50B0E9",
            "source": "https://proton.me/media/kit"
        },
        {
            "title": "Proton Drive",
            "hex": "EB508D",
            "source": "https://proton.me/media/kit"
        },
        {
            "title": "ProtonDB",
            "hex": "F50057",
            "source": "https://www.protondb.com"
        },
        {
            "title": "ProtonMail",
            "hex": "6D4AFF",
            "source": "https://proton.me/media/kit"
        },
        {
            "title": "ProtonVPN",
            "hex": "66DEB1",
            "source": "https://proton.me/media/kit"
        },
        {
            "title": "Protractor",
            "hex": "ED163A",
            "source": "https://github.com/angular/protractor/blob/4bc80d1a459542d883ea9200e4e1f48d265d0fda/logo.svg"
        },
        {
            "title": "Proxmox",
            "hex": "E57000",
            "source": "https://www.proxmox.com/en/news/media-kit",
            "guidelines": "https://www.proxmox.com/en/news/media-kit"
        },
        {
            "title": "Pterodactyl",
            "hex": "10539F",
            "source": "https://github.com/pterodactyl/panel/blob/eaf46429f2a001469fb5f18f7891ce8e5be7f049/public/favicons/favicon-96x96.png"
        },
        {
            "title": "PUBG",
            "hex": "FEAB02",
            "source": "https://www.pubgmobile.com/en/event/brandassets/"
        },
        {
            "title": "Publons",
            "hex": "336699",
            "source": "https://publons.com/about/the-publons-logo",
            "guidelines": "https://publons.com/about/the-publons-logo"
        },
        {
            "title": "PubMed",
            "hex": "326599",
            "source": "https://pubmed.ncbi.nlm.nih.gov"
        },
        {
            "title": "Pug",
            "hex": "A86454",
            "source": "https://github.com/pugjs/pug-logo/blob/61429fc45b5a411b83bdb5c99a61084d3054d1e6/SVG/pug-final-logo_-mono-64.svg"
        },
        {
            "title": "Pulumi",
            "hex": "8A3391",
            "source": "https://www.pulumi.com",
            "guidelines": "https://www.pulumi.com/brand/"
        },
        {
            "title": "Puma",
            "hex": "242B2F",
            "source": "https://us.puma.com"
        },
        {
            "title": "Puppet",
            "hex": "FFAE1A",
            "source": "https://puppet.com/company/press-room/"
        },
        {
            "title": "Puppeteer",
            "hex": "40B5A4",
            "source": "https://pptr.dev"
        },
        {
            "title": "PureScript",
            "hex": "14161A",
            "source": "https://github.com/purescript/logo/tree/1e7a57affdaeaf88ff594c08bd2b5a78fe2ed13c",
            "license": {
                "type": "CC-BY-4.0"
            }
        },
        {
            "title": "PurgeCSS",
            "hex": "14161A",
            "source": "https://github.com/FullHuman/purgecss/blob/4e2bf58e218119cc9faf9faa615d62a059bf9d9a/docs/.vuepress/public/safari-pinned-tab.svg"
        },
        {
            "title": "Purism",
            "hex": "2D2D2D",
            "source": "https://puri.sm/pr/images/"
        },
        {
            "title": "Pusher",
            "hex": "300D4F",
            "source": "https://pusher.com"
        },
        {
            "title": "PWA",
            "hex": "5A0FC8",
            "source": "https://github.com/webmaxru/progressive-web-apps-logo/blob/77744cd5c0a4d484bb3d082c6ac458c44202da03/pwalogo-white.svg",
            "guidelines": "https://github.com/webmaxru/progressive-web-apps-logo#readme",
            "aliases": {
                "aka": [
                    "Progressive Web Application"
                ]
            }
        },
        {
            "title": "PyCharm",
            "hex": "000000",
            "source": "https://www.jetbrains.com/company/brand/logos/",
            "guidelines": "https://www.jetbrains.com/company/brand/"
        },
        {
            "title": "Pydantic",
            "hex": "E92063",
            "source": "https://github.com/pydantic/pydantic/blob/94c748001a32992a587694b999fb1f3d2f1fc1fe/docs/logo-white.svg"
        },
        {
            "title": "PyG",
            "hex": "3C2179",
            "source": "https://github.com/pyg-team/pyg_sphinx_theme/blob/4f696513b4b4adf2ba3874574a10a8e8718672fe/pyg_sphinx_theme/static/img/pyg_logo.svg",
            "aliases": {
                "aka": [
                    "PyTorch Geometric"
                ]
            }
        },
        {
            "title": "PyPI",
            "hex": "3775A9",
            "source": "https://pypi.org"
        },
        {
            "title": "PyPy",
            "hex": "193440",
            "source": "https://www.pypy.org/images/pypy-logo.svg"
        },
        {
            "title": "PyScaffold",
            "hex": "005CA0",
            "source": "https://github.com/pyscaffold/pyscaffold/blob/3f72bf7894fc73b34af06a90bb5d43aae410ce5d/docs/gfx/logo.svg"
        },
        {
            "title": "PySyft",
            "hex": "F1BF7A",
            "source": "https://github.com/OpenMined/openmined-website/blob/db5c223657c8c49ab1ee8db2841fe802f73af31c/src/containers/app/components/repo-icon/assets/syft.svg"
        },
        {
            "title": "Pytest",
            "hex": "0A9EDC",
            "source": "https://github.com/pytest-dev/design/blob/081f06cd2d6cd742e68f593560a2e8c1802feb7c/pytest_logo/pytest_logo.svg"
        },
        {
            "title": "Python",
            "hex": "3776AB",
            "source": "https://www.python.org/community/logos/",
            "guidelines": "https://www.python.org/community/logos/"
        },
        {
            "title": "PythonAnywhere",
            "hex": "1D9FD7",
            "source": "https://www.pythonanywhere.com"
        },
        {
            "title": "PyTorch",
            "hex": "EE4C2C",
            "source": "https://github.com/pytorch/pytorch.github.io/blob/8f083bd12192ca12d5e1c1f3d236f4831d823d8f/assets/images/logo.svg",
            "guidelines": "https://github.com/pytorch/pytorch.github.io/blob/381117ec296f002b2de475402ef29cca6c55e209/assets/brand-guidelines/PyTorch-Brand-Guidelines.pdf"
        },
        {
            "title": "PyUp",
            "hex": "9F55FF",
            "source": "https://pyup.io"
        },
        {
            "title": "Qantas",
            "hex": "E40000",
            "source": "https://www.qantas.com"
        },
        {
            "title": "Qatar Airways",
            "hex": "5C0D34",
            "source": "https://www.qatarairways.com/press-releases/en-WW/media_kits"
        },
        {
            "title": "QEMU",
            "hex": "FF6600",
            "source": "https://wiki.qemu.org/Logo"
        },
        {
            "title": "Qgis",
            "hex": "589632",
            "source": "https://www.qgis.org/en/site/getinvolved/styleguide.html",
            "guidelines": "https://www.qgis.org/en/site/getinvolved/styleguide.html"
        },
        {
            "title": "Qi",
            "hex": "000000",
            "source": "https://www.wirelesspowerconsortium.com/knowledge-base/retail/qi-logo-guidelines-and-artwork.html",
            "guidelines": "https://www.wirelesspowerconsortium.com/knowledge-base/retail/qi-logo-guidelines-and-artwork.html"
        },
        {
            "title": "Qiita",
            "hex": "55C500",
            "source": "https://help.qiita.com/ja/articles/others-brand-guideline",
            "guidelines": "https://help.qiita.com/ja/articles/others-brand-guideline"
        },
        {
            "title": "Qiskit",
            "hex": "6929C4",
            "source": "https://qiskit.org"
        },
        {
            "title": "QIWI",
            "hex": "FF8C00",
            "source": "https://qiwi.com"
        },
        {
            "title": "Qlik",
            "hex": "009848",
            "source": "https://www.qlik.com",
            "guidelines": "https://www.qlik.com/us/legal/trademarks"
        },
        {
            "title": "QMK",
            "hex": "333333",
            "source": "https://github.com/qmk/qmk.fm/blob/d6f7b646aa03f2941bb3977ba13a07ca351f20ae/assets/images/badge-dark.svg"
        },
        {
            "title": "Qt",
            "hex": "41CD52",
            "source": "https://www.qt.io",
            "guidelines": "https://www.qt.io/brand"
        },
        {
            "title": "Qualcomm",
            "hex": "3253DC",
            "source": "https://www.qualcomm.com"
        },
        {
            "title": "Qualtrics",
            "hex": "00B4EF",
            "source": "https://www.qualtrics.com/brand-book",
            "guidelines": "https://www.qualtrics.com/brand-book"
        },
        {
            "title": "Qualys",
            "hex": "ED2E26",
            "source": "https://www.qualys.com",
            "guidelines": "https://www.qualys.com/company/newsroom/media-contacts"
        },
        {
            "title": "Quantcast",
            "hex": "000000",
            "source": "https://www.quantcast.com"
        },
        {
            "title": "QuantConnect",
            "hex": "F98309",
            "source": "https://www.quantconnect.com",
            "guidelines": "https://www.quantconnect.com/terms"
        },
        {
            "title": "Quarkus",
            "hex": "4695EB",
            "source": "https://design.jboss.org/quarkus"
        },
        {
            "title": "Quasar",
            "hex": "1976D2",
            "source": "https://github.com/quasarframework/quasar-art/blob/cbbbb4b0b7ec7181dfc2d1b29a1ce025e71575bc/src/quasar-logo.svg",
            "license": {
                "type": "CC-BY-4.0"
            }
        },
        {
            "title": "Qubes OS",
            "hex": "3874D8",
            "source": "https://github.com/QubesOS/qubes-attachment/blob/ed7e552eb8a5fca4e099361d137793d3551b3968/icons/qubes-logo-home.svg"
        },
        {
            "title": "Quest",
            "hex": "FB4F14",
            "source": "https://brand.quest.com/quest/questlogos",
            "guidelines": "https://brand.quest.com/quest/questlogos"
        },
        {
            "title": "QuickBooks",
            "hex": "2CA01C",
            "source": "https://design.intuit.com/quickbooks/brand",
            "guidelines": "https://design.intuit.com/quickbooks/brand"
        },
        {
            "title": "QuickLook",
            "hex": "0078D3",
            "source": "https://github.com/QL-Win/QuickLook/blob/f726841d99bbceafd5399e5777b4dba302bf1e51/QuickLook/Resources/app.svg",
            "license": {
                "type": "GPL-3.0-or-later"
            }
        },
        {
            "title": "QuickTime",
            "hex": "1C69F0",
            "source": "https://support.apple.com/quicktime"
        },
        {
            "title": "Quip",
            "hex": "F27557",
            "source": "https://quip.com"
        },
        {
            "title": "Quora",
            "hex": "B92B27",
            "source": "https://www.quora.com"
        },
        {
            "title": "Qwant",
            "hex": "5C97FF",
            "source": "https://about.qwant.com"
        },
        {
            "title": "Qwiklabs",
            "hex": "F5CD0E",
            "source": "https://www.cloudskillsboost.google"
        },
        {
            "title": "Qzone",
            "hex": "FECE00",
            "source": "https://qzone.qq.com"
        },
        {
            "title": "R",
            "hex": "276DC3",
            "source": "https://www.r-project.org/logo/",
            "license": {
                "type": "CC-BY-SA-4.0"
            }
        },
        {
            "title": "R3",
            "hex": "EC1D24",
            "source": "https://www.r3.com",
            "guidelines": "https://www.r3.com/contact-press-media/"
        },
        {
            "title": "RabbitMQ",
            "hex": "FF6600",
            "source": "https://www.rabbitmq.com",
            "guidelines": "https://www.rabbitmq.com/trademark-guidelines.html"
        },
        {
            "title": "Racket",
            "hex": "9F1D20",
            "source": "https://racket-lang.org"
        },
        {
            "title": "Radar",
            "hex": "007AFF",
            "source": "https://radar.io"
        },
        {
            "title": "RadioPublic",
            "hex": "CE262F",
            "source": "https://help.radiopublic.com/hc/en-us/articles/360002546754-RadioPublic-logos"
        },
        {
            "title": "Radix UI",
            "hex": "161618",
            "source": "https://www.radix-ui.com"
        },
        {
            "title": "Railway",
            "hex": "0B0D0E",
            "source": "https://railway.app"
        },
        {
            "title": "Rainmeter",
            "hex": "19519B",
            "source": "https://github.com/rainmeter/rainmeter-www/blob/867fd905fda8d1b1083730adcb7f49f1775cb5b0/source/img/logo_blue.ai"
        },
        {
            "title": "Rakuten",
            "hex": "BF0000",
            "source": "https://global.rakuten.com/corp/assets/img/site-icons/rakuten-black.svg",
            "guidelines": "https://global.rakuten.com/corp/news/media/"
        },
        {
            "title": "Ram",
            "hex": "000000",
            "source": "https://www.fcaci.com/x/RAMv15",
            "guidelines": "https://www.fcaci.com/x/RAMv15"
        },
        {
            "title": "Rancher",
            "hex": "0075A8",
            "source": "https://rancher.com/brand-guidelines/",
            "guidelines": "https://rancher.com/brand-guidelines/"
        },
        {
            "title": "Rarible",
            "hex": "FEDA03",
            "source": "https://rarible.com"
        },
        {
            "title": "Rasa",
            "hex": "5A17EE",
            "source": "https://rasa.com"
        },
        {
            "title": "Raspberry Pi",
            "hex": "A22846",
            "source": "https://www.raspberrypi.org/trademark-rules",
            "guidelines": "https://www.raspberrypi.org/trademark-rules"
        },
        {
            "title": "Ravelry",
            "hex": "EE6E62",
            "source": "https://www.ravelry.com/help/logos",
            "guidelines": "https://www.ravelry.com/help/logos"
        },
        {
            "title": "Ray",
            "hex": "028CF0",
            "source": "https://github.com/ray-project/ray/blob/6522935291caa120e83697c6c9b3a450617c9283/dashboard/client/src/logo.svg"
        },
        {
            "title": "Razer",
            "hex": "00FF00",
            "source": "https://press.razer.com"
        },
        {
            "title": "Razorpay",
            "hex": "0C2451",
            "source": "https://razorpay.com/newsroom/brand-assets/",
            "guidelines": "https://razorpay.com/newsroom/brand-assets/"
        },
        {
            "title": "React",
            "hex": "61DAFB",
            "source": "https://github.com/facebook/create-react-app/blob/282c03f9525fdf8061ffa1ec50dce89296d916bd/test/fixtures/relative-paths/src/logo.svg",
            "aliases": {
                "dup": [
                    {
                        "title": "React Native",
                        "source": "https://reactnative.dev"
                    }
                ]
            }
        },
        {
            "title": "React Hook Form",
            "hex": "EC5990",
            "source": "https://github.com/react-hook-form/documentation/blob/d049ffe923336ce7a5bf58990c54c07f39ab2429/src/images/Logo.svg"
        },
        {
            "title": "React Query",
            "hex": "FF4154",
            "source": "https://github.com/tannerlinsley/react-query/blob/9b5d18cd47a4c1454d6c8dd0f38280641c1dd5dd/docs/src/images/emblem-light.svg"
        },
        {
            "title": "React Router",
            "hex": "CA4245",
            "source": "https://github.com/ReactTraining/react-router/blob/c94bcd8cef0c811f80b02777ec26fee3618f8e86/website/static/safari-pinned-tab.svg"
        },
        {
            "title": "React Table",
            "hex": "FF4154",
            "source": "https://github.com/tannerlinsley/react-table/blob/8c77b4ad97353a0b1f0746be5b919868862a9dcc/docs/src/images/emblem-light.svg"
        },
        {
            "title": "ReactiveX",
            "hex": "B7178C",
            "source": "https://github.com/ReactiveX/rxjs/blob/ee6ababb9fa75f068ac2122e956ff4e449604c59/resources/CI-CD/logo/svg/RxJs_Logo_Black.svg",
            "aliases": {
                "dup": [
                    {
                        "title": "RxJS",
                        "hex": "D81B60"
                    }
                ]
            }
        },
        {
            "title": "ReactOS",
            "hex": "0088CC",
            "source": "https://github.com/reactos/press-media/tree/48089e09e0c7e828f1eb81e5ea0d8da85ec41dc3"
        },
        {
            "title": "Read the Docs",
            "hex": "8CA1AF",
            "source": "https://github.com/readthedocs/readthedocs.org/blob/2dc9706c4fe7fa6d4410ed0e5aedca8d4796fe0f/media/readthedocsbranding.ai"
        },
        {
            "title": "read.cv",
            "hex": "111111",
            "source": "https://read.cv/support/vcY96F2GqbvLOdKkWl0I"
        },
        {
            "title": "ReadMe",
            "hex": "018EF5",
            "source": "https://readme.com"
        },
        {
            "title": "Realm",
            "hex": "39477F",
            "source": "https://realm.io"
        },
        {
            "title": "Reason",
            "hex": "DD4B39",
            "source": "https://reasonml.github.io/img/reason.svg"
        },
        {
            "title": "Reason Studios",
            "hex": "FFFFFF",
            "source": "https://www.reasonstudios.com/press",
            "guidelines": "https://www.reasonstudios.com/press"
        },
        {
            "title": "Recoil",
            "hex": "3578E5",
            "source": "https://recoiljs.org"
        },
        {
            "title": "Red",
            "hex": "B32629",
            "source": "https://www.red-lang.org"
        },
        {
            "title": "Red Hat",
            "hex": "EE0000",
            "source": "https://www.redhat.com/en/about/brand/new-brand/details"
        },
        {
            "title": "Red Hat Open Shift",
            "hex": "EE0000",
            "source": "https://www.openshift.com"
        },
        {
            "title": "Redbubble",
            "hex": "E41321",
            "source": "https://www.redbubble.com/explore/client/4196122a442ab3f429ec802f71717465.svg"
        },
        {
            "title": "Reddit",
            "hex": "FF4500",
            "source": "https://www.redditinc.com/brand",
            "guidelines": "https://www.redditinc.com/brand"
        },
        {
            "title": "Redis",
            "hex": "DC382D",
            "source": "https://www.redislabs.com/brand-guidelines/",
            "guidelines": "https://www.redislabs.com/brand-guidelines/"
        },
        {
            "title": "Redmine",
            "hex": "B32024",
            "source": "https://www.redmine.org/projects/redmine/wiki/logo",
            "license": {
                "type": "CC-BY-SA-2.5",
                "url": "https://github.com/edavis10/redmine_logo/blob/2afe855c4e9cd955b648972d09cc20d76dabbf4c/COPYRIGHT"
            }
        },
        {
            "title": "Redox",
            "hex": "000000",
            "source": "https://github.com/redox-os/assets/blob/4935a777cd7aa44323d3c263b1e0bb4ae864a027/logos/redox/vectorized_logo.svg"
        },
        {
            "title": "Redux",
            "hex": "764ABC",
            "source": "https://github.com/reduxjs/redux/tree/8ad084251a5b3e4617157fc52795b6284e68bc1e/logo"
        },
        {
            "title": "Redux-Saga",
            "hex": "999999",
            "source": "https://github.com/redux-saga/redux-saga/blob/9d2164946f402e594a0dfe453c6d20fb6f14858f/logo/3840/Redux-Saga-Logo.png"
        },
        {
            "title": "RedwoodJS",
            "hex": "BF4722",
            "source": "https://redwoodjs.com/logos/",
            "guidelines": "https://redwoodjs.com/logos/"
        },
        {
            "title": "Reebok",
            "hex": "E41D1B",
            "source": "https://www.reebok.com/us"
        },
        {
            "title": "Relay",
            "hex": "F26B00",
            "source": "https://relay.dev"
        },
        {
            "title": "Reliance Industries Limited",
            "hex": "D1AB66",
            "source": "https://www.ril.com/getattachment/7c210e67-5b0e-4965-b1a2-2ee83e19cee9/Morgan-Stanley-Eighteenth-Annual-India-Summit,-31.aspx"
        },
        {
            "title": "remark",
            "hex": "000000",
            "source": "https://github.com/remarkjs/remark/blob/26dc58a675ac7267c105f0fdb76a82db77f8402a/logo.svg"
        },
        {
            "title": "Remix",
            "hex": "000000",
            "source": "https://drive.google.com/drive/u/0/folders/1pbHnJqg8Y1ATs0Oi8gARH7wccJGv4I2c"
        },
        {
            "title": "Ren'Py",
            "hex": "FF7F7F",
            "source": "https://renpy.org"
        },
        {
            "title": "Renault",
            "hex": "FFCC33",
            "source": "https://en.media.groupe.renault.com/news/renault-news-march-2021-5f28-989c5.html"
        },
        {
            "title": "Render",
            "hex": "46E3B7",
            "source": "https://render.com"
        },
        {
            "title": "RenovateBot",
            "hex": "1A1F6C",
            "source": "https://avatars1.githubusercontent.com/u/38656520"
        },
        {
            "title": "Renren",
            "hex": "217DC6",
            "source": "https://seeklogo.com/vector-logo/184137/renren-inc"
        },
        {
            "title": "Replit",
            "hex": "F26207",
            "source": "https://repl.it"
        },
        {
            "title": "Republic of Gamers",
            "aliases": {
                "aka": [
                    "ASUS ROG",
                    "ROG"
                ]
            },
            "hex": "FF0029",
            "source": "https://rog.asus.com"
        },
        {
            "title": "ReScript",
            "hex": "E6484F",
            "source": "https://rescript-lang.org/brand"
        },
        {
            "title": "RescueTime",
            "hex": "161A3B",
            "source": "https://www.rescuetime.com/press"
        },
        {
            "title": "ResearchGate",
            "hex": "00CCBB",
            "source": "https://c5.rgstatic.net/m/428059296771819/images/favicon/favicon.svg"
        },
        {
            "title": "ReSharper",
            "hex": "000000",
            "source": "https://www.jetbrains.com/company/brand/logos/",
            "guidelines": "https://www.jetbrains.com/company/brand/"
        },
        {
            "title": "Resurrection Remix OS",
            "hex": "000000",
            "source": "https://avatars.githubusercontent.com/u/4931972"
        },
        {
            "title": "Retool",
            "hex": "3D3D3D",
            "source": "https://retool.com"
        },
        {
            "title": "RetroArch",
            "hex": "000000",
            "source": "https://github.com/libretro/RetroArch/blob/b01aabf7d1f025999ad0f7812e6e6816d011e631/media/retroarch.svg"
        },
        {
            "title": "RetroPie",
            "hex": "CC0000",
            "source": "https://github.com/RetroPie/RetroPie-Docs/blob/c4e882bd2c9d740c591ff346e07a4a4cb536ca93/images/logo.svg"
        },
        {
            "title": "ReVanced",
            "hex": "9ED5FF",
            "source": "https://revanced.app"
        },
        {
            "title": "reveal.js",
            "hex": "F2E142",
            "source": "https://revealjs.com"
        },
        {
            "title": "ReverbNation",
            "hex": "E43526",
            "source": "https://www.reverbnation.com"
        },
        {
            "title": "Revolt.chat",
            "hex": "FF4655",
            "source": "https://app.revolt.chat/assets/badges/revolt_r.svg",
            "aliases": {
                "aka": [
                    "revolt"
                ]
            }
        },
        {
            "title": "Revolut",
            "hex": "0075EB",
            "source": "https://www.revolut.com"
        },
        {
            "title": "Revue",
            "hex": "E15718",
            "source": "https://www.getrevue.co"
        },
        {
            "title": "REWE",
            "hex": "CC071E",
            "source": "https://www.rewe.de"
        },
        {
            "title": "Rezgo",
            "hex": "F76C00",
            "source": "https://www.rezgo.com"
        },
        {
            "title": "Rhinoceros",
            "hex": "801010",
            "source": "https://github.com/mcneel/compute.rhino3d/blob/2204d998ff0397a1c6a18dd2312a96508ad48bdb/README.md"
        },
        {
            "title": "Rider",
            "hex": "000000",
            "source": "https://www.jetbrains.com/company/brand/logos/",
            "guidelines": "https://www.jetbrains.com/company/brand/"
        },
        {
            "title": "Rimac Automobili",
            "hex": "0A222E",
            "source": "https://www.rimac-automobili.com/media/",
            "guidelines": "https://www.rimac-automobili.com/media/"
        },
        {
            "title": "Ring",
            "hex": "1C9AD6",
            "source": "https://store.ring.com/press"
        },
        {
            "title": "Riot Games",
            "hex": "D32936",
            "source": "https://www.riotgames.com/en/press"
        },
        {
            "title": "Ripple",
            "hex": "0085C0",
            "source": "https://www.ripple.com/media-kit/",
            "guidelines": "https://brand.ripple.com/article/brand-policy"
        },
        {
            "title": "RISC-V",
            "hex": "283272",
            "source": "https://riscv.org/risc-v-logo/",
            "guidelines": "https://riscv.org/about/risc-v-branding-guidelines/"
        },
        {
            "title": "Riseup",
            "hex": "FF0000",
            "source": "https://riseup.net/en/about-us/images"
        },
        {
            "title": "roadmap.sh",
            "hex": "000000",
            "source": "https://roadmap.sh"
        },
        {
            "title": "Roam Research",
            "hex": "343A40",
            "source": "https://roamresearch.com/#/app/help/page/Vu1MmjinS"
        },
        {
            "title": "Roblox",
            "hex": "000000",
            "source": "https://blog.roblox.com/wp-content/themes/roblox/img/Roblox_Logo_White.svg",
            "guidelines": "https://en.help.roblox.com/hc/en-us/articles/115001708126-Roblox-Name-and-Logo-Community-Usage-Guidelines"
        },
        {
            "title": "Roblox Studio",
            "hex": "00A2FF",
            "source": "https://create.roblox.com/assets/common/studio_white.svg"
        },
        {
            "title": "Robot Framework",
            "hex": "000000",
            "source": "https://github.com/robotframework/visual-identity/tree/fadf8cda9f79ea31987a214f0047cca9626327b7",
            "guidelines": "https://github.com/robotframework/visual-identity/blob/master/robot-framework-brand-guidelines.pdf",
            "license": {
                "type": "CC-BY-NC-SA-4.0"
            }
        },
        {
            "title": "Rocket.Chat",
            "hex": "F5455C",
            "source": "https://rocket.chat/press",
            "guidelines": "https://docs.rocket.chat/guides/brand-and-visual-guidelines/logo"
        },
        {
            "title": "RocksDB",
            "hex": "2A2A2A",
            "source": "https://github.com/facebook/rocksdb/blob/9ed96703d11a1cf4af0e1c1db0e4a6057a8e5d42/docs/static/logo.svg",
            "license": {
                "type": "CC-BY-4.0"
            }
        },
        {
            "title": "Rocky Linux",
            "hex": "10B981",
            "source": "https://github.com/rocky-linux/branding/blob/94e97dd30b87d909cc4f6a6838a2926f77f9ac47/logo/src/icon-black.svg",
            "license": {
                "type": "CC-BY-SA-4.0"
            }
        },
        {
            "title": "Roku",
            "hex": "662D91",
            "source": "https://www.roku.com",
            "guidelines": "https://docs.roku.com/published/trademarkguidelines/en/ca"
        },
        {
            "title": "Rolls-Royce",
            "hex": "281432",
            "source": "https://www.rolls-roycemotorcars.com"
        },
        {
            "title": "rollup.js",
            "hex": "EC4A3F",
            "source": "https://rollupjs.org"
        },
        {
            "title": "Rome",
            "hex": "27272A",
            "source": "https://github.com/rome/tools/blob/261c3f3bdc21439777f78b6551f707cce0c8d04a/assets/SVG/logomark_black.svg",
            "guidelines": "https://github.com/rome/tools/tree/main/assets",
            "license": {
                "type": "CC-BY-NC-SA-4.0"
            }
        },
        {
            "title": "Roots",
            "hex": "525DDC",
            "source": "https://roots.io/about/brand/",
            "guidelines": "https://roots.io/about/brand/"
        },
        {
            "title": "Roots Bedrock",
            "hex": "525DDC",
            "source": "https://roots.io/about/brand/"
        },
        {
            "title": "Roots Sage",
            "hex": "525DDC",
            "source": "https://roots.io/about/brand/"
        },
        {
            "title": "ROS",
            "hex": "22314E",
            "source": "https://www.ros.org/press-kit/",
            "guidelines": "https://www.ros.org/press-kit/"
        },
        {
            "title": "Rossmann",
            "hex": "C3002D",
            "source": "https://www.rossmann.de"
        },
        {
            "title": "Rotary International",
            "hex": "F7A81B",
            "source": "https://www.rotary.org/en",
            "guidelines": "https://my.rotary.org/en/rotary-identity-guidelines"
        },
        {
            "title": "Rotten Tomatoes",
            "hex": "FA320A",
            "source": "https://commons.wikimedia.org/wiki/File:Rottentomatoesalternativelogo.svg"
        },
        {
            "title": "Roundcube",
            "hex": "37BEFF",
            "source": "https://roundcube.net"
        },
        {
            "title": "RSocket",
            "hex": "EF0092",
            "source": "https://rsocket.io/img/r-socket-pink.svg"
        },
        {
            "title": "RSS",
            "hex": "FFA500",
            "source": "https://en.wikipedia.org/wiki/Feed_icon"
        },
        {
            "title": "RStudio",
            "hex": "75AADB",
            "source": "https://www.rstudio.com/about/logos/",
            "guidelines": "https://www.rstudio.com/about/logos/"
        },
        {
            "title": "RTÉ",
            "hex": "00A7B3",
            "source": "https://www.rte.ie/archives/"
        },
        {
            "title": "RTL",
            "hex": "E9113B",
            "source": "https://commons.wikimedia.org/wiki/File:RTL_Cornerlogo.svg"
        },
        {
            "title": "RTLZWEI",
            "hex": "00BCF6",
            "source": "https://www.rtl2.de"
        },
        {
            "title": "RuboCop",
            "hex": "000000",
            "source": "https://github.com/rubocop-semver/rubocop-ruby2_0/blob/5302f93058f7b739a73a7a6c11c566a2b196b96e/docs/images/logo/rubocop-light.svg",
            "license": {
                "type": "CC-BY-NC-4.0"
            }
        },
        {
            "title": "Ruby",
            "hex": "CC342D",
            "source": "https://www.ruby-lang.org/en/about/logo/",
            "license": {
                "type": "CC-BY-SA-2.5"
            }
        },
        {
            "title": "Ruby on Rails",
            "hex": "CC0000",
            "source": "https://rubyonrails.org",
            "guidelines": "https://rubyonrails.org/trademarks/"
        },
        {
            "title": "Ruby Sinatra",
            "hex": "000000",
            "source": "https://github.com/sinatra/resources/tree/64c22f9b4bf2e52b5c0c875ba16671f295689efb/logo"
        },
        {
            "title": "RubyGems",
            "hex": "E9573F",
            "source": "https://rubygems.org/pages/about"
        },
        {
            "title": "Ruff",
            "hex": "FCC21B",
            "source": "https://github.com/charliermarsh/ruff/blob/e04ef423344837c916e75a7b09ea674711a104e0/assets/badge/v1.json"
        },
        {
            "title": "Rumble",
            "hex": "85C742",
            "source": "https://rumble.com"
        },
        {
            "title": "Rundeck",
            "hex": "F73F39",
            "source": "https://github.com/rundeck/docs/blob/a1c98b682eb6e82b60de0daa876133f390630821/docs/.vuepress/public/images/rundeck-logo.svg"
        },
        {
            "title": "Runkeeper",
            "hex": "001E62",
            "source": "https://runkeeper.com/cms/press-kit",
            "guidelines": "https://runkeeper.com/cms/press-kit"
        },
        {
            "title": "RunKit",
            "hex": "491757",
            "source": "https://www.npmjs.com/package/@runkit/brand"
        },
        {
            "title": "Rust",
            "hex": "000000",
            "source": "https://www.rust-lang.org",
            "guidelines": "https://www.rust-lang.org/policies/media-guide",
            "license": {
                "type": "CC-BY-SA-4.0"
            }
        },
        {
            "title": "RxDB",
            "hex": "8D1F89",
            "source": "https://github.com/pubkey/rxdb/blob/0c554dbcf7a4e6c48cd581ec1e3b130a4b5ab7d6/docs/files/logo/logo.svg"
        },
        {
            "title": "Ryanair",
            "hex": "073590",
            "source": "https://corporate.ryanair.com/media-centre/stock-images-gallery/#album-container-3"
        },
        {
            "title": "S7 Airlines",
            "hex": "C4D600",
            "source": "https://www.s7.ru/en/info/s7-airlines/brand/",
            "guidelines": "https://www.s7.ru/en/info/s7-airlines/brand/"
        },
        {
            "title": "Sabanci",
            "hex": "004B93",
            "source": "https://www.sabanci.com/en"
        },
        {
            "title": "Safari",
            "hex": "000000",
            "source": "https://images.techhive.com/images/article/2014/11/safari-favorites-100530680-large.jpg"
        },
        {
            "title": "Sage",
            "hex": "00D639",
            "source": "https://www.sage.com"
        },
        {
            "title": "Sahibinden",
            "hex": "FFE800",
            "source": "https://www.sahibinden.com/favicon.ico"
        },
        {
            "title": "Sailfish OS",
            "hex": "053766",
            "source": "https://sailfishos.org"
        },
        {
            "title": "Salesforce",
            "hex": "00A1E0",
            "source": "https://brand.salesforce.com/content/logo-guidelines",
            "guidelines": "https://brand.salesforce.com/content/logo-guidelines"
        },
        {
            "title": "Salt Project",
            "hex": "57BCAD",
            "source": "https://saltproject.io",
            "guidelines": "https://gitlab.com/saltstack/open/salt-branding-guide/-/blob/37bbc3a8577be2f44895310c092439472491a8f4/README.md",
            "license": {
                "type": "Apache-2.0"
            }
        },
        {
            "title": "Samsung",
            "hex": "1428A0",
            "source": "https://www.samsung.com/us/about-us/brand-identity/logo/",
            "guidelines": "https://www.samsung.com/us/about-us/brand-identity/logo/"
        },
        {
            "title": "Samsung Pay",
            "hex": "1428A0",
            "source": "https://pay.samsung.com/developers/resource/brand",
            "guidelines": "https://pay.samsung.com/developers/resource/brand"
        },
        {
            "title": "San Francisco Municipal Railway",
            "hex": "BA0C2F",
            "source": "https://www.actransit.org/wp-content/uploads/HSP_CC-sched.pdf"
        },
        {
            "title": "SanDisk",
            "hex": "ED1C24",
            "source": "https://kb.sandisk.com"
        },
        {
            "title": "Sanic",
            "hex": "FF0D68",
            "source": "https://github.com/sanic-org/sanic-assets/blob/79af646b7948fdfdc3b2f98d8aeedf58eba34b5b/svg/sanic-framework-logo-mono-black.svg"
        },
        {
            "title": "Sanity",
            "hex": "F03E2F",
            "source": "https://github.com/sanity-io/logos/blob/6934d28ae0b5f63b0386810997b8be61ec7009b5/src/sanityMonogram.tsx",
            "license": {
                "type": "MIT",
                "url": "https://github.com/sanity-io/logos/blob/6934d28ae0b5f63b0386810997b8be61ec7009b5/LICENSE"
            }
        },
        {
            "title": "São Paulo Metro",
            "hex": "004382",
            "source": "https://upload.wikimedia.org/wikipedia/commons/d/da/Sao_Paulo_Metro_Logo.svg"
        },
        {
            "title": "SAP",
            "hex": "0FAAFF",
            "source": "https://www.sap.com"
        },
        {
            "title": "Sass",
            "hex": "CC6699",
            "source": "https://sass-lang.com/styleguide/brand",
            "guidelines": "https://sass-lang.com/styleguide/brand",
            "license": {
                "type": "CC-BY-NC-SA-3.0"
            }
        },
        {
            "title": "Sat.1",
            "slug": "sat1",
            "hex": "047DA3",
            "source": "https://www.prosiebensat1.com/presse/downloads/logos"
        },
        {
            "title": "Saturn",
            "hex": "EB680B",
            "source": "https://www.saturn.de"
        },
        {
            "title": "Sauce Labs",
            "hex": "3DDC91",
            "source": "https://saucelabs.com"
        },
        {
            "title": "Scala",
            "hex": "DC322F",
            "source": "https://www.scala-lang.org"
        },
        {
            "title": "Scaleway",
            "hex": "4F0599",
            "source": "https://www.scaleway.com/en/design-resources/",
            "guidelines": "https://www.scaleway.com/en/design-resources/"
        },
        {
            "title": "Scania",
            "hex": "041E42",
            "source": "https://digitaldesign.scania.com/resources/brand/logotype",
            "guidelines": "https://digitaldesign.scania.com/resources/brand/logotype"
        },
        {
            "title": "Schneider Electric",
            "hex": "3DCD58",
            "source": "https://www.se.com/us/en/assets/739/media/202250/SE_logo-LIO-white_header.svg"
        },
        {
            "title": "scikit-learn",
            "hex": "F7931E",
            "source": "https://github.com/scikit-learn/scikit-learn/blob/c5ef2e985c13119001aa697e446ebb3dbcb326e5/doc/logos/scikit-learn-logo.svg"
        },
        {
            "title": "SciPy",
            "hex": "8CAAE6",
            "source": "https://github.com/scikit-image/skimage-branding/blob/eafb65cbc3a700e3d9c8ba2ba15788fcc8703984/logo/scipy.svg"
        },
        {
            "title": "Scopus",
            "hex": "E9711C",
            "source": "https://www.scopus.com"
        },
        {
            "title": "SCP Foundation",
            "hex": "FFFFFF",
            "source": "https://scp-wiki.wikidot.com"
        },
        {
            "title": "Scratch",
            "hex": "4D97FF",
            "source": "https://github.com/LLK/scratch-link/blob/027e3754ba6db976495e905023d5ac5e730dccfc/Assets/Windows/SVG/Windows%20Tray%20400x400.svg"
        },
        {
            "title": "Screencastify",
            "hex": "FF8282",
            "source": "https://www.screencastify.com"
        },
        {
            "title": "Scribd",
            "hex": "1E7B85",
            "source": "https://brand.scribd.com/d/oFZcsq7FVpSh/about-scribd#/media-press-kit/downloads",
            "guidelines": "https://brand.scribd.com/d/oFZcsq7FVpSh/about-scribd#/marketing-visual-guidelines/our-logo/our-logomark"
        },
        {
            "title": "Scrimba",
            "hex": "2B283A",
            "source": "https://scrimba.com"
        },
        {
            "title": "ScrollReveal",
            "hex": "FFCB36",
            "source": "https://scrollrevealjs.org"
        },
        {
            "title": "Scrum Alliance",
            "hex": "009FDA",
            "source": "https://www.scrumalliance.org/ScrumRedesignDEVSite/media/ScrumAllianceMedia/Files%20and%20PDFs/Infographics/S_BrandGuidelines_2018_rev.pdf",
            "guidelines": "https://www.scrumalliance.org/ScrumRedesignDEVSite/media/ScrumAllianceMedia/Files%20and%20PDFs/Infographics/S_BrandGuidelines_2018_rev.pdf"
        },
        {
            "title": "Scrutinizer CI",
            "hex": "8A9296",
            "source": "https://scrutinizer-ci.com"
        },
        {
            "title": "Seagate",
            "hex": "6EBE49",
            "source": "https://branding.seagate.com/productpage/3fc51aba-c35a-4eff-a833-a258b0440bd2"
        },
        {
            "title": "SEAT",
            "hex": "33302E",
            "source": "https://www.seat.es"
        },
        {
            "title": "SecurityScorecard",
            "hex": "7033FD",
            "source": "https://securityscorecard.com"
        },
        {
            "title": "Sefaria",
            "hex": "212E50",
            "source": "https://github.com/Sefaria/Sefaria-Project/blob/c141b2b3491660ed563df9f4b1a2e4c071e88688/static/img/logo/samekh.svg"
        },
        {
            "title": "Sega",
            "hex": "0089CF",
            "source": "https://en.wikipedia.org/wiki/Sega#/media/File:Sega_logo.svg"
        },
        {
            "title": "Selenium",
            "hex": "43B02A",
            "source": "https://github.com/SeleniumHQ/heroku-selenium/blob/2f66891ba030d3aa1f36ab1748c52ba4fb4e057d/selenium-green.svg"
        },
        {
            "title": "Sellfy",
            "hex": "21B352",
            "source": "https://sellfy.com/about/"
        },
        {
            "title": "Semantic Scholar",
            "hex": "1857B6",
            "source": "https://www.semanticscholar.org/about"
        },
        {
            "title": "Semantic UI React",
            "hex": "35BDB2",
            "source": "https://react.semantic-ui.com"
        },
        {
            "title": "Semantic Web",
            "hex": "005A9C",
            "source": "https://www.w3.org/2007/10/sw-logos.html"
        },
        {
            "title": "semantic-release",
            "hex": "494949",
            "source": "https://github.com/semantic-release/semantic-release/blob/85bc213f04445a9bb8f19e5d45d6ecd7acccf841/media/semantic-release-logo.svg"
        },
        {
            "title": "Semaphore CI",
            "hex": "19A974",
            "source": "https://semaphoreci.com"
        },
        {
            "title": "Semrush",
            "hex": "FF642D",
            "source": "https://www.semrush.com"
        },
        {
            "title": "SemVer",
            "hex": "3F4551",
            "source": "https://github.com/semver/semver.org/blob/b6983849e38911195a24357809187c2f50af0d40/assets/500x500(light).jpg"
        },
        {
            "title": "Sencha",
            "hex": "86BC40",
            "source": "https://design.sencha.com",
            "guidelines": "https://design.sencha.com/productlogo.html"
        },
        {
            "title": "Sendinblue",
            "hex": "0092FF",
            "source": "https://get.sendinblue.com/assets/logos/"
        },
        {
            "title": "Sennheiser",
            "hex": "000000",
            "source": "https://sennheiser.com"
        },
        {
            "title": "Sensu",
            "hex": "89C967",
            "source": "https://github.com/sensu/web/blob/c823738c11e576d6b2e5d4ca2d216dbd472c0b11/src/assets/logo/graphic/green.svg"
        },
        {
            "title": "Sentry",
            "hex": "362D59",
            "source": "https://sentry.io/branding/"
        },
        {
            "title": "SEPA",
            "hex": "2350A9",
            "source": "https://www.europeanpaymentscouncil.eu/document-library/other/sepa-logo-vector-format",
            "guidelines": "https://www.europeanpaymentscouncil.eu/document-library/other/sepa-logo-visual-identity-guidelines"
        },
        {
            "title": "Sequelize",
            "hex": "52B0E7",
            "source": "https://github.com/sequelize/website/blob/e6a482fa58a839b15ace80e3c8901ed2887be45e/static/img/logo-simple.svg"
        },
        {
            "title": "Server Fault",
            "hex": "E7282D",
            "source": "https://stackoverflow.com/company/logos",
            "guidelines": "https://stackoverflow.com/legal/trademark-guidance"
        },
        {
            "title": "Serverless",
            "hex": "FD5750",
            "source": "https://serverless.com"
        },
        {
            "title": "Sessionize",
            "hex": "1AB394",
            "source": "https://sessionize.com/brand"
        },
        {
            "title": "Setapp",
            "hex": "E6C3A5",
            "source": "https://setapp.com"
        },
        {
            "title": "SFML",
            "hex": "8CC445",
            "source": "https://www.sfml-dev.org/download/goodies/"
        },
        {
            "title": "Shadow",
            "hex": "0A0C0D",
            "source": "https://shadow.tech"
        },
        {
            "title": "Shanghai Metro",
            "hex": "EC1C24",
            "source": "https://en.wikipedia.org/wiki/File:Shanghai_Metro_Full_Logo.svg"
        },
        {
            "title": "ShareX",
            "hex": "2885F1",
            "source": "https://getsharex.com/brand-assets"
        },
        {
            "title": "sharp",
            "hex": "99CC00",
            "source": "https://github.com/lovell/sharp/blob/315f519e1dd9adca0678e94a5ed0492cb5e0aae4/docs/image/sharp-logo-mono.svg"
        },
        {
            "title": "Shazam",
            "hex": "0088FF",
            "source": "https://www.shazam.com"
        },
        {
            "title": "Shell",
            "hex": "FFD500",
            "source": "https://en.wikipedia.org/wiki/File:Shell_logo.svg"
        },
        {
            "title": "Shelly",
            "hex": "4495D1",
            "source": "https://shelly.cloud"
        },
        {
            "title": "Shenzhen Metro",
            "hex": "009943",
            "source": "https://en.wikipedia.org/wiki/File:Shenzhen_Metro_Corporation_logo_full.svg"
        },
        {
            "title": "Shields.io",
            "hex": "000000",
            "source": "https://shields.io"
        },
        {
            "title": "Shikimori",
            "hex": "343434",
            "source": "https://shikimori.one"
        },
        {
            "title": "Shopee",
            "hex": "EE4D2D",
            "source": "https://shopee.com"
        },
        {
            "title": "Shopify",
            "hex": "7AB55C",
            "source": "https://www.shopify.com/brand-assets",
            "guidelines": "https://www.shopify.com/brand-assets"
        },
        {
            "title": "Shopware",
            "hex": "189EFF",
            "source": "https://www.shopware.com/en/press/press-material/"
        },
        {
            "title": "Shortcut",
            "hex": "58B1E4",
            "source": "https://www.shortcut.com/branding",
            "guidelines": "https://www.shortcut.com/branding"
        },
        {
            "title": "Shotcut",
            "hex": "115C77",
            "source": "https://shotcut.com/media/"
        },
        {
            "title": "Showpad",
            "hex": "2D2E83",
            "source": "https://www.showpad.com"
        },
        {
            "title": "Showtime",
            "hex": "B10000",
            "source": "https://commons.wikimedia.org/wiki/File:Showtime.svg"
        },
        {
            "title": "Shutterstock",
            "hex": "EE2B24",
            "source": "https://www.shutterstock.com/press/media",
            "guidelines": "https://www.shutterstock.com/press/media"
        },
        {
            "title": "Siemens",
            "hex": "009999",
            "source": "https://siemens.com"
        },
        {
            "title": "Signal",
            "hex": "3A76F0",
            "source": "https://github.com/signalapp/Signal-Desktop/blob/9db8765b6cf270195e45a7f251374d4e53d54c95/images/signal-logo.svg"
        },
        {
            "title": "Similarweb",
            "hex": "092540",
            "source": "https://www.similarweb.com"
        },
        {
            "title": "Simkl",
            "hex": "000000",
            "source": "https://simkl.com"
        },
        {
            "title": "Simple Analytics",
            "hex": "FF4F64",
            "source": "https://simpleanalytics.com",
            "guidelines": "https://simpleanalytics.com/press"
        },
        {
            "title": "Simple Icons",
            "hex": "111111",
            "source": "https://simpleicons.org",
            "license": {
                "type": "CC0-1.0"
            }
        },
        {
            "title": "Simplenote",
            "hex": "3361CC",
            "source": "https://en.wikipedia.org/wiki/File:Simplenote_logo.svg"
        },
        {
            "title": "Sina Weibo",
            "hex": "E6162D",
            "source": "https://en.wikipedia.org/wiki/Sina_Weibo"
        },
        {
            "title": "Singapore Airlines",
            "hex": "F99F1C",
            "source": "https://www.singaporeair.com"
        },
        {
            "title": "SingleStore",
            "hex": "AA00FF",
            "source": "https://www.singlestore.com/brand/"
        },
        {
            "title": "Sitecore",
            "hex": "EB1F1F",
            "source": "https://www.sitecore.com"
        },
        {
            "title": "SitePoint",
            "hex": "258AAF",
            "source": "https://www.sitepoint.com"
        },
        {
            "title": "Sketch",
            "hex": "F7B500",
            "source": "https://www.sketch.com/about-us/#press",
            "guidelines": "https://www.sketch.com/about-us/#press"
        },
        {
            "title": "Sketchfab",
            "hex": "1CAAD9",
            "source": "https://sketchfab.com/press"
        },
        {
            "title": "SketchUp",
            "hex": "005F9E",
            "source": "https://www.sketchup.com/themes/sketchup_www_terra/images/SketchUp-Horizontal-RGB.svg"
        },
        {
            "title": "Skillshare",
            "hex": "00FF84",
            "source": "https://www.skillshare.com"
        },
        {
            "title": "ŠKODA",
            "hex": "4BA82E",
            "source": "https://en.wikipedia.org/wiki/File:Skoda_Auto_logo_(2011).svg"
        },
        {
            "title": "Sky",
            "hex": "0072C9",
            "source": "https://www.skysports.com"
        },
        {
            "title": "Skynet",
            "hex": "00C65E",
            "source": "https://support.siasky.net/key-concepts/skynet-brand-guidelines",
            "guidelines": "https://support.siasky.net/key-concepts/skynet-brand-guidelines"
        },
        {
            "title": "Skypack",
            "hex": "3167FF",
            "source": "https://skypack.dev"
        },
        {
            "title": "Skype",
            "hex": "00AFF0",
            "source": "https://blogs.skype.com/?attachment_id=56273"
        },
        {
            "title": "Skype for Business",
            "hex": "00AFF0",
            "source": "https://en.wikipedia.org/wiki/Skype_for_Business_Server"
        },
        {
            "title": "Skyrock",
            "hex": "009AFF",
            "source": "https://www.svgrepo.com/svg/54507/skyrock-logo"
        },
        {
            "title": "Slack",
            "hex": "4A154B",
            "source": "https://slack.com/brand-guidelines",
            "guidelines": "https://slack.com/brand-guidelines"
        },
        {
            "title": "Slackware",
            "hex": "000000",
            "source": "https://en.wikipedia.org/wiki/Slackware"
        },
        {
            "title": "Slashdot",
            "hex": "026664",
            "source": "https://commons.wikimedia.org/wiki/File:Slashdot_wordmark_and_logo.svg"
        },
        {
            "title": "SlickPic",
            "hex": "FF880F",
            "source": "https://www.slickpic.com"
        },
        {
            "title": "Slides",
            "hex": "E4637C",
            "source": "https://slides.com/about"
        },
        {
            "title": "SlideShare",
            "hex": "008ED2",
            "source": "https://www.slideshare.net/ss/creators/"
        },
        {
            "title": "smart",
            "hex": "FABC0C",
            "source": "https://www.smart.com/gb/en/models/eq-fortwo-coupe"
        },
        {
            "title": "SmartThings",
            "hex": "15BFFF",
            "source": "https://www.smartthings.com/press-kit",
            "guidelines": "https://www.smartthings.com/press-kit"
        },
        {
            "title": "smash.gg",
            "hex": "CB333B",
            "source": "https://help.smash.gg/en/articles/1716774-smash-gg-brand-guidelines",
            "guidelines": "https://help.smash.gg/en/articles/1716774-smash-gg-brand-guidelines"
        },
        {
            "title": "Smashing Magazine",
            "hex": "E85C33",
            "source": "https://www.smashingmagazine.com"
        },
        {
            "title": "SMRT",
            "hex": "EE2E24",
            "source": "https://commons.wikimedia.org/wiki/File:SMRT_Corporation.svg"
        },
        {
            "title": "SmugMug",
            "hex": "6DB944",
            "source": "https://www.smugmughelp.com/articles/409-smugmug-s-logo-and-usage"
        },
        {
            "title": "Snapchat",
            "hex": "FFFC00",
            "source": "https://www.snapchat.com/brand-guidelines",
            "guidelines": "https://www.snapchat.com/brand-guidelines"
        },
        {
            "title": "Snapcraft",
            "hex": "82BEA0",
            "source": "https://github.com/snapcore/snap-store-badges/tree/eda2cb0495ef7f4d479e231079967c9d27f2bc70",
            "license": {
                "type": "CC-BY-ND-2.0"
            }
        },
        {
            "title": "SNCF",
            "hex": "CA0939",
            "source": "https://www.sncf.com",
            "guidelines": "https://www.sncf.com/fr/groupe/marques/sncf/identite"
        },
        {
            "title": "Snowflake",
            "hex": "29B5E8",
            "source": "https://www.snowflake.com/brand-guidelines/",
            "guidelines": "https://www.snowflake.com/brand-guidelines/"
        },
        {
            "title": "Snowpack",
            "hex": "2E5E82",
            "source": "https://www.snowpack.dev"
        },
        {
            "title": "Snyk",
            "hex": "4C4A73",
            "source": "https://snyk.io/press-kit"
        },
        {
            "title": "Social Blade",
            "hex": "B3382C",
            "source": "https://socialblade.com/info/media"
        },
        {
            "title": "Society6",
            "hex": "000000",
            "source": "https://blog.society6.com/app/themes/society6/dist/images/mark.svg"
        },
        {
            "title": "Socket.io",
            "hex": "010101",
            "source": "https://socket.io"
        },
        {
            "title": "Sogou",
            "hex": "FB6022",
            "source": "https://www.sogou.com"
        },
        {
            "title": "Solid",
            "hex": "2C4F7C",
            "source": "https://www.solidjs.com/media"
        },
        {
            "title": "Solidity",
            "hex": "363636",
            "source": "https://docs.soliditylang.org/en/v0.8.6/brand-guide.html",
            "guidelines": "https://docs.soliditylang.org/en/v0.8.6/brand-guide.html",
            "license": {
                "type": "CC-BY-4.0"
            }
        },
        {
            "title": "Sololearn",
            "hex": "149EF2",
            "source": "https://www.sololearn.com",
            "aliases": {
                "aka": [
                    "SoloLearn"
                ]
            }
        },
        {
            "title": "Solus",
            "hex": "5294E2",
            "source": "https://getsol.us/branding/"
        },
        {
            "title": "Sonar",
            "hex": "FD3456",
            "source": "https://www.sonarsource.com"
        },
        {
            "title": "SonarCloud",
            "hex": "F3702A",
            "source": "https://sonarcloud.io/about"
        },
        {
            "title": "SonarLint",
            "hex": "CB2029",
            "source": "https://www.sonarlint.org/logos/",
            "guidelines": "https://www.sonarlint.org/logos/"
        },
        {
            "title": "SonarQube",
            "hex": "4E9BCD",
            "source": "https://www.sonarqube.org/logos/",
            "guidelines": "https://www.sonarqube.org/logos/"
        },
        {
            "title": "SonarSource",
            "hex": "CB3032",
            "source": "https://www.sonarsource.com/logos/",
            "guidelines": "https://www.sonarsource.com/logos/"
        },
        {
            "title": "Songkick",
            "hex": "F80046",
            "source": "https://www.songkick.com/style-guide/design",
            "guidelines": "https://www.songkick.com/style-guide/design"
        },
        {
            "title": "Songoda",
            "hex": "FC494A",
            "source": "https://songoda.com/branding",
            "guidelines": "https://songoda.com/branding"
        },
        {
            "title": "SonicWall",
            "hex": "FF791A",
            "source": "https://brandfolder.com/sonicwall/sonicwall-external"
        },
        {
            "title": "Sonos",
            "hex": "000000",
            "source": "https://www.sonos.com/en-gb/home"
        },
        {
            "title": "Sony",
            "hex": "FFFFFF",
            "source": "https://www.sony.com"
        },
        {
            "title": "Soundcharts",
            "hex": "0C1528",
            "source": "https://soundcharts.com/img/soundcharts-logo.svg"
        },
        {
            "title": "SoundCloud",
            "hex": "FF3300",
            "source": "https://soundcloud.com/press"
        },
        {
            "title": "Source Engine",
            "hex": "F79A10",
            "source": "https://developer.valvesoftware.com/favicon.ico"
        },
        {
            "title": "SourceForge",
            "hex": "FF6600",
            "source": "https://sourceforge.net"
        },
        {
            "title": "Sourcegraph",
            "hex": "000000",
            "source": "https://handbook.sourcegraph.com/departments/engineering/design/brand_guidelines/logo/",
            "guidelines": "https://handbook.sourcegraph.com/departments/engineering/design/brand_guidelines/logo/"
        },
        {
            "title": "SourceHut",
            "hex": "000000",
            "source": "https://sourcehut.org/logo/",
            "guidelines": "https://sourcehut.org/logo/",
            "license": {
                "type": "CC0-1.0",
                "url": "https://sourcehut.org/logo/"
            }
        },
        {
            "title": "Sourcetree",
            "hex": "0052CC",
            "source": "https://atlassian.design/resources/logo-library",
            "guidelines": "https://atlassian.design/foundations/logos/"
        },
        {
            "title": "Southwest Airlines",
            "hex": "304CB2",
            "source": "https://www.southwest.com"
        },
        {
            "title": "Spacemacs",
            "hex": "9266CC",
            "source": "https://spacemacs.org",
            "license": {
                "type": "CC-BY-SA-4.0"
            }
        },
        {
            "title": "SpaceX",
            "hex": "000000",
            "source": "https://www.spacex.com"
        },
        {
            "title": "spaCy",
            "hex": "09A3D5",
            "source": "https://github.com/explosion/spaCy/blob/c17980e535a8009b14ee4d1f818db207d9c07e55/website/src/images/logo.svg"
        },
        {
            "title": "Spark AR",
            "hex": "FF5C83",
            "source": "https://sparkar.facebook.com"
        },
        {
            "title": "Sparkasse",
            "hex": "FF0000",
            "source": "https://www.sparkasse.de",
            "guidelines": "https://www.sparkasse.de/nutzungshinweise.html"
        },
        {
            "title": "SparkFun",
            "hex": "E53525",
            "source": "https://www.sparkfun.com/brand_assets",
            "guidelines": "https://www.sparkfun.com/brand_assets"
        },
        {
            "title": "SparkPost",
            "hex": "FA6423",
            "source": "https://www.sparkpost.com/press-kit/",
            "guidelines": "https://www.sparkpost.com/press-kit/"
        },
        {
            "title": "SPDX",
            "hex": "4398CC",
            "source": "https://spdx.org/Resources"
        },
        {
            "title": "Speaker Deck",
            "hex": "009287",
            "source": "https://speakerdeck.com"
        },
        {
            "title": "Spectrum",
            "hex": "7B16FF",
            "source": "https://spectrum.chat"
        },
        {
            "title": "Speedtest",
            "hex": "141526",
            "source": "https://www.speedtest.net"
        },
        {
            "title": "SpeedyPage",
            "hex": "1C71F9",
            "source": "https://speedypage.com"
        },
        {
            "title": "Sphere Online Judge",
            "slug": "spoj",
            "aliases": {
                "aka": [
                    "SPOJ"
                ]
            },
            "hex": "337AB7",
            "source": "https://www.spoj.com"
        },
        {
            "title": "SpigotMC",
            "hex": "ED8106",
            "source": "https://www.spigotmc.org"
        },
        {
            "title": "Spinnaker",
            "hex": "139BB4",
            "source": "https://github.com/spinnaker/spinnaker.github.io/tree/0cdd37af7541293a810494a1bb4d7df9ef553d60/assets/images"
        },
        {
            "title": "Spinrilla",
            "hex": "460856",
            "source": "https://spinrilla.com"
        },
        {
            "title": "Splunk",
            "hex": "000000",
            "source": "https://www.splunk.com"
        },
        {
            "title": "Spond",
            "hex": "EE4353",
            "source": "https://spond.com"
        },
        {
            "title": "Spotify",
            "hex": "1DB954",
            "source": "https://developer.spotify.com/documentation/general/design-and-branding/#using-our-logo",
            "guidelines": "https://developer.spotify.com/documentation/general/design-and-branding/#using-our-logo"
        },
        {
            "title": "Spotlight",
            "hex": "352A71",
            "source": "https://www.spotlight.com"
        },
        {
            "title": "Spreadshirt",
            "hex": "00B2A5",
            "source": "https://www.spreadshirt.ie",
            "aliases": {
                "dup": [
                    {
                        "title": "Spreadshop",
                        "hex": "FF9343",
                        "source": "https://www.spreadshop.com"
                    }
                ]
            }
        },
        {
            "title": "Spreaker",
            "hex": "F5C300",
            "source": "https://www.spreaker.com"
        },
        {
            "title": "Spring",
            "hex": "6DB33F",
            "source": "https://spring.io/trademarks"
        },
        {
            "title": "Spring",
            "slug": "spring_creators",
            "hex": "000000",
            "source": "https://www.spri.ng"
        },
        {
            "title": "Spring Boot",
            "hex": "6DB33F",
            "source": "https://spring.io/projects"
        },
        {
            "title": "Spring Security",
            "hex": "6DB33F",
            "source": "https://spring.io/projects"
        },
        {
            "title": "Spyder IDE",
            "hex": "FF0000",
            "source": "https://www.spyder-ide.org"
        },
        {
            "title": "SQLite",
            "hex": "003B57",
            "source": "https://github.com/sqlite/sqlite/blob/43e862723ec680542ca6f608f9963c0993dd7324/art/sqlite370.eps"
        },
        {
            "title": "Square",
            "hex": "3E4348",
            "source": "https://squareup.com"
        },
        {
            "title": "Square Enix",
            "hex": "ED1C24",
            "source": "https://www.square-enix.com"
        },
        {
            "title": "Squarespace",
            "hex": "000000",
            "source": "https://www.squarespace.com/logo-guidelines",
            "guidelines": "https://www.squarespace.com/brand-guidelines"
        },
        {
            "title": "SSRN",
            "hex": "154881",
            "source": "https://www.ssrn.com"
        },
        {
            "title": "SST",
            "hex": "E27152",
            "source": "https://sst.dev",
            "guidelines": "https://github.com/serverless-stack/identity"
        },
        {
            "title": "Stack Exchange",
            "hex": "1E5397",
            "source": "https://stackoverflow.com/company/logos",
            "guidelines": "https://stackoverflow.com/legal/trademark-guidance"
        },
        {
            "title": "Stack Overflow",
            "hex": "F58025",
            "source": "https://stackoverflow.design/brand/logo/",
            "guidelines": "https://stackoverflow.com/legal/trademark-guidance"
        },
        {
            "title": "Stackbit",
            "hex": "207BEA",
            "source": "https://www.stackbit.com/branding-guidelines/",
            "guidelines": "https://www.stackbit.com/branding-guidelines/"
        },
        {
            "title": "StackBlitz",
            "hex": "1269D3",
            "source": "https://stackblitz.com"
        },
        {
            "title": "StackEdit",
            "hex": "606060",
            "source": "https://github.com/benweet/stackedit/blob/46383b5b6a54b65b8720d786ed0a0518b9ad652d/src/assets/iconStackedit.svg"
        },
        {
            "title": "StackHawk",
            "hex": "00CBC6",
            "source": "https://www.stackhawk.com/press/"
        },
        {
            "title": "StackPath",
            "hex": "000000",
            "source": "https://www.stackpath.com/company/logo-and-branding/",
            "guidelines": "https://www.stackpath.com/company/logo-and-branding/"
        },
        {
            "title": "StackShare",
            "hex": "0690FA",
            "source": "https://stackshare.io/branding"
        },
        {
            "title": "Stadia",
            "hex": "CD2640",
            "source": "https://stadia.google.com/home"
        },
        {
            "title": "Staffbase",
            "hex": "00A4FD",
            "source": "https://staffbase.com/en/about/press-assets/"
        },
        {
            "title": "Standard Resume",
            "hex": "2A3FFB",
            "source": "https://standardresume.co/press"
        },
        {
            "title": "StandardJS",
            "hex": "F3DF49",
            "source": "https://github.com/standard/standard/blob/6516bf87f127b7968c34cac0100d48d6c455a891/sticker.svg"
        },
        {
            "title": "Star Trek",
            "hex": "FFE200",
            "source": "https://intl.startrek.com"
        },
        {
            "title": "Starbucks",
            "hex": "006241",
            "source": "https://starbucks.com",
            "guidelines": "https://creative.starbucks.com"
        },
        {
            "title": "Stardock",
            "hex": "004B8D",
            "source": "https://www.stardock.com/press/stardock%20branding/"
        },
        {
            "title": "Starling Bank",
            "hex": "6935D3",
            "source": "https://www.starlingbank.com/media/",
            "guidelines": "https://www.starlingbank.com/docs/brand/starling-bank-brand-guidelines.pdf"
        },
        {
            "title": "Starship",
            "hex": "DD0B78",
            "source": "https://starship.rs"
        },
        {
            "title": "STARZ",
            "hex": "000000",
            "source": "https://www.starz.com/guides/starzlibrary/"
        },
        {
            "title": "Statamic",
            "hex": "FF269E",
            "source": "https://statamic.com/branding",
            "guidelines": "https://statamic.com/branding"
        },
        {
            "title": "Statuspage",
            "hex": "172B4D",
            "source": "https://www.atlassian.com/company/news/press-kit"
        },
        {
            "title": "Statuspal",
            "hex": "4934BF",
            "source": "https://statuspal.io"
        },
        {
            "title": "Steam",
            "hex": "000000",
            "source": "https://partner.steamgames.com/doc/marketing/branding",
            "guidelines": "https://partner.steamgames.com/doc/marketing/branding"
        },
        {
            "title": "Steam Deck",
            "hex": "1A9FFF",
            "source": "https://partner.steamgames.com/doc/marketing/branding",
            "guidelines": "https://partner.steamgames.com/doc/marketing/branding"
        },
        {
            "title": "SteamDB",
            "hex": "000000",
            "source": "https://steamdb.info"
        },
        {
            "title": "Steamworks",
            "hex": "1E1E1E",
            "source": "https://partner.steamgames.com"
        },
        {
            "title": "Steelseries",
            "hex": "FF5200",
            "source": "https://techblog.steelseries.com/ux-guide/index.html"
        },
        {
            "title": "Steem",
            "hex": "171FC9",
            "source": "https://steem.com/brand/"
        },
        {
            "title": "Steemit",
            "hex": "06D6A9",
            "source": "https://steemit.com"
        },
        {
            "title": "Steinberg",
            "hex": "C90827",
            "source": "https://new.steinberg.net/press/"
        },
        {
            "title": "Stellar",
            "hex": "7D00FF",
            "source": "https://www.stellar.org/press"
        },
        {
            "title": "Stencyl",
            "hex": "8E1C04",
            "source": "https://www.stencyl.com/about/press/"
        },
        {
            "title": "Stimulus",
            "hex": "77E8B9",
            "source": "https://stimulus.hotwire.dev"
        },
        {
            "title": "Stitcher",
            "hex": "000000",
            "source": "https://partners.stitcher.com"
        },
        {
            "title": "STMicroelectronics",
            "hex": "03234B",
            "source": "https://www.st.com"
        },
        {
            "title": "StopStalk",
            "hex": "536DFE",
            "source": "https://github.com/stopstalk/media-resources/blob/265b728c26ba597b957e72134a3b49a10dc0c91d/stopstalk-small-black.svg",
            "license": {
                "type": "MIT"
            }
        },
        {
            "title": "Storyblok",
            "hex": "09B3AF",
            "source": "https://www.storyblok.com/press",
            "guidelines": "https://www.storyblok.com/press"
        },
        {
            "title": "Storybook",
            "hex": "FF4785",
            "source": "https://github.com/storybookjs/brand/tree/6f4d67f65f8275c53c310a73a8da6c6e96c8488c",
            "license": {
                "type": "MIT"
            }
        },
        {
            "title": "Strapi",
            "hex": "2F2E8B",
            "source": "https://strapi.io/newsroom"
        },
        {
            "title": "Strava",
            "hex": "FC4C02",
            "source": "https://itunes.apple.com/us/app/strava-running-and-cycling-gps/id426826309"
        },
        {
            "title": "Streamlit",
            "hex": "FF4B4B",
            "source": "https://www.streamlit.io/brand",
            "guidelines": "https://www.streamlit.io/brand"
        },
        {
            "title": "Stripe",
            "hex": "008CDD",
            "source": "https://stripe.com/about/resources"
        },
        {
            "title": "strongSwan",
            "hex": "E00033",
            "source": "https://www.strongswan.org/images/"
        },
        {
            "title": "Stryker",
            "hex": "E74C3C",
            "source": "https://stryker-mutator.io"
        },
        {
            "title": "StubHub",
            "hex": "003168",
            "source": "https://www.stubhub.com"
        },
        {
            "title": "Studio 3T",
            "hex": "17AF66",
            "source": "https://studio3t.com"
        },
        {
            "title": "styled-components",
            "hex": "DB7093",
            "source": "https://www.styled-components.com"
        },
        {
            "title": "stylelint",
            "hex": "263238",
            "source": "https://github.com/stylelint/stylelint/blob/1f7bbb2d189b3e27b42de25f2948e3e5eec1b759/identity/stylelint-icon-black.svg"
        },
        {
            "title": "StyleShare",
            "hex": "212121",
            "source": "https://www.stylesha.re"
        },
        {
            "title": "Stylus",
            "hex": "333333",
            "source": "https://github.com/stylus/stylus-lang.com/blob/c833bf697e39e1174c7c6e679e0e5a23d0baeb90/img/stylus-logo.svg"
        },
        {
            "title": "Subaru",
            "hex": "013C74",
            "source": "https://commons.wikimedia.org/wiki/File:Subaru_logo.svg"
        },
        {
            "title": "Sublime Text",
            "hex": "FF9800",
            "source": "https://www.sublimetext.com"
        },
        {
            "title": "Substack",
            "hex": "FF6719",
            "source": "https://on.substack.com"
        },
        {
            "title": "Subtitle Edit",
            "hex": "CC2424",
            "source": "https://github.com/SubtitleEdit/subtitleedit/issues/61#issuecomment-1442100888"
        },
        {
            "title": "Subversion",
            "hex": "809CC9",
            "source": "https://subversion.apache.org/logo"
        },
        {
            "title": "suckless",
            "hex": "1177AA",
            "source": "https://suckless.org"
        },
        {
            "title": "Sumo Logic",
            "hex": "000099",
            "source": "https://sites.google.com/sumologic.com/sumo-logic-brand/home",
            "guidelines": "https://sites.google.com/sumologic.com/sumo-logic-brand/home"
        },
        {
            "title": "Supabase",
            "hex": "3FCF8E",
            "source": "https://github.com/supabase/supabase/blob/4031a7549f5d46da7bc79c01d56be4177dc7c114/packages/common/assets/images/supabase-logo-wordmark--light.svg"
        },
        {
            "title": "Super User",
            "hex": "38A1CE",
            "source": "https://stackoverflow.design/brand/logo/",
            "guidelines": "https://stackoverflow.com/legal/trademark-guidance"
        },
        {
            "title": "Supercrease",
            "hex": "000000",
            "source": "https://supercrease.com/wp-content/themes/super-crease/assets/svgs/super-crease.svg"
        },
        {
            "title": "Supermicro",
            "hex": "151F6D",
            "source": "https://www.supermicro.com/manuals/supermicro_logo_guidelines.pdf"
        },
        {
            "title": "SurrealDB",
            "hex": "FF00A0",
            "source": "https://surrealdb.com/media"
        },
        {
            "title": "SurveyMonkey",
            "hex": "00BF6F",
            "source": "https://www.surveymonkey.com/mp/brandassets/",
            "guidelines": "https://www.surveymonkey.com/mp/brandassets/"
        },
        {
            "title": "SUSE",
            "hex": "0C322C",
            "source": "https://brand.suse.com",
            "guidelines": "https://brand.suse.com"
        },
        {
            "title": "Suzuki",
            "hex": "E30613",
            "source": "https://www.suzuki.ie"
        },
        {
            "title": "Svelte",
            "hex": "FF3E00",
            "source": "https://github.com/sveltejs/branding/blob/c4dfca6743572087a6aef0e109ffe3d95596e86a/svelte-logo.svg",
            "aliases": {
                "dup": [
                    {
                        "title": "Sapper",
                        "hex": "159497",
                        "source": "https://sapper.svelte.dev"
                    }
                ]
            }
        },
        {
            "title": "SVG",
            "hex": "FFB13B",
            "source": "https://www.w3.org/2009/08/svg-logos.html",
            "guidelines": "https://www.w3.org/2009/08/svg-logos.html",
            "license": {
                "type": "CC-BY-SA-4.0"
            }
        },
        {
            "title": "SVG.js",
            "hex": "FF0066",
            "source": "https://github.com/svgdotjs/svg.logo/blob/0de9ff2cca6c058968f838baaaf507e475ee4583/logo.svg"
        },
        {
            "title": "SVGO",
            "hex": "3E7FC1",
            "source": "https://github.com/svg/svgo/blob/93a5db197ca32990131bf41becf2e002bb0841bf/logo/isotype.svg"
        },
        {
            "title": "Swagger",
            "hex": "85EA2D",
            "source": "https://swagger.io/swagger/media/assets/images/swagger_logo.svg"
        },
        {
            "title": "Swarm",
            "hex": "FFA633",
            "source": "https://foursquare.com/about/logos"
        },
        {
            "title": "SWC",
            "hex": "FFFFFF",
            "source": "https://github.com/swc-project/logo/blob/f26cac1b4a490e3bdf128d3b084bb57f4fab1aac/svg/swc_black.svg"
        },
        {
            "title": "Swift",
            "hex": "F05138",
            "source": "https://developer.apple.com/swift/resources/",
            "guidelines": "https://developer.apple.com/swift/resources/"
        },
        {
            "title": "Swiggy",
            "hex": "FC8019",
            "source": "https://www.swiggy.com"
        },
        {
            "title": "Swiper",
            "hex": "6332F6",
            "source": "https://swiperjs.com"
        },
        {
            "title": "Symantec",
            "hex": "FDB511",
            "source": "https://commons.wikimedia.org/wiki/File:Symantec_logo10.svg"
        },
        {
            "title": "Symbolab",
            "hex": "DB3F59",
            "source": "https://www.symbolab.com"
        },
        {
            "title": "Symfony",
            "hex": "000000",
            "source": "https://symfony.com/logo",
            "guidelines": "https://symfony.com/trademark"
        },
        {
            "title": "Symphony",
            "hex": "0098FF",
            "source": "https://symphony.com"
        },
        {
            "title": "SymPy",
            "hex": "3B5526",
            "source": "https://github.com/sympy/sympy.github.com/blob/e606a6dc2ee90b1ddaa9c36be6c92392ab300f72/media/sympy-notailtext.svg"
        },
        {
            "title": "Synology",
            "hex": "B5B5B6",
            "source": "https://www.synology.com/en-global/company/branding",
            "guidelines": "https://www.synology.com/en-global/company/branding"
        },
        {
            "title": "System76",
            "hex": "585048",
            "source": "https://github.com/system76/brand/blob/7a31740b54f929b62a165baa61dfb0b5164261e8/System76%20branding/system76-logo_secondary.svg"
        },
        {
            "title": "T-Mobile",
            "hex": "E20074",
            "source": "https://tmap.t-mobile.com/portals/pro74u7a/EXTBrandPortal",
            "guidelines": "https://tmap.t-mobile.com/portals/pro74u7a/EXTBrandPortal"
        },
        {
            "title": "Tableau",
            "hex": "E97627",
            "source": "https://www.tableau.com/about/media-download-center"
        },
        {
            "title": "TableCheck",
            "hex": "7935D2",
            "source": "https://www.tablecheck.com/join"
        },
        {
            "title": "Taco Bell",
            "hex": "38096C",
            "source": "https://www.tacobell.com"
        },
        {
            "title": "tado°",
            "hex": "FFA900",
            "source": "https://www.tado.com/gb-en/press-assets"
        },
        {
            "title": "Taichi Graphics",
            "hex": "000000",
            "source": "https://taichi.graphics"
        },
        {
            "title": "Taichi Lang",
            "hex": "000000",
            "source": "https://docs.taichi-lang.org/blog"
        },
        {
            "title": "Tails",
            "hex": "56347C",
            "source": "https://tails.boum.org/contribute/how/promote/material/logo/"
        },
        {
            "title": "Tailwind CSS",
            "hex": "06B6D4",
            "source": "https://tailwindcss.com/brand",
            "guidelines": "https://tailwindcss.com/brand"
        },
        {
            "title": "Talend",
            "hex": "FF6D70",
            "source": "https://www.talend.com/blog/"
        },
        {
            "title": "Talenthouse",
            "hex": "FFFFFF",
            "source": "https://www.talenthouse.com"
        },
        {
            "title": "Tamiya",
            "hex": "000000",
            "source": "https://commons.wikimedia.org/wiki/File:TAMIYA_Logo.svg"
        },
        {
            "title": "Tampermonkey",
            "hex": "00485B",
            "source": "https://commons.wikimedia.org/wiki/File:Tampermonkey_logo.svg"
        },
        {
            "title": "Taobao",
            "hex": "E94F20",
            "source": "https://www.alibabagroup.com/en/ir/reports"
        },
        {
            "title": "Tapas",
            "hex": "FFCE00",
            "source": "https://tapas.io/site/about#media"
        },
        {
            "title": "Target",
            "hex": "CC0000",
            "source": "https://www.target.com"
        },
        {
            "title": "Task",
            "hex": "29BEB0",
            "source": "https://github.com/go-task/task/blob/367c0b38a6787bebf6ee5af864be1574ad40b24a/docs/Logo_mono.svg"
        },
        {
            "title": "Tasmota",
            "hex": "1FA3EC",
            "source": "https://tasmota.github.io/docs/"
        },
        {
            "title": "Tata",
            "hex": "486AAE",
            "source": "https://www.tatasteel.com/media/media-kit/logos-usage-guidelines/",
            "guidelines": "https://www.tatasteel.com/media/media-kit/logos-usage-guidelines/"
        },
        {
            "title": "Tata Consultancy Services",
            "slug": "tcs",
            "hex": "EE3984",
            "source": "https://www.tcs.com",
            "aliases": {
                "aka": [
                    "TCS"
                ]
            }
        },
        {
            "title": "Tauri",
            "hex": "FFC131",
            "source": "https://github.com/tauri-apps/tauri/blob/093f85dc2b90a6dd0f48d941f6e88daec311250a/app-icon.png",
            "license": {
                "type": "CC-BY-NC-ND-4.0",
                "url": "https://github.com/tauri-apps/tauri"
            }
        },
        {
            "title": "TaxBuzz",
            "hex": "ED8B0B",
            "source": "https://www.taxbuzz.com"
        },
        {
            "title": "TeamCity",
            "hex": "000000",
            "source": "https://www.jetbrains.com/company/brand/logos/",
            "guidelines": "https://www.jetbrains.com/company/brand/"
        },
        {
            "title": "TeamSpeak",
            "hex": "4B69B6",
            "source": "https://teamspeak.com"
        },
        {
            "title": "TeamViewer",
            "hex": "004680",
            "source": "https://www.teamviewer.com/en-us/"
        },
        {
            "title": "TED",
            "hex": "E62B1E",
            "source": "https://www.ted.com/participate/organize-a-local-tedx-event/tedx-organizer-guide/branding-promotions/logo-and-design/your-tedx-logo"
        },
        {
            "title": "Teespring",
            "hex": "ED2761",
            "source": "https://teespring.com"
        },
        {
            "title": "Tekton",
            "hex": "FD495C",
            "source": "https://github.com/cdfoundation/artwork/blob/3e748ca9cf9c3136a4a571f7655271b568c16a64/tekton/icon/black/tekton-icon-black.svg",
            "guidelines": "https://github.com/cdfoundation/artwork/blob/main/tekton/tekton_brand_guide.pdf"
        },
        {
            "title": "TELE5",
            "hex": "C2AD6F",
            "source": "https://www.tele5.de"
        },
        {
            "title": "Telegram",
            "hex": "26A5E4",
            "source": "https://telegram.org"
        },
        {
            "title": "Telegraph",
            "hex": "FAFAFA",
            "source": "https://telegra.ph"
        },
        {
            "title": "Temporal",
            "hex": "000000",
            "source": "https://github.com/temporalio/temporaldotio/blob/b6b5f3ed1fda818d5d6c07e27ec15d51a61f2267/public/images/icons/temporal-no-text.svg"
        },
        {
            "title": "Tencent QQ",
            "hex": "EB1923",
            "source": "https://en.wikipedia.org/wiki/File:Tencent_QQ.svg#/media/File:Tencent_QQ.svg"
        },
        {
            "title": "TensorFlow",
            "hex": "FF6F00",
            "source": "https://www.tensorflow.org/extras/tensorflow_brand_guidelines.pdf"
        },
        {
            "title": "Teradata",
            "hex": "F37440",
            "source": "https://github.com/Teradata/teradata.github.io/tree/0b5124f0c652d7ba006a487c8b4b21bd61150ab2"
        },
        {
            "title": "teratail",
            "hex": "F4C51C",
            "source": "https://teratail.com"
        },
        {
            "title": "Termius",
            "hex": "000000",
            "source": "https://termius.com/brand-resources",
            "guidelines": "https://termius.com/terms-of-use"
        },
        {
            "title": "Terraform",
            "hex": "7B42BC",
            "source": "https://www.hashicorp.com/brand",
            "guidelines": "https://www.hashicorp.com/brand"
        },
        {
            "title": "Tesco",
            "hex": "00539F",
            "source": "https://www.tesco.com"
        },
        {
            "title": "Tesla",
            "hex": "CC0000",
            "source": "https://www.tesla.com/tesla-gallery"
        },
        {
            "title": "TestCafe",
            "hex": "36B6E5",
            "source": "https://github.com/DevExpress/testcafe/blob/dd174b6682b5f2675ac90e305d3d893c36a1d814/media/logos/svg/TestCafe-logo-600.svg"
        },
        {
            "title": "Testin",
            "hex": "007DD7",
            "source": "https://www.testin.cn"
        },
        {
            "title": "Testing Library",
            "hex": "E33332",
            "source": "https://testing-library.com"
        },
        {
            "title": "TestRail",
            "hex": "65C179",
            "source": "https://www.testrail.com"
        },
        {
            "title": "Tether",
            "hex": "50AF95",
            "aliases": {
                "aka": [
                    "USDt"
                ]
            },
            "source": "https://tether.to/branding/",
            "guidelines": "https://tether.to/branding/"
        },
        {
            "title": "Textpattern",
            "hex": "FFDA44",
            "source": "https://textpattern.com"
        },
        {
            "title": "TGA",
            "hex": "0014FF",
            "source": "https://thegameawards.com/about",
            "aliases": {
                "aka": [
                    "The Game Awards"
                ]
            }
        },
        {
            "title": "Thangs",
            "hex": "FFBC00",
            "source": "https://thangs.com"
        },
        {
            "title": "The Algorithms",
            "hex": "00BCB4",
            "source": "https://github.com/TheAlgorithms/website/blob/f4e439578c88fed3b21c70898605238602975d2d/public/logo_t.svg"
        },
        {
            "title": "The Conversation",
            "hex": "D8352A",
            "source": "https://theconversation.com/republishing-guidelines"
        },
        {
            "title": "The Irish Times",
            "hex": "000000",
            "source": "https://www.irishtimes.com"
        },
        {
            "title": "The Mighty",
            "hex": "D0072A",
            "source": "https://themighty.com"
        },
        {
            "title": "The Models Resource",
            "hex": "3A75BD",
            "source": "https://www.models-resource.com"
        },
        {
            "title": "The Movie Database",
            "aliases": {
                "aka": [
                    "TMDB"
                ]
            },
            "hex": "01B4E4",
            "source": "https://www.themoviedb.org/about/logos-attribution"
        },
        {
            "title": "The North Face",
            "hex": "000000",
            "source": "https://www.thenorthface.com"
        },
        {
            "title": "The Register",
            "hex": "FF0000",
            "source": "https://www.theregister.co.uk"
        },
        {
            "title": "The Sounds Resource",
            "hex": "39BE6B",
            "source": "https://www.sounds-resource.com"
        },
        {
            "title": "The Spriters Resource",
            "hex": "BE3939",
            "source": "https://www.spriters-resource.com"
        },
        {
            "title": "The Washington Post",
            "hex": "231F20",
            "source": "https://www.washingtonpost.com/brand-studio/archive/"
        },
        {
            "title": "Thingiverse",
            "hex": "248BFB",
            "source": "https://www.thingiverse.com"
        },
        {
            "title": "ThinkPad",
            "hex": "EE2624",
            "source": "https://www.lenovo.com/us/en/thinkpad"
        },
        {
            "title": "Threadless",
            "hex": "0099FF",
            "source": "https://www.threadless.com/about-us/"
        },
        {
            "title": "Threads",
            "hex": "000000",
            "source": "https://commons.wikimedia.org/wiki/File:Threads_(app)_logo.svg"
        },
        {
            "title": "Three.js",
            "hex": "000000",
            "source": "https://github.com/mrdoob/three.js/blob/a567b810cfcb7f6a03e4faea99f03c53081da477/files/icon.svg"
        },
        {
            "title": "Threema",
            "hex": "3FE669",
            "source": "https://threema.ch/en/press"
        },
        {
            "title": "Thumbtack",
            "hex": "009FD9",
            "source": "https://www.thumbtack.com/press/media-resources/"
        },
        {
            "title": "Thunderbird",
            "hex": "0A84FF",
            "source": "https://github.com/thundernest/thunderbird-website/blob/d7446f3eee14b38f02ee60da7d4b4fb8c9ef20e3/media/svg/logo.svg"
        },
        {
            "title": "Thurgauer Kantonalbank",
            "hex": "006D41",
            "source": "https://www.tkb.ch"
        },
        {
            "title": "Thymeleaf",
            "hex": "005F0F",
            "source": "https://github.com/thymeleaf/thymeleaf-org/blob/0427d4d4c6f08d3a1fbed3bc90ceeebcf094b532/artwork/thymeleaf%202016/thymeleaf.svg"
        },
        {
            "title": "Ticketmaster",
            "hex": "026CDF",
            "source": "https://design.ticketmaster.com/brand/overview/"
        },
        {
            "title": "Tidal",
            "hex": "000000",
            "source": "https://tidal.com"
        },
        {
            "title": "TiddlyWiki",
            "hex": "111111",
            "source": "https://tiddlywiki.com"
        },
        {
            "title": "Tide",
            "hex": "4050FB",
            "source": "https://www.tide.co/newsroom/"
        },
        {
            "title": "Tidyverse",
            "hex": "1A162D",
            "source": "https://github.com/rstudio/hex-stickers/blob/69528093ef59f541e5a4798dbcb00e60267e8870/SVG/tidyverse.svg"
        },
        {
            "title": "TietoEVRY",
            "hex": "063752",
            "source": "https://www.tietoevry.com/en/about-us/our-company/"
        },
        {
            "title": "TikTok",
            "hex": "000000",
            "source": "https://tiktok.com"
        },
        {
            "title": "Tile",
            "hex": "000000",
            "source": "https://www.thetileapp.com"
        },
        {
            "title": "Timescale",
            "hex": "FDB515",
            "source": "https://www.timescale.com"
        },
        {
            "title": "Tina",
            "hex": "EC4815",
            "source": "https://github.com/tinacms/tinacms/blob/965edfb7d2a318ab6b86a4772e4daebf53f34f2e/examples/tina-self-hosted-demo/public/tina.svg"
        },
        {
            "title": "Tinder",
            "hex": "FF6B6B",
            "source": "https://www.gotinder.com/press"
        },
        {
            "title": "TinyLetter",
            "hex": "ED1C24",
            "source": "https://tinyletter.com/site/press/"
        },
        {
            "title": "Tistory",
            "hex": "000000",
            "source": "https://tistory.com",
            "aliases": {
                "loc": {
                    "ko-KR": "티스토리"
                }
            }
        },
        {
            "title": "tmux",
            "hex": "1BB91F",
            "source": "https://github.com/tmux/tmux/tree/f04cc3997629823f0e304d4e4184e2ec93c703f0/logo"
        },
        {
            "title": "TNT",
            "hex": "FF6600",
            "source": "https://commons.wikimedia.org/wiki/File:TNT_Express_Logo.svg"
        },
        {
            "title": "Todoist",
            "hex": "E44332",
            "source": "https://doist.com/press/"
        },
        {
            "title": "Toggl",
            "hex": "FFDE91",
            "source": "https://toggl.com/track/media-toolkit"
        },
        {
            "title": "Toggl Track",
            "hex": "E57CD8",
            "source": "https://toggl.com/track/media-toolkit"
        },
        {
            "title": "Tokyo Metro",
            "hex": "149DD3",
            "source": "https://en.wikipedia.org/wiki/File:TokyoMetro.svg"
        },
        {
            "title": "TOML",
            "hex": "9C4121",
            "source": "https://github.com/toml-lang/toml/blob/625f62b55c5acdfb9924c78e1d0bf4cf0be23d91/logos/toml.svg"
        },
        {
            "title": "Tomorrowland",
            "hex": "000000",
            "source": "https://global.tomorrowland.com"
        },
        {
            "title": "Topcoder",
            "hex": "29A7DF",
            "source": "https://www.topcoder.com/thrive/articles/How%20to%20use%20the%20Topcoder%20GUI%20KIT",
            "guidelines": "https://www.topcoder.com/thrive/articles/How%20to%20use%20the%20Topcoder%20GUI%20KIT"
        },
        {
            "title": "Toptal",
            "hex": "3863A0",
            "source": "https://www.toptal.com/branding"
        },
        {
            "title": "Tor Browser",
            "hex": "7D4698",
            "source": "https://styleguide.torproject.org/brand-assets/"
        },
        {
            "title": "Tor Project",
            "hex": "7E4798",
            "source": "https://styleguide.torproject.org/brand-assets/"
        },
        {
            "title": "Toshiba",
            "hex": "FF0000",
            "source": "https://commons.wikimedia.org/wiki/File:Toshiba_logo.svg"
        },
        {
            "title": "Toyota",
            "hex": "EB0A1E",
            "source": "https://www.toyota.com/brandguidelines/logo/",
            "guidelines": "https://www.toyota.com/brandguidelines/"
        },
        {
            "title": "TP-Link",
            "hex": "4ACBD6",
            "source": "https://www.tp-link.com"
        },
        {
            "title": "tqdm",
            "hex": "FFC107",
            "source": "https://github.com/tqdm/img/blob/0dd23d9336af67976f88f9988ea660cde78c54d4/logo.svg"
        },
        {
            "title": "Traefik Mesh",
            "hex": "9D0FB0",
            "source": "https://github.com/traefik/mesh/blob/ef03c40b78c08931d47fdad0be10d1986f4e21bc/docs/content/assets/img/traefik-mesh-logo.svg"
        },
        {
            "title": "Traefik Proxy",
            "hex": "24A1C1",
            "source": "https://traefik.io/traefik/"
        },
        {
            "title": "Trailforks",
            "hex": "FFCD00",
            "source": "https://www.trailforks.com/about/graphics/",
            "guidelines": "https://www.trailforks.com/about/graphics/"
        },
        {
            "title": "TrainerRoad",
            "hex": "DA291C",
            "source": "https://www.trainerroad.com/press/",
            "guidelines": "https://www.trainerroad.com/press/"
        },
        {
            "title": "Trakt",
            "hex": "ED1C24",
            "source": "https://trakt.tv"
        },
        {
            "title": "Transport for Ireland",
            "hex": "00B274",
            "source": "https://www.transportforireland.ie"
        },
        {
            "title": "Transport for London",
            "hex": "113B92",
            "source": "https://tfl.gov.uk"
        },
        {
            "title": "Travis CI",
            "hex": "3EAAAF",
            "source": "https://travis-ci.com/logo"
        },
        {
            "title": "Treehouse",
            "hex": "5FCF80",
            "source": "https://teamtreehouse.com/about"
        },
        {
            "title": "Trello",
            "hex": "0052CC",
            "source": "https://atlassian.design/resources/logo-library",
            "guidelines": "https://atlassian.design/foundations/logos/"
        },
        {
            "title": "Trend Micro",
            "hex": "D71921",
            "source": "https://www.trendmicro.com"
        },
        {
            "title": "Treyarch",
            "hex": "000000",
            "source": "https://upload.wikimedia.org/wikipedia/en/7/7a/Treyarch_logo.svg"
        },
        {
            "title": "Trilium",
            "hex": "000000",
            "source": "https://github.com/zadam/trilium/blob/05d2f4fe96f49c5bc7f3a02a9e47fc352ce5971d/images/icon.svg"
        },
        {
            "title": "Triller",
            "hex": "FF0089",
            "source": "https://triller.co/static/media/illustrations/logo-full-white.svg"
        },
        {
            "title": "Trino",
            "hex": "DD00A1",
            "source": "https://github.com/trinodb/docs.trino.io/blob/653a46f6bdc64b5f67302dc9ab8a0c432ca25e70/352/_static/trino.svg"
        },
        {
            "title": "Trip.com",
            "hex": "287DFA",
            "source": "https://careers.trip.com"
        },
        {
            "title": "Tripadvisor",
            "hex": "34E0A1",
            "source": "https://tripadvisor.mediaroom.com/logo-guidelines"
        },
        {
            "title": "Trivy",
            "hex": "1904DA",
            "source": "https://www.aquasec.com/brand/",
            "guidelines": "https://www.aquasec.com/brand/"
        },
        {
            "title": "Trove",
            "hex": "2D004B",
            "source": "https://trove.nla.gov.au/about/who-we-are/our-logo",
            "guidelines": "https://trove.nla.gov.au/about/who-we-are/trove-brand-guidelines"
        },
        {
            "title": "tRPC",
            "hex": "2596BE",
            "source": "https://github.com/trpc/trpc/blob/e0df4a2d5b498dd953a65901e04915c6e3f7ecc5/www/static/img/logo-no-text.svg"
        },
        {
            "title": "TrueNAS",
            "hex": "0095D5",
            "source": "https://www.truenas.com"
        },
        {
            "title": "trulia",
            "hex": "0A0B09",
            "source": "https://www.trulia.com/newsroom/media/brand-logos/",
            "guidelines": "https://www.trulia.com/newsroom/media/brand-logos/"
        },
        {
            "title": "Trusted Shops",
            "hex": "FFDC0F",
            "source": "https://brand.trustedshops.com/d/dorIFVeUmcN9/corporate-design"
        },
        {
            "title": "Trustpilot",
            "hex": "00B67A",
            "source": "https://support.trustpilot.com/hc/en-us/articles/206289947-Trustpilot-Brand-Assets-Style-Guide"
        },
        {
            "title": "Try It Online",
            "hex": "303030",
            "source": "https://tio.run"
        },
        {
            "title": "TryHackMe",
            "hex": "212C42",
            "source": "https://tryhackme.com/about"
        },
        {
            "title": "ts-node",
            "hex": "3178C6",
            "source": "https://typestrong.org/ts-node/"
        },
        {
            "title": "Tubi",
            "hex": "000000",
            "source": "https://corporate.tubitv.com/press-releases/"
        },
        {
            "title": "TUI",
            "hex": "D40E14",
            "source": "https://www.design.tui/brand/logos/",
            "guidelines": "https://www.design.tui/brand/"
        },
        {
            "title": "Tumblr",
            "hex": "36465D",
            "source": "https://www.tumblr.com/logo"
        },
        {
            "title": "TuneIn",
            "hex": "14D8CC",
            "source": "https://cms.tunein.com/press/"
        },
        {
            "title": "Turbo",
            "hex": "5CD8E5",
            "source": "https://turbo.hotwired.dev"
        },
        {
            "title": "Turborepo",
            "hex": "EF4444",
            "source": "https://github.com/vercel/turborepo/blob/7312e316629a2138f895a90c9704045891be817b/docs/public/logo-light.svg"
        },
        {
            "title": "TurboSquid",
            "hex": "FF8135",
            "source": "https://www.brand.turbosquid.com/turbosquidicons",
            "guidelines": "https://www.brand.turbosquid.com"
        },
        {
            "title": "Turkish Airlines",
            "hex": "C70A0C",
            "source": "https://www.turkishairlines.com/tr-int/basin-odasi/logo-arsivi/index.html"
        },
        {
            "title": "Tutanota",
            "hex": "840010",
            "source": "https://github.com/tutao/tutanota/blob/8ff5f0e7d78834ac8fcb0f2357c394b757ea4793/resources/images/logo-solo-red.svg"
        },
        {
            "title": "TV Time",
            "hex": "FFD400",
            "source": "https://www.tvtime.com"
        },
        {
            "title": "Twilio",
            "hex": "F22F46",
            "source": "https://www.twilio.com/company/brand"
        },
        {
            "title": "Twitch",
            "hex": "9146FF",
            "source": "https://brand.twitch.tv"
        },
        {
            "title": "Twitter",
            "hex": "1D9BF0",
            "source": "https://brand.twitter.com",
            "guidelines": "https://about.twitter.com/en/who-we-are/brand-toolkit"
        },
        {
            "title": "Twoo",
            "hex": "FF7102",
            "source": "https://www.twoo.com/about/press"
        },
        {
            "title": "Typeform",
            "hex": "262627",
            "source": "https://www.typeform.com"
        },
        {
            "title": "TypeScript",
            "hex": "3178C6",
            "source": "https://www.typescriptlang.org/branding",
            "guidelines": "https://www.typescriptlang.org/branding"
        },
        {
            "title": "TYPO3",
            "hex": "FF8700",
            "source": "https://typo3.com/fileadmin/assets/typo3logos/typo3_bullet_01.svg"
        },
        {
            "title": "Uber",
            "hex": "000000",
            "source": "https://www.uber.com/media/"
        },
        {
            "title": "Uber Eats",
            "hex": "06C167",
            "source": "https://www.ubereats.com"
        },
        {
            "title": "Ubiquiti",
            "hex": "0559C9",
            "source": "https://www.ui.com"
        },
        {
            "title": "Ubisoft",
            "hex": "000000",
            "source": "https://www.ubisoft.com/en-US/company/overview.aspx"
        },
        {
            "title": "uBlock Origin",
            "hex": "800000",
            "source": "https://github.com/gorhill/uBlock/blob/59aa235952a9289cfe72e4fb9f8a7d8f4c80be9a/src/img/ublock.svg"
        },
        {
            "title": "Ubuntu",
            "hex": "E95420",
            "source": "https://design.ubuntu.com/downloads/",
            "guidelines": "https://design.ubuntu.com/brand/ubuntu-logo/"
        },
        {
            "title": "Udacity",
            "hex": "02B3E4",
            "source": "https://www.udacity.com"
        },
        {
            "title": "Udemy",
            "hex": "A435F0",
            "source": "https://www.udemy.com/ourbrand/"
        },
        {
            "title": "UFC",
            "hex": "D20A0A",
            "source": "https://www.ufc.com"
        },
        {
            "title": "UIkit",
            "hex": "2396F3",
            "source": "https://getuikit.com"
        },
        {
            "title": "Ulule",
            "hex": "18A5D6",
            "source": "https://ulule.frontify.com/d/EX3dK8qsXgqh/branding-guidelines"
        },
        {
            "title": "Umbraco",
            "hex": "3544B1",
            "source": "https://umbraco.com"
        },
        {
            "title": "UML",
            "hex": "FABD14",
            "source": "https://www.uml.org",
            "aliases": {
                "aka": [
                    "Unified Modelling Language"
                ]
            }
        },
        {
            "title": "Unacademy",
            "hex": "08BD80",
            "source": "https://unacademy.com"
        },
        {
            "title": "Under Armour",
            "hex": "1D1D1D",
            "source": "https://www.underarmour.com/en-us/"
        },
        {
            "title": "Underscore.js",
            "hex": "0371B5",
            "source": "https://github.com/jashkenas/underscore/blob/f098f61ff84931dea69c276b3674a62b6ae4def7/docs/images/underscore.png"
        },
        {
            "title": "Undertale",
            "hex": "E71D29",
            "source": "https://undertale.com"
        },
        {
            "title": "Unicode",
            "hex": "5455FE",
            "source": "https://en.wikipedia.org/wiki/Unicode"
        },
        {
            "title": "Unilever",
            "hex": "1F36C7",
            "source": "https://www.unilever.co.uk/about/who-we-are/our-logo/"
        },
        {
            "title": "United Airlines",
            "hex": "002244",
            "source": "https://en.wikipedia.org/wiki/File:United_Airlines_Logo.svg"
        },
        {
            "title": "Unity",
            "hex": "FFFFFF",
            "source": "https://brand.unity.com",
            "guidelines": "https://brand.unity.com"
        },
        {
            "title": "Unlicense",
            "hex": "808080",
            "source": "https://commons.wikimedia.org/wiki/File:PD-icon.svg"
        },
        {
            "title": "UnoCSS",
            "hex": "333333",
            "source": "https://github.com/unocss/unocss/blob/fc2ed5bb6019b45565ff5293d4b650522f1b79b4/playground/public/icon.svg"
        },
        {
            "title": "Unraid",
            "hex": "F15A2C",
            "source": "https://unraid.net"
        },
        {
            "title": "Unreal Engine",
            "hex": "0E1128",
            "source": "https://www.unrealengine.com/en-US/branding",
            "guidelines": "https://www.unrealengine.com/en-US/branding"
        },
        {
            "title": "Unsplash",
            "hex": "000000",
            "source": "https://unsplash.com"
        },
        {
            "title": "Untangle",
            "hex": "68BD49",
            "source": "https://www.untangle.com/company-overview/",
            "guidelines": "https://www.untangle.com/company-overview/"
        },
        {
            "title": "Untappd",
            "hex": "FFC000",
            "source": "https://untappd.com"
        },
        {
            "title": "UpCloud",
            "hex": "7B00FF",
            "source": "https://upcloud.com/brand-assets/",
            "guidelines": "https://upcloud.com/brand-assets/"
        },
        {
            "title": "UpLabs",
            "hex": "3930D8",
            "source": "https://www.uplabs.com"
        },
        {
            "title": "Uploaded",
            "hex": "0E70CB",
            "source": "https://www.uploaded.net"
        },
        {
            "title": "UPS",
            "hex": "150400",
            "source": "https://www.ups.com"
        },
        {
            "title": "Upstash",
            "hex": "00E9A3",
            "source": "https://upstash.com"
        },
        {
            "title": "Uptime Kuma",
            "hex": "5CDD8B",
            "source": "https://uptime.kuma.pet"
        },
        {
            "title": "Uptobox",
            "hex": "5CE1E6",
            "source": "https://uptoboxpremium.org"
        },
        {
            "title": "Upwork",
            "hex": "6FDA44",
            "source": "https://www.upwork.com/press/"
        },
        {
            "title": "USPS",
            "hex": "333366",
            "source": "https://www.usps.com"
        },
        {
            "title": "V",
            "hex": "5D87BF",
            "source": "https://github.com/vlang/v-logo/blob/eec050c901ed3afefce8cbe56092d55ed6770706/dist/v-logo.svg",
            "license": {
                "type": "MIT"
            }
        },
        {
            "title": "V2EX",
            "hex": "1F1F1F",
            "source": "https://www.v2ex.com"
        },
        {
            "title": "V8",
            "hex": "4B8BF5",
            "source": "https://v8.dev/logo"
        },
        {
            "title": "Vaadin",
            "hex": "00B4F0",
            "source": "https://vaadin.com/trademark",
            "guidelines": "https://vaadin.com/trademark"
        },
        {
            "title": "Vagrant",
            "hex": "1868F2",
            "source": "https://www.hashicorp.com/brand",
            "guidelines": "https://www.hashicorp.com/brand"
        },
        {
            "title": "Vala",
            "hex": "7239B3",
            "source": "https://commons.wikimedia.org/wiki/File:Vala_Logo.svg",
            "license": {
                "type": "MIT",
                "url": "https://commons.wikimedia.org/wiki/File:Vala_Logo.svg"
            }
        },
        {
            "title": "Valorant",
            "hex": "FA4454",
            "source": "https://commons.wikimedia.org/wiki/File:Valorant_logo_-_black_color_version.svg"
        },
        {
            "title": "Valve",
            "hex": "F74843",
            "source": "https://www.valvesoftware.com"
        },
        {
            "title": "Vapor",
            "hex": "0D0D0D",
            "source": "https://vapor.codes"
        },
        {
            "title": "Vault",
            "hex": "FFEC6E",
            "source": "https://www.hashicorp.com/brand",
            "guidelines": "https://www.hashicorp.com/brand"
        },
        {
            "title": "Vauxhall",
            "hex": "EB001E",
            "source": "https://www.stellantis.com/en/brands/vauxhall"
        },
        {
            "title": "vBulletin",
            "hex": "184D66",
            "source": "https://commons.wikimedia.org/wiki/File:VBulletin.svg"
        },
        {
            "title": "Vector Logo Zone",
            "hex": "184D66",
            "source": "https://www.vectorlogo.zone"
        },
        {
            "title": "Vectorworks",
            "hex": "000000",
            "source": "https://www.vectorworks.net/en-US"
        },
        {
            "title": "Veeam",
            "hex": "00B336",
            "source": "https://www.veeam.com/newsroom/veeam-graphics.html"
        },
        {
            "title": "Veepee",
            "hex": "EC008C",
            "source": "https://www.veepee.fr"
        },
        {
            "title": "Vega",
            "hex": "2450B2",
            "source": "https://github.com/vega/logos/blob/af32bc29f0c09c8de826aaafb037935fb69e960a/assets/VG_Black.svg",
            "guidelines": "https://github.com/vega/logos",
            "license": {
                "type": "BSD-3-Clause"
            }
        },
        {
            "title": "Velog",
            "hex": "20C997",
            "source": "https://github.com/velopert/velog-client/blob/8fbbb371f4b4525b6747e54d0c608900ea8bf03e/src/static/svg/velog-icon.svg"
        },
        {
            "title": "Venmo",
            "hex": "3D95CE",
            "source": "https://venmo.com/about/brand/"
        },
        {
            "title": "Vercel",
            "hex": "000000",
            "source": "https://vercel.com/design/brands",
            "guidelines": "https://vercel.com/design/brands"
        },
        {
            "title": "Verdaccio",
            "hex": "4B5E40",
            "source": "https://verdaccio.org/docs/logo",
            "guidelines": "https://verdaccio.org/docs/logo"
        },
        {
            "title": "Veritas",
            "hex": "B1181E",
            "source": "https://my.veritas.com/cs/groups/partner/documents/styleguide/mdaw/mdq5/~edisp/tus3cpeapp3855186572.pdf"
        },
        {
            "title": "Verizon",
            "hex": "CD040B",
            "source": "https://www.verizondigitalmedia.com/about/logo-usage/"
        },
        {
            "title": "Vespa",
            "hex": "85B09A",
            "source": "https://www.piaggiogroup.com/en/archive/document/logo-guide",
            "guidelines": "https://www.piaggiogroup.com/en/archive/document/logo-guide"
        },
        {
            "title": "VEXXHOST",
            "hex": "2A1659",
            "source": "https://vexxhost.com"
        },
        {
            "title": "vFairs",
            "hex": "EF4678",
            "source": "https://www.vfairs.com"
        },
        {
            "title": "Viadeo",
            "hex": "F07355",
            "source": "https://viadeo.journaldunet.com"
        },
        {
            "title": "Viber",
            "hex": "7360F2",
            "source": "https://www.viber.com/brand-center",
            "guidelines": "https://www.viber.com/brand-center"
        },
        {
            "title": "Vim",
            "hex": "019733",
            "source": "https://commons.wikimedia.org/wiki/File:Vimlogo.svg"
        },
        {
            "title": "Vimeo",
            "hex": "1AB7EA",
            "source": "https://press.vimeo.com/brand-guidelines",
            "guidelines": "https://press.vimeo.com/brand-guidelines"
        },
        {
            "title": "Vimeo Livestream",
            "hex": "0A0A20",
            "source": "https://livestream.com"
        },
        {
            "title": "Virgin",
            "aliases": {
                "aka": [
                    "Virgin Group"
                ]
            },
            "hex": "E10A0A",
            "source": "https://www.virgin.com/img/virgin-logo-square.svg"
        },
        {
            "title": "Virgin Media",
            "hex": "ED1A37",
            "source": "https://commons.wikimedia.org/wiki/File:Virgin_Media.svg"
        },
        {
            "title": "VirtualBox",
            "hex": "183A61",
            "source": "https://commons.wikimedia.org/wiki/File:Virtualbox_logo.png"
        },
        {
            "title": "VirusTotal",
            "hex": "394EFF",
            "source": "https://www.virustotal.com"
        },
        {
            "title": "Visa",
            "hex": "1A1F71",
            "source": "https://merchantsignageeu.visa.com/product.asp?dptID=696"
        },
        {
            "title": "Visual Basic",
            "hex": "512BD4",
            "source": "https://aka.ms/fluentui-icons",
            "guidelines": "https://aka.ms/fluentui-assets-license"
        },
        {
            "title": "Visual Studio",
            "hex": "5C2D91",
            "source": "https://visualstudio.microsoft.com"
        },
        {
            "title": "Visual Studio Code",
            "hex": "007ACC",
            "source": "https://commons.wikimedia.org/wiki/File:Visual_Studio_Code_1.35_icon.svg"
        },
        {
            "title": "Vite",
            "hex": "646CFF",
            "source": "https://vitejs.dev"
        },
        {
            "title": "Vitess",
            "hex": "F16728",
            "source": "https://cncf-branding.netlify.app/projects/vitess/"
        },
        {
            "title": "Vitest",
            "hex": "6E9F18",
            "source": "https://vitest.dev"
        },
        {
            "title": "Viva Wallet",
            "hex": "1F263A",
            "source": "https://www.vivawallet.com/gb_en/press-center-gb"
        },
        {
            "title": "Vivaldi",
            "hex": "EF3939",
            "source": "https://vivaldi.com/press",
            "guidelines": "https://vivaldi.com/press",
            "license": {
                "type": "CC-BY-4.0"
            }
        },
        {
            "title": "Vivino",
            "hex": "A61A30",
            "source": "https://www.vivino.com/press",
            "guidelines": "https://www.vivino.com/press"
        },
        {
            "title": "VK",
            "hex": "0077FF",
            "source": "https://vk.com/brand",
            "guidelines": "https://vk.com/brand"
        },
        {
            "title": "VLC media player",
            "hex": "FF8800",
            "source": "https://code.videolan.org/videolan/vlc/-/blob/1ce7f686ee17a028d2d79627ae69f22d905f2e23/extras/package/macosx/asset_sources/vlc_app_icon.svg"
        },
        {
            "title": "VMware",
            "hex": "607078",
            "source": "https://myvmware.workspaceair.com"
        },
        {
            "title": "Vodafone",
            "hex": "E60000",
            "source": "https://web.vodafone.com.eg"
        },
        {
            "title": "VoIP.ms",
            "hex": "E1382D",
            "source": "https://voip.ms"
        },
        {
            "title": "Volkswagen",
            "hex": "151F5D",
            "source": "https://www.vw.com"
        },
        {
            "title": "Volvo",
            "hex": "003057",
            "source": "https://www.media.volvocars.com/global/en-gb/logos"
        },
        {
            "title": "Vonage",
            "hex": "FFFFFF",
            "source": "https://www.vonage.com"
        },
        {
            "title": "Voron Design",
            "hex": "ED3023",
            "source": "https://github.com/VoronDesign/Voron-Extras/blob/d8591f964b408b3da21b6f9b4ab0437e229065de/Images/Logo/SVG/Voron_Design_Hex.svg"
        },
        {
            "title": "Vowpal Wabbit",
            "hex": "FF81F9",
            "source": "https://github.com/VowpalWabbit/vowpal_wabbit/blob/1da1aa4bb4f2dfb5e1a6083c14b429b30eba372d/logo_assets/vowpal-wabbits-icon.svg"
        },
        {
            "title": "VOX",
            "hex": "DA074A",
            "source": "https://commons.wikimedia.org/wiki/File:VOX_Logo_2013.svg"
        },
        {
            "title": "VSCO",
            "hex": "000000",
            "source": "https://vscopress.co/media-kit"
        },
        {
            "title": "VSCodium",
            "hex": "2F80ED",
            "source": "https://github.com/VSCodium/vscodium.github.io/blob/ed028c57f10e6432ec55dfc34d4db1a83fba941d/img/codium_cnl.svg"
        },
        {
            "title": "VTEX",
            "hex": "ED125F",
            "source": "https://vtex.com"
        },
        {
            "title": "Vue.js",
            "hex": "4FC08D",
            "source": "https://github.com/vuejs/art/blob/a1c78b74569b70a25300925b4eacfefcc143b8f6/logo.svg",
            "guidelines": "https://github.com/vuejs/art/blob/a1c78b74569b70a25300925b4eacfefcc143b8f6/README.md",
            "license": {
                "type": "CC-BY-NC-SA-4.0"
            }
        },
        {
            "title": "Vuetify",
            "hex": "1867C0",
            "source": "https://vuetifyjs.com"
        },
        {
            "title": "Vulkan",
            "hex": "AC162C",
            "source": "https://www.khronos.org/legal/trademarks",
            "guidelines": "https://www.khronos.org/legal/trademarks"
        },
        {
            "title": "Vultr",
            "hex": "007BFC",
            "source": "https://www.vultr.com/company/brand-assets",
            "guidelines": "https://www.vultr.com/company/brand-assets"
        },
        {
            "title": "Vyond",
            "hex": "D95E26",
            "source": "https://www.vyond.com"
        },
        {
            "title": "W3C",
            "hex": "005A9C",
            "source": "https://www.w3.org/Consortium/Legal/logo-usage-20000308",
            "license": {
                "type": "custom",
                "url": "https://www.w3.org/Consortium/Legal/2002/trademark-license-20021231"
            }
        },
        {
            "title": "Wacom",
            "hex": "000000",
            "source": "https://support.wacom.com/hc/en-us"
        },
        {
            "title": "Wagtail",
            "hex": "43B1B0",
            "source": "https://github.com/wagtail/wagtail/blob/e3e46e23b780aa2b1b521de081cb81872f77466d/wagtail/admin/static_src/wagtailadmin/images/wagtail-logo.svg"
        },
        {
            "title": "Wails",
            "hex": "DF0000",
            "source": "https://wails.io"
        },
        {
            "title": "WakaTime",
            "hex": "000000",
            "source": "https://wakatime.com/legal/logos-and-trademark-usage",
            "guidelines": "https://wakatime.com/legal/logos-and-trademark-usage"
        },
        {
            "title": "WALKMAN",
            "hex": "000000",
            "source": "https://commons.wikimedia.org/wiki/File:Walkman_logo_(2000).svg"
        },
        {
            "title": "Wallabag",
            "hex": "3F6184",
            "source": "https://github.com/wallabag/logo/blob/f670395da2d85c3bbcb8dcfa8d2a339d8af5abb0/_default/icon/svg/logo-icon-black-no-bg.svg"
        },
        {
            "title": "WalletConnect",
            "hex": "3B99FC",
            "source": "https://walletconnect.com/brand",
            "guidelines": "https://walletconnect.com/brand"
        },
        {
            "title": "Walmart",
            "hex": "0071CE",
            "source": "https://corporate.walmart.com",
            "guidelines": "https://one.walmart.com/content/people-experience/associate-brand-center.html"
        },
        {
            "title": "Wantedly",
            "hex": "21BDDB",
            "source": "https://wantedlyinc.com/ja/brand_assets",
            "guidelines": "https://wantedlyinc.com/ja/brand_assets"
        },
        {
            "title": "Wappalyzer",
            "hex": "4608AD",
            "source": "https://www.wappalyzer.com/logos",
            "guidelines": "https://www.wappalyzer.com/logos"
        },
        {
            "title": "Warner Bros.",
            "slug": "warnerbros",
            "hex": "004DB4",
            "source": "https://www.warnerbros.com"
        },
        {
            "title": "Warp",
            "hex": "01A4FF",
            "source": "https://warp.dev"
        },
        {
            "title": "Wasabi",
            "hex": "01CD3E",
            "source": "https://wasabi.com"
        },
        {
            "title": "wasmCloud",
            "hex": "00BC8E",
            "source": "https://github.com/wasmCloud/branding/blob/0827503c63f55471a0c709e97d609f56d716be40/03.Icon/Vector/SVG/Wasmcloud.Icon_Black.svg",
            "guidelines": "https://github.com/wasmCloud/branding/blob/0827503c63f55471a0c709e97d609f56d716be40/wasmcloud_Visual.Guidelines_1.0.pdf"
        },
        {
            "title": "Wasmer",
            "hex": "4946DD",
            "source": "https://github.com/wasmerio/wasmer.io/blob/0d425f5b4ace56496e75278e304f54492c46adde/public/images/icon.svg"
        },
        {
            "title": "Wattpad",
            "hex": "FF500A",
            "source": "https://company.wattpad.com/brandguideline",
            "guidelines": "https://company.wattpad.com/brandguideline"
        },
        {
            "title": "Wayland",
            "hex": "FFBC00",
            "source": "https://gitlab.freedesktop.org/wayland/weston/-/blob/77ede00a938b8137bd638ce67b6f58cb52b1d1b0/data/wayland.svg",
            "license": {
                "type": "MIT"
            }
        },
        {
            "title": "Waze",
            "hex": "33CCFF",
            "source": "https://www.waze.com"
        },
        {
            "title": "Wear OS",
            "hex": "4285F4",
            "source": "https://partnermarketinghub.withgoogle.com/#/brands/"
        },
        {
            "title": "Weasyl",
            "hex": "990000",
            "source": "https://www.weasyl.com"
        },
        {
            "title": "Web3.js",
            "hex": "F16822",
            "source": "https://github.com/ChainSafe/web3.js/blob/fdbda4958cbdbaebe8ed5ea59183582b07fac254/assets/logo/web3js.svg"
        },
        {
            "title": "WebAssembly",
            "hex": "654FF0",
            "source": "https://webassembly.org"
        },
        {
            "title": "WebAuthn",
            "hex": "3423A6",
            "source": "https://github.com/webauthn-open-source/webauthn-logos/tree/b21be672811eb4a5caadaba41044970cae299a55",
            "guidelines": "https://github.com/webauthn-open-source/webauthn-logos"
        },
        {
            "title": "webcomponents.org",
            "hex": "29ABE2",
            "source": "https://www.webcomponents.org"
        },
        {
            "title": "WebdriverIO",
            "hex": "EA5906",
            "source": "https://webdriver.io/docs/api"
        },
        {
            "title": "Webflow",
            "hex": "4353FF",
            "source": "https://brand-at.webflow.io/resources#logos",
            "guidelines": "https://brand-at.webflow.io"
        },
        {
            "title": "WebGL",
            "hex": "990000",
            "source": "https://www.khronos.org/legal/trademarks",
            "guidelines": "https://www.khronos.org/legal/trademarks"
        },
        {
            "title": "webhint",
            "hex": "4700A3",
            "source": "https://github.com/webhintio/webhint.io/blob/5c9f10a33a6d68e1f0d2b1eff0829685b9123433/src/webhint-theme/source/images/webhint-logo.svg"
        },
        {
            "title": "Weblate",
            "hex": "2ECCAA",
            "source": "https://github.com/WeblateOrg/graphics/blob/669e4f910abd9ec36fda172d2ea6f2f424a32ace/logo/weblate-black.svg",
            "license": {
                "type": "GPL-3.0-only"
            }
        },
        {
            "title": "Webmin",
            "hex": "7DA0D0",
            "source": "https://github.com/webmin/webmin/blob/84d2d3d17f638a43939220f78b83bfefbae37f76/images/webmin-blue.svg"
        },
        {
            "title": "WebMoney",
            "hex": "036CB5",
            "source": "https://www.webmoney.ru/rus/developers/logos.shtml"
        },
        {
            "title": "Webpack",
            "hex": "8DD6F9",
            "source": "https://webpack.js.org/branding",
            "guidelines": "https://webpack.js.org/branding",
            "license": {
                "type": "custom",
                "url": "https://js.foundation/about/governance/trademark-policy"
            }
        },
        {
            "title": "WebRTC",
            "hex": "333333",
            "source": "https://webrtc.org"
        },
        {
            "title": "WebStorm",
            "hex": "000000",
            "source": "https://www.jetbrains.com/company/brand/logos",
            "guidelines": "https://www.jetbrains.com/company/brand"
        },
        {
            "title": "WEBTOON",
            "hex": "00D564",
            "source": "https://webtoons.com"
        },
        {
            "title": "webtrees",
            "hex": "2694E8",
            "source": "https://webtrees.net",
            "guidelines": "https://wtwi.jprodina.cz/index.php?title=Logo_webtrees"
        },
        {
            "title": "WeChat",
            "hex": "07C160",
            "source": "https://wechat.design/standard/download/brand",
            "guidelines": "https://wechat.design/standard/download/brand"
        },
        {
            "title": "WeGame",
            "hex": "FAAB00",
            "source": "https://www.wegame.com.cn"
        },
        {
            "title": "Weights & Biases",
            "hex": "FFBE00",
            "source": "https://wandb.ai"
        },
        {
            "title": "Welcome to the Jungle",
            "aliases": {
                "aka": [
                    "WTTJ"
                ]
            },
            "hex": "FFCD00",
            "source": "https://www.welcometothejungle.com"
        },
        {
            "title": "Wellfound",
            "hex": "000000",
            "source": "https://wellfound.com/logo"
        },
        {
            "title": "WEMO",
            "hex": "72D44C",
            "source": "https://commons.wikimedia.org/wiki/File:WeMoApp.svg"
        },
        {
            "title": "Western Digital",
            "aliases": {
                "aka": [
                    "WD"
                ]
            },
            "hex": "000000",
            "source": "https://www.westerndigital.com"
        },
        {
            "title": "WeTransfer",
            "hex": "409FFF",
            "source": "https://wetransfer.com"
        },
        {
            "title": "WhatsApp",
            "hex": "25D366",
            "source": "https://about.meta.com/brand/resources/whatsapp/whatsapp-brand",
            "guidelines": "https://about.meta.com/brand/resources/whatsapp/whatsapp-brand"
        },
        {
            "title": "When I Work",
            "hex": "51A33D",
            "source": "https://wheniwork.com"
        },
        {
            "title": "WhiteSource",
            "hex": "161D4E",
            "source": "https://www.whitesourcesoftware.com/whitesource-media-kit/"
        },
        {
            "title": "Wii",
            "hex": "8B8B8B",
            "source": "https://commons.wikimedia.org/wiki/File:Wii.svg"
        },
        {
            "title": "Wii U",
            "hex": "8B8B8B",
            "source": "https://commons.wikipedia.org/wiki/File:WiiU.svg"
        },
        {
            "title": "wiki.gg",
            "hex": "FF1985",
            "source": "https://commons.wiki.gg/wiki/Category:Wiki.gg_logos"
        },
        {
            "title": "Wiki.js",
            "hex": "1976D2",
            "source": "https://cdn.js.wiki/images/wikijs-butterfly-mono.svg"
        },
        {
            "title": "Wikidata",
            "hex": "006699",
            "source": "https://commons.wikimedia.org/wiki/File:Wikidata-logo-en.svg"
        },
        {
            "title": "Wikimedia Commons",
            "hex": "006699",
            "source": "https://commons.wikimedia.org/wiki/File:Commons-logo.svg"
        },
        {
            "title": "Wikipedia",
            "hex": "000000",
            "source": "https://commons.wikimedia.org/wiki/File:Wikipedia-logo-v2.svg"
        },
        {
            "title": "Wikiquote",
            "hex": "006699",
            "source": "https://commons.wikimedia.org/wiki/File:Wikiquote-logo.svg"
        },
        {
            "title": "Wikivoyage",
            "hex": "006699",
            "source": "https://commons.wikimedia.org/wiki/File:Wikivoyage-Logo-v3-en.svg"
        },
        {
            "title": "Winamp",
            "hex": "F93821",
            "source": "https://www.winamp.com"
        },
        {
            "title": "Windi CSS",
            "hex": "48B0F1",
            "source": "https://github.com/windicss/docs/blob/d7a01df515c4fa30dbb33ede7c46392e21fbf2cb/public/assets/logo.svg"
        },
        {
            "title": "Windows",
            "hex": "0078D4",
            "source": "https://commons.wikimedia.org/wiki/File:Windows_logo_-_2021_(Black).svg",
            "guidelines": "https://query.prod.cms.rt.microsoft.com/cms/api/am/binary/RE1voQq"
        },
        {
            "title": "Windows 10",
            "hex": "0078D6",
            "source": "https://commons.wikimedia.org/wiki/File:Windows_10_Logo.svg"
        },
        {
            "title": "Windows 11",
            "hex": "0078D4",
            "source": "https://commons.wikimedia.org/wiki/File:Windows_logo_-_2021_(Black).svg",
            "guidelines": "https://query.prod.cms.rt.microsoft.com/cms/api/am/binary/RE1voQq"
        },
        {
            "title": "Windows 95",
            "hex": "008080",
            "source": "https://en.wikipedia.org/wiki/Windows_95"
        },
        {
            "title": "Windows Terminal",
            "hex": "4D4D4D",
            "source": "https://github.com/microsoft/terminal/blob/a90289548f8548bf5c370a4b141b4b815c22616b/res/terminal/Terminal_HC.svg"
        },
        {
            "title": "Windows XP",
            "hex": "003399",
            "source": "https://commons.wikimedia.org/wiki/File:Windows_logo_-_2002%E2%80%932012_(Multicolored).svg"
        },
        {
            "title": "Winmate",
            "hex": "C11920",
            "source": "https://www.winmate.com/NewsAndEvents/Publications"
        },
        {
            "title": "Wipro",
            "hex": "341C53",
            "source": "https://www.wipro.com/content/dam/nexus/en/service-lines/applications/latest-thinking/state-of-cybersecurity-report-2019.pdf"
        },
        {
            "title": "Wire",
            "hex": "000000",
            "source": "https://brand.wire.com",
            "guidelines": "https://brand.wire.com"
        },
        {
            "title": "WireGuard",
            "hex": "88171A",
            "source": "https://www.wireguard.com",
            "guidelines": "https://www.wireguard.com/trademark-policy"
        },
        {
            "title": "Wireshark",
            "hex": "1679A7",
            "source": "https://gitlab.com/wanduow/wireshark/-/blob/cd5539b0f76975474869984a9d2f0fce29d5c21e/image/wsicon.svg"
        },
        {
            "title": "Wise",
            "hex": "9FE870",
            "source": "https://wise.design/foundations/logo",
            "guidelines": "https://wise.design/foundations/logo"
        },
        {
            "title": "Wish",
            "hex": "2FB7EC",
            "source": "https://wish.com"
        },
        {
            "title": "Wistia",
            "hex": "58B7FE",
            "source": "https://wistia.com/about/assets",
            "guidelines": "https://wistia.com/about/assets"
        },
        {
            "title": "Wix",
            "hex": "0C6EFC",
            "source": "https://www.wix.com/about/design-assets",
            "guidelines": "https://www.wix.com/about/design-assets"
        },
        {
            "title": "Wizz Air",
            "hex": "C6007E",
            "source": "https://wizzair.com/en-gb/information-and-services/about-us/press-office/logos"
        },
        {
            "title": "Wolfram",
            "hex": "DD1100",
            "source": "https://company.wolfram.com/press-center/wolfram-corporate"
        },
        {
            "title": "Wolfram Language",
            "hex": "DD1100",
            "source": "https://company.wolfram.com/press-center/language"
        },
        {
            "title": "Wolfram Mathematica",
            "hex": "DD1100",
            "source": "https://company.wolfram.com/press-center/mathematica"
        },
        {
            "title": "Woo",
            "hex": "96588A",
            "source": "https://woocommerce.com/style-guide",
            "guidelines": "https://woocommerce.com/trademark-guidelines"
        },
        {
            "title": "WooCommerce",
            "hex": "96588A",
            "source": "https://woocommerce.com/style-guide",
            "guidelines": "https://woocommerce.com/trademark-guidelines"
        },
        {
            "title": "WordPress",
            "hex": "21759B",
            "source": "https://wordpress.org/about/logos",
            "guidelines": "https://wordpressfoundation.org/trademark-policy"
        },
        {
            "title": "Workplace",
            "hex": "4526CE",
            "source": "https://about.meta.com/brand/resources/workplace/workplace-brand",
            "guidelines": "https://about.meta.com/brand/resources/workplace/workplace-brand"
        },
        {
            "title": "World Health Organization",
            "hex": "0093D5",
            "source": "https://www.who.int"
        },
        {
            "title": "WP Engine",
            "hex": "0ECAD4",
            "source": "https://wpengine.com/brand-assets",
            "guidelines": "https://wpengine.com/brand-assets"
        },
        {
            "title": "WP Rocket",
            "hex": "F56640",
            "source": "https://wp-rocket.me"
        },
        {
            "title": "WPExplorer",
            "hex": "2563EB",
            "source": "https://wpexplorer.com"
        },
        {
            "title": "write.as",
            "hex": "5BC4EE",
            "source": "https://write.as/brand",
            "guidelines": "https://write.as/brand"
        },
        {
            "title": "WWE",
            "hex": "000000",
            "source": "https://commons.wikimedia.org/wiki/File:WWE_Network_logo.svg"
        },
        {
            "title": "Wwise",
            "hex": "00549F",
            "source": "https://www.audiokinetic.com/resources/credits/",
            "guidelines": "https://www.audiokinetic.com/resources/credits/"
        },
        {
            "title": "X",
            "hex": "000000",
            "source": "https://twitter.com"
        },
        {
            "title": "X.Org",
            "hex": "F28834",
            "source": "https://commons.wikimedia.org/wiki/File:X.Org_Logo.svg"
        },
        {
            "title": "Xamarin",
            "hex": "3498DB",
            "source": "https://github.com/dotnet-foundation/swag/blob/e095ca0c1f57b2dcb15e012951e69cbe4c43527a/xamarin/Xamagon/svg/Xamagon.svg",
            "guidelines": "https://github.com/dotnet-foundation/swag/tree/e095ca0c1f57b2dcb15e012951e69cbe4c43527a/xamarin"
        },
        {
            "title": "XAML",
            "hex": "0C54C2",
            "source": "https://github.com/microsoft/microsoft-ui-xaml/issues/1185#issuecomment-529731046"
        },
        {
            "title": "XAMPP",
            "hex": "FB7A24",
            "source": "https://www.apachefriends.org/en/"
        },
        {
            "title": "Xbox",
            "hex": "107C10",
            "source": "https://www.xbox.com/en-US/consoles"
        },
        {
            "title": "Xcode",
            "hex": "147EFB",
            "source": "https://developer.apple.com/develop"
        },
        {
            "title": "XDA Developers",
            "hex": "EA7100",
            "source": "https://www.xda-developers.com"
        },
        {
            "title": "Xero",
            "hex": "13B5EA",
            "source": "https://www.xero.com/uk/about/media/downloads"
        },
        {
            "title": "XFCE",
            "hex": "2284F2",
            "source": "https://www.xfce.org/download#artwork"
        },
        {
            "title": "Xiaomi",
            "hex": "FF6900",
            "source": "https://www.mi.com/global"
        },
        {
            "title": "Xilinx",
            "hex": "E01F27",
            "source": "https://www.xilinx.com"
        },
        {
            "title": "Xing",
            "hex": "006567",
            "source": "https://dev.xing.com/logo_rules"
        },
        {
            "title": "XMPP",
            "hex": "002B5C",
            "source": "https://github.com/xsf/xmpp.org/tree/00c49187e353c1a156c95562dafaf129e688fbad/content/icons"
        },
        {
            "title": "XO",
            "hex": "5ED9C7",
            "source": "https://github.com/xojs/xo/tree/f9c7db99255d009b3c81535ced021c3f6ade57b4"
        },
        {
            "title": "XRP",
            "hex": "25A768",
            "source": "https://xrpl.org"
        },
        {
            "title": "XSplit",
            "hex": "0095DE",
            "source": "https://www.xsplit.com/presskit"
        },
        {
            "title": "XState",
            "hex": "2C3E50",
            "source": "https://github.com/davidkpiano/xstate/blob/544df7f00e2ef49603b5e5ff2f0d183ff6bd5e7c/docs/.vuepress/public/logo.svg"
        },
        {
            "title": "Y Combinator",
            "hex": "F0652F",
            "source": "https://www.ycombinator.com/press"
        },
        {
            "title": "Yahoo!",
            "hex": "6001D2",
            "source": "https://yahoo.com"
        },
        {
            "title": "Yale",
            "hex": "FFD900",
            "source": "https://yalehome.com"
        },
        {
            "title": "Yamaha Corporation",
            "hex": "4B1E78",
            "source": "https://www.yamaha.com/en/"
        },
        {
            "title": "Yamaha Motor Corporation",
            "hex": "E60012",
            "source": "https://commons.wikimedia.org/wiki/File:Yamaha_Motor_Logo_(full).svg"
        },
        {
            "title": "YAML",
            "hex": "CB171E",
            "source": "https://commons.wikimedia.org/wiki/File:Official_YAML_Logo.svg"
        },
        {
            "title": "Yammer",
            "hex": "106EBE",
            "source": "https://developer.microsoft.com/en-us/fluentui#/styles/web/colors/products",
            "guidelines": "https://www.microsoft.com/en-us/legal/intellectualproperty/trademarks",
            "license": {
                "type": "custom",
                "url": "https://aka.ms/fluentui-assets-license"
            }
        },
        {
            "title": "Yarn",
            "hex": "2C8EBB",
            "source": "https://github.com/yarnpkg/assets/blob/76d30ca2aebed5b73ea8131d972218fb860bd32d/yarn-kitten-circle.svg",
            "guidelines": "https://github.com/yarnpkg/assets/tree/76d30ca2aebed5b73ea8131d972218fb860bd32d",
            "license": {
                "type": "CC-BY-4.0"
            }
        },
        {
            "title": "Yelp",
            "hex": "D32323",
            "source": "https://www.yelp.com/styleguide/icons"
        },
        {
            "title": "Yeti",
            "hex": "00263C",
            "source": "https://www.yeti.com"
        },
        {
            "title": "Yoast",
            "hex": "A4286A",
            "source": "https://yoast.com/media/logo/"
        },
        {
            "title": "YOLO",
            "hex": "00FFFF",
            "source": "https://pjreddie.com/darknet/yolo/"
        },
        {
            "title": "YourTravel.TV",
            "hex": "F79025",
            "source": "https://yourtravel.tv"
        },
        {
            "title": "YouTube",
            "hex": "FF0000",
            "source": "https://www.youtube.com/howyoutubeworks/resources/brand-resources/#logos-icons-and-colors",
            "guidelines": "https://www.youtube.com/howyoutubeworks/resources/brand-resources/#logos-icons-and-colors"
        },
        {
            "title": "YouTube Gaming",
            "hex": "FF0000",
            "source": "https://gaming.youtube.com"
        },
        {
            "title": "YouTube Music",
            "hex": "FF0000",
            "source": "https://partnermarketinghub.withgoogle.com/#/brands"
        },
        {
            "title": "YouTube Studio",
            "hex": "FF0000",
            "source": "https://www.youtube.com"
        },
        {
            "title": "YouTube TV",
            "hex": "FF0000",
            "source": "https://partnermarketinghub.withgoogle.com/#/brands"
        },
        {
            "title": "Yubico",
            "hex": "84BD00",
            "source": "https://www.yubico.com/wp-content/themes/coronado/img/icon.svg"
        },
        {
            "title": "Z-Wave",
            "hex": "1B365D",
            "source": "https://www.z-wave.com"
        },
        {
            "title": "Żabka",
            "hex": "006420",
            "source": "https://www.zabka.pl"
        },
        {
            "title": "Zalando",
            "hex": "FF6900",
            "source": "https://www.zalando.co.uk"
        },
        {
            "title": "Zalo",
            "hex": "0068FF",
            "source": "https://zalo.me"
        },
        {
            "title": "Zapier",
            "hex": "FF4A00",
            "source": "https://zapier.com/about/brand"
        },
        {
            "title": "Zara",
            "hex": "000000",
            "source": "https://www.zara.com"
        },
        {
            "title": "Zazzle",
            "hex": "212121",
            "source": "https://www.zazzle.com/logo",
            "guidelines": "https://www.zazzle.com/logo"
        },
        {
            "title": "Zcash",
            "aliases": {
                "aka": [
                    "ZEC"
                ]
            },
            "hex": "F3B724",
            "source": "https://z.cash",
            "guidelines": "https://zfnd.org/trademark-policy"
        },
        {
            "title": "ZDF",
            "hex": "FA7D19",
            "source": "https://www.zdf.de"
        },
        {
            "title": "Zebra Technologies",
            "hex": "000000",
            "source": "https://www.zebra.com"
        },
        {
            "title": "Zelle",
            "hex": "6D1ED4",
            "source": "https://www.zellepay.com"
        },
        {
            "title": "Zend",
            "hex": "0679EA",
            "source": "https://www.zend.com"
        },
        {
            "title": "Zend Framework",
            "hex": "68B604",
            "source": "https://framework.zend.com"
        },
        {
            "title": "Zendesk",
            "hex": "03363D",
            "source": "https://brandland.zendesk.com",
            "guidelines": "https://brandland.zendesk.com"
        },
        {
            "title": "Zenn",
            "hex": "3EA8FF",
            "source": "https://zenn.dev/mediakit"
        },
        {
            "title": "Zenodo",
            "hex": "1682D4",
            "source": "https://about.zenodo.org",
            "guidelines": "https://about.zenodo.org"
        },
        {
            "title": "Zensar",
            "hex": "000000",
            "source": "https://www.zensar.com/about/our-story/our-brand/#logo"
        },
        {
            "title": "Zerodha",
            "hex": "387ED1",
            "source": "https://zerodha.com"
        },
        {
            "title": "ZeroMQ",
            "hex": "DF0000",
            "source": "https://github.com/zeromq/zeromq.org/blob/00f635314a0b0b801d411c7efef314dfd9625404/static/safari-pinned-tab.svg"
        },
        {
            "title": "Zerply",
            "hex": "7BBB6E",
            "source": "https://zerply.com/about/resources",
            "guidelines": "https://zerply.com/about/resources"
        },
        {
            "title": "Zettlr",
            "hex": "1CB27E",
            "source": "https://www.zettlr.com",
            "guidelines": "https://www.zettlr.com/press"
        },
        {
            "title": "Zhihu",
            "hex": "0084FF",
            "source": "https://www.zhihu.com"
        },
        {
            "title": "Zig",
            "hex": "F7A41D",
            "source": "https://github.com/ziglang/logo/blob/6446ba8e37a0651da720d8869e1ce9264fa0c0b9/zig-mark.svg",
            "license": {
                "type": "CC-BY-SA-4.0"
            }
        },
        {
            "title": "Zigbee",
            "hex": "EB0443",
            "source": "https://csa-iot.org/all-solutions/zigbee"
        },
        {
            "title": "Zilch",
            "hex": "00D287",
            "source": "https://www.zilch.com"
        },
        {
            "title": "Zillow",
            "hex": "006AFF",
            "source": "https://www.zillow.com"
        },
        {
            "title": "ZincSearch",
            "hex": "5BA37F",
            "source": "https://github.com/zincsearch/zincsearch-docs/blob/f5b8bec0c05c10968f54aca3eabde9d4d77a1712/docs/images/logo.svg"
        },
        {
            "title": "Zingat",
            "hex": "009CFB",
            "source": "https://www.zingat.com/kurumsal-logolar"
        },
        {
            "title": "Zod",
            "hex": "3E67B1",
            "source": "https://zod.dev",
            "license": {
                "type": "MIT",
                "url": "https://github.com/colinhacks/zod/blob/master/LICENSE"
            }
        },
        {
            "title": "Zoho",
            "hex": "E42527",
            "source": "https://www.zoho.com/branding"
        },
        {
            "title": "Zoiper",
            "hex": "F47920",
            "source": "https://www.zoiper.com/en/products"
        },
        {
            "title": "Zomato",
            "hex": "E23744",
            "source": "https://www.zomato.com/business/apps"
        },
        {
            "title": "Zoom",
            "hex": "0B5CFF",
            "source": "https://brand.zoom.us/media-library.html",
            "guidelines": "https://brand.zoom.us"
        },
        {
            "title": "Zorin",
            "hex": "15A6F0",
            "source": "https://zorin.com/press"
        },
        {
            "title": "Zotero",
            "hex": "CC2936",
            "source": "https://www.zotero.org/support/brand"
        },
        {
            "title": "Zulip",
            "hex": "FFFFFF",
            "source": "https://github.com/zulip/zulip/blob/df9e40491dc77b658d943cff36a816d46e32ce1b/static/images/logo/zulip-org-logo.svg"
        },
        {
            "title": "Zyte",
            "hex": "B02CCE",
            "source": "https://www.zyte.com"
        }
    ]
}<|MERGE_RESOLUTION|>--- conflicted
+++ resolved
@@ -838,15 +838,11 @@
         {
             "title": "Angular",
             "hex": "DD0031",
-<<<<<<< HEAD
             "source": "https://angular.io",
             "guidelines": "https://angular.io/presskit",
             "license": {
                 "type": "CC-BY-4.0"
             }
-=======
-            "source": "https://angular.io"
->>>>>>> 5a3ea4dd
         },
         {
             "title": "Angular Universal",
