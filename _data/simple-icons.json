{
    "icons": [
        {
            "title": ".ENV",
            "hex": "ECD53F",
            "source": "https://github.com/motdotla/dotenv/tree/40e75440337d1de2345dc8326d6108331f583fd8",
            "aliases": {
                "aka": [
                    "Dotenv"
                ]
            }
        },
        {
            "title": ".NET",
            "hex": "512BD4",
            "source": "https://github.com/dotnet/brand/tree/defe0408e765b48223a434a0d9a94213edc062f8"
        },
        {
            "title": "/e/",
            "hex": "000000",
            "source": "https://gitlab.e.foundation/e/cloud/my-spot/-/blob/4e5430a17ba4ce77d4cb188222e47924f032b197/searx/static/themes/eelo/img/logo.svg"
        },
        {
            "title": "1001Tracklists",
            "hex": "40AEF0",
            "source": "https://www.1001tracklists.com"
        },
        {
            "title": "1Password",
            "hex": "1A285F",
            "source": "https://1password.com"
        },
        {
            "title": "3M",
            "hex": "FF0000",
            "source": "https://www.3m.com"
        },
        {
            "title": "42",
            "hex": "000000",
            "source": "https://www.42.fr"
        },
        {
            "title": "4chan",
            "hex": "006600",
            "source": "https://www.4chan.org"
        },
        {
            "title": "4D",
            "hex": "004088",
            "source": "https://www.4d.com"
        },
        {
            "title": "500px",
            "hex": "0099E5",
            "source": "https://about.500px.com/press"
        },
        {
            "title": "A-Frame",
            "hex": "EF2D5E",
            "source": "https://aframe.io/docs/"
        },
        {
            "title": "ABB RobotStudio",
            "hex": "FF9E0F",
            "source": "https://new.abb.com/products/robotics/en/robotstudio/downloads"
        },
        {
            "title": "Abbott",
            "hex": "008FC7",
            "source": "https://commons.wikimedia.org/wiki/File:Logo_Abbott_Laboratories.svg"
        },
        {
            "title": "Abbvie",
            "hex": "071D49",
            "source": "https://www.abbvie.com"
        },
        {
            "title": "Ableton Live",
            "hex": "000000",
            "source": "https://www.ableton.com/en/legal/branding-trademark-guidelines/"
        },
        {
            "title": "About.me",
            "hex": "00A98F",
            "source": "https://about.me/assets"
        },
        {
            "title": "Abstract",
            "hex": "191A1B",
            "source": "https://www.abstract.com/about/"
        },
        {
            "title": "Academia",
            "hex": "41454A",
            "source": "https://www.academia.edu"
        },
        {
            "title": "Accenture",
            "hex": "A100FF",
            "source": "https://www.accenture.com"
        },
        {
            "title": "Acclaim",
            "hex": "26689A",
            "source": "https://www.youracclaim.com"
        },
        {
            "title": "Accusoft",
            "hex": "A9225C",
            "source": "https://company-39138.frontify.com/d/7EKFm12NQSa8/accusoft-corporation-style-guide#/style-guide/logo"
        },
        {
            "title": "Acer",
            "hex": "83B81A",
            "source": "https://www.acer.com/ac/en/GB/content/home"
        },
        {
            "title": "ACM",
            "hex": "0085CA",
            "source": "https://identitystandards.acm.org"
        },
        {
            "title": "ActiGraph",
            "hex": "0B2C4A",
            "source": "https://www.actigraphcorp.com"
        },
        {
            "title": "Activision",
            "hex": "000000",
            "source": "https://www.activision.com"
        },
        {
            "title": "Acura",
            "hex": "000000",
            "source": "https://www.acura.com",
            "guidelines": "https://www.honda.com/privacy/terms-and-conditions"
        },
        {
            "title": "Adafruit",
            "hex": "000000",
            "source": "https://www.adafruit.com"
        },
        {
            "title": "AdBlock",
            "hex": "F40D12",
            "source": "https://getadblock.com"
        },
        {
            "title": "Adblock Plus",
            "hex": "C70D2C",
            "source": "https://adblockplus.org"
        },
        {
            "title": "AddThis",
            "hex": "FF6550",
            "source": "https://www.addthis.com"
        },
        {
            "title": "AdGuard",
            "hex": "68BC71",
            "source": "https://adguard.com/en/media-materials.html"
        },
        {
            "title": "Adidas",
            "hex": "000000",
            "source": "https://www.adidas.com"
        },
        {
            "title": "Adminer",
            "hex": "34567C",
            "source": "https://www.adminer.org"
        },
        {
            "title": "Adobe",
            "hex": "FF0000",
            "source": "https://www.adobe.com"
        },
        {
            "title": "Adobe Acrobat Reader",
            "hex": "EC1C24",
            "source": "https://acrobat.adobe.com"
        },
        {
            "title": "Adobe After Effects",
            "hex": "9999FF",
            "source": "https://www.adobe.com/products/aftereffects.html"
        },
        {
            "title": "Adobe Audition",
            "hex": "9999FF",
            "source": "https://www.adobe.com/creativecloud/video.html"
        },
        {
            "title": "Adobe Creative Cloud",
            "hex": "DA1F26",
            "source": "https://www.adobe.com/creativecloud/plans.html"
        },
        {
            "title": "Adobe Dreamweaver",
            "hex": "FF61F6",
            "source": "https://www.adobe.com/products/dreamweaver.html"
        },
        {
            "title": "Adobe Fonts",
            "hex": "000B1D",
            "source": "https://www.adobe.com/creativecloud/services.html"
        },
        {
            "title": "Adobe Illustrator",
            "hex": "FF9A00",
            "source": "https://www.adobe.com/products/illustrator.html"
        },
        {
            "title": "Adobe InDesign",
            "hex": "FF3366",
            "source": "https://www.adobe.com/products/indesign.html"
        },
        {
            "title": "Adobe Lightroom",
            "hex": "31A8FF",
            "source": "https://www.adobe.com/products/photoshop-lightroom.html"
        },
        {
            "title": "Adobe Lightroom Classic",
            "hex": "31A8FF",
            "source": "https://www.adobe.com/products/photoshop-lightroom-classic.html"
        },
        {
            "title": "Adobe Photoshop",
            "hex": "31A8FF",
            "source": "https://www.adobe.com/products/photoshop.html"
        },
        {
            "title": "Adobe Premiere Pro",
            "hex": "9999FF",
            "source": "https://www.adobe.com/ie/products/premiere.html"
        },
        {
            "title": "Adobe XD",
            "hex": "FF61F6",
            "source": "https://commons.wikimedia.org/wiki/File:Adobe_XD_CC_icon.svg"
        },
        {
            "title": "AdonisJS",
            "hex": "5A45FF",
            "source": "https://adonisjs.com",
            "guidelines": "https://www.notion.so/adonisjs/Welcome-to-the-AdonisJS-Brand-Assets-Guidelines-a042a6d0be7640c6bc78eb32e1bbaaa1"
        },
        {
            "title": "ADP",
            "hex": "D0271D",
            "source": "https://www.adp.com",
            "guidelines": "https://www.adp.com/legal.aspx"
        },
        {
            "title": "Adyen",
            "hex": "0ABF53",
            "source": "https://www.adyen.com/press-and-media/presskit",
            "guidelines": "https://www.adyen.com/press-and-media/presskit"
        },
        {
            "title": "Aer Lingus",
            "hex": "006272",
            "source": "https://www.aerlingus.com"
        },
        {
            "title": "Aeroflot",
            "hex": "02458D",
            "source": "https://www.aeroflot.ru/ru-en/information/onboard/press"
        },
        {
            "title": "Aeroméxico",
            "hex": "0B2343",
            "source": "https://www.aeromexico.com"
        },
        {
            "title": "Aerospike",
            "hex": "C41E25",
            "source": "https://pages.aerospike.com/rs/aerospike/images/Acid_Whitepaper.pdf"
        },
        {
            "title": "AEW",
            "aliases": {
                "aka": [
                    "All Elite Wrestling"
                ]
            },
            "hex": "000000",
            "source": "https://commons.wikimedia.org/wiki/File:AEW_Logo_(simplified).svg"
        },
        {
            "title": "AFFiNE",
            "hex": "1E96EB",
            "source": "https://affine.pro"
        },
        {
            "title": "Affinity",
            "hex": "222324",
            "source": "https://affinity.serif.com"
        },
        {
            "title": "Affinity Designer",
            "hex": "1B72BE",
            "source": "https://affinity.serif.com/en-gb/designer/"
        },
        {
            "title": "Affinity Photo",
            "hex": "7E4DD2",
            "source": "https://affinity.serif.com/en-gb/photo/"
        },
        {
            "title": "Affinity Publisher",
            "hex": "C9284D",
            "source": "https://affinity.serif.com/en-gb/publisher/"
        },
        {
            "title": "Agora",
            "hex": "099DFD",
            "source": "https://github.com/AgoraIO/Docs/blob/c77b7131e351dbbb99158228971dc4e53de336b1/static/img/agora.svg"
        },
        {
            "title": "AI Dungeon",
            "hex": "000000",
            "source": "https://commons.wikimedia.org/wiki/File:AI_Dungeon_Logo.png"
        },
        {
            "title": "AIB",
            "hex": "7F2B7B",
            "source": "https://aib.ie",
            "aliases": {
                "aka": [
                    "Allied Irish Banks"
                ]
            }
        },
        {
            "title": "AIOHTTP",
            "hex": "2C5BB4",
            "source": "https://github.com/aio-libs/aiohttp/blob/fb5fe72b1bca3b899af579d376f5fe45745410e4/docs/aiohttp-plain.svg"
        },
        {
            "title": "Aiqfome",
            "hex": "7A1FA2",
            "source": "https://aiqfome.com"
        },
        {
            "title": "Air Canada",
            "hex": "F01428",
            "source": "https://www.aircanada.com"
        },
        {
            "title": "Air China",
            "hex": "E30E17",
            "source": "https://www.airchina.com.cn/en/investor_relations/"
        },
        {
            "title": "Air France",
            "hex": "002157",
            "source": "https://www.airfrance.fr"
        },
        {
            "title": "AirAsia",
            "hex": "FF0000",
            "source": "https://www.airasia.com/shop"
        },
        {
            "title": "Airbnb",
            "hex": "FF5A5F",
            "source": "https://www.airbnb.com"
        },
        {
            "title": "Airbus",
            "hex": "00205B",
            "source": "https://brand.airbus.com/brand-elements/logo.html"
        },
        {
            "title": "Airbyte",
            "hex": "615EFF",
            "source": "https://airbyte.com"
        },
        {
            "title": "Aircall",
            "hex": "00B388",
            "source": "https://aircall.io"
        },
        {
            "title": "AirPlay Audio",
            "hex": "000000",
            "source": "https://developer.apple.com/design/human-interface-guidelines/airplay/overview/icons/"
        },
        {
            "title": "AirPlay Video",
            "hex": "000000",
            "source": "https://developer.apple.com/design/human-interface-guidelines/airplay/overview/icons/"
        },
        {
            "title": "Airtable",
            "hex": "18BFFF",
            "source": "https://airtable.com/press"
        },
        {
            "title": "Ajv",
            "hex": "23C8D2",
            "source": "https://github.com/ajv-validator/ajv/blob/95b15b683dfb60f63c5129b0426629b968d53af8/docs/.vuepress/public/img/ajv.svg"
        },
        {
            "title": "Akamai",
            "hex": "0096D6",
            "source": "https://www.akamai.com"
        },
        {
            "title": "Alacritty",
            "hex": "F46D01",
            "source": "https://github.com/alacritty/alacritty/blob/6d8db6b9dfadd6164c4be7a053f25db8ef6b7998/extra/logo/alacritty-simple.svg"
        },
        {
            "title": "Albert Heijn",
            "hex": "04ACE6",
            "source": "https://www.ah.nl"
        },
        {
            "title": "Alchemy",
            "hex": "0C0C0E",
            "source": "https://www.alchemy.com"
        },
        {
            "title": "Aldi Nord",
            "hex": "2490D7",
            "source": "https://commons.wikimedia.org/wiki/File:Aldi_Nord_201x_logo.svg"
        },
        {
            "title": "Aldi Süd",
            "hex": "00005F",
            "source": "https://www.aldi-sued.de"
        },
        {
            "title": "Alfa Romeo",
            "hex": "981E32",
            "source": "https://www.fcaci.com/x/Alfa"
        },
        {
            "title": "Alfred",
            "hex": "5C1F87",
            "source": "https://www.alfredapp.com"
        },
        {
            "title": "Algolia",
            "hex": "003DFF",
            "source": "https://algolia.frontify.com/d/1AZwVNcFZiu7/style-guide"
        },
        {
            "title": "Algorand",
            "hex": "000000",
            "source": "https://www.algorand.com/about/media-kit"
        },
        {
            "title": "Alibaba Cloud",
            "hex": "FF6A00",
            "source": "https://www.alibabagroup.com/en/ir/reports"
        },
        {
            "title": "Alibaba.com",
            "hex": "FF6A00",
            "source": "https://www.alibabagroup.com/en/ir/reports"
        },
        {
            "title": "AliExpress",
            "hex": "FF4747",
            "source": "https://www.alibabagroup.com/en/ir/reports"
        },
        {
            "title": "Alipay",
            "hex": "00A1E9",
            "source": "https://gw.alipayobjects.com/os/rmsportal/trUJZfSrlnRCcFgfZGjD.ai"
        },
        {
            "title": "Allegro",
            "hex": "FF5A00",
            "source": "https://allegro.pl"
        },
        {
            "title": "AlliedModders",
            "hex": "1578D3",
            "source": "https://forums.alliedmods.net"
        },
        {
            "title": "AlloCiné",
            "hex": "FECC00",
            "source": "https://www.allocine.fr"
        },
        {
            "title": "AllTrails",
            "hex": "428813",
            "source": "https://www.alltrails.com"
        },
        {
            "title": "Alpine Linux",
            "hex": "0D597F",
            "source": "https://alpinelinux.org"
        },
        {
            "title": "Alpine.js",
            "hex": "8BC0D0",
            "source": "https://github.com/simple-icons/simple-icons/issues/5583#issuecomment-832770167"
        },
        {
            "title": "Altium Designer",
            "hex": "A5915F",
            "source": "https://www.altium.com/altium-designer/"
        },
        {
            "title": "Alwaysdata",
            "hex": "E9568E",
            "source": "https://www.alwaysdata.com"
        },
        {
            "title": "Amazon",
            "hex": "FF9900",
            "source": "https://worldvectorlogo.com/logo/amazon-icon",
            "guidelines": "https://worldvectorlogo.com/terms-of-use"
        },
        {
            "title": "Amazon Alexa",
            "hex": "00CAFF",
            "source": "https://developer.amazon.com/docs/alexa-voice-service/logo-and-brand.html"
        },
        {
            "title": "Amazon API Gateway",
            "hex": "FF4F8B",
            "source": "https://aws.amazon.com/architecture/icons/",
            "guidelines": "https://aws.amazon.com/architecture/icons/",
            "aliases": {
                "aka": [
                    "AWS API Gateway"
                ]
            }
        },
        {
            "title": "Amazon AWS",
            "hex": "232F3E",
            "source": "https://upload.wikimedia.org/wikipedia/commons/9/93/Amazon_Web_Services_Logo.svg",
            "aliases": {
                "aka": [
                    "AWS"
                ]
            }
        },
        {
            "title": "Amazon CloudWatch",
            "hex": "FF4F8B",
            "source": "https://aws.amazon.com/architecture/icons/",
            "guidelines": "https://aws.amazon.com/architecture/icons/",
            "aliases": {
                "aka": [
                    "AWS CloudWatch"
                ]
            }
        },
        {
            "title": "Amazon DynamoDB",
            "hex": "4053D6",
            "source": "https://aws.amazon.com/architecture/icons/",
            "guidelines": "https://aws.amazon.com/architecture/icons/",
            "aliases": {
                "aka": [
                    "AWS DynamoDB"
                ]
            }
        },
        {
            "title": "Amazon EC2",
            "hex": "FF9900",
            "source": "https://aws.amazon.com/architecture/icons/",
            "guidelines": "https://aws.amazon.com/architecture/icons/",
            "aliases": {
                "aka": [
                    "Amazon Elastic Compute Cloud",
                    "AWS EC2",
                    "AWS Elastic Compute Cloud"
                ]
            }
        },
        {
            "title": "Amazon ECS",
            "hex": "FF9900",
            "source": "https://aws.amazon.com/architecture/icons/",
            "guidelines": "https://aws.amazon.com/architecture/icons/",
            "aliases": {
                "aka": [
                    "Amazon Elastic Container Service",
                    "AWS ECS",
                    "AWS Elastic Container Service"
                ]
            }
        },
        {
            "title": "Amazon EKS",
            "hex": "FF9900",
            "source": "https://aws.amazon.com/architecture/icons/",
            "guidelines": "https://aws.amazon.com/architecture/icons/",
            "aliases": {
                "aka": [
                    "Amazon Elastic Kubernetes Service",
                    "AWS EKS",
                    "AWS Elastic Kubernetes Service"
                ]
            }
        },
        {
            "title": "Amazon Fire TV",
            "hex": "FC4C02",
            "source": "https://www.amazon.com/gp/help/customer/display.html?nodeId=201348270"
        },
        {
            "title": "Amazon Games",
            "hex": "FF9900",
            "source": "https://www.amazongames.com"
        },
        {
            "title": "Amazon Lumberyard",
            "hex": "66459B",
            "source": "https://aws.amazon.com/architecture/icons/",
            "guidelines": "https://aws.amazon.com/architecture/icons/"
        },
        {
            "title": "Amazon Luna",
            "hex": "9146FF",
            "source": "https://luna.amazon.com"
        },
        {
            "title": "Amazon Pay",
            "hex": "FF9900",
            "source": "https://pay.amazon.com"
        },
        {
            "title": "Amazon Prime",
            "hex": "00A8E1",
            "source": "https://www.amazon.com/b?node=17277626011"
        },
        {
            "title": "Amazon RDS",
            "hex": "527FFF",
            "source": "https://aws.amazon.com/architecture/icons/",
            "guidelines": "https://aws.amazon.com/architecture/icons/",
            "aliases": {
                "aka": [
                    "AWS RDS"
                ]
            }
        },
        {
            "title": "Amazon Redshift",
            "hex": "8C4FFF",
            "source": "https://aws.amazon.com/architecture/icons/",
            "guidelines": "https://aws.amazon.com/architecture/icons/"
        },
        {
            "title": "Amazon S3",
            "hex": "569A31",
            "source": "https://aws.amazon.com/architecture/icons/",
            "guidelines": "https://aws.amazon.com/architecture/icons/",
            "aliases": {
                "aka": [
                    "AWS S3"
                ]
            }
        },
        {
            "title": "Amazon SQS",
            "hex": "FF4F8B",
            "source": "https://aws.amazon.com/architecture/icons/",
            "guidelines": "https://aws.amazon.com/architecture/icons/",
            "aliases": {
                "aka": [
                    "Amazon Simple Queue Service",
                    "AWS SQS",
                    "AWS Simple Queue Service"
                ]
            }
        },
        {
            "title": "AMD",
            "hex": "ED1C24",
            "source": "https://www.amd.com"
        },
        {
            "title": "Ameba",
            "hex": "2D8C3C",
            "source": "https://ameblo.jp",
            "aliases": {
                "aka": [
                    "Ameba Blog",
                    "Ameblo"
                ],
                "loc": {
                    "ja-JP": "アメブロ"
                }
            }
        },
        {
            "title": "American Airlines",
            "hex": "0078D2",
            "source": "https://en.wikipedia.org/wiki/File:American_Airlines_logo_2013.svg"
        },
        {
            "title": "American Express",
            "hex": "2E77BC",
            "source": "https://commons.wikimedia.org/wiki/File:American_Express_logo.svg"
        },
        {
            "title": "AMG",
            "hex": "000000",
            "source": "https://www.mercedes-amg.com/etc/clientlibs/amg/amg.base/assets/images/svg/amg-logo.svg"
        },
        {
            "title": "AMP",
            "hex": "005AF0",
            "source": "https://amp.dev"
        },
        {
            "title": "Amul",
            "hex": "ED1D24",
            "source": "https://amul.com/classic/products/horeca.php"
        },
        {
            "title": "ANA",
            "hex": "13448F",
            "source": "https://www.ana.co.jp/en/eur/the-ana-experience/brand/"
        },
        {
            "title": "Anaconda",
            "hex": "44A833",
            "source": "https://www.anaconda.com"
        },
        {
            "title": "Analogue",
            "hex": "1A1A1A",
            "source": "https://www.analogue.co"
        },
        {
            "title": "Anchor",
            "hex": "5000B9",
            "source": "https://anchor.fm"
        },
        {
            "title": "Andela",
            "hex": "173B3F",
            "source": "https://andela.com/press/",
            "guidelines": "https://andela.com/press/"
        },
        {
            "title": "Android",
            "hex": "3DDC84",
            "source": "https://thepartnermarketinghub.withgoogle.com/brands/android/visual-identity/visual-identity/logo-lock-ups/"
        },
        {
            "title": "Android Auto",
            "hex": "3DDC84",
            "source": "https://thepartnermarketinghub.withgoogle.com/brands/android-auto/"
        },
        {
            "title": "Android Studio",
            "hex": "3DDC84",
            "source": "https://developer.android.com/studio/"
        },
        {
            "title": "AngelList",
            "hex": "000000",
            "source": "https://angel.co/logo"
        },
        {
            "title": "Angular",
            "hex": "DD0031",
            "source": "https://angular.io/assets/images/logos/angular/angular_solidBlack.svg"
        },
        {
            "title": "Angular Universal",
            "hex": "00ACC1",
            "source": "https://angular.io/presskit"
        },
        {
            "title": "AngularJS",
            "hex": "E23237",
            "source": "https://angularjs.org"
        },
        {
            "title": "AniList",
            "hex": "02A9FF",
            "source": "https://anilist.co/img/icons/icon.svg"
        },
        {
            "title": "Ansible",
            "hex": "EE0000",
            "source": "https://www.ansible.com/logos"
        },
        {
            "title": "Answer",
            "hex": "0033FF",
            "source": "https://answer.dev"
        },
        {
            "title": "Ansys",
            "hex": "FFB71B",
            "source": "https://www.ansys.com/about-ansys/brand"
        },
        {
            "title": "Ant Design",
            "hex": "0170FE",
            "source": "https://ant.design/components/icon/"
        },
        {
            "title": "Anta",
            "hex": "D70010",
            "source": "https://www.anta.com"
        },
        {
            "title": "Antena 3",
            "hex": "FF7328",
            "source": "https://www.antena3.com"
        },
        {
            "title": "AnyDesk",
            "hex": "EF443B",
            "source": "https://anydesk.com"
        },
        {
            "title": "AOL",
            "hex": "3399FF",
            "source": "https://www.aol.com",
            "guidelines": "https://styleguide.aol.com"
        },
        {
            "title": "Apache",
            "hex": "D22128",
            "source": "https://www.apache.org/foundation/press/kit/"
        },
        {
            "title": "Apache Airflow",
            "hex": "017CEE",
            "source": "https://apache.org/logos/"
        },
        {
            "title": "Apache Ant",
            "hex": "A81C7D",
            "source": "https://apache.org/logos/"
        },
        {
            "title": "Apache Cassandra",
            "hex": "1287B1",
            "source": "https://upload.wikimedia.org/wikipedia/commons/5/5e/Cassandra_logo.svg"
        },
        {
            "title": "Apache CloudStack",
            "hex": "2AA5DC",
            "source": "https://cloudstack.apache.org/trademark-guidelines.html"
        },
        {
            "title": "Apache Cordova",
            "hex": "E8E8E8",
            "source": "https://cordova.apache.org/artwork/"
        },
        {
            "title": "Apache CouchDB",
            "hex": "E42528",
            "source": "https://apache.org/logos/#couchdb"
        },
        {
            "title": "Apache Druid",
            "hex": "29F1FB",
            "source": "https://apache.org/logos/"
        },
        {
            "title": "Apache ECharts",
            "hex": "AA344D",
            "source": "https://apache.org/logos/"
        },
        {
            "title": "Apache Flink",
            "hex": "E6526F",
            "source": "https://apache.org/logos/"
        },
        {
            "title": "Apache Groovy",
            "hex": "4298B8",
            "source": "https://groovy-lang.org"
        },
        {
            "title": "Apache Hadoop",
            "hex": "66CCFF",
            "source": "https://apache.org/logos/#hadoop"
        },
        {
            "title": "Apache Hive",
            "hex": "FDEE21",
            "source": "https://apache.org/logos/"
        },
        {
            "title": "Apache JMeter",
            "hex": "D22128",
            "source": "https://apache.org/logos/"
        },
        {
            "title": "Apache Kafka",
            "hex": "231F20",
            "source": "https://apache.org/logos/"
        },
        {
            "title": "Apache Kylin",
            "hex": "F09D13",
            "source": "https://apache.org/logos/"
        },
        {
            "title": "Apache Maven",
            "hex": "C71A36",
            "source": "https://apache.org/logos/"
        },
        {
            "title": "Apache NetBeans IDE",
            "hex": "1B6AC6",
            "source": "https://apache.org/logos/"
        },
        {
            "title": "Apache OpenOffice",
            "hex": "0E85CD",
            "source": "https://apache.org/logos"
        },
        {
            "title": "Apache Parquet",
            "hex": "50ABF1",
            "source": "https://apache.org/logos/"
        },
        {
            "title": "Apache Pulsar",
            "hex": "188FFF",
            "source": "https://apache.org/logos/"
        },
        {
            "title": "Apache RocketMQ",
            "hex": "D77310",
            "source": "https://apache.org/logos/"
        },
        {
            "title": "Apache Solr",
            "hex": "D9411E",
            "source": "https://apache.org/logos/"
        },
        {
            "title": "Apache Spark",
            "hex": "E25A1C",
            "source": "https://apache.org/logos/"
        },
        {
            "title": "Apache Tomcat",
            "hex": "F8DC75",
            "source": "https://apache.org/logos/"
        },
        {
            "title": "Aparat",
            "hex": "ED145B",
            "source": "https://www.aparat.com/logo"
        },
        {
            "title": "Apollo GraphQL",
            "hex": "311C87",
            "source": "https://github.com/apollographql/space-kit/blob/9a42083746a49c9a734563f427c13233e42adcc9/logos/mark.svg"
        },
        {
            "title": "Apostrophe",
            "hex": "6236FF",
            "source": "https://github.com/apostrophecms/apostrophe/blob/a7fcc6b13831302e27f79a6fcaaf58e3a40517df/logo.svg"
        },
        {
            "title": "App Store",
            "hex": "0D96F6",
            "source": "https://developer.apple.com/app-store/"
        },
        {
            "title": "Appian",
            "hex": "2322F0",
            "source": "https://appian.com",
            "guidelines": "https://assets.appian.com/uploads/assets/Appian_BrandGuidelines_Newsroom.pdf"
        },
        {
            "title": "Apple",
            "hex": "000000",
            "source": "https://www.apple.com"
        },
        {
            "title": "Apple Arcade",
            "hex": "000000",
            "source": "https://www.apple.com/apple-arcade/"
        },
        {
            "title": "Apple Music",
            "hex": "FA243C",
            "source": "https://www.apple.com/itunes/marketing-on-music/identity-guidelines.html#apple-music-icon"
        },
        {
            "title": "Apple News",
            "hex": "FD415E",
            "source": "https://www.apple.com/apple-news/"
        },
        {
            "title": "Apple Pay",
            "hex": "000000",
            "source": "https://developer.apple.com/apple-pay/marketing/"
        },
        {
            "title": "Apple Podcasts",
            "hex": "9933CC",
            "source": "https://www.apple.com/itunes/marketing-on-podcasts/identity-guidelines.html#apple-podcasts-icon"
        },
        {
            "title": "Apple TV",
            "hex": "000000",
            "source": "https://commons.wikimedia.org/wiki/File:AppleTV.svg"
        },
        {
            "title": "AppSignal",
            "hex": "21375A",
            "source": "https://appsignal.com"
        },
        {
            "title": "Appsmith",
            "hex": "2A2F3D",
            "source": "https://www.appsmith.com"
        },
        {
            "title": "AppVeyor",
            "hex": "00B3E0",
            "source": "https://commons.wikimedia.org/wiki/File:Appveyor_logo.svg"
        },
        {
            "title": "Appwrite",
            "hex": "F02E65",
            "source": "https://github.com/appwrite/appwrite/blob/c961382fb7a59ce908b4982a572e02e6e0feacd5/public/images/appwrite.svg"
        },
        {
            "title": "Aqua",
            "hex": "1904DA",
            "source": "https://www.aquasec.com/brand/",
            "guidelines": "https://www.aquasec.com/brand/"
        },
        {
            "title": "ARAL",
            "hex": "0063CB",
            "source": "https://upload.wikimedia.org/wikipedia/commons/6/60/Aral_Logo.svg"
        },
        {
            "title": "ArangoDB",
            "hex": "DDE072",
            "source": "https://www.arangodb.com",
            "guidelines": "https://www.arangodb.com/resources/logos"
        },
        {
            "title": "ArcGIS",
            "hex": "2C7AC3",
            "source": "https://www.esri.com/en-us/arcgis/products/arcgis-pro/overview"
        },
        {
            "title": "Arch Linux",
            "hex": "1793D1",
            "source": "https://www.archlinux.org/art/",
            "guidelines": "https://wiki.archlinux.org/index.php/DeveloperWiki:TrademarkPolicy#Logo_Usage_Guidelines"
        },
        {
            "title": "Archicad",
            "hex": "2D50A5",
            "source": "https://graphisoft.com/contact-us/press-relations#/documents/archicad-logo-98604"
        },
        {
            "title": "Archive of Our Own",
            "hex": "990000",
            "source": "https://archiveofourown.org"
        },
        {
            "title": "Ardour",
            "hex": "C61C3E",
            "source": "https://github.com/Ardour/ardour/tree/d39f064756c88197adfe13fe695b86bd8cb3bb81/tools/misc_resources"
        },
        {
            "title": "Arduino",
            "hex": "00979D",
            "source": "https://cdn.arduino.cc/projecthub/img/Arduino-logo.svg"
        },
        {
            "title": "Argo",
            "hex": "EF7B4D",
            "source": "https://cncf-branding.netlify.app/projects/argo/"
        },
        {
            "title": "Argos",
            "hex": "DA291C",
            "source": "https://www.argos.co.uk"
        },
        {
            "title": "Ariakit",
            "hex": "007ACC",
            "source": "https://github.com/ariakit/ariakit/blob/a739913ab1c3919c4353f0e0e3573ec6eda99549/logo/icon.svg"
        },
        {
            "title": "ARK Ecosystem",
            "hex": "C9292C",
            "source": "https://ark.io/press-kit"
        },
        {
            "title": "Arlo",
            "hex": "49B48A",
            "source": "https://www.arlo.com"
        },
        {
            "title": "Arm",
            "hex": "0091BD",
            "source": "https://www.arm.com",
            "guidelines": "https://www.arm.com/company/policies/trademarks/guidelines-corporate-logo"
        },
        {
            "title": "Artifact Hub",
            "hex": "417598",
            "source": "https://raw.githubusercontent.com/artifacthub/hub/87a1fed/web/public/static/media/logo/artifacthub-brand-white.svg"
        },
        {
            "title": "Artix Linux",
            "hex": "10A0CC",
            "source": "https://gitea.artixlinux.org/artix/artwork/src/commit/256432e3d06b3e9024bfd6912768e80281ea3746/icons/logo-gray.svg"
        },
        {
            "title": "ArtStation",
            "hex": "13AFF0",
            "source": "https://www.artstation.com/about/logo"
        },
        {
            "title": "arXiv",
            "hex": "B31B1B",
            "source": "https://static.arxiv.org/static/base/0.15.2/images/arxiv-logo-web.svg"
        },
        {
            "title": "Asana",
            "hex": "F06A6A",
            "source": "https://asana.com/styles",
            "guidelines": "https://asana.com/brand"
        },
        {
            "title": "Asciidoctor",
            "hex": "E40046",
            "source": "https://github.com/asciidoctor/brand/blob/b9cf5e276616f4770c4f1227e646e7daee0cbf24/logo/logo-fill-bw.svg"
        },
        {
            "title": "asciinema",
            "hex": "D40000",
            "source": "https://github.com/asciinema/asciinema-logo/tree/1c743621830c0d8c92fd0076b4f15f75b4cf79f4"
        },
        {
            "title": "ASDA",
            "hex": "68A51C",
            "source": "https://www.asda.com"
        },
        {
            "title": "Aseprite",
            "hex": "7D929E",
            "source": "https://www.aseprite.org"
        },
        {
            "title": "Ask Ubuntu",
            "hex": "DC461D",
            "source": "https://askubuntu.com",
            "guidelines": "https://stackoverflow.com/legal/trademark-guidance"
        },
        {
            "title": "ASKfm",
            "hex": "DB3552",
            "source": "https://ask.fm"
        },
        {
            "title": "AssemblyScript",
            "hex": "007AAC",
            "source": "https://www.assemblyscript.org"
        },
        {
            "title": "Aston Martin",
            "hex": "000000",
            "source": "https://www.astonmartin.com"
        },
        {
            "title": "Astro",
            "hex": "FF5D01",
            "source": "https://github.com/withastro/astro/blob/09144e8e88fbb79a75a2283aca8bf6eba6dc45f0/assets/brand/logo-white.svg",
            "license": {
                "type": "MIT"
            }
        },
        {
            "title": "ASUS",
            "hex": "000000",
            "source": "https://www.asus.com"
        },
        {
            "title": "AT&T",
            "hex": "009FDB",
            "source": "https://www.att.com"
        },
        {
            "title": "Atari",
            "hex": "E4202E",
            "source": "https://atarivcs.com"
        },
        {
            "title": "Atlassian",
            "hex": "0052CC",
            "source": "https://www.atlassian.com/company/news/press-kit"
        },
        {
            "title": "Atom",
            "hex": "66595C",
            "source": "https://commons.wikimedia.org/wiki/File:Atom_editor_logo.svg"
        },
        {
            "title": "Auchan",
            "hex": "D6180B",
            "source": "https://www.auchan.fr"
        },
        {
            "title": "Audacity",
            "hex": "0000CC",
            "source": "https://github.com/audacity/audacity/blob/c818449c69193f5311b430fbf600d8d6cbe49047/images/audacity.svg"
        },
        {
            "title": "Audi",
            "hex": "BB0A30",
            "source": "https://www.audi.com/ci/en/intro/basics/rings.html"
        },
        {
            "title": "Audible",
            "hex": "F8991C",
            "source": "https://commons.wikimedia.org/wiki/File:Audible_logo.svg"
        },
        {
            "title": "Audio-Technica",
            "hex": "000000",
            "source": "https://wikipedia.org/wiki/File:Audio-technica.svg"
        },
        {
            "title": "Audioboom",
            "hex": "007CE2",
            "source": "https://audioboom.com/about/brand-guidelines"
        },
        {
            "title": "Audiomack",
            "hex": "FFA200",
            "source": "https://styleguide.audiomack.com"
        },
        {
            "title": "Aurelia",
            "hex": "ED2B88",
            "source": "https://aurelia.io"
        },
        {
            "title": "Auth0",
            "hex": "EB5424",
            "source": "https://styleguide.auth0.com"
        },
        {
            "title": "Authelia",
            "hex": "113155",
            "source": "https://github.com/authelia/authelia/blob/8316cd4eb7a6f0778c8f480c61ad76a88416fc3a/docs/static/images/branding/logo.svg"
        },
        {
            "title": "Authy",
            "hex": "EC1C24",
            "source": "https://authy.com"
        },
        {
            "title": "Autodesk",
            "hex": "000000",
            "source": "https://brand.autodesk.com",
            "guidelines": "https://brand.autodesk.com/brand-system/logo/"
        },
        {
            "title": "AutoHotkey",
            "hex": "334455",
            "source": "https://www.autohotkey.com"
        },
        {
            "title": "Automattic",
            "hex": "3499CD",
            "source": "https://automattic.com/press/brand-materials/"
        },
        {
            "title": "Autoprefixer",
            "hex": "DD3735",
            "source": "https://github.com/postcss/autoprefixer/blob/1341747bc8142a147342f55eea5ed4286a3ca318/logo.svg"
        },
        {
            "title": "avajs",
            "hex": "4B4B77",
            "source": "https://github.com/avajs/ava/blob/6f8e30c94626238a5b26deadac319089fa43d333/media/logo.svg"
        },
        {
            "title": "Avast",
            "hex": "FF7800",
            "source": "https://www.avast.com",
            "guidelines": "https://press.avast.com/media-materials"
        },
        {
            "title": "Awesome Lists",
            "hex": "FC60A8",
            "source": "https://github.com/sindresorhus/awesome/tree/52b6dbacde01c2595f2133a5378cb8d2f89906fa/media"
        },
        {
            "title": "awesomeWM",
            "hex": "535D6C",
            "source": "https://awesomewm.org"
        },
        {
            "title": "AWS Amplify",
            "hex": "FF9900",
            "source": "https://aws.amazon.com/architecture/icons/",
            "guidelines": "https://aws.amazon.com/architecture/icons/"
        },
        {
            "title": "AWS Fargate",
            "hex": "FF9900",
            "source": "https://aws.amazon.com/architecture/icons/",
            "guidelines": "https://aws.amazon.com/architecture/icons/"
        },
        {
            "title": "AWS Lambda",
            "hex": "FF9900",
            "source": "https://aws.amazon.com/architecture/icons/",
            "guidelines": "https://aws.amazon.com/architecture/icons/"
        },
        {
            "title": "Axios",
            "hex": "5A29E4",
            "source": "https://github.com/axios/axios-docs/blob/ba35d67160f94419c1b0292831cd1a4b378adb42/assets/logo.svg"
        },
        {
            "title": "Azure Artifacts",
            "hex": "CB2E6D",
            "source": "https://azure.microsoft.com/en-us/services/devops/artifacts/"
        },
        {
            "title": "Azure Data Explorer",
            "hex": "0078D4",
            "source": "https://azure.microsoft.com/en-us/pricing/details/data-explorer/"
        },
        {
            "title": "Azure DevOps",
            "hex": "0078D7",
            "source": "https://azure.microsoft.com/products/devops/"
        },
        {
            "title": "Azure Functions",
            "hex": "0062AD",
            "source": "https://azure.microsoft.com/en-us/services/functions"
        },
        {
            "title": "Azure Pipelines",
            "hex": "2560E0",
            "source": "https://github.com/vscode-icons/vscode-icons/blob/dc7872262c9b059c574bd16fc4cfedbb6bdf156e/icons/file_type_azurepipelines.svg"
        },
        {
            "title": "B&R Automation",
            "hex": "FF8800",
            "source": "https://www.br-automation.com"
        },
        {
            "title": "Babel",
            "hex": "F9DC3E",
            "source": "https://github.com/babel/website/blob/93330158b6ecca1ab88d3be8dbf661f5c2da6c76/website/static/img/babel-black.svg"
        },
        {
            "title": "Babylon.js",
            "hex": "BB464B",
            "source": "https://github.com/BabylonJS/Brand-Toolkit/blob/8583d4d9bf252a233fa480fa02ac6f367d5207a1/babylon_logo/monochrome/babylon_logo_monochrome_dark.svg"
        },
        {
            "title": "Backblaze",
            "hex": "E21E29",
            "source": "https://www.backblaze.com/company/news.html",
            "guidelines": "https://www.backblaze.com/company/news.html"
        },
        {
            "title": "Backbone.js",
            "hex": "0071B5",
            "source": "https://upload.wikimedia.org/wikipedia/commons/2/20/Backbone.js_logo.svg",
            "license": {
                "type": "MIT",
                "url": "https://github.com/jashkenas/backbone/blob/master/LICENSE"
            }
        },
        {
            "title": "Backendless",
            "hex": "FFFFFF",
            "source": "https://backendless.com"
        },
        {
            "title": "Backstage",
            "hex": "9BF0E1",
            "source": "https://github.com/backstage/backstage/blob/862f2517188849dd7467d059edeb8692e6933c35/microsite/static/logo_assets/svg/Icon_Teal.svg",
            "guidelines": "https://backstage.io/logo_assets/Backstage_Identity_Assets_Overview.pdf"
        },
        {
            "title": "Badgr",
            "hex": "282C4C",
            "source": "https://info.badgr.com"
        },
        {
            "title": "Badoo",
            "hex": "783BF9",
            "source": "https://badoo.com/team/press/"
        },
        {
            "title": "Baidu",
            "hex": "2932E1",
            "source": "https://www.baidu.com"
        },
        {
            "title": "Bamboo",
            "hex": "0052CC",
            "source": "https://www.atlassian.design/guidelines/marketing/resources/logo-files"
        },
        {
            "title": "Bandcamp",
            "hex": "408294",
            "source": "https://bandcamp.com/buttons"
        },
        {
            "title": "BandLab",
            "hex": "F12C18",
            "source": "https://blog.bandlab.com/press/"
        },
        {
            "title": "Bandsintown",
            "hex": "00CEC8",
            "source": "https://corp.bandsintown.com/media-library"
        },
        {
            "title": "Bank of America",
            "hex": "012169",
            "source": "https://www.bankofamerica.com"
        },
        {
            "title": "Barclays",
            "hex": "00AEEF",
            "source": "https://home.barclays"
        },
        {
            "title": "Baremetrics",
            "hex": "6078FF",
            "source": "https://baremetrics.com"
        },
        {
            "title": "Basecamp",
            "hex": "1D2D35",
            "source": "https://basecamp.com/about/press"
        },
        {
            "title": "Bastyon",
            "hex": "00A4FF",
            "source": "https://github.com/pocketnetteam/pocketnet.gui/blob/978201dca0d63bc87c4c66513a67f085f2f51d83/img/logo.svg",
            "aliases": {
                "aka": [
                    "pocketnet"
                ]
            }
        },
        {
            "title": "Bata",
            "hex": "DD282E",
            "source": "https://www.bata.com"
        },
        {
            "title": "Bath ASU",
            "hex": "00A3E0",
            "source": "https://bathasu.com/press/"
        },
        {
            "title": "Battle.net",
            "hex": "148EFF",
            "source": "https://eu.shop.battle.net/en-gb"
        },
        {
            "title": "BBC",
            "hex": "000000",
            "source": "https://www.bbc.co.uk",
            "guidelines": "https://www.bbc.co.uk/branding/logo-use"
        },
        {
            "title": "BBC iPlayer",
            "hex": "FF4C98",
            "source": "https://www.bbc.co.uk/iplayer"
        },
        {
            "title": "Beatport",
            "hex": "01FF95",
            "source": "https://brand.beatport.com",
            "guidelines": "https://support.beatport.com/hc/en-us/articles/200353255-Beatport-Logos-and-Images"
        },
        {
            "title": "Beats",
            "hex": "005571",
            "source": "https://www.elastic.co/brand"
        },
        {
            "title": "Beats by Dre",
            "hex": "E01F3D",
            "source": "https://www.beatsbydre.com"
        },
        {
            "title": "Behance",
            "hex": "1769FF",
            "source": "https://www.behance.net/dev/api/brand"
        },
        {
            "title": "Beijing Subway",
            "hex": "004A9D",
            "source": "https://zh.wikipedia.org/wiki/File:Beijing_Subway_Logo.svg"
        },
        {
            "title": "BEM",
            "hex": "000000",
            "source": "https://en.bem.info"
        },
        {
            "title": "Bentley",
            "hex": "333333",
            "source": "https://en.wikipedia.org/wiki/File:Bentley_logo_2.svg"
        },
        {
            "title": "Bento",
            "hex": "768CFF",
            "source": "https://bento.me"
        },
        {
            "title": "Betfair",
            "hex": "FFB80B",
            "source": "https://partnerships.betfair.com"
        },
        {
            "title": "Big Cartel",
            "hex": "222222",
            "source": "https://www.bigcartel.com"
        },
        {
            "title": "bigbasket",
            "hex": "A5CD39",
            "source": "https://www.bigbasket.com"
        },
        {
            "title": "BigBlueButton",
            "hex": "283274",
            "source": "https://github.com/bigbluebutton/bbb-app-rooms/blob/0fcf9636a3ba683296326f46354265917c4f0ea4/app/assets/images/icon.svg",
            "guidelines": "https://bigbluebutton.org/trademark/"
        },
        {
            "title": "BigCommerce",
            "hex": "121118",
            "source": "https://www.bigcommerce.co.uk/press/media-kit/"
        },
        {
            "title": "Bilibili",
            "hex": "00A1D6",
            "source": "https://www.bilibili.com"
        },
        {
            "title": "Billboard",
            "hex": "000000",
            "source": "https://www.billboard.com"
        },
        {
            "title": "BIM",
            "hex": "EB1928",
            "source": "https://upload.wikimedia.org/wikipedia/commons/2/2d/Bim_%28company%29_logo.svg"
        },
        {
            "title": "Binance",
            "hex": "F0B90B",
            "source": "https://binance.com"
        },
        {
            "title": "Bio Link",
            "hex": "000000",
            "source": "https://bio.link"
        },
        {
            "title": "Bit",
            "hex": "73398D",
            "source": "https://bit.dev"
        },
        {
            "title": "Bitbucket",
            "hex": "0052CC",
            "source": "https://www.atlassian.com/company/news/press-kit"
        },
        {
            "title": "Bitcoin",
            "hex": "F7931A",
            "source": "https://bitcoin.org/en"
        },
        {
            "title": "Bitcoin Cash",
            "hex": "0AC18E",
            "source": "https://www.bitcoincash.org/graphics/"
        },
        {
            "title": "Bitcoin SV",
            "hex": "EAB300",
            "source": "https://bitcoinsv.com"
        },
        {
            "title": "Bitdefender",
            "hex": "ED1C24",
            "source": "https://www.bitdefender.com/funzone/logos.html"
        },
        {
            "title": "Bitly",
            "hex": "EE6123",
            "source": "https://bitly.com/pages/press"
        },
        {
            "title": "Bitrise",
            "hex": "683D87",
            "source": "https://www.bitrise.io/presskit"
        },
        {
            "title": "Bitwarden",
            "hex": "175DDC",
            "source": "https://github.com/bitwarden/brand/blob/6182cd64321d810c6f6255db08c2a17804d2b724/icons/icon.svg"
        },
        {
            "title": "Bitwig",
            "hex": "FF5A00",
            "source": "https://www.bitwig.com"
        },
        {
            "title": "Blackberry",
            "hex": "000000",
            "source": "https://www.blackberry.com"
        },
        {
            "title": "Blazemeter",
            "hex": "CA2133",
            "source": "https://www.blazemeter.com"
        },
        {
            "title": "Blazor",
            "hex": "512BD4",
            "source": "https://dotnet.microsoft.com/apps/aspnet/web-apps/blazor"
        },
        {
            "title": "Blender",
            "hex": "F5792A",
            "source": "https://www.blender.org/about/logo/"
        },
        {
            "title": "Blockchain.com",
            "hex": "121D33",
            "source": "https://www.blockchain.com",
            "guidelines": "https://www.blockchain.com/en/press"
        },
        {
            "title": "Blogger",
            "hex": "FF5722",
            "source": "https://www.blogger.com"
        },
        {
            "title": "Bloglovin",
            "hex": "000000",
            "source": "https://www.bloglovin.com/widgets"
        },
        {
            "title": "Blueprint",
            "hex": "137CBD",
            "source": "https://blueprintjs.com"
        },
        {
            "title": "Bluetooth",
            "hex": "0082FC",
            "source": "https://www.bluetooth.com/develop-with-bluetooth/marketing-branding/"
        },
        {
            "title": "BMC Software",
            "hex": "FE5000",
            "source": "https://www.bmc.com"
        },
        {
            "title": "BMW",
            "hex": "0066B1",
            "source": "https://www.bmw.de"
        },
        {
            "title": "BoardGameGeek",
            "hex": "FF5100",
            "source": "https://boardgamegeek.com"
        },
        {
            "title": "Boehringer Ingelheim",
            "hex": "003366",
            "source": "https://cd.boehringer-ingelheim.com"
        },
        {
            "title": "Boeing",
            "hex": "1D439C",
            "source": "https://commons.wikimedia.org/wiki/File:Boeing_full_logo.svg"
        },
        {
            "title": "Bookalope",
            "hex": "DC2829",
            "source": "https://bookalope.net"
        },
        {
            "title": "BookBub",
            "hex": "F44336",
            "source": "https://insights.bookbub.com/bookbub-follow-bookmark-buttons-for-authors-websites/"
        },
        {
            "title": "Bookmeter",
            "hex": "64BC4B",
            "source": "https://bookmeter.com"
        },
        {
            "title": "BookMyShow",
            "hex": "C4242B",
            "source": "https://in.bookmyshow.com"
        },
        {
            "title": "BookStack",
            "hex": "0288D1",
            "source": "https://www.bookstackapp.com"
        },
        {
            "title": "Boost",
            "hex": "F7901E",
            "source": "https://www.boostmobile.com"
        },
        {
            "title": "Boots",
            "hex": "05054B",
            "source": "https://www.boots-uk.com/css/images/Boots_logo.svg"
        },
        {
            "title": "Bootstrap",
            "hex": "7952B3",
            "source": "https://getbootstrap.com/about"
        },
        {
            "title": "BorgBackup",
            "hex": "00DD00",
            "source": "https://www.borgbackup.org"
        },
        {
            "title": "Bosch",
            "hex": "EA0016",
            "source": "https://www.bosch.de"
        },
        {
            "title": "Bose",
            "hex": "000000",
            "source": "https://developer.bose.com/sites/default/files/Bose%20AR%20Design%20Guidelines%20v1.0.pdf"
        },
        {
            "title": "Botble CMS",
            "hex": "205081",
            "source": "https://botble.com"
        },
        {
            "title": "boulanger",
            "hex": "FD5300",
            "source": "https://www.boulanger.com"
        },
        {
            "title": "Bower",
            "hex": "EF5734",
            "source": "https://bower.io/docs/about/#brand"
        },
        {
            "title": "Box",
            "hex": "0061D5",
            "source": "https://www.box.com/en-gb/about-us/press"
        },
        {
            "title": "Boxy SVG",
            "hex": "3584E3",
            "source": "https://boxy-svg.com/ideas/7/redesign-the-app-icon#comment-1875"
        },
        {
            "title": "Brandfolder",
            "hex": "40D1F5",
            "source": "https://brandfolder.com/brandfolder"
        },
        {
            "title": "Brave",
            "hex": "FB542B",
            "source": "https://brave.com/brave-branding-assets/"
        },
        {
            "title": "Breaker",
            "hex": "003DAD",
            "source": "https://www.breaker.audio/i/brand"
        },
        {
            "title": "British Airways",
            "hex": "2E5C99",
            "source": "https://www.britishairways.com/travel/home/public/en_ie/"
        },
        {
            "title": "Broadcom",
            "hex": "E31837",
            "source": "https://www.broadcom.com/support",
            "license": {
                "type": "custom",
                "url": "https://logorequest.broadcom.com/Home.aspx"
            }
        },
        {
            "title": "BT",
            "hex": "6400AA",
            "source": "https://www.bt.com"
        },
        {
            "title": "Buddy",
            "hex": "1A86FD",
            "source": "https://buddy.works/about"
        },
        {
            "title": "Budibase",
            "hex": "000000",
            "source": "https://github.com/Budibase/budibase/blob/6137ffd9a278ecb3e4dbb42af804c9652741699e/packages/builder/assets/bb-emblem.svg"
        },
        {
            "title": "Buefy",
            "hex": "7957D5",
            "source": "https://github.com/buefy/buefy/blob/a9a724efca0b531e6a64ab734889b00bf4507a9d/static/img/icons/safari-pinned-tab.svg"
        },
        {
            "title": "Buffer",
            "hex": "231F20",
            "source": "https://buffer.com/press"
        },
        {
            "title": "Bugatti",
            "hex": "BE0030",
            "source": "https://www.bugatti.com"
        },
        {
            "title": "Bugcrowd",
            "hex": "F26822",
            "source": "https://www.bugcrowd.com/about/press-kit/"
        },
        {
            "title": "Bugsnag",
            "hex": "4949E4",
            "source": "https://www.bugsnag.com/newsroom"
        },
        {
            "title": "Buildkite",
            "hex": "14CC80",
            "source": "https://buildkite.com/brand-assets"
        },
        {
            "title": "Bukalapak",
            "hex": "E31E52",
            "source": "https://assets.bukalapak.com/sigil/bukalapak-logo-icon.svg",
            "guidelines": "https://brand.bukalapak.design/brand-elements#logo-overview"
        },
        {
            "title": "Bulma",
            "hex": "00D1B2",
            "source": "https://github.com/jgthms/bulma/tree/b0ed28b0e63fdfe54ef802ad155c889241fb6ae1"
        },
        {
            "title": "Bun",
            "hex": "000000",
            "source": "https://bun.sh"
        },
        {
            "title": "bunq",
            "hex": "3394D7",
            "source": "https://www.bunq.com/press/"
        },
        {
            "title": "Burger King",
            "hex": "D62300",
            "source": "https://www.bk.com",
            "guidelines": "https://www.bk.com/trademarks"
        },
        {
            "title": "Burton",
            "hex": "000000",
            "source": "https://brand.burton.com/logo/",
            "guidelines": "https://brand.burton.com/logo/"
        },
        {
            "title": "Buy Me A Coffee",
            "hex": "FFDD00",
            "source": "https://www.buymeacoffee.com/brand"
        },
        {
            "title": "BuzzFeed",
            "hex": "EE3322",
            "source": "https://www.buzzfeed.com/press/assets"
        },
        {
            "title": "BVG",
            "hex": "F0D722",
            "source": "https://www.bvg.de",
            "aliases": {
                "aka": [
                    "Berliner Verkehrsbetriebe"
                ]
            }
        },
        {
            "title": "Byju's",
            "hex": "813588",
            "source": "https://byjus.com/byjus-the-learning-app/"
        },
        {
            "title": "byte",
            "hex": "551DEF",
            "source": "https://byte.co/byte"
        },
        {
            "title": "ByteDance",
            "hex": "3C8CFF",
            "source": "https://www.bytedance.com"
        },
        {
            "title": "C",
            "hex": "A8B9CC",
            "source": "https://commons.wikimedia.org/wiki/File:The_C_Programming_Language_logo.svg"
        },
        {
            "title": "C Sharp",
            "hex": "239120",
            "source": "https://upload.wikimedia.org/wikipedia/commons/0/0d/C_Sharp_wordmark.svg"
        },
        {
            "title": "C++",
            "hex": "00599C",
            "source": "https://github.com/isocpp/logos/tree/64ef037049f87ac74875dbe72695e59118b52186"
        },
        {
            "title": "Cachet",
            "hex": "7ED321",
            "source": "https://cachethq.io/press"
        },
        {
            "title": "Caddy",
            "hex": "1F88C0",
            "source": "https://caddyserver.com"
        },
        {
            "title": "Cadillac",
            "hex": "000000",
            "source": "https://www.cadillac.com",
            "guidelines": "https://www.gm.com/copyright-trademark"
        },
        {
            "title": "CafePress",
            "hex": "58A616",
            "source": "https://en.wikipedia.org/wiki/CafePress#/media/File:CafePress_logo.svg"
        },
        {
            "title": "Caffeine",
            "hex": "0000FF",
            "source": "https://www.caffeine.tv",
            "guidelines": "https://www.caffeine.tv/newsroom.html"
        },
        {
            "title": "Cairo Graphics",
            "hex": "F39914",
            "source": "https://github.com/freedesktop/cairo/blob/44f808fce9f437e14f2b0ef4e1583def8ab578ae/doc/tutorial/slides/cairo-title.svg"
        },
        {
            "title": "Cairo Metro",
            "hex": "C10C0C",
            "source": "https://en.wikipedia.org/wiki/File:Cairo_metro_logo2012.svg"
        },
        {
            "title": "CakePHP",
            "hex": "D33C43",
            "source": "https://cakephp.org/logos"
        },
        {
            "title": "Campaign Monitor",
            "hex": "111324",
            "source": "https://www.campaignmonitor.com/company/brand/"
        },
        {
            "title": "Canonical",
            "hex": "77216F",
            "source": "https://design.ubuntu.com/downloads/",
            "guidelines": "https://design.ubuntu.com/brand/canonical-logo/",
            "license": {
                "type": "CC-BY-SA-3.0"
            }
        },
        {
            "title": "Canva",
            "hex": "00C4CC",
            "source": "https://www.canva.com"
        },
        {
            "title": "Capacitor",
            "hex": "119EFF",
            "source": "https://github.com/ionic-team/ionicons-site/blob/b0c97018d737b763301154231b34e1b882c0c84d/docs/ionicons/svg/logo-capacitor.svg"
        },
        {
            "title": "Car Throttle",
            "hex": "FF9C42",
            "source": "https://www.carthrottle.com"
        },
        {
            "title": "Cardano",
            "hex": "0133AD",
            "source": "https://cardano.org/brand-assets/"
        },
        {
            "title": "Carrefour",
            "hex": "004E9F",
            "source": "https://upload.wikimedia.org/wikipedia/commons/5/5b/Carrefour_logo.svg"
        },
        {
            "title": "Carto",
            "hex": "EB1510",
            "source": "https://carto.com/brand/"
        },
        {
            "title": "Cash App",
            "hex": "00C244",
            "source": "https://cash.app/press"
        },
        {
            "title": "Castbox",
            "hex": "F55B23",
            "source": "https://castbox.fm/newsroom/"
        },
        {
            "title": "Castorama",
            "hex": "0078D7",
            "source": "https://www.castorama.fr"
        },
        {
            "title": "Castro",
            "hex": "00B265",
            "source": "https://supertop.co/castro/press/"
        },
        {
            "title": "Caterpillar",
            "hex": "FFCD11",
            "source": "https://commons.wikimedia.org/wiki/File:Caterpillar_logo.svg"
        },
        {
            "title": "CBS",
            "hex": "033963",
            "source": "https://www.cbs.com"
        },
        {
            "title": "CD Projekt",
            "hex": "DC0D15",
            "source": "https://www.cdprojekt.com/en/media/logotypes/"
        },
        {
            "title": "Celery",
            "hex": "37814A",
            "source": "https://github.com/celery/celery/blob/4d77ddddb10797011dc10dd2e4e1e7a7467b8431/docs/images/favicon.ico"
        },
        {
            "title": "CentOS",
            "hex": "262577",
            "source": "https://wiki.centos.org/ArtWork/Brand/Logo"
        },
        {
            "title": "Ceph",
            "hex": "EF5C55",
            "source": "https://github.com/ceph/ceph/blob/b106a03dcddaee80493825e85bc5e399ab4d8746/src/pybind/mgr/dashboard/frontend/src/assets/Ceph_Logo.svg"
        },
        {
            "title": "Cesium",
            "hex": "6CADDF",
            "source": "https://cesium.com/press/"
        },
        {
            "title": "Chai",
            "hex": "A30701",
            "source": "https://github.com/simple-icons/simple-icons/issues/4983#issuecomment-796736373"
        },
        {
            "title": "Chainguard",
            "hex": "4445E7",
            "source": "https://www.chainguard.dev"
        },
        {
            "title": "Chainlink",
            "hex": "375BD2",
            "source": "https://chain.link/brand-assets"
        },
        {
            "title": "Chakra UI",
            "hex": "319795",
            "source": "https://github.com/chakra-ui/chakra-ui/blob/327e1624d22936abb43068e1f57054e43c9c6819/logo/logomark-colored.svg"
        },
        {
            "title": "Channel 4",
            "hex": "AAFF89",
            "source": "https://www.channel4.com"
        },
        {
            "title": "Chart.js",
            "hex": "FF6384",
            "source": "https://www.chartjs.org"
        },
        {
            "title": "ChartMogul",
            "hex": "13324B",
            "source": "https://chartmogul.com/company/"
        },
        {
            "title": "Chase",
            "hex": "117ACA",
            "source": "https://commons.wikimedia.org/wiki/File:Chase_logo_2007.svg"
        },
        {
            "title": "ChatBot",
            "hex": "0066FF",
            "source": "https://chatbot.design",
            "guidelines": "https://chatbot.design"
        },
        {
            "title": "CheckiO",
            "hex": "008DB6",
            "source": "https://py.checkio.org/blog/"
        },
        {
            "title": "Checkmarx",
            "hex": "54B848",
            "source": "https://www.checkmarx.com/resources/datasheets/"
        },
        {
            "title": "Chef",
            "hex": "F09820",
            "source": "https://www.chef.io"
        },
        {
            "title": "Chemex",
            "hex": "4D2B1A",
            "source": "https://vtlogo.com/chemex-coffeemaker-vector-logo-svg/"
        },
        {
            "title": "Chevrolet",
            "hex": "CD9834",
            "source": "https://www.chevrolet.com/content/dam/chevrolet/na/us/english/index/shopping-tools/download-catalog/02-pdf/2019-chevrolet-corvette-catalog.pdf"
        },
        {
            "title": "Chia Network",
            "hex": "5ECE71",
            "source": "https://www.chia.net/branding/",
            "guidelines": "https://www.chia.net/wp-content/uploads/2022/08/Guidelines-for-Using-Chia-Network.pdf",
            "license": {
                "type": "custom",
                "url": "https://www.chia.net/wp-content/uploads/2022/08/Chia-Trademark-Policy.pdf"
            }
        },
        {
            "title": "China Eastern Airlines",
            "hex": "1A2477",
            "source": "https://uk.ceair.com/newCMS/uk/en/content/en_Footer/Support/201904/t20190404_5763.html"
        },
        {
            "title": "China Southern Airlines",
            "hex": "008BCB",
            "source": "https://www.csair.com/en/about/investor/yejibaogao/2020/"
        },
        {
            "title": "Chocolatey",
            "hex": "80B5E3",
            "source": "https://chocolatey.org/media-kit"
        },
        {
            "title": "Chromecast",
            "hex": "999999",
            "source": "https://www.google.com/intl/en_us/chromecast/built-in/",
            "aliases": {
                "aka": [
                    "Google Cast"
                ]
            }
        },
        {
            "title": "Chrysler",
            "hex": "000000",
            "source": "https://www.stellantis.com/en/brands/chrysler"
        },
        {
            "title": "Chupa Chups",
            "hex": "CF103E",
            "source": "https://www.chupachups.co.uk"
        },
        {
            "title": "Cilium",
            "hex": "F8C517",
            "source": "https://github.com/cilium/cilium/blob/774a91f0e7497d9c9085234005ec81f1065c3783/Documentation/images/logo-solo.svg"
        },
        {
            "title": "Cinema 4D",
            "hex": "011A6A",
            "source": "https://www.maxon.net/en/about-maxon/branding"
        },
        {
            "title": "Circle",
            "hex": "8669AE",
            "source": "https://www.circle.com"
        },
        {
            "title": "CircleCI",
            "hex": "343434",
            "source": "https://circleci.com/press"
        },
        {
            "title": "CircuitVerse",
            "hex": "42B883",
            "source": "https://circuitverse.org"
        },
        {
            "title": "Cirrus CI",
            "hex": "4051B5",
            "source": "https://cirrus-ci.org"
        },
        {
            "title": "Cisco",
            "hex": "1BA0D7",
            "source": "https://www.cisco.com"
        },
        {
            "title": "Citrix",
            "hex": "452170",
            "source": "https://brand.citrix.com"
        },
        {
            "title": "Citroën",
            "hex": "6E6E6E",
            "source": "https://citroen.pcaci.co.uk/logo.php"
        },
        {
            "title": "CiviCRM",
            "hex": "81C459",
            "source": "https://civicrm.org/trademark"
        },
        {
            "title": "Civo",
            "hex": "239DFF",
            "source": "https://www.civo.com/brand-assets",
            "guidelines": "https://www.civo.com/brand-assets"
        },
        {
            "title": "CKEditor 4",
            "hex": "0287D0",
            "source": "https://github.com/ckeditor/ckeditor4/blob/7d8305ce4d12683853a563b9d6ea54e0d4686a2f/samples/img/logo.svg"
        },
        {
            "title": "Claris",
            "hex": "000000",
            "source": "https://www.claris.com"
        },
        {
            "title": "ClickHouse",
            "hex": "FFCC01",
            "source": "https://github.com/ClickHouse/ClickHouse/blob/12bd453a43819176d25ecf247033f6cb1af54beb/website/images/logo-clickhouse.svg"
        },
        {
            "title": "ClickUp",
            "hex": "7B68EE",
            "source": "https://clickup.com/brand"
        },
        {
            "title": "CLion",
            "hex": "000000",
            "source": "https://www.jetbrains.com/company/brand/logos/",
            "guidelines": "https://www.jetbrains.com/company/brand/"
        },
        {
            "title": "Cliqz",
            "hex": "00AEF0",
            "source": "https://cliqz.com/design"
        },
        {
            "title": "Clockify",
            "hex": "03A9F4",
            "source": "https://clockify.me/brand-assets"
        },
        {
            "title": "Clojure",
            "hex": "5881D8",
            "source": "https://commons.wikimedia.org/wiki/File:Clojure_logo.svg"
        },
        {
            "title": "Cloud 66",
            "hex": "3C72B9",
            "source": "https://www.cloud66.com"
        },
        {
            "title": "Cloud Foundry",
            "hex": "0C9ED5",
            "source": "https://www.cloudfoundry.org",
            "guidelines": "https://www.cloudfoundry.org/logo/"
        },
        {
            "title": "CloudBees",
            "hex": "1997B5",
            "source": "https://www.cloudbees.com"
        },
        {
            "title": "CloudCannon",
            "hex": "407AFC",
            "source": "https://cloudcannon.com"
        },
        {
            "title": "Cloudera",
            "hex": "F96702",
            "source": "https://www.cloudera.com"
        },
        {
            "title": "Cloudflare",
            "hex": "F38020",
            "source": "https://www.cloudflare.com/logo/",
            "guidelines": "https://www.cloudflare.com/trademark/"
        },
        {
            "title": "Cloudflare Pages",
            "hex": "F38020",
            "source": "https://pages.cloudflare.com",
            "guidelines": "https://www.cloudflare.com/trademark/"
        },
        {
            "title": "Cloudsmith",
            "hex": "2A6FE1",
            "source": "https://cloudsmith.com/company/brand/",
            "guidelines": "https://cloudsmith.com/company/brand/"
        },
        {
            "title": "Cloudways",
            "hex": "2C39BD",
            "source": "https://www.cloudways.com/en/media-kit.php"
        },
        {
            "title": "Clubhouse",
            "hex": "6515DD",
            "source": "https://brand.clubhouse.io",
            "guidelines": "https://brand.clubhouse.io"
        },
        {
            "title": "Clyp",
            "hex": "3CBDB1",
            "source": "https://clyp.it"
        },
        {
            "title": "CMake",
            "hex": "064F8C",
            "source": "https://www.kitware.com/platforms/"
        },
        {
            "title": "CNCF",
            "hex": "231F20",
            "source": "https://github.com/cncf/artwork/blob/d2ed716cc0769e6c65d2e58f9a503fca02b60a56/examples/other.md#cncf-logos",
            "guidelines": "https://www.cncf.io/brand-guidelines/"
        },
        {
            "title": "CNN",
            "hex": "CC0000",
            "source": "https://edition.cnn.com"
        },
        {
            "title": "Co-op",
            "hex": "00B1E7",
            "source": "https://www.co-operative.coop/media/assets"
        },
        {
            "title": "Coca Cola",
            "hex": "D00013",
            "source": "https://upload.wikimedia.org/wikipedia/commons/c/ce/Coca-Cola_logo.svg"
        },
        {
            "title": "Cockpit",
            "hex": "0066CC",
            "source": "https://github.com/cockpit-project/cockpit-project.github.io/blob/b851b3477d90017961ac9b252401c9a6cb6239f1/images/site/cockpit-logo.svg"
        },
        {
            "title": "Cockroach Labs",
            "hex": "6933FF",
            "source": "https://www.cockroachlabs.com"
        },
        {
            "title": "CocoaPods",
            "hex": "EE3322",
            "source": "https://github.com/CocoaPods/shared_resources/tree/3125baf19976bd240c86459645f45b68d2facd10",
            "license": {
                "type": "CC-BY-NC-4.0"
            }
        },
        {
            "title": "Cocos",
            "hex": "55C2E1",
            "source": "https://www.cocos.com/en/"
        },
        {
            "title": "Coda",
            "hex": "F46A54",
            "source": "https://coda.io"
        },
        {
            "title": "Codacy",
            "hex": "222F29",
            "source": "https://www.codacy.com/blog/"
        },
        {
            "title": "Code Climate",
            "hex": "000000",
            "source": "https://codeclimate.com/github/codeclimate/python-test-reporter/badges/"
        },
        {
            "title": "Code Review",
            "hex": "485A62",
            "source": "https://codereview.stackexchange.com",
            "guidelines": "https://stackoverflow.com/legal/trademark-guidance"
        },
        {
            "title": "Codeberg",
            "hex": "2185D0",
            "source": "https://codeberg.org"
        },
        {
            "title": "Codecademy",
            "hex": "1F4056",
            "source": "https://www.codecademy.com"
        },
        {
            "title": "CodeceptJS",
            "hex": "F6E05E",
            "source": "https://github.com/codeceptjs/codeceptjs.github.io/blob/c7917445b9a70a9daacf20986c403c3299f5c960/favicon/safari-pinned-tab.svg"
        },
        {
            "title": "CodeChef",
            "hex": "5B4638",
            "source": "https://www.codechef.com"
        },
        {
            "title": "Codecov",
            "hex": "F01F7A",
            "source": "https://codecov.io"
        },
        {
            "title": "CodeFactor",
            "hex": "F44A6A",
            "source": "https://www.codefactor.io"
        },
        {
            "title": "Codeforces",
            "hex": "1F8ACB",
            "source": "https://codeforces.com"
        },
        {
            "title": "CodeIgniter",
            "hex": "EF4223",
            "source": "https://www.codeigniter.com/help/legal"
        },
        {
            "title": "Codemagic",
            "hex": "F45E3F",
            "source": "https://codemagic.io"
        },
        {
            "title": "CodeMirror",
            "hex": "D30707",
            "source": "https://github.com/codemirror/CodeMirror/blob/6e7aa65a8bfb64837ae9d082b674b2f5ee056d2c/doc/logo.svg"
        },
        {
            "title": "CodeNewbie",
            "hex": "9013FE",
            "source": "https://community.codenewbie.org"
        },
        {
            "title": "CodePen",
            "hex": "000000",
            "source": "https://blog.codepen.io/documentation/brand-assets/logos/"
        },
        {
            "title": "CodeProject",
            "hex": "FF9900",
            "source": "https://www.codeproject.com"
        },
        {
            "title": "CodersRank",
            "hex": "67A4AC",
            "source": "https://codersrank.io"
        },
        {
            "title": "Coderwall",
            "hex": "3E8DCC",
            "source": "https://github.com/twolfson/coderwall-svg/tree/e87fb90eab5e401210a174f9418b5af0a246758e"
        },
        {
            "title": "CodeSandbox",
            "hex": "151515",
            "source": "https://codesandbox.io/CodeSandbox-Press-Kit.zip"
        },
        {
            "title": "Codeship",
            "hex": "004466",
            "source": "https://app.codeship.com"
        },
        {
<<<<<<< HEAD
            "title": "CodeStream",
            "hex": "008C99",
            "source": "https://www.codestream.com"
=======
            "title": "CodeSignal",
            "hex": "1062FB",
            "source": "https://codesignal.com"
>>>>>>> 9eb7823e
        },
        {
            "title": "Codewars",
            "hex": "B1361E",
            "source": "https://github.com/codewars/branding/tree/1ff0d44db52ac4a5e3a1c43277dc35f228eb6983"
        },
        {
            "title": "Coding Ninjas",
            "hex": "DD6620",
            "source": "https://www.codingninjas.com/press-release"
        },
        {
            "title": "CodinGame",
            "hex": "F2BB13",
            "source": "https://www.codingame.com/work/press/press-kit/"
        },
        {
            "title": "Codio",
            "hex": "4574E0",
            "source": "https://codio.com"
        },
        {
            "title": "CoffeeScript",
            "hex": "2F2625",
            "source": "https://coffeescript.org"
        },
        {
            "title": "Cognizant",
            "hex": "1A4CA1",
            "source": "https://www.cognizant.com"
        },
        {
            "title": "Coil",
            "hex": "000000",
            "source": "https://coil.com/press/brand-guidelines",
            "guidelines": "https://coil.com/press/brand-guidelines"
        },
        {
            "title": "Coinbase",
            "hex": "0052FF",
            "source": "https://www.coinbase.com/press"
        },
        {
            "title": "CoinMarketCap",
            "hex": "17181B",
            "source": "https://www.coinmarketcap.com"
        },
        {
            "title": "Commerzbank",
            "hex": "FFCC33",
            "source": "https://commons.wikimedia.org/wiki/Category:Commerzbank_logos"
        },
        {
            "title": "commitlint",
            "hex": "000000",
            "source": "https://github.com/conventional-changelog/commitlint/blob/0b177635472214faac5a5800ced970bf4d2e6012/docs/assets/icon.svg"
        },
        {
            "title": "Commodore",
            "hex": "1E2A4E",
            "source": "https://commodore.inc"
        },
        {
            "title": "Common Workflow Language",
            "hex": "B5314C",
            "source": "https://github.com/common-workflow-language/logo/blob/54b1624bc88df6730fa7b6c928a05fc9c939e47e/CWL-Logo-nofonts.svg"
        },
        {
            "title": "Compiler Explorer",
            "hex": "67C52A",
            "source": "https://github.com/compiler-explorer/infra/blob/8d362efe7ddc24e6a625f7db671d0a6e7600e3c9/logo/icon/CompilerExplorer%20Logo%20Icon%20SVG.svg"
        },
        {
            "title": "Composer",
            "hex": "885630",
            "source": "https://getcomposer.org"
        },
        {
            "title": "Comsol",
            "hex": "368CCB",
            "source": "https://cdn.comsol.com/company/comsol-brand-guide-November2019.pdf"
        },
        {
            "title": "Conan",
            "hex": "6699CB",
            "source": "https://conan.io"
        },
        {
            "title": "Concourse",
            "hex": "3398DC",
            "source": "https://concourse-ci.org"
        },
        {
            "title": "Conda-Forge",
            "hex": "000000",
            "source": "https://github.com/conda-forge/conda-forge.github.io/tree/0fc7dac2b989f3601dcc1be8a9f92c5b617c291e"
        },
        {
            "title": "Conekta",
            "hex": "0A1837",
            "source": "https://www.conekta.com"
        },
        {
            "title": "Confluence",
            "hex": "172B4D",
            "source": "https://www.atlassian.com/company/news/press-kit"
        },
        {
            "title": "Construct 3",
            "hex": "00FFDA",
            "source": "https://www.construct.net",
            "guidelines": "https://www.construct.net"
        },
        {
            "title": "Consul",
            "hex": "F24C53",
            "source": "https://www.hashicorp.com/brand",
            "guidelines": "https://www.hashicorp.com/brand"
        },
        {
            "title": "Contactless Payment",
            "hex": "000000",
            "source": "https://en.wikipedia.org/wiki/Contactless_payment"
        },
        {
            "title": "containerd",
            "hex": "575757",
            "source": "https://cncf-branding.netlify.app/projects/containerd/"
        },
        {
            "title": "Contao",
            "hex": "F47C00",
            "source": "https://contao.org",
            "guidelines": "https://contao.org/en/media"
        },
        {
            "title": "Contentful",
            "hex": "2478CC",
            "source": "https://press.contentful.com/media_kits"
        },
        {
            "title": "Conventional Commits",
            "hex": "FE5196",
            "source": "https://www.conventionalcommits.org",
            "license": {
                "type": "MIT"
            }
        },
        {
            "title": "Convertio",
            "hex": "FF3333",
            "source": "https://convertio.co"
        },
        {
            "title": "Cookiecutter",
            "hex": "D4AA00",
            "source": "https://github.com/cookiecutter/cookiecutter/blob/52dd18513bbab7f0fbfcb2938c9644d9092247cf/logo/cookiecutter-logo.svg"
        },
        {
            "title": "Cora",
            "hex": "E61845",
            "source": "https://www.cora.fr"
        },
        {
            "title": "Corona Engine",
            "hex": "F96F29",
            "source": "https://coronalabs.com",
            "guidelines": "https://coronalabs.com/presskit.pdf"
        },
        {
            "title": "Corona Renderer",
            "hex": "E6502A",
            "source": "https://corona-renderer.com/about"
        },
        {
            "title": "Corsair",
            "hex": "000000",
            "source": "https://www.corsair.com",
            "guidelines": "https://www.corsair.com/press"
        },
        {
            "title": "Couchbase",
            "hex": "EA2328",
            "source": "https://www.couchbase.com"
        },
        {
            "title": "Counter-Strike",
            "hex": "000000",
            "source": "https://en.wikipedia.org/wiki/File:CS-GO_Logo.svg"
        },
        {
            "title": "CountingWorks PRO",
            "hex": "2E3084",
            "source": "https://www.countingworks.com/blog"
        },
        {
            "title": "Coursera",
            "hex": "0056D2",
            "source": "https://about.coursera.org/press"
        },
        {
            "title": "Coveralls",
            "hex": "3F5767",
            "source": "https://coveralls.io"
        },
        {
            "title": "cPanel",
            "hex": "FF6C2C",
            "source": "https://cpanel.net/company/cpanel-brand-guide/"
        },
        {
            "title": "Craft CMS",
            "hex": "E5422B",
            "source": "https://craftcms.com/brand-resources"
        },
        {
            "title": "CrateDB",
            "hex": "009DC7",
            "source": "https://github.com/crate/crate-docs-theme/blob/cbd734b3617489ca937f35e30f37f3f6c1870e1f/src/crate/theme/rtd/crate/static/images/crate-logo.svg"
        },
        {
            "title": "Crayon",
            "hex": "FF6A4C",
            "source": "https://www.crayon.com"
        },
        {
            "title": "Create React App",
            "hex": "09D3AC",
            "source": "https://github.com/facebook/create-react-app/blob/9d0369b1fe3260e620b08effcf85f1edefc5d1ea/docusaurus/website/static/img/logo.svg"
        },
        {
            "title": "Creative Commons",
            "hex": "EF9421",
            "source": "https://creativecommons.org"
        },
        {
            "title": "Creative Technology",
            "hex": "000000",
            "source": "https://creative.com"
        },
        {
            "title": "Credly",
            "hex": "FF6B00",
            "source": "https://cdn.credly.com/assets/structure/logo-78b59f8114817c758ca965ed8f1a58a76a39b6fd70d031f771a9bbc581fcde65.svg"
        },
        {
            "title": "Crehana",
            "hex": "4B22F4",
            "source": "https://www.crehana.com"
        },
        {
            "title": "Critical Role",
            "hex": "000000",
            "source": "https://critrole.com"
        },
        {
            "title": "Crowdin",
            "hex": "2E3340",
            "source": "https://support.crowdin.com/using-logo/"
        },
        {
            "title": "Crowdsource",
            "hex": "4285F4",
            "source": "https://crowdsource.google.com/about/"
        },
        {
            "title": "Crunchbase",
            "hex": "0288D1",
            "source": "https://www.crunchbase.com/home"
        },
        {
            "title": "Crunchyroll",
            "hex": "F47521",
            "source": "https://www.crunchyroll.com"
        },
        {
            "title": "CRYENGINE",
            "hex": "000000",
            "source": "https://www.cryengine.com/brand"
        },
        {
            "title": "Crystal",
            "hex": "000000",
            "source": "https://crystal-lang.org/media/"
        },
        {
            "title": "CSS Modules",
            "hex": "000000",
            "source": "https://github.com/css-modules/logos/blob/32e4717062e4328ed861fa92d5d9cfd47859362f/css-modules-logo.svg"
        },
        {
            "title": "CSS Wizardry",
            "hex": "F43059",
            "source": "https://csswizardry.com"
        },
        {
            "title": "CSS3",
            "hex": "1572B6",
            "source": "https://www.w3.org/html/logo/"
        },
        {
            "title": "CTS",
            "hex": "E53236",
            "source": "https://commons.wikimedia.org/wiki/File:Logo_Compagnie_des_transports_strasbourgeois.svg",
            "aliases": {
                "aka": [
                    "Compagnie des Transports Strasbourgeois"
                ]
            }
        },
        {
            "title": "Cucumber",
            "hex": "23D96C",
            "source": "https://cucumber.io"
        },
        {
            "title": "Cultura",
            "hex": "1D2C54",
            "source": "https://www.cultura.com"
        },
        {
            "title": "curl",
            "hex": "073551",
            "source": "https://curl.haxx.se/logo/"
        },
        {
            "title": "CurseForge",
            "hex": "F16436",
            "source": "https://www.curseforge.com"
        },
        {
            "title": "Cycling '74",
            "hex": "111111",
            "source": "https://cycling74.com"
        },
        {
            "title": "Cypress",
            "hex": "17202C",
            "source": "https://cypress.io"
        },
        {
            "title": "Cytoscape.js",
            "hex": "F7DF1E",
            "source": "https://github.com/cytoscape/cytoscape.js/blob/97c27700feefe2f7b79fca248763049e9a0b38c6/documentation/img/cytoscape-logo.svg"
        },
        {
            "title": "D",
            "hex": "B03931",
            "source": "https://github.com/dlang/dlang.org/blob/6d0e2e5f6a8249031cfd010e389b99ff014cd320/images/dlogo.svg"
        },
        {
            "title": "D-EDGE",
            "hex": "432975",
            "source": "https://github.com/d-edge/JoinUs/blob/4d8b5cf7145db26649fe9f1587194e44dbbe3565/d-edge.svg"
        },
        {
            "title": "D-Wave Systems",
            "hex": "008CD7",
            "source": "https://www.dwavesys.com"
        },
        {
            "title": "D3.js",
            "hex": "F9A03C",
            "source": "https://github.com/d3/d3-logo/tree/6d9c471aa852033501d00ca63fe73d9f8be82d1d"
        },
        {
            "title": "Dacia",
            "hex": "646B52",
            "source": "https://commons.wikimedia.org/wiki/File:Dacia-Logo-2021.svg"
        },
        {
            "title": "DAF",
            "hex": "00529B",
            "source": "https://www.daf.com/en"
        },
        {
            "title": "Dailymotion",
            "hex": "0D0D0D",
            "source": "https://about.dailymotion.com/en/press/"
        },
        {
            "title": "Daimler",
            "hex": "E6E6E6",
            "source": "https://designnavigator.daimler.com/Daimler_Corporate_Logotype_Black_DTP",
            "guidelines": "https://designnavigator.daimler.com/Daimler_Corporate_Logotype"
        },
        {
            "title": "DaisyUI",
            "hex": "5A0EF8",
            "source": "https://raw.githubusercontent.com/saadeghi/files/main/daisyui/logo-4.svg"
        },
        {
            "title": "Dapr",
            "hex": "0D2192",
            "source": "https://raw.githubusercontent.com/dapr/dapr/18575823c74318c811d6cd6f57ffac76d5debe93/img/dapr_logo.svg"
        },
        {
            "title": "Dark Reader",
            "hex": "141E24",
            "source": "https://github.com/simple-icons/simple-icons/pull/3348#issuecomment-667090608"
        },
        {
            "title": "Dart",
            "hex": "0175C2",
            "source": "https://github.com/dart-lang/site-shared/tree/18458ff440afd3d06f04e5cb871c4c5eda29c9d5/src/_assets/image/dart/logo"
        },
        {
            "title": "Darty",
            "hex": "EB1B23",
            "source": "https://www.darty.com"
        },
        {
            "title": "Das Erste",
            "hex": "001A4B",
            "source": "https://en.wikipedia.org/wiki/Das_Erste"
        },
        {
            "title": "Dash",
            "hex": "008DE4",
            "source": "https://www.dash.org/brand-assets/",
            "guidelines": "https://www.dash.org/brand-guidelines/"
        },
        {
            "title": "Dashlane",
            "hex": "0E353D",
            "source": "https://brandfolder.com/dashlane/brandkitpartners"
        },
        {
            "title": "Dask",
            "hex": "FC6E6B",
            "source": "https://github.com/dask/dask/blob/67e648922512615f94f8a90726423e721d0e3eb2/docs/source/images/dask_icon_black.svg"
        },
        {
            "title": "Dassault Systèmes",
            "hex": "005386",
            "source": "https://www.3ds.com"
        },
        {
            "title": "data.ai",
            "hex": "000000",
            "source": "https://www.data.ai/en/about/press/"
        },
        {
            "title": "Databricks",
            "hex": "FF3621",
            "source": "https://www.databricks.com",
            "guidelines": "https://brand.databricks.com/Styleguide/Guide/"
        },
        {
            "title": "DataCamp",
            "hex": "03EF62",
            "source": "https://www.datacamp.com"
        },
        {
            "title": "Datadog",
            "hex": "632CA6",
            "source": "https://www.datadoghq.com/about/resources",
            "guidelines": "https://www.datadoghq.com/about/resources/"
        },
        {
            "title": "DataGrip",
            "hex": "000000",
            "source": "https://www.jetbrains.com/company/brand/logos/",
            "guidelines": "https://www.jetbrains.com/company/brand/"
        },
        {
            "title": "Dataiku",
            "hex": "2AB1AC",
            "source": "https://www.dataiku.com/company/media-kit/"
        },
        {
            "title": "DataStax",
            "hex": "3A3A42",
            "source": "https://www.datastax.com/brand-resources",
            "guidelines": "https://www.datastax.com/brand-resources"
        },
        {
            "title": "Dataverse",
            "hex": "088142",
            "source": "https://docs.microsoft.com/en-us/power-platform/guidance/icons",
            "guidelines": "https://docs.microsoft.com/en-us/power-platform/guidance/icons",
            "license": {
                "type": "custom",
                "url": "https://docs.microsoft.com/en-us/power-platform/guidance/icons"
            }
        },
        {
            "title": "DatoCMS",
            "hex": "FF7751",
            "source": "https://www.datocms.com/company/brand-assets",
            "guidelines": "https://www.datocms.com/company/brand-assets"
        },
        {
            "title": "Datto",
            "hex": "199ED9",
            "source": "https://www.datto.com/brand/logos",
            "guidelines": "https://www.datto.com/brand"
        },
        {
            "title": "DAZN",
            "hex": "F8F8F5",
            "source": "https://media.dazn.com/en/assets/"
        },
        {
            "title": "dblp",
            "hex": "004F9F",
            "source": "https://dblp.org"
        },
        {
            "title": "dbt",
            "hex": "FF694B",
            "source": "https://github.com/fishtown-analytics/dbt-styleguide/blob/a2895e005457eda531880dfde62f31959d42f18b/_includes/icons/logo.svg"
        },
        {
            "title": "DC Entertainment",
            "hex": "0078F0",
            "source": "https://www.readdc.com"
        },
        {
            "title": "De'Longhi",
            "hex": "072240",
            "source": "https://www.delonghi.com"
        },
        {
            "title": "Debian",
            "hex": "A81D33",
            "source": "https://www.debian.org/logos",
            "guidelines": "https://www.debian.org/logos/",
            "license": {
                "type": "CC-BY-SA-3.0"
            }
        },
        {
            "title": "deepin",
            "hex": "007CFF",
            "source": "https://commons.wikimedia.org/wiki/File:Deepin_logo.svg"
        },
        {
            "title": "Deepnote",
            "hex": "3793EF",
            "source": "https://deepnote.com"
        },
        {
            "title": "Deezer",
            "hex": "FEAA2D",
            "source": "https://deezerbrand.com",
            "guidelines": "https://deezerbrand.com"
        },
        {
            "title": "del.icio.us",
            "slug": "delicious",
            "hex": "0000FF",
            "source": "https://del.icio.us",
            "aliases": {
                "aka": [
                    "Delicious"
                ]
            }
        },
        {
            "title": "Deliveroo",
            "hex": "00CCBC",
            "source": "https://deliveroo.com"
        },
        {
            "title": "Dell",
            "hex": "007DB8",
            "source": "https://www.dell.com",
            "guidelines": "https://brand.delltechnologies.com/logos/"
        },
        {
            "title": "Delphi",
            "hex": "EE1F35",
            "source": "https://www.embarcadero.com/news/logo"
        },
        {
            "title": "Delta",
            "hex": "003366",
            "source": "https://news.delta.com/delta-air-lines-logos-brand-guidelines"
        },
        {
            "title": "Deno",
            "hex": "000000",
            "source": "https://github.com/denoland/dotland/blob/f1ba74327b401b47de678f30d768ff9bf54494b6/public/logo.svg",
            "license": {
                "type": "MIT"
            }
        },
        {
            "title": "Dependabot",
            "hex": "025E8C",
            "source": "https://dependabot.com"
        },
        {
            "title": "Der Spiegel",
            "hex": "E64415",
            "source": "https://www.spiegel.de"
        },
        {
            "title": "Designer News",
            "hex": "2D72D9",
            "source": "https://www.designernews.co"
        },
        {
            "title": "Deutsche Bahn",
            "hex": "F01414",
            "source": "https://www.bahn.de"
        },
        {
            "title": "Deutsche Bank",
            "hex": "0018A8",
            "source": "https://www.db.com"
        },
        {
            "title": "dev.to",
            "hex": "0A0A0A",
            "source": "https://dev.to"
        },
        {
            "title": "DevExpress",
            "hex": "FF7200",
            "source": "https://www.devexpress.com/aboutus/"
        },
        {
            "title": "DeviantArt",
            "hex": "05CC47",
            "source": "https://help.deviantart.com/21"
        },
        {
            "title": "Devpost",
            "hex": "003E54",
            "source": "https://github.com/challengepost/supportcenter/blob/e40066cde2ed25dc14c0541edb746ff8c6933114/images/devpost-icon-rgb.svg"
        },
        {
            "title": "devRant",
            "hex": "F99A66",
            "source": "https://devrant.com"
        },
        {
            "title": "Dgraph",
            "hex": "E50695",
            "source": "https://dgraph.io"
        },
        {
            "title": "DHL",
            "hex": "FFCC00",
            "source": "https://www.dpdhl-brands.com/dhl/en/guides/design-basics/logo-and-claim.html",
            "guidelines": "https://www.dpdhl-brands.com/dhl/en/guides/design-basics/logo-and-claim.html"
        },
        {
            "title": "diagrams.net",
            "hex": "F08705",
            "source": "https://github.com/jgraph/drawio/blob/4743eba8d5eaa497dc003df7bf7295b695c59bea/src/main/webapp/images/drawlogo.svg",
            "aliases": {
                "aka": [
                    "draw.io"
                ]
            }
        },
        {
            "title": "Dialogflow",
            "hex": "FF9800",
            "source": "https://dialogflow.cloud.google.com"
        },
        {
            "title": "Diaspora",
            "hex": "000000",
            "source": "https://wiki.diasporafoundation.org/Branding"
        },
        {
            "title": "Digg",
            "hex": "000000",
            "source": "https://digg.com"
        },
        {
            "title": "Digi-Key Electronics",
            "hex": "CC0000",
            "source": "https://www.digikey.com"
        },
        {
            "title": "DigitalOcean",
            "hex": "0080FF",
            "source": "https://www.digitalocean.com/press/",
            "guidelines": "https://www.digitalocean.com/press/"
        },
        {
            "title": "Dior",
            "hex": "000000",
            "source": "https://www.dior.com"
        },
        {
            "title": "Directus",
            "hex": "263238",
            "source": "https://directus.io"
        },
        {
            "title": "Discogs",
            "hex": "333333",
            "source": "https://www.discogs.com/brand"
        },
        {
            "title": "Discord",
            "hex": "5865F2",
            "source": "https://discord.com/branding",
            "guidelines": "https://discord.com/branding"
        },
        {
            "title": "Discourse",
            "hex": "000000",
            "source": "https://www.discourse.org"
        },
        {
            "title": "Discover",
            "hex": "FF6000",
            "source": "https://www.discovernetwork.com/en-us/business-resources/free-signage-logos"
        },
        {
            "title": "Disqus",
            "hex": "2E9FFF",
            "source": "https://disqus.com/brand"
        },
        {
            "title": "Disroot",
            "hex": "50162D",
            "source": "https://disroot.org/en"
        },
        {
            "title": "Django",
            "hex": "092E20",
            "source": "https://www.djangoproject.com/community/logos/"
        },
        {
            "title": "Dlib",
            "hex": "008000",
            "source": "https://github.com/davisking/dlib/blob/8a2c7442074339ac9ffceff6ef5a49e0114222b9/docs/docs/dlib-logo-and-icons.svg"
        },
        {
            "title": "DLNA",
            "hex": "48A842",
            "source": "https://upload.wikimedia.org/wikipedia/de/e/eb/Digital_Living_Network_Alliance_logo.svg"
        },
        {
            "title": "dm",
            "hex": "002878",
            "source": "https://www.dm.de"
        },
        {
            "title": "Docker",
            "hex": "2496ED",
            "source": "https://www.docker.com/company/newsroom/media-resources"
        },
        {
            "title": "Docs.rs",
            "hex": "000000",
            "source": "https://docs.rs"
        },
        {
            "title": "DocuSign",
            "hex": "FFCC22",
            "source": "https://www.docusign.com/sites/all/themes/custom/docusign/favicons/mstile-310x310.png"
        },
        {
            "title": "Dogecoin",
            "hex": "C2A633",
            "source": "https://cryptologos.cc/dogecoin"
        },
        {
            "title": "DOI",
            "hex": "FAB70C",
            "source": "https://www.doi.org/images/logos/header_logo_cropped.svg",
            "guidelines": "https://www.doi.org/resources/130718-trademark-policy.pdf"
        },
        {
            "title": "Dolby",
            "hex": "000000",
            "source": "https://www.dolby.com/us/en/about/brand-identity.html"
        },
        {
            "title": "DoorDash",
            "hex": "FF3008",
            "source": "https://www.doordash.com/about/"
        },
        {
            "title": "Douban",
            "hex": "2D963D",
            "source": "https://www.douban.com/about",
            "license": {
                "type": "custom",
                "url": "https://www.douban.com/about/legal#info_data"
            }
        },
        {
            "title": "Douban Read",
            "hex": "389EAC",
            "source": "https://read.douban.com",
            "license": {
                "type": "custom",
                "url": "https://www.douban.com/about/legal#info_data"
            }
        },
        {
            "title": "Dovecot",
            "hex": "54BCAB",
            "source": "https://commons.wikimedia.org/wiki/File:Dovecot_logo.svg"
        },
        {
            "title": "DPD",
            "hex": "DC0032",
            "source": "https://www.dpd.com"
        },
        {
            "title": "Dragonframe",
            "hex": "D4911E",
            "source": "https://dragonframe.com"
        },
        {
            "title": "Draugiem.lv",
            "hex": "FF6600",
            "source": "https://www.frype.com/applications/dev/docs/logos/"
        },
        {
            "title": "Dribbble",
            "hex": "EA4C89",
            "source": "https://dribbble.com/branding"
        },
        {
            "title": "Drone",
            "hex": "212121",
            "source": "https://github.com/drone/brand/tree/f3ba7a1ad3c35abfe9571ea9c3ea93dff9912955"
        },
        {
            "title": "Drooble",
            "hex": "19C4BE",
            "source": "https://blog.drooble.com/press/"
        },
        {
            "title": "Dropbox",
            "hex": "0061FF",
            "source": "https://www.dropbox.com/branding"
        },
        {
            "title": "Drupal",
            "hex": "0678BE",
            "source": "https://www.drupal.org/about/media-kit/logos"
        },
        {
            "title": "DS Automobiles",
            "hex": "1D1717",
            "source": "https://www.stellantis.com/en/brands/ds"
        },
        {
            "title": "DTS",
            "hex": "F98B2B",
            "source": "https://xperi.com/brands/dts/",
            "guidelines": "https://xperi.com/terms-conditions/"
        },
        {
            "title": "DTube",
            "hex": "F01A30",
            "source": "https://about.d.tube/mediakit.html"
        },
        {
            "title": "Ducati",
            "hex": "CC0000",
            "source": "https://brandlogos.net/ducati-logo-vector-svg-92931.html"
        },
        {
            "title": "DuckDB",
            "hex": "FFF000",
            "source": "https://duckdb.org"
        },
        {
            "title": "DuckDuckGo",
            "hex": "DE5833",
            "source": "https://duckduckgo.com"
        },
        {
            "title": "Dungeons & Dragons",
            "hex": "ED1C24",
            "source": "https://dnd.wizards.com/articles/features/basicrules",
            "guidelines": "https://dnd.wizards.com/articles/features/fan-site-kit",
            "aliases": {
                "aka": [
                    "D&D"
                ]
            }
        },
        {
            "title": "Dunked",
            "hex": "2DA9D7",
            "source": "https://dunked.com"
        },
        {
            "title": "Duolingo",
            "hex": "58CC02",
            "source": "https://www.duolingo.com"
        },
        {
            "title": "DVC",
            "aliases": {
                "aka": [
                    "Data Version Control"
                ]
            },
            "hex": "13ADC7",
            "source": "https://iterative.ai/brand/",
            "guidelines": "https://iterative.ai/brand/"
        },
        {
            "title": "dwm",
            "hex": "1177AA",
            "source": "https://dwm.suckless.org"
        },
        {
            "title": "Dynamics 365",
            "hex": "0B53CE",
            "source": "https://docs.microsoft.com/en-us/dynamics365/get-started/icons",
            "guidelines": "https://docs.microsoft.com/en-us/dynamics365/get-started/icons",
            "license": {
                "type": "custom",
                "url": "https://docs.microsoft.com/en-us/dynamics365/get-started/icons"
            }
        },
        {
            "title": "Dynatrace",
            "hex": "1496FF",
            "source": "https://www.dynatrace.com/company/press-kit/"
        },
        {
            "title": "E.Leclerc",
            "hex": "0066CC",
            "source": "https://www.e.leclerc/assets/images/sue-logo.svg"
        },
        {
            "title": "E3",
            "hex": "E73D2F",
            "source": "https://commons.wikimedia.org/wiki/File:E3_Logo.svg",
            "aliases": {
                "aka": [
                    "Electronic Entertainment Expo"
                ]
            }
        },
        {
            "title": "EA",
            "hex": "000000",
            "source": "https://www.ea.com"
        },
        {
            "title": "Eagle",
            "hex": "0072EF",
            "source": "https://en.eagle.cool"
        },
        {
            "title": "easyJet",
            "hex": "FF6600",
            "source": "https://www.easyjet.com"
        },
        {
            "title": "eBay",
            "hex": "E53238",
            "source": "https://go.developer.ebay.com/logos"
        },
        {
            "title": "EBOX",
            "hex": "BE2323",
            "source": "https://www.ebox.ca"
        },
        {
            "title": "Eclipse Adoptium",
            "hex": "FF1464",
            "source": "https://www.eclipse.org/org/artwork/",
            "guidelines": "https://www.eclipse.org/legal/logo_guidelines.php"
        },
        {
            "title": "Eclipse Che",
            "hex": "525C86",
            "source": "https://www.eclipse.org/che/"
        },
        {
            "title": "Eclipse IDE",
            "hex": "2C2255",
            "source": "https://www.eclipse.org/artwork/"
        },
        {
            "title": "Eclipse Jetty",
            "hex": "FC390E",
            "source": "https://github.com/eclipse/jetty.project/blob/dab26c601d08d350cd830c1007bb196c5196f0f6/logos/jetty-avatar.svg"
        },
        {
            "title": "Eclipse Mosquitto",
            "hex": "3C5280",
            "source": "https://github.com/eclipse/mosquitto/blob/75fc908bba90d4bd06e85efc1c4ed77952ec842c/logo/mosquitto-logo-only.svg"
        },
        {
            "title": "Eclipse Vert.x",
            "hex": "782A90",
            "source": "https://github.com/vert-x3/.github/blob/1ad6612d87f35665e50a00fc32eb9c542556385d/workflow-templates/vertx-favicon.svg"
        },
        {
            "title": "EDEKA",
            "hex": "1B66B3",
            "source": "https://www.edeka.de"
        },
        {
            "title": "EditorConfig",
            "hex": "FEFEFE",
            "source": "https://editorconfig.org"
        },
        {
            "title": "edX",
            "hex": "02262B",
            "source": "https://www.edx.org"
        },
        {
            "title": "egghead",
            "hex": "FCFBFA",
            "source": "https://egghead.io"
        },
        {
            "title": "Egnyte",
            "hex": "00968F",
            "source": "https://www.egnyte.com/presskit.html"
        },
        {
            "title": "Eight Sleep",
            "hex": "262729",
            "source": "https://www.eightsleep.com/press/"
        },
        {
            "title": "El Jueves",
            "hex": "BE312E",
            "source": "https://www.eljueves.es"
        },
        {
            "title": "Elastic",
            "hex": "005571",
            "source": "https://www.elastic.co/brand"
        },
        {
            "title": "Elastic Cloud",
            "hex": "005571",
            "source": "https://www.elastic.co/brand"
        },
        {
            "title": "Elastic Stack",
            "hex": "005571",
            "source": "https://www.elastic.co/brand"
        },
        {
            "title": "Elasticsearch",
            "hex": "005571",
            "source": "https://www.elastic.co/brand"
        },
        {
            "title": "Elavon",
            "hex": "0C2074",
            "source": "https://www.elavon.com"
        },
        {
            "title": "Electron",
            "hex": "47848F",
            "source": "https://www.electronjs.org"
        },
        {
            "title": "Electron Fiddle",
            "hex": "E79537",
            "source": "https://github.com/electron/fiddle/blob/19360ade76354240630e5660469b082128e1e57e/assets/icons/fiddle.svg"
        },
        {
            "title": "electron-builder",
            "hex": "FFFFFF",
            "source": "https://www.electron.build"
        },
        {
            "title": "Element",
            "hex": "0DBD8B",
            "source": "https://element.io"
        },
        {
            "title": "elementary",
            "hex": "64BAFF",
            "source": "https://elementary.io/brand"
        },
        {
            "title": "Elementor",
            "hex": "92003B",
            "source": "https://elementor.com/logos/",
            "guidelines": "https://elementor.com/logos/"
        },
        {
            "title": "Eleventy",
            "hex": "000000",
            "source": "https://www.11ty.io"
        },
        {
            "title": "Elgato",
            "hex": "101010",
            "source": "https://www.elgato.com/en/media-room"
        },
        {
            "title": "Elixir",
            "hex": "4B275F",
            "source": "https://github.com/elixir-lang/elixir-lang.github.com/tree/031746384ee23b9be19298c92a9699c56cc05845/images/logo"
        },
        {
            "title": "Ello",
            "hex": "000000",
            "source": "https://ello.co"
        },
        {
            "title": "Elm",
            "hex": "1293D8",
            "source": "https://github.com/elm/foundation.elm-lang.org/blob/2d097b317d8af2aaeab49284830260a32d817305/assets/elm_logo.svg"
        },
        {
            "title": "Elsevier",
            "hex": "FF6C00",
            "source": "https://www.elsevier.com"
        },
        {
            "title": "Embarcadero",
            "hex": "ED1F35",
            "source": "https://www.embarcadero.com/news/logo"
        },
        {
            "title": "Ember.js",
            "hex": "E04E39",
            "source": "https://emberjs.com/logos/",
            "guidelines": "https://emberjs.com/logos/"
        },
        {
            "title": "Emby",
            "hex": "52B54B",
            "source": "https://emby.media"
        },
        {
            "title": "Emirates",
            "hex": "D71921",
            "source": "https://www.emirates.com/ie/english/"
        },
        {
            "title": "Emlakjet",
            "hex": "0AE524",
            "source": "https://www.emlakjet.com/kurumsal-materyaller/"
        },
        {
            "title": "Empire Kred",
            "hex": "72BE50",
            "source": "https://www.empire.kred"
        },
        {
            "title": "Engadget",
            "hex": "000000",
            "source": "https://www.engadget.com",
            "guidelines": "https://o.aolcdn.com/engadget/brand-kit/eng-logo-guidelines.pdf"
        },
        {
            "title": "Enpass",
            "hex": "0D47A1",
            "source": "https://www.enpass.io/press/"
        },
        {
            "title": "EnterpriseDB",
            "hex": "FF3E00",
            "source": "https://www.enterprisedb.com"
        },
        {
            "title": "Envato",
            "hex": "81B441",
            "source": "https://envato.com"
        },
        {
            "title": "Envoy Proxy",
            "hex": "AC6199",
            "source": "https://d33wubrfki0l68.cloudfront.net/6f16455dae972425b77c7e31642269b375ec250e/3bd11/img/envoy-logo.svg"
        },
        {
            "title": "EPEL",
            "hex": "FC0000",
            "source": "https://fedoraproject.org/wiki/EPEL"
        },
        {
            "title": "Epic Games",
            "hex": "313131",
            "source": "https://dev.epicgames.com/docs/services/en-US/EpicAccountServices/DesignGuidelines/index.html#epicgamesbrandguidelines",
            "guidelines": "https://dev.epicgames.com/docs/services/en-US/EpicAccountServices/DesignGuidelines/index.html#epicgamesbrandguidelines"
        },
        {
            "title": "Epson",
            "hex": "003399",
            "source": "https://global.epson.com/IR/library/"
        },
        {
            "title": "Equinix Metal",
            "hex": "ED2224",
            "source": "https://metal.equinix.com"
        },
        {
            "title": "Erlang",
            "hex": "A90533",
            "source": "https://github.com/erlang/erlide_eclipse/blob/99d1d61fde8e32ef1630ca0e1b05a6822b3d6489/meta/media/erlang-logo.svg"
        },
        {
            "title": "esbuild",
            "hex": "FFCF00",
            "source": "https://github.com/evanw/esbuild/blob/ac542f913908d7326b65eb2e01f0559ed135a40e/images/logo.svg"
        },
        {
            "title": "ESEA",
            "hex": "0E9648",
            "source": "https://play.esea.net"
        },
        {
            "title": "ESLGaming",
            "hex": "FFFF09",
            "source": "https://brand.eslgaming.com",
            "guidelines": "https://brand.eslgaming.com"
        },
        {
            "title": "ESLint",
            "hex": "4B32C3",
            "source": "https://eslint.org"
        },
        {
            "title": "ESPHome",
            "hex": "000000",
            "source": "https://esphome.io"
        },
        {
            "title": "Espressif",
            "hex": "E7352C",
            "source": "https://www.espressif.com"
        },
        {
            "title": "ESRI",
            "hex": "000000",
            "source": "https://www.esri.com/en-us/arcgis/products/arcgis-pro/overview"
        },
        {
            "title": "etcd",
            "hex": "419EDA",
            "source": "https://cncf-branding.netlify.app/projects/etcd/"
        },
        {
            "title": "Ethereum",
            "hex": "3C3C3D",
            "source": "https://ethereum.org/en/assets/"
        },
        {
            "title": "Ethiopian Airlines",
            "hex": "648B1A",
            "source": "https://corporate.ethiopianairlines.com/media/Ethiopian-Factsheet"
        },
        {
            "title": "Etihad Airways",
            "hex": "BD8B13",
            "source": "https://www.etihad.com/en-ie/manage/duty-free"
        },
        {
            "title": "Etsy",
            "hex": "F16521",
            "source": "https://www.etsy.com/uk/press"
        },
        {
            "title": "Event Store",
            "hex": "5AB552",
            "source": "https://github.com/EventStore/Brand/tree/319d6f8dadc2881062917ea5a6dafa675775ea85"
        },
        {
            "title": "Eventbrite",
            "hex": "F05537",
            "source": "https://www.eventbrite.com/signin/"
        },
        {
            "title": "Evernote",
            "hex": "00A82D",
            "source": "https://evernote.com/about-us",
            "guidelines": "https://evernote.com/about-us"
        },
        {
            "title": "Exercism",
            "hex": "009CAB",
            "source": "https://github.com/exercism/website-icons/blob/2ad12baa465acfaa74efc5da27a6a12f8b05e3d0/exercism/logo-icon.svg",
            "license": {
                "type": "CC-BY-3.0"
            }
        },
        {
            "title": "Exordo",
            "hex": "DAA449",
            "source": "https://www.exordo.com"
        },
        {
            "title": "Exoscale",
            "hex": "DA291C",
            "source": "https://www.exoscale.com/press/",
            "guidelines": "https://www.exoscale.com/press/"
        },
        {
            "title": "Expensify",
            "hex": "0185FF",
            "source": "https://use.expensify.com/press-kit",
            "guidelines": "https://use.expensify.com/press-kit"
        },
        {
            "title": "Experts Exchange",
            "hex": "00AAE7",
            "source": "https://www.experts-exchange.com"
        },
        {
            "title": "Expo",
            "hex": "000020",
            "source": "https://expo.io/brand/"
        },
        {
            "title": "Express",
            "hex": "000000",
            "source": "https://github.com/openjs-foundation/artwork/blob/ac43961d1157f973c54f210cf5e0c9c45e3d3f10/projects/express/express-icon-black.svg"
        },
        {
            "title": "ExpressVPN",
            "hex": "DA3940",
            "source": "https://www.expressvpn.com/press",
            "guidelines": "https://www.expressvpn.com/press"
        },
        {
            "title": "EyeEm",
            "hex": "000000",
            "source": "https://www.eyeem.com"
        },
        {
            "title": "F-Droid",
            "hex": "1976D2",
            "source": "https://f-droid.org"
        },
        {
            "title": "F-Secure",
            "hex": "00BAFF",
            "source": "https://vip.f-secure.com/en/marketing/logos"
        },
        {
            "title": "F1",
            "hex": "E10600",
            "source": "https://www.formula1.com"
        },
        {
            "title": "F5",
            "hex": "E4002B",
            "source": "https://www.f5.com/company/news/press-kit"
        },
        {
            "title": "Facebook",
            "hex": "1877F2",
            "source": "https://en.facebookbrand.com"
        },
        {
            "title": "Facebook Gaming",
            "hex": "005FED",
            "source": "https://www.facebook.com/fbgaminghome/"
        },
        {
            "title": "Facebook Live",
            "hex": "ED4242",
            "source": "https://en.facebookbrand.com"
        },
        {
            "title": "FACEIT",
            "hex": "FF5500",
            "source": "https://corporate.faceit.com/branding/"
        },
        {
            "title": "Facepunch",
            "hex": "EC1C24",
            "source": "https://facepunch.com/img/brand/default-light.svg"
        },
        {
            "title": "Falcon",
            "hex": "F0AD4E",
            "source": "https://falconframework.org"
        },
        {
            "title": "FamPay",
            "hex": "FFAD00",
            "source": "https://fampay.in"
        },
        {
            "title": "Fandango",
            "hex": "FF7300",
            "source": "https://www.fandango.com"
        },
        {
            "title": "Fandom",
            "hex": "FA005A",
            "source": "https://fandomdesignsystem.com"
        },
        {
            "title": "Fanfou",
            "hex": "00CCFF",
            "source": "https://fanfou.com"
        },
        {
            "title": "Fantom",
            "hex": "0928FF",
            "source": "https://fantom.foundation"
        },
        {
            "title": "FARFETCH",
            "hex": "000000",
            "source": "https://www.farfetch.com"
        },
        {
            "title": "FastAPI",
            "hex": "009688",
            "source": "https://github.com/tiangolo/fastapi/blob/6205935323ded4767438ee81623892621b353415/docs/en/docs/img/icon-white.svg"
        },
        {
            "title": "Fastify",
            "hex": "000000",
            "source": "https://github.com/fastify/graphics/blob/91e8a3d4754807de3b69440f66c72a737a5fde94/fastify-1000px-square-02.svg"
        },
        {
            "title": "Fastlane",
            "hex": "00F200",
            "source": "https://github.com/fastlane/fastlane.tools/blob/19ff41a6c0f27510a7a7879e6944809d40ab382e/assets/img/logo-mobile.svg"
        },
        {
            "title": "Fastly",
            "hex": "FF282D",
            "source": "https://assets.fastly.com/style-guide/docs/"
        },
        {
            "title": "Fathom",
            "hex": "9187FF",
            "source": "https://usefathom.com/brand"
        },
        {
            "title": "Fauna",
            "hex": "3A1AB6",
            "source": "https://fauna.com"
        },
        {
            "title": "Favro",
            "hex": "512DA8",
            "source": "https://favro.com/login"
        },
        {
            "title": "FeatHub",
            "hex": "9B9B9B",
            "source": "https://feathub.com"
        },
        {
            "title": "FedEx",
            "hex": "4D148C",
            "source": "https://newsroom.fedex.com"
        },
        {
            "title": "Fedora",
            "hex": "51A2DA",
            "source": "https://docs.fedoraproject.org/en-US/project/brand/",
            "guidelines": "https://fedoraproject.org/wiki/Legal:Trademark_guidelines",
            "license": {
                "type": "custom",
                "url": "https://docs.fedoraproject.org/en-US/project/brand/"
            }
        },
        {
            "title": "Feedly",
            "hex": "2BB24C",
            "source": "https://blog.feedly.com"
        },
        {
            "title": "Ferrari",
            "hex": "D40000",
            "source": "https://www.ferrari.com"
        },
        {
            "title": "Ferrari N.V.",
            "slug": "ferrarinv",
            "hex": "EB2E2C",
            "source": "https://corporate.ferrari.com"
        },
        {
            "title": "FerretDB",
            "hex": "042133",
            "source": "https://github.com/FerretDB/FerretDB/blob/1176606075dfe52225ce0cd1bbd0cd06128f8599/website/static/img/logo.svg"
        },
        {
            "title": "FFmpeg",
            "hex": "007808",
            "source": "https://commons.wikimedia.org/wiki/File:FFmpeg_Logo_new.svg"
        },
        {
            "title": "Fi",
            "hex": "00B899",
            "source": "https://fi.money",
            "aliases": {
                "aka": [
                    "Fi.Money",
                    "epiFi"
                ]
            }
        },
        {
            "title": "Fiat",
            "hex": "941711",
            "source": "https://www.fcaci.com/x/FIATv15"
        },
        {
            "title": "Fido Alliance",
            "hex": "FFBF3B",
            "source": "https://fidoalliance.org/overview/legal/logo-usage/",
            "guidelines": "https://fidoalliance.org/overview/legal/fido-trademark-and-service-mark-usage-agreement-for-websites/"
        },
        {
            "title": "FIFA",
            "hex": "326295",
            "source": "https://en.wikipedia.org/wiki/FIFA"
        },
        {
            "title": "Fig",
            "hex": "000000",
            "source": "https://fig.io/icons/fig.svg"
        },
        {
            "title": "Figma",
            "hex": "F24E1E",
            "source": "https://www.figma.com/using-the-figma-brand/",
            "guidelines": "https://www.figma.com/using-the-figma-brand/"
        },
        {
            "title": "figshare",
            "hex": "556472",
            "source": "https://en.wikipedia.org/wiki/Figshare"
        },
        {
            "title": "Fila",
            "hex": "03234C",
            "source": "https://en.wikipedia.org/wiki/Fila_(company)"
        },
        {
            "title": "Files",
            "hex": "4285F4",
            "source": "https://files.google.com"
        },
        {
            "title": "FileZilla",
            "hex": "BF0000",
            "source": "https://commons.wikimedia.org/wiki/File:FileZilla_logo.svg"
        },
        {
            "title": "Fing",
            "hex": "009AEE",
            "source": "https://www.fing.com"
        },
        {
            "title": "Firebase",
            "hex": "FFCA28",
            "source": "https://firebase.google.com/brand-guidelines/",
            "guidelines": "https://firebase.google.com/brand-guidelines/"
        },
        {
            "title": "Firefox",
            "hex": "FF7139",
            "source": "https://mozilla.design/firefox/logos-usage/",
            "guidelines": "https://mozilla.design/firefox/logos-usage/"
        },
        {
            "title": "Firefox Browser",
            "hex": "FF7139",
            "source": "https://mozilla.design/firefox/logos-usage/"
        },
        {
            "title": "Fireship",
            "hex": "EB844E",
            "source": "https://github.com/fireship-io/fireship.io/blob/987da97305a5968b99347aa748f928a4667336f8/hugo/layouts/partials/svg/logo.svg"
        },
        {
            "title": "Firewalla",
            "hex": "C8332D",
            "source": "https://github.com/firewalla/firewalla/blob/97f7463fe07b85b979a8f0738fdf14c1af0249a8/extension/diag/static/firewalla.svg"
        },
        {
            "title": "FIRST",
            "hex": "0066B3",
            "source": "https://www.firstinspires.org/brand"
        },
        {
            "title": "Fitbit",
            "hex": "00B0B9",
            "source": "https://www.fitbit.com/uk/home"
        },
        {
            "title": "FITE",
            "hex": "CA0404",
            "source": "https://www.fite.tv"
        },
        {
            "title": "FiveM",
            "hex": "F40552",
            "source": "https://fivem.net"
        },
        {
            "title": "Fiverr",
            "hex": "1DBF73",
            "source": "https://www.fiverr.com/press-kit"
        },
        {
            "title": "Flask",
            "hex": "000000",
            "source": "https://github.com/pallets/flask/blob/e6e75e55470a0682ee8370e6d68062e515a248b9/artwork/logo-full.svg",
            "license": {
                "type": "custom",
                "url": "https://github.com/pallets/flask/blob/master/artwork/LICENSE.rst"
            }
        },
        {
            "title": "Flat",
            "hex": "3481FE",
            "source": "https://github.com/netless-io/flat/blob/525b2247f36e96ae2f9e6a39b4fe0967152305f2/desktop/renderer-app/src/assets/image/logo.svg"
        },
        {
            "title": "Flathub",
            "hex": "000000",
            "source": "https://flathub.org"
        },
        {
            "title": "Flatpak",
            "hex": "4A90D9",
            "source": "https://flatpak.org/press",
            "guidelines": "https://flatpak.org/press"
        },
        {
            "title": "Flattr",
            "hex": "000000",
            "source": "https://flattr.com"
        },
        {
            "title": "Flickr",
            "hex": "0063DC",
            "source": "https://www.flickr.com"
        },
        {
            "title": "Flipboard",
            "hex": "E12828",
            "source": "https://about.flipboard.com/brand-guidelines"
        },
        {
            "title": "Flipkart",
            "hex": "2874F0",
            "source": "https://www.flipkart.com"
        },
        {
            "title": "Floatplane",
            "hex": "00AEEF",
            "source": "https://www.floatplane.com"
        },
        {
            "title": "Flood",
            "hex": "4285F4",
            "source": "https://flood.io"
        },
        {
            "title": "Fluent Bit",
            "hex": "49BDA5",
            "source": "https://github.com/fluent/fluent-bit/blob/cdb35721d06242d66a729656282831ccd1589ca2/snap/fluent-bit.svg"
        },
        {
            "title": "Fluentd",
            "hex": "0E83C8",
            "source": "https://docs.fluentd.org/quickstart/logo",
            "license": {
                "type": "Apache-2.0"
            }
        },
        {
            "title": "Flutter",
            "hex": "02569B",
            "source": "https://flutter.dev/brand",
            "guidelines": "https://flutter.dev/brand"
        },
        {
            "title": "Fluxus",
            "hex": "FFFFFF",
            "source": "https://github.com/YieldingFluxus/fluxuswebsite/blob/651d798b8753786dcc51644c3b048a4f399db166/public/icon-svg.svg"
        },
        {
            "title": "Flyway",
            "hex": "CC0200",
            "source": "https://github.com/flyway/flywaydb.org/blob/8a7923cb9ead016442d4c5caf2e8ba5a9bfad5cf/assets/logo/flyway-logo.png"
        },
        {
            "title": "FMOD",
            "hex": "000000",
            "source": "https://www.fmod.com/attribution",
            "guidelines": "https://www.fmod.com/attribution"
        },
        {
            "title": "Fnac",
            "hex": "E1A925",
            "source": "https://www.fnac.com"
        },
        {
            "title": "Folium",
            "hex": "77B829",
            "source": "https://python-visualization.github.io/folium/"
        },
        {
            "title": "Fonoma",
            "hex": "02B78F",
            "source": "https://en.fonoma.com"
        },
        {
            "title": "Font Awesome",
            "hex": "528DD7",
            "source": "https://fontawesome.com/v5.15/icons/font-awesome-flag"
        },
        {
            "title": "FontBase",
            "hex": "3D03A7",
            "source": "https://fontba.se"
        },
        {
            "title": "FontForge",
            "hex": "F2712B",
            "source": "https://fontforge.org"
        },
        {
            "title": "foodpanda",
            "hex": "D70F64",
            "source": "https://www.foodpanda.com"
        },
        {
            "title": "Ford",
            "hex": "00274E",
            "source": "https://secure.ford.com/brochures/"
        },
        {
            "title": "Forestry",
            "hex": "343A40",
            "source": "https://forestry.io"
        },
        {
            "title": "Forgejo",
            "hex": "FB923C",
            "source": "https://codeberg.org/forgejo/meta/raw/branch/readme/branding/logo/forgejo-monochrome.svg",
            "guidelines": "https://codeberg.org/forgejo/meta/src/branch/readme/branding/README.md#logo",
            "license": {
                "type": "CC-BY-SA-4.0",
                "url": "https://codeberg.org/forgejo/meta/src/branch/readme/branding/logo/forgejo-logo-license-exemption.txt"
            }
        },
        {
            "title": "Formstack",
            "hex": "21B573",
            "source": "https://www.formstack.com/brand/guidelines"
        },
        {
            "title": "Fortinet",
            "hex": "EE3124",
            "source": "https://www.fortinet.com"
        },
        {
            "title": "Fortran",
            "hex": "734F96",
            "source": "https://github.com/fortran-lang/fortran-lang.org/blob/5469465d08d3fcbf16d048e651ca5c9ba050839c/assets/img/fortran-logo.svg"
        },
        {
            "title": "Fossa",
            "hex": "289E6D",
            "source": "https://fossa.com/press/"
        },
        {
            "title": "Fossil SCM",
            "hex": "548294",
            "source": "https://fossil-scm.org"
        },
        {
            "title": "Foursquare",
            "hex": "3333FF",
            "source": "https://foursquare.com/brand/",
            "guidelines": "https://foursquare.com/brand/"
        },
        {
            "title": "Foursquare City Guide",
            "hex": "F94877",
            "source": "https://foursquare.com/about/logos"
        },
        {
            "title": "FOX",
            "hex": "000000",
            "source": "https://www.fox.com"
        },
        {
            "title": "Foxtel",
            "hex": "EB5205",
            "source": "https://www.foxtel.com.au"
        },
        {
            "title": "Fozzy",
            "hex": "F15B29",
            "source": "https://fozzy.com/partners.shtml?tab=materials"
        },
        {
            "title": "Framer",
            "hex": "0055FF",
            "source": "https://framer.com"
        },
        {
            "title": "Framework7",
            "hex": "EE350F",
            "source": "https://github.com/framework7io/framework7-website/blob/2a1e32290c795c2070ffc7019ba7276614e00de0/public/i/logo.svg"
        },
        {
            "title": "Franprix",
            "hex": "EC6237",
            "source": "https://www.franprix.fr"
        },
        {
            "title": "Fraunhofer-Gesellschaft",
            "hex": "179C7D",
            "source": "https://www.fraunhofer.de"
        },
        {
            "title": "FreeBSD",
            "hex": "AB2B28",
            "source": "https://www.freebsdfoundation.org/about/project/"
        },
        {
            "title": "freeCodeCamp",
            "hex": "0A0A23",
            "source": "https://design-style-guide.freecodecamp.org",
            "guidelines": "https://design-style-guide.freecodecamp.org",
            "license": {
                "type": "CC-BY-SA-4.0",
                "url": "https://github.com/freeCodeCamp/design-style-guide/blob/cc950c311c61574b6ecbd9e724b6631026e14bfa/LICENSE"
            }
        },
        {
            "title": "freedesktop.org",
            "hex": "3B80AE",
            "source": "https://commons.wikimedia.org/wiki/File:Freedesktop-logo.svg"
        },
        {
            "title": "Freelancer",
            "hex": "29B2FE",
            "source": "https://www.freelancer.com"
        },
        {
            "title": "FreeNAS",
            "hex": "343434",
            "source": "https://github.com/freenas/webui/blob/fd668f4c5920fe864fd98fa98e20fd333336c609/src/assets/images/logo.svg"
        },
        {
            "title": "Freepik",
            "hex": "1273EB",
            "source": "https://commons.wikimedia.org/wiki/File:Freepik.svg"
        },
        {
            "title": "Frontend Mentor",
            "hex": "3F54A3",
            "source": "https://www.frontendmentor.io"
        },
        {
            "title": "Frontify",
            "hex": "2D3232",
            "source": "https://brand.frontify.com/d/7WQZazaZFkMz/brand-guidelines-1#/visual/logo"
        },
        {
            "title": "Fuga Cloud",
            "hex": "242F4B",
            "source": "https://fuga.cloud",
            "guidelines": "https://fuga.cloud/media/"
        },
        {
            "title": "Fujifilm",
            "hex": "FB0020",
            "source": "https://www.fujifilm.com",
            "guidelines": "https://www.fujifilm.com/us/en/terms"
        },
        {
            "title": "Fujitsu",
            "hex": "FF0000",
            "source": "https://www.fujitsu.com/global/about/brandmanagement/logo/"
        },
        {
            "title": "Funimation",
            "hex": "5B0BB5",
            "source": "https://www.funimation.com",
            "guidelines": "https://brandpad.io/funimationstyleguide"
        },
        {
            "title": "Fur Affinity",
            "hex": "36566F",
            "source": "https://www.furaffinity.net"
        },
        {
            "title": "Furry Network",
            "hex": "2E75B4",
            "source": "https://furrynetwork.com"
        },
        {
            "title": "FutureLearn",
            "hex": "DE00A5",
            "source": "https://www.futurelearn.com"
        },
        {
            "title": "G2",
            "hex": "FF492C",
            "source": "https://www.g2.com",
            "guidelines": "https://company.g2.com/brand-resources"
        },
        {
            "title": "G2A",
            "hex": "F05F00",
            "source": "https://www.g2a.co/documents/",
            "guidelines": "https://www.g2a.co/documents/"
        },
        {
            "title": "Game & Watch",
            "hex": "000000",
            "source": "https://upload.wikimedia.org/wikipedia/commons/4/41/Game_and_watch_logo.svg"
        },
        {
            "title": "Game Developer",
            "hex": "E60012",
            "source": "https://www.gamedeveloper.com",
            "aliases": {
                "aka": [
                    "Gamasutra"
                ]
            }
        },
        {
            "title": "Game Jolt",
            "hex": "CCFF00",
            "source": "https://gamejolt.com/about",
            "guidelines": "https://gamejolt.com/about"
        },
        {
            "title": "Garmin",
            "hex": "000000",
            "source": "https://creative.garmin.com/styleguide/logo/",
            "guidelines": "https://creative.garmin.com/styleguide/brand/"
        },
        {
            "title": "Gatling",
            "hex": "FF9E2A",
            "source": "https://gatling.io"
        },
        {
            "title": "Gatsby",
            "hex": "663399",
            "source": "https://www.gatsbyjs.com/guidelines/logo",
            "guidelines": "https://www.gatsbyjs.com/guidelines/logo"
        },
        {
            "title": "GDAL",
            "hex": "5CAE58",
            "source": "https://www.osgeo.org/projects/gdal/"
        },
        {
            "title": "Géant",
            "hex": "DD1F26",
            "source": "https://www.geantcasino.fr"
        },
        {
            "title": "GeeksforGeeks",
            "hex": "2F8D46",
            "source": "https://www.geeksforgeeks.org"
        },
        {
            "title": "General Electric",
            "hex": "0870D8",
            "source": "https://www.ge.com/brand/"
        },
        {
            "title": "General Motors",
            "hex": "0170CE",
            "source": "https://www.gm.com"
        },
        {
            "title": "Genius",
            "hex": "FFFF64",
            "source": "https://genius.com"
        },
        {
            "title": "Gentoo",
            "hex": "54487A",
            "source": "https://wiki.gentoo.org/wiki/Project:Artwork/Artwork#Variations_of_the_.22g.22_logo",
            "guidelines": "https://www.gentoo.org/inside-gentoo/foundation/name-logo-guidelines.html",
            "license": {
                "type": "CC-BY-SA-2.5"
            }
        },
        {
            "title": "Geocaching",
            "hex": "00874D",
            "source": "https://www.geocaching.com/about/logousage.aspx",
            "guidelines": "https://www.geocaching.com/about/logousage.aspx"
        },
        {
            "title": "Gerrit",
            "hex": "EEEEEE",
            "source": "https://gerrit-review.googlesource.com/c/75842/"
        },
        {
            "title": "Ghost",
            "hex": "15171A",
            "source": "https://github.com/TryGhost/Admin/blob/e3e1fa3353767c3729b1658ad42cc35f883470c5/public/assets/icons/icon.svg",
            "guidelines": "https://ghost.org/docs/logos/"
        },
        {
            "title": "Ghostery",
            "hex": "00AEF0",
            "source": "https://www.ghostery.com",
            "guidelines": "https://www.ghostery.com/press/"
        },
        {
            "title": "GIMP",
            "hex": "5C5543",
            "source": "https://www.gimp.org/about/linking.html#wilber-the-gimp-mascot",
            "license": {
                "type": "CC-BY-SA-3.0"
            }
        },
        {
            "title": "GIPHY",
            "hex": "FF6666",
            "source": "https://support.giphy.com/hc/en-us/articles/360022283772-GIPHY-Brand-Guidelines",
            "guidelines": "https://support.giphy.com/hc/en-us/articles/360022283772-GIPHY-Brand-Guidelines"
        },
        {
            "title": "Git",
            "hex": "F05032",
            "source": "https://git-scm.com/downloads/logos",
            "license": {
                "type": "CC-BY-3.0"
            }
        },
        {
            "title": "Git Extensions",
            "hex": "212121",
            "source": "https://github.com/gitextensions/gitextensions/blob/273a0f6fd3e07858f837cdc19d50827871e32319/Logo/Artwork/git-extensions-logo.svg"
        },
        {
            "title": "Git LFS",
            "hex": "F64935",
            "source": "https://git-lfs.github.com"
        },
        {
            "title": "GitBook",
            "hex": "3884FF",
            "source": "https://github.com/GitbookIO/styleguide/blob/c958388dab901defa3e22978ca01272295627e05/icons/Logo.svg"
        },
        {
            "title": "Gitea",
            "hex": "609926",
            "source": "https://github.com/go-gitea/gitea/blob/e0c753e770a64cda5e3900aa1da3d7e1f3263c9a/assets/logo.svg"
        },
        {
            "title": "Gitee",
            "hex": "C71D23",
            "source": "https://gitee.com/about_us"
        },
        {
            "title": "GitHub",
            "hex": "181717",
            "source": "https://github.com/logos",
            "guidelines": "https://github.com/logos"
        },
        {
            "title": "GitHub Actions",
            "hex": "2088FF",
            "source": "https://github.com/features/actions"
        },
        {
            "title": "GitHub Pages",
            "hex": "222222",
            "source": "https://pages.github.com"
        },
        {
            "title": "GitHub Sponsors",
            "hex": "EA4AAA",
            "source": "https://github.com/sponsors"
        },
        {
            "title": "gitignore.io",
            "hex": "204ECF",
            "source": "https://docs.gitignore.io/design/logo"
        },
        {
            "title": "GitKraken",
            "hex": "179287",
            "source": "https://www.gitkraken.com"
        },
        {
            "title": "GitLab",
            "hex": "FC6D26",
            "source": "https://about.gitlab.com/press/press-kit/",
            "guidelines": "https://about.gitlab.com/handbook/marketing/corporate-marketing/brand-activation/trademark-guidelines/"
        },
        {
            "title": "Gitpod",
            "hex": "FFAE33",
            "source": "https://www.gitpod.io"
        },
        {
            "title": "Gitter",
            "hex": "ED1965",
            "source": "https://gitter.im"
        },
        {
            "title": "Glassdoor",
            "hex": "0CAA41",
            "source": "https://www.glassdoor.com/about-us/press/media-assets/",
            "guidelines": "https://www.glassdoor.com/about-us/press/media-assets/"
        },
        {
            "title": "Glitch",
            "hex": "3333FF",
            "source": "https://glitch.com/about/press/"
        },
        {
            "title": "Globus",
            "hex": "CA6201",
            "source": "https://www.globus.de"
        },
        {
            "title": "Gmail",
            "hex": "EA4335",
            "source": "https://fonts.gstatic.com/s/i/productlogos/gmail_2020q4/v8/192px.svg"
        },
        {
            "title": "GNOME",
            "hex": "4A86CF",
            "source": "https://wiki.gnome.org/Engagement/BrandGuidelines",
            "guidelines": "https://gitlab.gnome.org/Teams/Design/brand/-/blob/master/brand-book.pdf"
        },
        {
            "title": "GNOME Terminal",
            "hex": "241F31",
            "source": "https://gitlab.gnome.org/GNOME/gnome-terminal/-/blob/9c32e039bfb7902c136dc7aed3308e027325776c/data/icons/hicolor_apps_scalable_org.gnome.Terminal.svg",
            "guidelines": "https://gitlab.gnome.org/Teams/Design/brand/-/blob/master/brand-book.pdf"
        },
        {
            "title": "GNU",
            "hex": "A42E2B",
            "source": "https://gnu.org",
            "license": {
                "type": "CC-BY-SA-2.0"
            }
        },
        {
            "title": "GNU Bash",
            "hex": "4EAA25",
            "source": "https://github.com/odb/official-bash-logo/tree/61eff022f2dad3c7468f5deb4f06652d15f2c143",
            "guidelines": "https://github.com/odb/official-bash-logo",
            "license": {
                "type": "MIT"
            }
        },
        {
            "title": "GNU Emacs",
            "hex": "7F5AB6",
            "source": "https://git.savannah.gnu.org/cgit/emacs.git/tree/etc/images/icons/hicolor/scalable/apps/emacs.svg",
            "license": {
                "type": "GPL-2.0-or-later"
            }
        },
        {
            "title": "GNU IceCat",
            "hex": "002F5B",
            "source": "https://git.savannah.gnu.org/cgit/gnuzilla.git/plain/artwork/simple.svg"
        },
        {
            "title": "GNU Privacy Guard",
            "hex": "0093DD",
            "source": "https://git.gnupg.org/cgi-bin/gitweb.cgi?p=gnupg.git;a=tree;f=artwork/icons",
            "license": {
                "type": "GPL-3.0-or-later"
            }
        },
        {
            "title": "GNU social",
            "hex": "A22430",
            "source": "https://www.gnu.org/graphics/social.html",
            "license": {
                "type": "CC0-1.0"
            }
        },
        {
            "title": "Go",
            "hex": "00ADD8",
            "source": "https://blog.golang.org/go-brand",
            "guidelines": "https://blog.golang.org/go-brand"
        },
        {
            "title": "GoCD",
            "hex": "94399E",
            "source": "https://www.gocd.org",
            "guidelines": "https://www.gocd.org"
        },
        {
            "title": "GoDaddy",
            "hex": "1BDBDB",
            "source": "https://godaddy.design/the-go/",
            "guidelines": "https://godaddy.design/the-go/"
        },
        {
            "title": "Godot Engine",
            "hex": "478CBF",
            "source": "https://godotengine.org/press",
            "guidelines": "https://godotengine.org/press",
            "license": {
                "type": "CC-BY-4.0"
            }
        },
        {
            "title": "GoFundMe",
            "hex": "00B964",
            "source": "https://www.gofundme.com"
        },
        {
            "title": "GOG.com",
            "hex": "86328A",
            "source": "https://www.cdprojekt.com/en/media/logotypes/"
        },
        {
            "title": "GoLand",
            "hex": "000000",
            "source": "https://www.jetbrains.com/company/brand/#logos-and-icons-jetbrains-logos",
            "guidelines": "https://www.jetbrains.com/company/brand/#brand-guidelines"
        },
        {
            "title": "GoldenLine",
            "hex": "FFE005",
            "source": "https://www.goldenline.pl"
        },
        {
            "title": "Goodreads",
            "hex": "372213",
            "source": "https://www.goodreads.com/about/press"
        },
        {
            "title": "Google",
            "hex": "4285F4",
            "source": "https://partnermarketinghub.withgoogle.com",
            "guidelines": "https://about.google/brand-resource-center/brand-elements/"
        },
        {
            "title": "Google AdMob",
            "hex": "EA4335",
            "source": "https://commons.wikimedia.org/wiki/File:Google_AdMob_logo.svg"
        },
        {
            "title": "Google Ads",
            "hex": "4285F4",
            "source": "https://ads.google.com/home/"
        },
        {
            "title": "Google AdSense",
            "hex": "4285F4",
            "source": "https://www.google.com/adsense/"
        },
        {
            "title": "Google Analytics",
            "hex": "E37400",
            "source": "https://marketingplatform.google.com/intl/en_uk/about/analytics/"
        },
        {
            "title": "Google Apps Script",
            "hex": "4285F4",
            "source": "https://github.com/simple-icons/simple-icons/issues/3556#issuecomment-800482267"
        },
        {
            "title": "Google Assistant",
            "hex": "4285F4",
            "source": "https://assistant.google.com"
        },
        {
            "title": "Google Calendar",
            "hex": "4285F4",
            "source": "https://fonts.gstatic.com/s/i/productlogos/calendar_2020q4/v8/192px.svg"
        },
        {
            "title": "Google Cardboard",
            "hex": "FF7143",
            "source": "https://arvr.google.com/cardboard/images/header/vr-home.svg"
        },
        {
            "title": "Google Chat",
            "hex": "00AC47",
            "source": "https://chat.google.com"
        },
        {
            "title": "Google Chrome",
            "hex": "4285F4",
            "source": "https://www.google.com/chrome/"
        },
        {
            "title": "Google Classroom",
            "hex": "0F9D58",
            "source": "https://classroom.google.com"
        },
        {
            "title": "Google Cloud",
            "hex": "4285F4",
            "source": "https://cloud.google.com"
        },
        {
            "title": "Google Colab",
            "hex": "F9AB00",
            "source": "https://colab.research.google.com"
        },
        {
            "title": "Google Domains",
            "hex": "4285F4",
            "source": "https://domains.google"
        },
        {
            "title": "Google Drive",
            "hex": "4285F4",
            "source": "https://developers.google.com/drive/web/branding"
        },
        {
            "title": "Google Earth",
            "hex": "4285F4",
            "source": "https://earth.google.com/web/"
        },
        {
            "title": "Google Fit",
            "hex": "4285F4",
            "source": "https://partnermarketinghub.withgoogle.com/brands/google-fit/"
        },
        {
            "title": "Google Fonts",
            "hex": "4285F4",
            "source": "https://fonts.google.com"
        },
        {
            "title": "Google Hangouts",
            "hex": "0C9D58",
            "source": "https://upload.wikimedia.org/wikipedia/commons/e/ee/Hangouts_icon.svg"
        },
        {
            "title": "Google Home",
            "hex": "4285F4",
            "source": "https://home.google.com/welcome/"
        },
        {
            "title": "Google Keep",
            "hex": "FFBB00",
            "source": "https://about.google/brand-resource-center/logos-list/"
        },
        {
            "title": "Google Lens",
            "hex": "4285F4",
            "source": "https://lens.google.com"
        },
        {
            "title": "Google Maps",
            "hex": "4285F4",
            "source": "https://upload.wikimedia.org/wikipedia/commons/a/a9/Google_Maps_icon.svg"
        },
        {
            "title": "Google Marketing Platform",
            "hex": "4285F4",
            "source": "https://about.google/brand-resource-center/logos-list/"
        },
        {
            "title": "Google Meet",
            "hex": "00897B",
            "source": "https://about.google/brand-resource-center/logos-list/"
        },
        {
            "title": "Google Messages",
            "hex": "1A73E8",
            "source": "https://messages.google.com"
        },
        {
            "title": "Google My Business",
            "hex": "4285F4",
            "source": "https://business.google.com"
        },
        {
            "title": "Google Nearby",
            "hex": "4285F4",
            "source": "https://developers.google.com/nearby/developer-guidelines"
        },
        {
            "title": "Google News",
            "hex": "174EA6",
            "source": "https://partnermarketinghub.withgoogle.com/brands/google-news/",
            "guidelines": "https://partnermarketinghub.withgoogle.com/brands/google-news/legal-and-trademarks/legal-requirements/"
        },
        {
            "title": "Google Optimize",
            "hex": "B366F6",
            "source": "https://marketingplatform.google.com/about/optimize/"
        },
        {
            "title": "Google Pay",
            "hex": "4285F4",
            "source": "https://pay.google.com/intl/en_us/about/"
        },
        {
            "title": "Google Photos",
            "hex": "4285F4",
            "source": "https://partnermarketinghub.withgoogle.com/brands/google-photos/visual-identity/visual-identity/icon/",
            "guidelines": "https://partnermarketinghub.withgoogle.com/brands/google-photos/visual-identity/visual-identity/icon/"
        },
        {
            "title": "Google Play",
            "hex": "414141",
            "source": "https://partnermarketinghub.withgoogle.com/brands/google-play/visual-identity/primary-logos/",
            "guidelines": "https://partnermarketinghub.withgoogle.com/brands/google-play/visual-identity/primary-logos/"
        },
        {
            "title": "Google Podcasts",
            "hex": "4285F4",
            "source": "https://developers.google.com/search/docs/data-types/podcast"
        },
        {
            "title": "Google Scholar",
            "hex": "4285F4",
            "source": "https://commons.wikimedia.org/wiki/File:Google_Scholar_logo.svg"
        },
        {
            "title": "Google Search Console",
            "hex": "458CF5",
            "source": "https://search.google.com/search-console"
        },
        {
            "title": "Google Sheets",
            "hex": "34A853",
            "source": "https://sheets.google.com"
        },
        {
            "title": "Google Street View",
            "hex": "FEC111",
            "source": "https://developers.google.com/streetview/ready/branding",
            "guidelines": "https://developers.google.com/streetview/ready/branding"
        },
        {
            "title": "Google Tag Manager",
            "hex": "246FDB",
            "source": "https://tagmanager.google.com/#/home"
        },
        {
            "title": "Google Translate",
            "hex": "4285F4",
            "source": "https://commons.wikimedia.org/wiki/File:Google_Translate_logo.svg"
        },
        {
            "title": "GoToMeeting",
            "hex": "F68D2E",
            "source": "https://www.gotomeeting.com",
            "aliases": {
                "dup": [
                    {
                        "title": "GoToWebinar",
                        "hex": "00C0F3",
                        "source": "https://www.gotomeeting.com/en-ie/webinar"
                    }
                ]
            }
        },
        {
            "title": "Grab",
            "hex": "00B14F",
            "source": "https://en.wikipedia.org/wiki/File:Grab_(application)_logo.svg"
        },
        {
            "title": "Gradle",
            "hex": "02303A",
            "source": "https://gradle.com/brand",
            "guidelines": "https://gradle.com/brand"
        },
        {
            "title": "Grafana",
            "hex": "F46800",
            "source": "https://grafana.com"
        },
        {
            "title": "Grammarly",
            "hex": "15C39A",
            "source": "https://www.grammarly.com/media-assets"
        },
        {
            "title": "Grand Frais",
            "hex": "ED2D2F",
            "source": "https://www.grandfrais.com"
        },
        {
            "title": "GraphQL",
            "hex": "E10098",
            "source": "https://graphql.org/brand",
            "guidelines": "https://graphql.org/brand"
        },
        {
            "title": "Grav",
            "hex": "221E1F",
            "source": "https://getgrav.org/media"
        },
        {
            "title": "Gravatar",
            "hex": "1E8CBE",
            "source": "https://automattic.com/press/brand-materials/"
        },
        {
            "title": "Graylog",
            "hex": "FF3633",
            "source": "https://www.graylog.org"
        },
        {
            "title": "Greenhouse",
            "hex": "24A47F",
            "source": "https://brand.greenhouse.io/brand-portal/p/6",
            "guidelines": "https://brand.greenhouse.io/brand-portal/p/5"
        },
        {
            "title": "GreenSock",
            "hex": "88CE02",
            "source": "https://greensock.com"
        },
        {
            "title": "Grid.ai",
            "hex": "78FF96",
            "source": "https://github.com/gridai/logos/blob/1e12c83b77abdc22a41566cab232f4db40223895/GridAI-icons/icon-white-48.svg"
        },
        {
            "title": "Gridsome",
            "hex": "00A672",
            "source": "https://gridsome.org/logo/"
        },
        {
            "title": "GroupMe",
            "hex": "00AFF0",
            "source": "https://groupme.com"
        },
        {
            "title": "Groupon",
            "hex": "53A318",
            "source": "https://about.groupon.com/press/",
            "guidelines": "https://about.groupon.com/press/"
        },
        {
            "title": "Grubhub",
            "hex": "F63440",
            "source": "https://www.grubhub.com"
        },
        {
            "title": "Grunt",
            "hex": "FAA918",
            "source": "https://github.com/gruntjs/gruntjs.com/blob/70f43898d9ce8e6cc862ad72bf8a7aee5ca199a9/src/media/grunt-logo-no-wordmark.svg",
            "guidelines": "https://github.com/gruntjs/grunt-docs/blob/main/Grunt-Brand-Guide.md"
        },
        {
            "title": "GSK",
            "hex": "F36633",
            "source": "https://www.gskbrandhub.com",
            "aliases": {
                "aka": [
                    "GlaxoSmithKline"
                ]
            }
        },
        {
            "title": "GStreamer",
            "hex": "FF3131",
            "source": "https://gstreamer.freedesktop.org/artwork"
        },
        {
            "title": "GTK",
            "hex": "7FE719",
            "source": "https://commons.wikimedia.org/wiki/File:GTK_logo.svg",
            "guidelines": "https://foundation.gnome.org/logo-and-trademarks/"
        },
        {
            "title": "Guangzhou Metro",
            "hex": "C51935",
            "source": "https://commons.wikimedia.org/wiki/File:Guangzhou_Metro_logo.svg"
        },
        {
            "title": "Guilded",
            "hex": "F5C400",
            "source": "https://www.guilded.gg/brand",
            "guidelines": "https://www.guilded.gg/brand"
        },
        {
            "title": "gulp",
            "hex": "CF4647",
            "source": "https://github.com/gulpjs/artwork/blob/4e14158817ac88e9a5c02b3b307e6f630fe222fb/gulp-white-text.svg",
            "guidelines": "https://github.com/gulpjs/artwork",
            "license": {
                "type": "CC0-1.0"
            }
        },
        {
            "title": "Gumroad",
            "hex": "36A9AE",
            "source": "https://gumroad.com/press"
        },
        {
            "title": "Gumtree",
            "hex": "72EF36",
            "source": "https://www.gumtree.com"
        },
        {
            "title": "Gunicorn",
            "hex": "499848",
            "source": "https://github.com/benoitc/gunicorn/blob/ff58e0c6da83d5520916bc4cc109a529258d76e1/docs/logo/gunicorn.svg"
        },
        {
            "title": "Gurobi",
            "hex": "EE3524",
            "source": "https://cdn.gurobi.com/wp-content/uploads/2021/02/Gurobi-Optimization_Corporate-Brochure.pdf"
        },
        {
            "title": "Gutenberg",
            "hex": "000000",
            "source": "https://github.com/WordPress/gutenberg/blob/7829913ae117dfb561d14c600eea7b281afd6556/docs/final-g-wapuu-black.svg"
        },
        {
            "title": "Habr",
            "hex": "65A3BE",
            "source": "https://kiosk.habr.com"
        },
        {
            "title": "Hack Club",
            "hex": "EC3750",
            "source": "https://hackclub.com/brand"
        },
        {
            "title": "Hack The Box",
            "hex": "9FEF00",
            "source": "https://www.hackthebox.eu/docs/Hack_The_Box_Brand_Assets_Guide.pdf",
            "guidelines": "https://www.hackthebox.eu/docs/Hack_The_Box_Brand_Assets_Guide.pdf"
        },
        {
            "title": "Hackaday",
            "hex": "1A1A1A",
            "source": "https://hackaday.com"
        },
        {
            "title": "Hacker Noon",
            "hex": "00FE00",
            "source": "https://sponsor.hackernoon.com/#brandasauthor"
        },
        {
            "title": "HackerEarth",
            "hex": "2C3454",
            "source": "https://www.hackerearth.com/logo/"
        },
        {
            "title": "HackerOne",
            "hex": "494649",
            "source": "https://www.hackerone.com/branding"
        },
        {
            "title": "HackerRank",
            "hex": "00EA64",
            "source": "https://www.hackerrank.com/about-us/"
        },
        {
            "title": "Hackster",
            "hex": "2E9FE6",
            "source": "https://www.hackster.io/branding#logos",
            "guidelines": "https://www.hackster.io/branding"
        },
        {
            "title": "Handlebars.js",
            "hex": "000000",
            "source": "https://raw.githubusercontent.com/handlebars-lang/docs/master/src/.vuepress/public/icons/handlebarsjs-icon.svg"
        },
        {
            "title": "Handshake",
            "hex": "FF2F1C",
            "source": "https://joinhandshake.com/career-centers/marketing-toolkit/",
            "guidelines": "https://joinhandshake.com/career-centers/marketing-toolkit/"
        },
        {
            "title": "Handshake",
            "slug": "handshake_protocol",
            "hex": "000000",
            "source": "https://handshake.org"
        },
        {
            "title": "HappyCow",
            "hex": "7C4EC4",
            "source": "https://www.happycow.net/press-kits"
        },
        {
            "title": "Harbor",
            "hex": "60B932",
            "source": "https://branding.cncf.io/projects/harbor/"
        },
        {
            "title": "HarmonyOS",
            "hex": "000000",
            "source": "https://www.harmonyos.com",
            "aliases": {
                "aka": [
                    "HMOS"
                ]
            }
        },
        {
            "title": "Hashnode",
            "hex": "2962FF",
            "source": "https://hashnode.com/media"
        },
        {
            "title": "Haskell",
            "hex": "5D4F85",
            "source": "https://wiki.haskell.org/Thompson-Wheeler_logo"
        },
        {
            "title": "Hasura",
            "hex": "1EB4D4",
            "source": "https://github.com/hasura/graphql-engine/blob/5850423aa60594c06320c3ef600117c31963e910/assets/brand/hasura_icon_blue.svg"
        },
        {
            "title": "Hatena Bookmark",
            "hex": "00A4DE",
            "source": "https://hatenacorp.jp/press/resource"
        },
        {
            "title": "haveibeenpwned",
            "hex": "2A6379",
            "source": "https://haveibeenpwned.com"
        },
        {
            "title": "Haxe",
            "hex": "EA8220",
            "source": "https://haxe.org/foundation/branding.html",
            "guidelines": "https://haxe.org/foundation/branding.html"
        },
        {
            "title": "HBO",
            "hex": "000000",
            "source": "https://www.hbo.com"
        },
        {
            "title": "HCL",
            "hex": "006BB6",
            "source": "https://www.hcl.com/brand-guidelines",
            "guidelines": "https://www.hcl.com/brand-guidelines"
        },
        {
            "title": "Headless UI",
            "hex": "66E3FF",
            "source": "https://headlessui.dev"
        },
        {
            "title": "Headspace",
            "hex": "F47D31",
            "source": "https://www.headspace.com/press-and-media"
        },
        {
            "title": "Hedera",
            "hex": "222222",
            "source": "https://hederabrandcentral.frontify.com/d/Tmocz52AXpLj/brand-assets#/brand-assets/brand-identity/our-hbar-logomark",
            "guidelines": "https://hederabrandcentral.frontify.com/d/Tmocz52AXpLj/brand-assets#/brand-assets/brand-identity"
        },
        {
            "title": "HelloFresh",
            "hex": "99CC33",
            "source": "https://www.hellofresh.com/landing/student"
        },
        {
            "title": "Helly Hansen",
            "hex": "DA2128",
            "source": "https://www.hellyhansen.com"
        },
        {
            "title": "Helm",
            "hex": "0F1689",
            "source": "https://helm.sh"
        },
        {
            "title": "Help Scout",
            "hex": "1292EE",
            "source": "https://www.helpscout.com"
        },
        {
            "title": "HelpDesk",
            "hex": "2FC774",
            "source": "https://helpdesk.design",
            "guidelines": "https://helpdesk.design"
        },
        {
            "title": "HERE",
            "hex": "00AFAA",
            "source": "https://www.here.com/company/media-assets"
        },
        {
            "title": "Heroku",
            "hex": "430098",
            "source": "https://brand.heroku.com",
            "guidelines": "https://brand.heroku.com"
        },
        {
            "title": "Hetzner",
            "hex": "D50C2D",
            "source": "https://www.hetzner.com"
        },
        {
            "title": "Hexo",
            "hex": "0E83CD",
            "source": "https://hexo.io"
        },
        {
            "title": "HEY",
            "hex": "5522FA",
            "source": "https://hey.com"
        },
        {
            "title": "Hi Bob",
            "hex": "E42C51",
            "source": "https://www.hibob.com",
            "aliases": {
                "aka": [
                    "Bob"
                ]
            }
        },
        {
            "title": "Hibernate",
            "hex": "59666C",
            "source": "https://hibernate.org"
        },
        {
            "title": "Hilton",
            "hex": "124D97",
            "source": "https://newsroom.hilton.com/hhr/page/logos"
        },
        {
            "title": "Hitachi",
            "hex": "E60027",
            "source": "https://commons.wikimedia.org/wiki/File:Hitachi_inspire_the_next-Logo.svg"
        },
        {
            "title": "Hive",
            "hex": "FF7A00",
            "source": "https://www.hivehome.com"
        },
        {
            "title": "Hive",
            "slug": "hive_blockchain",
            "hex": "E31337",
            "source": "https://hive.io/brand/"
        },
        {
            "title": "Home Assistant",
            "hex": "41BDF5",
            "source": "https://github.com/home-assistant/assets/blob/1e19f0dca208f0876b274c68345fcf989de7377a/logo/logo-small.png",
            "license": {
                "type": "CC-BY-NC-SA-4.0"
            }
        },
        {
            "title": "Home Assistant Community Store",
            "hex": "41BDF5",
            "source": "https://hacs.xyz"
        },
        {
            "title": "HomeAdvisor",
            "hex": "F68315",
            "source": "https://www.homeadvisor.com"
        },
        {
            "title": "Homebrew",
            "hex": "FBB040",
            "source": "https://github.com/Homebrew/brew.sh/blob/2e576aaca83e62dda41a188597bb4bd20e75e385/assets/img/homebrew.svg"
        },
        {
            "title": "Homebridge",
            "hex": "491F59",
            "source": "https://github.com/homebridge/branding/blob/6ef3a1685e79f79a2ecdcc83824e53775ec0475d/logos/homebridge-silhouette-round-black.svg"
        },
        {
            "title": "homify",
            "hex": "7DCDA3",
            "source": "https://www.homify.com"
        },
        {
            "title": "Honda",
            "hex": "E40521",
            "source": "https://www.honda.ie"
        },
        {
            "title": "Honey",
            "hex": "FF6801",
            "source": "https://www.joinhoney.com"
        },
        {
            "title": "Hootsuite",
            "hex": "143059",
            "source": "https://hootsuite.widencollective.com/portals/bafpk5oo/MediaKitAssets/c/b9e3a7bb-aca7-48d7-90ed-cff5898aafd0",
            "guidelines": "https://hootsuite.widencollective.com/portals/bafpk5oo/MediaKitAssets"
        },
        {
            "title": "Hoppscotch",
            "hex": "31C48D",
            "source": "https://github.com/hoppscotch/hoppscotch/blob/77862cdf9bd902a4ea64bd8b2301ed2206820649/static/images/ufo_logo.svg"
        },
        {
            "title": "Hotels.com",
            "hex": "D32F2F",
            "source": "https://en.wikipedia.org/wiki/File:Hotels.com_logo.svg"
        },
        {
            "title": "Hotjar",
            "hex": "FD3A5C",
            "source": "https://www.hotjar.com"
        },
        {
            "title": "Hotwire",
            "hex": "FFE801",
            "source": "https://hotwired.dev"
        },
        {
            "title": "Houdini",
            "hex": "FF4713",
            "source": "https://www.sidefx.com/products/houdini/"
        },
        {
            "title": "Houzz",
            "hex": "4DBC15",
            "source": "https://www.houzz.com/logoGuidelines",
            "guidelines": "https://www.houzz.com/logoGuidelines"
        },
        {
            "title": "HP",
            "hex": "0096D6",
            "source": "https://brandcentral.ext.hp.com/login"
        },
        {
            "title": "HTML Academy",
            "hex": "302683",
            "source": "https://htmlacademy.ru"
        },
        {
            "title": "HTML5",
            "hex": "E34F26",
            "source": "https://www.w3.org/html/logo/"
        },
        {
            "title": "HTTPie",
            "hex": "73DC8C",
            "source": "https://github.com/httpie/httpie/blob/d262181bede5241a6b692c3245a77e2eb02bc262/docs/httpie-logo.svg"
        },
        {
            "title": "Huawei",
            "hex": "FF0000",
            "source": "https://e.huawei.com/ph/material/partner/0a72728b864949c48b22106454352483",
            "guidelines": "https://e.huawei.com/ph/material/partner/0a72728b864949c48b22106454352483"
        },
        {
            "title": "HubSpot",
            "hex": "FF7A59",
            "source": "https://www.hubspot.com/style-guide",
            "guidelines": "https://www.hubspot.com/style-guide"
        },
        {
            "title": "Hugo",
            "hex": "FF4088",
            "source": "https://gohugo.io"
        },
        {
            "title": "Hulu",
            "hex": "1CE783",
            "source": "https://thisis.hulu.com",
            "guidelines": "https://thisis.hulu.com"
        },
        {
            "title": "Humble Bundle",
            "hex": "CC2929",
            "source": "https://support.humblebundle.com/hc/en-us/articles/202742060-Bundle-Logos"
        },
        {
            "title": "Hungry Jack's",
            "hex": "D0021B",
            "source": "https://www.hungryjacks.com.au"
        },
        {
            "title": "Hurriyetemlak",
            "hex": "E02826",
            "source": "https://ilan.hurriyetemlak.com/emlak-ilani-yayinlama-kurallari"
        },
        {
            "title": "Husqvarna",
            "hex": "273A60",
            "source": "https://www.husqvarna.com/uk/catalogues/"
        },
        {
            "title": "Hyper",
            "hex": "000000",
            "source": "https://hyper.is"
        },
        {
            "title": "Hyperledger",
            "hex": "2F3134",
            "source": "https://www.hyperledger.org"
        },
        {
            "title": "Hypothesis",
            "hex": "BD1C2B",
            "source": "https://web.hypothes.is/brand/"
        },
        {
            "title": "Hyundai",
            "hex": "002C5F",
            "source": "https://en.wikipedia.org/wiki/File:Hyundai_Motor_Company_logo.svg",
            "guidelines": "https://www.hyundai.pl/fileadmin/user_upload/media/logo/201607_HYU_Guideline_ENG_small.pdf"
        },
        {
            "title": "i18next",
            "hex": "26A69A",
            "source": "https://github.com/i18next/i18next-gitbook/blob/32efcfd9c59ae55cc63a60e633dbc1651c7950ad/assets/img/logo.svg"
        },
        {
            "title": "Iata",
            "hex": "004E81",
            "source": "https://upload.wikimedia.org/wikipedia/commons/f/f7/IATAlogo.svg"
        },
        {
            "title": "iBeacon",
            "hex": "3D7EBB",
            "source": "https://developer.apple.com/ibeacon/"
        },
        {
            "title": "IBM",
            "hex": "052FAD",
            "source": "https://www.ibm.com/design/language/ibm-logos/8-bar/",
            "guidelines": "https://www.ibm.com/design/language/ibm-logos/8-bar/"
        },
        {
            "title": "IBM Cloud",
            "hex": "1261FE",
            "source": "https://www.ibm.com/brand/systems/cloud/brand/logo"
        },
        {
            "title": "IBM Watson",
            "hex": "BE95FF",
            "source": "https://www.ibm.com/brand/systems/watson/brand/"
        },
        {
            "title": "Iced",
            "hex": "3645FF",
            "source": "https://iced.rs"
        },
        {
            "title": "Iceland",
            "hex": "CC092F",
            "source": "https://www.iceland.co.uk"
        },
        {
            "title": "Icinga",
            "hex": "06062C",
            "source": "https://github.com/Icinga/icingaweb2/blob/293021b2000e9d459387153ca5690f97e0184aaa/public/img/icinga-logo-compact.svg"
        },
        {
            "title": "iCloud",
            "hex": "3693F3",
            "source": "https://commons.wikimedia.org/wiki/File:ICloud_logo.svg"
        },
        {
            "title": "IcoMoon",
            "hex": "825794",
            "source": "https://icomoon.io"
        },
        {
            "title": "ICON",
            "hex": "31B8BB",
            "source": "https://icon.foundation/contents/resrce/media"
        },
        {
            "title": "Iconfinder",
            "hex": "1A1B1F",
            "source": "https://www.iconfinder.com/p/about"
        },
        {
            "title": "Iconify",
            "hex": "1769AA",
            "source": "https://iconify.design"
        },
        {
            "title": "IconJar",
            "hex": "16A5F3",
            "source": "https://geticonjar.com"
        },
        {
            "title": "Icons8",
            "hex": "1FB141",
            "source": "https://icons8.com"
        },
        {
            "title": "ICQ",
            "hex": "24FF00",
            "source": "https://commons.wikimedia.org/wiki/File:ICQNewlogo.svg"
        },
        {
            "title": "IEEE",
            "hex": "00629B",
            "source": "https://brand-experience.ieee.org/templates-tools-resources/resources/master-brand-and-logos/",
            "guidelines": "https://brand-experience.ieee.org/guidelines/brand-identity/"
        },
        {
            "title": "iFixit",
            "hex": "0071CE",
            "source": "https://www.ifixit.com",
            "guidelines": "https://www.ifixit.com/Info/Media"
        },
        {
            "title": "iFood",
            "hex": "EA1D2C",
            "source": "https://ifood.com.br"
        },
        {
            "title": "IFTTT",
            "hex": "000000",
            "source": "https://ifttt.com/discover/brand-guidelines",
            "guidelines": "https://ifttt.com/discover/brand-guidelines"
        },
        {
            "title": "iHeartRadio",
            "hex": "C6002B",
            "source": "https://brand.iheart.com/logo",
            "guidelines": "https://brand.iheart.com/logo"
        },
        {
            "title": "IKEA",
            "hex": "0058A3",
            "source": "https://www.ikea.com"
        },
        {
            "title": "Île-de-France Mobilités",
            "hex": "67B4E7",
            "source": "https://www.iledefrance-mobilites.fr"
        },
        {
            "title": "ImageJ",
            "hex": "00D8E0",
            "source": "https://github.com/imagej/imagej/blob/0667395bcac20e5d7a371ac9f468522c74367d59/logo/inkscape_image_logo_src.svg"
        },
        {
            "title": "IMDb",
            "hex": "F5C518",
            "source": "https://brand.imdb.com/imdb",
            "guidelines": "https://brand.imdb.com/imdb"
        },
        {
            "title": "Imgur",
            "hex": "1BB76E",
            "source": "https://imgurinc.com/press",
            "guidelines": "https://help.imgur.com/hc/en-us/articles/202062878-Trademark-Use-Policy"
        },
        {
            "title": "Immer",
            "hex": "00E7C3",
            "source": "https://github.com/immerjs/immer/blob/7a5382899bc8b0bf5e21972a1c7db63f53e1d697/website/static/img/immer-logo.svg"
        },
        {
            "title": "Immich",
            "hex": "4250AF",
            "source": "https://github.com/immich-app/immich/blob/bba4c4418279b7dc87e0f4a0b346a4e81057a631/design/immich-logo.svg"
        },
        {
            "title": "Imou",
            "hex": "E89313",
            "source": "https://www.imoulife.com/support/download/userManual"
        },
        {
            "title": "Indeed",
            "hex": "003A9B",
            "source": "https://indeed.design/resources"
        },
        {
            "title": "Inertia",
            "hex": "9553E9",
            "source": "https://inertiajs.com"
        },
        {
            "title": "Infiniti",
            "hex": "000000",
            "source": "https://www.infinitiusa.com"
        },
        {
            "title": "InfluxDB",
            "hex": "22ADF6",
            "source": "https://influxdata.github.io/branding/logo/downloads/",
            "guidelines": "https://influxdata.github.io/branding/logo/usage/"
        },
        {
            "title": "Informatica",
            "hex": "FF4D00",
            "source": "https://www.informatica.com"
        },
        {
            "title": "Infosys",
            "hex": "007CC3",
            "source": "https://www.infosys.com/newsroom/journalist-resources/infosyslogo.html"
        },
        {
            "title": "Infracost",
            "hex": "DB44B8",
            "source": "https://www.infracost.io/img/logo.svg"
        },
        {
            "title": "Ingress",
            "hex": "783CBD",
            "source": "https://ingress.com/assets/fonts/ingress_icons.woff"
        },
        {
            "title": "Inkdrop",
            "hex": "7A78D7",
            "source": "https://site-cdn.inkdrop.app/site/icons/inkdrop-icon.svg"
        },
        {
            "title": "Inkscape",
            "hex": "000000",
            "source": "https://inkscape.org/gallery/=inkscape-branding/inkscape-brand-assets/",
            "license": {
                "type": "CC-BY-SA-3.0"
            }
        },
        {
            "title": "Insomnia",
            "hex": "4000BF",
            "source": "https://insomnia.rest"
        },
        {
            "title": "Instacart",
            "hex": "43B02A",
            "source": "https://www.instacart.com/press"
        },
        {
            "title": "Instagram",
            "hex": "E4405F",
            "source": "https://en.facebookbrand.com/instagram/",
            "guidelines": "https://en.facebookbrand.com/instagram/"
        },
        {
            "title": "Instapaper",
            "hex": "1F1F1F",
            "source": "https://www.instapaper.com"
        },
        {
            "title": "Instatus",
            "hex": "4EE3C2",
            "source": "https://www.instatus.com"
        },
        {
            "title": "Instructables",
            "hex": "FABF15",
            "source": "https://www.instructables.com/community/Official-Instructables-Logos-1/"
        },
        {
            "title": "Instructure",
            "hex": "2A7BA0",
            "source": "https://www.instructure.com/about/brand-guide/download-logos",
            "guidelines": "https://www.instructure.com/canvas/resources/noram-guides/instructure-brand-guide-2022"
        },
        {
            "title": "Integromat",
            "hex": "2F8CBB",
            "source": "https://www.integromat.com"
        },
        {
            "title": "Intel",
            "hex": "0071C5",
            "source": "https://www.intel.com/content/www/us/en/newsroom/resources/press-kits-intel-overview.html"
        },
        {
            "title": "IntelliJ IDEA",
            "hex": "000000",
            "source": "https://www.jetbrains.com/idea/",
            "guidelines": "https://www.jetbrains.com/company/brand/"
        },
        {
            "title": "Interaction Design Foundation",
            "hex": "2B2B2B",
            "source": "https://www.interaction-design.org"
        },
        {
            "title": "InteractJS",
            "hex": "2599ED",
            "source": "https://github.com/taye/interact.js/blob/603c34d4b34dece8a260381e2e5991b810d6d739/img/ijs-icon.svg"
        },
        {
            "title": "Intercom",
            "hex": "6AFDEF",
            "source": "https://www.intercom.com/press",
            "guidelines": "https://www.intercom.com/press"
        },
        {
            "title": "Intermarche",
            "hex": "E2001A",
            "source": "https://www.intermarche.com"
        },
        {
            "title": "Internet Archive",
            "hex": "666666",
            "source": "https://archive.org"
        },
        {
            "title": "Internet Explorer",
            "hex": "0076D6",
            "source": "https://compass-ssl.microsoft.com/assets/c8/67/c867db4c-f328-45b8-817c-33834c70aae6.svg?n=IE.svg"
        },
        {
            "title": "Intigriti",
            "hex": "161A36",
            "source": "https://www.intigriti.com"
        },
        {
            "title": "InVision",
            "hex": "FF3366",
            "source": "https://www.invisionapp.com/news",
            "guidelines": "https://in.invisionapp.com/boards/FH3LW3S7XSD/"
        },
        {
            "title": "Invoice Ninja",
            "hex": "000000",
            "source": "https://github.com/invoiceninja/invoiceninja/blob/2bdb26dd06123a0426cc7a8da77fc8fce7e5a222/public/images/round_logo.png"
        },
        {
            "title": "ioBroker",
            "hex": "3399CC",
            "source": "https://github.com/ioBroker/awesome-iobroker/blob/6ba42e9fcda7c88356e2f8c98f435ce7b02d4e37/images/awesome-iobroker.svg"
        },
        {
            "title": "Ionic",
            "hex": "3880FF",
            "source": "https://ionicframework.com/press"
        },
        {
            "title": "Ionos",
            "hex": "003D8F",
            "source": "https://www.ionos.de"
        },
        {
            "title": "iOS",
            "hex": "000000",
            "source": "https://en.wikipedia.org/wiki/IOS"
        },
        {
            "title": "IOTA",
            "hex": "131F37",
            "source": "https://www.iota.org/connect/brand",
            "guidelines": "https://www.iota.org/connect/brand",
            "license": {
                "type": "CC-BY-SA-4.0"
            }
        },
        {
            "title": "IPFS",
            "hex": "65C2CB",
            "source": "https://github.com/ipfs-inactive/logo/tree/73169b495332415b174ac2f37ec27c4b2ee8da83",
            "license": {
                "type": "CC-BY-SA-3.0"
            }
        },
        {
            "title": "Issuu",
            "hex": "F36D5D",
            "source": "https://issuu.com/press",
            "guidelines": "https://issuu.com/press"
        },
        {
            "title": "Istio",
            "hex": "466BB0",
            "source": "https://github.com/istio/istio/blob/5a047251817eb2523af297607b7614120812e47a/logo/istio-bluelogo-whitebackground-unframed.svg"
        },
        {
            "title": "Itch.io",
            "hex": "FA5C5C",
            "source": "https://itch.io/press-kit",
            "guidelines": "https://itch.io/press-kit"
        },
        {
            "title": "iTerm2",
            "hex": "000000",
            "source": "https://github.com/gnachman/iTerm2/blob/6a857f3f5872eb1465ddc0dd83412015991e79ae/images/AppIcon/iTermIcon.sketch"
        },
        {
            "title": "iTunes",
            "hex": "FB5BC5",
            "source": "https://upload.wikimedia.org/wikipedia/commons/d/df/ITunes_logo.svg"
        },
        {
            "title": "ITVx",
            "hex": "DEEB52",
            "source": "https://www.itvmedia.co.uk"
        },
        {
            "title": "IVECO",
            "hex": "004994",
            "source": "https://www.iveco.com/germany/Pages/Home-page.aspx"
        },
        {
            "title": "Jabber",
            "hex": "CC0000",
            "source": "https://commons.wikimedia.org/wiki/File:Jabber-bulb.svg",
            "guidelines": "https://www.jabber.org/faq.html#logo",
            "license": {
                "type": "CC-BY-2.5"
            }
        },
        {
            "title": "Jaguar",
            "hex": "FFFFFF",
            "source": "https://media.jaguar.com/en/press-kit"
        },
        {
            "title": "Jamboard",
            "hex": "F37C20",
            "source": "https://cdn2.hubspot.net/hubfs/159104/ECS/Jamboard/Approved%20Jamboard%20Brand%20Book.pdf",
            "guidelines": "https://cdn2.hubspot.net/hubfs/159104/ECS/Jamboard/Approved%20Jamboard%20Brand%20Book.pdf"
        },
        {
            "title": "Jameson",
            "hex": "004027",
            "source": "https://www.jamesonwhiskey.com"
        },
        {
            "title": "Jamstack",
            "hex": "F0047F",
            "source": "https://github.com/jamstack/jamstack.org/tree/9e761f6b77ad11e8dc6d3a953e61e53f1d99a1e6/src/site/img/logo"
        },
        {
            "title": "Jasmine",
            "hex": "8A4182",
            "source": "https://github.com/jasmine/jasmine/blob/8991b1bba39b5b7e89fc5eeb07ae271a684cb1a4/images/jasmine-horizontal.svg"
        },
        {
            "title": "JavaScript",
            "hex": "F7DF1E",
            "source": "https://github.com/voodootikigod/logo.js/tree/1544bdeed6d618a6cfe4f0650d04ab8d9cfa76d9",
            "license": {
                "type": "MIT"
            }
        },
        {
            "title": "JBL",
            "hex": "FF3300",
            "source": "https://www.jbl.com"
        },
        {
            "title": "JCB",
            "hex": "0B4EA2",
            "source": "https://www.global.jcb/en/about-us/brand-concept/"
        },
        {
            "title": "Jeep",
            "hex": "000000",
            "source": "https://www.fcaci.com/x/JEEPv15",
            "guidelines": "https://www.fcaci.com/x/JEEPv15"
        },
        {
            "title": "Jekyll",
            "hex": "CC0000",
            "source": "https://github.com/jekyll/brand/blob/8302ad3ecf045054a095020729a8d2cc7005faf8/jekyll-logo-black.svg",
            "guidelines": "https://github.com/jekyll/brand",
            "license": {
                "type": "CC-BY-4.0"
            }
        },
        {
            "title": "Jellyfin",
            "hex": "00A4DC",
            "source": "https://jellyfin.org/docs/general/contributing/branding.html",
            "guidelines": "https://jellyfin.org/docs/general/contributing/branding.html"
        },
        {
            "title": "Jenkins",
            "hex": "D24939",
            "source": "https://get.jenkins.io/art/",
            "guidelines": "https://www.jenkins.io/press/",
            "license": {
                "type": "CC-BY-SA-3.0"
            }
        },
        {
            "title": "Jenkins X",
            "hex": "73C3D5",
            "source": "https://github.com/cdfoundation/artwork/tree/358a7db882463b68f59ae9bc669b8f97c4539ffd"
        },
        {
            "title": "Jest",
            "hex": "C21325",
            "source": "https://jestjs.io"
        },
        {
            "title": "JET",
            "hex": "FBBA00",
            "source": "https://de.wikipedia.org/wiki/Datei:JET.svg"
        },
        {
            "title": "JetBrains",
            "hex": "000000",
            "source": "https://www.jetbrains.com/company/brand/logos/",
            "guidelines": "https://www.jetbrains.com/company/brand/"
        },
        {
            "title": "Jetpack Compose",
            "hex": "4285F4",
            "source": "https://developer.android.com/jetpack/compose/"
        },
        {
            "title": "JFrog",
            "hex": "41BF47",
            "source": "https://jfrog.com/brand-guidelines/",
            "guidelines": "https://jfrog.com/brand-guidelines/"
        },
        {
            "title": "JFrog Bintray",
            "hex": "43A047",
            "source": "https://bintray.com"
        },
        {
            "title": "Jinja",
            "hex": "B41717",
            "source": "https://github.com/pallets/jinja/blob/1c240154865a7b6034033027e3c2ca8a2fa53fc2/artwork/jinjalogo.svg"
        },
        {
            "title": "Jira",
            "hex": "0052CC",
            "source": "https://atlassian.design/resources/logo-library",
            "guidelines": "https://atlassian.design/foundations/logos/"
        },
        {
            "title": "Jira Software",
            "hex": "0052CC",
            "source": "https://www.atlassian.com/company/news/press-kit",
            "guidelines": "https://atlassian.design/foundations/logos/"
        },
        {
            "title": "Jitsi",
            "hex": "97979A",
            "source": "https://github.com/jitsi/jitsi-meet/blob/f8a41aea9c32796646c0fea11064775a4e5c3523/images/watermark.svg"
        },
        {
            "title": "John Deere",
            "hex": "367C2B",
            "source": "https://en.wikipedia.org/wiki/File:John_Deere_logo.svg",
            "guidelines": "https://johndeere.widencollective.com/portals/arrshkzc/MyPortalFeb23,2021"
        },
        {
            "title": "Joomla",
            "hex": "5091CD",
            "source": "https://docs.joomla.org/Joomla:Brand_Identity_Elements/Official_Logo",
            "guidelines": "https://docs.joomla.org/Joomla:Brand_Identity_Elements"
        },
        {
            "title": "Joplin",
            "hex": "1071D3",
            "source": "https://github.com/laurent22/joplin/blob/45e35576bd8b1bb0ffe958309cc1ab3736cc266b/Assets/JoplinLetter.svg"
        },
        {
            "title": "Jordan",
            "hex": "000000",
            "source": "https://www.nike.com/jordan"
        },
        {
            "title": "JPEG",
            "hex": "8A8A8A",
            "source": "https://jpeg.org/contact.html",
            "license": {
                "type": "CC-BY-ND-4.0"
            }
        },
        {
            "title": "jQuery",
            "hex": "0769AD",
            "source": "https://brand.jquery.org/logos/",
            "guidelines": "https://brand.jquery.org/logos/"
        },
        {
            "title": "JR Group",
            "hex": "000000",
            "source": "https://www.jrhokkaido.co.jp"
        },
        {
            "title": "jsDelivr",
            "hex": "E84D3D",
            "source": "https://github.com/jsdelivr/www.jsdelivr.com/blob/eff02f3a8879cf7c7296840584e1293fe04e3a76/src/public/img/logo_horizontal.svg"
        },
        {
            "title": "JSFiddle",
            "hex": "0084FF",
            "source": "https://jsfiddle.net"
        },
        {
            "title": "JSON",
            "hex": "000000",
            "source": "https://commons.wikimedia.org/wiki/File:JSON_vector_logo.svg"
        },
        {
            "title": "JSON Web Tokens",
            "hex": "000000",
            "source": "https://jwt.io"
        },
        {
            "title": "JSS",
            "hex": "F7DF1E",
            "source": "https://cssinjs.org"
        },
        {
            "title": "Juejin",
            "hex": "007FFF",
            "source": "https://juejin.cn"
        },
        {
            "title": "JUKE",
            "hex": "6CD74A",
            "source": "https://juke.nl"
        },
        {
            "title": "Julia",
            "hex": "9558B2",
            "source": "https://github.com/JuliaLang/julia-logo-graphics/blob/b5551ca7946b4a25746c045c15fbb8806610f8d0/images/julia-dots.svg"
        },
        {
            "title": "Juniper Networks",
            "hex": "84B135",
            "source": "https://www.juniper.net/us/en/company/press-center/images/image-library/logos/",
            "guidelines": "https://www.juniper.net/us/en/company/press-center/images/image-library/logos/"
        },
        {
            "title": "JUnit5",
            "hex": "25A162",
            "source": "https://raw.githubusercontent.com/junit-team/junit5/86465f4f491219ad0c0cf9c64eddca7b0edeb86f/assets/img/junit5-logo.svg"
        },
        {
            "title": "Jupyter",
            "hex": "F37626",
            "source": "https://github.com/jupyter/design/blob/80716ee75dd7b2a6ec6abcd89922d020483589b1/logos/Logo%20Mark/logomark-whitebody-whitemoons/logomark-whitebody-whitemoons.svg",
            "guidelines": "https://github.com/jupyter/design"
        },
        {
            "title": "Just Eat",
            "hex": "F36D00",
            "source": "https://www.justeattakeaway.com/media/media-kit/"
        },
        {
            "title": "JustGiving",
            "hex": "AD29B6",
            "source": "https://justgiving.com"
        },
        {
            "title": "K3s",
            "hex": "FFC61C",
            "source": "https://k3s.io"
        },
        {
            "title": "k6",
            "hex": "7D64FF",
            "source": "https://commons.wikimedia.org/wiki/File:K6-logo.svg",
            "aliases": {
                "aka": [
                    "Grafana k6"
                ]
            }
        },
        {
            "title": "Kaggle",
            "hex": "20BEFF",
            "source": "https://www.kaggle.com/brand-guidelines",
            "guidelines": "https://www.kaggle.com/brand-guidelines"
        },
        {
            "title": "Kahoot!",
            "hex": "46178F",
            "source": "https://kahoot.com/library/kahoot-logo/",
            "guidelines": "https://kahoot.com/library/kahoot-logo/"
        },
        {
            "title": "KaiOS",
            "hex": "6F02B5",
            "source": "https://www.kaiostech.com/company/press-room"
        },
        {
            "title": "Kakao",
            "hex": "FFCD00",
            "source": "https://www.kakaocorp.com/kakao/introduce/ci"
        },
        {
            "title": "KakaoTalk",
            "hex": "FFCD00",
            "source": "https://commons.wikimedia.org/wiki/File:KakaoTalk_logo.svg"
        },
        {
            "title": "Kali Linux",
            "hex": "557C94",
            "source": "https://www.kali.org/docs/policy/trademark/",
            "guidelines": "https://www.kali.org/docs/policy/trademark/"
        },
        {
            "title": "Kaniko",
            "hex": "FFA600",
            "source": "https://github.com/GoogleContainerTools/kaniko/blob/cf5ca26aa4e2f7bf0de56efdf3b4e86b0ff74ed0/logo/Kaniko-Logo-Monochrome.svg"
        },
        {
            "title": "Karlsruher Verkehrsverbund",
            "hex": "9B2321",
            "source": "https://commons.wikimedia.org/wiki/File:KVV_2010.svg"
        },
        {
            "title": "Kasa Smart",
            "hex": "4ACBD6",
            "source": "https://www.tp-link.com/us/support/download/hs200/"
        },
        {
            "title": "KashFlow",
            "hex": "E5426E",
            "source": "https://www.kashflow.com"
        },
        {
            "title": "Kaspersky",
            "hex": "006D5C",
            "source": "https://www.kaspersky.com"
        },
        {
            "title": "Katacoda",
            "hex": "F48220",
            "source": "https://katacoda.com/press-kit"
        },
        {
            "title": "Katana",
            "hex": "000000",
            "source": "https://www.foundry.com/products/katana"
        },
        {
            "title": "Kaufland",
            "hex": "E10915",
            "source": "https://www.kaufland.com/etc.clientlibs/kaufland/clientlibs/clientlib-klsite/resources/frontend/img/kl-logo-small-e825b661c5.svg"
        },
        {
            "title": "KDE",
            "hex": "1D99F3",
            "source": "https://kde.org/stuff/clipart/"
        },
        {
            "title": "Kdenlive",
            "hex": "527EB2",
            "source": "https://kdenlive.org/en/logo/",
            "guidelines": "https://kdenlive.org/en/logo/"
        },
        {
            "title": "Keep a Changelog",
            "hex": "E05735",
            "source": "https://keepachangelog.com"
        },
        {
            "title": "KeePassXC",
            "hex": "6CAC4D",
            "source": "https://github.com/keepassxreboot/keepassxc/tree/3fdafc6d25e85050976e0cc645db579086db3f45"
        },
        {
            "title": "Kentico",
            "hex": "F05A22",
            "source": "https://www.kentico.com"
        },
        {
            "title": "Keras",
            "hex": "D00000",
            "source": "https://keras.io"
        },
        {
            "title": "Keybase",
            "hex": "33A0FF",
            "source": "https://github.com/keybase/client/tree/a144e0ce38ee9e495cc5acbcd4ef859f5534d820/media/logos"
        },
        {
            "title": "KeyCDN",
            "hex": "047AED",
            "source": "https://www.keycdn.com/logos"
        },
        {
            "title": "Keystone",
            "hex": "166BFF",
            "source": "https://keystonejs.com"
        },
        {
            "title": "KFC",
            "hex": "F40027",
            "source": "https://global.kfc.com/asset-library/",
            "aliases": {
                "aka": [
                    "Kentucky Fried Chicken"
                ]
            }
        },
        {
            "title": "Khan Academy",
            "hex": "14BF96",
            "source": "https://khanacademy.zendesk.com/hc/en-us/articles/202483630-Press-room",
            "guidelines": "https://support.khanacademy.org/hc/en-us/articles/202263034-Trademark-and-Brand-Usage-Policy"
        },
        {
            "title": "Khronos Group",
            "hex": "CC3333",
            "source": "https://www.khronos.org/legal/trademarks/",
            "guidelines": "https://www.khronos.org/legal/trademarks/"
        },
        {
            "title": "Kia",
            "hex": "05141F",
            "source": "https://www.kia.com"
        },
        {
            "title": "Kibana",
            "hex": "005571",
            "source": "https://www.elastic.co/brand"
        },
        {
            "title": "KiCad",
            "hex": "314CB0",
            "source": "https://www.kicad.org/about/kicad/",
            "license": {
                "type": "GPL-3.0-or-later"
            }
        },
        {
            "title": "Kickstarter",
            "hex": "05CE78",
            "source": "https://www.kickstarter.com/help/brand_assets"
        },
        {
            "title": "Kik",
            "hex": "82BC23",
            "source": "https://www.kik.com/news/"
        },
        {
            "title": "Kingston Technology",
            "aliases": {
                "aka": [
                    "Kingston"
                ]
            },
            "hex": "000000",
            "source": "https://www.kingston.com"
        },
        {
            "title": "KinoPoisk",
            "hex": "FF6600",
            "source": "https://www.kinopoisk.ru",
            "aliases": {
                "loc": {
                    "ru-RU": "КиноПоиск"
                }
            }
        },
        {
            "title": "Kinsta",
            "hex": "5333ED",
            "source": "https://kinsta.com/press"
        },
        {
            "title": "Kirby",
            "hex": "000000",
            "source": "https://getkirby.com/press"
        },
        {
            "title": "Kitsu",
            "hex": "FD755C",
            "source": "https://kitsu.io"
        },
        {
            "title": "Klarna",
            "hex": "FFB3C7",
            "source": "https://klarna.design"
        },
        {
            "title": "KLM",
            "hex": "00A1DE",
            "source": "https://www.klm.com"
        },
        {
            "title": "Klook",
            "hex": "FF5722",
            "source": "https://www.klook.com/en-GB/newsroom/"
        },
        {
            "title": "Knative",
            "hex": "0865AD",
            "source": "https://github.com/knative/community/blob/fb49068c9b7619685248247d29e48eb3d96f3ac2/icons/logo.svg",
            "guidelines": "https://github.com/knative/community/blob/main/BRANDING.MD"
        },
        {
            "title": "KnowledgeBase",
            "hex": "9146FF",
            "source": "https://www.knowledgebase.com/design",
            "guidelines": "https://www.knowledgebase.com/design"
        },
        {
            "title": "Known",
            "hex": "333333",
            "source": "https://github.com/idno/known/tree/22c4935b57a61d94d2508651128b4f828f864989/gfx/logos"
        },
        {
            "title": "Ko-fi",
            "hex": "FF5E5B",
            "source": "https://more.ko-fi.com/brand-assets",
            "guidelines": "https://more.ko-fi.com/brand-assets"
        },
        {
            "title": "Koa",
            "hex": "33333D",
            "source": "https://koajs.com"
        },
        {
            "title": "Koc",
            "hex": "F9423A",
            "source": "https://www.koc.com.tr/en"
        },
        {
            "title": "Kodi",
            "hex": "17B2E7",
            "source": "https://kodi.tv"
        },
        {
            "title": "Kofax",
            "hex": "00558C",
            "source": "https://www.kofax.com"
        },
        {
            "title": "Komoot",
            "hex": "6AA127",
            "source": "https://newsroom.komoot.com/media_kits/219423/",
            "guidelines": "https://newsroom.komoot.com/media_kits/219423/"
        },
        {
            "title": "Konami",
            "hex": "B60014",
            "source": "https://commons.wikimedia.org/wiki/File:Konami_4th_logo_2.svg"
        },
        {
            "title": "Kong",
            "hex": "003459",
            "source": "https://konghq.com/brand-assets/",
            "guidelines": "https://konghq.com/brand/"
        },
        {
            "title": "Kongregate",
            "hex": "990000",
            "source": "https://www.kongregate.com/pages/logos-and-branding"
        },
        {
            "title": "Konva",
            "hex": "0D83CD",
            "source": "https://github.com/konvajs/konvajs.github.io/blob/2cfe67461dfe32076ba56c88a75fe8e99d068130/icon.png"
        },
        {
            "title": "Kotlin",
            "hex": "7F52FF",
            "source": "https://www.jetbrains.com/company/brand/logos/",
            "guidelines": "https://www.jetbrains.com/company/brand/"
        },
        {
            "title": "Koyeb",
            "hex": "121212",
            "source": "https://www.koyeb.com"
        },
        {
            "title": "Krita",
            "hex": "3BABFF",
            "source": "https://krita.org/en/about/press/"
        },
        {
            "title": "KTM",
            "hex": "FF6600",
            "source": "https://ktm.com"
        },
        {
            "title": "Kuaishou",
            "hex": "FF4906",
            "source": "https://www.kuaishou.com/official/material-lib",
            "guidelines": "https://www.kuaishou.com/official/material-lib"
        },
        {
            "title": "Kubernetes",
            "hex": "326CE5",
            "source": "https://github.com/kubernetes/kubernetes/tree/cac53883f4714452f3084a22e4be20d042a9df33/logo"
        },
        {
            "title": "Kubuntu",
            "hex": "0079C1",
            "source": "https://kubuntu.org"
        },
        {
            "title": "Kuma",
            "hex": "290B53",
            "source": "https://cncf-branding.netlify.app/projects/kuma/"
        },
        {
            "title": "Kuula",
            "hex": "4092B4",
            "source": "https://kuula.co"
        },
        {
            "title": "Kyocera",
            "hex": "DF0522",
            "source": "https://uk.kyocera.com"
        },
        {
            "title": "LabVIEW",
            "hex": "FFDB00",
            "source": "https://forums.ni.com/t5/NI-Partner-Network/New-Partner-Co-Marketing-Style-Guide/ba-p/3786987",
            "guidelines": "https://forums.ni.com/t5/NI-Partner-Network/New-Partner-Co-Marketing-Style-Guide/ba-p/3786987"
        },
        {
            "title": "Lada",
            "hex": "ED6B21",
            "source": "https://www.lada.ru/priora/sedan/accessories.html"
        },
        {
            "title": "Lamborghini",
            "hex": "DDB320",
            "source": "https://en.wikipedia.org/wiki/File:Lamborghini_Logo.svg"
        },
        {
            "title": "Land Rover",
            "hex": "005A2B",
            "source": "https://media.landrover.com/en/press-kit"
        },
        {
            "title": "Lapce",
            "hex": "3B82F6",
            "source": "https://github.com/lapce/lapce/blob/95c4cf2d87083e348c0b621d0be0ea17f79ed703/extra/images/logo.svg"
        },
        {
            "title": "Laragon",
            "hex": "0E83CD",
            "source": "https://laragon.org"
        },
        {
            "title": "Laravel",
            "hex": "FF2D20",
            "source": "https://github.com/laravel/art/tree/5a8325b064634b900f25dbb6f1cafd888b2d2211"
        },
        {
            "title": "Laravel Horizon",
            "hex": "405263",
            "source": "https://github.com/laravel/horizon/blob/79ed572422d0ff789e9673a6dd9579026f14233a/public/img/horizon.svg"
        },
        {
            "title": "Laravel Nova",
            "hex": "252D37",
            "source": "https://nova.laravel.com"
        },
        {
            "title": "Last.fm",
            "hex": "D51007",
            "source": "https://commons.wikimedia.org/wiki/File:Lastfm_logo.svg"
        },
        {
            "title": "LastPass",
            "hex": "D32D27",
            "source": "https://lastpass.com/press-room/",
            "guidelines": "https://lastpass.com/press-room/"
        },
        {
            "title": "LaTeX",
            "hex": "008080",
            "source": "https://github.com/latex3/branding/tree/9def6b5f6075567d62b67424e11dbe6d4d5245b4"
        },
        {
            "title": "Launchpad",
            "hex": "F8C300",
            "source": "https://help.launchpad.net/logo/submissions",
            "guidelines": "https://help.launchpad.net/Legal",
            "license": {
                "type": "CC-BY-ND-2.0"
            }
        },
        {
            "title": "Lazarus",
            "hex": "000000",
            "source": "https://sourceforge.net/projects/lazarus/"
        },
        {
            "title": "LBRY",
            "hex": "2F9176",
            "source": "https://lbry.com/press-kit",
            "guidelines": "https://lbry.com/faq/acceptable-use-policy"
        },
        {
            "title": "Leader Price",
            "hex": "E50005",
            "source": "https://www.leaderprice.fr"
        },
        {
            "title": "Leaflet",
            "hex": "199900",
            "source": "https://github.com/Leaflet/Leaflet/blob/d843c3b88486713827d7e860b58bdba75bfbd5a2/src/images/logo.svg"
        },
        {
            "title": "Leanpub",
            "hex": "FFFFFF",
            "source": "https://leanpub.com/press",
            "guidelines": "https://leanpub.com/press"
        },
        {
            "title": "LeetCode",
            "hex": "FFA116",
            "source": "https://leetcode.com/store"
        },
        {
            "title": "Legacy Games",
            "hex": "144B9E",
            "source": "https://legacygames.com"
        },
        {
            "title": "Lemmy",
            "hex": "FFFFFF",
            "source": "https://join-lemmy.org"
        },
        {
            "title": "Lenovo",
            "hex": "E2231A",
            "source": "https://news.lenovo.com/press-kits/"
        },
        {
            "title": "Lens",
            "hex": "3D90CE",
            "source": "https://github.com/lensapp/lens/blob/3cc12d9599b655a366e7a34c356d2a84654b2466/docs/img/lens-logo-icon.svg"
        },
        {
            "title": "Leptos",
            "hex": "EF3939",
            "source": "https://github.com/leptos-rs/leptos/blob/6fac92cb6298f1bfa72464de47e33e47b5e5857d/logos/Simple_Icon.svg"
        },
        {
            "title": "Lerna",
            "hex": "9333EA",
            "source": "https://github.com/lerna/logo/blob/fb18db535d71aacc6ffb0f6b75a0c3bd9e353543/lerna.svg"
        },
        {
            "title": "Leroy Merlin",
            "hex": "78BE20",
            "source": "https://www.leroymerlin.fr"
        },
        {
            "title": "Less",
            "hex": "1D365D",
            "source": "https://github.com/less/logo/blob/c9c10c328cfc00071e92443934b35e389310abf8/less_logo.ai"
        },
        {
            "title": "Let's Encrypt",
            "hex": "003A70",
            "source": "https://letsencrypt.org/trademarks/",
            "guidelines": "https://letsencrypt.org/trademarks/",
            "license": {
                "type": "CC-BY-NC-4.0"
            }
        },
        {
            "title": "Letterboxd",
            "hex": "202830",
            "source": "https://letterboxd.com/about/brand/",
            "guidelines": "https://letterboxd.com/about/brand/"
        },
        {
            "title": "levels.fyi",
            "hex": "788B95",
            "source": "https://www.levels.fyi/press/"
        },
        {
            "title": "LG",
            "hex": "A50034",
            "source": "https://en.wikipedia.org/wiki/LG_Corporation",
            "guidelines": "https://www.lg.com/global/about-lg-brand-identity"
        },
        {
            "title": "LGTM",
            "hex": "FFFFFF",
            "source": "https://lgtm.com"
        },
        {
            "title": "Libera.Chat",
            "hex": "FF55DD",
            "source": "https://libera.chat"
        },
        {
            "title": "Liberapay",
            "hex": "F6C915",
            "source": "https://en.liberapay.com/about/logos",
            "guidelines": "https://en.liberapay.com/about/logos",
            "license": {
                "type": "CC0-1.0"
            }
        },
        {
            "title": "Libraries.io",
            "hex": "337AB7",
            "source": "https://github.com/librariesio/libraries.io/blob/9ab0f659bb7fe137c15cf676612b6811f501a0bd/public/safari-pinned-tab.svg"
        },
        {
            "title": "LibraryThing",
            "hex": "251A15",
            "source": "https://twitter.com/LibraryThing/status/1054466649271656448"
        },
        {
            "title": "LibreOffice",
            "hex": "18A303",
            "source": "https://wiki.documentfoundation.org/Marketing/Branding",
            "guidelines": "https://wiki.documentfoundation.org/Marketing/Branding"
        },
        {
            "title": "libuv",
            "hex": "403C3D",
            "source": "https://github.com/libuv/libuv/blob/e4087dedf837f415056a45a838f639a3d9dc3ced/img/logos.svg"
        },
        {
            "title": "Lichess",
            "hex": "000000",
            "source": "https://lichess.org/about"
        },
        {
            "title": "Lidl",
            "hex": "0050AA",
            "source": "https://www.lidl.de"
        },
        {
            "title": "LIFX",
            "hex": "000000",
            "source": "https://www.lifx.com/pages/press-enquiries",
            "guidelines": "https://www.dropbox.com/sh/i9khucz3ucy0q5v/AACrbtcpEIS0PdP84RdkhoAFa/Guides"
        },
        {
            "title": "Lighthouse",
            "hex": "F44B21",
            "source": "https://github.com/GoogleChrome/lighthouse/blob/80d2e6c1948f232ec4f1bdeabc8bc632fc5d0bfd/assets/lh_favicon.svg"
        },
        {
            "title": "Lightning",
            "hex": "792EE5",
            "source": "https://github.com/Lightning-AI/lightning/blob/a584196abf820179adb0758ef67ddae91c44e7bc/docs/source/_static/images/icon.svg"
        },
        {
            "title": "LINE",
            "hex": "00C300",
            "source": "https://line.me/en/logo",
            "guidelines": "https://line.me/en/logo"
        },
        {
            "title": "LineageOS",
            "hex": "167C80",
            "source": "https://www.lineageos.org",
            "guidelines": "https://docs.google.com/presentation/d/1VmxFrVqkjtNMjZbAcrC4egp8C_So7gjJR3KuxdJfJDo/edit?usp=sharing"
        },
        {
            "title": "Linear",
            "hex": "5E6AD2",
            "source": "https://linear.app"
        },
        {
            "title": "LinkedIn",
            "hex": "0A66C2",
            "source": "https://brand.linkedin.com",
            "guidelines": "https://brand.linkedin.com/policies"
        },
        {
            "title": "Linkerd",
            "hex": "2BEDA7",
            "source": "https://cncf-branding.netlify.app/projects/linkerd/"
        },
        {
            "title": "Linkfire",
            "hex": "FF3850",
            "source": "https://www.linkfire.com"
        },
        {
            "title": "Linktree",
            "hex": "43E55E",
            "source": "https://linktr.ee"
        },
        {
            "title": "Linux",
            "hex": "FCC624",
            "source": "https://www.linuxfoundation.org/the-linux-mark/"
        },
        {
            "title": "Linux Containers",
            "hex": "333333",
            "source": "https://github.com/lxc/linuxcontainers.org/blob/29d3299ddf8718099b6de1464570fbbadbaabecb/static/img/containers.svg"
        },
        {
            "title": "Linux Foundation",
            "hex": "003366",
            "source": "https://www.linuxfoundation.org/en/about/brand/",
            "guidelines": "https://www.linuxfoundation.org/en/about/brand/"
        },
        {
            "title": "Linux Mint",
            "hex": "87CF3E",
            "source": "https://commons.wikimedia.org/wiki/File:Linux_Mint_logo_without_wordmark.svg"
        },
        {
            "title": "Lion Air",
            "hex": "ED3237",
            "source": "https://lionairthai.com/en/"
        },
        {
            "title": "Liquibase",
            "hex": "2962FF",
            "source": "https://www.liquibase.com/brand",
            "guidelines": "https://www.liquibase.com/brand"
        },
        {
            "title": "Lit",
            "hex": "324FFF",
            "source": "https://github.com/lit/lit.dev/blob/5e59bdb00b7a261d6fdcd6a4ae529e17f6146ed3/packages/lit-dev-content/site/images/flame-favicon.svg"
        },
        {
            "title": "Litecoin",
            "hex": "A6A9AA",
            "source": "https://litecoin-foundation.org/litecoin-branding-guidelines/",
            "guidelines": "https://litecoin-foundation.org/litecoin-branding-guidelines/"
        },
        {
            "title": "LITIENGINE",
            "hex": "00A5BC",
            "source": "https://litiengine.com"
        },
        {
            "title": "LiveChat",
            "hex": "FF5100",
            "source": "https://livechat.design",
            "guidelines": "https://livechat.design"
        },
        {
            "title": "LiveJournal",
            "hex": "00B0EA",
            "source": "https://www.livejournal.com"
        },
        {
            "title": "Livewire",
            "hex": "4E56A6",
            "source": "https://laravel-livewire.com"
        },
        {
            "title": "LLVM",
            "hex": "262D3A",
            "source": "https://llvm.org/Logo.html"
        },
        {
            "title": "LMMS",
            "hex": "10B146",
            "source": "https://lmms.io/branding"
        },
        {
            "title": "Lodash",
            "hex": "3492FF",
            "source": "https://github.com/lodash/lodash.com/blob/c8d41c62b446f08905fd94802db4da8da05d3e92/assets/img/lodash.svg"
        },
        {
            "title": "Logitech",
            "hex": "00B8FC",
            "source": "https://www.logitech.com/en-us/pr/library"
        },
        {
            "title": "LogMeIn",
            "hex": "45B6F2",
            "source": "https://www.logmein.com/legal/trademark",
            "guidelines": "https://www.logmein.com/legal/trademark"
        },
        {
            "title": "Logseq",
            "hex": "85C8C8",
            "source": "https://github.com/logseq/logseq/blob/c4d15ec8487c9fb6b6f41780fc1abddab89491e4/resources/icon.png"
        },
        {
            "title": "Logstash",
            "hex": "005571",
            "source": "https://www.elastic.co/brand",
            "guidelines": "https://www.elastic.co/brand"
        },
        {
            "title": "Looker",
            "hex": "4285F4",
            "source": "https://looker.com"
        },
        {
            "title": "Loom",
            "hex": "625DF5",
            "source": "https://www.loom.com/press"
        },
        {
            "title": "Loop",
            "hex": "F29400",
            "source": "https://loop.frontiersin.org"
        },
        {
            "title": "LoopBack",
            "hex": "3F5DFF",
            "source": "https://loopback.io/resources"
        },
        {
            "title": "Lospec",
            "hex": "EAEAEA",
            "source": "https://lospec.com/brand",
            "guidelines": "https://lospec.com/brand"
        },
        {
            "title": "LOT Polish Airlines",
            "hex": "11397E",
            "source": "https://www.lot.com/us/en/kaleidoscope-inflight-magazine"
        },
        {
            "title": "LTspice",
            "hex": "900028",
            "source": "https://www.analog.com/media/en/news-marketing-collateral/solutions-bulletins-brochures/ltspice-keyboard-shortcuts.pdf",
            "guidelines": "https://www.analog.com/en/about-adi/legal-and-risk-oversight/intellectual-property/trademark-notice.html"
        },
        {
            "title": "Lua",
            "hex": "2C2D72",
            "source": "https://www.lua.org/images/",
            "guidelines": "https://www.lua.org/images/"
        },
        {
            "title": "Lubuntu",
            "hex": "0068C8",
            "source": "https://lubuntu.net"
        },
        {
            "title": "Ludwig",
            "hex": "FFFFFF",
            "source": "https://github.com/ludwig-ai/ludwig-docs/blob/8d8abb2117a93af2622a6545943c773b27153e1b/docs/images/ludwig_icon.svg"
        },
        {
            "title": "Lufthansa",
            "hex": "05164D",
            "source": "https://www.lufthansa.com"
        },
        {
            "title": "Lumen",
            "hex": "E74430",
            "source": "https://lumen.laravel.com"
        },
        {
            "title": "Lunacy",
            "hex": "179DE3",
            "source": "https://icons8.com/lunacy"
        },
        {
            "title": "Lydia",
            "hex": "0180FF",
            "source": "https://lydia-app.com/en/info/press.html",
            "guidelines": "https://lydia-app.com/en/info/press.html"
        },
        {
            "title": "Lyft",
            "hex": "FF00BF",
            "source": "https://www.lyft.com/press"
        },
        {
            "title": "MAAS",
            "hex": "E95420",
            "source": "https://design.ubuntu.com/downloads/",
            "license": {
                "type": "CC-BY-SA-3.0"
            }
        },
        {
            "title": "macOS",
            "hex": "000000",
            "source": "https://commons.wikimedia.org/wiki/File:MacOS_wordmark_(2017).svg"
        },
        {
            "title": "MacPaw",
            "hex": "000000",
            "source": "https://macpaw.com"
        },
        {
            "title": "Macy's",
            "hex": "E21A2C",
            "source": "https://www.macysinc.com/news-media/media-assets"
        },
        {
            "title": "Magasins U",
            "hex": "E71B34",
            "source": "https://www.magasins-u.com"
        },
        {
            "title": "Magento",
            "hex": "EE672F",
            "source": "https://magento.com"
        },
        {
            "title": "Magisk",
            "hex": "00AF9C",
            "source": "https://github.com/topjohnwu/Magisk/blob/23ad611566b557f26d268920692b25aa89fc0070/app/src/main/res/drawable/ic_magisk.xml"
        },
        {
            "title": "mail.com",
            "hex": "004788",
            "source": "https://www.mail.com",
            "guidelines": "https://www.mail.com/company/terms/"
        },
        {
            "title": "Mail.Ru",
            "hex": "005FF9",
            "source": "https://my.mail.ru"
        },
        {
            "title": "MailChimp",
            "hex": "FFE01B",
            "source": "https://mailchimp.com/about/brand-assets",
            "guidelines": "https://mailchimp.com/about/brand-assets"
        },
        {
            "title": "Mailgun",
            "hex": "F06B66",
            "source": "https://mailgun.com"
        },
        {
            "title": "Major League Hacking",
            "hex": "265A8F",
            "source": "https://mlh.io/brand-guidelines",
            "guidelines": "https://mlh.io/brand-guidelines"
        },
        {
            "title": "MakerBot",
            "hex": "FF1E0D",
            "source": "https://www.makerbot.com/makerbot-press-assets"
        },
        {
            "title": "MAMP",
            "hex": "02749C",
            "source": "https://www.mamp.info/en/mamp/mac/"
        },
        {
            "title": "MAN",
            "hex": "E40045",
            "source": "https://www.corporate.man.eu"
        },
        {
            "title": "ManageIQ",
            "hex": "EF2929",
            "source": "https://www.manageiq.org/logo/"
        },
        {
            "title": "Manjaro",
            "hex": "35BF5C",
            "source": "https://manjaro.org"
        },
        {
            "title": "Mapbox",
            "hex": "000000",
            "source": "https://www.mapbox.com/about/press/brand-guidelines",
            "guidelines": "https://www.mapbox.com/about/press/brand-guidelines"
        },
        {
            "title": "MapLibre",
            "hex": "396CB2",
            "source": "https://github.com/maplibre/maplibre-gl-js-docs/blob/e916a4cdd671890126f88b26b2b16c04220dc4b0/docs/pages/assets/favicon/maplibregl-favicon.svg"
        },
        {
            "title": "MariaDB",
            "hex": "003545",
            "source": "https://mariadb.com/about-us/logos/",
            "guidelines": "https://mariadb.com/about-us/logos/"
        },
        {
            "title": "MariaDB Foundation",
            "hex": "1F305F",
            "source": "https://mariadb.org"
        },
        {
            "title": "Markdown",
            "hex": "000000",
            "source": "https://github.com/dcurtis/markdown-mark/tree/360a3657fef7f6ad0b303296a95ad52985caa0d3",
            "guidelines": "https://github.com/dcurtis/markdown-mark",
            "license": {
                "type": "CC0-1.0"
            }
        },
        {
            "title": "Marketo",
            "hex": "5C4C9F",
            "source": "https://www.marketo.com"
        },
        {
            "title": "Marko",
            "hex": "2596BE",
            "source": "https://github.com/marko-js/website/blob/c03b8229e8fe8e01fde6c0772bc1cb0ceae9be05/src/logos/marko.svg"
        },
        {
            "title": "Marriott",
            "hex": "A70023",
            "source": "https://marriott-hotels.marriott.com"
        },
        {
            "title": "Maserati",
            "hex": "0C2340",
            "source": "https://www.stellantis.com/en/brands/maserati"
        },
        {
            "title": "MasterCard",
            "hex": "EB001B",
            "source": "https://brand.mastercard.com/brandcenter/mastercard-brand-mark/downloads.html",
            "guidelines": "https://brand.mastercard.com/brandcenter/mastercard-brand-mark.html"
        },
        {
            "title": "mastercomfig",
            "hex": "009688",
            "source": "https://github.com/mastercomfig/mastercomfig.github.io/blob/d910ce7e868a6ef32106e36996c3473d78da2ce3/img/mastercomfig_logo.svg"
        },
        {
            "title": "Mastodon",
            "hex": "6364FF",
            "source": "https://github.com/mastodon/mastodon/blob/7ccf7a73f1c47a8c03712c39f7c591e837cf6d08/app/javascript/images/logo-symbol-icon.svg"
        },
        {
            "title": "Material Design",
            "hex": "757575",
            "source": "https://material.io/design/"
        },
        {
            "title": "Material Design Icons",
            "hex": "2196F3",
            "source": "https://materialdesignicons.com/icon/vector-square",
            "license": {
                "type": "Apache-2.0"
            }
        },
        {
            "title": "Matomo",
            "hex": "3152A0",
            "source": "https://matomo.org/media/"
        },
        {
            "title": "Matrix",
            "hex": "000000",
            "source": "https://matrix.org"
        },
        {
            "title": "Matter.js",
            "hex": "4B5562",
            "source": "https://brm.io/matter-js"
        },
        {
            "title": "Mattermost",
            "hex": "0058CC",
            "source": "https://www.mattermost.org/brand-guidelines/",
            "guidelines": "https://www.mattermost.org/brand-guidelines/"
        },
        {
            "title": "Matternet",
            "hex": "261C29",
            "source": "https://mttr.net"
        },
        {
            "title": "Mautic",
            "hex": "4E5E9E",
            "source": "https://www.mautic.org/about/logos-and-graphics"
        },
        {
            "title": "Max",
            "hex": "525252",
            "source": "https://cycling74.com"
        },
        {
            "title": "Max-Planck-Gesellschaft",
            "hex": "006C66",
            "source": "https://www.mpg.de"
        },
        {
            "title": "Maytag",
            "hex": "002E5F",
            "source": "https://www.maytagcommerciallaundry.com/mclstorefront/c/-/p/MYR40PD"
        },
        {
            "title": "Mazda",
            "hex": "101010",
            "source": "https://www.mazda.com/en/about/profile/library/"
        },
        {
            "title": "McAfee",
            "hex": "C01818",
            "source": "https://www.mcafee.com/enterprise/en-us/about/newsroom/product-images.html"
        },
        {
            "title": "McDonald's",
            "hex": "FBC817",
            "source": "https://www.mcdonalds.com/gb/en-gb/newsroom.html"
        },
        {
            "title": "McLaren",
            "hex": "FF0000",
            "source": "https://cars.mclaren.com"
        },
        {
            "title": "mdBook",
            "hex": "000000",
            "source": "https://github.com/rust-lang/mdBook/blob/cdfa5ad9909e2cba8390688f3f0686fb70cb4bef/src/theme/favicon.svg"
        },
        {
            "title": "MDN Web Docs",
            "hex": "000000",
            "source": "https://github.com/mdn/yari/blob/77e6cda02f7013219e9da27a00b9424085e60fdb/client/src/assets/mdn-logo.svg"
        },
        {
            "title": "MDX",
            "hex": "1B1F24",
            "source": "https://github.com/mdx-js/mdx/blob/b8a76c95deb14f7297bafdac1aa3eddd2b0fbb8f/docs/_static/icon.svg"
        },
        {
            "title": "MediaFire",
            "hex": "1299F3",
            "source": "https://www.mediafire.com/developers/brand_assets/mediafire_brand_assets/",
            "guidelines": "https://www.mediafire.com/developers/brand_assets/mediafire_brand_assets/"
        },
        {
            "title": "MediaMarkt",
            "hex": "DF0000",
            "source": "https://www.mediamarkt.de"
        },
        {
            "title": "MediaTek",
            "hex": "EC9430",
            "source": "https://corp.mediatek.com/news-events/press-library"
        },
        {
            "title": "MediaTemple",
            "hex": "000000",
            "source": "https://mediatemple.net"
        },
        {
            "title": "Medium",
            "hex": "000000",
            "source": "https://medium.design/logos-and-brand-guidelines-f1a01a733592",
            "guidelines": "https://medium.design/logos-and-brand-guidelines-f1a01a733592"
        },
        {
            "title": "Meetup",
            "hex": "ED1C40",
            "source": "https://www.meetup.com/media/"
        },
        {
            "title": "MEGA",
            "hex": "D9272E",
            "source": "https://mega.io/corporate"
        },
        {
            "title": "Mendeley",
            "hex": "9D1620",
            "source": "https://www.mendeley.com"
        },
        {
            "title": "Mercado Pago",
            "hex": "00B1EA",
            "source": "https://www.mercadopago.com"
        },
        {
            "title": "Mercedes",
            "hex": "242424",
            "source": "https://www.mercedes-benz.com"
        },
        {
            "title": "Merck",
            "hex": "007A73",
            "source": "https://www.merck.com"
        },
        {
            "title": "Mercurial",
            "hex": "999999",
            "source": "https://www.mercurial-scm.org/hg-logo/",
            "guidelines": "https://www.mercurial-scm.org/hg-logo/",
            "license": {
                "type": "GPL-2.0-or-later"
            }
        },
        {
            "title": "Messenger",
            "hex": "00B2FF",
            "source": "https://en.facebookbrand.com/facebookapp/assets/messenger/",
            "guidelines": "https://en.facebookbrand.com/facebookapp/assets/messenger/"
        },
        {
            "title": "Meta",
            "hex": "0467DF",
            "source": "https://www.meta.com",
            "guidelines": "https://www.facebook.com/brand/resources/meta/company-brand"
        },
        {
            "title": "Metabase",
            "hex": "509EE3",
            "source": "https://www.metabase.com"
        },
        {
            "title": "MetaFilter",
            "hex": "065A8F",
            "source": "https://www.metafilter.com/apple-touch-icon.png"
        },
        {
            "title": "Meteor",
            "hex": "DE4F4F",
            "source": "https://logo.meteorapp.com"
        },
        {
            "title": "Metro",
            "hex": "EF4242",
            "source": "https://facebook.github.io/metro/"
        },
        {
            "title": "Metro de la Ciudad de México",
            "hex": "F77E1C",
            "source": "https://es.wikipedia.org/wiki/Archivo:Metro_de_la_Ciudad_de_M%C3%A9xico_(logo)_version_2019.svg"
        },
        {
            "title": "Metro de Madrid",
            "hex": "255E9C",
            "source": "https://commons.wikimedia.org/wiki/File:MetroMadridLogo.svg"
        },
        {
            "title": "Métro de Paris",
            "hex": "003E95",
            "source": "https://www.ratp.fr"
        },
        {
            "title": "MeWe",
            "hex": "17377F",
            "source": "https://mewe.com"
        },
        {
            "title": "MG",
            "aliases": {
                "aka": [
                    "Morris Garages"
                ]
            },
            "hex": "FF0000",
            "source": "https://www.mg.co.uk/themes/custom/mg/assets/images/svg/mg-logo-desktop.svg",
            "guidelines": "https://www.mg.co.uk/terms-and-conditions"
        },
        {
            "title": "Micro Editor",
            "hex": "2E3192",
            "source": "https://github.com/zyedidia/micro/blob/48645907ec55798b75723019dad75dba51bd97d7/assets/micro-logo-mark.svg"
        },
        {
            "title": "micro:bit",
            "hex": "00ED00",
            "source": "https://microbit.org"
        },
        {
            "title": "Micro.blog",
            "hex": "FF8800",
            "source": "https://help.micro.blog"
        },
        {
            "title": "Microgenetics",
            "hex": "FF0000",
            "source": "https://microgenetics.co.uk"
        },
        {
            "title": "MicroPython",
            "hex": "2B2728",
            "source": "https://commons.wikimedia.org/wiki/File:MicroPython_new_logo.svg"
        },
        {
            "title": "Microsoft",
            "hex": "5E5E5E",
            "source": "https://developer.microsoft.com"
        },
        {
            "title": "Microsoft Academic",
            "hex": "2D9FD9",
            "source": "https://academic.microsoft.com"
        },
        {
            "title": "Microsoft Access",
            "hex": "A4373A",
            "source": "https://developer.microsoft.com/en-us/fluentui#/styles/web/colors/products",
            "guidelines": "https://www.microsoft.com/en-us/legal/intellectualproperty/trademarks",
            "license": {
                "type": "custom",
                "url": "https://aka.ms/fluentui-assets-license"
            }
        },
        {
            "title": "Microsoft Azure",
            "hex": "0078D4",
            "source": "https://github.com/microsoft/vscode-azureresourcegroups/blob/0a06362e82170fd7f8dc2496286825b1a69cc42b/resources/azure.svg"
        },
        {
            "title": "Microsoft Bing",
            "hex": "258FFA",
            "source": "https://www.bing.com/covid/"
        },
        {
            "title": "Microsoft Edge",
            "hex": "0078D7",
            "source": "https://support.microsoft.com/en-us/help/17171/microsoft-edge-get-to-know"
        },
        {
            "title": "Microsoft Excel",
            "hex": "217346",
            "source": "https://developer.microsoft.com/en-us/fluentui#/styles/web/colors/products",
            "guidelines": "https://www.microsoft.com/en-us/legal/intellectualproperty/trademarks",
            "license": {
                "type": "custom",
                "url": "https://aka.ms/fluentui-assets-license"
            }
        },
        {
            "title": "Microsoft Exchange",
            "hex": "0078D4",
            "source": "https://developer.microsoft.com/en-us/fluentui#/styles/web/colors/products",
            "guidelines": "https://www.microsoft.com/en-us/legal/intellectualproperty/trademarks",
            "license": {
                "type": "custom",
                "url": "https://aka.ms/fluentui-assets-license"
            }
        },
        {
            "title": "Microsoft Office",
            "hex": "D83B01",
            "source": "https://developer.microsoft.com/en-us/microsoft-365"
        },
        {
            "title": "Microsoft OneDrive",
            "hex": "0078D4",
            "source": "https://developer.microsoft.com/en-us/fluentui#/styles/web/colors/products",
            "guidelines": "https://www.microsoft.com/en-us/legal/intellectualproperty/trademarks",
            "license": {
                "type": "custom",
                "url": "https://aka.ms/fluentui-assets-license"
            }
        },
        {
            "title": "Microsoft OneNote",
            "hex": "7719AA",
            "source": "https://developer.microsoft.com/en-us/fluentui#/styles/web/colors/products",
            "guidelines": "https://www.microsoft.com/en-us/legal/intellectualproperty/trademarks",
            "license": {
                "type": "custom",
                "url": "https://aka.ms/fluentui-assets-license"
            }
        },
        {
            "title": "Microsoft Outlook",
            "hex": "0078D4",
            "source": "https://developer.microsoft.com/en-us/outlook/docs"
        },
        {
            "title": "Microsoft PowerPoint",
            "hex": "B7472A",
            "source": "https://developer.microsoft.com/en-us/fluentui#/styles/web/colors/products",
            "guidelines": "https://www.microsoft.com/en-us/legal/intellectualproperty/trademarks",
            "license": {
                "type": "custom",
                "url": "https://aka.ms/fluentui-assets-license"
            }
        },
        {
            "title": "Microsoft SharePoint",
            "hex": "0078D4",
            "source": "https://developer.microsoft.com/en-us/fluentui#/styles/web/colors/products",
            "guidelines": "https://www.microsoft.com/en-us/legal/intellectualproperty/trademarks",
            "license": {
                "type": "custom",
                "url": "https://aka.ms/fluentui-assets-license"
            }
        },
        {
            "title": "Microsoft SQL Server",
            "hex": "CC2927",
            "source": "https://de.wikipedia.org/wiki/Datei:Microsoft_SQL_Server_Logo.svg"
        },
        {
            "title": "Microsoft Teams",
            "hex": "6264A7",
            "source": "https://developer.microsoft.com/en-us/fluentui#/styles/web/colors/products",
            "guidelines": "https://www.microsoft.com/en-us/legal/intellectualproperty/trademarks",
            "license": {
                "type": "custom",
                "url": "https://aka.ms/fluentui-assets-license"
            }
        },
        {
            "title": "Microsoft Translator",
            "hex": "057B00",
            "source": "https://translator.microsoft.com"
        },
        {
            "title": "Microsoft Visio",
            "hex": "3955A3",
            "source": "https://developer.microsoft.com/en-us/fluentui#/styles/web/colors/products",
            "guidelines": "https://www.microsoft.com/en-us/legal/intellectualproperty/trademarks",
            "license": {
                "type": "custom",
                "url": "https://aka.ms/fluentui-assets-license"
            }
        },
        {
            "title": "Microsoft Word",
            "hex": "2B579A",
            "source": "https://developer.microsoft.com/en-us/fluentui#/styles/web/colors/products",
            "guidelines": "https://www.microsoft.com/en-us/legal/intellectualproperty/trademarks",
            "license": {
                "type": "custom",
                "url": "https://aka.ms/fluentui-assets-license"
            }
        },
        {
            "title": "MicroStrategy",
            "hex": "D9232E",
            "source": "https://www.microstrategy.com/en/company/press-kit",
            "guidelines": "https://www.microstrategy.com/en/company/press-kit"
        },
        {
            "title": "MIDI",
            "hex": "000000",
            "source": "https://en.wikipedia.org/wiki/MIDI"
        },
        {
            "title": "Mikrotik",
            "hex": "293239",
            "source": "https://mikrotik.com/aboutus"
        },
        {
            "title": "Minds",
            "hex": "FED12F",
            "source": "https://www.minds.com/branding",
            "license": {
                "type": "CC-BY-SA-4.0"
            }
        },
        {
            "title": "Minecraft",
            "hex": "62B47A",
            "source": "https://education.minecraft.net/press/"
        },
        {
            "title": "Minetest",
            "hex": "53AC56",
            "source": "https://www.minetest.net"
        },
        {
            "title": "Mini",
            "hex": "000000",
            "source": "https://mini.co.uk"
        },
        {
            "title": "Minutemailer",
            "hex": "30B980",
            "source": "https://minutemailer.com"
        },
        {
            "title": "Miro",
            "hex": "050038",
            "source": "https://miro.com"
        },
        {
            "title": "Misskey",
            "hex": "A1CA03",
            "source": "https://misskey-hub.net/appendix/assets.html",
            "license": {
                "type": "CC-BY-NC-SA-4.0"
            }
        },
        {
            "title": "Mitsubishi",
            "hex": "E60012",
            "source": "https://www.mitsubishi.com"
        },
        {
            "title": "Mix",
            "hex": "FF8126",
            "source": "https://mix.com"
        },
        {
            "title": "Mixcloud",
            "hex": "5000FF",
            "source": "https://www.mixcloud.com/about",
            "guidelines": "https://www.mixcloud.com/about"
        },
        {
            "title": "MLB",
            "hex": "041E42",
            "source": "https://www.mlb.com",
            "aliases": {
                "aka": [
                    "Major League Baseball"
                ]
            }
        },
        {
            "title": "MLflow",
            "hex": "0194E2",
            "source": "https://github.com/mlflow/mlflow/blob/855881f93703b15ffe643003fb4d7c84f0ec2502/assets/icon.svg"
        },
        {
            "title": "MobX",
            "hex": "FF9955",
            "source": "https://github.com/mobxjs/mobx/blob/248e25e37af31c2e71ff452bc662a85816fa40d8/docs/assets/mobservable.svg"
        },
        {
            "title": "MobX-State-Tree",
            "hex": "FF7102",
            "source": "https://github.com/mobxjs/mobx-state-tree/blob/666dabd60a7fb87faf83d177c14f516481b5f141/website/static/img/mobx-state-tree-logo.svg"
        },
        {
            "title": "Mocha",
            "hex": "8D6748",
            "source": "https://mochajs.org"
        },
        {
            "title": "Modin",
            "hex": "001729",
            "source": "https://modin.org"
        },
        {
            "title": "Modrinth",
            "hex": "00AF5C",
            "source": "https://github.com/modrinth/art/blob/d5ab4f965b0b4cea7201967483885ecd8d04a562/Branding/Favicon/favicon.svg"
        },
        {
            "title": "MODX",
            "hex": "102C53",
            "source": "https://docs.modx.com"
        },
        {
            "title": "Mojang Studios",
            "hex": "EF323D",
            "source": "https://www.minecraft.net"
        },
        {
            "title": "Moleculer",
            "hex": "3CAFCE",
            "source": "https://moleculer.services"
        },
        {
            "title": "Momenteo",
            "hex": "5A6AB1",
            "source": "https://www.momenteo.com/media"
        },
        {
            "title": "Monero",
            "hex": "FF6600",
            "source": "https://www.getmonero.org/press-kit/"
        },
        {
            "title": "MoneyGram",
            "hex": "FF6600",
            "source": "https://moneygram.com"
        },
        {
            "title": "MongoDB",
            "hex": "47A248",
            "source": "https://www.mongodb.com/pressroom"
        },
        {
            "title": "Mongoose",
            "hex": "880000",
            "source": "https://github.com/Automattic/mongoose/blob/7971a4dbd55888f0b005e65b06024109af8352f7/docs/images/mongoose.svg"
        },
        {
            "title": "Monica",
            "hex": "2C2B29",
            "source": "https://github.com/monicahq/monica/blob/d7886cc6fd11388a95b7504e1a5363ecc7ad9a59/public/img/monica.svg"
        },
        {
            "title": "monkey tie",
            "hex": "1A52C2",
            "source": "https://www.monkey-tie.com"
        },
        {
            "title": "Monkeytype",
            "hex": "E2B714",
            "source": "https://github.com/monkeytypegame/monkeytype/blob/20a08d27ead851bbfd5ac557b4ea444ea8bddd79/frontend/static/html/top.html",
            "license": {
                "type": "GPL-3.0-only",
                "url": "https://github.com/monkeytypegame/monkeytype/blob/20a08d27ead851bbfd5ac557b4ea444ea8bddd79/LICENSE"
            }
        },
        {
            "title": "MonoGame",
            "hex": "E73C00",
            "source": "https://www.monogame.net"
        },
        {
            "title": "Monoprix",
            "hex": "FB1911",
            "source": "https://www.monoprix.fr"
        },
        {
            "title": "Monster",
            "hex": "6D4C9F",
            "source": "https://www.monster.com/press/"
        },
        {
            "title": "Monzo",
            "hex": "14233C",
            "source": "https://monzo.com/press/"
        },
        {
            "title": "Moo",
            "hex": "00945E",
            "source": "https://www.moo.com/uk/about/press"
        },
        {
            "title": "Moonrepo",
            "hex": "6F53F3",
            "source": "https://moonrepo.dev"
        },
        {
            "title": "Morrisons",
            "hex": "007531",
            "source": "https://groceries.morrisons.com"
        },
        {
            "title": "Moscow Metro",
            "hex": "D9232E",
            "source": "https://mosmetro.ru"
        },
        {
            "title": "Motorola",
            "hex": "E1140A",
            "source": "https://motorola-global-portal-de.custhelp.com"
        },
        {
            "title": "Mozilla",
            "hex": "000000",
            "source": "https://mozilla.design/mozilla/",
            "guidelines": "https://mozilla.design/mozilla/"
        },
        {
            "title": "MQTT",
            "hex": "660066",
            "source": "https://mqtt.org"
        },
        {
            "title": "MSI",
            "aliases": {
                "aka": [
                    "Micro-Star International"
                ]
            },
            "hex": "FF0000",
            "source": "https://www.msi.com/page/brochure"
        },
        {
            "title": "MSI Business",
            "hex": "9A8555",
            "source": "https://www.msi.com/Business-Productivity"
        },
        {
            "title": "MTA",
            "hex": "0039A6",
            "source": "https://mta.info"
        },
        {
            "title": "MTR",
            "hex": "AC2E45",
            "source": "https://commons.wikimedia.org/wiki/File:MTR_(logo_with_text).svg"
        },
        {
            "title": "MUBI",
            "hex": "000000",
            "source": "https://mubi.com"
        },
        {
            "title": "MUI",
            "aliases": {
                "aka": [
                    "Material-UI"
                ]
            },
            "hex": "007FFF",
            "source": "https://github.com/mui-org/material-ui/blob/353cecb5391571163eb6bd8cbf36d2dd299aaf56/docs/src/icons/SvgMuiLogo.tsx"
        },
        {
            "title": "Mulesoft",
            "hex": "00A0DF",
            "source": "https://www.mulesoft.com/brand",
            "guidelines": "https://www.mulesoft.com/brand"
        },
        {
            "title": "Müller",
            "hex": "F46519",
            "source": "https://www.mueller.de"
        },
        {
            "title": "Multisim",
            "hex": "57B685",
            "source": "https://www.multisim.com",
            "guidelines": "https://www.ni.com/en-us/about-ni/legal.html"
        },
        {
            "title": "Mumble",
            "hex": "FFFFFF",
            "source": "https://github.com/mumble-voip/mumble/blob/d40a19eb88cda61084da245a1b6cb8f32ef1b6e4/icons/mumble_small.svg",
            "guidelines": "https://github.com/mumble-voip/mumble/blob/d40a19eb88cda61084da245a1b6cb8f32ef1b6e4/LICENSE"
        },
        {
            "title": "MuseScore",
            "hex": "1A70B8",
            "source": "https://musescore.org/en/about/logos-and-graphics"
        },
        {
            "title": "MusicBrainz",
            "hex": "BA478F",
            "source": "https://metabrainz.org/projects"
        },
        {
            "title": "MX Linux",
            "hex": "000000",
            "source": "https://mxlinux.org/art/",
            "license": {
                "type": "GPL-3.0-only"
            }
        },
        {
            "title": "MyAnimeList",
            "hex": "2E51A2",
            "source": "https://myanimelist.net/forum/?topicid=1575618"
        },
        {
            "title": "MYOB",
            "hex": "6100A5",
            "source": "https://myob-identikit.frontify.com/d/JK2D4WFOdAwV/for-developers"
        },
        {
            "title": "Myspace",
            "hex": "030303",
            "source": "https://myspace.com"
        },
        {
            "title": "MySQL",
            "hex": "4479A1",
            "source": "https://www.mysql.com/about/legal/logos.html",
            "guidelines": "https://www.mysql.com/about/legal/logos.html"
        },
        {
            "title": "N26",
            "hex": "48AC98",
            "source": "https://n26.com"
        },
        {
            "title": "Namebase",
            "hex": "0068FF",
            "source": "https://www.namebase.io"
        },
        {
            "title": "Namecheap",
            "hex": "DE3723",
            "source": "https://www.namecheap.com"
        },
        {
            "title": "Nano",
            "hex": "4A90E2",
            "source": "https://nano.org/resources",
            "guidelines": "https://nano.org/resources"
        },
        {
            "title": "NASA",
            "hex": "E03C31",
            "source": "https://commons.wikimedia.org/wiki/File:NASA_Worm_logo.svg",
            "guidelines": "https://www.nasa.gov/multimedia/guidelines/index.html"
        },
        {
            "title": "National Grid",
            "hex": "00148C",
            "source": "https://www.nationalgrid.com"
        },
        {
            "title": "NativeScript",
            "hex": "65ADF1",
            "source": "https://docs.nativescript.org"
        },
        {
            "title": "Naver",
            "hex": "03C75A",
            "source": "https://developers.naver.com/docs/login/bi/bi.md",
            "guidelines": "https://developers.naver.com/docs/login/bi/bi.md",
            "aliases": {
                "loc": {
                    "ko-KR": "네이버",
                    "ja-JP": "ネイバー"
                }
            }
        },
        {
            "title": "NBA",
            "hex": "253B73",
            "source": "https://nba.com"
        },
        {
            "title": "NBB",
            "hex": "FF7100",
            "source": "https://presse.notebooksbilliger.de/presskits/style-guide"
        },
        {
            "title": "NDR",
            "hex": "0C1754",
            "source": "https://www.ndr.de"
        },
        {
            "title": "NEC",
            "hex": "1414A0",
            "source": "https://commons.wikimedia.org/wiki/File:NEC_logo.svg"
        },
        {
            "title": "Neo4j",
            "hex": "4581C3",
            "source": "https://neo4j.com/brand/#logo",
            "guidelines": "https://neo4j.com/brand/#logo"
        },
        {
            "title": "Neovim",
            "hex": "57A143",
            "source": "https://neovim.io",
            "license": {
                "type": "CC-BY-SA-3.0"
            }
        },
        {
            "title": "NestJS",
            "hex": "E0234E",
            "source": "https://nestjs.com"
        },
        {
            "title": "NetApp",
            "hex": "0067C5",
            "source": "https://www.netapp.com",
            "guidelines": "https://www.netapp.com/company/legal/trademark-guidelines/"
        },
        {
            "title": "NetBSD",
            "hex": "FF6600",
            "source": "https://www.netbsd.org",
            "guidelines": "https://www.netbsd.org/about/disclaimer.html"
        },
        {
            "title": "Netflix",
            "hex": "E50914",
            "source": "https://brand.netflix.com/en/assets/brand-symbol",
            "guidelines": "https://brand.netflix.com/en/assets/brand-symbol"
        },
        {
            "title": "Netlify",
            "hex": "00C7B7",
            "source": "https://www.netlify.com/press/",
            "guidelines": "https://www.netlify.com/press/",
            "aliases": {
                "dup": [
                    {
                        "title": "Netlify CMS",
                        "hex": "C9FA4B",
                        "source": "https://www.netlifycms.org"
                    }
                ]
            }
        },
        {
            "title": "Nette",
            "hex": "3484D2",
            "source": "https://nette.org/en/logo",
            "guidelines": "https://nette.org/en/logo"
        },
        {
            "title": "Netto",
            "hex": "FFE500",
            "source": "https://www.netto-online.de/INTERSHOP/static/WFS/Plus-NettoDE-Site/-/-/de_DE/css/images/netto-logo.svg"
        },
        {
            "title": "Neutralinojs",
            "hex": "F89901",
            "source": "https://github.com/neutralinojs/design-guide/blob/52a7232598ff22cddd810a3079e09a2cc2892609/logo/neutralinojs_logo_vector.svg"
        },
        {
            "title": "New Balance",
            "hex": "CF0A2C",
            "source": "https://www.newbalance.com"
        },
        {
            "title": "New Japan Pro-Wrestling",
            "hex": "FF160B",
            "source": "https://en.wikipedia.org/wiki/File:NJPW_World_Logo.svg",
            "aliases": {
                "aka": [
                    "NJPW"
                ],
                "dup": [
                    {
                        "title": "NJPW World",
                        "hex": "B79C65",
                        "source": "https://njpwworld.com"
                    }
                ],
                "loc": {
                    "ja-JP": "新日本プロレスリング"
                }
            }
        },
        {
            "title": "New Relic",
            "hex": "1CE783",
            "source": "https://newrelic.com/about/media-assets",
            "guidelines": "https://newrelic.com/about/media-assets#guidelines"
        },
        {
            "title": "New York Times",
            "hex": "000000",
            "source": "https://www.nytimes.com"
        },
        {
            "title": "Next.js",
            "hex": "000000",
            "source": "https://nextjs.org"
        },
        {
            "title": "NextBillion.ai",
            "hex": "8D5A9E",
            "source": "https://nextbillion.ai"
        },
        {
            "title": "Nextcloud",
            "hex": "0082C9",
            "source": "https://nextcloud.com/press/",
            "guidelines": "https://nextcloud.com/trademarks/"
        },
        {
            "title": "Nextdoor",
            "hex": "8ED500",
            "source": "https://about.nextdoor.com/us-media/"
        },
        {
            "title": "NFC",
            "hex": "002E5F",
            "source": "https://nfc-forum.org/our-work/nfc-branding/n-mark/guidelines-and-brand-assets/",
            "guidelines": "https://nfc-forum.org/our-work/nfc-branding/n-mark/guidelines-and-brand-assets/"
        },
        {
            "title": "NGINX",
            "hex": "009639",
            "source": "https://www.nginx.com/press/",
            "guidelines": "https://www.nginx.com/press/"
        },
        {
            "title": "Nginx Proxy Manager",
            "hex": "F15833",
            "source": "https://github.com/NginxProxyManager/nginx-proxy-manager/blob/2a06384a4aa597777931d38cef49cf89540392e6/docs/.vuepress/public/logo.svg"
        },
        {
            "title": "ngrok",
            "hex": "1F1E37",
            "source": "https://ngrok.com"
        },
        {
            "title": "niconico",
            "hex": "231815",
            "source": "https://www.nicovideo.jp"
        },
        {
            "title": "Nike",
            "hex": "111111",
            "source": "https://www.nike.com"
        },
        {
            "title": "Nikon",
            "hex": "FFE100",
            "source": "https://www.nikon.com",
            "guidelines": "https://www.nikon.com/usage/group-info"
        },
        {
            "title": "Nim",
            "hex": "FFE953",
            "source": "https://nim-lang.org"
        },
        {
            "title": "Nintendo",
            "hex": "8F8F8F",
            "source": "https://en.wikipedia.org/wiki/Nintendo#/media/File:Nintendo.svg"
        },
        {
            "title": "Nintendo 3DS",
            "hex": "D12228",
            "source": "https://www.nintendo.de"
        },
        {
            "title": "Nintendo GameCube",
            "hex": "6A5FBB",
            "source": "https://www.nintendo.com/consumer/systems/nintendogamecube/index.jsp"
        },
        {
            "title": "Nintendo Network",
            "hex": "FF7D00",
            "source": "https://id.nintendo.net/login"
        },
        {
            "title": "Nintendo Switch",
            "hex": "E60012",
            "source": "https://www.nintendo.com/switch/"
        },
        {
            "title": "Nissan",
            "hex": "C3002F",
            "source": "https://www.nissan.ie"
        },
        {
            "title": "NixOS",
            "hex": "5277C3",
            "source": "https://github.com/NixOS/nixos-homepage/tree/58cfdb770aba28b73446a1b3ee65a5cec4f0d44f/logo"
        },
        {
            "title": "Node-RED",
            "hex": "8F0000",
            "source": "https://nodered.org/about/resources/"
        },
        {
            "title": "Node.js",
            "hex": "339933",
            "source": "https://nodejs.org/en/about/resources/",
            "guidelines": "https://nodejs.org/en/about/resources/"
        },
        {
            "title": "Nodemon",
            "hex": "76D04B",
            "source": "https://nodemon.io"
        },
        {
            "title": "Nokia",
            "hex": "005AFF",
            "source": "https://www.nokia.com"
        },
        {
            "title": "Norco",
            "hex": "00FF00",
            "source": "https://www.norco.com"
        },
        {
            "title": "NordVPN",
            "hex": "4687FF",
            "source": "https://nordvpn.com/press-area/",
            "guidelines": "https://nordvpn.com/press-area/"
        },
        {
            "title": "Normalize.css",
            "hex": "E3695F",
            "source": "https://github.com/necolas/normalize.css/blob/3a60304f90870c6087d226f53e02a7523c907a35/logo.svg"
        },
        {
            "title": "Norwegian",
            "hex": "D81939",
            "source": "https://www.norwegian.com/ie/travel-info/on-board/in-flight-entertainment/magazine/"
        },
        {
            "title": "Notepad++",
            "hex": "90E59A",
            "source": "https://github.com/notepad-plus-plus/notepad-plus-plus/blob/1f2c63cce173e3e1dc5922637c81a851693e2856/PowerEditor/misc/chameleon/chameleon-pencil.eps"
        },
        {
            "title": "Notion",
            "hex": "000000",
            "source": "https://www.notion.so"
        },
        {
            "title": "Notist",
            "hex": "333333",
            "source": "https://noti.st"
        },
        {
            "title": "Noun Project",
            "hex": "000000",
            "source": "https://www.lingoapp.com/6/s/oJkq3W/?v=3"
        },
        {
            "title": "Novu",
            "hex": "000000",
            "source": "https://handbook.novu.co/logos-assets"
        },
        {
            "title": "NOW",
            "hex": "001211",
            "source": "https://www.nowtv.com"
        },
        {
            "title": "npm",
            "hex": "CB3837",
            "source": "https://www.npmjs.com",
            "guidelines": "https://www.npmjs.com/policies/trademark"
        },
        {
            "title": "Nrwl",
            "hex": "96D7E8",
            "source": "https://nrwl.io/assets/nrwl-logo-white.svg"
        },
        {
            "title": "Nubank",
            "hex": "820AD1",
            "source": "https://nubank.com.br/en/press/"
        },
        {
            "title": "Nucleo",
            "hex": "252B2D",
            "source": "https://nucleoapp.com"
        },
        {
            "title": "NuGet",
            "hex": "004880",
            "source": "https://github.com/NuGet/Media/blob/89f7c87245e52e8ce91d94c0a47f44c6576e3a0d/Images/MainLogo/Vector/nuget.svg"
        },
        {
            "title": "Nuke",
            "hex": "000000",
            "source": "https://www.foundry.com/products/nuke"
        },
        {
            "title": "Numba",
            "hex": "00A3E0",
            "source": "https://github.com/numba/numba/blob/0db8a2bcd0f53c0d0ad8a798432fb3f37f14af27/docs/_static/numba-blue-icon-rgb.svg"
        },
        {
            "title": "NumPy",
            "hex": "013243",
            "source": "https://numpy.org/press-kit/",
            "guidelines": "https://github.com/numpy/numpy/blob/main/branding/logo/logoguidelines.md"
        },
        {
            "title": "Nunjucks",
            "hex": "1C4913",
            "source": "https://github.com/mozilla/nunjucks/blob/fd500902d7c88672470c87170796de52fc0f791a/docs/img/favicon.png"
        },
        {
            "title": "Nutanix",
            "hex": "024DA1",
            "source": "https://www.nutanix.com/content/dam/nutanix/en/cmn/documents/nutanix-brandbook.pdf"
        },
        {
            "title": "Nuxt.js",
            "hex": "00DC82",
            "source": "https://nuxt.com/design-kit",
            "guidelines": "https://nuxt.com/design-kit"
        },
        {
            "title": "NVIDIA",
            "hex": "76B900",
            "source": "https://www.nvidia.com/etc/designs/nvidiaGDC/clientlibs_base/images/NVIDIA-Logo.svg"
        },
        {
            "title": "Nx",
            "hex": "143055",
            "source": "https://nx.dev"
        },
        {
            "title": "NXP",
            "hex": "000000",
            "source": "https://www.nxp.com/company/about-nxp/newsroom:NEWSROOM",
            "guidelines": "https://www.nxp.com/company/about-nxp/newsroom:NEWSROOM"
        },
        {
            "title": "NZXT",
            "hex": "000000",
            "source": "https://nzxt.com",
            "guidelines": "https://nzxt.com/about/brand-guidelines"
        },
        {
            "title": "O'Reilly",
            "hex": "D3002D",
            "source": "https://www.oreilly.com/about/logos/",
            "guidelines": "https://www.oreilly.com/about/logos/"
        },
        {
            "title": "OBS Studio",
            "hex": "302E31",
            "source": "https://upload.wikimedia.org/wikipedia/commons/7/78/OBS.svg"
        },
        {
            "title": "Observable",
            "hex": "353E58",
            "source": "https://observablehq.com"
        },
        {
            "title": "Obsidian",
            "hex": "7C3AED",
            "source": "https://obsidian.md"
        },
        {
            "title": "OCaml",
            "hex": "EC6813",
            "source": "https://ocaml.org/img/OCaml_Sticker.svg",
            "guidelines": "https://ocaml.org/docs/logos.html",
            "license": {
                "type": "Unlicense"
            }
        },
        {
            "title": "Octane Render",
            "hex": "000000",
            "source": "https://render.otoy.com/forum/viewtopic.php?f=9&t=359",
            "aliases": {
                "aka": [
                    "otoy"
                ]
            }
        },
        {
            "title": "Octave",
            "hex": "0790C0",
            "source": "https://www.gnu.org/software/octave/"
        },
        {
            "title": "OctoPrint",
            "hex": "13C100",
            "source": "https://github.com/OctoPrint/OctoPrint/blob/53b9b6185781c07e8c4744a6e28462e96448f249/src/octoprint/static/img/mask.svg"
        },
        {
            "title": "Octopus Deploy",
            "hex": "2F93E0",
            "source": "https://octopus.com/company/brand",
            "guidelines": "https://octopus.com/company/brand"
        },
        {
            "title": "Oculus",
            "hex": "1C1E20",
            "source": "https://en.facebookbrand.com/oculus/assets/oculus?audience=oculus-landing",
            "guidelines": "https://en.facebookbrand.com/oculus/"
        },
        {
            "title": "Odnoklassniki",
            "hex": "EE8208",
            "source": "https://insideok.ru/brandbook"
        },
        {
            "title": "Odysee",
            "hex": "EF1970",
            "source": "https://odysee.com/@OdyseeHelp:b/odyseepresskit:b"
        },
        {
            "title": "Oh Dear",
            "hex": "FFFFFF",
            "source": "https://ohdear.app/logos"
        },
        {
            "title": "okcupid",
            "hex": "0500BE",
            "source": "https://okcupid.com/press"
        },
        {
            "title": "Okta",
            "hex": "007DC1",
            "source": "https://www.okta.com/press-room/media-assets/",
            "guidelines": "https://www.okta.com/terms-of-use-for-okta-content/"
        },
        {
            "title": "OnePlus",
            "hex": "F5010C",
            "source": "https://www.oneplus.com/ca_en/brand/asset"
        },
        {
            "title": "OnlyFans",
            "hex": "00AFF0",
            "source": "https://onlyfans.com/brand",
            "guidelines": "https://onlyfans.com/brand"
        },
        {
            "title": "ONLYOFFICE",
            "hex": "444444",
            "source": "https://www.onlyoffice.com/en/press-downloads.aspx"
        },
        {
            "title": "ONNX",
            "hex": "005CED",
            "source": "https://github.com/onnx/onnx.github.io/blob/382e7036b616ce1555499ac41730245a2478513c/images/ONNX-ICON.svg"
        },
        {
            "title": "OnStar",
            "hex": "003D7D",
            "source": "https://www.onstar.com"
        },
        {
            "title": "Opel",
            "hex": "F7FF14",
            "source": "https://www.stellantis.com/en/brands/opel"
        },
        {
            "title": "Open Access",
            "hex": "F68212",
            "source": "https://commons.wikimedia.org/wiki/File:Open_Access_logo_PLoS_white.svg"
        },
        {
            "title": "Open Badges",
            "hex": "073B5A",
            "source": "https://backpack.openbadges.org"
        },
        {
            "title": "Open Bug Bounty",
            "hex": "F67909",
            "source": "https://www.openbugbounty.org"
        },
        {
            "title": "Open Collective",
            "hex": "7FADF2",
            "source": "https://docs.opencollective.com/help/about#media-logo"
        },
        {
            "title": "Open Containers Initiative",
            "hex": "262261",
            "source": "https://github.com/opencontainers/artwork/tree/d8ccfe94471a0236b1d4a3f0f90862c4fe5486ce/oci/icon"
        },
        {
            "title": "Open Source Initiative",
            "hex": "3DA639",
            "source": "https://opensource.org/logo-usage-guidelines",
            "guidelines": "https://opensource.org/logo-usage-guidelines"
        },
        {
            "title": "OpenAI",
            "hex": "412991",
            "source": "https://openai.com"
        },
        {
            "title": "OpenAI Gym",
            "hex": "0081A5",
            "source": "https://gym.openai.com"
        },
        {
            "title": "OpenAPI Initiative",
            "hex": "6BA539",
            "source": "https://www.openapis.org/faq/style-guide",
            "guidelines": "https://www.openapis.org/faq/style-guide"
        },
        {
            "title": "OpenBSD",
            "hex": "F2CA30",
            "source": "https://en.wikipedia.org/wiki/OpenBSD"
        },
        {
            "title": "OpenCV",
            "hex": "5C3EE8",
            "source": "https://opencv.org/resources/media-kit/",
            "guidelines": "https://opencv.org/resources/media-kit/"
        },
        {
            "title": "OpenFaaS",
            "hex": "3B5EE9",
            "source": "https://docs.openfaas.com"
        },
        {
            "title": "OpenGL",
            "hex": "5586A4",
            "source": "https://www.khronos.org/legal/trademarks/"
        },
        {
            "title": "OpenID",
            "hex": "F78C40",
            "source": "https://openid.net/add-openid/logos/"
        },
        {
            "title": "OpenJDK",
            "hex": "FFFFFF",
            "source": "https://hg.openjdk.java.net/duke/duke/file/ca00f100dafc/vector/Agent.svg#l1"
        },
        {
            "title": "Openlayers",
            "hex": "1F6B75",
            "source": "https://github.com/openlayers/openlayers.github.io/blob/5b93e18b8d302eb49a812fb96abb529895ceb7a2/assets/logo.svg"
        },
        {
            "title": "OpenMined",
            "hex": "ED986C",
            "source": "https://www.openmined.org",
            "guidelines": "https://www.openmined.org"
        },
        {
            "title": "OpenNebula",
            "hex": "0097C2",
            "source": "https://opennebula.io/docs/"
        },
        {
            "title": "OpenProject",
            "hex": "0770B8",
            "source": "https://www.openproject.org/press/"
        },
        {
            "title": "OpenSCAD",
            "hex": "F9D72C",
            "source": "https://commons.wikimedia.org/wiki/File:Openscad.svg"
        },
        {
            "title": "OpenSea",
            "hex": "2081E2",
            "source": "https://docs.opensea.io"
        },
        {
            "title": "OpenSearch",
            "hex": "005EB8",
            "source": "https://opensearch.org/brand.html",
            "guidelines": "https://opensearch.org/brand.html"
        },
        {
            "title": "OpenSSL",
            "hex": "721412",
            "source": "https://www.openssl.org"
        },
        {
            "title": "OpenStack",
            "hex": "ED1944",
            "source": "https://www.openstack.org/brand/openstack-logo/",
            "guidelines": "https://www.openstack.org/brand/openstack-logo/"
        },
        {
            "title": "OpenStreetMap",
            "hex": "7EBC6F",
            "source": "https://www.openstreetmap.org",
            "guidelines": "https://wiki.osmfoundation.org/wiki/Trademark_Policy"
        },
        {
            "title": "openSUSE",
            "hex": "73BA25",
            "source": "https://github.com/openSUSE/artwork/blob/33e94aa76837c09f03d1712705949b71a246a53b/logos/buttons/button-colour.svg",
            "guidelines": "https://en.opensuse.org/Portal:Artwork"
        },
        {
            "title": "OpenTelemetry",
            "hex": "000000",
            "source": "https://cncf-branding.netlify.app/projects/opentelemetry/",
            "guidelines": "https://cncf-branding.netlify.app/projects/opentelemetry/",
            "license": {
                "type": "CC-BY-4.0",
                "url": "https://www.linuxfoundation.org/trademark-usage/"
            },
            "aliases": {
                "aka": [
                    "OTel"
                ]
            }
        },
        {
            "title": "Openverse",
            "hex": "FFE033",
            "source": "https://github.com/WordPress/openverse/blob/5db2545d6b73ec4aa5e908822683ee9d18af301d/brand/icon.svg",
            "guidelines": "https://www.figma.com/file/GIIQ4sDbaToCfFQyKMvzr8/Openverse-Design-Library?node-id=312%3A487"
        },
        {
            "title": "OpenVPN",
            "hex": "EA7E20",
            "source": "https://openvpn.net/wp-content/themes/openvpn/assets/images/logo.svg",
            "guidelines": "https://openvpn.net/terms/"
        },
        {
            "title": "OpenWrt",
            "hex": "00B5E2",
            "source": "https://openwrt.org/docs/guide-graphic-designer/openwrt-logo",
            "guidelines": "https://openwrt.org/docs/guide-graphic-designer/openwrt-logo"
        },
        {
            "title": "OpenZeppelin",
            "hex": "4E5EE4",
            "source": "https://openzeppelin.com"
        },
        {
            "title": "OpenZFS",
            "hex": "2A667F",
            "source": "https://commons.wikimedia.org/wiki/File:OpenZFS_logo.svg"
        },
        {
            "title": "Opera",
            "hex": "FF1B2D",
            "source": "https://brand.opera.com/1472-2/opera-logos/",
            "guidelines": "https://brand.opera.com"
        },
        {
            "title": "OPNSense",
            "hex": "D94F00",
            "source": "https://opnsense.org/about/legal-notices/",
            "guidelines": "https://opnsense.org/about/legal-notices/"
        },
        {
            "title": "Opsgenie",
            "hex": "172B4D",
            "source": "https://www.atlassian.com/company/news/press-kit"
        },
        {
            "title": "OpsLevel",
            "hex": "1890FF",
            "source": "https://www.opslevel.com"
        },
        {
            "title": "Oracle",
            "hex": "F80000",
            "source": "https://www.oracle.com/opn/index.html",
            "guidelines": "https://www.oracle.com/legal/logos.html"
        },
        {
            "title": "ORCID",
            "hex": "A6CE39",
            "source": "https://orcid.figshare.com/articles/figure/ORCID_iD_icon_graphics/5008697",
            "guidelines": "https://info.orcid.org/brand-guidelines/"
        },
        {
            "title": "Org",
            "hex": "77AA99",
            "source": "https://orgmode.org"
        },
        {
            "title": "Origin",
            "hex": "F56C2D",
            "source": "https://www.origin.com/gbr/en-us/store"
        },
        {
            "title": "Osano",
            "hex": "7764FA",
            "source": "https://www.osano.com/company/assets"
        },
        {
            "title": "OSGeo",
            "hex": "5CAE58",
            "source": "https://www.osgeo.org"
        },
        {
            "title": "Oshkosh",
            "hex": "E6830F",
            "source": "https://oshkoshdefense.com/media/photos/",
            "license": {
                "type": "CC-BY-SA-4.0"
            }
        },
        {
            "title": "OSMC",
            "hex": "17394A",
            "source": "https://github.com/osmc/website/tree/e7d0d8002660c979ae5119e28d1c69c893ac9f76/content/themes/osmc/assets/img/logo"
        },
        {
            "title": "osu!",
            "hex": "FF66AA",
            "source": "https://osu.ppy.sh/wiki/vi/Brand_identity_guidelines",
            "guidelines": "https://osu.ppy.sh/wiki/vi/Brand_identity_guidelines"
        },
        {
            "title": "Otto",
            "hex": "D4021D",
            "source": "https://www.ottogroup.com/en/presse/material.php"
        },
        {
            "title": "Overcast",
            "hex": "FC7E0F",
            "source": "https://overcast.fm"
        },
        {
            "title": "Overleaf",
            "hex": "47A141",
            "source": "https://www.overleaf.com/for/press/media-resources"
        },
        {
            "title": "OVH",
            "hex": "123F6D",
            "source": "https://www.ovh.com/ca/en/newsroom/"
        },
        {
            "title": "OWASP",
            "hex": "000000",
            "source": "https://github.com/OWASP/www-event-2020-07-virtual/blob/eefbef6c1afdd1dee2af11e7f44ad005b25ad48c/assets/images/logo.svg"
        },
        {
            "title": "Oxygen",
            "hex": "3A209E",
            "source": "https://oxygenbuilder.com",
            "guidelines": "https://oxygenbuilder.com/trademark-policy/"
        },
        {
            "title": "OYO",
            "hex": "EE2E24",
            "source": "https://www.oyorooms.com"
        },
        {
            "title": "p5.js",
            "hex": "ED225D",
            "source": "https://p5js.org"
        },
        {
            "title": "Packagist",
            "hex": "F28D1A",
            "source": "https://github.com/composer/packagist/issues/1147#issuecomment-747951608",
            "license": {
                "type": "MIT"
            }
        },
        {
            "title": "Packer",
            "hex": "02A8EF",
            "source": "https://www.hashicorp.com/brand",
            "guidelines": "https://www.hashicorp.com/brand"
        },
        {
            "title": "PaddlePaddle",
            "hex": "0062B0",
            "source": "https://www.paddlepaddle.org.cn/en"
        },
        {
            "title": "Paddy Power",
            "hex": "004833",
            "source": "https://www.paddypower.com"
        },
        {
            "title": "Pagekit",
            "hex": "212121",
            "source": "https://pagekit.com/logo-guide",
            "guidelines": "https://pagekit.com/logo-guide"
        },
        {
            "title": "PagerDuty",
            "hex": "06AC38",
            "source": "https://www.pagerduty.com/brand/",
            "guidelines": "https://www.pagerduty.com/brand/"
        },
        {
            "title": "PageSpeed Insights",
            "hex": "4285F4",
            "source": "https://developers.google.com/web/fundamentals/performance/speed-tools/"
        },
        {
            "title": "PagSeguro",
            "hex": "FFC801",
            "source": "https://pagseguro.uol.com.br"
        },
        {
            "title": "Palantir",
            "hex": "101113",
            "source": "https://github.com/palantir/conjure/blob/1b0d450dc52c4822b4c9d1da8c61ad7f78855fe5/docs/media/palantir-logo.svg"
        },
        {
            "title": "Palo Alto Software",
            "hex": "83DA77",
            "source": "https://www.paloalto.com"
        },
        {
            "title": "pandas",
            "hex": "150458",
            "source": "https://pandas.pydata.org/about/citing.html",
            "guidelines": "https://pandas.pydata.org/about/citing.html"
        },
        {
            "title": "Pandora",
            "hex": "224099",
            "source": "https://www.pandoraforbrands.com"
        },
        {
            "title": "Pantheon",
            "hex": "FFDC28",
            "source": "https://projects.invisionapp.com/boards/8UOJQWW2J3G5#/1145336",
            "guidelines": "https://projects.invisionapp.com/boards/8UOJQWW2J3G5#/1145336"
        },
        {
            "title": "Paperspace",
            "hex": "000000",
            "source": "https://docs.paperspace.com/img/ps-logo-light.svg"
        },
        {
            "title": "Parity Substrate",
            "hex": "282828",
            "source": "https://substrate.dev"
        },
        {
            "title": "Parse.ly",
            "hex": "5BA745",
            "source": "https://www.parse.ly/press-kit",
            "guidelines": "https://www.parse.ly/press-kit"
        },
        {
            "title": "Passport",
            "hex": "34E27A",
            "source": "https://www.passportjs.org"
        },
        {
            "title": "Pastebin",
            "hex": "02456C",
            "source": "https://pastebin.com"
        },
        {
            "title": "Patreon",
            "hex": "FF424D",
            "source": "https://www.patreon.com/brand/downloads",
            "guidelines": "https://www.patreon.com/brand/downloads"
        },
        {
            "title": "Payload CMS",
            "hex": "000000",
            "source": "https://payloadcms.com"
        },
        {
            "title": "Payoneer",
            "hex": "FF4800",
            "source": "https://www.payoneer.com"
        },
        {
            "title": "PayPal",
            "hex": "00457C",
            "source": "https://www.paypal.com"
        },
        {
            "title": "Paytm",
            "hex": "20336B",
            "source": "https://paytm.com"
        },
        {
            "title": "PCGamingWiki",
            "hex": "556DB3",
            "source": "https://www.pcgamingwiki.com/wiki/Home"
        },
        {
            "title": "Peak Design",
            "hex": "1C1B1C",
            "source": "https://www.peakdesign.com"
        },
        {
            "title": "PeerTube",
            "hex": "F1680D",
            "source": "https://joinpeertube.org"
        },
        {
            "title": "Pegasus Airlines",
            "hex": "FDC43E",
            "source": "https://www.flypgs.com/en/about-pegasus/flypgscom-magazine"
        },
        {
            "title": "Pelican",
            "hex": "14A0C4",
            "source": "https://blog.getpelican.com/pages/gratitude.html",
            "license": {
                "type": "CC-BY-4.0"
            }
        },
        {
            "title": "Peloton",
            "hex": "181A1D",
            "source": "https://press.onepeloton.com/#logos"
        },
        {
            "title": "Penny",
            "hex": "CD1414",
            "source": "https://www.penny.de"
        },
        {
            "title": "Penpot",
            "hex": "000000",
            "source": "https://penpot.app"
        },
        {
            "title": "Pepsi",
            "hex": "2151A1",
            "source": "https://gillettepepsicola.com/promotions-media/media-kit/",
            "guidelines": "https://gillettepepsicola.com/promotions-media/media-kit/"
        },
        {
            "title": "Percy",
            "hex": "9E66BF",
            "source": "https://percy.io"
        },
        {
            "title": "Perforce",
            "hex": "404040",
            "source": "https://www.perforce.com"
        },
        {
            "title": "Perl",
            "hex": "39457E",
            "source": "https://github.com/tpf/marketing-materials/blob/6765c6fd71bc5b123d6c1a77b86e08cdd6376078/images/onion-logo/tpf-logo-onion.svg"
        },
        {
            "title": "Persistent",
            "hex": "FD5F07",
            "source": "https://www.persistent.com/company-overview/branding-guidelines/#nav-persistent-logo",
            "guidelines": "https://www.persistent.com/company-overview/branding-guidelines/#nav-persistent-logo"
        },
        {
            "title": "Personio",
            "hex": "FFFFFF",
            "source": "https://www.personio.com"
        },
        {
            "title": "Pets at Home",
            "hex": "4BA840",
            "source": "https://petsathome.com"
        },
        {
            "title": "Peugeot",
            "hex": "000000",
            "source": "https://www.peugeot.co.uk"
        },
        {
            "title": "Pexels",
            "hex": "05A081",
            "source": "https://www.pexels.com"
        },
        {
            "title": "pfSense",
            "hex": "212121",
            "source": "https://www.pfsense.org"
        },
        {
            "title": "Phabricator",
            "hex": "4A5F88",
            "source": "https://github.com/phacility/phabricator/blob/0a3093ef9c1898913196564435346e4daa9d2538/webroot/rsrc/image/logo/light-eye.png",
            "guidelines": "https://phacility.com/trademarks/"
        },
        {
            "title": "Philips Hue",
            "hex": "0065D3",
            "source": "https://www.philips-hue.com/en-us/support/faq"
        },
        {
            "title": "PhonePe",
            "hex": "5F259F",
            "source": "https://www.phonepe.com/press/"
        },
        {
            "title": "Photobucket",
            "hex": "0672CB",
            "source": "https://photobucket.com"
        },
        {
            "title": "Photocrowd",
            "hex": "3DAD4B",
            "source": "https://www.photocrowd.com"
        },
        {
            "title": "Photopea",
            "hex": "18A497",
            "source": "https://github.com/photopea/photopea/blob/d5c532e8ad8ece246e2ea8646aac7df768407c64/logo.svg"
        },
        {
            "title": "PHP",
            "hex": "777BB4",
            "source": "https://php.net/download-logos.php",
            "license": {
                "type": "CC-BY-SA-4.0"
            }
        },
        {
            "title": "phpMyAdmin",
            "hex": "6C78AF",
            "source": "https://github.com/phpmyadmin/data/blob/b7d3bdb9bb973beff4726541b87d3a4c8a950b4b/brand/phpMyAdmin-Logo-Symbol.svg"
        },
        {
            "title": "PhpStorm",
            "hex": "000000",
            "source": "https://www.jetbrains.com/company/brand/logos/",
            "guidelines": "https://www.jetbrains.com/company/brand/"
        },
        {
            "title": "Pi-hole",
            "hex": "96060C",
            "source": "https://docs.pi-hole.net",
            "guidelines": "https://pi-hole.net/trademark-rules-and-brand-guidelines/"
        },
        {
            "title": "Picard Surgelés",
            "hex": "2D4999",
            "source": "https://www.picard.fr"
        },
        {
            "title": "Picarto.TV",
            "hex": "1DA456",
            "source": "https://picarto.tv/site/press"
        },
        {
            "title": "Picnic",
            "hex": "E1171E",
            "source": "https://picnic.app/nl/feestdagen/"
        },
        {
            "title": "PicPay",
            "hex": "21C25E",
            "source": "https://www.picpay.com/site/sobre-nos"
        },
        {
            "title": "Pimcore",
            "hex": "6428B4",
            "source": "https://pimcore.com/en/media-kit",
            "guidelines": "https://pimcore.com/en/media-kit"
        },
        {
            "title": "Pinboard",
            "hex": "0000FF",
            "source": "https://commons.wikimedia.org/wiki/File:Feedbin-Icon-share-pinboard.svg"
        },
        {
            "title": "Pingdom",
            "hex": "FFF000",
            "source": "https://www.pingdom.com/resources/brand-assets/",
            "guidelines": "https://www.pingdom.com/resources/brand-assets/"
        },
        {
            "title": "Pinterest",
            "hex": "BD081C",
            "source": "https://business.pinterest.com/en/brand-guidelines",
            "guidelines": "https://business.pinterest.com/en/brand-guidelines"
        },
        {
            "title": "Pioneer DJ",
            "hex": "1A1928",
            "source": "https://www.pioneerdj.com"
        },
        {
            "title": "Pivotal Tracker",
            "hex": "517A9E",
            "source": "https://www.pivotaltracker.com/branding-guidelines",
            "guidelines": "https://www.pivotaltracker.com/branding-guidelines"
        },
        {
            "title": "Piwigo",
            "hex": "FF7700",
            "source": "https://github.com/Piwigo/piwigodotorg/blob/6edb840c16257314caec770a9a51f67ef81836e4/images/piwigo.org.svg"
        },
        {
            "title": "Pix",
            "hex": "77B6A8",
            "source": "https://www.bcb.gov.br/estabilidadefinanceira/pix",
            "guidelines": "https://www.bcb.gov.br/content/estabilidadefinanceira/pix/Regulamento_Pix/I_manual_uso_marca_pix.pdf"
        },
        {
            "title": "Pixabay",
            "hex": "2EC66D",
            "source": "https://pixabay.com/service/about/"
        },
        {
            "title": "pixiv",
            "hex": "0096FA",
            "source": "https://policies.pixiv.net/en.html#brand",
            "guidelines": "https://policies.pixiv.net/en.html#brand"
        },
        {
            "title": "pkgsrc",
            "hex": "FF6600",
            "source": "https://pkgsrc.org"
        },
        {
            "title": "Planet",
            "hex": "009DB1",
            "source": "https://www.planet.com/explorer/"
        },
        {
            "title": "PlanetScale",
            "hex": "000000",
            "source": "https://planetscale.com"
        },
        {
            "title": "PlanGrid",
            "hex": "0085DE",
            "source": "https://app.plangrid.com"
        },
        {
            "title": "Platform.sh",
            "hex": "1A182A",
            "source": "https://platform.sh/logos/"
        },
        {
            "title": "Platzi",
            "hex": "98CA3F",
            "source": "https://github.com/PlatziDev/oss/blob/932bd83d43e061e1c38fbc116db31aa6d0145be6/static/logo.svg"
        },
        {
            "title": "Plausible Analytics",
            "hex": "5850EC",
            "source": "https://github.com/plausible/docs/blob/be5c935484e075f1e0caf3c9b3351ddd62348139/static/img/logo.svg"
        },
        {
            "title": "PlayCanvas",
            "hex": "E05F2C",
            "source": "https://playcanvas.com"
        },
        {
            "title": "Player FM",
            "hex": "C8122A",
            "source": "https://player.fm"
        },
        {
            "title": "Player.me",
            "hex": "C0379A",
            "source": "https://player.me/p/about-us"
        },
        {
            "title": "PlayStation",
            "hex": "003791",
            "source": "https://www.playstation.com/en-us/"
        },
        {
            "title": "PlayStation 2",
            "hex": "003791",
            "source": "https://commons.wikimedia.org/wiki/File:PlayStation_2_logo.svg"
        },
        {
            "title": "PlayStation 3",
            "hex": "003791",
            "source": "https://commons.wikimedia.org/wiki/File:PlayStation_3_Logo_neu.svg#/media/File:PS3.svg"
        },
        {
            "title": "PlayStation 4",
            "hex": "003791",
            "source": "https://commons.wikimedia.org/wiki/File:PlayStation_4_logo_and_wordmark.svg"
        },
        {
            "title": "PlayStation 5",
            "hex": "003791",
            "source": "https://www.playstation.com/en-us/ps5/"
        },
        {
            "title": "PlayStation Vita",
            "hex": "003791",
            "source": "https://commons.wikimedia.org/wiki/File:PlayStation_Vita_logo.svg"
        },
        {
            "title": "Playwright",
            "hex": "2EAD33",
            "source": "https://github.com/microsoft/playwright.dev/blob/768c59464e5b3270db26fa6a839d022a7e0dd064/static/img/playwright-logo.svg"
        },
        {
            "title": "Pleroma",
            "hex": "FBA457",
            "source": "https://pleroma.social"
        },
        {
            "title": "Plesk",
            "hex": "52BBE6",
            "source": "https://www.plesk.com/brand/",
            "guidelines": "https://www.plesk.com/brand/"
        },
        {
            "title": "Plex",
            "hex": "EBAF00",
            "source": "https://brand.plex.tv",
            "guidelines": "https://brand.plex.tv"
        },
        {
            "title": "Plotly",
            "hex": "3F4F75",
            "source": "https://plotly.com"
        },
        {
            "title": "Pluralsight",
            "hex": "F15B2A",
            "source": "https://www.pluralsight.com/newsroom/brand-assets"
        },
        {
            "title": "Plurk",
            "hex": "FF574D",
            "source": "https://www.plurk.com/brandInfo",
            "guidelines": "https://www.plurk.com/brandInfo"
        },
        {
            "title": "Plus Codes",
            "hex": "4285F4",
            "source": "https://maps.google.com/pluscodes/"
        },
        {
            "title": "PM2",
            "hex": "2B037A",
            "source": "https://pm2.keymetrics.io"
        },
        {
            "title": "pnpm",
            "hex": "F69220",
            "source": "https://pnpm.io/logos"
        },
        {
            "title": "Pocket",
            "hex": "EF3F56",
            "source": "https://blog.getpocket.com/press/"
        },
        {
            "title": "Pocket Casts",
            "hex": "F43E37",
            "source": "https://blog.pocketcasts.com/press/"
        },
        {
            "title": "PocketBase",
            "hex": "B8DBE4",
            "source": "https://github.com/pocketbase/pocketbase/blob/4b64e0910b7dc527ff3de8cdacec074e40449e2e/ui/dist/images/logo.svg"
        },
        {
            "title": "Podcast Addict",
            "hex": "F4842D",
            "source": "https://podcastaddict.com"
        },
        {
            "title": "Podman",
            "hex": "892CA0",
            "source": "https://podman.io"
        },
        {
            "title": "Poe",
            "hex": "5D5CDE",
            "source": "https://poe.com"
        },
        {
            "title": "Poetry",
            "hex": "60A5FA",
            "source": "https://python-poetry.org"
        },
        {
            "title": "Pointy",
            "hex": "009DE0",
            "source": "https://www.pointy.com/ie/vend"
        },
        {
            "title": "Pokémon",
            "hex": "FFCB05",
            "source": "https://commons.wikimedia.org/wiki/File:International_Pok%C3%A9mon_logo.svg"
        },
        {
            "title": "Polars",
            "hex": "CD792C",
            "source": "https://pola.rs"
        },
        {
            "title": "Polkadot",
            "hex": "E6007A",
            "source": "https://polkadot.network/brand-assets/",
            "guidelines": "https://polkadot.network/brand-assets/"
        },
        {
            "title": "Poly",
            "hex": "EB3C00",
            "source": "https://www.poly.com"
        },
        {
            "title": "Polymer Project",
            "hex": "FF4470",
            "source": "https://github.com/Polymer/polymer-project.org/blob/3d3e967446858b49a7796676714865ac9b2a5275/app/images/logos/p-logo.svg"
        },
        {
            "title": "Polywork",
            "hex": "543DE0",
            "source": "https://www.polywork.com"
        },
        {
            "title": "Pop!_OS",
            "hex": "48B9C7",
            "source": "https://pop.system76.com"
        },
        {
            "title": "Porsche",
            "hex": "B12B28",
            "source": "https://www.porsche.com"
        },
        {
            "title": "Portainer",
            "hex": "13BEF9",
            "source": "https://www.portainer.io"
        },
        {
            "title": "PostCSS",
            "hex": "DD3A0A",
            "source": "https://postcss.org"
        },
        {
            "title": "PostgreSQL",
            "hex": "4169E1",
            "source": "https://wiki.postgresql.org/wiki/Logo",
            "guidelines": "https://www.postgresql.org/about/policies/trademarks/"
        },
        {
            "title": "Postman",
            "hex": "FF6C37",
            "source": "https://www.getpostman.com/resources/media-assets/"
        },
        {
            "title": "Postmates",
            "hex": "FFDF18",
            "source": "https://postmates.com/press-and-media"
        },
        {
            "title": "Power Apps",
            "hex": "742774",
            "source": "https://docs.microsoft.com/en-us/power-platform/guidance/icons",
            "guidelines": "https://docs.microsoft.com/en-us/power-platform/guidance/icons",
            "license": {
                "type": "custom",
                "url": "https://docs.microsoft.com/en-us/power-platform/guidance/icons"
            }
        },
        {
            "title": "Power Automate",
            "hex": "0066FF",
            "source": "https://docs.microsoft.com/en-us/power-platform/guidance/icons",
            "guidelines": "https://docs.microsoft.com/en-us/power-platform/guidance/icons",
            "aliases": {
                "aka": [
                    "Microsoft Flow"
                ]
            },
            "license": {
                "type": "custom",
                "url": "https://docs.microsoft.com/en-us/power-platform/guidance/icons"
            }
        },
        {
            "title": "Power BI",
            "hex": "F2C811",
            "source": "https://docs.microsoft.com/en-us/power-platform/guidance/icons",
            "guidelines": "https://docs.microsoft.com/en-us/power-platform/guidance/icons",
            "license": {
                "type": "custom",
                "url": "https://docs.microsoft.com/en-us/power-platform/guidance/icons"
            }
        },
        {
            "title": "Power Fx",
            "hex": "7F2157",
            "source": "https://docs.microsoft.com/en-us/power-platform/guidance/icons",
            "guidelines": "https://docs.microsoft.com/en-us/power-platform/guidance/icons",
            "license": {
                "type": "custom",
                "url": "https://docs.microsoft.com/en-us/power-platform/guidance/icons"
            }
        },
        {
            "title": "Power Pages",
            "hex": "A493E7",
            "source": "https://docs.microsoft.com/en-us/power-platform/guidance/icons",
            "guidelines": "https://docs.microsoft.com/en-us/power-platform/guidance/icons",
            "aliases": {
                "aka": [
                    "Power Apps Portals"
                ]
            },
            "license": {
                "type": "custom",
                "url": "https://docs.microsoft.com/en-us/power-platform/guidance/icons"
            }
        },
        {
            "title": "Power Virtual Agents",
            "hex": "0B556A",
            "source": "https://docs.microsoft.com/en-us/power-platform/guidance/icons",
            "guidelines": "https://docs.microsoft.com/en-us/power-platform/guidance/icons",
            "license": {
                "type": "custom",
                "url": "https://docs.microsoft.com/en-us/power-platform/guidance/icons"
            }
        },
        {
            "title": "POWERS",
            "hex": "E74536",
            "source": "https://www.powerswhiskey.com"
        },
        {
            "title": "PowerShell",
            "hex": "5391FE",
            "source": "https://github.com/PowerShell/PowerShell/tree/11d7587f9b934cf27013d318886f97fb95c811cf"
        },
        {
            "title": "pr.co",
            "hex": "0080FF",
            "source": "https://news.pr.co/media_kits"
        },
        {
            "title": "pre-commit",
            "hex": "FAB040",
            "source": "https://github.com/pre-commit/pre-commit.com/blob/f263cdbcf46f97e1bd6229f2ab6d27bf8290ca88/logo.svg"
        },
        {
            "title": "Preact",
            "hex": "673AB8",
            "source": "https://preactjs.com"
        },
        {
            "title": "Prefect",
            "hex": "024DFD",
            "source": "https://www.prefect.io/newsroom/logos/"
        },
        {
            "title": "Premier League",
            "hex": "360D3A",
            "source": "https://www.premierleague.com"
        },
        {
            "title": "PrestaShop",
            "hex": "DF0067",
            "source": "https://www.prestashop.com/en/media-kit"
        },
        {
            "title": "Presto",
            "hex": "5890FF",
            "source": "https://github.com/prestodb/presto/blob/414ab2a6bbdcca6479c2615b048920adac34dd20/presto-docs/src/main/resources/logo/web/fb/dark-blue/Presto_FB_Lockups_DARKBLUE_BG-14.svg"
        },
        {
            "title": "Prettier",
            "hex": "F7B93E",
            "source": "https://github.com/prettier/prettier-logo/blob/06997b307e0608ebee2044dafa0b9429d6b5a103/images/prettier-icon-clean-centred.svg"
        },
        {
            "title": "Pretzel",
            "hex": "1BB3A4",
            "source": "https://www.pretzel.rocks"
        },
        {
            "title": "Prevention",
            "hex": "44C1C5",
            "source": "https://prevention.com"
        },
        {
            "title": "Prezi",
            "hex": "3181FF",
            "source": "https://prezi.com/press/kit/"
        },
        {
            "title": "Prime",
            "hex": "00A8E1",
            "source": "https://www.amazon.com/b?node=17277626011",
            "guidelines": "https://www.amazon.com/b?node=17277626011"
        },
        {
            "title": "Prime Video",
            "hex": "1F2E3E",
            "source": "https://videodirect.amazon.com/home/help?topicId=GT7W7GJBTDJW6Z8W#G8T2JFQZXPMHJLRZ",
            "guidelines": "https://videodirect.amazon.com/home/help?topicId=GT7W7GJBTDJW6Z8W#G8T2JFQZXPMHJLRZ"
        },
        {
            "title": "Printables",
            "hex": "FA6831",
            "source": "https://printables.com"
        },
        {
            "title": "Prisma",
            "hex": "2D3748",
            "source": "https://github.com/prisma/presskit/tree/4bcb64181f266723439d955d60afa1c55fefa715"
        },
        {
            "title": "Prismic",
            "hex": "5163BA",
            "source": "https://prismic.io"
        },
        {
            "title": "Private Internet Access",
            "hex": "4BB749",
            "source": "https://www.privateinternetaccess.com/pages/press"
        },
        {
            "title": "Pro Tools",
            "hex": "7ACB10",
            "source": "https://cdn-www.avid.com/Content/fonts/avidmoon.ttf"
        },
        {
            "title": "Probot",
            "hex": "00B0D8",
            "source": "https://github.com/probot/probot/blob/5d29945dd2116618d63aba9d7a4460b940a85f5d/static/robot.svg"
        },
        {
            "title": "Processing Foundation",
            "hex": "006699",
            "source": "https://processingfoundation.org"
        },
        {
            "title": "ProcessWire",
            "hex": "2480E6",
            "source": "https://processwire.com"
        },
        {
            "title": "Product Hunt",
            "hex": "DA552F",
            "source": "https://www.producthunt.com/branding",
            "guidelines": "https://www.producthunt.com/branding"
        },
        {
            "title": "Progate",
            "hex": "380953",
            "source": "https://progate.com"
        },
        {
            "title": "Progress",
            "hex": "5CE500",
            "source": "https://www.progress.com",
            "guidelines": "https://www.progress.com/legal/trademarks/trademarks-use-policy"
        },
        {
            "title": "Prometheus",
            "hex": "E6522C",
            "source": "https://prometheus.io"
        },
        {
            "title": "ProSieben",
            "hex": "E6000F",
            "source": "https://www.prosieben.de"
        },
        {
            "title": "Proto.io",
            "hex": "34A7C1",
            "source": "https://proto.io/en/presskit"
        },
        {
            "title": "protocols.io",
            "hex": "4D9FE7",
            "source": "https://www.protocols.io/brand",
            "guidelines": "https://www.protocols.io/brand"
        },
        {
            "title": "Proton",
            "hex": "6D4AFF",
            "source": "https://proton.me/media/kit"
        },
        {
            "title": "Proton Drive",
            "hex": "EB508D",
            "source": "https://proton.me/media/kit"
        },
        {
            "title": "ProtonDB",
            "hex": "F50057",
            "source": "https://www.protondb.com"
        },
        {
            "title": "ProtonMail",
            "hex": "6D4AFF",
            "source": "https://proton.me/media/kit"
        },
        {
            "title": "ProtonVPN",
            "hex": "66DEB1",
            "source": "https://proton.me/media/kit"
        },
        {
            "title": "Protractor",
            "hex": "ED163A",
            "source": "https://github.com/angular/protractor/blob/4bc80d1a459542d883ea9200e4e1f48d265d0fda/logo.svg"
        },
        {
            "title": "Proxmox",
            "hex": "E57000",
            "source": "https://www.proxmox.com/en/news/media-kit",
            "guidelines": "https://www.proxmox.com/en/news/media-kit"
        },
        {
            "title": "Pterodactyl",
            "hex": "10539F",
            "source": "https://github.com/pterodactyl/panel/blob/eaf46429f2a001469fb5f18f7891ce8e5be7f049/public/favicons/favicon-96x96.png"
        },
        {
            "title": "PUBG",
            "hex": "FEAB02",
            "source": "https://www.pubgmobile.com/en/event/brandassets/"
        },
        {
            "title": "Publons",
            "hex": "336699",
            "source": "https://publons.com/about/the-publons-logo",
            "guidelines": "https://publons.com/about/the-publons-logo"
        },
        {
            "title": "PubMed",
            "hex": "326599",
            "source": "https://pubmed.ncbi.nlm.nih.gov"
        },
        {
            "title": "Pug",
            "hex": "A86454",
            "source": "https://github.com/pugjs/pug-logo/blob/61429fc45b5a411b83bdb5c99a61084d3054d1e6/SVG/pug-final-logo_-mono-64.svg"
        },
        {
            "title": "Pulumi",
            "hex": "8A3391",
            "source": "https://www.pulumi.com",
            "guidelines": "https://www.pulumi.com/brand/"
        },
        {
            "title": "Puma",
            "hex": "242B2F",
            "source": "https://us.puma.com"
        },
        {
            "title": "Puppet",
            "hex": "FFAE1A",
            "source": "https://puppet.com/company/press-room/"
        },
        {
            "title": "Puppeteer",
            "hex": "40B5A4",
            "source": "https://pptr.dev"
        },
        {
            "title": "PureScript",
            "hex": "14161A",
            "source": "https://github.com/purescript/logo/tree/1e7a57affdaeaf88ff594c08bd2b5a78fe2ed13c",
            "license": {
                "type": "CC-BY-4.0"
            }
        },
        {
            "title": "PurgeCSS",
            "hex": "14161A",
            "source": "https://github.com/FullHuman/purgecss/blob/4e2bf58e218119cc9faf9faa615d62a059bf9d9a/docs/.vuepress/public/safari-pinned-tab.svg"
        },
        {
            "title": "Purism",
            "hex": "2D2D2D",
            "source": "https://puri.sm/pr/images/"
        },
        {
            "title": "Pusher",
            "hex": "300D4F",
            "source": "https://pusher.com"
        },
        {
            "title": "PWA",
            "hex": "5A0FC8",
            "source": "https://github.com/webmaxru/progressive-web-apps-logo/blob/77744cd5c0a4d484bb3d082c6ac458c44202da03/pwalogo-white.svg",
            "guidelines": "https://github.com/webmaxru/progressive-web-apps-logo#readme",
            "aliases": {
                "aka": [
                    "Progressive Web Application"
                ]
            }
        },
        {
            "title": "PyCharm",
            "hex": "000000",
            "source": "https://www.jetbrains.com/company/brand/logos/",
            "guidelines": "https://www.jetbrains.com/company/brand/"
        },
        {
            "title": "PyG",
            "hex": "3C2179",
            "source": "https://github.com/pyg-team/pyg_sphinx_theme/blob/4f696513b4b4adf2ba3874574a10a8e8718672fe/pyg_sphinx_theme/static/img/pyg_logo.svg",
            "aliases": {
                "aka": [
                    "PyTorch Geometric"
                ]
            }
        },
        {
            "title": "PyPI",
            "hex": "3775A9",
            "source": "https://pypi.org"
        },
        {
            "title": "PyPy",
            "hex": "193440",
            "source": "https://www.pypy.org/images/pypy-logo.svg"
        },
        {
            "title": "PyScaffold",
            "hex": "005CA0",
            "source": "https://github.com/pyscaffold/pyscaffold/blob/3f72bf7894fc73b34af06a90bb5d43aae410ce5d/docs/gfx/logo.svg"
        },
        {
            "title": "PySyft",
            "hex": "F1BF7A",
            "source": "https://github.com/OpenMined/openmined-website/blob/db5c223657c8c49ab1ee8db2841fe802f73af31c/src/containers/app/components/repo-icon/assets/syft.svg"
        },
        {
            "title": "Pytest",
            "hex": "0A9EDC",
            "source": "https://github.com/pytest-dev/design/blob/081f06cd2d6cd742e68f593560a2e8c1802feb7c/pytest_logo/pytest_logo.svg"
        },
        {
            "title": "Python",
            "hex": "3776AB",
            "source": "https://www.python.org/community/logos/",
            "guidelines": "https://www.python.org/community/logos/"
        },
        {
            "title": "PyTorch",
            "hex": "EE4C2C",
            "source": "https://github.com/pytorch/pytorch.github.io/blob/8f083bd12192ca12d5e1c1f3d236f4831d823d8f/assets/images/logo.svg",
            "guidelines": "https://github.com/pytorch/pytorch.github.io/blob/381117ec296f002b2de475402ef29cca6c55e209/assets/brand-guidelines/PyTorch-Brand-Guidelines.pdf"
        },
        {
            "title": "PyUp",
            "hex": "9F55FF",
            "source": "https://pyup.io"
        },
        {
            "title": "Qantas",
            "hex": "E40000",
            "source": "https://freight.qantas.com"
        },
        {
            "title": "Qatar Airways",
            "hex": "5C0D34",
            "source": "https://www.qatarairways.com/en/press-kit.html"
        },
        {
            "title": "QEMU",
            "hex": "FF6600",
            "source": "https://wiki.qemu.org/Logo"
        },
        {
            "title": "Qgis",
            "hex": "589632",
            "source": "https://www.qgis.org/en/site/getinvolved/styleguide.html",
            "guidelines": "https://www.qgis.org/en/site/getinvolved/styleguide.html"
        },
        {
            "title": "Qi",
            "hex": "000000",
            "source": "https://www.wirelesspowerconsortium.com/knowledge-base/retail/qi-logo-guidelines-and-artwork.html",
            "guidelines": "https://www.wirelesspowerconsortium.com/knowledge-base/retail/qi-logo-guidelines-and-artwork.html"
        },
        {
            "title": "Qiita",
            "hex": "55C500",
            "source": "https://help.qiita.com/ja/articles/others-brand-guideline",
            "guidelines": "https://help.qiita.com/ja/articles/others-brand-guideline"
        },
        {
            "title": "Qiskit",
            "hex": "6929C4",
            "source": "https://qiskit.org"
        },
        {
            "title": "QIWI",
            "hex": "FF8C00",
            "source": "https://qiwi.com"
        },
        {
            "title": "QMK",
            "hex": "333333",
            "source": "https://github.com/qmk/qmk.fm/blob/d6f7b646aa03f2941bb3977ba13a07ca351f20ae/assets/images/badge-dark.svg"
        },
        {
            "title": "Qt",
            "hex": "41CD52",
            "source": "https://qt-brandbook.webflow.io/design",
            "guidelines": "https://qt-brandbook.webflow.io/design"
        },
        {
            "title": "Qualcomm",
            "hex": "3253DC",
            "source": "https://www.qualcomm.com"
        },
        {
            "title": "Qualtrics",
            "hex": "00B4EF",
            "source": "https://www.qualtrics.com/brand-book/",
            "guidelines": "https://www.qualtrics.com/brand-book/"
        },
        {
            "title": "Qualys",
            "hex": "ED2E26",
            "source": "https://www.qualys.com",
            "guidelines": "https://www.qualys.com/docs/qualys-logo-guidelines.pdf"
        },
        {
            "title": "Quantcast",
            "hex": "000000",
            "source": "https://www.quantcast.com"
        },
        {
            "title": "QuantConnect",
            "hex": "F5AE29",
            "source": "https://www.quantconnect.com/docs/home/home"
        },
        {
            "title": "Quarkus",
            "hex": "4695EB",
            "source": "https://design.jboss.org/quarkus/"
        },
        {
            "title": "Quasar",
            "hex": "1976D2",
            "source": "https://github.com/quasarframework/quasar-art/blob/cbbbb4b0b7ec7181dfc2d1b29a1ce025e71575bc/src/quasar-logo.svg",
            "license": {
                "type": "CC-BY-4.0"
            }
        },
        {
            "title": "Qubes OS",
            "hex": "3874D8",
            "source": "https://github.com/QubesOS/qubes-attachment/blob/ed7e552eb8a5fca4e099361d137793d3551b3968/icons/qubes-logo-home.svg"
        },
        {
            "title": "Quest",
            "hex": "FB4F14",
            "source": "https://brand.quest.com",
            "guidelines": "https://brand.quest.com"
        },
        {
            "title": "QuickBooks",
            "hex": "2CA01C",
            "source": "https://designsystem.quickbooks.com/visual-assets/logos/",
            "guidelines": "https://designsystem.quickbooks.com/visual-assets/logos/"
        },
        {
            "title": "QuickLook",
            "hex": "22A2E3",
            "source": "https://github.com/QL-Win/QuickLook/tree/f726841d99bbceafd5399e5777b4dba302bf1e51"
        },
        {
            "title": "QuickTime",
            "hex": "1C69F0",
            "source": "https://support.apple.com/quicktime"
        },
        {
            "title": "Quip",
            "hex": "F27557",
            "source": "https://quip.com"
        },
        {
            "title": "Quora",
            "hex": "B92B27",
            "source": "https://www.quora.com"
        },
        {
            "title": "Qwiklabs",
            "hex": "F5CD0E",
            "source": "https://www.qwiklabs.com"
        },
        {
            "title": "Qzone",
            "hex": "FECE00",
            "source": "https://qzone.qq.com"
        },
        {
            "title": "R",
            "hex": "276DC3",
            "source": "https://www.r-project.org/logo/",
            "license": {
                "type": "CC-BY-SA-4.0"
            }
        },
        {
            "title": "R3",
            "hex": "EC1D24",
            "source": "https://www.r3.com",
            "guidelines": "https://www.r3.com/contact-press-media/"
        },
        {
            "title": "RabbitMQ",
            "hex": "FF6600",
            "source": "https://www.rabbitmq.com",
            "guidelines": "https://www.rabbitmq.com/trademark-guidelines.html"
        },
        {
            "title": "Racket",
            "hex": "9F1D20",
            "source": "https://racket-lang.org"
        },
        {
            "title": "Radar",
            "hex": "007AFF",
            "source": "https://radar.io"
        },
        {
            "title": "RadioPublic",
            "hex": "CE262F",
            "source": "https://help.radiopublic.com/hc/en-us/articles/360002546754-RadioPublic-logos"
        },
        {
            "title": "Railway",
            "hex": "0B0D0E",
            "source": "https://railway.app"
        },
        {
            "title": "Rainmeter",
            "hex": "19519B",
            "source": "https://github.com/rainmeter/rainmeter-www/blob/867fd905fda8d1b1083730adcb7f49f1775cb5b0/source/img/logo_blue.ai"
        },
        {
            "title": "Rakuten",
            "hex": "BF0000",
            "source": "https://global.rakuten.com/corp/assets/img/site-icons/rakuten-black.svg",
            "guidelines": "https://global.rakuten.com/corp/news/media/"
        },
        {
            "title": "Ram",
            "hex": "000000",
            "source": "https://www.fcaci.com/x/RAMv15",
            "guidelines": "https://www.fcaci.com/x/RAMv15"
        },
        {
            "title": "Rancher",
            "hex": "0075A8",
            "source": "https://rancher.com/brand-guidelines/",
            "guidelines": "https://rancher.com/brand-guidelines/"
        },
        {
            "title": "Rarible",
            "hex": "FEDA03",
            "source": "https://rarible.com"
        },
        {
            "title": "Rasa",
            "hex": "5A17EE",
            "source": "https://rasa.com"
        },
        {
            "title": "Raspberry Pi",
            "hex": "A22846",
            "source": "https://www.raspberrypi.org/trademark-rules",
            "guidelines": "https://www.raspberrypi.org/trademark-rules"
        },
        {
            "title": "Ravelry",
            "hex": "EE6E62",
            "source": "https://www.ravelry.com/help/logos",
            "guidelines": "https://www.ravelry.com/help/logos"
        },
        {
            "title": "Ray",
            "hex": "028CF0",
            "source": "https://github.com/ray-project/ray/blob/6522935291caa120e83697c6c9b3a450617c9283/dashboard/client/src/logo.svg"
        },
        {
            "title": "Razer",
            "hex": "00FF00",
            "source": "https://press.razer.com"
        },
        {
            "title": "Razorpay",
            "hex": "0C2451",
            "source": "https://razorpay.com/newsroom/brand-assets/",
            "guidelines": "https://razorpay.com/newsroom/brand-assets/"
        },
        {
            "title": "React",
            "hex": "61DAFB",
            "source": "https://github.com/facebook/create-react-app/blob/282c03f9525fdf8061ffa1ec50dce89296d916bd/test/fixtures/relative-paths/src/logo.svg",
            "aliases": {
                "dup": [
                    {
                        "title": "React Native",
                        "source": "https://reactnative.dev"
                    }
                ]
            }
        },
        {
            "title": "React Hook Form",
            "hex": "EC5990",
            "source": "https://github.com/react-hook-form/documentation/blob/d049ffe923336ce7a5bf58990c54c07f39ab2429/src/images/Logo.svg"
        },
        {
            "title": "React Query",
            "hex": "FF4154",
            "source": "https://github.com/tannerlinsley/react-query/blob/9b5d18cd47a4c1454d6c8dd0f38280641c1dd5dd/docs/src/images/emblem-light.svg"
        },
        {
            "title": "React Router",
            "hex": "CA4245",
            "source": "https://github.com/ReactTraining/react-router/blob/c94bcd8cef0c811f80b02777ec26fee3618f8e86/website/static/safari-pinned-tab.svg"
        },
        {
            "title": "React Table",
            "hex": "FF4154",
            "source": "https://github.com/tannerlinsley/react-table/blob/8c77b4ad97353a0b1f0746be5b919868862a9dcc/docs/src/images/emblem-light.svg"
        },
        {
            "title": "ReactiveX",
            "hex": "B7178C",
            "source": "https://github.com/ReactiveX/rxjs/blob/ee6ababb9fa75f068ac2122e956ff4e449604c59/resources/CI-CD/logo/svg/RxJs_Logo_Black.svg",
            "aliases": {
                "dup": [
                    {
                        "title": "RxJS",
                        "hex": "D81B60"
                    }
                ]
            }
        },
        {
            "title": "ReactOS",
            "hex": "0088CC",
            "source": "https://github.com/reactos/press-media/tree/48089e09e0c7e828f1eb81e5ea0d8da85ec41dc3"
        },
        {
            "title": "Read the Docs",
            "hex": "8CA1AF",
            "source": "https://github.com/readthedocs/readthedocs.org/blob/2dc9706c4fe7fa6d4410ed0e5aedca8d4796fe0f/media/readthedocsbranding.ai"
        },
        {
            "title": "read.cv",
            "hex": "111111",
            "source": "https://read.cv/support/vcY96F2GqbvLOdKkWl0I"
        },
        {
            "title": "ReadMe",
            "hex": "018EF5",
            "source": "https://readme.com"
        },
        {
            "title": "Realm",
            "hex": "39477F",
            "source": "https://realm.io"
        },
        {
            "title": "Reason",
            "hex": "DD4B39",
            "source": "https://reasonml.github.io/img/reason.svg"
        },
        {
            "title": "Reason Studios",
            "hex": "FFFFFF",
            "source": "https://www.reasonstudios.com/press",
            "guidelines": "https://www.reasonstudios.com/press"
        },
        {
            "title": "Recoil",
            "hex": "3578E5",
            "source": "https://recoiljs.org"
        },
        {
            "title": "Red",
            "hex": "B32629",
            "source": "https://www.red-lang.org"
        },
        {
            "title": "Red Hat",
            "hex": "EE0000",
            "source": "https://www.redhat.com/en/about/brand/new-brand/details"
        },
        {
            "title": "Red Hat Open Shift",
            "hex": "EE0000",
            "source": "https://www.openshift.com"
        },
        {
            "title": "Redbubble",
            "hex": "E41321",
            "source": "https://www.redbubble.com/explore/client/4196122a442ab3f429ec802f71717465.svg"
        },
        {
            "title": "Reddit",
            "hex": "FF4500",
            "source": "https://www.redditinc.com/brand",
            "guidelines": "https://www.redditinc.com/brand"
        },
        {
            "title": "Redis",
            "hex": "DC382D",
            "source": "https://www.redislabs.com/brand-guidelines/",
            "guidelines": "https://www.redislabs.com/brand-guidelines/"
        },
        {
            "title": "Redmine",
            "hex": "B32024",
            "source": "https://www.redmine.org/projects/redmine/wiki/logo",
            "license": {
                "type": "CC-BY-SA-2.5",
                "url": "https://github.com/edavis10/redmine_logo/blob/2afe855c4e9cd955b648972d09cc20d76dabbf4c/COPYRIGHT"
            }
        },
        {
            "title": "Redox",
            "hex": "000000",
            "source": "https://github.com/redox-os/assets/blob/4935a777cd7aa44323d3c263b1e0bb4ae864a027/logos/redox/vectorized_logo.svg"
        },
        {
            "title": "Redux",
            "hex": "764ABC",
            "source": "https://github.com/reduxjs/redux/tree/8ad084251a5b3e4617157fc52795b6284e68bc1e/logo"
        },
        {
            "title": "Redux-Saga",
            "hex": "999999",
            "source": "https://github.com/redux-saga/redux-saga/blob/9d2164946f402e594a0dfe453c6d20fb6f14858f/logo/3840/Redux-Saga-Logo.png"
        },
        {
            "title": "RedwoodJS",
            "hex": "BF4722",
            "source": "https://redwoodjs.com/logos/",
            "guidelines": "https://redwoodjs.com/logos/"
        },
        {
            "title": "Reebok",
            "hex": "E41D1B",
            "source": "https://www.reebok.com/us"
        },
        {
            "title": "Relay",
            "hex": "F26B00",
            "source": "https://relay.dev"
        },
        {
            "title": "Reliance Industries Limited",
            "hex": "D1AB66",
            "source": "https://www.ril.com/getattachment/7c210e67-5b0e-4965-b1a2-2ee83e19cee9/Morgan-Stanley-Eighteenth-Annual-India-Summit,-31.aspx"
        },
        {
            "title": "Remix",
            "hex": "000000",
            "source": "https://drive.google.com/drive/u/0/folders/1pbHnJqg8Y1ATs0Oi8gARH7wccJGv4I2c"
        },
        {
            "title": "Ren'Py",
            "hex": "FF7F7F",
            "source": "https://renpy.org"
        },
        {
            "title": "Renault",
            "hex": "FFCC33",
            "source": "https://en.media.groupe.renault.com/news/renault-news-march-2021-5f28-989c5.html"
        },
        {
            "title": "Render",
            "hex": "46E3B7",
            "source": "https://render.com"
        },
        {
            "title": "RenovateBot",
            "hex": "1A1F6C",
            "source": "https://avatars1.githubusercontent.com/u/38656520"
        },
        {
            "title": "Renren",
            "hex": "217DC6",
            "source": "https://seeklogo.com/vector-logo/184137/renren-inc"
        },
        {
            "title": "Replit",
            "hex": "F26207",
            "source": "https://repl.it"
        },
        {
            "title": "Republic of Gamers",
            "aliases": {
                "aka": [
                    "ASUS ROG",
                    "ROG"
                ]
            },
            "hex": "FF0029",
            "source": "https://rog.asus.com"
        },
        {
            "title": "ReScript",
            "hex": "E6484F",
            "source": "https://rescript-lang.org/brand"
        },
        {
            "title": "RescueTime",
            "hex": "161A3B",
            "source": "https://www.rescuetime.com/press"
        },
        {
            "title": "ResearchGate",
            "hex": "00CCBB",
            "source": "https://c5.rgstatic.net/m/428059296771819/images/favicon/favicon.svg"
        },
        {
            "title": "ReSharper",
            "hex": "000000",
            "source": "https://www.jetbrains.com/company/brand/logos/",
            "guidelines": "https://www.jetbrains.com/company/brand/"
        },
        {
            "title": "Resurrection Remix OS",
            "hex": "000000",
            "source": "https://avatars.githubusercontent.com/u/4931972"
        },
        {
            "title": "RetroArch",
            "hex": "000000",
            "source": "https://github.com/libretro/RetroArch/blob/b01aabf7d1f025999ad0f7812e6e6816d011e631/media/retroarch.svg"
        },
        {
            "title": "RetroPie",
            "hex": "CC0000",
            "source": "https://github.com/RetroPie/RetroPie-Docs/blob/c4e882bd2c9d740c591ff346e07a4a4cb536ca93/images/logo.svg"
        },
        {
            "title": "ReVanced",
            "hex": "9ED5FF",
            "source": "https://revanced.app"
        },
        {
            "title": "reveal.js",
            "hex": "F2E142",
            "source": "https://revealjs.com"
        },
        {
            "title": "ReverbNation",
            "hex": "E43526",
            "source": "https://www.reverbnation.com"
        },
        {
            "title": "Revolt.chat",
            "hex": "FF4655",
            "source": "https://app.revolt.chat/assets/badges/revolt_r.svg",
            "aliases": {
                "aka": [
                    "revolt"
                ]
            }
        },
        {
            "title": "Revolut",
            "hex": "0075EB",
            "source": "https://www.revolut.com"
        },
        {
            "title": "Revue",
            "hex": "E15718",
            "source": "https://www.getrevue.co"
        },
        {
            "title": "REWE",
            "hex": "CC071E",
            "source": "https://www.rewe.de"
        },
        {
            "title": "Rezgo",
            "hex": "F76C00",
            "source": "https://www.rezgo.com"
        },
        {
            "title": "Rhinoceros",
            "hex": "801010",
            "source": "https://github.com/mcneel/compute.rhino3d/blob/2204d998ff0397a1c6a18dd2312a96508ad48bdb/README.md"
        },
        {
            "title": "Rider",
            "hex": "000000",
            "source": "https://www.jetbrains.com/company/brand/logos/",
            "guidelines": "https://www.jetbrains.com/company/brand/"
        },
        {
            "title": "Rimac Automobili",
            "hex": "0A222E",
            "source": "https://www.rimac-automobili.com/media/",
            "guidelines": "https://www.rimac-automobili.com/media/"
        },
        {
            "title": "Ring",
            "hex": "1C9AD6",
            "source": "https://store.ring.com/press"
        },
        {
            "title": "Riot Games",
            "hex": "D32936",
            "source": "https://www.riotgames.com/en/press"
        },
        {
            "title": "Ripple",
            "hex": "0085C0",
            "source": "https://www.ripple.com/media-kit/",
            "guidelines": "https://brand.ripple.com/article/brand-policy"
        },
        {
            "title": "RISC-V",
            "hex": "283272",
            "source": "https://riscv.org/risc-v-logo/",
            "guidelines": "https://riscv.org/about/risc-v-branding-guidelines/"
        },
        {
            "title": "Riseup",
            "hex": "FF0000",
            "source": "https://riseup.net/en/about-us/images"
        },
        {
            "title": "Roam Research",
            "hex": "343A40",
            "source": "https://roamresearch.com/#/app/help/page/Vu1MmjinS"
        },
        {
            "title": "Roblox",
            "hex": "000000",
            "source": "https://blog.roblox.com/wp-content/themes/roblox/img/Roblox_Logo_White.svg",
            "guidelines": "https://en.help.roblox.com/hc/en-us/articles/115001708126-Roblox-Name-and-Logo-Community-Usage-Guidelines"
        },
        {
            "title": "Roblox Studio",
            "hex": "00A2FF",
            "source": "https://create.roblox.com/assets/common/studio_white.svg"
        },
        {
            "title": "Robot Framework",
            "hex": "000000",
            "source": "https://github.com/robotframework/visual-identity/tree/fadf8cda9f79ea31987a214f0047cca9626327b7",
            "guidelines": "https://github.com/robotframework/visual-identity/blob/master/robot-framework-brand-guidelines.pdf",
            "license": {
                "type": "CC-BY-NC-SA-4.0"
            }
        },
        {
            "title": "Rocket.Chat",
            "hex": "F5455C",
            "source": "https://rocket.chat/press",
            "guidelines": "https://docs.rocket.chat/guides/brand-and-visual-guidelines/logo"
        },
        {
            "title": "RocksDB",
            "hex": "2A2A2A",
            "source": "https://github.com/facebook/rocksdb/blob/9ed96703d11a1cf4af0e1c1db0e4a6057a8e5d42/docs/static/logo.svg",
            "license": {
                "type": "CC-BY-4.0"
            }
        },
        {
            "title": "Rocky Linux",
            "hex": "10B981",
            "source": "https://github.com/rocky-linux/branding/blob/94e97dd30b87d909cc4f6a6838a2926f77f9ac47/logo/src/icon-black.svg",
            "license": {
                "type": "CC-BY-SA-4.0"
            }
        },
        {
            "title": "Roku",
            "hex": "662D91",
            "source": "https://www.roku.com",
            "guidelines": "https://docs.roku.com/published/trademarkguidelines/en/ca"
        },
        {
            "title": "Rolls-Royce",
            "hex": "281432",
            "source": "https://www.rolls-roycemotorcars.com"
        },
        {
            "title": "rollup.js",
            "hex": "EC4A3F",
            "source": "https://rollupjs.org"
        },
        {
            "title": "Rome",
            "hex": "27272A",
            "source": "https://github.com/rome/tools/blob/261c3f3bdc21439777f78b6551f707cce0c8d04a/assets/SVG/logomark_black.svg",
            "guidelines": "https://github.com/rome/tools/tree/main/assets",
            "license": {
                "type": "CC-BY-NC-SA-4.0"
            }
        },
        {
            "title": "Roots",
            "hex": "525DDC",
            "source": "https://roots.io/about/brand/",
            "guidelines": "https://roots.io/about/brand/"
        },
        {
            "title": "Roots Bedrock",
            "hex": "525DDC",
            "source": "https://roots.io/about/brand/"
        },
        {
            "title": "Roots Sage",
            "hex": "525DDC",
            "source": "https://roots.io/about/brand/"
        },
        {
            "title": "ROS",
            "hex": "22314E",
            "source": "https://www.ros.org/press-kit/",
            "guidelines": "https://www.ros.org/press-kit/"
        },
        {
            "title": "Rossmann",
            "hex": "C3002D",
            "source": "https://www.rossmann.de"
        },
        {
            "title": "Rotary International",
            "hex": "F7A81B",
            "source": "https://www.rotary.org/en",
            "guidelines": "https://my.rotary.org/en/rotary-identity-guidelines"
        },
        {
            "title": "Rotten Tomatoes",
            "hex": "FA320A",
            "source": "https://commons.wikimedia.org/wiki/File:Rottentomatoesalternativelogo.svg"
        },
        {
            "title": "Roundcube",
            "hex": "37BEFF",
            "source": "https://roundcube.net"
        },
        {
            "title": "RSocket",
            "hex": "EF0092",
            "source": "https://rsocket.io/img/r-socket-pink.svg"
        },
        {
            "title": "RSS",
            "hex": "FFA500",
            "source": "https://en.wikipedia.org/wiki/Feed_icon"
        },
        {
            "title": "RStudio",
            "hex": "75AADB",
            "source": "https://www.rstudio.com/about/logos/",
            "guidelines": "https://www.rstudio.com/about/logos/"
        },
        {
            "title": "RTÉ",
            "hex": "00A7B3",
            "source": "https://www.rte.ie/archives/"
        },
        {
            "title": "RTL",
            "hex": "E9113B",
            "source": "https://commons.wikimedia.org/wiki/File:RTL_Cornerlogo.svg"
        },
        {
            "title": "RTLZWEI",
            "hex": "00BCF6",
            "source": "https://www.rtl2.de"
        },
        {
            "title": "RuboCop",
            "hex": "000000",
            "source": "https://github.com/rubocop-semver/rubocop-ruby2_0/blob/5302f93058f7b739a73a7a6c11c566a2b196b96e/docs/images/logo/rubocop-light.svg",
            "license": {
                "type": "CC-BY-NC-4.0"
            }
        },
        {
            "title": "Ruby",
            "hex": "CC342D",
            "source": "https://www.ruby-lang.org/en/about/logo/",
            "license": {
                "type": "CC-BY-SA-2.5"
            }
        },
        {
            "title": "Ruby on Rails",
            "hex": "CC0000",
            "source": "https://rubyonrails.org",
            "guidelines": "https://rubyonrails.org/trademarks/"
        },
        {
            "title": "Ruby Sinatra",
            "hex": "000000",
            "source": "https://github.com/sinatra/resources/tree/64c22f9b4bf2e52b5c0c875ba16671f295689efb/logo"
        },
        {
            "title": "RubyGems",
            "hex": "E9573F",
            "source": "https://rubygems.org/pages/about"
        },
        {
            "title": "Ruff",
            "hex": "FCC21B",
            "source": "https://github.com/charliermarsh/ruff/blob/e04ef423344837c916e75a7b09ea674711a104e0/assets/badge/v1.json"
        },
        {
            "title": "Runkeeper",
            "hex": "001E62",
            "source": "https://runkeeper.com/cms/press-kit",
            "guidelines": "https://runkeeper.com/cms/press-kit"
        },
        {
            "title": "RunKit",
            "hex": "491757",
            "source": "https://www.npmjs.com/package/@runkit/brand"
        },
        {
            "title": "Rust",
            "hex": "000000",
            "source": "https://www.rust-lang.org",
            "guidelines": "https://www.rust-lang.org/policies/media-guide",
            "license": {
                "type": "CC-BY-SA-4.0"
            }
        },
        {
            "title": "RxDB",
            "hex": "8D1F89",
            "source": "https://github.com/pubkey/rxdb/blob/0c554dbcf7a4e6c48cd581ec1e3b130a4b5ab7d6/docs/files/logo/logo.svg"
        },
        {
            "title": "Ryanair",
            "hex": "073590",
            "source": "https://corporate.ryanair.com/media-centre/stock-images-gallery/#album-container-3"
        },
        {
            "title": "S7 Airlines",
            "hex": "C4D600",
            "source": "https://www.s7.ru/en/info/s7-airlines/brand/",
            "guidelines": "https://www.s7.ru/en/info/s7-airlines/brand/"
        },
        {
            "title": "Sabanci",
            "hex": "004B93",
            "source": "https://www.sabanci.com/en"
        },
        {
            "title": "Safari",
            "hex": "000000",
            "source": "https://images.techhive.com/images/article/2014/11/safari-favorites-100530680-large.jpg"
        },
        {
            "title": "Sahibinden",
            "hex": "FFE800",
            "source": "https://www.sahibinden.com/favicon.ico"
        },
        {
            "title": "Sailfish OS",
            "hex": "053766",
            "source": "https://sailfishos.org"
        },
        {
            "title": "Salesforce",
            "hex": "00A1E0",
            "source": "https://brand.salesforce.com/content/logo-guidelines",
            "guidelines": "https://brand.salesforce.com/content/logo-guidelines"
        },
        {
            "title": "Salt Project",
            "hex": "57BCAD",
            "source": "https://saltproject.io",
            "guidelines": "https://gitlab.com/saltstack/open/salt-branding-guide/-/blob/37bbc3a8577be2f44895310c092439472491a8f4/README.md",
            "license": {
                "type": "Apache-2.0"
            }
        },
        {
            "title": "Samsung",
            "hex": "1428A0",
            "source": "https://www.samsung.com/us/about-us/brand-identity/logo/",
            "guidelines": "https://www.samsung.com/us/about-us/brand-identity/logo/"
        },
        {
            "title": "Samsung Pay",
            "hex": "1428A0",
            "source": "https://pay.samsung.com/developers/resource/brand",
            "guidelines": "https://pay.samsung.com/developers/resource/brand"
        },
        {
            "title": "San Francisco Municipal Railway",
            "hex": "BA0C2F",
            "source": "https://www.actransit.org/wp-content/uploads/HSP_CC-sched.pdf"
        },
        {
            "title": "SanDisk",
            "hex": "ED1C24",
            "source": "https://kb.sandisk.com"
        },
        {
            "title": "São Paulo Metro",
            "hex": "004382",
            "source": "https://upload.wikimedia.org/wikipedia/commons/d/da/Sao_Paulo_Metro_Logo.svg"
        },
        {
            "title": "SAP",
            "hex": "0FAAFF",
            "source": "https://www.sap.com"
        },
        {
            "title": "Sass",
            "hex": "CC6699",
            "source": "https://sass-lang.com/styleguide/brand",
            "guidelines": "https://sass-lang.com/styleguide/brand",
            "license": {
                "type": "CC-BY-NC-SA-3.0"
            }
        },
        {
            "title": "Sat.1",
            "slug": "sat1",
            "hex": "047DA3",
            "source": "https://www.prosiebensat1.com/presse/downloads/logos"
        },
        {
            "title": "Saturn",
            "hex": "EB680B",
            "source": "https://www.saturn.de"
        },
        {
            "title": "Sauce Labs",
            "hex": "3DDC91",
            "source": "https://saucelabs.com"
        },
        {
            "title": "Scala",
            "hex": "DC322F",
            "source": "https://www.scala-lang.org"
        },
        {
            "title": "Scaleway",
            "hex": "4F0599",
            "source": "https://www.scaleway.com/en/design-resources/",
            "guidelines": "https://www.scaleway.com/en/design-resources/"
        },
        {
            "title": "Scania",
            "hex": "041E42",
            "source": "https://digitaldesign.scania.com/resources/brand/logotype",
            "guidelines": "https://digitaldesign.scania.com/resources/brand/logotype"
        },
        {
            "title": "Schneider Electric",
            "hex": "3DCD58",
            "source": "https://www.se.com/us/en/assets/739/media/202250/SE_logo-LIO-white_header.svg"
        },
        {
            "title": "scikit-learn",
            "hex": "F7931E",
            "source": "https://github.com/scikit-learn/scikit-learn/blob/c5ef2e985c13119001aa697e446ebb3dbcb326e5/doc/logos/scikit-learn-logo.svg"
        },
        {
            "title": "SciPy",
            "hex": "8CAAE6",
            "source": "https://github.com/scikit-image/skimage-branding/blob/eafb65cbc3a700e3d9c8ba2ba15788fcc8703984/logo/scipy.svg"
        },
        {
            "title": "Scopus",
            "hex": "E9711C",
            "source": "https://www.scopus.com"
        },
        {
            "title": "SCP Foundation",
            "hex": "FFFFFF",
            "source": "https://scp-wiki.wikidot.com"
        },
        {
            "title": "Scratch",
            "hex": "4D97FF",
            "source": "https://github.com/LLK/scratch-link/blob/027e3754ba6db976495e905023d5ac5e730dccfc/Assets/Windows/SVG/Windows%20Tray%20400x400.svg"
        },
        {
            "title": "Screencastify",
            "hex": "FF8282",
            "source": "https://www.screencastify.com"
        },
        {
            "title": "Scribd",
            "hex": "1E7B85",
            "source": "https://brand.scribd.com/d/oFZcsq7FVpSh/about-scribd#/media-press-kit/downloads",
            "guidelines": "https://brand.scribd.com/d/oFZcsq7FVpSh/about-scribd#/marketing-visual-guidelines/our-logo/our-logomark"
        },
        {
            "title": "Scrimba",
            "hex": "2B283A",
            "source": "https://scrimba.com"
        },
        {
            "title": "ScrollReveal",
            "hex": "FFCB36",
            "source": "https://scrollrevealjs.org"
        },
        {
            "title": "Scrum Alliance",
            "hex": "009FDA",
            "source": "https://www.scrumalliance.org/ScrumRedesignDEVSite/media/ScrumAllianceMedia/Files%20and%20PDFs/Infographics/S_BrandGuidelines_2018_rev.pdf",
            "guidelines": "https://www.scrumalliance.org/ScrumRedesignDEVSite/media/ScrumAllianceMedia/Files%20and%20PDFs/Infographics/S_BrandGuidelines_2018_rev.pdf"
        },
        {
            "title": "Scrutinizer CI",
            "hex": "8A9296",
            "source": "https://scrutinizer-ci.com"
        },
        {
            "title": "Seagate",
            "hex": "6EBE49",
            "source": "https://branding.seagate.com/productpage/3fc51aba-c35a-4eff-a833-a258b0440bd2"
        },
        {
            "title": "SEAT",
            "hex": "33302E",
            "source": "https://www.seat.es"
        },
        {
            "title": "SecurityScorecard",
            "hex": "7033FD",
            "source": "https://securityscorecard.com"
        },
        {
            "title": "Sefaria",
            "hex": "212E50",
            "source": "https://github.com/Sefaria/Sefaria-Project/blob/c141b2b3491660ed563df9f4b1a2e4c071e88688/static/img/logo/samekh.svg"
        },
        {
            "title": "Sega",
            "hex": "0089CF",
            "source": "https://en.wikipedia.org/wiki/Sega#/media/File:Sega_logo.svg"
        },
        {
            "title": "Selenium",
            "hex": "43B02A",
            "source": "https://github.com/SeleniumHQ/heroku-selenium/blob/2f66891ba030d3aa1f36ab1748c52ba4fb4e057d/selenium-green.svg"
        },
        {
            "title": "Sellfy",
            "hex": "21B352",
            "source": "https://sellfy.com/about/"
        },
        {
            "title": "Semantic Scholar",
            "hex": "1857B6",
            "source": "https://www.semanticscholar.org/about"
        },
        {
            "title": "Semantic UI React",
            "hex": "35BDB2",
            "source": "https://react.semantic-ui.com"
        },
        {
            "title": "Semantic Web",
            "hex": "005A9C",
            "source": "https://www.w3.org/2007/10/sw-logos.html"
        },
        {
            "title": "semantic-release",
            "hex": "494949",
            "source": "https://github.com/semantic-release/semantic-release/blob/85bc213f04445a9bb8f19e5d45d6ecd7acccf841/media/semantic-release-logo.svg"
        },
        {
            "title": "Semaphore CI",
            "hex": "19A974",
            "source": "https://semaphoreci.com"
        },
        {
            "title": "SemVer",
            "hex": "3F4551",
            "source": "https://github.com/semver/semver.org/blob/b6983849e38911195a24357809187c2f50af0d40/assets/500x500(light).jpg"
        },
        {
            "title": "Sencha",
            "hex": "86BC40",
            "source": "https://design.sencha.com",
            "guidelines": "https://design.sencha.com/productlogo.html"
        },
        {
            "title": "Sendinblue",
            "hex": "0092FF",
            "source": "https://get.sendinblue.com/assets/logos/"
        },
        {
            "title": "Sennheiser",
            "hex": "000000",
            "source": "https://sennheiser.com"
        },
        {
            "title": "Sensu",
            "hex": "89C967",
            "source": "https://github.com/sensu/web/blob/c823738c11e576d6b2e5d4ca2d216dbd472c0b11/src/assets/logo/graphic/green.svg"
        },
        {
            "title": "Sentry",
            "hex": "362D59",
            "source": "https://sentry.io/branding/"
        },
        {
            "title": "SEPA",
            "hex": "2350A9",
            "source": "https://www.europeanpaymentscouncil.eu/document-library/other/sepa-logo-vector-format",
            "guidelines": "https://www.europeanpaymentscouncil.eu/document-library/other/sepa-logo-visual-identity-guidelines"
        },
        {
            "title": "Sequelize",
            "hex": "52B0E7",
            "source": "https://github.com/sequelize/website/blob/e6a482fa58a839b15ace80e3c8901ed2887be45e/static/img/logo-simple.svg"
        },
        {
            "title": "Server Fault",
            "hex": "E7282D",
            "source": "https://stackoverflow.com/company/logos",
            "guidelines": "https://stackoverflow.com/legal/trademark-guidance"
        },
        {
            "title": "Serverless",
            "hex": "FD5750",
            "source": "https://serverless.com"
        },
        {
            "title": "Sessionize",
            "hex": "1AB394",
            "source": "https://sessionize.com/brand"
        },
        {
            "title": "Setapp",
            "hex": "E6C3A5",
            "source": "https://setapp.com"
        },
        {
            "title": "SFML",
            "hex": "8CC445",
            "source": "https://www.sfml-dev.org/download/goodies/"
        },
        {
            "title": "Shadow",
            "hex": "0A0C0D",
            "source": "https://shadow.tech"
        },
        {
            "title": "Shanghai Metro",
            "hex": "EC1C24",
            "source": "https://en.wikipedia.org/wiki/File:Shanghai_Metro_Full_Logo.svg"
        },
        {
            "title": "ShareX",
            "hex": "2885F1",
            "source": "https://getsharex.com/brand-assets"
        },
        {
            "title": "sharp",
            "hex": "99CC00",
            "source": "https://github.com/lovell/sharp/blob/315f519e1dd9adca0678e94a5ed0492cb5e0aae4/docs/image/sharp-logo-mono.svg"
        },
        {
            "title": "Shazam",
            "hex": "0088FF",
            "source": "https://www.shazam.com"
        },
        {
            "title": "Shell",
            "hex": "FFD500",
            "source": "https://en.wikipedia.org/wiki/File:Shell_logo.svg"
        },
        {
            "title": "Shelly",
            "hex": "4495D1",
            "source": "https://shelly.cloud"
        },
        {
            "title": "Shenzhen Metro",
            "hex": "009943",
            "source": "https://en.wikipedia.org/wiki/File:Shenzhen_Metro_Corporation_logo_full.svg"
        },
        {
            "title": "Shields.io",
            "hex": "000000",
            "source": "https://shields.io"
        },
        {
            "title": "Shikimori",
            "hex": "343434",
            "source": "https://shikimori.one"
        },
        {
            "title": "Shopee",
            "hex": "EE4D2D",
            "source": "https://shopee.com"
        },
        {
            "title": "Shopify",
            "hex": "7AB55C",
            "source": "https://www.shopify.com/brand-assets",
            "guidelines": "https://www.shopify.com/brand-assets"
        },
        {
            "title": "Shopware",
            "hex": "189EFF",
            "source": "https://www.shopware.com/en/press/press-material/"
        },
        {
            "title": "Shotcut",
            "hex": "115C77",
            "source": "https://shotcut.com/media/"
        },
        {
            "title": "Showpad",
            "hex": "2D2E83",
            "source": "https://www.showpad.com"
        },
        {
            "title": "Showtime",
            "hex": "B10000",
            "source": "https://commons.wikimedia.org/wiki/File:Showtime.svg"
        },
        {
            "title": "Shutterstock",
            "hex": "EE2B24",
            "source": "https://www.shutterstock.com/press/media",
            "guidelines": "https://www.shutterstock.com/press/media"
        },
        {
            "title": "Siemens",
            "hex": "009999",
            "source": "https://siemens.com"
        },
        {
            "title": "Signal",
            "hex": "3A76F0",
            "source": "https://github.com/signalapp/Signal-Desktop/blob/9db8765b6cf270195e45a7f251374d4e53d54c95/images/signal-logo.svg"
        },
        {
            "title": "Similarweb",
            "hex": "092540",
            "source": "https://www.similarweb.com"
        },
        {
            "title": "Simkl",
            "hex": "000000",
            "source": "https://simkl.com"
        },
        {
            "title": "Simple Analytics",
            "hex": "FF4F64",
            "source": "https://simpleanalytics.com",
            "guidelines": "https://simpleanalytics.com/press"
        },
        {
            "title": "Simple Icons",
            "hex": "111111",
            "source": "https://simpleicons.org",
            "license": {
                "type": "CC0-1.0"
            }
        },
        {
            "title": "Simplenote",
            "hex": "3361CC",
            "source": "https://en.wikipedia.org/wiki/File:Simplenote_logo.svg"
        },
        {
            "title": "Sina Weibo",
            "hex": "E6162D",
            "source": "https://en.wikipedia.org/wiki/Sina_Weibo"
        },
        {
            "title": "SingleStore",
            "hex": "AA00FF",
            "source": "https://www.singlestore.com/brand/"
        },
        {
            "title": "Sitecore",
            "hex": "EB1F1F",
            "source": "https://www.sitecore.com"
        },
        {
            "title": "SitePoint",
            "hex": "258AAF",
            "source": "https://www.sitepoint.com"
        },
        {
            "title": "Sketch",
            "hex": "F7B500",
            "source": "https://www.sketch.com/about-us/#press",
            "guidelines": "https://www.sketch.com/about-us/#press"
        },
        {
            "title": "Sketchfab",
            "hex": "1CAAD9",
            "source": "https://sketchfab.com/press"
        },
        {
            "title": "SketchUp",
            "hex": "005F9E",
            "source": "https://www.sketchup.com/themes/sketchup_www_terra/images/SketchUp-Horizontal-RGB.svg"
        },
        {
            "title": "Skillshare",
            "hex": "00FF84",
            "source": "https://www.skillshare.com"
        },
        {
            "title": "ŠKODA",
            "hex": "4BA82E",
            "source": "https://en.wikipedia.org/wiki/File:Skoda_Auto_logo_(2011).svg"
        },
        {
            "title": "Sky",
            "hex": "0072C9",
            "source": "https://www.skysports.com"
        },
        {
            "title": "Skynet",
            "hex": "00C65E",
            "source": "https://support.siasky.net/key-concepts/skynet-brand-guidelines",
            "guidelines": "https://support.siasky.net/key-concepts/skynet-brand-guidelines"
        },
        {
            "title": "Skypack",
            "hex": "3167FF",
            "source": "https://skypack.dev"
        },
        {
            "title": "Skype",
            "hex": "00AFF0",
            "source": "https://blogs.skype.com/?attachment_id=56273"
        },
        {
            "title": "Skype for Business",
            "hex": "00AFF0",
            "source": "https://en.wikipedia.org/wiki/Skype_for_Business_Server"
        },
        {
            "title": "Skyrock",
            "hex": "009AFF",
            "source": "https://www.svgrepo.com/svg/54507/skyrock-logo"
        },
        {
            "title": "Slack",
            "hex": "4A154B",
            "source": "https://slack.com/brand-guidelines",
            "guidelines": "https://slack.com/brand-guidelines"
        },
        {
            "title": "Slackware",
            "hex": "000000",
            "source": "https://en.wikipedia.org/wiki/Slackware"
        },
        {
            "title": "Slashdot",
            "hex": "026664",
            "source": "https://commons.wikimedia.org/wiki/File:Slashdot_wordmark_and_logo.svg"
        },
        {
            "title": "SlickPic",
            "hex": "FF880F",
            "source": "https://www.slickpic.com"
        },
        {
            "title": "Slides",
            "hex": "E4637C",
            "source": "https://slides.com/about"
        },
        {
            "title": "SlideShare",
            "hex": "008ED2",
            "source": "https://www.slideshare.net/ss/creators/"
        },
        {
            "title": "smart",
            "hex": "FABC0C",
            "source": "https://www.smart.com/gb/en/models/eq-fortwo-coupe"
        },
        {
            "title": "SmartThings",
            "hex": "15BFFF",
            "source": "https://www.smartthings.com/press-kit",
            "guidelines": "https://www.smartthings.com/press-kit"
        },
        {
            "title": "smash.gg",
            "hex": "CB333B",
            "source": "https://help.smash.gg/en/articles/1716774-smash-gg-brand-guidelines",
            "guidelines": "https://help.smash.gg/en/articles/1716774-smash-gg-brand-guidelines"
        },
        {
            "title": "Smashing Magazine",
            "hex": "E85C33",
            "source": "https://www.smashingmagazine.com"
        },
        {
            "title": "SMRT",
            "hex": "EE2E24",
            "source": "https://commons.wikimedia.org/wiki/File:SMRT_Corporation.svg"
        },
        {
            "title": "SmugMug",
            "hex": "6DB944",
            "source": "https://help.smugmug.com/using-smugmug's-logo-HJulJePkEBf"
        },
        {
            "title": "Snapchat",
            "hex": "FFFC00",
            "source": "https://www.snapchat.com/brand-guidelines",
            "guidelines": "https://www.snapchat.com/brand-guidelines"
        },
        {
            "title": "Snapcraft",
            "hex": "82BEA0",
            "source": "https://github.com/snapcore/snap-store-badges/tree/eda2cb0495ef7f4d479e231079967c9d27f2bc70",
            "license": {
                "type": "CC-BY-ND-2.0"
            }
        },
        {
            "title": "SNCF",
            "hex": "CA0939",
            "source": "https://www.sncf.com",
            "guidelines": "https://www.sncf.com/fr/groupe/marques/sncf/identite"
        },
        {
            "title": "Snowflake",
            "hex": "29B5E8",
            "source": "https://www.snowflake.com/brand-guidelines/",
            "guidelines": "https://www.snowflake.com/brand-guidelines/"
        },
        {
            "title": "Snowpack",
            "hex": "2E5E82",
            "source": "https://www.snowpack.dev"
        },
        {
            "title": "Snyk",
            "hex": "4C4A73",
            "source": "https://snyk.io/press-kit"
        },
        {
            "title": "Social Blade",
            "hex": "B3382C",
            "source": "https://socialblade.com/info/media"
        },
        {
            "title": "Society6",
            "hex": "000000",
            "source": "https://blog.society6.com/app/themes/society6/dist/images/mark.svg"
        },
        {
            "title": "Socket.io",
            "hex": "010101",
            "source": "https://socket.io"
        },
        {
            "title": "Sogou",
            "hex": "FB6022",
            "source": "https://www.sogou.com"
        },
        {
            "title": "Solid",
            "hex": "2C4F7C",
            "source": "https://www.solidjs.com/media"
        },
        {
            "title": "Solidity",
            "hex": "363636",
            "source": "https://docs.soliditylang.org/en/v0.8.6/brand-guide.html",
            "guidelines": "https://docs.soliditylang.org/en/v0.8.6/brand-guide.html",
            "license": {
                "type": "CC-BY-4.0"
            }
        },
        {
            "title": "Sololearn",
            "hex": "149EF2",
            "source": "https://www.sololearn.com",
            "aliases": {
                "aka": [
                    "SoloLearn"
                ]
            }
        },
        {
            "title": "Solus",
            "hex": "5294E2",
            "source": "https://getsol.us/branding/"
        },
        {
            "title": "Sonar",
            "hex": "FD3456",
            "source": "https://www.sonarsource.com"
        },
        {
            "title": "SonarCloud",
            "hex": "F3702A",
            "source": "https://sonarcloud.io/about"
        },
        {
            "title": "SonarLint",
            "hex": "CB2029",
            "source": "https://www.sonarlint.org/logos/",
            "guidelines": "https://www.sonarlint.org/logos/"
        },
        {
            "title": "SonarQube",
            "hex": "4E9BCD",
            "source": "https://www.sonarqube.org/logos/",
            "guidelines": "https://www.sonarqube.org/logos/"
        },
        {
            "title": "SonarSource",
            "hex": "CB3032",
            "source": "https://www.sonarsource.com/logos/",
            "guidelines": "https://www.sonarsource.com/logos/"
        },
        {
            "title": "Songkick",
            "hex": "F80046",
            "source": "https://www.songkick.com/style-guide/design",
            "guidelines": "https://www.songkick.com/style-guide/design"
        },
        {
            "title": "Songoda",
            "hex": "FC494A",
            "source": "https://songoda.com/branding",
            "guidelines": "https://songoda.com/branding"
        },
        {
            "title": "SonicWall",
            "hex": "FF791A",
            "source": "https://brandfolder.com/sonicwall/sonicwall-external"
        },
        {
            "title": "Sonos",
            "hex": "000000",
            "source": "https://www.sonos.com/en-gb/home"
        },
        {
            "title": "Sony",
            "hex": "FFFFFF",
            "source": "https://www.sony.com"
        },
        {
            "title": "Soundcharts",
            "hex": "0C1528",
            "source": "https://soundcharts.com/img/soundcharts-logo.svg"
        },
        {
            "title": "SoundCloud",
            "hex": "FF3300",
            "source": "https://soundcloud.com/press"
        },
        {
            "title": "Source Engine",
            "hex": "F79A10",
            "source": "https://developer.valvesoftware.com/favicon.ico"
        },
        {
            "title": "SourceForge",
            "hex": "FF6600",
            "source": "https://sourceforge.net"
        },
        {
            "title": "Sourcegraph",
            "hex": "00CBEC",
            "source": "https://about.sourcegraph.com/handbook/marketing/brand/brand_guidelines",
            "guidelines": "https://about.sourcegraph.com/handbook/marketing/brand/brand_guidelines"
        },
        {
            "title": "SourceHut",
            "hex": "000000",
            "source": "https://sourcehut.org/logo/",
            "guidelines": "https://sourcehut.org/logo/",
            "license": {
                "type": "CC0-1.0",
                "url": "https://sourcehut.org/logo/"
            }
        },
        {
            "title": "Sourcetree",
            "hex": "0052CC",
            "source": "https://atlassian.design/resources/logo-library",
            "guidelines": "https://atlassian.design/foundations/logos/"
        },
        {
            "title": "Southwest Airlines",
            "hex": "304CB2",
            "source": "https://www.southwest.com"
        },
        {
            "title": "Spacemacs",
            "hex": "9266CC",
            "source": "https://spacemacs.org",
            "license": {
                "type": "CC-BY-SA-4.0"
            }
        },
        {
            "title": "SpaceX",
            "hex": "000000",
            "source": "https://www.spacex.com"
        },
        {
            "title": "spaCy",
            "hex": "09A3D5",
            "source": "https://github.com/explosion/spaCy/blob/c17980e535a8009b14ee4d1f818db207d9c07e55/website/src/images/logo.svg"
        },
        {
            "title": "Spark AR",
            "hex": "FF5C83",
            "source": "https://sparkar.facebook.com"
        },
        {
            "title": "Sparkasse",
            "hex": "FF0000",
            "source": "https://www.sparkasse.de",
            "guidelines": "https://www.sparkasse.de/nutzungshinweise.html"
        },
        {
            "title": "SparkFun",
            "hex": "E53525",
            "source": "https://www.sparkfun.com/brand_assets",
            "guidelines": "https://www.sparkfun.com/brand_assets"
        },
        {
            "title": "SparkPost",
            "hex": "FA6423",
            "source": "https://www.sparkpost.com/press-kit/",
            "guidelines": "https://www.sparkpost.com/press-kit/"
        },
        {
            "title": "SPDX",
            "hex": "4398CC",
            "source": "https://spdx.org/Resources"
        },
        {
            "title": "Speaker Deck",
            "hex": "009287",
            "source": "https://speakerdeck.com"
        },
        {
            "title": "Spectrum",
            "hex": "7B16FF",
            "source": "https://spectrum.chat"
        },
        {
            "title": "Speedtest",
            "hex": "141526",
            "source": "https://www.speedtest.net"
        },
        {
            "title": "Sphere Online Judge",
            "slug": "spoj",
            "aliases": {
                "aka": [
                    "SPOJ"
                ]
            },
            "hex": "337AB7",
            "source": "https://www.spoj.com"
        },
        {
            "title": "Spinnaker",
            "hex": "139BB4",
            "source": "https://github.com/spinnaker/spinnaker.github.io/tree/0cdd37af7541293a810494a1bb4d7df9ef553d60/assets/images"
        },
        {
            "title": "Spinrilla",
            "hex": "460856",
            "source": "https://spinrilla.com"
        },
        {
            "title": "Splunk",
            "hex": "000000",
            "source": "https://www.splunk.com"
        },
        {
            "title": "Spond",
            "hex": "EE4353",
            "source": "https://spond.com"
        },
        {
            "title": "Spotify",
            "hex": "1DB954",
            "source": "https://developer.spotify.com/documentation/general/design-and-branding/#using-our-logo",
            "guidelines": "https://developer.spotify.com/documentation/general/design-and-branding/#using-our-logo"
        },
        {
            "title": "Spotlight",
            "hex": "352A71",
            "source": "https://www.spotlight.com"
        },
        {
            "title": "Spreadshirt",
            "hex": "00B2A5",
            "source": "https://www.spreadshirt.ie",
            "aliases": {
                "dup": [
                    {
                        "title": "Spreadshop",
                        "hex": "FF9343",
                        "source": "https://www.spreadshop.com"
                    }
                ]
            }
        },
        {
            "title": "Spreaker",
            "hex": "F5C300",
            "source": "https://www.spreaker.com"
        },
        {
            "title": "Spring",
            "hex": "6DB33F",
            "source": "https://spring.io/trademarks"
        },
        {
            "title": "Spring",
            "slug": "spring_creators",
            "hex": "000000",
            "source": "https://www.spri.ng"
        },
        {
            "title": "Spring Boot",
            "hex": "6DB33F",
            "source": "https://spring.io/projects"
        },
        {
            "title": "Spring Security",
            "hex": "6DB33F",
            "source": "https://spring.io/projects"
        },
        {
            "title": "Spyder IDE",
            "hex": "FF0000",
            "source": "https://www.spyder-ide.org"
        },
        {
            "title": "SQLite",
            "hex": "003B57",
            "source": "https://github.com/sqlite/sqlite/blob/43e862723ec680542ca6f608f9963c0993dd7324/art/sqlite370.eps"
        },
        {
            "title": "Square",
            "hex": "3E4348",
            "source": "https://squareup.com"
        },
        {
            "title": "Square Enix",
            "hex": "ED1C24",
            "source": "https://www.square-enix.com"
        },
        {
            "title": "Squarespace",
            "hex": "000000",
            "source": "https://www.squarespace.com/logo-guidelines",
            "guidelines": "https://www.squarespace.com/brand-guidelines"
        },
        {
            "title": "SSRN",
            "hex": "154881",
            "source": "https://www.ssrn.com"
        },
        {
            "title": "Stack Exchange",
            "hex": "1E5397",
            "source": "https://stackoverflow.com/company/logos",
            "guidelines": "https://stackoverflow.com/legal/trademark-guidance"
        },
        {
            "title": "Stack Overflow",
            "hex": "F58025",
            "source": "https://stackoverflow.design/brand/logo/",
            "guidelines": "https://stackoverflow.com/legal/trademark-guidance"
        },
        {
            "title": "Stackbit",
            "hex": "207BEA",
            "source": "https://www.stackbit.com/branding-guidelines/",
            "guidelines": "https://www.stackbit.com/branding-guidelines/"
        },
        {
            "title": "StackBlitz",
            "hex": "1269D3",
            "source": "https://stackblitz.com"
        },
        {
            "title": "StackEdit",
            "hex": "606060",
            "source": "https://github.com/benweet/stackedit/blob/46383b5b6a54b65b8720d786ed0a0518b9ad652d/src/assets/iconStackedit.svg"
        },
        {
            "title": "StackHawk",
            "hex": "00CBC6",
            "source": "https://www.stackhawk.com/press/"
        },
        {
            "title": "StackPath",
            "hex": "000000",
            "source": "https://www.stackpath.com/company/logo-and-branding/",
            "guidelines": "https://www.stackpath.com/company/logo-and-branding/"
        },
        {
            "title": "StackShare",
            "hex": "0690FA",
            "source": "https://stackshare.io/branding"
        },
        {
            "title": "Stadia",
            "hex": "CD2640",
            "source": "https://stadia.google.com/home"
        },
        {
            "title": "Staffbase",
            "hex": "00A4FD",
            "source": "https://staffbase.com/en/about/press-assets/"
        },
        {
            "title": "Standard Resume",
            "hex": "2A3FFB",
            "source": "https://standardresume.co/press"
        },
        {
            "title": "StandardJS",
            "hex": "F3DF49",
            "source": "https://github.com/standard/standard/blob/6516bf87f127b7968c34cac0100d48d6c455a891/sticker.svg"
        },
        {
            "title": "Star Trek",
            "hex": "FFE200",
            "source": "https://intl.startrek.com"
        },
        {
            "title": "Starbucks",
            "hex": "006241",
            "source": "https://starbucks.com",
            "guidelines": "https://creative.starbucks.com"
        },
        {
            "title": "Stardock",
            "hex": "004B8D",
            "source": "https://www.stardock.com/press/stardock%20branding/"
        },
        {
            "title": "Starling Bank",
            "hex": "6935D3",
            "source": "https://www.starlingbank.com/media/",
            "guidelines": "https://www.starlingbank.com/docs/brand/starling-bank-brand-guidelines.pdf"
        },
        {
            "title": "Starship",
            "hex": "DD0B78",
            "source": "https://starship.rs"
        },
        {
            "title": "STARZ",
            "hex": "000000",
            "source": "https://www.starz.com/guides/starzlibrary/"
        },
        {
            "title": "Statamic",
            "hex": "FF269E",
            "source": "https://statamic.com/branding",
            "guidelines": "https://statamic.com/branding"
        },
        {
            "title": "Statuspage",
            "hex": "172B4D",
            "source": "https://www.atlassian.com/company/news/press-kit"
        },
        {
            "title": "Statuspal",
            "hex": "4934BF",
            "source": "https://statuspal.io"
        },
        {
            "title": "Steam",
            "hex": "000000",
            "source": "https://partner.steamgames.com/doc/marketing/branding",
            "guidelines": "https://partner.steamgames.com/doc/marketing/branding"
        },
        {
            "title": "Steam Deck",
            "hex": "1A9FFF",
            "source": "https://partner.steamgames.com/doc/marketing/branding",
            "guidelines": "https://partner.steamgames.com/doc/marketing/branding"
        },
        {
            "title": "SteamDB",
            "hex": "000000",
            "source": "https://steamdb.info"
        },
        {
            "title": "Steamworks",
            "hex": "1E1E1E",
            "source": "https://partner.steamgames.com"
        },
        {
            "title": "Steelseries",
            "hex": "FF5200",
            "source": "https://techblog.steelseries.com/ux-guide/index.html"
        },
        {
            "title": "Steem",
            "hex": "171FC9",
            "source": "https://steem.com/brand/"
        },
        {
            "title": "Steemit",
            "hex": "06D6A9",
            "source": "https://steemit.com"
        },
        {
            "title": "Steinberg",
            "hex": "C90827",
            "source": "https://new.steinberg.net/press/"
        },
        {
            "title": "Stellar",
            "hex": "7D00FF",
            "source": "https://www.stellar.org/press"
        },
        {
            "title": "Stencyl",
            "hex": "8E1C04",
            "source": "https://www.stencyl.com/about/press/"
        },
        {
            "title": "Stimulus",
            "hex": "77E8B9",
            "source": "https://stimulus.hotwire.dev"
        },
        {
            "title": "Stitcher",
            "hex": "000000",
            "source": "https://partners.stitcher.com"
        },
        {
            "title": "STMicroelectronics",
            "hex": "03234B",
            "source": "https://www.st.com"
        },
        {
            "title": "StopStalk",
            "hex": "536DFE",
            "source": "https://github.com/stopstalk/media-resources/blob/265b728c26ba597b957e72134a3b49a10dc0c91d/stopstalk-small-black.svg",
            "license": {
                "type": "MIT"
            }
        },
        {
            "title": "Storyblok",
            "hex": "09B3AF",
            "source": "https://www.storyblok.com/press",
            "guidelines": "https://www.storyblok.com/press"
        },
        {
            "title": "Storybook",
            "hex": "FF4785",
            "source": "https://github.com/storybookjs/brand/tree/6f4d67f65f8275c53c310a73a8da6c6e96c8488c",
            "license": {
                "type": "MIT"
            }
        },
        {
            "title": "Strapi",
            "hex": "2F2E8B",
            "source": "https://strapi.io/newsroom"
        },
        {
            "title": "Strava",
            "hex": "FC4C02",
            "source": "https://itunes.apple.com/us/app/strava-running-and-cycling-gps/id426826309"
        },
        {
            "title": "Streamlit",
            "hex": "FF4B4B",
            "source": "https://www.streamlit.io/brand",
            "guidelines": "https://www.streamlit.io/brand"
        },
        {
            "title": "Stripe",
            "hex": "008CDD",
            "source": "https://stripe.com/about/resources"
        },
        {
            "title": "strongSwan",
            "hex": "E00033",
            "source": "https://www.strongswan.org/images/"
        },
        {
            "title": "StubHub",
            "hex": "003168",
            "source": "https://www.stubhub.com"
        },
        {
            "title": "styled-components",
            "hex": "DB7093",
            "source": "https://www.styled-components.com"
        },
        {
            "title": "stylelint",
            "hex": "263238",
            "source": "https://github.com/stylelint/stylelint/blob/1f7bbb2d189b3e27b42de25f2948e3e5eec1b759/identity/stylelint-icon-black.svg"
        },
        {
            "title": "StyleShare",
            "hex": "212121",
            "source": "https://www.stylesha.re"
        },
        {
            "title": "Stylus",
            "hex": "333333",
            "source": "https://github.com/stylus/stylus-lang.com/blob/c833bf697e39e1174c7c6e679e0e5a23d0baeb90/img/stylus-logo.svg"
        },
        {
            "title": "Subaru",
            "hex": "013C74",
            "source": "https://commons.wikimedia.org/wiki/File:Subaru_logo.svg"
        },
        {
            "title": "Sublime Text",
            "hex": "FF9800",
            "source": "https://www.sublimetext.com"
        },
        {
            "title": "Substack",
            "hex": "FF6719",
            "source": "https://on.substack.com"
        },
        {
            "title": "Subtitle Edit",
            "hex": "CC2424",
            "source": "https://github.com/SubtitleEdit/subtitleedit/issues/61#issuecomment-1442100888"
        },
        {
            "title": "Subversion",
            "hex": "809CC9",
            "source": "https://subversion.apache.org/logo"
        },
        {
            "title": "suckless",
            "hex": "1177AA",
            "source": "https://suckless.org"
        },
        {
            "title": "Sumo Logic",
            "hex": "000099",
            "source": "https://sites.google.com/sumologic.com/sumo-logic-brand/home",
            "guidelines": "https://sites.google.com/sumologic.com/sumo-logic-brand/home"
        },
        {
            "title": "Supabase",
            "hex": "3FCF8E",
            "source": "https://github.com/supabase/supabase/blob/4031a7549f5d46da7bc79c01d56be4177dc7c114/packages/common/assets/images/supabase-logo-wordmark--light.svg"
        },
        {
            "title": "Super User",
            "hex": "38A1CE",
            "source": "https://stackoverflow.design/brand/logo/",
            "guidelines": "https://stackoverflow.com/legal/trademark-guidance"
        },
        {
            "title": "Supercrease",
            "hex": "000000",
            "source": "https://supercrease.com/wp-content/themes/super-crease/assets/svgs/super-crease.svg"
        },
        {
            "title": "Supermicro",
            "hex": "151F6D",
            "source": "https://www.supermicro.com/manuals/supermicro_logo_guidelines.pdf"
        },
        {
            "title": "SurrealDB",
            "hex": "FF00A0",
            "source": "https://surrealdb.com/media"
        },
        {
            "title": "SurveyMonkey",
            "hex": "00BF6F",
            "source": "https://www.surveymonkey.com/mp/brandassets/",
            "guidelines": "https://www.surveymonkey.com/mp/brandassets/"
        },
        {
            "title": "SUSE",
            "hex": "0C322C",
            "source": "https://brand.suse.com",
            "guidelines": "https://brand.suse.com"
        },
        {
            "title": "Suzuki",
            "hex": "E30613",
            "source": "https://www.suzuki.ie"
        },
        {
            "title": "Svelte",
            "hex": "FF3E00",
            "source": "https://github.com/sveltejs/branding/blob/c4dfca6743572087a6aef0e109ffe3d95596e86a/svelte-logo.svg",
            "aliases": {
                "dup": [
                    {
                        "title": "Sapper",
                        "hex": "159497",
                        "source": "https://sapper.svelte.dev"
                    }
                ]
            }
        },
        {
            "title": "SVG",
            "hex": "FFB13B",
            "source": "https://www.w3.org/2009/08/svg-logos.html",
            "guidelines": "https://www.w3.org/2009/08/svg-logos.html",
            "license": {
                "type": "CC-BY-SA-4.0"
            }
        },
        {
            "title": "SVGO",
            "hex": "3E7FC1",
            "source": "https://github.com/svg/svgo/blob/93a5db197ca32990131bf41becf2e002bb0841bf/logo/isotype.svg"
        },
        {
            "title": "Swagger",
            "hex": "85EA2D",
            "source": "https://swagger.io/swagger/media/assets/images/swagger_logo.svg"
        },
        {
            "title": "Swarm",
            "hex": "FFA633",
            "source": "https://foursquare.com/about/logos"
        },
        {
            "title": "SWC",
            "hex": "FFFFFF",
            "source": "https://github.com/swc-project/logo/blob/f26cac1b4a490e3bdf128d3b084bb57f4fab1aac/svg/swc_black.svg"
        },
        {
            "title": "Swift",
            "hex": "F05138",
            "source": "https://developer.apple.com/swift/resources/",
            "guidelines": "https://developer.apple.com/swift/resources/"
        },
        {
            "title": "Swiggy",
            "hex": "FC8019",
            "source": "https://www.swiggy.com"
        },
        {
            "title": "Swiper",
            "hex": "6332F6",
            "source": "https://swiperjs.com"
        },
        {
            "title": "Symantec",
            "hex": "FDB511",
            "source": "https://commons.wikimedia.org/wiki/File:Symantec_logo10.svg"
        },
        {
            "title": "Symbolab",
            "hex": "DB3F59",
            "source": "https://www.symbolab.com"
        },
        {
            "title": "Symfony",
            "hex": "000000",
            "source": "https://symfony.com/logo",
            "guidelines": "https://symfony.com/trademark"
        },
        {
            "title": "Symphony",
            "hex": "0098FF",
            "source": "https://symphony.com"
        },
        {
            "title": "SymPy",
            "hex": "3B5526",
            "source": "https://github.com/sympy/sympy.github.com/blob/e606a6dc2ee90b1ddaa9c36be6c92392ab300f72/media/sympy-notailtext.svg"
        },
        {
            "title": "Synology",
            "hex": "B5B5B6",
            "source": "https://www.synology.com/en-global/company/branding",
            "guidelines": "https://www.synology.com/en-global/company/branding"
        },
        {
            "title": "System76",
            "hex": "585048",
            "source": "https://github.com/system76/brand/blob/7a31740b54f929b62a165baa61dfb0b5164261e8/System76%20branding/system76-logo_secondary.svg"
        },
        {
            "title": "T-Mobile",
            "hex": "E20074",
            "source": "https://tmap.t-mobile.com/portals/pro74u7a/EXTBrandPortal",
            "guidelines": "https://tmap.t-mobile.com/portals/pro74u7a/EXTBrandPortal"
        },
        {
            "title": "Tableau",
            "hex": "E97627",
            "source": "https://www.tableau.com/about/media-download-center"
        },
        {
            "title": "TableCheck",
            "hex": "7935D2",
            "source": "https://www.tablecheck.com/join"
        },
        {
            "title": "Taco Bell",
            "hex": "38096C",
            "source": "https://www.tacobell.com"
        },
        {
            "title": "tado°",
            "hex": "FFA900",
            "source": "https://www.tado.com/gb-en/press-assets"
        },
        {
            "title": "Taichi Graphics",
            "hex": "000000",
            "source": "https://taichi.graphics"
        },
        {
            "title": "Taichi Lang",
            "hex": "000000",
            "source": "https://docs.taichi-lang.org/blog"
        },
        {
            "title": "Tails",
            "hex": "56347C",
            "source": "https://tails.boum.org/contribute/how/promote/material/logo/"
        },
        {
            "title": "Tailwind CSS",
            "hex": "06B6D4",
            "source": "https://tailwindcss.com/brand",
            "guidelines": "https://tailwindcss.com/brand"
        },
        {
            "title": "Talend",
            "hex": "FF6D70",
            "source": "https://www.talend.com/blog/"
        },
        {
            "title": "Talenthouse",
            "hex": "FFFFFF",
            "source": "https://www.talenthouse.com"
        },
        {
            "title": "Tamiya",
            "hex": "000000",
            "source": "https://commons.wikimedia.org/wiki/File:TAMIYA_Logo.svg"
        },
        {
            "title": "Tampermonkey",
            "hex": "00485B",
            "source": "https://commons.wikimedia.org/wiki/File:Tampermonkey_logo.svg"
        },
        {
            "title": "Taobao",
            "hex": "E94F20",
            "source": "https://www.alibabagroup.com/en/ir/reports"
        },
        {
            "title": "Tapas",
            "hex": "FFCE00",
            "source": "https://tapas.io/site/about#media"
        },
        {
            "title": "Target",
            "hex": "CC0000",
            "source": "https://www.target.com"
        },
        {
            "title": "Task",
            "hex": "29BEB0",
            "source": "https://github.com/go-task/task/blob/367c0b38a6787bebf6ee5af864be1574ad40b24a/docs/Logo_mono.svg"
        },
        {
            "title": "Tasmota",
            "hex": "1FA3EC",
            "source": "https://tasmota.github.io/docs/"
        },
        {
            "title": "Tata",
            "hex": "486AAE",
            "source": "https://www.tatasteel.com/media/media-kit/logos-usage-guidelines/",
            "guidelines": "https://www.tatasteel.com/media/media-kit/logos-usage-guidelines/"
        },
        {
            "title": "Tauri",
            "hex": "FFC131",
            "source": "https://github.com/tauri-apps/tauri/blob/093f85dc2b90a6dd0f48d941f6e88daec311250a/app-icon.png",
            "license": {
                "type": "CC-BY-NC-ND-4.0",
                "url": "https://github.com/tauri-apps/tauri"
            }
        },
        {
            "title": "TaxBuzz",
            "hex": "ED8B0B",
            "source": "https://www.taxbuzz.com"
        },
        {
            "title": "TeamCity",
            "hex": "000000",
            "source": "https://www.jetbrains.com/company/brand/logos/",
            "guidelines": "https://www.jetbrains.com/company/brand/"
        },
        {
            "title": "TeamSpeak",
            "hex": "2580C3",
            "source": "https://www.teamspeak.com/en/more/media-pack/"
        },
        {
            "title": "TeamViewer",
            "hex": "004680",
            "source": "https://www.teamviewer.com/en-us/"
        },
        {
            "title": "TED",
            "hex": "E62B1E",
            "source": "https://www.ted.com/participate/organize-a-local-tedx-event/tedx-organizer-guide/branding-promotions/logo-and-design/your-tedx-logo"
        },
        {
            "title": "Teespring",
            "hex": "ED2761",
            "source": "https://teespring.com"
        },
        {
            "title": "Tekton",
            "hex": "FD495C",
            "source": "https://github.com/cdfoundation/artwork/blob/3e748ca9cf9c3136a4a571f7655271b568c16a64/tekton/icon/black/tekton-icon-black.svg",
            "guidelines": "https://github.com/cdfoundation/artwork/blob/main/tekton/tekton_brand_guide.pdf"
        },
        {
            "title": "TELE5",
            "hex": "C2AD6F",
            "source": "https://www.tele5.de"
        },
        {
            "title": "Telegram",
            "hex": "26A5E4",
            "source": "https://telegram.org"
        },
        {
            "title": "Telegraph",
            "hex": "FAFAFA",
            "source": "https://telegra.ph"
        },
        {
            "title": "Temporal",
            "hex": "000000",
            "source": "https://github.com/temporalio/temporaldotio/blob/b6b5f3ed1fda818d5d6c07e27ec15d51a61f2267/public/images/icons/temporal-no-text.svg"
        },
        {
            "title": "Tencent QQ",
            "hex": "EB1923",
            "source": "https://en.wikipedia.org/wiki/File:Tencent_QQ.svg#/media/File:Tencent_QQ.svg"
        },
        {
            "title": "TensorFlow",
            "hex": "FF6F00",
            "source": "https://www.tensorflow.org/extras/tensorflow_brand_guidelines.pdf"
        },
        {
            "title": "Teradata",
            "hex": "F37440",
            "source": "https://github.com/Teradata/teradata.github.io/tree/0b5124f0c652d7ba006a487c8b4b21bd61150ab2"
        },
        {
            "title": "teratail",
            "hex": "F4C51C",
            "source": "https://teratail.com"
        },
        {
            "title": "Termius",
            "hex": "000000",
            "source": "https://termius.com/brand-resources",
            "guidelines": "https://termius.com/terms-of-use"
        },
        {
            "title": "Terraform",
            "hex": "7B42BC",
            "source": "https://www.hashicorp.com/brand",
            "guidelines": "https://www.hashicorp.com/brand"
        },
        {
            "title": "Tesco",
            "hex": "00539F",
            "source": "https://www.tesco.com"
        },
        {
            "title": "Tesla",
            "hex": "CC0000",
            "source": "https://www.tesla.com/tesla-gallery"
        },
        {
            "title": "TestCafe",
            "hex": "36B6E5",
            "source": "https://github.com/DevExpress/testcafe/blob/dd174b6682b5f2675ac90e305d3d893c36a1d814/media/logos/svg/TestCafe-logo-600.svg"
        },
        {
            "title": "Testin",
            "hex": "007DD7",
            "source": "https://www.testin.cn"
        },
        {
            "title": "Testing Library",
            "hex": "E33332",
            "source": "https://testing-library.com"
        },
        {
            "title": "Tether",
            "hex": "50AF95",
            "aliases": {
                "aka": [
                    "USDt"
                ]
            },
            "source": "https://tether.to/branding/",
            "guidelines": "https://tether.to/branding/"
        },
        {
            "title": "Textpattern",
            "hex": "FFDA44",
            "source": "https://textpattern.com"
        },
        {
            "title": "TGA",
            "hex": "0014FF",
            "source": "https://thegameawards.com/about",
            "aliases": {
                "aka": [
                    "The Game Awards"
                ]
            }
        },
        {
            "title": "The Algorithms",
            "hex": "00BCB4",
            "source": "https://github.com/TheAlgorithms/website/blob/f4e439578c88fed3b21c70898605238602975d2d/public/logo_t.svg"
        },
        {
            "title": "The Conversation",
            "hex": "D8352A",
            "source": "https://theconversation.com/republishing-guidelines"
        },
        {
            "title": "The Irish Times",
            "hex": "000000",
            "source": "https://www.irishtimes.com"
        },
        {
            "title": "The Mighty",
            "hex": "D0072A",
            "source": "https://themighty.com"
        },
        {
            "title": "The Models Resource",
            "hex": "3A75BD",
            "source": "https://www.models-resource.com"
        },
        {
            "title": "The Movie Database",
            "aliases": {
                "aka": [
                    "TMDB"
                ]
            },
            "hex": "01B4E4",
            "source": "https://www.themoviedb.org/about/logos-attribution"
        },
        {
            "title": "The North Face",
            "hex": "000000",
            "source": "https://www.thenorthface.com"
        },
        {
            "title": "The Register",
            "hex": "FF0000",
            "source": "https://www.theregister.co.uk"
        },
        {
            "title": "The Sounds Resource",
            "hex": "39BE6B",
            "source": "https://www.sounds-resource.com"
        },
        {
            "title": "The Spriters Resource",
            "hex": "BE3939",
            "source": "https://www.spriters-resource.com"
        },
        {
            "title": "The Washington Post",
            "hex": "231F20",
            "source": "https://www.washingtonpost.com/brand-studio/archive/"
        },
        {
            "title": "Thingiverse",
            "hex": "248BFB",
            "source": "https://www.thingiverse.com"
        },
        {
            "title": "ThinkPad",
            "hex": "EE2624",
            "source": "https://www.lenovo.com/us/en/thinkpad"
        },
        {
            "title": "Threadless",
            "hex": "0099FF",
            "source": "https://www.threadless.com/about-us/"
        },
        {
            "title": "Threads",
            "hex": "000000",
            "source": "https://commons.wikimedia.org/wiki/File:Threads_(app)_logo.svg"
        },
        {
            "title": "Three.js",
            "hex": "000000",
            "source": "https://github.com/mrdoob/three.js/blob/a567b810cfcb7f6a03e4faea99f03c53081da477/files/icon.svg"
        },
        {
            "title": "Threema",
            "hex": "3FE669",
            "source": "https://threema.ch/en/press"
        },
        {
            "title": "Thumbtack",
            "hex": "009FD9",
            "source": "https://www.thumbtack.com/press/media-resources/"
        },
        {
            "title": "Thunderbird",
            "hex": "0A84FF",
            "source": "https://github.com/thundernest/thunderbird-website/blob/d7446f3eee14b38f02ee60da7d4b4fb8c9ef20e3/media/svg/logo.svg"
        },
        {
            "title": "Thymeleaf",
            "hex": "005F0F",
            "source": "https://github.com/thymeleaf/thymeleaf-org/blob/0427d4d4c6f08d3a1fbed3bc90ceeebcf094b532/artwork/thymeleaf%202016/thymeleaf.svg"
        },
        {
            "title": "Ticketmaster",
            "hex": "026CDF",
            "source": "https://design.ticketmaster.com/brand/overview/"
        },
        {
            "title": "Tidal",
            "hex": "000000",
            "source": "https://tidal.com"
        },
        {
            "title": "TiddlyWiki",
            "hex": "111111",
            "source": "https://tiddlywiki.com"
        },
        {
            "title": "Tide",
            "hex": "4050FB",
            "source": "https://www.tide.co/newsroom/"
        },
        {
            "title": "Tidyverse",
            "hex": "1A162D",
            "source": "https://github.com/rstudio/hex-stickers/blob/69528093ef59f541e5a4798dbcb00e60267e8870/SVG/tidyverse.svg"
        },
        {
            "title": "TietoEVRY",
            "hex": "063752",
            "source": "https://www.tietoevry.com/en/about-us/our-company/"
        },
        {
            "title": "TikTok",
            "hex": "000000",
            "source": "https://tiktok.com"
        },
        {
            "title": "Tile",
            "hex": "000000",
            "source": "https://www.thetileapp.com"
        },
        {
            "title": "Timescale",
            "hex": "FDB515",
            "source": "https://www.timescale.com"
        },
        {
            "title": "Tinder",
            "hex": "FF6B6B",
            "source": "https://www.gotinder.com/press"
        },
        {
            "title": "TinyLetter",
            "hex": "ED1C24",
            "source": "https://tinyletter.com/site/press/"
        },
        {
            "title": "Tistory",
            "hex": "000000",
            "source": "https://tistory.com",
            "aliases": {
                "loc": {
                    "ko-KR": "티스토리"
                }
            }
        },
        {
            "title": "tmux",
            "hex": "1BB91F",
            "source": "https://github.com/tmux/tmux/tree/f04cc3997629823f0e304d4e4184e2ec93c703f0/logo"
        },
        {
            "title": "TNT",
            "hex": "FF6600",
            "source": "https://commons.wikimedia.org/wiki/File:TNT_Express_Logo.svg"
        },
        {
            "title": "Todoist",
            "hex": "E44332",
            "source": "https://doist.com/press/"
        },
        {
            "title": "Toggl",
            "hex": "E01B22",
            "source": "https://toggl.com/media-toolkit"
        },
        {
            "title": "Tokyo Metro",
            "hex": "149DD3",
            "source": "https://en.wikipedia.org/wiki/File:TokyoMetro.svg"
        },
        {
            "title": "TOML",
            "hex": "9C4121",
            "source": "https://github.com/toml-lang/toml/blob/625f62b55c5acdfb9924c78e1d0bf4cf0be23d91/logos/toml.svg"
        },
        {
            "title": "Tomorrowland",
            "hex": "000000",
            "source": "https://global.tomorrowland.com"
        },
        {
            "title": "Topcoder",
            "hex": "29A7DF",
            "source": "https://www.topcoder.com/thrive/articles/How%20to%20use%20the%20Topcoder%20GUI%20KIT",
            "guidelines": "https://www.topcoder.com/thrive/articles/How%20to%20use%20the%20Topcoder%20GUI%20KIT"
        },
        {
            "title": "Toptal",
            "hex": "3863A0",
            "source": "https://www.toptal.com/branding"
        },
        {
            "title": "Tor Browser",
            "hex": "7D4698",
            "source": "https://styleguide.torproject.org/brand-assets/"
        },
        {
            "title": "Tor Project",
            "hex": "7E4798",
            "source": "https://styleguide.torproject.org/brand-assets/"
        },
        {
            "title": "Toshiba",
            "hex": "FF0000",
            "source": "https://commons.wikimedia.org/wiki/File:Toshiba_logo.svg"
        },
        {
            "title": "Toyota",
            "hex": "EB0A1E",
            "source": "https://www.toyota.com/brandguidelines/logo/",
            "guidelines": "https://www.toyota.com/brandguidelines/"
        },
        {
            "title": "TP-Link",
            "hex": "4ACBD6",
            "source": "https://www.tp-link.com"
        },
        {
            "title": "tqdm",
            "hex": "FFC107",
            "source": "https://github.com/tqdm/img/blob/0dd23d9336af67976f88f9988ea660cde78c54d4/logo.svg"
        },
        {
            "title": "Traefik Mesh",
            "hex": "9D0FB0",
            "source": "https://github.com/traefik/mesh/blob/ef03c40b78c08931d47fdad0be10d1986f4e21bc/docs/content/assets/img/traefik-mesh-logo.svg"
        },
        {
            "title": "Traefik Proxy",
            "hex": "24A1C1",
            "source": "https://traefik.io/traefik/"
        },
        {
            "title": "Trailforks",
            "hex": "FFCD00",
            "source": "https://www.trailforks.com/about/graphics/",
            "guidelines": "https://www.trailforks.com/about/graphics/"
        },
        {
            "title": "TrainerRoad",
            "hex": "DA291C",
            "source": "https://www.trainerroad.com/press/",
            "guidelines": "https://www.trainerroad.com/press/"
        },
        {
            "title": "Trakt",
            "hex": "ED1C24",
            "source": "https://trakt.tv"
        },
        {
            "title": "Transport for Ireland",
            "hex": "00B274",
            "source": "https://www.transportforireland.ie"
        },
        {
            "title": "Transport for London",
            "hex": "113B92",
            "source": "https://tfl.gov.uk"
        },
        {
            "title": "Travis CI",
            "hex": "3EAAAF",
            "source": "https://travis-ci.com/logo"
        },
        {
            "title": "Treehouse",
            "hex": "5FCF80",
            "source": "https://teamtreehouse.com/about"
        },
        {
            "title": "Trello",
            "hex": "0052CC",
            "source": "https://atlassian.design/resources/logo-library",
            "guidelines": "https://atlassian.design/foundations/logos/"
        },
        {
            "title": "Trend Micro",
            "hex": "D71921",
            "source": "https://www.trendmicro.com"
        },
        {
            "title": "Treyarch",
            "hex": "000000",
            "source": "https://upload.wikimedia.org/wikipedia/en/7/7a/Treyarch_logo.svg"
        },
        {
            "title": "Triller",
            "hex": "FF0089",
            "source": "https://triller.co/static/media/illustrations/logo-full-white.svg"
        },
        {
            "title": "Trino",
            "hex": "DD00A1",
            "source": "https://github.com/trinodb/docs.trino.io/blob/653a46f6bdc64b5f67302dc9ab8a0c432ca25e70/352/_static/trino.svg"
        },
        {
            "title": "Trip.com",
            "hex": "287DFA",
            "source": "https://careers.trip.com"
        },
        {
            "title": "Tripadvisor",
            "hex": "34E0A1",
            "source": "https://tripadvisor.mediaroom.com/logo-guidelines"
        },
        {
            "title": "Trivy",
            "hex": "1904DA",
            "source": "https://www.aquasec.com/brand/",
            "guidelines": "https://www.aquasec.com/brand/"
        },
        {
            "title": "Trove",
            "hex": "2D004B",
            "source": "https://trove.nla.gov.au/about/who-we-are/our-logo",
            "guidelines": "https://trove.nla.gov.au/about/who-we-are/trove-brand-guidelines"
        },
        {
            "title": "tRPC",
            "hex": "2596BE",
            "source": "https://github.com/trpc/trpc/blob/e0df4a2d5b498dd953a65901e04915c6e3f7ecc5/www/static/img/logo-no-text.svg"
        },
        {
            "title": "TrueNAS",
            "hex": "0095D5",
            "source": "https://www.truenas.com"
        },
        {
            "title": "trulia",
            "hex": "0A0B09",
            "source": "https://www.trulia.com/newsroom/media/brand-logos/",
            "guidelines": "https://www.trulia.com/newsroom/media/brand-logos/"
        },
        {
            "title": "Trusted Shops",
            "hex": "FFDC0F",
            "source": "https://brand.trustedshops.com/d/dorIFVeUmcN9/corporate-design"
        },
        {
            "title": "Trustpilot",
            "hex": "00B67A",
            "source": "https://support.trustpilot.com/hc/en-us/articles/206289947-Trustpilot-Brand-Assets-Style-Guide"
        },
        {
            "title": "Try It Online",
            "hex": "303030",
            "source": "https://tio.run"
        },
        {
            "title": "TryHackMe",
            "hex": "212C42",
            "source": "https://tryhackme.com/about"
        },
        {
            "title": "ts-node",
            "hex": "3178C6",
            "source": "https://typestrong.org/ts-node/"
        },
        {
            "title": "Tubi",
            "hex": "000000",
            "source": "https://corporate.tubitv.com/press-releases/"
        },
        {
            "title": "TUI",
            "hex": "D40E14",
            "source": "https://www.design.tui/brand/logos/",
            "guidelines": "https://www.design.tui/brand/"
        },
        {
            "title": "Tumblr",
            "hex": "36465D",
            "source": "https://www.tumblr.com/logo"
        },
        {
            "title": "TuneIn",
            "hex": "14D8CC",
            "source": "https://cms.tunein.com/press/"
        },
        {
            "title": "Turbo",
            "hex": "5CD8E5",
            "source": "https://turbo.hotwired.dev"
        },
        {
            "title": "Turborepo",
            "hex": "EF4444",
            "source": "https://github.com/vercel/turborepo/blob/7312e316629a2138f895a90c9704045891be817b/docs/public/logo-light.svg"
        },
        {
            "title": "TurboSquid",
            "hex": "FF8135",
            "source": "https://www.brand.turbosquid.com/turbosquidicons",
            "guidelines": "https://www.brand.turbosquid.com"
        },
        {
            "title": "Turkish Airlines",
            "hex": "C70A0C",
            "source": "https://www.turkishairlines.com/tr-int/basin-odasi/logo-arsivi/index.html"
        },
        {
            "title": "Tutanota",
            "hex": "840010",
            "source": "https://github.com/tutao/tutanota/blob/8ff5f0e7d78834ac8fcb0f2357c394b757ea4793/resources/images/logo-solo-red.svg"
        },
        {
            "title": "TV Time",
            "hex": "FFD400",
            "source": "https://www.tvtime.com"
        },
        {
            "title": "Twilio",
            "hex": "F22F46",
            "source": "https://www.twilio.com/company/brand"
        },
        {
            "title": "Twitch",
            "hex": "9146FF",
            "source": "https://brand.twitch.tv"
        },
        {
            "title": "Twitter",
            "hex": "1D9BF0",
            "source": "https://brand.twitter.com",
            "guidelines": "https://about.twitter.com/en/who-we-are/brand-toolkit"
        },
        {
            "title": "Twoo",
            "hex": "FF7102",
            "source": "https://www.twoo.com/about/press"
        },
        {
            "title": "Typeform",
            "hex": "262627",
            "source": "https://www.typeform.com"
        },
        {
            "title": "TypeScript",
            "hex": "3178C6",
            "source": "https://www.typescriptlang.org/branding",
            "guidelines": "https://www.typescriptlang.org/branding"
        },
        {
            "title": "TYPO3",
            "hex": "FF8700",
            "source": "https://typo3.com/fileadmin/assets/typo3logos/typo3_bullet_01.svg"
        },
        {
            "title": "Uber",
            "hex": "000000",
            "source": "https://www.uber.com/media/"
        },
        {
            "title": "Uber Eats",
            "hex": "06C167",
            "source": "https://www.ubereats.com"
        },
        {
            "title": "Ubiquiti",
            "hex": "0559C9",
            "source": "https://www.ui.com"
        },
        {
            "title": "Ubisoft",
            "hex": "000000",
            "source": "https://www.ubisoft.com/en-US/company/overview.aspx"
        },
        {
            "title": "uBlock Origin",
            "hex": "800000",
            "source": "https://github.com/gorhill/uBlock/blob/59aa235952a9289cfe72e4fb9f8a7d8f4c80be9a/src/img/ublock.svg"
        },
        {
            "title": "Ubuntu",
            "hex": "E95420",
            "source": "https://design.ubuntu.com/downloads/",
            "guidelines": "https://design.ubuntu.com/brand/ubuntu-logo/"
        },
        {
            "title": "Udacity",
            "hex": "02B3E4",
            "source": "https://www.udacity.com"
        },
        {
            "title": "Udemy",
            "hex": "A435F0",
            "source": "https://www.udemy.com/ourbrand/"
        },
        {
            "title": "UFC",
            "hex": "D20A0A",
            "source": "https://www.ufc.com"
        },
        {
            "title": "UIkit",
            "hex": "2396F3",
            "source": "https://getuikit.com"
        },
        {
            "title": "Ulule",
            "hex": "18A5D6",
            "source": "https://ulule.frontify.com/d/EX3dK8qsXgqh/branding-guidelines"
        },
        {
            "title": "Umbraco",
            "hex": "3544B1",
            "source": "https://umbraco.com"
        },
        {
            "title": "Unacademy",
            "hex": "08BD80",
            "source": "https://unacademy.com"
        },
        {
            "title": "Under Armour",
            "hex": "1D1D1D",
            "source": "https://www.underarmour.com/en-us/"
        },
        {
            "title": "Underscore.js",
            "hex": "0371B5",
            "source": "https://github.com/jashkenas/underscore/blob/f098f61ff84931dea69c276b3674a62b6ae4def7/docs/images/underscore.png"
        },
        {
            "title": "Undertale",
            "hex": "E71D29",
            "source": "https://undertale.com"
        },
        {
            "title": "Unicode",
            "hex": "5455FE",
            "source": "https://en.wikipedia.org/wiki/Unicode"
        },
        {
            "title": "Unilever",
            "hex": "1F36C7",
            "source": "https://www.unilever.co.uk/about/who-we-are/our-logo/"
        },
        {
            "title": "United Airlines",
            "hex": "002244",
            "source": "https://en.wikipedia.org/wiki/File:United_Airlines_Logo.svg"
        },
        {
            "title": "Unity",
            "hex": "FFFFFF",
            "source": "https://brand.unity.com",
            "guidelines": "https://brand.unity.com"
        },
        {
            "title": "Unlicense",
            "hex": "808080",
            "source": "https://commons.wikimedia.org/wiki/File:PD-icon.svg"
        },
        {
            "title": "UnoCSS",
            "hex": "333333",
            "source": "https://github.com/unocss/unocss/blob/fc2ed5bb6019b45565ff5293d4b650522f1b79b4/playground/public/icon.svg"
        },
        {
            "title": "Unraid",
            "hex": "F15A2C",
            "source": "https://unraid.net"
        },
        {
            "title": "Unreal Engine",
            "hex": "0E1128",
            "source": "https://www.unrealengine.com/en-US/branding",
            "guidelines": "https://www.unrealengine.com/en-US/branding"
        },
        {
            "title": "Unsplash",
            "hex": "000000",
            "source": "https://unsplash.com"
        },
        {
            "title": "Untangle",
            "hex": "68BD49",
            "source": "https://www.untangle.com/company-overview/",
            "guidelines": "https://www.untangle.com/company-overview/"
        },
        {
            "title": "Untappd",
            "hex": "FFC000",
            "source": "https://untappd.com"
        },
        {
            "title": "UpCloud",
            "hex": "7B00FF",
            "source": "https://upcloud.com/brand-assets/",
            "guidelines": "https://upcloud.com/brand-assets/"
        },
        {
            "title": "UpLabs",
            "hex": "3930D8",
            "source": "https://www.uplabs.com"
        },
        {
            "title": "Uploaded",
            "hex": "0E70CB",
            "source": "https://www.uploaded.net"
        },
        {
            "title": "UPS",
            "hex": "150400",
            "source": "https://www.ups.com"
        },
        {
            "title": "Upstash",
            "hex": "00E9A3",
            "source": "https://upstash.com"
        },
        {
            "title": "Uptime Kuma",
            "hex": "5CDD8B",
            "source": "https://uptime.kuma.pet"
        },
        {
            "title": "Uptobox",
            "hex": "5CE1E6",
            "source": "https://uptoboxpremium.org"
        },
        {
            "title": "Upwork",
            "hex": "6FDA44",
            "source": "https://www.upwork.com/press/"
        },
        {
            "title": "USPS",
            "hex": "333366",
            "source": "https://www.usps.com"
        },
        {
            "title": "V",
            "hex": "5D87BF",
            "source": "https://github.com/vlang/v-logo/tree/62dd9fe256f64190b53a306310c4a4cc27398d0f",
            "license": {
                "type": "MIT"
            }
        },
        {
            "title": "V2EX",
            "hex": "1F1F1F",
            "source": "https://www.v2ex.com"
        },
        {
            "title": "V8",
            "hex": "4B8BF5",
            "source": "https://v8.dev/logo"
        },
        {
            "title": "Vaadin",
            "hex": "00B4F0",
            "source": "https://vaadin.com/trademark",
            "guidelines": "https://vaadin.com/trademark"
        },
        {
            "title": "Vagrant",
            "hex": "1868F2",
            "source": "https://www.hashicorp.com/brand",
            "guidelines": "https://www.hashicorp.com/brand"
        },
        {
            "title": "Vala",
            "hex": "7239B3",
            "source": "https://commons.wikimedia.org/wiki/File:Vala_Logo.svg",
            "license": {
                "type": "MIT",
                "url": "https://commons.wikimedia.org/wiki/File:Vala_Logo.svg"
            }
        },
        {
            "title": "Valorant",
            "hex": "FA4454",
            "source": "https://commons.wikimedia.org/wiki/File:Valorant_logo_-_black_color_version.svg"
        },
        {
            "title": "Valve",
            "hex": "F74843",
            "source": "https://www.valvesoftware.com"
        },
        {
            "title": "Vapor",
            "hex": "0D0D0D",
            "source": "https://vapor.codes"
        },
        {
            "title": "Vault",
            "hex": "000000",
            "source": "https://www.hashicorp.com/brand",
            "guidelines": "https://www.hashicorp.com/brand"
        },
        {
            "title": "Vauxhall",
            "hex": "EB001E",
            "source": "https://www.stellantis.com/en/brands/vauxhall"
        },
        {
            "title": "vBulletin",
            "hex": "184D66",
            "source": "https://commons.wikimedia.org/wiki/File:VBulletin.svg"
        },
        {
            "title": "Vector Logo Zone",
            "hex": "184D66",
            "source": "https://www.vectorlogo.zone"
        },
        {
            "title": "Vectorworks",
            "hex": "000000",
            "source": "https://www.vectorworks.net/en-US"
        },
        {
            "title": "Veeam",
            "hex": "00B336",
            "source": "https://www.veeam.com/newsroom/veeam-graphics.html"
        },
        {
            "title": "Veepee",
            "hex": "EC008C",
            "source": "https://www.veepee.fr"
        },
        {
            "title": "Vega",
            "hex": "2450B2",
            "source": "https://github.com/vega/logos/blob/af32bc29f0c09c8de826aaafb037935fb69e960a/assets/VG_Black.svg",
            "guidelines": "https://github.com/vega/logos",
            "license": {
                "type": "BSD-3-Clause"
            }
        },
        {
            "title": "Velog",
            "hex": "20C997",
            "source": "https://github.com/velopert/velog-client/blob/8fbbb371f4b4525b6747e54d0c608900ea8bf03e/src/static/svg/velog-icon.svg"
        },
        {
            "title": "Venmo",
            "hex": "3D95CE",
            "source": "https://venmo.com/about/brand/"
        },
        {
            "title": "Vercel",
            "hex": "000000",
            "source": "https://vercel.com/design"
        },
        {
            "title": "Verdaccio",
            "hex": "4B5E40",
            "source": "https://verdaccio.org/docs/en/logo"
        },
        {
            "title": "Veritas",
            "hex": "B1181E",
            "source": "https://my.veritas.com/cs/groups/partner/documents/styleguide/mdaw/mdq5/~edisp/tus3cpeapp3855186572.pdf"
        },
        {
            "title": "Verizon",
            "hex": "CD040B",
            "source": "https://www.verizondigitalmedia.com/about/logo-usage/"
        },
        {
            "title": "VEXXHOST",
            "hex": "2A1659",
            "source": "https://vexxhost.com"
        },
        {
            "title": "vFairs",
            "hex": "EF4678",
            "source": "https://www.vfairs.com"
        },
        {
            "title": "Viadeo",
            "hex": "F07355",
            "source": "https://viadeo.journaldunet.com"
        },
        {
            "title": "Viber",
            "hex": "7360F2",
            "source": "https://www.viber.com/brand-center/"
        },
        {
            "title": "Vim",
            "hex": "019733",
            "source": "https://commons.wikimedia.org/wiki/File:Vimlogo.svg"
        },
        {
            "title": "Vimeo",
            "hex": "1AB7EA",
            "source": "https://vimeo.com/about/brand_guidelines"
        },
        {
            "title": "Vimeo Livestream",
            "hex": "0A0A20",
            "source": "https://livestream.com"
        },
        {
            "title": "Virgin",
            "aliases": {
                "aka": [
                    "Virgin Group"
                ]
            },
            "hex": "E10A0A",
            "source": "https://www.virgin.com/img/virgin-logo-square.svg"
        },
        {
            "title": "Virgin Media",
            "hex": "ED1A37",
            "source": "https://en.wikipedia.org/wiki/Virgin_Media#/media/File:Virgin_Media.svg"
        },
        {
            "title": "VirtualBox",
            "hex": "183A61",
            "source": "https://commons.wikimedia.org/wiki/File:Virtualbox_logo.png"
        },
        {
            "title": "VirusTotal",
            "hex": "394EFF",
            "source": "https://www.virustotal.com"
        },
        {
            "title": "Visa",
            "hex": "1A1F71",
            "source": "https://merchantsignageeu.visa.com/product.asp?dptID=696"
        },
        {
            "title": "Visual Studio",
            "hex": "5C2D91",
            "source": "https://visualstudio.microsoft.com"
        },
        {
            "title": "Visual Studio Code",
            "hex": "007ACC",
            "source": "https://commons.wikimedia.org/wiki/File:Visual_Studio_Code_1.35_icon.svg"
        },
        {
            "title": "Vite",
            "hex": "646CFF",
            "source": "https://vitejs.dev"
        },
        {
            "title": "Vitess",
            "hex": "F16728",
            "source": "https://cncf-branding.netlify.app/projects/vitess/"
        },
        {
            "title": "Vitest",
            "hex": "6E9F18",
            "source": "https://vitest.dev"
        },
        {
            "title": "Viva Wallet",
            "hex": "1F263A",
            "source": "https://www.vivawallet.com/gb_en/press-center-gb"
        },
        {
            "title": "Vivaldi",
            "hex": "EF3939",
            "source": "https://vivaldi.com/press/"
        },
        {
            "title": "Vivino",
            "hex": "AA1329",
            "source": "https://www.vivino.com/press"
        },
        {
            "title": "VK",
            "hex": "0077FF",
            "source": "https://vk.com/brand",
            "guidelines": "https://vk.com/brand"
        },
        {
            "title": "VLC media player",
            "hex": "FF8800",
            "source": "https://git.videolan.org/?p=vlc.git;a=tree;f=extras/package/macosx/asset_sources"
        },
        {
            "title": "VMware",
            "hex": "607078",
            "source": "https://myvmware.workspaceair.com"
        },
        {
            "title": "Vodafone",
            "hex": "E60000",
            "source": "https://web.vodafone.com.eg"
        },
        {
            "title": "VoIP.ms",
            "hex": "E1382D",
            "source": "https://voip.ms"
        },
        {
            "title": "Volkswagen",
            "hex": "151F5D",
            "source": "https://www.volkswagen.ie"
        },
        {
            "title": "Volvo",
            "hex": "003057",
            "source": "https://www.media.volvocars.com/global/en-gb/logos"
        },
        {
            "title": "Vonage",
            "hex": "FFFFFF",
            "source": "https://www.vonage.com"
        },
        {
            "title": "Vowpal Wabbit",
            "hex": "FF81F9",
            "source": "https://github.com/VowpalWabbit/vowpal_wabbit/blob/1da1aa4bb4f2dfb5e1a6083c14b429b30eba372d/logo_assets/vowpal-wabbits-icon.svg"
        },
        {
            "title": "VOX",
            "hex": "DA074A",
            "source": "https://commons.wikimedia.org/wiki/File:VOX_Logo_2013.svg"
        },
        {
            "title": "VSCO",
            "hex": "000000",
            "source": "https://vscopress.co/media-kit"
        },
        {
            "title": "VSCodium",
            "hex": "2F80ED",
            "source": "https://vscodium.com"
        },
        {
            "title": "VTEX",
            "hex": "ED125F",
            "source": "https://vtex.com"
        },
        {
            "title": "Vue.js",
            "hex": "4FC08D",
            "source": "https://github.com/vuejs/art/tree/d840546f0779f0639ba3fe1cb78e7b04d8127eab",
            "guidelines": "https://github.com/vuejs/art/blob/master/README.md",
            "license": {
                "type": "CC-BY-NC-SA-4.0"
            }
        },
        {
            "title": "Vuetify",
            "hex": "1867C0",
            "source": "https://vuetifyjs.com"
        },
        {
            "title": "Vulkan",
            "hex": "AC162C",
            "source": "https://www.khronos.org/legal/trademarks/"
        },
        {
            "title": "Vultr",
            "hex": "007BFC",
            "source": "https://www.vultr.com/company/brand-assets/"
        },
        {
            "title": "W3C",
            "hex": "005A9C",
            "source": "https://www.w3.org/Consortium/Legal/logo-usage-20000308",
            "license": {
                "type": "custom",
                "url": "https://www.w3.org/Consortium/Legal/2002/trademark-license-20021231"
            }
        },
        {
            "title": "Wacom",
            "hex": "000000",
            "source": "https://support.wacom.com/hc/en-us"
        },
        {
            "title": "Wagtail",
            "hex": "43B1B0",
            "source": "https://github.com/wagtail/wagtail/blob/e3e46e23b780aa2b1b521de081cb81872f77466d/wagtail/admin/static_src/wagtailadmin/images/wagtail-logo.svg"
        },
        {
            "title": "Wails",
            "hex": "DF0000",
            "source": "https://wails.io"
        },
        {
            "title": "WakaTime",
            "hex": "000000",
            "source": "https://wakatime.com/legal/logos-and-trademark-usage",
            "guidelines": "https://wakatime.com/legal/logos-and-trademark-usage"
        },
        {
            "title": "WALKMAN",
            "hex": "000000",
            "source": "https://en.wikipedia.org/wiki/File:Walkman_logo.svg"
        },
        {
            "title": "Wallabag",
            "hex": "3F6184",
            "source": "https://github.com/wallabag/logo/blob/f670395da2d85c3bbcb8dcfa8d2a339d8af5abb0/_default/icon/svg/logo-icon-black-no-bg.svg"
        },
        {
            "title": "Walmart",
            "hex": "0071CE",
            "source": "https://corporate.walmart.com",
            "guidelines": "https://one.walmart.com/content/people-experience/associate-brand-center.html"
        },
        {
            "title": "Wantedly",
            "hex": "21BDDB",
            "source": "https://wantedlyinc.com/ja/brand_assets",
            "guidelines": "https://wantedlyinc.com/ja/brand_assets"
        },
        {
            "title": "Wappalyzer",
            "hex": "32067C",
            "source": "https://www.wappalyzer.com"
        },
        {
            "title": "Warner Bros.",
            "slug": "warnerbros",
            "hex": "004DB4",
            "source": "https://www.warnerbros.com"
        },
        {
            "title": "Warp",
            "hex": "01A4FF",
            "source": "https://warp.dev"
        },
        {
            "title": "Wasabi",
            "hex": "01CD3E",
            "source": "https://wasabi.com"
        },
        {
            "title": "wasmCloud",
            "hex": "00BC8E",
            "source": "https://github.com/wasmCloud/branding/tree/0827503c63f55471a0c709e97d609f56d716be40",
            "guidelines": "https://github.com/wasmCloud/branding/"
        },
        {
            "title": "Wasmer",
            "hex": "4946DD",
            "source": "https://github.com/wasmerio/wasmer.io/blob/0d425f5b4ace56496e75278e304f54492c46adde/public/images/icon.svg"
        },
        {
            "title": "Wattpad",
            "hex": "FF500A",
            "source": "https://company.wattpad.com/brandguideline",
            "guidelines": "https://company.wattpad.com/brandguideline"
        },
        {
            "title": "Wayland",
            "hex": "FFBC00",
            "source": "https://gitlab.freedesktop.org/wayland/weston/-/blob/77ede00a938b8137bd638ce67b6f58cb52b1d1b0/data/wayland.svg",
            "license": {
                "type": "MIT"
            }
        },
        {
            "title": "Waze",
            "hex": "33CCFF",
            "source": "https://www.waze.com"
        },
        {
            "title": "Wear OS",
            "hex": "4285F4",
            "source": "https://partnermarketinghub.withgoogle.com/#/brands/"
        },
        {
            "title": "Weasyl",
            "hex": "990000",
            "source": "https://www.weasyl.com"
        },
        {
            "title": "Web3.js",
            "hex": "F16822",
            "source": "https://github.com/ChainSafe/web3.js/blob/fdbda4958cbdbaebe8ed5ea59183582b07fac254/assets/logo/web3js.svg"
        },
        {
            "title": "WebAssembly",
            "hex": "654FF0",
            "source": "https://webassembly.org"
        },
        {
            "title": "WebAuthn",
            "hex": "3423A6",
            "source": "https://github.com/webauthn-open-source/webauthn-logos/tree/b21be672811eb4a5caadaba41044970cae299a55",
            "guidelines": "https://github.com/webauthn-open-source/webauthn-logos"
        },
        {
            "title": "webcomponents.org",
            "hex": "29ABE2",
            "source": "https://www.webcomponents.org"
        },
        {
            "title": "WebdriverIO",
            "hex": "EA5906",
            "source": "https://webdriver.io/docs/api/"
        },
        {
            "title": "Webflow",
            "hex": "4353FF",
            "source": "https://webflow.com"
        },
        {
            "title": "WebGL",
            "hex": "990000",
            "source": "https://www.khronos.org/legal/trademarks/",
            "guidelines": "https://www.khronos.org/legal/trademarks/"
        },
        {
            "title": "webhint",
            "hex": "4700A3",
            "source": "https://github.com/webhintio/webhint.io/blob/5c9f10a33a6d68e1f0d2b1eff0829685b9123433/src/webhint-theme/source/images/webhint-logo.svg"
        },
        {
            "title": "Weblate",
            "hex": "2ECCAA",
            "source": "https://github.com/WeblateOrg/graphics/blob/669e4f910abd9ec36fda172d2ea6f2f424a32ace/logo/weblate-black.svg",
            "license": {
                "type": "GPL-3.0-only"
            }
        },
        {
            "title": "Webmin",
            "hex": "7DA0D0",
            "source": "https://github.com/webmin/webmin/blob/84d2d3d17f638a43939220f78b83bfefbae37f76/images/webmin-blue.svg"
        },
        {
            "title": "WebMoney",
            "hex": "036CB5",
            "source": "https://www.webmoney.ru/rus/developers/logos.shtml"
        },
        {
            "title": "Webpack",
            "hex": "8DD6F9",
            "source": "https://webpack.js.org/branding/"
        },
        {
            "title": "WebRTC",
            "hex": "333333",
            "source": "https://webrtc.org"
        },
        {
            "title": "WebStorm",
            "hex": "000000",
            "source": "https://www.jetbrains.com/company/brand/logos/",
            "guidelines": "https://www.jetbrains.com/company/brand/"
        },
        {
            "title": "WEBTOON",
            "hex": "00D564",
            "source": "https://webtoons.com"
        },
        {
            "title": "webtrees",
            "hex": "2694E8",
            "source": "https://webtrees.net",
            "guidelines": "https://wtwi.jprodina.cz/index.php?title=Logo_webtrees"
        },
        {
            "title": "WeChat",
            "hex": "07C160",
            "source": "https://wechat.design/standard/download/brand",
            "guidelines": "https://wechat.design/standard/download/brand"
        },
        {
            "title": "WeGame",
            "hex": "FAAB00",
            "source": "https://www.wegame.com.cn"
        },
        {
            "title": "Weights & Biases",
            "hex": "FFBE00",
            "source": "https://wandb.ai"
        },
        {
            "title": "Welcome to the Jungle",
            "aliases": {
                "aka": [
                    "WTTJ"
                ]
            },
            "hex": "FFCD00",
            "source": "https://www.welcometothejungle.com"
        },
        {
            "title": "WEMO",
            "hex": "72D44C",
            "source": "https://commons.wikimedia.org/wiki/File:WeMoApp.svg"
        },
        {
            "title": "Western Digital",
            "aliases": {
                "aka": [
                    "WD"
                ]
            },
            "hex": "000000",
            "source": "https://www.westerndigital.com"
        },
        {
            "title": "WeTransfer",
            "hex": "409FFF",
            "source": "https://wetransfer.com"
        },
        {
            "title": "WhatsApp",
            "hex": "25D366",
            "source": "https://www.facebook.com/brand/resources/whatsapp/whatsapp-brand",
            "guidelines": "https://www.facebook.com/brand/resources/whatsapp/whatsapp-brand"
        },
        {
            "title": "When I Work",
            "hex": "51A33D",
            "source": "https://wheniwork.com"
        },
        {
            "title": "WhiteSource",
            "hex": "161D4E",
            "source": "https://www.whitesourcesoftware.com/whitesource-media-kit/"
        },
        {
            "title": "Wii",
            "hex": "8B8B8B",
            "source": "https://commons.wikimedia.org/wiki/File:Wii.svg"
        },
        {
            "title": "Wii U",
            "hex": "8B8B8B",
            "source": "https://commons.wikipedia.org/wiki/File:WiiU.svg"
        },
        {
            "title": "Wiki.js",
            "hex": "1976D2",
            "source": "https://cdn.js.wiki/images/wikijs-butterfly-mono.svg"
        },
        {
            "title": "Wikidata",
            "hex": "006699",
            "source": "https://commons.wikimedia.org/wiki/File:Wikidata-logo-en.svg"
        },
        {
            "title": "Wikimedia Commons",
            "hex": "006699",
            "source": "https://commons.wikimedia.org/wiki/File:Commons-logo.svg"
        },
        {
            "title": "Wikipedia",
            "hex": "000000",
            "source": "https://commons.wikimedia.org/wiki/File:Wikipedia-logo-v2.svg"
        },
        {
            "title": "Wikiquote",
            "hex": "006699",
            "source": "https://commons.wikimedia.org/wiki/File:Wikiquote-logo.svg"
        },
        {
            "title": "Wikivoyage",
            "hex": "006699",
            "source": "https://commons.wikimedia.org/wiki/File:Wikivoyage-Logo-v3-en.svg"
        },
        {
            "title": "Winamp",
            "hex": "F93821",
            "source": "https://www.winamp.com"
        },
        {
            "title": "Windi CSS",
            "hex": "48B0F1",
            "source": "https://github.com/windicss/docs/blob/d7a01df515c4fa30dbb33ede7c46392e21fbf2cb/public/assets/logo.svg"
        },
        {
            "title": "Windows",
            "hex": "0078D6",
            "source": "https://commons.wikimedia.org/wiki/File:Windows_10_Logo.svg"
        },
        {
            "title": "Windows 11",
            "hex": "0078D4",
            "source": "https://commons.wikimedia.org/wiki/File:Windows_logo_-_2021_(Black).svg",
            "guidelines": "https://query.prod.cms.rt.microsoft.com/cms/api/am/binary/RE1voQq"
        },
        {
            "title": "Windows 95",
            "hex": "008080",
            "source": "https://en.wikipedia.org/wiki/Windows_95"
        },
        {
            "title": "Windows Terminal",
            "hex": "4D4D4D",
            "source": "https://github.com/microsoft/terminal/blob/a90289548f8548bf5c370a4b141b4b815c22616b/res/terminal/Terminal_HC.svg"
        },
        {
            "title": "Windows XP",
            "hex": "003399",
            "source": "https://commons.wikimedia.org/wiki/File:Windows_logo_-_2002%E2%80%932012_(Multicolored).svg"
        },
        {
            "title": "Winmate",
            "hex": "C11920",
            "source": "https://www.winmate.com/NewsAndEvents/Publications"
        },
        {
            "title": "Wipro",
            "hex": "341C53",
            "source": "https://www.wipro.com/content/dam/nexus/en/service-lines/applications/latest-thinking/state-of-cybersecurity-report-2019.pdf"
        },
        {
            "title": "Wire",
            "hex": "000000",
            "source": "https://brand.wire.com",
            "guidelines": "https://brand.wire.com"
        },
        {
            "title": "WireGuard",
            "hex": "88171A",
            "source": "https://www.wireguard.com"
        },
        {
            "title": "Wireshark",
            "hex": "1679A7",
            "source": "https://gitlab.com/wanduow/wireshark/-/blob/cd5539b0f76975474869984a9d2f0fce29d5c21e/image/wsicon.svg"
        },
        {
            "title": "Wise",
            "hex": "9FE870",
            "source": "https://wise.design/foundations/logo",
            "guidelines": "https://wise.design/foundations/logo"
        },
        {
            "title": "Wish",
            "hex": "2FB7EC",
            "source": "https://wish.com"
        },
        {
            "title": "Wistia",
            "hex": "54BBFF",
            "source": "https://wistia.com/about/assets",
            "guidelines": "https://wistia.com/about/assets"
        },
        {
            "title": "Wix",
            "hex": "0C6EFC",
            "source": "https://www.wix.com/about/design-assets"
        },
        {
            "title": "Wizz Air",
            "hex": "C6007E",
            "source": "https://wizzair.com/en-gb/information-and-services/about-us/press-office/logos"
        },
        {
            "title": "Wolfram",
            "hex": "DD1100",
            "source": "https://company.wolfram.com/press-center/wolfram-corporate/"
        },
        {
            "title": "Wolfram Language",
            "hex": "DD1100",
            "source": "https://company.wolfram.com/press-center/language/"
        },
        {
            "title": "Wolfram Mathematica",
            "hex": "DD1100",
            "source": "https://company.wolfram.com/press-center/mathematica/"
        },
        {
            "title": "Woo",
            "hex": "96588A",
            "source": "https://woocommerce.com/style-guide/",
            "guidelines": "https://woocommerce.com/trademark-guidelines/"
        },
        {
            "title": "WooCommerce",
            "hex": "96588A",
            "source": "https://woocommerce.com/style-guide/",
            "guidelines": "https://woocommerce.com/trademark-guidelines/"
        },
        {
            "title": "WordPress",
            "hex": "21759B",
            "source": "https://wordpress.org/about/logos"
        },
        {
            "title": "Workplace",
            "hex": "4326C4",
            "source": "https://en.facebookbrand.com",
            "guidelines": "https://en.facebookbrand.com"
        },
        {
            "title": "World Health Organization",
            "hex": "0093D5",
            "source": "https://www.who.int"
        },
        {
            "title": "WP Engine",
            "hex": "0ECAD4",
            "source": "https://wpengine.com/brand-assets/"
        },
        {
            "title": "WP Rocket",
            "hex": "F56640",
            "source": "https://wp-rocket.me"
        },
        {
            "title": "WPExplorer",
            "hex": "2563EB",
            "source": "https://wpexplorer.com"
        },
        {
            "title": "write.as",
            "hex": "5BC4EE",
            "source": "https://write.as/brand",
            "guidelines": "https://write.as/brand"
        },
        {
            "title": "WWE",
            "hex": "000000",
            "source": "https://commons.wikimedia.org/wiki/File:WWE_Network_logo.svg"
        },
        {
            "title": "Wwise",
            "hex": "00549F",
            "source": "https://www.audiokinetic.com/resources/credits/",
            "guidelines": "https://www.audiokinetic.com/resources/credits/"
        },
        {
            "title": "X.Org",
            "hex": "F28834",
            "source": "https://upload.wikimedia.org/wikipedia/commons/9/90/X.Org_Logo.svg"
        },
        {
            "title": "Xamarin",
            "hex": "3498DB",
            "source": "https://github.com/dotnet-foundation/swag/tree/0d21c59a604f348f509d772c12a99b888ed9f21f/xamarin"
        },
        {
            "title": "XAML",
            "hex": "0C54C2",
            "source": "https://github.com/microsoft/microsoft-ui-xaml/issues/1185#issuecomment-529731046"
        },
        {
            "title": "XAMPP",
            "hex": "FB7A24",
            "source": "https://www.apachefriends.org/en/"
        },
        {
            "title": "Xbox",
            "hex": "107C10",
            "source": "https://www.xbox.com/en-US/consoles"
        },
        {
            "title": "Xcode",
            "hex": "147EFB",
            "source": "https://developer.apple.com/develop/"
        },
        {
            "title": "XDA Developers",
            "hex": "EA7100",
            "source": "https://www.xda-developers.com"
        },
        {
            "title": "Xero",
            "hex": "13B5EA",
            "source": "https://www.xero.com/uk/about/media/downloads"
        },
        {
            "title": "XFCE",
            "hex": "2284F2",
            "source": "https://www.xfce.org/download#artwork"
        },
        {
            "title": "Xiaomi",
            "hex": "FF6900",
            "source": "https://www.mi.com/global"
        },
        {
            "title": "Xilinx",
            "hex": "E01F27",
            "source": "https://www.xilinx.com"
        },
        {
            "title": "Xing",
            "hex": "006567",
            "source": "https://dev.xing.com/logo_rules"
        },
        {
            "title": "XMPP",
            "hex": "002B5C",
            "source": "https://github.com/xsf/xmpp.org/tree/00c49187e353c1a156c95562dafaf129e688fbad/content/icons"
        },
        {
            "title": "XO",
            "hex": "5ED9C7",
            "source": "https://github.com/xojs/xo/tree/f9c7db99255d009b3c81535ced021c3f6ade57b4"
        },
        {
            "title": "XRP",
            "hex": "25A768",
            "source": "https://xrpl.org"
        },
        {
            "title": "XSplit",
            "hex": "0095DE",
            "source": "https://www.xsplit.com/presskit"
        },
        {
            "title": "XState",
            "hex": "2C3E50",
            "source": "https://github.com/davidkpiano/xstate/blob/544df7f00e2ef49603b5e5ff2f0d183ff6bd5e7c/docs/.vuepress/public/logo.svg"
        },
        {
            "title": "Y Combinator",
            "hex": "F0652F",
            "source": "https://www.ycombinator.com/press/"
        },
        {
            "title": "Yahoo!",
            "hex": "6001D2",
            "source": "https://yahoo.com"
        },
        {
            "title": "Yale",
            "hex": "FFD900",
            "source": "https://yalehome.com"
        },
        {
            "title": "Yamaha Corporation",
            "hex": "4B1E78",
            "source": "https://www.yamaha.com/en/"
        },
        {
            "title": "Yamaha Motor Corporation",
            "hex": "E60012",
            "source": "https://en.wikipedia.org/wiki/Yamaha_Motor_Company"
        },
        {
            "title": "YAML",
            "hex": "CB171E",
            "source": "https://commons.wikimedia.org/wiki/File:Official_YAML_Logo.svg"
        },
        {
            "title": "Yammer",
            "hex": "106EBE",
            "source": "https://developer.microsoft.com/en-us/fluentui#/styles/web/colors/products"
        },
        {
            "title": "Yarn",
            "hex": "2C8EBB",
            "source": "https://github.com/yarnpkg/assets/tree/76d30ca2aebed5b73ea8131d972218fb860bd32d"
        },
        {
            "title": "Yelp",
            "hex": "D32323",
            "source": "https://www.yelp.com/styleguide/icons"
        },
        {
            "title": "Yoast",
            "hex": "A4286A",
            "source": "https://yoast.com/media/logo/"
        },
        {
            "title": "YOLO",
            "hex": "00FFFF",
            "source": "https://pjreddie.com/darknet/yolo/"
        },
        {
            "title": "YourTravel.TV",
            "hex": "F79025",
            "source": "https://yourtravel.tv"
        },
        {
            "title": "YouTube",
            "hex": "FF0000",
            "source": "https://www.youtube.com/howyoutubeworks/resources/brand-resources/#logos-icons-and-colors",
            "guidelines": "https://www.youtube.com/howyoutubeworks/resources/brand-resources/#logos-icons-and-colors"
        },
        {
            "title": "YouTube Gaming",
            "hex": "FF0000",
            "source": "https://gaming.youtube.com"
        },
        {
            "title": "YouTube Music",
            "hex": "FF0000",
            "source": "https://partnermarketinghub.withgoogle.com/#/brands/"
        },
        {
            "title": "YouTube Studio",
            "hex": "FF0000",
            "source": "https://www.youtube.com"
        },
        {
            "title": "YouTube TV",
            "hex": "FF0000",
            "source": "https://partnermarketinghub.withgoogle.com/#/brands/"
        },
        {
            "title": "Yubico",
            "hex": "84BD00",
            "source": "https://www.yubico.com/wp-content/themes/coronado/img/icon.svg"
        },
        {
            "title": "Z-Wave",
            "hex": "1B365D",
            "source": "https://www.z-wave.com"
        },
        {
            "title": "Żabka",
            "hex": "006420",
            "source": "https://www.zabka.pl"
        },
        {
            "title": "Zalando",
            "hex": "FF6900",
            "source": "https://www.zalando.co.uk"
        },
        {
            "title": "Zalo",
            "hex": "0068FF",
            "source": "https://zalo.me"
        },
        {
            "title": "Zapier",
            "hex": "FF4A00",
            "source": "https://zapier.com/about/brand"
        },
        {
            "title": "Zara",
            "hex": "000000",
            "source": "https://www.zara.com"
        },
        {
            "title": "Zazzle",
            "hex": "212121",
            "source": "https://www.zazzle.com/logo",
            "guidelines": "https://www.zazzle.com/logo"
        },
        {
            "title": "Zcash",
            "aliases": {
                "aka": [
                    "ZEC"
                ]
            },
            "hex": "F4B728",
            "source": "https://z.cash/press/",
            "guidelines": "https://www.zfnd.org/about/trademark-policy/"
        },
        {
            "title": "ZDF",
            "hex": "FA7D19",
            "source": "https://www.zdf.de"
        },
        {
            "title": "Zebra Technologies",
            "hex": "000000",
            "source": "https://www.zebra.com"
        },
        {
            "title": "Zelle",
            "hex": "6D1ED4",
            "source": "https://www.zellepay.com"
        },
        {
            "title": "Zend",
            "hex": "0679EA",
            "source": "https://www.zend.com"
        },
        {
            "title": "Zend Framework",
            "hex": "68B604",
            "source": "https://framework.zend.com"
        },
        {
            "title": "Zendesk",
            "hex": "03363D",
            "source": "https://brandland.zendesk.com"
        },
        {
            "title": "Zenn",
            "hex": "3EA8FF",
            "source": "https://zenn.dev/mediakit"
        },
        {
            "title": "Zenodo",
            "hex": "1682D4",
            "source": "https://about.zenodo.org",
            "guidelines": "https://about.zenodo.org"
        },
        {
            "title": "Zerodha",
            "hex": "387ED1",
            "source": "https://zerodha.com"
        },
        {
            "title": "ZeroMQ",
            "hex": "DF0000",
            "source": "https://github.com/zeromq/zeromq.org/blob/00f635314a0b0b801d411c7efef314dfd9625404/static/safari-pinned-tab.svg"
        },
        {
            "title": "Zerply",
            "hex": "7BBB6E",
            "source": "https://zerply.com/about/resources"
        },
        {
            "title": "Zettlr",
            "hex": "1CB27E",
            "source": "https://www.zettlr.com",
            "guidelines": "https://www.zettlr.com/press"
        },
        {
            "title": "Zhihu",
            "hex": "0084FF",
            "source": "https://www.zhihu.com"
        },
        {
            "title": "Zig",
            "hex": "F7A41D",
            "source": "https://github.com/ziglang/logo/tree/608770bf7303613c18a8c3faf284516fa31072f0",
            "license": {
                "type": "CC-BY-SA-4.0"
            }
        },
        {
            "title": "Zigbee",
            "hex": "EB0443",
            "source": "https://zigbeealliance.org/solution/zigbee/"
        },
        {
            "title": "Zilch",
            "hex": "00D287",
            "source": "https://www.zilch.com"
        },
        {
            "title": "Zillow",
            "hex": "006AFF",
            "source": "https://www.zillow.com"
        },
        {
            "title": "ZincSearch",
            "hex": "5BA37F",
            "source": "https://zincsearch.com"
        },
        {
            "title": "Zingat",
            "hex": "009CFB",
            "source": "https://www.zingat.com/kurumsal-logolar"
        },
        {
            "title": "Zoho",
            "hex": "C8202B",
            "source": "https://www.zoho.com/branding/"
        },
        {
            "title": "Zoiper",
            "hex": "F47920",
            "source": "https://www.zoiper.com/en/products"
        },
        {
            "title": "Zomato",
            "hex": "E23744",
            "source": "https://www.zomato.com/business/apps"
        },
        {
            "title": "Zoom",
            "hex": "2D8CFF",
            "source": "https://zoom.us/brandguidelines"
        },
        {
            "title": "Zorin",
            "hex": "0CC1F3",
            "source": "https://zorinos.com/press/"
        },
        {
            "title": "Zotero",
            "hex": "CC2936",
            "source": "https://www.zotero.org/support/brand"
        },
        {
            "title": "Zulip",
            "hex": "FFFFFF",
            "source": "https://github.com/zulip/zulip/blob/df9e40491dc77b658d943cff36a816d46e32ce1b/static/images/logo/zulip-org-logo.svg"
        },
        {
            "title": "Zyte",
            "hex": "B02CCE",
            "source": "https://www.zyte.com"
        }
    ]
}<|MERGE_RESOLUTION|>--- conflicted
+++ resolved
@@ -2512,15 +2512,14 @@
             "source": "https://app.codeship.com"
         },
         {
-<<<<<<< HEAD
+            "title": "CodeSignal",
+            "hex": "1062FB",
+            "source": "https://codesignal.com"
+        },
+        {
             "title": "CodeStream",
             "hex": "008C99",
             "source": "https://www.codestream.com"
-=======
-            "title": "CodeSignal",
-            "hex": "1062FB",
-            "source": "https://codesignal.com"
->>>>>>> 9eb7823e
         },
         {
             "title": "Codewars",
