--- conflicted
+++ resolved
@@ -2856,15 +2856,14 @@
             "source": "https://github.com/home-assistant/home-assistant-assets"
         },
         {
-<<<<<<< HEAD
             "title": "HomeAdvisor",
             "hex": "F68315",
             "source": "https://www.abouthomeadvisor.com/media-room/press-resources/"
-=======
+        },
+        {
             "title": "Homebrew",
             "hex": "FBB040",
             "source": "https://github.com/Homebrew/brew.sh/blob/2e576aaca83e62dda41a188597bb4bd20e75e385/assets/img/homebrew.svg"
->>>>>>> 50108e21
         },
         {
             "title": "homify",
