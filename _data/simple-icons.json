{
    "icons": [
        {
            "title": ".NET",
            "hex": "5C2D91",
            "source": "https://docs.microsoft.com/en-us/dotnet/images/hub/net.svg"
        },
        {
            "title": "1Password",
            "hex": "0094F5",
            "source": "https://1password.com/press/"
        },
        {
            "title": "500px",
            "hex": "0099E5",
            "source": "https://about.500px.com/press"
        },
        {
            "title": "ABB RobotStudio",
            "hex": "FF9E0F",
            "source": "https://new.abb.com/products/robotics/en/robotstudio/downloads"
        },
        {
            "title": "About.me",
            "hex": "00A98F",
            "source": "https://about.me/assets"
        },
        {
            "title": "Abstract",
            "hex": "191A1B",
            "source": "https://www.abstract.com/about/"
        },
        {
            "title": "Academia",
            "hex": "41454A",
            "source": "https://www.academia.edu/"
        },
        {
            "title": "Accusoft",
            "hex": "A9225C",
            "source": "https://company-39138.frontify.com/d/7EKFm12NQSa8/accusoft-corporation-style-guide#/style-guide/logo"
        },
        {
            "title": "ACM",
            "hex": "0085CA",
            "source": "http://identitystandards.acm.org/"
        },
        {
            "title": "ActiGraph",
            "hex": "0B2C4A",
            "source": "http://www.actigraphcorp.com/"
        },
        {
            "title": "Activision",
            "hex": "000000",
            "source": "https://www.activision.com/"
        },
        {
            "title": "AddThis",
            "hex": "FF6550",
            "source": "http://www.addthis.com/"
        },
        {
            "title": "AdGuard",
            "hex": "66B574",
            "source": "https://adguard.com/en/contribute.html"
        },
        {
            "title": "Adobe",
            "hex": "FF0000",
            "source": "https://www.adobe.com/"
        },
        {
            "title": "Adobe Acrobat Reader",
            "hex": "EE3F24",
            "source": "https://wwwimages2.adobe.com/etc/clientlibs/beagle/ace/source/font/aceui-fonts.svg"
        },
        {
            "title": "Adobe After Effects",
            "hex": "D291FF",
            "source": "https://wwwimages2.adobe.com/etc/clientlibs/beagle/ace/source/font/aceui-fonts.svg"
        },
        {
            "title": "Adobe Audition",
            "hex": "00E4BB",
            "source": "https://helpx.adobe.com/content/dam/help/mnemonics/au_cc_app_RGB.svg"
        },
        {
            "title": "Adobe Creative Cloud",
            "hex": "D41818",
            "source": "https://www.adobe.io/apis/creativecloud/creativesdk/docs/websdk/adobe-creative-sdk-for-web_master/branding-guidelines.html"
        },
        {
            "title": "Adobe Dreamweaver",
            "hex": "35FA00",
            "source": "https://wwwimages2.adobe.com/etc/clientlibs/beagle/ace/source/font/aceui-fonts.svg"
        },
        {
            "title": "Adobe Illustrator",
            "hex": "FF7C00",
            "source": "https://wwwimages2.adobe.com/etc/clientlibs/beagle/ace/source/font/aceui-fonts.svg"
        },
        {
            "title": "Adobe InDesign",
            "hex": "FD3F93",
            "source": "https://wwwimages2.adobe.com/etc/clientlibs/beagle/ace/source/font/aceui-fonts.svg"
        },
        {
            "title": "Adobe Lightroom CC",
            "hex": "3DF0F0",
            "source": "https://www.adobe.com/products/photoshop-lightroom.html"
        },
        {
            "title": "Adobe Lightroom Classic",
            "hex": "ADD5EC",
            "source": "https://www.adobe.com/products/photoshop-lightroom-classic.html"
        },
        {
            "title": "Adobe PhoneGap",
            "hex": "27A1C5",
            "source": "https://phonegap.com/about/logos/"
        },
        {
            "title": "Adobe Photoshop",
            "hex": "00C8FF",
            "source": "https://wwwimages2.adobe.com/etc/clientlibs/beagle/ace/source/font/aceui-fonts.svg"
        },
        {
            "title": "Adobe Premiere",
            "hex": "EA77FF",
            "source": "https://helpx.adobe.com/content/dam/help/mnemonics/pr_cc_app_RGB.svg"
        },
        {
            "title": "Adobe Typekit",
            "hex": "87EC00",
            "source": "https://helpx.adobe.com/content/dam/help/mnemonics/tk_appicon_RGB.svg"
        },
        {
            "title": "Adobe XD",
            "hex": "FF2BC2",
            "source": "https://www.adobe.com/products/xd.html"
        },
        {
            "title": "Aiqfome",
            "hex": "7A1FA2",
            "source": "https://aiqfome.com"
        },
        {
            "title": "Airbnb",
            "hex": "FF5A5F",
            "source": "https://www.airbnb.com"
        },
        {
            "title": "Airbus",
            "hex": "00205B",
            "source": "https://brand.airbus.com/brand-elements/logo.html"
        },
        {
            "title": "AirPlay Audio",
            "hex": "000000",
            "source": "https://developer.apple.com/design/human-interface-guidelines/airplay/overview/icons/"
        },
        {
            "title": "AirPlay Video",
            "hex": "000000",
            "source": "https://developer.apple.com/design/human-interface-guidelines/airplay/overview/icons/"
        },
        {
            "title": "Airtable",
            "hex": "18BFFF",
            "source": "https://airtable.com/press"
        },
        {
            "title": "Algolia",
            "hex": "5468FF",
            "source": "https://www.algolia.com/press/?section=brand-guidelines"
        },
        {
            "title": "Alipay",
            "hex": "00A1E9",
            "source": "https://gw.alipayobjects.com/os/rmsportal/trUJZfSrlnRCcFgfZGjD.ai"
        },
        {
            "title": "AlliedModders",
            "hex": "1578D3",
            "source": "https://forums.alliedmods.net/index.php"
        },
        {
            "title": "AlloCiné",
            "hex": "FECC00",
            "source": "http://www.allocine.fr/favicon.ico"
        },
        {
            "title": "Amazon",
            "hex": "FF9900",
            "source": "https://worldvectorlogo.com/logo/amazon-icon"
        },
        {
            "title": "Amazon Alexa",
            "hex": "00CAFF",
            "source": "https://developer.amazon.com/docs/alexa-voice-service/logo-and-brand.html"
        },
        {
            "title": "Amazon AWS",
            "hex": "232F3E",
            "source": "https://upload.wikimedia.org/wikipedia/commons/9/93/Amazon_Web_Services_Logo.svg"
        },
        {
            "title": "Amazon Lumberyard",
            "hex": "67459B",
            "source": "https://github.com/aws/lumberyard"
        },
        {
            "title": "AMD",
            "hex": "ED1C24",
            "source": "https://subscriptions.amd.com/greatpower/img/amd-logo-black.svg"
        },
        {
            "title": "American Express",
            "hex": "2E77BC",
            "source": "https://commons.wikimedia.org/wiki/File:American_Express_logo.svg"
        },
        {
            "title": "Anaconda",
            "hex": "42B029",
            "source": "https://www.anaconda.com/media-kit/"
        },
        {
            "title": "Analogue",
            "hex": "1A1A1A",
            "source": "https://www.analogue.co/"
        },
        {
            "title": "Anchor",
            "hex": "8940FA",
            "source": "https://anchor.fm/"
        },
        {
            "title": "Android",
            "hex": "3DDC84",
            "source": "https://developer.android.com/distribute/marketing-tools/brand-guidelines"
        },
        {
            "title": "AngelList",
            "hex": "000000",
            "source": "https://angel.co/logo"
        },
        {
            "title": "Angular",
            "hex": "DD0031",
            "source": "https://angular.io/assets/images/logos/angular/angular_solidBlack.svg"
        },
        {
            "title": "Angular Universal",
            "hex": "00ACC1",
            "source": "https://angular.io/presskit"
        },
        {
            "title": "AngularJS",
            "hex": "E23237",
            "source": "https://angularjs.org/"
        },
        {
            "title": "Ansible",
            "hex": "EE0000",
            "source": "https://www.ansible.com/logos"
        },
        {
            "title": "Apache",
            "hex": "D22128",
            "source": "https://www.apache.org/foundation/press/kit/"
        },
        {
            "title": "Apache Airflow",
            "hex": "007A88",
            "source": "https://github.com/apache/airflow/tree/master/docs/img/logos"
        },
        {
            "title": "Apache Ant",
            "hex": "A81C7D",
            "source": "https://commons.wikimedia.org/wiki/File:Apache-Ant-logo.svg"
        },
        {
            "title": "Apache Cordova",
            "hex": "E8E8E8",
            "source": "https://cordova.apache.org/artwork/"
        },
        {
            "title": "Apache Flink",
            "hex": "E6526F",
            "source": "https://flink.apache.org/material.html"
        },
        {
            "title": "Apache Kafka",
            "hex": "000000",
            "source": "https://commons.wikimedia.org/wiki/File:Apache_kafka.svg"
        },
        {
            "title": "Apache Maven",
            "hex": "C71A36",
            "source": "https://en.wikipedia.org/wiki/Apache_Maven"
        },
        {
            "title": "Apache NetBeans IDE",
            "hex": "1B6AC6",
            "source": "https://netbeans.apache.org/images/"
        },
        {
            "title": "Apache OpenOffice",
            "hex": "0E85CD",
            "source": "https://www.openoffice.org/marketing/art/galleries/logos/index.html"
        },
        {
            "title": "Apache Pulsar",
            "hex": "188FFF",
            "source": "https://pulsar.apache.org/"
        },
        {
            "title": "Apache RocketMQ",
            "hex": "D77310",
            "source": "https://rocketmq.apache.org/"
        },
        {
            "title": "Apache Spark",
            "hex": "E25A1C",
            "source": "https://spark.apache.org/images/"
        },
        {
            "title": "Apple",
            "hex": "999999",
            "source": "https://worldvectorlogo.com/logo/apple"
        },
        {
            "title": "Apple Music",
            "hex": "000000",
            "source": "https://www.apple.com/itunes/marketing-on-music/identity-guidelines.html#apple-music-icon"
        },
        {
            "title": "Apple Pay",
            "hex": "000000",
            "source": "https://developer.apple.com/apple-pay/marketing/"
        },
        {
            "title": "Apple Podcasts",
            "hex": "9933CC",
            "source": "https://www.apple.com/itunes/marketing-on-podcasts/identity-guidelines.html#apple-podcasts-icon"
        },
        {
            "title": "AppVeyor",
            "hex": "00B3E0",
            "source": "https://commons.wikimedia.org/wiki/File:Appveyor_logo.svg"
        },
        {
            "title": "ARAL",
            "hex": "0063CB",
            "source": "https://upload.wikimedia.org/wikipedia/commons/6/60/Aral_Logo.svg"
        },
        {
            "title": "Arch Linux",
            "hex": "1793D1",
            "source": "https://www.archlinux.org/art/"
        },
        {
            "title": "Archive of Our Own",
            "hex": "990000",
            "source": "https://archiveofourown.org/"
        },
        {
            "title": "Arduino",
            "hex": "00979D",
            "source": "https://cdn.arduino.cc/projecthub/img/Arduino-logo.svg"
        },
        {
            "title": "ArtStation",
            "hex": "13AFF0",
            "source": "https://www.artstation.com/about/logo"
        },
        {
            "title": "arXiv",
            "hex": "B31B1B",
            "source": "https://static.arxiv.org/static/base/0.15.2/images/arxiv-logo-web.svg"
        },
        {
            "title": "Asana",
            "hex": "273347",
            "source": "https://asana.com/styles"
        },
        {
            "title": "Asciidoctor",
            "hex": "E40046",
            "source": "https://github.com/asciidoctor/brand"
        },
        {
            "title": "asciinema",
            "hex": "D40000",
            "source": "https://github.com/asciinema/asciinema-logo"
        },
        {
            "title": "AT&T",
            "hex": "00A8E0",
            "source": "https://commons.wikimedia.org/wiki/File:AT%26T_logo_2016.svg"
        },
        {
            "title": "Atlassian",
            "hex": "0052CC",
            "source": "https://atlassian.design/guidelines/brand/logos-1"
        },
        {
            "title": "Atom",
            "hex": "66595C",
            "source": "https://commons.wikimedia.org/wiki/File:Atom_editor_logo.svg"
        },
        {
            "title": "Audi",
            "hex": "BB0A30",
            "source": "https://www.audi.com/ci/en/intro/basics/rings.html"
        },
        {
            "title": "Audible",
            "hex": "F8991C",
            "source": "https://commons.wikimedia.org/wiki/File:Audible_logo.svg"
        },
        {
            "title": "Audiomack",
            "hex": "FFA200",
            "source": "https://styleguide.audiomack.com/"
        },
        {
            "title": "Aurelia",
            "hex": "ED2B88",
            "source": "https://aurelia.io/"
        },
        {
            "title": "Auth0",
            "hex": "EB5424",
            "source": "https://styleguide.auth0.com"
        },
        {
            "title": "Authy",
            "hex": "EC1C24",
            "source": "https://authy.com/"
        },
        {
            "title": "Automatic",
            "hex": "7D8084",
            "source": "https://www.automatic.com/press"
        },
        {
            "title": "Autotask",
            "hex": "E51937",
            "source": "https://www.autotask.com/branding"
        },
        {
            "title": "Aventrix",
            "hex": "0099DD",
            "source": "https://www.aventrix.com/press"
        },
        {
            "title": "awesomeWM",
            "hex": "535D6C",
            "source": "https://awesomewm.org/"
        },
        {
            "title": "Azure Artifacts",
            "hex": "CB2E6D",
            "source": "https://azure.microsoft.com/en-us/services/devops/artifacts/"
        },
        {
            "title": "Azure DevOps",
            "hex": "0078D7",
            "source": "http://azure.com/devops"
        },
        {
            "title": "Azure Pipelines",
            "hex": "2560E0",
            "source": "https://github.com/vscode-icons/vscode-icons/pull/1741"
        },
        {
            "title": "Babel",
            "hex": "F9DC3E",
            "source": "https://babeljs.io/"
        },
        {
            "title": "Baidu",
            "hex": "2319DC",
            "source": "https://en.wikipedia.org/wiki/File:Baidu.svg"
        },
        {
            "title": "Bamboo",
            "hex": "0052CC",
            "source": "https://www.atlassian.design/guidelines/marketing/resources/logo-files"
        },
        {
            "title": "Bancontact",
            "hex": "005498",
            "source": "https://www.bancontact.com/en/promotion-material/guidelines-logo"
        },
        {
            "title": "Bandcamp",
            "hex": "408294",
            "source": "https://bandcamp.com/buttons"
        },
        {
            "title": "BandLab",
            "hex": "DC3710",
            "source": "https://blog.bandlab.com/press/"
        },
        {
            "title": "Bandsintown",
            "hex": "00CEC8",
            "source": "https://corp.bandsintown.com/media-library"
        },
        {
            "title": "Basecamp",
            "hex": "5ECC62",
            "source": "https://basecamp.com/about/press"
        },
        {
            "title": "Bath ASU",
            "hex": "00A3E0",
            "source": "https://bathasu.com/press/"
        },
        {
            "title": "Battle.net",
            "hex": "00AEFF",
            "source": "https://www.blizzard.com/en-gb/"
        },
        {
            "title": "Beats",
            "hex": "005571",
            "source": "https://www.elastic.co/brand"
        },
        {
            "title": "Beats by Dre",
            "hex": "E01F3D",
            "source": "https://www.beatsbydre.com/"
        },
        {
            "title": "Behance",
            "hex": "1769FF",
            "source": "https://www.behance.net/dev/api/brand"
        },
        {
            "title": "Big Cartel",
            "hex": "222222",
            "source": "https://www.bigcartel.com"
        },
        {
            "title": "Bing",
            "hex": "008373",
            "source": "https://commons.wikimedia.org/wiki/File:Bing_logo_(2016).svg"
        },
        {
            "title": "Bit",
            "hex": "73398D",
            "source": "https://bit.dev"
        },
        {
            "title": "Bitbucket",
            "hex": "0052CC",
            "source": "https://www.atlassian.com/company/news/press-kit"
        },
        {
            "title": "Bitcoin",
            "hex": "F7931A",
            "source": "https://bitcoin.org/en"
        },
        {
            "title": "Bitdefender",
            "hex": "ED1C24",
            "source": "https://www.bitdefender.com/funzone/logos.html"
        },
        {
            "title": "Bitly",
            "hex": "EE6123",
            "source": "https://bitly.com/pages/press"
        },
        {
            "title": "Bitrise",
            "hex": "683D87",
            "source": "https://www.bitrise.io/presskit"
        },
        {
            "title": "Blackberry",
            "hex": "000000",
            "source": "https://www.blackberry.com/"
        },
        {
            "title": "Blender",
            "hex": "F5792A",
            "source": "https://www.blender.org/about/logo/"
        },
        {
            "title": "Blogger",
            "hex": "FF5722",
            "source": "https://www.blogger.com"
        },
        {
            "title": "Bluetooth",
            "hex": "0082FC",
            "source": "https://www.bluetooth.com/develop-with-bluetooth/marketing-branding/"
        },
        {
            "title": "BMC Software",
            "hex": "FE5000",
            "source": "https://www.bmc.com/"
        },
        {
            "title": "Boeing",
            "hex": "1D439C",
            "source": "https://upload.wikimedia.org/wikipedia/commons/4/4f/Boeing_full_logo.svg"
        },
        {
            "title": "Boost",
            "hex": "F69220",
            "source": "https://www.boostmobile.com/"
        },
        {
            "title": "Bootstrap",
            "hex": "563D7C",
            "source": "http://getbootstrap.com/about"
        },
        {
            "title": "Bower",
            "hex": "EF5734",
            "source": "https://bower.io/docs/about/#brand"
        },
        {
            "title": "Box",
            "hex": "0061D5",
            "source": "https://www.box.com/en-gb/about-us/press"
        },
        {
            "title": "Brand.ai",
            "hex": "0AA0FF",
            "source": "https://brand.ai/brand-ai/style"
        },
        {
            "title": "Brandfolder",
            "hex": "40D1F5",
            "source": "https://brandfolder.com/brandfolder"
        },
        {
            "title": "Brave",
            "hex": "FB542B",
            "source": "https://brave.com/brave-branding-assets/"
        },
        {
            "title": "Breaker",
            "hex": "003DAD",
            "source": "https://www.breaker.audio/i/brand"
        },
        {
            "title": "Broadcom",
            "hex": "CC092F",
            "source": "https://en.wikipedia.org/wiki/Broadcom_Inc"
        },
        {
            "title": "Buddy",
            "hex": "1A86FD",
            "source": "https://buddy.works/about"
        },
        {
            "title": "Buffer",
            "hex": "168EEA",
            "source": "https://buffer.com/press"
        },
        {
            "title": "Bulma",
            "hex": "00D1B2",
            "source": "https://github.com/jgthms/bulma/"
        },
        {
            "title": "Buy Me A Coffee",
            "hex": "FF813F",
            "source": "https://www.buymeacoffee.com/brand"
        },
        {
            "title": "BuzzFeed",
            "hex": "EE3322",
            "source": "http://www.buzzfeed.com/press/downloads"
        },
        {
            "title": "C",
            "hex": "A8B9CC",
            "source": "https://commons.wikimedia.org/wiki/File:The_C_Programming_Language_logo.svg"
        },
        {
            "title": "C Sharp",
            "hex": "239120",
            "source": "https://upload.wikimedia.org/wikipedia/commons/0/0d/C_Sharp_wordmark.svg"
        },
        {
            "title": "C++",
            "hex": "00599C",
            "source": "https://github.com/isocpp/logos"
        },
        {
            "title": "CakePHP",
            "hex": "D33C43",
            "source": "https://cakephp.org/logos"
        },
        {
            "title": "Campaign Monitor",
            "hex": "111324",
            "source": "https://www.campaignmonitor.com/company/brand/"
        },
        {
            "title": "Canva",
            "hex": "00C4CC",
            "source": "https://www.canva.com/"
        },
        {
            "title": "Cash App",
            "hex": "00C244",
            "source": "https://cash.app/press"
        },
        {
            "title": "Cassandra",
            "hex": "1287B1",
            "source": "https://upload.wikimedia.org/wikipedia/commons/5/5e/Cassandra_logo.svg"
        },
        {
            "title": "Castorama",
            "hex": "0078D7",
            "source": "https://www.castorama.fr/"
        },
        {
            "title": "Castro",
            "hex": "00B265",
            "source": "http://supertop.co/castro/press/"
        },
        {
            "title": "CD Projekt",
            "hex": "DC0D15",
            "source": "https://www.cdprojekt.com/en/media/logotypes/"
        },
        {
            "title": "Celery",
            "hex": "37814A",
            "source": "http://www.celeryproject.org/"
        },
        {
            "title": "CentOS",
            "hex": "262577",
            "source": "https://wiki.centos.org/ArtWork/Brand/Logo"
        },
        {
            "title": "CEVO",
            "hex": "1EABE2",
            "source": "https://cevo.com/"
        },
        {
            "title": "ChartMogul",
            "hex": "13324B",
            "source": "https://chartmogul.com/company/"
        },
        {
            "title": "Chase",
            "hex": "117ACA",
            "source": "https://commons.wikimedia.org/wiki/File:Chase_logo_2007.svg"
        },
        {
            "title": "Chef",
            "hex": "F09820",
            "source": "https://www.chef.io/"
        },
        {
            "title": "Cinema 4D",
            "hex": "011A6A",
            "source": "https://www.maxon.net/de/header-meta-navigation/ueber-maxon/pressematerial/"
        },
        {
            "title": "Circle",
            "hex": "8669AE",
            "source": "https://www.circle.com/"
        },
        {
            "title": "CircleCI",
            "hex": "343434",
            "source": "https://circleci.com/press"
        },
        {
            "title": "Cirrus CI",
            "hex": "212121",
            "source": "https://cirrus-ci.org"
        },
        {
            "title": "Cisco",
            "hex": "1BA0D7",
            "source": "https://www.cisco.com/"
        },
        {
            "title": "Citrix",
            "hex": "000000",
            "source": "https://www.citrix.com/news/media-resources.html"
        },
        {
            "title": "Citroën",
            "hex": "6E6E6E",
            "source": "https://citroen.pcaci.co.uk/logo.php"
        },
        {
            "title": "CiviCRM",
            "hex": "81C459",
            "source": "https://civicrm.org/trademark"
        },
        {
            "title": "Claris",
            "hex": "000000",
            "source": "https://www.claris.com/"
        },
        {
            "title": "Clockify",
            "hex": "03A9F4",
            "source": "https://clockify.me/"
        },
        {
            "title": "Clojure",
            "hex": "5881D8",
            "source": "https://commons.wikimedia.org/wiki/File:Clojure_logo.svg"
        },
        {
            "title": "CloudBees",
            "hex": "1997B5",
            "source": "https://www.cloudbees.com/"
        },
        {
            "title": "Cloudflare",
            "hex": "F38020",
            "source": "https://www.cloudflare.com/logo/"
        },
        {
            "title": "CMake",
            "hex": "064F8C",
            "source": "https://www.kitware.com/platforms/"
        },
        {
            "title": "Co-op",
            "hex": "00B1E7",
            "source": "http://www.co-operative.coop/corporate/press/logos/"
        },
        {
            "title": "Codacy",
            "hex": "222F29",
            "source": "https://www.codacy.com/blog/"
        },
        {
            "title": "Code Climate",
            "hex": "000000",
            "source": "https://codeclimate.com/"
        },
        {
            "title": "Codecademy",
            "hex": "1F4056",
            "source": "https://www.codecademy.com/"
        },
        {
            "title": "CodeChef",
            "hex": "5B4638",
            "source": "https://www.codechef.com/"
        },
        {
            "title": "Codecov",
            "hex": "F01F7A",
            "source": "https://codecov.io/"
        },
        {
            "title": "CodeFactor",
            "hex": "F44A6A",
            "source": "https://www.codefactor.io/"
        },
        {
            "title": "Codeforces",
            "hex": "1F8ACB",
            "source": "http://codeforces.com/"
        },
        {
            "title": "CodeIgniter",
            "hex": "EE4623",
            "source": "https://www.codeigniter.com/help/legal"
        },
        {
            "title": "CodePen",
            "hex": "000000",
            "source": "http://codepen.io"
        },
        {
            "title": "Coderwall",
            "hex": "3E8DCC",
            "source": "https://github.com/twolfson/coderwall-svg"
        },
        {
            "title": "CodeSandbox",
            "hex": "000000",
            "source": "https://codesandbox.io"
        },
        {
            "title": "Codeship",
            "hex": "3C4858",
            "source": "https://app.codeship.com/"
        },
        {
            "title": "Codewars",
            "hex": "AD2C27",
            "source": "https://www.codewars.com"
        },
        {
            "title": "Codio",
            "hex": "4574E0",
            "source": "https://codio.com"
        },
        {
            "title": "CoffeeScript",
            "hex": "2F2625",
            "source": "https://coffeescript.org/"
        },
        {
            "title": "Coinbase",
            "hex": "0667D0",
            "source": "https://www.coinbase.com/press"
        },
        {
            "title": "Common Workflow Language",
            "hex": "B5314C",
            "source": "https://github.com/common-workflow-language/logo/blob/master/CWL-Logo-nofonts.svg"
        },
        {
            "title": "Composer",
            "hex": "885630",
            "source": "https://getcomposer.org/"
        },
        {
            "title": "ComproPago",
            "hex": "00AAEF",
            "source": "https://compropago.com"
        },
        {
<<<<<<< HEAD
            "title": "Concourse",
            "hex": "3398DC",
            "source": "https://concourse-ci.org/"
=======
            "title": "Conda-Forge",
            "hex": "000000",
            "source": "https://github.com/conda-forge/conda-forge.github.io/"
>>>>>>> afe98c6f
        },
        {
            "title": "Conekta",
            "hex": "414959",
            "source": "https://www.conekta.io"
        },
        {
            "title": "Confluence",
            "hex": "172B4D",
            "source": "https://www.atlassian.com/company/news/press-kit"
        },
        {
            "title": "Convertio",
            "hex": "FF3333",
            "source": "https://convertio.co/"
        },
        {
            "title": "Corona Engine",
            "hex": "F96F29",
            "source": "https://coronalabs.com/"
        },
        {
            "title": "Corona Renderer",
            "hex": "E6502A",
            "source": "https://corona-renderer.com/about"
        },
        {
            "title": "Coursera",
            "hex": "2A73CC",
            "source": "https://about.coursera.org/press"
        },
        {
            "title": "Coveralls",
            "hex": "3F5767",
            "source": "https://coveralls.io/"
        },
        {
            "title": "cPanel",
            "hex": "FF6C2C",
            "source": "https://cpanel.net/company/cpanel-brand-guide/"
        },
        {
            "title": "Creative Commons",
            "hex": "EF9421",
            "source": "https://creativecommons.org/"
        },
        {
            "title": "Crehana",
            "hex": "4B22F4",
            "source": "https://www.crehana.com/"
        },
        {
            "title": "Crunchbase",
            "hex": "0288D1",
            "source": "https://www.crunchbase.com/home"
        },
        {
            "title": "Crunchyroll",
            "hex": "F47521",
            "source": "https://www.crunchyroll.com"
        },
        {
            "title": "CRYENGINE",
            "hex": "000000",
            "source": "https://www.cryengine.com/brand"
        },
        {
            "title": "CSS Wizardry",
            "hex": "F43059",
            "source": "http://csswizardry.com"
        },
        {
            "title": "CSS3",
            "hex": "1572B6",
            "source": "http://www.w3.org/html/logo/"
        },
        {
            "title": "curl",
            "hex": "073551",
            "source": "https://curl.haxx.se/logo/"
        },
        {
            "title": "D3.js",
            "hex": "F9A03C",
            "source": "https://github.com/d3/d3-logo"
        },
        {
            "title": "Dailymotion",
            "hex": "0066DC",
            "source": "http://press.dailymotion.com/?page_id=346"
        },
        {
            "title": "Dart",
            "hex": "0175C2",
            "source": "https://github.com/dart-lang/site-shared/tree/master/src/_assets/image/dart/logo"
        },
        {
            "title": "Das Erste",
            "hex": "001A4B",
            "source": "https://en.wikipedia.org/wiki/Das_Erste"
        },
        {
            "title": "Dashlane",
            "hex": "007C97",
            "source": "https://www.dashlane.com/"
        },
        {
            "title": "Dassault Systèmes",
            "hex": "005386",
            "source": "https://www.3ds.com/statics/menu/2/assets/img/logo/3ds-dark.svg"
        },
        {
            "title": "DataCamp",
            "hex": "33AACC",
            "source": "https://www.datacamp.com/"
        },
        {
            "title": "Datadog",
            "hex": "632CA6",
            "source": "https://www.datadoghq.com/"
        },
        {
            "title": "DAZN",
            "hex": "F8F8F5",
            "source": "https://media.dazn.com/en/assets/"
        },
        {
            "title": "dblp",
            "hex": "004F9F",
            "source": "https://dblp.org/"
        },
        {
            "title": "Debian",
            "hex": "A81D33",
            "source": "https://www.debian.org/logos"
        },
        {
            "title": "deepin",
            "hex": "007CFF",
            "source": "https://commons.wikimedia.org/wiki/File:Deepin_logo.svg"
        },
        {
            "title": "Deezer",
            "hex": "FEAA2D",
            "source": "https://deezerbrand.com/"
        },
        {
            "title": "Delicious",
            "hex": "3399FF",
            "source": "https://en.wikipedia.org/wiki/Delicious_(website)"
        },
        {
            "title": "Deliveroo",
            "hex": "00CCBC",
            "source": "https://www.deliveroo.design/"
        },
        {
            "title": "Dell",
            "hex": "007DB8",
            "source": "https://datasecurity.dell.com/wp-content/themes/dell/images/logo-dell.svg"
        },
        {
            "title": "Deno",
            "hex": "000000",
            "source": "https://github.com/denoland/deno/tree/1cc02a5d9d867f1a239ee4b69f587d8afac07b02/website/images"
        },
        {
            "title": "Dependabot",
            "hex": "025E8C",
            "source": "https://dependabot.com/dependabot-logo-symbol-square-mono.svg"
        },
        {
            "title": "Designer News",
            "hex": "2D72D9",
            "source": "https://www.designernews.co"
        },
        {
            "title": "dev.to",
            "hex": "0A0A0A",
            "source": "https://dev.to/"
        },
        {
            "title": "DeviantArt",
            "hex": "05CC47",
            "source": "http://help.deviantart.com/21"
        },
        {
            "title": "devRant",
            "hex": "F99A66",
            "source": "https://devrant.com"
        },
        {
            "title": "Diaspora",
            "hex": "000000",
            "source": "https://wiki.diasporafoundation.org/Branding"
        },
        {
            "title": "Digg",
            "hex": "000000",
            "source": "https://en.wikipedia.org/wiki/Digg"
        },
        {
            "title": "DigitalOcean",
            "hex": "0080FF",
            "source": "https://www.digitalocean.com/company/logos-and-badges/"
        },
        {
            "title": "Directus",
            "hex": "263238",
            "source": "https://directus.io/resources.html"
        },
        {
            "title": "Discogs",
            "hex": "333333",
            "source": "https://www.discogs.com/brand"
        },
        {
            "title": "Discord",
            "hex": "7289DA",
            "source": "https://discordapp.com/branding"
        },
        {
            "title": "Discourse",
            "hex": "000000",
            "source": "https://www.discourse.org/"
        },
        {
            "title": "Discover",
            "hex": "FF6000",
            "source": "https://www.discovernetwork.com/en-us/business-resources/free-signage-logos"
        },
        {
            "title": "Disqus",
            "hex": "2E9FFF",
            "source": "https://disqus.com/brand"
        },
        {
            "title": "Disroot",
            "hex": "50162D",
            "source": "https://git.fosscommunity.in/disroot/assests/blob/master/d.svg"
        },
        {
            "title": "Django",
            "hex": "092E20",
            "source": "https://www.djangoproject.com/community/logos/"
        },
        {
            "title": "DLNA",
            "hex": "48A842",
            "source": "https://upload.wikimedia.org/wikipedia/de/e/eb/Digital_Living_Network_Alliance_logo.svg"
        },
        {
            "title": "Docker",
            "hex": "1488C6",
            "source": "https://www.docker.com"
        },
        {
            "title": "DocuSign",
            "hex": "FFCC22",
            "source": "https://github.com/simple-icons/simple-icons/issues/1098"
        },
        {
            "title": "Dolby",
            "hex": "000000",
            "source": "https://www.dolby.com/us/en/about/brand-identity.html"
        },
        {
            "title": "Douban",
            "hex": "007722",
            "source": "https://zh.wikipedia.org/wiki/Douban"
        },
        {
            "title": "Draugiem.lv",
            "hex": "FF6600",
            "source": "https://www.frype.com/applications/dev/docs/logos/"
        },
        {
            "title": "Dribbble",
            "hex": "EA4C89",
            "source": "https://dribbble.com/branding"
        },
        {
            "title": "Drone",
            "hex": "212121",
            "source": "https://github.com/drone/brand"
        },
        {
            "title": "Dropbox",
            "hex": "0061FF",
            "source": "https://www.dropbox.com/branding"
        },
        {
            "title": "Drupal",
            "hex": "0678BE",
            "source": "https://www.drupal.org/drupalorg/style-guide/colors"
        },
        {
            "title": "DTube",
            "hex": "FF0000",
            "source": "https://about.d.tube/mediakit.html"
        },
        {
            "title": "DuckDuckGo",
            "hex": "DE5833",
            "source": "https://duckduckgo.com/"
        },
        {
            "title": "Dunked",
            "hex": "2DA9D7",
            "source": "https://dunked.com/"
        },
        {
            "title": "Duolingo",
            "hex": "58CC02",
            "source": "https://www.duolingo.com/"
        },
        {
            "title": "Dynatrace",
            "hex": "1496FF",
            "source": "https://www.dynatrace.com/company/press-kit/"
        },
        {
            "title": "EA",
            "hex": "000000",
            "source": "https://www.ea.com"
        },
        {
            "title": "eBay",
            "hex": "E53238",
            "source": "https://go.developer.ebay.com/logos"
        },
        {
            "title": "Eclipse IDE",
            "hex": "2C2255",
            "source": "https://www.eclipse.org/artwork/"
        },
        {
            "title": "Elastic",
            "hex": "005571",
            "source": "https://www.elastic.co/brand"
        },
        {
            "title": "Elastic Cloud",
            "hex": "005571",
            "source": "https://www.elastic.co/brand"
        },
        {
            "title": "Elastic Stack",
            "hex": "005571",
            "source": "https://www.elastic.co/brand"
        },
        {
            "title": "Elasticsearch",
            "hex": "005571",
            "source": "https://www.elastic.co/brand"
        },
        {
            "title": "Electron",
            "hex": "47848F",
            "source": "https://electronjs.org/images/electron-logo.svg"
        },
        {
            "title": "elementary",
            "hex": "64BAFF",
            "source": "https://elementary.io/brand"
        },
        {
            "title": "Eleventy",
            "hex": "000000",
            "source": "https://www.11ty.io"
        },
        {
            "title": "Elixir",
            "hex": "4B275F",
            "source": "https://github.com/elixir-lang/elixir-lang.github.com/tree/master/images/logo"
        },
        {
            "title": "Ello",
            "hex": "000000",
            "source": "https://ello.co"
        },
        {
            "title": "Elsevier",
            "hex": "FF6C00",
            "source": "https://www.elsevier.com"
        },
        {
            "title": "Ember.js",
            "hex": "E04E39",
            "source": "https://emberjs.com/logos/"
        },
        {
            "title": "Emby",
            "hex": "52B54B",
            "source": "https://emby.media/"
        },
        {
            "title": "Emlakjet",
            "hex": "0AE524",
            "source": "https://www.emlakjet.com/kurumsal-materyaller/"
        },
        {
            "title": "Empire Kred",
            "hex": "72BE50",
            "source": "http://www.empire.kred"
        },
        {
            "title": "Envato",
            "hex": "81B441",
            "source": "https://envato.com/"
        },
        {
            "title": "EPEL",
            "hex": "FC0000",
            "source": "https://fedoraproject.org/wiki/EPEL"
        },
        {
            "title": "Epic Games",
            "hex": "313131",
            "source": "https://www.epicgames.com/"
        },
        {
            "title": "Epson",
            "hex": "003399",
            "source": "https://global.epson.com/IR/library/"
        },
        {
            "title": "ESEA",
            "hex": "0E9648",
            "source": "https://play.esea.net/"
        },
        {
            "title": "ESLint",
            "hex": "4B32C3",
            "source": "https://eslint.org/img/logo.svg"
        },
        {
            "title": "Ethereum",
            "hex": "3C3C3D",
            "source": "https://www.ethereum.org/images/logos/Ethereum_Visual_Identity_1.0.0.pdf"
        },
        {
            "title": "Etsy",
            "hex": "F16521",
            "source": "https://www.etsy.com/uk/press"
        },
        {
            "title": "Event Store",
            "hex": "5AB552",
            "source": "https://github.com/eventstore/brand"
        },
        {
            "title": "Eventbrite",
            "hex": "F05537",
            "source": "https://www.eventbrite.com/signin/"
        },
        {
            "title": "Evernote",
            "hex": "00A82D",
            "source": "https://evernote.com/press"
        },
        {
            "title": "Everplaces",
            "hex": "FA4B32",
            "source": "https://everplaces.com"
        },
        {
            "title": "EVRY",
            "hex": "063A54",
            "source": "https://www.evry.com/en/"
        },
        {
            "title": "Exercism",
            "hex": "009CAB",
            "source": "https://github.com/exercism/website-icons/blob/master/exercism/logo-icon.svg"
        },
        {
            "title": "Experts Exchange",
            "hex": "00AAE7",
            "source": "https://www.experts-exchange.com/"
        },
        {
            "title": "Expo",
            "hex": "000000",
            "source": "http://expo.io"
        },
        {
            "title": "EyeEm",
            "hex": "000000",
            "source": "https://www.eyeem.com/"
        },
        {
            "title": "F-Droid",
            "hex": "1976D2",
            "source": "https://f-droid.org/"
        },
        {
            "title": "F-Secure",
            "hex": "00BAFF",
            "source": "https://vip.f-secure.com/en/marketing/logos"
        },
        {
            "title": "Facebook",
            "hex": "1877F2",
            "source": "https://en.facebookbrand.com/"
        },
        {
            "title": "FACEIT",
            "hex": "FF5500",
            "source": "https://corporate.faceit.com/branding/"
        },
        {
            "title": "Fandango",
            "hex": "FF7300",
            "source": "https://www.fandango.com"
        },
        {
            "title": "Fandom",
            "hex": "00D6D6",
            "source": "https://fandomdesignsystem.com/"
        },
        {
            "title": "Favro",
            "hex": "512DA8",
            "source": "https://favro.com/login"
        },
        {
            "title": "FeatHub",
            "hex": "9B9B9B",
            "source": "http://feathub.com/"
        },
        {
            "title": "Fedora",
            "hex": "294172",
            "source": "https://fedoraproject.org/wiki/Logo/UsageGuidelines"
        },
        {
            "title": "FedRAMP",
            "hex": "112E51",
            "source": "https://www.fedramp.gov/assets/resources/documents/FedRAMP_Branding_Guidance.pdf"
        },
        {
            "title": "Feedly",
            "hex": "2BB24C",
            "source": "https://blog.feedly.com/wp-content/themes/feedly-2017-v1.19.3/assets/images/logos/logo.svg"
        },
        {
            "title": "Fido Alliance",
            "hex": "FFBF3B",
            "source": "https://fidoalliance.org/overview/legal/logo-usage/"
        },
        {
            "title": "Figma",
            "hex": "F24E1E",
            "source": "https://figma.com/"
        },
        {
            "title": "figshare",
            "hex": "556472",
            "source": "https://en.wikipedia.org/wiki/Figshare"
        },
        {
            "title": "FileZilla",
            "hex": "BF0000",
            "source": "https://upload.wikimedia.org/wikipedia/commons/0/01/FileZilla_logo.svg"
        },
        {
            "title": "Firebase",
            "hex": "FFCA28",
            "source": "https://firebase.google.com/brand-guidelines/"
        },
        {
            "title": "Fitbit",
            "hex": "00B0B9",
            "source": "http://www.fitbit.com/uk/home"
        },
        {
            "title": "FITE",
            "hex": "CA0404",
            "source": "https://www.fite.tv/"
        },
        {
            "title": "Fiverr",
            "hex": "1DBF73",
            "source": "https://www.fiverr.com/press-kit"
        },
        {
            "title": "Flask",
            "hex": "000000",
            "source": "http://flask.pocoo.org/community/logos/"
        },
        {
            "title": "Flattr",
            "hex": "000000",
            "source": "https://flattr.com/"
        },
        {
            "title": "Flickr",
            "hex": "0063DC",
            "source": "https://worldvectorlogo.com/logo/flickr-1"
        },
        {
            "title": "Flipboard",
            "hex": "E12828",
            "source": "https://about.flipboard.com/brand-guidelines"
        },
        {
            "title": "Floatplane",
            "hex": "00AEEF",
            "source": "https://www.floatplane.com/"
        },
        {
            "title": "Flood",
            "hex": "4285F4",
            "source": "https://flood.io/"
        },
        {
            "title": "Flutter",
            "hex": "02569B",
            "source": "https://flutter.dev/brand"
        },
        {
            "title": "Fnac",
            "hex": "E1A925",
            "source": "http://www.fnac.com/"
        },
        {
            "title": "Formstack",
            "hex": "21B573",
            "source": "https://www.formstack.com/brand/guidelines"
        },
        {
            "title": "Fortinet",
            "hex": "EE3124",
            "source": "http://www.fortinet.com/"
        },
        {
            "title": "Fossa",
            "hex": "90A1B8",
            "source": "https://fossa.com/press/"
        },
        {
            "title": "Fossil SCM",
            "hex": "548294",
            "source": "https://fossil-scm.org/"
        },
        {
            "title": "Foursquare",
            "hex": "F94877",
            "source": "https://foursquare.com/about/logos"
        },
        {
            "title": "Framer",
            "hex": "0055FF",
            "source": "https://framer.com"
        },
        {
            "title": "FreeBSD",
            "hex": "AB2B28",
            "source": "https://www.freebsdfoundation.org/about/project/"
        },
        {
            "title": "freeCodeCamp",
            "hex": "006400",
            "source": "https://freecodecamp.com"
        },
        {
            "title": "Freelancer",
            "hex": "29B2FE",
            "source": "https://www.freelancer.com/"
        },
        {
            "title": "Fujifilm",
            "hex": "ED1A3A",
            "source": "https://upload.wikimedia.org/wikipedia/commons/a/a1/Fujifilm_logo.svg"
        },
        {
            "title": "Fujitsu",
            "hex": "FF0000",
            "source": "https://www.fujitsu.com/global/about/brandmanagement/logo/"
        },
        {
            "title": "Fur Affinity",
            "hex": "FAAF3A",
            "source": "https://www.furaffinity.net/"
        },
        {
            "title": "Furry Network",
            "hex": "2E75B4",
            "source": "https://furrynetwork.com"
        },
        {
            "title": "Garmin",
            "hex": "007CC3",
            "source": "https://developer.garmin.com/resources/brand-guidelines/"
        },
        {
            "title": "Gatsby",
            "hex": "663399",
            "source": "https://www.gatsbyjs.org/"
        },
        {
            "title": "Gauges",
            "hex": "2FA66A",
            "source": "http://get.gaug.es/"
        },
        {
            "title": "Genius",
            "hex": "FFFF64",
            "source": "https://upload.wikimedia.org/wikipedia/en/a/ad/Genius_website_logo.svg"
        },
        {
            "title": "Gentoo",
            "hex": "54487A",
            "source": "https://wiki.gentoo.org/wiki/Project:Artwork/Artwork#Variations_of_the_.22g.22_logo"
        },
        {
            "title": "Geocaching",
            "hex": "00874D",
            "source": "https://www.geocaching.com/about/logousage.aspx"
        },
        {
            "title": "Gerrit",
            "hex": "EEEEEE",
            "source": "https://gerrit-review.googlesource.com/c/75842/"
        },
        {
            "title": "Ghost",
            "hex": "738A94",
            "source": "https://ghost.org/design"
        },
        {
            "title": "GIMP",
            "hex": "5C5543",
            "source": "https://www.gimp.org/about/linking.html#wilber-the-gimp-mascot"
        },
        {
            "title": "Git",
            "hex": "F05032",
            "source": "http://git-scm.com/downloads/logos"
        },
        {
            "title": "Gitea",
            "hex": "609926",
            "source": "https://github.com/go-gitea/gitea/tree/master/assets"
        },
        {
            "title": "GitHub",
            "hex": "181717",
            "source": "https://github.com/logos"
        },
        {
            "title": "GitLab",
            "hex": "FCA121",
            "source": "https://about.gitlab.com/press/press-kit/"
        },
        {
            "title": "Gitpod",
            "hex": "1AA6E4",
            "source": "https://www.gitpod.io/"
        },
        {
            "title": "Gitter",
            "hex": "ED1965",
            "source": "https://gitter.im/"
        },
        {
            "title": "Glassdoor",
            "hex": "0CAA41",
            "source": "https://www.glassdoor.com/press/images/"
        },
        {
            "title": "Glitch",
            "hex": "3333FF",
            "source": "https://glitch.com/about/press/"
        },
        {
            "title": "Gmail",
            "hex": "D14836",
            "source": "https://material.io/guidelines/resources/sticker-sheets-icons.html#sticker-sheets-icons-components"
        },
        {
            "title": "GNOME",
            "hex": "4A86CF",
            "source": "https://wiki.gnome.org/Engagement/BrandGuidelines"
        },
        {
            "title": "GNU",
            "hex": "A42E2B",
            "source": "https://gnu.org"
        },
        {
            "title": "GNU Bash",
            "hex": "4EAA25",
            "source": "https://github.com/odb/official-bash-logo"
        },
        {
            "title": "GNU Emacs",
            "hex": "7F5AB6",
            "source": "https://git.savannah.gnu.org/cgit/emacs.git/tree/etc/images/icons/hicolor/scalable/apps/emacs.svg"
        },
        {
            "title": "GNU IceCat",
            "hex": "002F5B",
            "source": "https://git.savannah.gnu.org/cgit/gnuzilla.git/plain/artwork/simple.svg"
        },
        {
            "title": "GNU Privacy Guard",
            "hex": "0093DD",
            "source": "https://git.gnupg.org/cgi-bin/gitweb.cgi?p=gnupg.git;a=tree;f=artwork/icons"
        },
        {
            "title": "GNU social",
            "hex": "A22430",
            "source": "https://www.gnu.org/graphics/social.html"
        },
        {
            "title": "Go",
            "hex": "00ADD8",
            "source": "https://blog.golang.org/go-brand"
        },
        {
            "title": "Godot Engine",
            "hex": "478CBF",
            "source": "https://godotengine.org/themes/godotengine/assets/download/godot_logo.svg"
        },
        {
            "title": "GOG.com",
            "hex": "86328A",
            "source": "https://www.cdprojekt.com/en/media/logotypes/"
        },
        {
            "title": "GoldenLine",
            "hex": "F1B92B",
            "source": "http://www.goldenline.pl"
        },
        {
            "title": "Goodreads",
            "hex": "663300",
            "source": "https://www.goodreads.com/about/press"
        },
        {
            "title": "Google",
            "hex": "4285F4",
            "source": "https://developers.google.com/+/branding-guidelines?hl=en"
        },
        {
            "title": "Google Ads",
            "hex": "4285F4",
            "source": "https://designguidelines.withgoogle.com/ads-branding/google-ads/logos.html#logos-brand-logo-lockups"
        },
        {
            "title": "Google Analytics",
            "hex": "FFC107",
            "source": "https://analytics.google.com"
        },
        {
            "title": "Google Assistant",
            "hex": "4285F4",
            "source": "https://assistant.google.com/"
        },
        {
            "title": "Google Chrome",
            "hex": "4285F4",
            "source": "https://blog.google/press/?product_tag=chrome"
        },
        {
            "title": "Google Cloud",
            "hex": "4285F4",
            "source": "https://cloud.google.com/"
        },
        {
            "title": "Google Drive",
            "hex": "4285F4",
            "source": "https://developers.google.com/drive/web/branding"
        },
        {
            "title": "Google Fit",
            "hex": "4285F4",
            "source": "https://en.wikipedia.org/wiki/Google_Fit"
        },
        {
            "title": "Google Hangouts",
            "hex": "0C9D58",
            "source": "https://material.google.com/resources/sticker-sheets-icons.html#sticker-sheets-icons-components"
        },
        {
            "title": "Google Hangouts Chat",
            "hex": "00897B",
            "source": "https://chat.google.com/error/noaccess"
        },
        {
            "title": "Google Keep",
            "hex": "FFBB00",
            "source": "https://play.google.com/store/apps/details?id=com.google.android.keep"
        },
        {
            "title": "Google Lens",
            "hex": "4285F4",
            "source": "https://lens.google.com/"
        },
        {
            "title": "Google Maps",
            "hex": "4285F4",
            "source": "https://upload.wikimedia.org/wikipedia/commons/a/a9/Google_Maps_icon.svg"
        },
        {
            "title": "Google Pay",
            "hex": "5F6368",
            "source": "https://developers.google.com/pay/api/web/guides/brand-guidelines"
        },
        {
            "title": "Google Play",
            "hex": "607D8B",
            "source": "https://getsello.com"
        },
        {
            "title": "Google Podcasts",
            "hex": "4285F4",
            "source": "https://developers.google.com/search/docs/data-types/podcast"
        },
        {
            "title": "Google Scholar",
            "hex": "4885ED",
            "source": "https://scholar.google.com/intl/fr/scholar/images/2x/sprite_20161020.png"
        },
        {
            "title": "Google Search Console",
            "hex": "458CF5",
            "source": "https://search.google.com/search-console"
        },
        {
            "title": "GOV.UK",
            "hex": "005EA5",
            "source": "https://github.com/alphagov/design-assets/tree/master/Icons"
        },
        {
            "title": "Gradle",
            "hex": "02303A",
            "source": "https://gradle.com/brand"
        },
        {
            "title": "Grafana",
            "hex": "F46800",
            "source": "https://grafana.com/"
        },
        {
            "title": "Graphcool",
            "hex": "27AE60",
            "source": "https://www.graph.cool"
        },
        {
            "title": "GraphQL",
            "hex": "E10098",
            "source": "http://graphql.org/"
        },
        {
            "title": "Grav",
            "hex": "221E1F",
            "source": "http://getgrav.org/media"
        },
        {
            "title": "Gravatar",
            "hex": "1E8CBE",
            "source": "https://automattic.com/press"
        },
        {
            "title": "Greenkeeper",
            "hex": "00C775",
            "source": "https://greenkeeper.io/"
        },
        {
            "title": "GreenSock",
            "hex": "88CE02",
            "source": "https://greensock.com/"
        },
        {
            "title": "Groovy",
            "hex": "4298B8",
            "source": "https://groovy-lang.org/"
        },
        {
            "title": "Groupon",
            "hex": "53A318",
            "source": "https://brandplaybook.groupon.com/guidelines/logo/"
        },
        {
            "title": "Grunt",
            "hex": "FBA919",
            "source": "https://github.com/gruntjs/gruntjs.com/tree/master/src/media"
        },
        {
            "title": "Gulp",
            "hex": "DA4648",
            "source": "https://github.com/gulpjs/artwork/blob/master/gulp.svg"
        },
        {
            "title": "Gumroad",
            "hex": "36A9AE",
            "source": "https://gumroad.com/press"
        },
        {
            "title": "Gumtree",
            "hex": "72EF36",
            "source": "https://www.gumtree.com"
        },
        {
            "title": "Gutenberg",
            "hex": "000000",
            "source": "https://github.com/WordPress/gutenberg/blob/master/docs/final-g-wapuu-black.svg"
        },
        {
            "title": "Habr",
            "hex": "77A2B6",
            "source": "https://habr.com/"
        },
        {
            "title": "Hackaday",
            "hex": "1A1A1A",
            "source": "https://hackaday.com/"
        },
        {
            "title": "HackerEarth",
            "hex": "323754",
            "source": "https://www.hackerearth.com/logo/"
        },
        {
            "title": "HackerOne",
            "hex": "494649",
            "source": "https://www.hackerone.com/branding"
        },
        {
            "title": "HackerRank",
            "hex": "2EC866",
            "source": "https://www.hackerrank.com/"
        },
        {
            "title": "HackHands",
            "hex": "00ACBD",
            "source": "https://hackhands.com/"
        },
        {
            "title": "Hackster",
            "hex": "1BACF7",
            "source": "https://drive.google.com/file/d/0B3aqzR8LzoqdT1p4ZUlWVnJ1elk/view?usp=sharing"
        },
        {
            "title": "HappyCow",
            "hex": "7C4EC4",
            "source": "https://www.happycow.net/press-kits"
        },
        {
            "title": "Hashnode",
            "hex": "2962FF",
            "source": "https://hashnode.com/media"
        },
        {
            "title": "Haskell",
            "hex": "5D4F85",
            "source": "https://commons.wikimedia.org/wiki/File:Haskell-Logo.svg"
        },
        {
            "title": "Hatena Bookmark",
            "hex": "00A4DE",
            "source": "http://hatenacorp.jp/press/resource"
        },
        {
            "title": "Haxe",
            "hex": "EA8220",
            "source": "https://haxe.org/foundation/branding.html"
        },
        {
            "title": "HelloFresh",
            "hex": "91C11E",
            "source": "https://www.hellofresh.com/landing/student"
        },
        {
            "title": "Helm",
            "hex": "277A9F",
            "source": "https://helm.sh"
        },
        {
            "title": "HERE",
            "hex": "48DAD0",
            "source": "https://www.here.com"
        },
        {
            "title": "Heroku",
            "hex": "430098",
            "source": "https://www.heroku.com"
        },
        {
            "title": "Hexo",
            "hex": "0E83CD",
            "source": "https://hexo.io/"
        },
        {
            "title": "Highly",
            "hex": "FF3C00",
            "source": "https://highly.co/"
        },
        {
            "title": "HipChat",
            "hex": "0052CC",
            "source": "https://www.atlassian.com/company/news/press-kit"
        },
        {
            "title": "Hitachi",
            "hex": "E60027",
            "source": "https://commons.wikimedia.org/wiki/File:Hitachi_inspire_the_next-Logo.svg"
        },
        {
            "title": "HockeyApp",
            "hex": "009EE1",
            "source": "https://hockeyapp.net/brand-guidelines/"
        },
        {
            "title": "Home Assistant",
            "hex": "41BDF5",
            "source": "https://github.com/home-assistant/home-assistant-assets"
        },
        {
            "title": "homify",
            "hex": "7DCDA3",
            "source": "http://lsg.homify.com/"
        },
        {
            "title": "Hootsuite",
            "hex": "000000",
            "source": "https://hootsuite.com/en-gb/about/media-kit"
        },
        {
            "title": "Houzz",
            "hex": "4DBC15",
            "source": "https://www.houzz.com/logoGuidelines"
        },
        {
            "title": "HP",
            "hex": "0096D6",
            "source": "https://commons.wikimedia.org/wiki/File:HP_New_Logo_2D.svg"
        },
        {
            "title": "HTML Academy",
            "hex": "302683",
            "source": "https://htmlacademy.ru/"
        },
        {
            "title": "HTML5",
            "hex": "E34F26",
            "source": "http://www.w3.org/html/logo/"
        },
        {
            "title": "Huawei",
            "hex": "FF0000",
            "source": "https://en.wikipedia.org/wiki/File:Huawei.svg"
        },
        {
            "title": "HubSpot",
            "hex": "FF7A59",
            "source": "https://www.hubspot.com/style-guide"
        },
        {
            "title": "Hulu",
            "hex": "3DBB3D",
            "source": "https://www.hulu.com/press/brand-assets/"
        },
        {
            "title": "Humble Bundle",
            "hex": "CC2929",
            "source": "https://support.humblebundle.com/hc/en-us/articles/202742060-Bundle-Logos"
        },
        {
            "title": "Hurriyetemlak",
            "hex": "E02826",
            "source": "https://ilan.hurriyetemlak.com/emlak-ilani-yayinlama-kurallari"
        },
        {
            "title": "Hypothesis",
            "hex": "BD1C2B",
            "source": "https://web.hypothes.is/"
        },
        {
            "title": "Iata",
            "hex": "004E81",
            "source": "https://upload.wikimedia.org/wikipedia/commons/f/f7/IATAlogo.svg"
        },
        {
            "title": "IBM",
            "hex": "054ADA",
            "source": "https://www.ibm.com/design/language/elements/logos/8-bar/"
        },
        {
            "title": "iCloud",
            "hex": "3693F3",
            "source": "https://www.icloud.com/"
        },
        {
            "title": "IcoMoon",
            "hex": "825794",
            "source": "https://icomoon.io/"
        },
        {
            "title": "ICON",
            "hex": "31B8BB",
            "source": "https://icon.foundation/"
        },
        {
            "title": "IconJar",
            "hex": "16A5F3",
            "source": "https://geticonjar.com/press-kit/"
        },
        {
            "title": "ICQ",
            "hex": "7EBD00",
            "source": "https://en.wikipedia.org/wiki/File:ICQ.svg"
        },
        {
            "title": "iDEAL",
            "hex": "CC0066",
            "source": "https://www.ideal.nl/cms/files/Manual_iDEAL_logo.pdf"
        },
        {
            "title": "iFixit",
            "hex": "0071CE",
            "source": "https://www.ifixit.com/"
        },
        {
            "title": "iFood",
            "hex": "EA1D2C",
            "source": "https://ifood.com.br/"
        },
        {
            "title": "IMDb",
            "hex": "E6B91E",
            "source": "http://www.imdb.com/pressroom/brand_guidelines"
        },
        {
            "title": "Imgur",
            "hex": "1BB76E",
            "source": "https://s.imgur.com/images/favicon-152.png"
        },
        {
            "title": "Indeed",
            "hex": "2164F3",
            "source": "https://www.indeed.com"
        },
        {
            "title": "InfluxDB",
            "hex": "22ADF6",
            "source": "https://www.influxdata.com/"
        },
        {
            "title": "Inkscape",
            "hex": "000000",
            "source": "https://commons.wikimedia.org/wiki/File:Inkscape_Logo.svg"
        },
        {
            "title": "Instacart",
            "hex": "43B02A",
            "source": "https://www.instacart.com/press"
        },
        {
            "title": "Instagram",
            "hex": "E4405F",
            "source": "https://www.instagram-brand.com"
        },
        {
            "title": "Instapaper",
            "hex": "1F1F1F",
            "source": "https://www.instapaper.com/"
        },
        {
            "title": "Intel",
            "hex": "0071C5",
            "source": "https://www.intel.com"
        },
        {
            "title": "IntelliJ IDEA",
            "hex": "000000",
            "source": "https://www.jetbrains.com/idea/"
        },
        {
            "title": "Intercom",
            "hex": "1F8DED",
            "source": "https://www.intercom.io"
        },
        {
            "title": "Internet Archive",
            "hex": "000000",
            "source": "https://openlibrary.org/static/images/ia-logo.svg"
        },
        {
            "title": "Internet Explorer",
            "hex": "0076D6",
            "source": "https://compass-ssl.microsoft.com/assets/c8/67/c867db4c-f328-45b8-817c-33834c70aae6.svg?n=IE.svg"
        },
        {
            "title": "InVision",
            "hex": "FF3366",
            "source": "https://projects.invisionapp.com/boards/BX4P1DY5H46R"
        },
        {
            "title": "Invoice Ninja",
            "hex": "000000",
            "source": "https://github.com/invoiceninja/invoiceninja"
        },
        {
            "title": "ioBroker",
            "hex": "3399CC",
            "source": "https://github.com/ioBroker/awesome-iobroker/blob/master/images/"
        },
        {
            "title": "Ionic",
            "hex": "3880FF",
            "source": "https://ionicframework.com/press"
        },
        {
            "title": "iOS",
            "hex": "000000",
            "source": "https://en.wikipedia.org/wiki/IOS"
        },
        {
            "title": "IPFS",
            "hex": "65C2CB",
            "source": "https://github.com/ipfs/logo"
        },
        {
            "title": "Issuu",
            "hex": "F36D5D",
            "source": "https://issuu.com/press"
        },
        {
            "title": "Itch.io",
            "hex": "FA5C5C",
            "source": "https://itch.io/press-kit"
        },
        {
            "title": "iTunes",
            "hex": "FB5BC5",
            "source": "https://upload.wikimedia.org/wikipedia/commons/d/df/ITunes_logo.svg"
        },
        {
            "title": "Jabber",
            "hex": "CC0000",
            "source": "https://commons.wikimedia.org/wiki/File:Jabber-bulb.svg"
        },
        {
            "title": "Java",
            "hex": "007396",
            "source": "https://www.oracle.com/legal/logos.html"
        },
        {
            "title": "JavaScript",
            "hex": "F7DF1E",
            "source": "https://github.com/voodootikigod/logo.js"
        },
        {
            "title": "Jekyll",
            "hex": "CC0000",
            "source": "https://github.com/jekyll/brand"
        },
        {
            "title": "Jenkins",
            "hex": "D24939",
            "source": "https://wiki.jenkins-ci.org/display/JENKINS/Logo"
        },
        {
            "title": "Jenkins X",
            "hex": "73C3D5",
            "source": "https://github.com/cdfoundation/artwork"
        },
        {
            "title": "Jest",
            "hex": "C21325",
            "source": "https://jestjs.io/"
        },
        {
            "title": "JET",
            "hex": "FBBA00",
            "source": "https://de.wikipedia.org/wiki/Datei:JET.svg"
        },
        {
            "title": "JetBrains",
            "hex": "000000",
            "source": "https://www.jetbrains.com/company/brand/"
        },
        {
            "title": "Jinja",
            "hex": "B41717",
            "source": "https://github.com/pallets/jinja/"
        },
        {
            "title": "Jira",
            "hex": "172B4D",
            "source": "https://www.atlassian.com/company/news/press-kit"
        },
        {
            "title": "Joomla",
            "hex": "5091CD",
            "source": "https://docs.joomla.org/Joomla:Brand_Identity_Elements"
        },
        {
            "title": "jQuery",
            "hex": "0769AD",
            "source": "https://brand.jquery.org/logos/"
        },
        {
            "title": "jsDelivr",
            "hex": "E84D3D",
            "source": "https://github.com/jsdelivr/www.jsdelivr.com/blob/eff02f3a8879cf7c7296840584e1293fe04e3a76/src/public/img/logo_horizontal.svg"
        },
        {
            "title": "JSFiddle",
            "hex": "0084FF",
            "source": "https://jsfiddle.net/"
        },
        {
            "title": "JSON",
            "hex": "000000",
            "source": "https://commons.wikimedia.org/wiki/File:JSON_vector_logo.svg"
        },
        {
            "title": "Jupyter",
            "hex": "F37626",
            "source": "https://github.com/jupyter/design"
        },
        {
            "title": "Just Eat",
            "hex": "FA0029",
            "source": "https://d2vkuayfhnkplp.cloudfront.net/assets/dist/img/logos/je-logo-v3.svg"
        },
        {
            "title": "JustGiving",
            "hex": "AD29B6",
            "source": "https://justgiving.com"
        },
        {
            "title": "Kaggle",
            "hex": "20BEFF",
            "source": "https://www.kaggle.com/contact"
        },
        {
            "title": "KaiOS",
            "hex": "6F02B5",
            "source": "https://www.dropbox.com/sh/2qihtgrzllws8ki/AABmo9X1KMT6lHnvh4Em7dpWa?dl=0"
        },
        {
            "title": "Kaspersky",
            "hex": "009982",
            "source": "https://www.kaspersky.com"
        },
        {
            "title": "KeePassXC",
            "hex": "6CAC4D",
            "source": "https://github.com/keepassxreboot/keepassxc/"
        },
        {
            "title": "Kentico",
            "hex": "F05A22",
            "source": "https://brand.kentico.com"
        },
        {
            "title": "Keras",
            "hex": "D00000",
            "source": "https://keras.io/"
        },
        {
            "title": "Keybase",
            "hex": "33A0FF",
            "source": "https://github.com/keybase/client/tree/master/media/logos"
        },
        {
            "title": "KeyCDN",
            "hex": "3686BE",
            "source": "https://www.keycdn.com/logos"
        },
        {
            "title": "Khan Academy",
            "hex": "14BF96",
            "source": "https://khanacademy.zendesk.com/hc/en-us/articles/202483630-Press-room"
        },
        {
            "title": "Kibana",
            "hex": "005571",
            "source": "https://www.elastic.co/brand"
        },
        {
            "title": "Kickstarter",
            "hex": "2BDE73",
            "source": "https://www.kickstarter.com/help/brand_assets"
        },
        {
            "title": "Kik",
            "hex": "82BC23",
            "source": "http://www.kik.com/press"
        },
        {
            "title": "Kirby",
            "hex": "FF0100",
            "source": "http://getkirby.com/assets/images/logo.svg"
        },
        {
            "title": "Klout",
            "hex": "E44600",
            "source": "https://klout.com/s/developers/styleguide"
        },
        {
            "title": "Known",
            "hex": "333333",
            "source": "https://withknown.com/img/logo_k.png"
        },
        {
            "title": "Ko-fi",
            "hex": "F16061",
            "source": "https://ko-fi.com/home/about"
        },
        {
            "title": "Kodi",
            "hex": "17B2E7",
            "source": "https://kodi.tv/"
        },
        {
            "title": "Koding",
            "hex": "00B057",
            "source": "https://koding.com/About"
        },
        {
            "title": "Kotlin",
            "hex": "0095D5",
            "source": "https://resources.jetbrains.com/storage/products/kotlin/docs/kotlin_logos.zip"
        },
        {
            "title": "Krita",
            "hex": "3BABFF",
            "source": "https://krita.org/en/about/press/"
        },
        {
            "title": "Kubernetes",
            "hex": "326CE5",
            "source": "https://github.com/kubernetes/kubernetes/tree/master/logo"
        },
        {
            "title": "Kyocera",
            "hex": "ED1C24",
            "source": "https://en.wikipedia.org/wiki/Kyocera"
        },
        {
            "title": "Laravel",
            "hex": "FF2D20",
            "source": "https://github.com/laravel/art"
        },
        {
            "title": "Laravel Horizon",
            "hex": "405263",
            "source": "https://horizon.laravel.com/"
        },
        {
            "title": "Laravel Nova",
            "hex": "252D37",
            "source": "https://nova.laravel.com/"
        },
        {
            "title": "Last.fm",
            "hex": "D51007",
            "source": "http://www.last.fm/about/resources"
        },
        {
            "title": "LastPass",
            "hex": "D32D27",
            "source": "https://lastpass.com/press-room/"
        },
        {
            "title": "LaTeX",
            "hex": "008080",
            "source": "https://github.com/latex3/branding"
        },
        {
            "title": "Launchpad",
            "hex": "F8C300",
            "source": "https://help.launchpad.net/logo/submissions"
        },
        {
            "title": "LeetCode",
            "hex": "F89F1B",
            "source": "https://leetcode.com"
        },
        {
            "title": "Lenovo",
            "hex": "E2231A",
            "source": "https://www.lenovopartnernetwork.com/us/branding/"
        },
        {
            "title": "Let’s Encrypt",
            "hex": "003A70",
            "source": "https://letsencrypt.org/trademarks/"
        },
        {
            "title": "Letterboxd",
            "hex": "00D735",
            "source": "https://letterboxd.com/about/logos/"
        },
        {
            "title": "LGTM",
            "hex": "FFFFFF",
            "source": "https://lgtm.com/"
        },
        {
            "title": "Liberapay",
            "hex": "F6C915",
            "source": "https://liberapay.com/assets/liberapay/icon-v2_yellow-r.svg"
        },
        {
            "title": "LibraryThing",
            "hex": "251A15",
            "source": "https://twitter.com/LibraryThing/status/1054466649271656448"
        },
        {
            "title": "LibreOffice",
            "hex": "18A303",
            "source": "https://wiki.documentfoundation.org/Marketing/Branding"
        },
        {
            "title": "Line",
            "hex": "00C300",
            "source": "http://line.me/en/logo"
        },
        {
            "title": "LINE WEBTOON",
            "hex": "00D564",
            "source": "http://webtoons.com/"
        },
        {
            "title": "LinkedIn",
            "hex": "0077B5",
            "source": "https://brand.linkedin.com"
        },
        {
            "title": "Linode",
            "hex": "00A95C",
            "source": "https://www.linode.com/company/press/"
        },
        {
            "title": "Linux",
            "hex": "FCC624",
            "source": "http://www.linuxfoundation.org/about/about-linux"
        },
        {
            "title": "Linux Foundation",
            "hex": "009BEE",
            "source": "http://www.linuxfoundation.org/about/about-linux"
        },
        {
            "title": "Linux Mint",
            "hex": "87CF3E",
            "source": "https://commons.wikimedia.org/wiki/File:Linux_Mint_logo_without_wordmark.svg"
        },
        {
            "title": "Litecoin",
            "hex": "A6A9AA",
            "source": "https://litecoin-foundation.org/wp-content/uploads/2019/01/LC18-007-Brand-guidelines.pdf"
        },
        {
            "title": "LiveJournal",
            "hex": "00B0EA",
            "source": "http://www.livejournal.com"
        },
        {
            "title": "Livestream",
            "hex": "CF202E",
            "source": "https://livestream.com/press"
        },
        {
            "title": "LLVM",
            "hex": "262D3A",
            "source": "https://llvm.org/Logo.html"
        },
        {
            "title": "LMMS",
            "hex": "10B146",
            "source": "https://lmms.io/branding"
        },
        {
            "title": "LogMeIn",
            "hex": "45B6F2",
            "source": "https://www.logmein.com/"
        },
        {
            "title": "Logstash",
            "hex": "005571",
            "source": "https://www.elastic.co/brand"
        },
        {
            "title": "Loop",
            "hex": "F29400",
            "source": "https://loop.frontiersin.org/"
        },
        {
            "title": "Lua",
            "hex": "2C2D72",
            "source": "https://www.lua.org/docs.html"
        },
        {
            "title": "Lufthansa",
            "hex": "05164D",
            "source": "https://www.lufthansa.com/"
        },
        {
            "title": "Lumen",
            "hex": "E74430",
            "source": "https://lumen.laravel.com/"
        },
        {
            "title": "Lyft",
            "hex": "FF00BF",
            "source": "https://www.lyft.com/press"
        },
        {
            "title": "Macy’s",
            "hex": "E21A2C",
            "source": "http://www.macysinc.com/press-room/logo-photo-gallery/logos-macys-inc/default.aspx"
        },
        {
            "title": "Magento",
            "hex": "EE672F",
            "source": "http://magento.com"
        },
        {
            "title": "Magisk",
            "hex": "00AF9C",
            "source": "https://github.com/topjohnwu/Magisk/blob/master/app/src/main/res/drawable/ic_magisk.xml"
        },
        {
            "title": "Mail.Ru",
            "hex": "168DE2",
            "source": "https://corp.mail.ru/en/press/identity/"
        },
        {
            "title": "MailChimp",
            "hex": "FFE01B",
            "source": "http://mailchimp.com/about/brand-assets"
        },
        {
            "title": "MakerBot",
            "hex": "FF1E0D",
            "source": "http://www.makerbot.com/makerbot-press-assets"
        },
        {
            "title": "ManageIQ",
            "hex": "EF2929",
            "source": "https://www.manageiq.org/logo/"
        },
        {
            "title": "Manjaro",
            "hex": "35BF5C",
            "source": "https://commons.wikimedia.org/wiki/File:Manjaro-logo.svg"
        },
        {
            "title": "Mapbox",
            "hex": "000000",
            "source": "https://www.mapbox.com/about/press/brand-guidelines"
        },
        {
            "title": "Markdown",
            "hex": "000000",
            "source": "https://github.com/dcurtis/markdown-mark"
        },
        {
            "title": "Marketo",
            "hex": "5C4C9F",
            "source": "https://www.marketo.com/"
        },
        {
            "title": "MasterCard",
            "hex": "EB001B",
            "source": "https://brand.mastercard.com/brandcenter/mastercard-brand-mark/downloads.html"
        },
        {
            "title": "Mastodon",
            "hex": "3088D4",
            "source": "https://source.joinmastodon.org/mastodon/joinmastodon/blob/master/public/press-kit.zip"
        },
        {
            "title": "Material Design",
            "hex": "757575",
            "source": "https://material.io/design/"
        },
        {
            "title": "Material Design Icons",
            "hex": "2196F3",
            "source": "https://materialdesignicons.com/icon/vector-square"
        },
        {
            "title": "Material-UI",
            "hex": "0081CB",
            "source": "https://material-ui.com/"
        },
        {
            "title": "Mathworks",
            "hex": "0076A8",
            "source": "https://www.mathworks.com/brand/visual-design/mathworks-logo.html"
        },
        {
            "title": "Matrix",
            "hex": "000000",
            "source": "https://matrix.org"
        },
        {
            "title": "Mattermost",
            "hex": "0072C6",
            "source": "https://www.mattermost.org/brand-guidelines/"
        },
        {
            "title": "Matternet",
            "hex": "261C29",
            "source": "http://mttr.net"
        },
        {
            "title": "McAfee",
            "hex": "C01818",
            "source": "https://www.mcafee.com/"
        },
        {
            "title": "MDN Web Docs",
            "hex": "000000",
            "source": "https://developer.mozilla.org/"
        },
        {
            "title": "MediaFire",
            "hex": "1299F3",
            "source": "https://www.mediafire.com/press/"
        },
        {
            "title": "MediaTemple",
            "hex": "000000",
            "source": "https://mediatemple.net/company/about-us"
        },
        {
            "title": "Medium",
            "hex": "12100E",
            "source": "https://medium.design/logos-and-brand-guidelines-f1a01a733592"
        },
        {
            "title": "Meetup",
            "hex": "ED1C40",
            "source": "https://www.meetup.com/media/"
        },
        {
            "title": "MEGA",
            "hex": "D9272E",
            "source": "https://en.wikipedia.org/wiki/File:01_mega_logo.svg"
        },
        {
            "title": "Mendeley",
            "hex": "9D1620",
            "source": "https://www.mendeley.com/"
        },
        {
            "title": "Mercedes",
            "hex": "242424",
            "source": "https://www.mercedes-benz.com/"
        },
        {
            "title": "Messenger",
            "hex": "00B2FF",
            "source": "https://en.facebookbrand.com/assets/messenger/"
        },
        {
            "title": "Meteor",
            "hex": "DE4F4F",
            "source": "http://logo.meteorapp.com/"
        },
        {
            "title": "Micro.blog",
            "hex": "FD8308",
            "source": "https://twitter.com/BradEllis/status/943956921886715904"
        },
        {
            "title": "Microgenetics",
            "hex": "FF0000",
            "source": "http://microgenetics.co.uk/"
        },
        {
            "title": "Microsoft",
            "hex": "666666",
            "source": "https://ratnacahayarina.files.wordpress.com/2014/03/microsoft.pdf"
        },
        {
            "title": "Microsoft Access",
            "hex": "BA141A",
            "source": "https://www.office.com"
        },
        {
            "title": "Microsoft Azure",
            "hex": "0089D6",
            "source": "https://upload.wikimedia.org/wikipedia/commons/a/a8/Microsoft_Azure_Logo.svg"
        },
        {
            "title": "Microsoft Edge",
            "hex": "0078D7",
            "source": "https://support.microsoft.com/en-us/help/17171/microsoft-edge-get-to-know"
        },
        {
            "title": "Microsoft Excel",
            "hex": "217346",
            "source": "https://www.office.com"
        },
        {
            "title": "Microsoft Office",
            "hex": "E74025",
            "source": "https://www.office.com/"
        },
        {
            "title": "Microsoft OneDrive",
            "hex": "094AB2",
            "source": "https://msdn.microsoft.com/en-us/onedrive/dn673556.aspx"
        },
        {
            "title": "Microsoft OneNote",
            "hex": "80397B",
            "source": "https://www.office.com"
        },
        {
            "title": "Microsoft Outlook",
            "hex": "0072C6",
            "source": "https://www.office.com"
        },
        {
            "title": "Microsoft PowerPoint",
            "hex": "D24726",
            "source": "https://www.office.com"
        },
        {
            "title": "Microsoft Teams",
            "hex": "6264A7",
            "source": "https://docs.microsoft.com/media/logos/logo_MSTeams.svg"
        },
        {
            "title": "Microsoft Word",
            "hex": "2B579A",
            "source": "https://www.office.com"
        },
        {
            "title": "MicroStrategy",
            "hex": "D9232E",
            "source": "https://www.microstrategy.com/us/company/press-kit"
        },
        {
            "title": "Minds",
            "hex": "FED12F",
            "source": "https://www.minds.com/"
        },
        {
            "title": "Minetest",
            "hex": "53AC56",
            "source": "https://www.minetest.net/"
        },
        {
            "title": "Minutemailer",
            "hex": "3ABFE6",
            "source": "https://minutemailer.com/press"
        },
        {
            "title": "Mix",
            "hex": "FF8126",
            "source": "https://mix.com"
        },
        {
            "title": "Mixcloud",
            "hex": "314359",
            "source": "https://www.mixcloud.com/branding"
        },
        {
            "title": "Mixer",
            "hex": "002050",
            "source": "https://github.com/mixer/branding-kit/"
        },
        {
            "title": "Mocha",
            "hex": "8D6748",
            "source": "https://mochajs.org/"
        },
        {
            "title": "Mojang",
            "hex": "DB1F29",
            "source": "https://www.mojang.com/"
        },
        {
            "title": "Monero",
            "hex": "FF6600",
            "source": "https://getmonero.org"
        },
        {
            "title": "MongoDB",
            "hex": "47A248",
            "source": "https://www.mongodb.com/pressroom"
        },
        {
            "title": "Monkey tie",
            "hex": "FFC619",
            "source": "https://www.monkey-tie.com/presse"
        },
        {
            "title": "Monogram",
            "hex": "FDB22A",
            "source": "http://monogram.me"
        },
        {
            "title": "Monster",
            "hex": "6E46AE",
            "source": "https://www.monster.com/"
        },
        {
            "title": "Monzo",
            "hex": "14233C",
            "source": "https://monzo.com/press/"
        },
        {
            "title": "Moo",
            "hex": "00945E",
            "source": "https://www.moo.com/uk/about/press.html"
        },
        {
            "title": "Mozilla",
            "hex": "000000",
            "source": "https://mozilla.ninja/our-logo"
        },
        {
            "title": "Mozilla Firefox",
            "hex": "FF7139",
            "source": "https://mozilla.design/firefox/logos-usage/"
        },
        {
            "title": "MuseScore",
            "hex": "1A70B8",
            "source": "https://musescore.org/en/about/logos-and-graphics"
        },
        {
            "title": "MX Linux",
            "hex": "000000",
            "source": "https://mxlinux.org/art/"
        },
        {
            "title": "Myspace",
            "hex": "030303",
            "source": "https://myspace.com/pressroom/assetslogos"
        },
        {
            "title": "MySQL",
            "hex": "4479A1",
            "source": "https://www.mysql.com/about/legal/logos.html"
        },
        {
            "title": "NativeScript",
            "hex": "3655FF",
            "source": "https://docs.nativescript.org/"
        },
        {
            "title": "NDR",
            "hex": "0C1754",
            "source": "https://www.ndr.de/"
        },
        {
            "title": "NEC",
            "hex": "1414A0",
            "source": "https://commons.wikimedia.org/wiki/File:NEC_logo.svg"
        },
        {
            "title": "Neo4j",
            "hex": "008CC1",
            "source": "https://neo4j.com/style-guide/"
        },
        {
            "title": "Neovim",
            "hex": "57A143",
            "source": "https://github.com/neovim/neovim.github.io/tree/master/logos"
        },
        {
            "title": "NetApp",
            "hex": "0067C5",
            "source": "http://www.netapp.com/"
        },
        {
            "title": "Netflix",
            "hex": "E50914",
            "source": "https://commons.wikimedia.org/wiki/File:Netflix_2014_logo.svg"
        },
        {
            "title": "Netlify",
            "hex": "00C7B7",
            "source": "https://www.netlify.com/press/"
        },
        {
            "title": "New York Times",
            "hex": "000000",
            "source": "https://www.nytimes.com/"
        },
        {
            "title": "Next.js",
            "hex": "000000",
            "source": "https://nextjs.org/"
        },
        {
            "title": "Nextcloud",
            "hex": "0082C9",
            "source": "https://nextcloud.com/press/"
        },
        {
            "title": "Nextdoor",
            "hex": "00B246",
            "source": "https://nextdoor.com/newsroom/"
        },
        {
            "title": "NGINX",
            "hex": "269539",
            "source": "https://www.nginx.com/"
        },
        {
            "title": "Nim",
            "hex": "FFE953",
            "source": "https://nim-lang.org"
        },
        {
            "title": "Nintendo",
            "hex": "8F8F8F",
            "source": "https://en.wikipedia.org/wiki/Nintendo#/media/File:Nintendo.svg"
        },
        {
            "title": "Nintendo 3DS",
            "hex": "D12228",
            "source": "https://www.nintendo.de/"
        },
        {
            "title": "Nintendo GameCube",
            "hex": "6A5FBB",
            "source": "https://www.nintendo.com/consumer/systems/nintendogamecube/index.jsp"
        },
        {
            "title": "Nintendo Switch",
            "hex": "E60012",
            "source": "http://www.nintendo.co.uk/"
        },
        {
            "title": "Node-RED",
            "hex": "8F0000",
            "source": "https://nodered.org/about/resources/"
        },
        {
            "title": "Node.js",
            "hex": "339933",
            "source": "https://nodejs.org/en/about/resources/"
        },
        {
            "title": "Nodemon",
            "hex": "76D04B",
            "source": "https://nodemon.io/"
        },
        {
            "title": "Nokia",
            "hex": "124191",
            "source": "https://www.nokia.com/"
        },
        {
            "title": "Notion",
            "hex": "000000",
            "source": "https://www.notion.so/"
        },
        {
            "title": "Notist",
            "hex": "333333",
            "source": "https://noti.st/"
        },
        {
            "title": "NPM",
            "hex": "CB3837",
            "source": "https://github.com/npm/logos"
        },
        {
            "title": "Nucleo",
            "hex": "766DCC",
            "source": "https://nucleoapp.com/wp-content/themes/nucleo-webapp-12/img/logo.svg"
        },
        {
            "title": "NuGet",
            "hex": "004880",
            "source": "https://github.com/NuGet/Media"
        },
        {
            "title": "Nutanix",
            "hex": "024DA1",
            "source": "https://www.nutanix.com/content/dam/nutanix/en/cmn/documents/nutanix-brandbook.pdf"
        },
        {
            "title": "Nuxt.js",
            "hex": "00C58E",
            "source": "https://nuxtjs.org/"
        },
        {
            "title": "NVIDIA",
            "hex": "76B900",
            "source": "https://www.nvidia.com/etc/designs/nvidiaGDC/clientlibs_base/images/NVIDIA-Logo.svg"
        },
        {
            "title": "OBS Studio",
            "hex": "302E31",
            "source": "https://upload.wikimedia.org/wikipedia/commons/7/78/OBS.svg"
        },
        {
            "title": "OCaml",
            "hex": "EC6813",
            "source": "http://ocaml.org/img/OCaml_Sticker.svg"
        },
        {
            "title": "Octave",
            "hex": "0790C0",
            "source": "https://www.gnu.org/software/octave/"
        },
        {
            "title": "Octopus Deploy",
            "hex": "2F93E0",
            "source": "https://octopus.com/company/brand"
        },
        {
            "title": "Oculus",
            "hex": "1C1E20",
            "source": "https://www.oculus.com/en-us/press-kit"
        },
        {
            "title": "Odnoklassniki",
            "hex": "F4731C",
            "source": "http://v.ok.ru/logo.html"
        },
        {
            "title": "Opel",
            "hex": "F7D900",
            "source": "https://de.wikipedia.org/wiki/Opel"
        },
        {
            "title": "Open Access",
            "hex": "F68212",
            "source": "https://commons.wikimedia.org/wiki/File:Open_Access_logo_PLoS_white.svg"
        },
        {
            "title": "Open Collective",
            "hex": "7FADF2",
            "source": "https://docs.opencollective.com/help/about#media-logo"
        },
        {
            "title": "Open Source Initiative",
            "hex": "3DA639",
            "source": "https://opensource.org/logo-usage-guidelines"
        },
        {
            "title": "OpenAPI Initiative",
            "hex": "6BA539",
            "source": "https://www.openapis.org/faq/style-guide"
        },
        {
            "title": "OpenID",
            "hex": "F78C40",
            "source": "https://openid.net/add-openid/logos/"
        },
        {
            "title": "OpenSSL",
            "hex": "721412",
            "source": "https://www.openssl.org/"
        },
        {
            "title": "OpenStreetMap",
            "hex": "7EBC6F",
            "source": "https://www.openstreetmap.org"
        },
        {
            "title": "openSUSE",
            "hex": "73BA25",
            "source": "https://en.opensuse.org/Portal:Artwork"
        },
        {
            "title": "OpenVPN",
            "hex": "EA7E20",
            "source": "https://openvpn.net/wp-content/themes/openvpn/assets/images/logo.svg"
        },
        {
            "title": "Opera",
            "hex": "FF1B2D",
            "source": "https://github.com/operasoftware/logo"
        },
        {
            "title": "Opsgenie",
            "hex": "172B4D",
            "source": "https://www.atlassian.com/company/news/press-kit"
        },
        {
            "title": "OpsLevel",
            "hex": "1890FF",
            "source": "https://www.opslevel.com/"
        },
        {
            "title": "Oracle",
            "hex": "F80000",
            "source": "https://www.oracle.com/webfolder/s/brand/identity/index.html"
        },
        {
            "title": "ORCID",
            "hex": "A6CE39",
            "source": "https://orcid.org/trademark-and-id-display-guidelines"
        },
        {
            "title": "Origin",
            "hex": "F56C2D",
            "source": "https://www.origin.com/gbr/en-us/store"
        },
        {
            "title": "OSMC",
            "hex": "17394A",
            "source": "https://github.com/osmc/osmc/tree/master/assets"
        },
        {
            "title": "Overcast",
            "hex": "FC7E0F",
            "source": "https://overcast.fm"
        },
        {
            "title": "Overleaf",
            "hex": "47A141",
            "source": "https://www.overleaf.com/for/press/media-resources"
        },
        {
            "title": "OVH",
            "hex": "123F6D",
            "source": "https://www.ovh.com/fr/news/logo-ovh.xml"
        },
        {
            "title": "Pagekit",
            "hex": "212121",
            "source": "https://pagekit.com/logo-guide"
        },
        {
            "title": "Palantir",
            "hex": "101113",
            "source": "https://github.com/palantir/conjure/blob/master/docs/media/palantir-logo.svg"
        },
        {
            "title": "Palo Alto Software",
            "hex": "83DA77",
            "source": "https://press.paloalto.com/logos"
        },
        {
            "title": "Pandora",
            "hex": "005483",
            "source": "http://blog.pandora.com/us/the-color-of-music-unveiling-a-new-pandora-look-that-reflects-your-music-experience/"
        },
        {
            "title": "Pantheon",
            "hex": "EFD01B",
            "source": "https://projects.invisionapp.com/boards/8UOJQWW2J3G5#/1145336"
        },
        {
            "title": "Parity Substrate",
            "hex": "282828",
            "source": "http://substrate.dev/"
        },
        {
            "title": "Parse.ly",
            "hex": "5BA745",
            "source": "https://www.parse.ly/"
        },
        {
            "title": "Pastebin",
            "hex": "02456C",
            "source": "https://pastebin.com/"
        },
        {
            "title": "Patreon",
            "hex": "F96854",
            "source": "https://www.patreon.com/brand/downloads"
        },
        {
            "title": "PayPal",
            "hex": "00457C",
            "source": "https://www.paypal-marketing.com/html/partner/na/portal-v2/pdf/PP_Masterbrandguidelines_v21_mm.pdf"
        },
        {
            "title": "PeerTube",
            "hex": "F1680D",
            "source": "https://github.com/Chocobozzz/PeerTube/tree/develop/client/src/assets/images"
        },
        {
            "title": "Periscope",
            "hex": "40A4C4",
            "source": "https://www.periscope.tv/press"
        },
        {
            "title": "Pexels",
            "hex": "05A081",
            "source": "https://www.pexels.com/"
        },
        {
            "title": "Photocrowd",
            "hex": "3DAD4B",
            "source": "https://www.photocrowd.com/"
        },
        {
            "title": "PHP",
            "hex": "777BB4",
            "source": "http://php.net/download-logos.php"
        },
        {
            "title": "Pi-hole",
            "hex": "F60D1A",
            "source": "https://github.com/pi-hole/web/"
        },
        {
            "title": "Picarto.TV",
            "hex": "1DA456",
            "source": "https://picarto.tv/site/press"
        },
        {
            "title": "Pinboard",
            "hex": "0000FF",
            "source": "https://commons.wikimedia.org/wiki/File:Feedbin-Icon-share-pinboard.svg"
        },
        {
            "title": "Pingdom",
            "hex": "FFF000",
            "source": "https://tools.pingdom.com"
        },
        {
            "title": "Pingup",
            "hex": "00B1AB",
            "source": "http://pingup.com/resources"
        },
        {
            "title": "Pinterest",
            "hex": "BD081C",
            "source": "https://business.pinterest.com/en/brand-guidelines"
        },
        {
            "title": "Pivotal Tracker",
            "hex": "517A9E",
            "source": "https://www.pivotaltracker.com/branding-guidelines"
        },
        {
            "title": "Pixabay",
            "hex": "2EC66D",
            "source": "https://pixabay.com/service/about/"
        },
        {
            "title": "PJSIP",
            "hex": "F86001",
            "source": "https://www.pjsip.org/favicon.ico"
        },
        {
            "title": "PlanGrid",
            "hex": "0085DE",
            "source": "https://plangrid.com/en/"
        },
        {
            "title": "Player FM",
            "hex": "C8122A",
            "source": "https://player.fm/"
        },
        {
            "title": "Player.me",
            "hex": "C0379A",
            "source": "https://player.me/p/about-us"
        },
        {
            "title": "PlayStation",
            "hex": "003791",
            "source": "http://uk.playstation.com/media/DPBjbK0o/CECH-4202_4203%20PS3_QSG_GB_Eastern_3_web_vf1.pdf"
        },
        {
            "title": "PlayStation 3",
            "hex": "003791",
            "source": "https://commons.wikimedia.org/wiki/File:PlayStation_3_Logo_neu.svg#/media/File:PS3.svg"
        },
        {
            "title": "PlayStation 4",
            "hex": "003791",
            "source": "https://commons.wikimedia.org/wiki/File:PlayStation_4_logo_and_wordmark.svg"
        },
        {
            "title": "Plesk",
            "hex": "52BBE6",
            "source": "https://www.plesk.com/brand/"
        },
        {
            "title": "Plex",
            "hex": "E5A00D",
            "source": "http://brand.plex.tv/d/qxmJ3odkK0fj/plex-style-guide"
        },
        {
            "title": "Pluralsight",
            "hex": "F15B2A",
            "source": "https://www.pluralsight.com/newsroom/brand-assets"
        },
        {
            "title": "Plurk",
            "hex": "FF574D",
            "source": "https://www.plurk.com/brandInfo"
        },
        {
            "title": "Pocket",
            "hex": "EF3F56",
            "source": "https://getpocket.com/blog/press/"
        },
        {
            "title": "Pocket Casts",
            "hex": "F43E37",
            "source": "https://blog.pocketcasts.com/press/"
        },
        {
            "title": "Polymer Project",
            "hex": "FF4470",
            "source": "https://github.com/Polymer/polymer-project.org/tree/master/app/images/logos"
        },
        {
            "title": "PostgreSQL",
            "hex": "336791",
            "source": "https://wiki.postgresql.org/wiki/Logo"
        },
        {
            "title": "Postman",
            "hex": "FF6C37",
            "source": "https://www.getpostman.com/resources/media-assets/"
        },
        {
            "title": "Postwoman",
            "hex": "50FA7B",
            "source": "https://github.com/liyasthomas/postwoman"
        },
        {
            "title": "PowerShell",
            "hex": "5391FE",
            "source": "https://github.com/PowerShell/PowerShell"
        },
        {
            "title": "PrestaShop",
            "hex": "DF0067",
            "source": "https://www.prestashop.com/en/media-kit"
        },
        {
            "title": "Prettier",
            "hex": "F7B93E",
            "source": "https://github.com/prettier/prettier-logo/tree/master/images"
        },
        {
            "title": "Prismic",
            "hex": "484A7A",
            "source": "https://prismic.io/"
        },
        {
            "title": "Probot",
            "hex": "00B0D8",
            "source": "https://github.com/probot/probot"
        },
        {
            "title": "ProcessWire",
            "hex": "EF145F",
            "source": "https://github.com/processwire"
        },
        {
            "title": "Product Hunt",
            "hex": "DA552F",
            "source": "https://www.producthunt.com/branding"
        },
        {
            "title": "Prometheus",
            "hex": "E6522C",
            "source": "https://prometheus.io/"
        },
        {
            "title": "Proto.io",
            "hex": "34A7C1",
            "source": "https://proto.io/en/presskit"
        },
        {
            "title": "protocols.io",
            "hex": "4D9FE7",
            "source": "https://www.protocols.io/brand"
        },
        {
            "title": "ProtonMail",
            "hex": "8B89CC",
            "source": "https://protonmail.com/media-kit"
        },
        {
            "title": "Proxmox",
            "hex": "E57000",
            "source": "https://www.proxmox.com/en/news/media-kit"
        },
        {
            "title": "Publons",
            "hex": "336699",
            "source": "https://publons.com/about/logos"
        },
        {
            "title": "PureScript",
            "hex": "14161A",
            "source": "https://github.com/purescript/logo"
        },
        {
            "title": "PyPI",
            "hex": "3775A9",
            "source": "https://pypi.org/"
        },
        {
            "title": "Python",
            "hex": "3776AB",
            "source": "https://www.python.org/community/logos/"
        },
        {
            "title": "PyTorch",
            "hex": "EE4C2C",
            "source": "https://github.com/pytorch/pytorch/tree/master/docs/source/_static/img"
        },
        {
            "title": "PyUp",
            "hex": "9F55FF",
            "source": "https://pyup.io/"
        },
        {
            "title": "QEMU",
            "hex": "FF6600",
            "source": "https://wiki.qemu.org/Logo"
        },
        {
            "title": "Qgis",
            "hex": "589632",
            "source": "https://www.qgis.org/en/site/getinvolved/styleguide.html"
        },
        {
            "title": "Qi",
            "hex": "000000",
            "source": "https://www.wirelesspowerconsortium.com/knowledge-base/retail/qi-logo-guidelines-and-artwork.html"
        },
        {
            "title": "Qiita",
            "hex": "55C500",
            "source": "https://www.qiita.com"
        },
        {
            "title": "Qualcomm",
            "hex": "3253DC",
            "source": "https://www.qualcomm.com"
        },
        {
            "title": "Qualtrics",
            "hex": "00B4EF",
            "source": "https://www.qualtrics.com/brand-book/"
        },
        {
            "title": "Quantcast",
            "hex": "1E262C",
            "source": "http://branding.quantcast.com/logouse/"
        },
        {
            "title": "Quantopian",
            "hex": "C50000",
            "source": "https://www.quantopian.com"
        },
        {
            "title": "Quarkus",
            "hex": "4695EB",
            "source": "https://design.jboss.org/quarkus/"
        },
        {
            "title": "Quest",
            "hex": "FB4F14",
            "source": "https://www.quest.com/legal/trademark-information.aspx"
        },
        {
            "title": "QuickTime",
            "hex": "1C69F0",
            "source": "https://support.apple.com/quicktime"
        },
        {
            "title": "Quip",
            "hex": "F27557",
            "source": "https://quip.com/"
        },
        {
            "title": "Quora",
            "hex": "B92B27",
            "source": "https://www.quora.com"
        },
        {
            "title": "Qwiklabs",
            "hex": "F5CD0E",
            "source": "https://www.qwiklabs.com"
        },
        {
            "title": "Qzone",
            "hex": "FECE00",
            "source": "https://qzone.qq.com/"
        },
        {
            "title": "R",
            "hex": "276DC3",
            "source": "https://www.r-project.org/logo/"
        },
        {
            "title": "RabbitMQ",
            "hex": "FF6600",
            "source": "https://www.rabbitmq.com/"
        },
        {
            "title": "RadioPublic",
            "hex": "CE262F",
            "source": "https://help.radiopublic.com/hc/en-us/articles/360002546754-RadioPublic-logos"
        },
        {
            "title": "Rails",
            "hex": "CC0000",
            "source": "http://rubyonrails.org/images/rails-logo.svg"
        },
        {
            "title": "Raspberry Pi",
            "hex": "C51A4A",
            "source": "https://www.raspberrypi.org/trademark-rules"
        },
        {
            "title": "React",
            "hex": "61DAFB",
            "source": "https://facebook.github.io/react/"
        },
        {
            "title": "React Router",
            "hex": "CA4245",
            "source": "https://reacttraining.com/react-router/"
        },
        {
            "title": "ReactOS",
            "hex": "0088CC",
            "source": "https://github.com/reactos/press-media"
        },
        {
            "title": "Read the Docs",
            "hex": "8CA1AF",
            "source": "https://github.com/rtfd/readthedocs.org/blob/master/media/readthedocsbranding.ai"
        },
        {
            "title": "Realm",
            "hex": "39477F",
            "source": "https://realm.io/press"
        },
        {
            "title": "Reason",
            "hex": "DD4B39",
            "source": "https://reasonml.github.io/img/reason.svg"
        },
        {
            "title": "Reason Studios",
            "hex": "FFFFFF",
            "source": "https://www.reasonstudios.com/press"
        },
        {
            "title": "Red Hat",
            "hex": "EE0000",
            "source": "https://www.redhat.com/en/about/brand/new-brand/details"
        },
        {
            "title": "Red Hat Open Shift",
            "hex": "EE0000",
            "source": "https://www.openshift.com/"
        },
        {
            "title": "Redbubble",
            "hex": "E41321",
            "source": "https://www.redbubble.com/explore/client/4196122a442ab3f429ec802f71717465.svg"
        },
        {
            "title": "Reddit",
            "hex": "FF4500",
            "source": "https://worldvectorlogo.com/logo/reddit-2"
        },
        {
            "title": "Redis",
            "hex": "D82C20",
            "source": "https://redis.io/images/redis-logo.svg"
        },
        {
            "title": "Redux",
            "hex": "764ABC",
            "source": "https://github.com/reactjs/redux/tree/master/logo"
        },
        {
            "title": "Renren",
            "hex": "217DC6",
            "source": "https://seeklogo.com/vector-logo/184137/renren-inc"
        },
        {
            "title": "repl.it",
            "hex": "667881",
            "source": "https://repl.it/"
        },
        {
            "title": "ResearchGate",
            "hex": "00CCBB",
            "source": "https://c5.rgstatic.net/m/428059296771819/images/favicon/favicon.svg"
        },
        {
            "title": "ReverbNation",
            "hex": "E43526",
            "source": "https://www.reverbnation.com"
        },
        {
            "title": "Rhinoceros",
            "hex": "801010",
            "source": "https://www.rhino3d.com/"
        },
        {
            "title": "Riot",
            "hex": "368BD6",
            "source": "https://github.com/vector-im/logos/tree/master/riot"
        },
        {
            "title": "Ripple",
            "hex": "0085C0",
            "source": "https://www.ripple.com/media-kit/"
        },
        {
            "title": "Riseup",
            "hex": "5E9EE3",
            "source": "https://riseup.net/en/about-us/images"
        },
        {
            "title": "rollup.js",
            "hex": "EC4A3F",
            "source": "https://rollupjs.org/"
        },
        {
            "title": "Roots",
            "hex": "525DDC",
            "source": "https://roots.io/"
        },
        {
            "title": "Roundcube",
            "hex": "37BEFF",
            "source": "https://roundcube.net/images/roundcube_logo_icon.svg"
        },
        {
            "title": "RSS",
            "hex": "FFA500",
            "source": "https://en.wikipedia.org/wiki/Feed_icon"
        },
        {
            "title": "RStudio",
            "hex": "75AADB",
            "source": "https://www.rstudio.com/about/logos/"
        },
        {
            "title": "RTLZWEI",
            "hex": "00BCF6",
            "source": "https://www.rtl2.de/"
        },
        {
            "title": "Ruby",
            "hex": "CC342D",
            "source": "https://www.ruby-lang.org/en/about/logo/"
        },
        {
            "title": "RubyGems",
            "hex": "E9573F",
            "source": "https://rubygems.org/pages/about"
        },
        {
            "title": "Runkeeper",
            "hex": "2DC9D7",
            "source": "https://runkeeper.com/partnerships"
        },
        {
            "title": "Rust",
            "hex": "000000",
            "source": "https://www.rust-lang.org/"
        },
        {
            "title": "Safari",
            "hex": "000000",
            "source": "https://images.techhive.com/images/article/2014/11/safari-favorites-100530680-large.jpg"
        },
        {
            "title": "Sahibinden",
            "hex": "FFE800",
            "source": "https://www.sahibinden.com/favicon.ico"
        },
        {
            "title": "Salesforce",
            "hex": "00A1E0",
            "source": "https://www.salesforce.com/"
        },
        {
            "title": "SaltStack",
            "hex": "00EACE",
            "source": "https://www.saltstack.com/resources/brand/"
        },
        {
            "title": "Samsung",
            "hex": "1428A0",
            "source": "https://www.samsung.com/us"
        },
        {
            "title": "Samsung Pay",
            "hex": "1428A0",
            "source": "https://pay.samsung.com/developers/resource/brand"
        },
        {
            "title": "SAP",
            "hex": "008FD3",
            "source": "https://support.sap.com/content/dam/support/sap-logo.svg"
        },
        {
            "title": "Sass",
            "hex": "CC6699",
            "source": "http://sass-lang.com/styleguide/brand"
        },
        {
            "title": "Sat.1",
            "hex": "047DA3",
            "source": "https://www.prosiebensat1.com/presse/downloads/logos"
        },
        {
            "title": "Sauce Labs",
            "hex": "E2231A",
            "source": "https://saucelabs.com/"
        },
        {
            "title": "Scala",
            "hex": "DC322F",
            "source": "https://www.scala-lang.org/"
        },
        {
            "title": "Scaleway",
            "hex": "4F0599",
            "source": "https://www.scaleway.com"
        },
        {
            "title": "Scribd",
            "hex": "1A7BBA",
            "source": "https://www.scribd.com"
        },
        {
            "title": "Scrutinizer CI",
            "hex": "8A9296",
            "source": "https://scrutinizer-ci.com"
        },
        {
            "title": "Seagate",
            "hex": "72BE4F",
            "source": "https://www.seagate.com"
        },
        {
            "title": "SEAT",
            "hex": "33302E",
            "source": "https://www.seat.es/"
        },
        {
            "title": "Sega",
            "hex": "0089CF",
            "source": "https://en.wikipedia.org/wiki/Sega#/media/File:Sega_logo.svg"
        },
        {
            "title": "Sellfy",
            "hex": "21B352",
            "source": "https://sellfy.com/about/"
        },
        {
            "title": "Semantic Web",
            "hex": "005A9C",
            "source": "https://www.w3.org/2007/10/sw-logos.html"
        },
        {
            "title": "Semaphore CI",
            "hex": "19A974",
            "source": "https://semaphoreci.com/"
        },
        {
            "title": "Sencha",
            "hex": "86BC40",
            "source": "http://design.sencha.com/"
        },
        {
            "title": "Sensu",
            "hex": "89C967",
            "source": "https://github.com/sensu/sensu-go/blob/master/dashboard/src/assets/logo/graphic/green.svg"
        },
        {
            "title": "Sentry",
            "hex": "FB4226",
            "source": "https://sentry.io/branding/"
        },
        {
            "title": "Server Fault",
            "hex": "E7282D",
            "source": "http://stackoverflow.com/company/logos"
        },
        {
            "title": "Shazam",
            "hex": "0088FF",
            "source": "https://brandfolder.com/shazam"
        },
        {
            "title": "Shell",
            "hex": "FFD500",
            "source": "https://en.wikipedia.org/wiki/File:Shell_logo.svg"
        },
        {
            "title": "Shopify",
            "hex": "7AB55C",
            "source": "https://press.shopify.com/brand"
        },
        {
            "title": "Showpad",
            "hex": "2D2E83",
            "source": "https://www.showpad.com/"
        },
        {
            "title": "Siemens",
            "hex": "009999",
            "source": "https://siemens.com/"
        },
        {
            "title": "Signal",
            "hex": "2592E9",
            "source": "https://play.google.com/store/apps/details?id=org.thoughtcrime.securesms"
        },
        {
            "title": "Simple Icons",
            "hex": "111111",
            "source": "https://simpleicons.org/"
        },
        {
            "title": "Sina Weibo",
            "hex": "E6162D",
            "source": "https://en.wikipedia.org/wiki/Sina_Weibo"
        },
        {
            "title": "SitePoint",
            "hex": "258AAF",
            "source": "http://www.sitepoint.com"
        },
        {
            "title": "Sketch",
            "hex": "F7B500",
            "source": "https://www.sketch.com/press/"
        },
        {
            "title": "Skillshare",
            "hex": "17C5CB",
            "source": "https://company-89494.frontify.com/d/Tquwc3XMiaBb/skillshare-style-guide"
        },
        {
            "title": "Skyliner",
            "hex": "2FCEA0",
            "source": "https://www.skyliner.io/help"
        },
        {
            "title": "Skype",
            "hex": "00AFF0",
            "source": "http://blogs.skype.com/?attachment_id=56273"
        },
        {
            "title": "Skype for Business",
            "hex": "00AFF0",
            "source": "https://en.wikipedia.org/wiki/Skype_for_Business_Server"
        },
        {
            "title": "Slack",
            "hex": "4A154B",
            "source": "https://slack.com/brand-guidelines"
        },
        {
            "title": "Slackware",
            "hex": "000000",
            "source": "https://en.wikipedia.org/wiki/Slackware"
        },
        {
            "title": "Slashdot",
            "hex": "026664",
            "source": "https://commons.wikimedia.org/wiki/File:Slashdot_wordmark_and_logo.svg"
        },
        {
            "title": "SlickPic",
            "hex": "FF880F",
            "source": "https://www.slickpic.com/"
        },
        {
            "title": "Slides",
            "hex": "E4637C",
            "source": "https://slides.com/about"
        },
        {
            "title": "Smashing Magazine",
            "hex": "E85C33",
            "source": "https://www.smashingmagazine.com/"
        },
        {
            "title": "SmugMug",
            "hex": "6DB944",
            "source": "https://help.smugmug.com/using-smugmug's-logo-HJulJePkEBf"
        },
        {
            "title": "Snapchat",
            "hex": "FFFC00",
            "source": "https://www.snapchat.com/brand-guidelines"
        },
        {
            "title": "Snapcraft",
            "hex": "82BEA0",
            "source": "https://github.com/snapcore/snap-store-badges"
        },
        {
            "title": "Snyk",
            "hex": "4C4A73",
            "source": "https://snyk.io/press-kit"
        },
        {
            "title": "Society6",
            "hex": "000000",
            "source": "https://blog.society6.com/app/themes/society6/dist/images/mark.svg"
        },
        {
            "title": "Socket.io",
            "hex": "010101",
            "source": "https://socket.io"
        },
        {
            "title": "Sogou",
            "hex": "FB6022",
            "source": "https://www.sogou.com/"
        },
        {
            "title": "Solus",
            "hex": "5294E2",
            "source": "https://getsol.us/branding/"
        },
        {
            "title": "SonarCloud",
            "hex": "F3702A",
            "source": "https://sonarcloud.io/about"
        },
        {
            "title": "SonarLint",
            "hex": "CC2026",
            "source": "https://github.com/SonarSource/sonarlint-website/"
        },
        {
            "title": "SonarQube",
            "hex": "4E9BCD",
            "source": "https://www.sonarqube.org/logos/"
        },
        {
            "title": "SonarSource",
            "hex": "CB3032",
            "source": "https://www.sonarsource.com/"
        },
        {
            "title": "Songkick",
            "hex": "F80046",
            "source": "http://blog.songkick.com/media-assets"
        },
        {
            "title": "SonicWall",
            "hex": "FF6600",
            "source": "https://brandfolder.com/sonicwall/sonicwall-external"
        },
        {
            "title": "Sonos",
            "hex": "000000",
            "source": "https://www.sonos.com/en-gb/home"
        },
        {
            "title": "SoundCloud",
            "hex": "FF3300",
            "source": "https://soundcloud.com/press"
        },
        {
            "title": "Source Engine",
            "hex": "F79A10",
            "source": "https://developer.valvesoftware.com/favicon.ico"
        },
        {
            "title": "SourceForge",
            "hex": "FF6600",
            "source": "https://sourceforge.net/"
        },
        {
            "title": "Sourcegraph",
            "hex": "00B4F2",
            "source": "https://github.com/sourcegraph/about"
        },
        {
            "title": "Spacemacs",
            "hex": "9266CC",
            "source": "http://spacemacs.org/"
        },
        {
            "title": "SpaceX",
            "hex": "005288",
            "source": "https://www.spacex.com/sites/all/themes/spacex2012/images/logo.svg"
        },
        {
            "title": "SparkFun",
            "hex": "E53525",
            "source": "https://www.sparkfun.com/brand_assets"
        },
        {
            "title": "SparkPost",
            "hex": "FA6423",
            "source": "https://www.sparkpost.com/"
        },
        {
            "title": "SPDX",
            "hex": "4398CC",
            "source": "https://spdx.org/Resources"
        },
        {
            "title": "Speaker Deck",
            "hex": "339966",
            "source": "https://speakerdeck.com/"
        },
        {
            "title": "Spectrum",
            "hex": "7B16FF",
            "source": "https://spectrum.chat"
        },
        {
            "title": "Spotify",
            "hex": "1ED760",
            "source": "https://developer.spotify.com/design"
        },
        {
            "title": "Spotlight",
            "hex": "352A71",
            "source": "https://www.spotlight.com/"
        },
        {
            "title": "Spreaker",
            "hex": "F5C300",
            "source": "http://www.spreaker.com/press"
        },
        {
            "title": "Spring",
            "hex": "6DB33F",
            "source": "https://spring.io/trademarks"
        },
        {
            "title": "Sprint",
            "hex": "FFCE0A",
            "source": "https://www.sprint.com/"
        },
        {
            "title": "Square",
            "hex": "3E4348",
            "source": "https://squareup.com/"
        },
        {
            "title": "Square Enix",
            "hex": "ED1C24",
            "source": "https://www.square-enix.com/"
        },
        {
            "title": "Squarespace",
            "hex": "000000",
            "source": "http://squarespace.com/brand-guidelines"
        },
        {
            "title": "Stack Exchange",
            "hex": "1E5397",
            "source": "http://stackoverflow.com/company/logos"
        },
        {
            "title": "Stack Overflow",
            "hex": "FE7A16",
            "source": "http://stackoverflow.com"
        },
        {
            "title": "Stackbit",
            "hex": "3EB0FD",
            "source": "https://www.stackbit.com/"
        },
        {
            "title": "StackPath",
            "hex": "000000",
            "source": "https://www.stackpath.com/company/logo-and-branding/"
        },
        {
            "title": "StackShare",
            "hex": "0690FA",
            "source": "https://stackshare.io/branding"
        },
        {
            "title": "Stadia",
            "hex": "CD2640",
            "source": "https://stadia.dev"
        },
        {
            "title": "Statamic",
            "hex": "1F3641",
            "source": "http://statamic.com/press"
        },
        {
            "title": "Staticman",
            "hex": "000000",
            "source": "https://staticman.net/"
        },
        {
            "title": "Statuspage",
            "hex": "172B4D",
            "source": "https://www.atlassian.com/company/news/press-kit"
        },
        {
            "title": "Steam",
            "hex": "000000",
            "source": "https://partner.steamgames.com/public/marketing/Steam_Guidelines_02102016.pdf"
        },
        {
            "title": "Steamworks",
            "hex": "1E1E1E",
            "source": "https://partner.steamgames.com/"
        },
        {
            "title": "Steem",
            "hex": "4BA2F2",
            "source": "https://steem.io/"
        },
        {
            "title": "Steemit",
            "hex": "06D6A9",
            "source": "https://steemit.com/"
        },
        {
            "title": "Steinberg",
            "hex": "C90827",
            "source": "https://www.steinberg.net/en/company/press.html"
        },
        {
            "title": "Stencyl",
            "hex": "8E1C04",
            "source": "http://www.stencyl.com/about/press/"
        },
        {
            "title": "Stitcher",
            "hex": "000000",
            "source": "https://www.stitcher.com/"
        },
        {
            "title": "Storify",
            "hex": "3A98D9",
            "source": "https://storify.com"
        },
        {
            "title": "Storybook",
            "hex": "FF4785",
            "source": "https://github.com/storybookjs/brand"
        },
        {
            "title": "Strapi",
            "hex": "2E7EEA",
            "source": "https://strapi.io/"
        },
        {
            "title": "Strava",
            "hex": "FC4C02",
            "source": "https://itunes.apple.com/us/app/strava-running-and-cycling-gps/id426826309"
        },
        {
            "title": "Stripe",
            "hex": "008CDD",
            "source": "https://stripe.com/about/resources"
        },
        {
            "title": "strongSwan",
            "hex": "E00033",
            "source": "https://www.strongswan.org/images/"
        },
        {
            "title": "StubHub",
            "hex": "003168",
            "source": "http://www.stubhub.com"
        },
        {
            "title": "styled-components",
            "hex": "DB7093",
            "source": "https://www.styled-components.com/"
        },
        {
            "title": "StyleShare",
            "hex": "212121",
            "source": "https://www.stylesha.re/"
        },
        {
            "title": "Stylus",
            "hex": "333333",
            "source": "http://stylus-lang.com/img/stylus-logo.svg"
        },
        {
            "title": "Sublime Text",
            "hex": "FF9800",
            "source": "https://www.sublimetext.com/images/logo.svg"
        },
        {
            "title": "Subversion",
            "hex": "809CC9",
            "source": "http://subversion.apache.org/logo"
        },
        {
            "title": "Super User",
            "hex": "2EACE3",
            "source": "http://stackoverflow.com/company/logos"
        },
        {
            "title": "Svelte",
            "hex": "FF3E00",
            "source": "https://github.com/sveltejs/svelte/tree/master/site/static"
        },
        {
            "title": "SVG",
            "hex": "FFB13B",
            "source": "https://www.w3.org/2009/08/svg-logos.html"
        },
        {
            "title": "SVGO",
            "hex": "14B9FF",
            "source": "https://github.com/svg/svgo"
        },
        {
            "title": "Swagger",
            "hex": "85EA2D",
            "source": "https://swagger.io/swagger/media/assets/images/swagger_logo.svg"
        },
        {
            "title": "Swarm",
            "hex": "FFA633",
            "source": "https://foursquare.com/about/logos"
        },
        {
            "title": "Swift",
            "hex": "FA7343",
            "source": "https://developer.apple.com/develop/"
        },
        {
            "title": "Symantec",
            "hex": "FDB511",
            "source": "https://commons.wikimedia.org/wiki/File:Symantec_logo10.svg"
        },
        {
            "title": "Symfony",
            "hex": "000000",
            "source": "https://symfony.com/logo"
        },
        {
            "title": "Synology",
            "hex": "B6B5B6",
            "source": "https://www.synology.com/en-global/company/branding"
        },
        {
            "title": "T-Mobile",
            "hex": "E20074",
            "source": "https://www.t-mobile.com/news/media-library?fulltext=logo"
        },
        {
            "title": "Tableau",
            "hex": "E97627",
            "source": "https://www.tableau.com/about/media-download-center"
        },
        {
            "title": "Tails",
            "hex": "56347C",
            "source": "https://tails.boum.org/contribute/how/promote/material/logo/"
        },
        {
            "title": "Tailwind CSS",
            "hex": "38B2AC",
            "source": "https://tailwindcss.com/"
        },
        {
            "title": "Tapas",
            "hex": "FFCE00",
            "source": "https://tapas.io/site/about#media"
        },
        {
            "title": "TeamViewer",
            "hex": "0E8EE9",
            "source": "https://www.teamviewer.com/resources/images/logos/teamviewer-logo-big.svg"
        },
        {
            "title": "TED",
            "hex": "E62B1E",
            "source": "https://www.ted.com/participate/organize-a-local-tedx-event/tedx-organizer-guide/branding-promotions/logo-and-design/your-tedx-logo"
        },
        {
            "title": "Teespring",
            "hex": "39ACE6",
            "source": "https://teespring.com"
        },
        {
            "title": "TELE5",
            "hex": "C2AD6F",
            "source": "https://www.tele5.de"
        },
        {
            "title": "Telegram",
            "hex": "2CA5E0",
            "source": "https://commons.wikimedia.org/wiki/File:Telegram_alternative_logo.svg"
        },
        {
            "title": "Tencent QQ",
            "hex": "EB1923",
            "source": "https://en.wikipedia.org/wiki/File:Tencent_QQ.svg#/media/File:Tencent_QQ.svg"
        },
        {
            "title": "Tencent Weibo",
            "hex": "20B8E5",
            "source": "http://t.qq.com/"
        },
        {
            "title": "TensorFlow",
            "hex": "FF6F00",
            "source": "https://www.tensorflow.org/extras/tensorflow_brand_guidelines.pdf"
        },
        {
            "title": "Teradata",
            "hex": "F37440",
            "source": "https://github.com/Teradata/teradata.github.io/"
        },
        {
            "title": "Terraform",
            "hex": "623CE4",
            "source": "https://www.hashicorp.com/brand#terraform"
        },
        {
            "title": "Tesla",
            "hex": "CC0000",
            "source": "http://www.teslamotors.com/en_GB/about"
        },
        {
            "title": "The Mighty",
            "hex": "D0072A",
            "source": "https://themighty.com/"
        },
        {
            "title": "The Movie Database",
            "hex": "01D277",
            "source": "https://www.themoviedb.org/about/logos-attribution"
        },
        {
            "title": "The Register",
            "hex": "FF0000",
            "source": "https://www.theregister.co.uk/"
        },
        {
            "title": "Tidal",
            "hex": "000000",
            "source": "https://tidal.com"
        },
        {
            "title": "Tide",
            "hex": "4050FB",
            "source": "https://www.tide.co/newsroom/"
        },
        {
            "title": "Tik Tok",
            "hex": "000000",
            "source": "https://tiktok.com"
        },
        {
            "title": "Timescale",
            "hex": "FDB515",
            "source": "https://www.timescale.com/"
        },
        {
            "title": "Tinder",
            "hex": "FF6B6B",
            "source": "http://www.gotinder.com/press"
        },
        {
            "title": "Todoist",
            "hex": "E44332",
            "source": "https://doist.com/press/"
        },
        {
            "title": "Toggl",
            "hex": "E01B22",
            "source": "https://toggl.com/media-toolkit"
        },
        {
            "title": "Tomorrowland",
            "hex": "000000",
            "source": "https://global.tomorrowland.com/"
        },
        {
            "title": "Topcoder",
            "hex": "29A8E0",
            "source": "http://topcoder.com/"
        },
        {
            "title": "Toptal",
            "hex": "3863A0",
            "source": "https://www.toptal.com/branding"
        },
        {
            "title": "Tor",
            "hex": "7E4798",
            "source": "https://github.com/TheTorProject/tor-media/tree/master/Onion%20Icon"
        },
        {
            "title": "Toshiba",
            "hex": "FF0000",
            "source": "https://commons.wikimedia.org/wiki/File:Toshiba_logo.svg"
        },
        {
            "title": "TrainerRoad",
            "hex": "E12726",
            "source": "https://www.trainerroad.com/"
        },
        {
            "title": "Trakt",
            "hex": "ED1C24",
            "source": "https://trakt.tv"
        },
        {
            "title": "Transport for Ireland",
            "hex": "00B274",
            "source": "https://www.transportforireland.ie/"
        },
        {
            "title": "Travis CI",
            "hex": "3EAAAF",
            "source": "https://travis-ci.com/logo"
        },
        {
            "title": "Treehouse",
            "hex": "5FCF80",
            "source": "https://teamtreehouse.com/about"
        },
        {
            "title": "Trello",
            "hex": "0079BF",
            "source": "https://trello.com/about/branding"
        },
        {
            "title": "Trend Micro",
            "hex": "D71921",
            "source": "https://www.trendmicro.com/"
        },
        {
            "title": "TripAdvisor",
            "hex": "00AF87",
            "source": "https://tripadvisor.mediaroom.com/download/TripAdvisor_Logo_Guidelines_5_15_17.pdf"
        },
        {
            "title": "Trulia",
            "hex": "53B50A",
            "source": "http://www.trulia.com"
        },
        {
            "title": "Trustpilot",
            "hex": "00B67A",
            "source": "https://support.trustpilot.com/hc/en-us/articles/206289947-Trustpilot-Brand-Assets-Style-Guide"
        },
        {
            "title": "Tumblr",
            "hex": "36465D",
            "source": "https://www.tumblr.com/logo"
        },
        {
            "title": "Turkish Airlines",
            "hex": "C70A0C",
            "source": "https://www.turkishairlines.com/tr-int/basin-odasi/logo-arsivi/index.html"
        },
        {
            "title": "Twilio",
            "hex": "F22F46",
            "source": "https://www.twilio.com/company/brand"
        },
        {
            "title": "Twitch",
            "hex": "6441A4",
            "source": "http://www.twitch.tv/p/brand-assets"
        },
        {
            "title": "Twitter",
            "hex": "1DA1F2",
            "source": "https://brand.twitter.com"
        },
        {
            "title": "Twoo",
            "hex": "FF7102",
            "source": "http://www.twoo.com/about/press"
        },
        {
            "title": "TypeScript",
            "hex": "007ACC",
            "source": "https://github.com/remojansen/logo.ts"
        },
        {
            "title": "TYPO3",
            "hex": "FF8700",
            "source": "https://typo3.com/fileadmin/assets/typo3logos/typo3_bullet_01.svg"
        },
        {
            "title": "Uber",
            "hex": "000000",
            "source": "https://www.uber.com/media/"
        },
        {
            "title": "Uber Eats",
            "hex": "5FB709",
            "source": "https://about.ubereats.com/en/logo/"
        },
        {
            "title": "Ubisoft",
            "hex": "000000",
            "source": "https://www.ubisoft.com/en-US/company/overview.aspx"
        },
        {
            "title": "uBlock Origin",
            "hex": "800000",
            "source": "https://github.com/gorhill/uBlock/blob/master/src/img/ublock.svg"
        },
        {
            "title": "Ubuntu",
            "hex": "E95420",
            "source": "https://design.ubuntu.com/brand/ubuntu-logo/"
        },
        {
            "title": "Udacity",
            "hex": "01B3E3",
            "source": "https://www.udacity.com"
        },
        {
            "title": "Udemy",
            "hex": "EC5252",
            "source": "https://about.udemy.com/newbrand/"
        },
        {
            "title": "UIkit",
            "hex": "2396F3",
            "source": "https://getuikit.com"
        },
        {
            "title": "Umbraco",
            "hex": "00BEC1",
            "source": "https://umbraco.com/"
        },
        {
            "title": "Unicode",
            "hex": "5455FE",
            "source": "https://en.wikipedia.org/wiki/Unicode"
        },
        {
            "title": "Unity",
            "hex": "000000",
            "source": "https://unity.com/"
        },
        {
            "title": "Unreal Engine",
            "hex": "313131",
            "source": "https://www.unrealengine.com/en-US/branding"
        },
        {
            "title": "Unsplash",
            "hex": "000000",
            "source": "https://unsplash.com/"
        },
        {
            "title": "Untappd",
            "hex": "FFC000",
            "source": "https://untappd.com/"
        },
        {
            "title": "Upwork",
            "hex": "6FDA44",
            "source": "https://www.upwork.com/press/"
        },
        {
            "title": "V",
            "hex": "5D87BF",
            "source": "https://github.com/vlang/v-logo"
        },
        {
            "title": "V8",
            "hex": "4B8BF5",
            "source": "https://v8.dev/logo"
        },
        {
            "title": "Vagrant",
            "hex": "1563FF",
            "source": "https://www.hashicorp.com/brand#vagrant"
        },
        {
            "title": "Valve",
            "hex": "F74843",
            "source": "https://www.valvesoftware.com/"
        },
        {
            "title": "Veeam",
            "hex": "00B336",
            "source": "https://www.veeam.com/newsroom/veeam-graphics.html"
        },
        {
            "title": "Venmo",
            "hex": "3D95CE",
            "source": "https://venmo.com/about/brand/"
        },
        {
            "title": "Verizon",
            "hex": "CD040B",
            "source": "https://www.verizondigitalmedia.com/about/logo-usage/"
        },
        {
            "title": "Viadeo",
            "hex": "F88D2D",
            "source": "http://corporate.viadeo.com/en/media/resources"
        },
        {
            "title": "Viber",
            "hex": "665CAC",
            "source": "https://www.viber.com/brand-center/"
        },
        {
            "title": "Vim",
            "hex": "019733",
            "source": "https://commons.wikimedia.org/wiki/File:Vimlogo.svg"
        },
        {
            "title": "Vimeo",
            "hex": "1AB7EA",
            "source": "https://vimeo.com/about/brand_guidelines"
        },
        {
            "title": "Vine",
            "hex": "11B48A",
            "source": "https://vine.co/logo"
        },
        {
            "title": "Virb",
            "hex": "0093DA",
            "source": "http://virb.com/about"
        },
        {
            "title": "Visa",
            "hex": "142787",
            "source": "https://commons.wikimedia.org/wiki/File:Visa_2014_logo_detail.svg"
        },
        {
            "title": "Visual Studio",
            "hex": "5C2D91",
            "source": "https://visualstudio.microsoft.com/"
        },
        {
            "title": "Visual Studio Code",
            "hex": "007ACC",
            "source": "https://commons.wikimedia.org/wiki/File:Visual_Studio_Code_1.35_icon.svg"
        },
        {
            "title": "VK",
            "hex": "4680C2",
            "source": "https://vk.com/brand"
        },
        {
            "title": "VLC media player",
            "hex": "FF8800",
            "source": "http://git.videolan.org/?p=vlc.git;a=tree;f=extras/package/macosx/asset_sources"
        },
        {
            "title": "VMware",
            "hex": "607078",
            "source": "https://myvmware.workspaceair.com/"
        },
        {
            "title": "Vodafone",
            "hex": "E60000",
            "source": "https://web.vodafone.com.eg/"
        },
        {
            "title": "Volkswagen",
            "hex": "151F5D",
            "source": "https://www.volkswagen.ie/"
        },
        {
            "title": "VSCO",
            "hex": "000000",
            "source": "https://vsco.co/about/press/vsco-releases-redesigned-mobile-app"
        },
        {
            "title": "Vue.js",
            "hex": "4FC08D",
            "source": "https://github.com/vuejs/art"
        },
        {
            "title": "W3C",
            "hex": "005A9C",
            "source": "https://www.w3.org/Consortium/Legal/logo-usage-20000308"
        },
        {
            "title": "Wattpad",
            "hex": "F68D12",
            "source": "https://www.wattpad.com/press/#assets"
        },
        {
            "title": "Waze",
            "hex": "333665",
            "source": "https://www.waze.com/"
        },
        {
            "title": "Wear OS",
            "hex": "4285F4",
            "source": "https://wearos.google.com/"
        },
        {
            "title": "Weasyl",
            "hex": "990000",
            "source": "https://www.weasyl.com/"
        },
        {
            "title": "WebAssembly",
            "hex": "654FF0",
            "source": "https://webassembly.org/"
        },
        {
            "title": "WebAuthn",
            "hex": "3423A6",
            "source": "https://github.com/apowers313/webauthn-logos"
        },
        {
            "title": "webcomponents.org",
            "hex": "29ABE2",
            "source": "https://www.webcomponents.org/"
        },
        {
            "title": "Webmin",
            "hex": "7DA0D0",
            "source": "https://github.com/webmin/webmin"
        },
        {
            "title": "Webpack",
            "hex": "8DD6F9",
            "source": "https://webpack.js.org/branding/"
        },
        {
            "title": "WebStorm",
            "hex": "000000",
            "source": "https://www.jetbrains.com/company/brand/logos/"
        },
        {
            "title": "WeChat",
            "hex": "7BB32E",
            "source": "https://worldvectorlogo.com/logo/wechat-3"
        },
        {
            "title": "WhatsApp",
            "hex": "25D366",
            "source": "https://www.whatsappbrand.com"
        },
        {
            "title": "When I Work",
            "hex": "51A33D",
            "source": "https://wheniwork.com/"
        },
        {
            "title": "WhiteSource",
            "hex": "161D4E",
            "source": "https://www.whitesourcesoftware.com/whitesource-media-kit/"
        },
        {
            "title": "Wii",
            "hex": "8B8B8B",
            "source": "https://de.wikipedia.org/wiki/Datei:WiiU.svg"
        },
        {
            "title": "Wii U",
            "hex": "8B8B8B",
            "source": "https://de.wikipedia.org/wiki/Datei:WiiU.svg"
        },
        {
            "title": "Wikipedia",
            "hex": "000000",
            "source": "https://en.wikipedia.org/wiki/Logo_of_Wikipedia"
        },
        {
            "title": "Windows",
            "hex": "0078D6",
            "source": "https://commons.wikimedia.org/wiki/File:Windows_10_Logo.svg"
        },
        {
            "title": "Wire",
            "hex": "000000",
            "source": "http://brand.wire.com"
        },
        {
            "title": "WireGuard",
            "hex": "88171A",
            "source": "https://www.wireguard.com/img/wireguard.svg"
        },
        {
            "title": "Wish",
            "hex": "2FB7EC",
            "source": "https://wish.com/"
        },
        {
            "title": "Wix",
            "hex": "FAAD4D",
            "source": "http://www.wix.com/about/design-assets"
        },
        {
            "title": "Wolfram",
            "hex": "DD1100",
            "source": "http://company.wolfram.com/press-center/wolfram-corporate/"
        },
        {
            "title": "Wolfram Language",
            "hex": "DD1100",
            "source": "http://company.wolfram.com/press-center/language/"
        },
        {
            "title": "Wolfram Mathematica",
            "hex": "DD1100",
            "source": "http://company.wolfram.com/press-center/mathematica/"
        },
        {
            "title": "WordPress",
            "hex": "21759B",
            "source": "https://wordpress.org/about/logos"
        },
        {
            "title": "Workplace",
            "hex": "20252D",
            "source": "https://en.facebookbrand.com/"
        },
        {
            "title": "WP Engine",
            "hex": "40BAC8",
            "source": "https://wpengine.com/"
        },
        {
            "title": "write.as",
            "hex": "5BC4EE",
            "source": "https://write.as/brand"
        },
        {
            "title": "X-Pack",
            "hex": "005571",
            "source": "https://www.elastic.co/brand"
        },
        {
            "title": "X.Org",
            "hex": "F28834",
            "source": "https://upload.wikimedia.org/wikipedia/commons/9/90/X.Org_Logo.svg"
        },
        {
            "title": "Xamarin",
            "hex": "3498DB",
            "source": "https://github.com/dotnet/swag/tree/master/xamarin"
        },
        {
            "title": "XAMPP",
            "hex": "FB7A24",
            "source": "https://www.apachefriends.org/en/"
        },
        {
            "title": "Xbox",
            "hex": "107C10",
            "source": "http://mspartner-public.sharepoint.com/XBOX%20Games/Xbox%20logo's%20+%20Guidelines/Xbox%20Live/Xbox_Live_Guidelines_10-4-13.pdf"
        },
        {
            "title": "Xcode",
            "hex": "1575F9",
            "source": "https://developer.apple.com/develop/"
        },
        {
            "title": "XDA Developers",
            "hex": "F59812",
            "source": "https://www.xda-developers.com/"
        },
        {
            "title": "Xero",
            "hex": "13B5EA",
            "source": "https://www.xero.com/uk/about/media/downloads"
        },
        {
            "title": "XFCE",
            "hex": "2284F2",
            "source": "https://www.xfce.org/download#artwork"
        },
        {
            "title": "Xiaomi",
            "hex": "FA6709",
            "source": "https://www.mi.com/global"
        },
        {
            "title": "Xing",
            "hex": "006567",
            "source": "https://dev.xing.com/logo_rules"
        },
        {
            "title": "XMPP",
            "hex": "002B5C",
            "source": "https://commons.wikimedia.org/wiki/File:XMPP_logo.svg"
        },
        {
            "title": "XRP",
            "hex": "25A768",
            "source": "https://xrpl.org/"
        },
        {
            "title": "XSplit",
            "hex": "0095DE",
            "source": "https://www.xsplit.com/presskit"
        },
        {
            "title": "Y Combinator",
            "hex": "F0652F",
            "source": "https://www.ycombinator.com/press/"
        },
        {
            "title": "Yahoo!",
            "hex": "6001D2",
            "source": "https://yahoo.com/"
        },
        {
            "title": "Yamaha Corporation",
            "hex": "4B1E78",
            "source": "https://www.yamaha.com/en/"
        },
        {
            "title": "Yamaha Motor Corporation",
            "hex": "E60012",
            "source": "https://en.wikipedia.org/wiki/Yamaha_Motor_Company"
        },
        {
            "title": "Yammer",
            "hex": "0072C6",
            "source": "https://developer.yammer.com/docs/branding-guide"
        },
        {
            "title": "Yandex",
            "hex": "FF0000",
            "source": "https://yandex.com/company/general_info/logotype_rules"
        },
        {
            "title": "Yarn",
            "hex": "2C8EBB",
            "source": "https://github.com/yarnpkg/assets"
        },
        {
            "title": "Yelp",
            "hex": "D32323",
            "source": "http://www.yelp.com/brand"
        },
        {
            "title": "YouTube",
            "hex": "FF0000",
            "source": "https://www.youtube.com/yt/about/brand-resources/#logos-icons-colors"
        },
        {
            "title": "Z-Wave",
            "hex": "1B365D",
            "source": "https://www.z-wave.com/"
        },
        {
            "title": "Zalando",
            "hex": "FF6900",
            "source": "https://www.zalando.co.uk/"
        },
        {
            "title": "Zapier",
            "hex": "FF4A00",
            "source": "https://zapier.com/about/brand"
        },
        {
            "title": "ZDF",
            "hex": "FA7D19",
            "source": "https://www.zdf.de/"
        },
        {
            "title": "Zeit",
            "hex": "000000",
            "source": "https://zeit.co/design/brand"
        },
        {
            "title": "Zend",
            "hex": "0679EA",
            "source": "https://www.zend.com/"
        },
        {
            "title": "Zend Framework",
            "hex": "68B604",
            "source": "https://framework.zend.com/"
        },
        {
            "title": "Zendesk",
            "hex": "03363D",
            "source": "https://www.zendesk.com/company/brand-assets/#logo"
        },
        {
            "title": "ZeroMQ",
            "hex": "DF0000",
            "source": "https://github.com/zeromq/zeromq.org/blob/master/static/safari-pinned-tab.svg"
        },
        {
            "title": "Zerply",
            "hex": "9DBC7A",
            "source": "https://zerply.com/about/resources"
        },
        {
            "title": "Zhihu",
            "hex": "0084FF",
            "source": "https://www.zhihu.com/"
        },
        {
            "title": "Zillow",
            "hex": "0074E4",
            "source": "http://zillow.mediaroom.com/logos"
        },
        {
            "title": "Zingat",
            "hex": "009CFB",
            "source": "https://www.zingat.com/kurumsal-logolar"
        },
        {
            "title": "Zoom",
            "hex": "2D8CFF",
            "source": "https://zoom.us/brandguidelines"
        },
        {
            "title": "Zorin",
            "hex": "0CC1F3",
            "source": "https://zorinos.com/press/"
        },
        {
            "title": "Zulip",
            "hex": "52C2AF",
            "source": "https://github.com/zulip/zulip/"
        }
    ]
}<|MERGE_RESOLUTION|>--- conflicted
+++ resolved
@@ -936,15 +936,14 @@
             "source": "https://compropago.com"
         },
         {
-<<<<<<< HEAD
             "title": "Concourse",
             "hex": "3398DC",
             "source": "https://concourse-ci.org/"
-=======
+        },
+        {
             "title": "Conda-Forge",
             "hex": "000000",
             "source": "https://github.com/conda-forge/conda-forge.github.io/"
->>>>>>> afe98c6f
         },
         {
             "title": "Conekta",
