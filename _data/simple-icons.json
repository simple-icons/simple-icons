--- conflicted
+++ resolved
@@ -6452,8 +6452,6 @@
             "source": "https://www.iris.co.uk"
         },
         {
-<<<<<<< HEAD
-=======
             "title": "ISC2",
             "hex": "468145",
             "source": "https://www.isc2.org",
@@ -6464,7 +6462,6 @@
             }
         },
         {
->>>>>>> d1cb35d6
             "title": "Issuu",
             "hex": "F36D5D",
             "source": "https://issuu.com/press",
