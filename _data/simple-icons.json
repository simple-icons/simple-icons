{
    "icons": [
        {
            "title": ".NET",
            "hex": "512BD4",
            "source": "https://github.com/dotnet/brand/"
        },
        {
            "title": "/e/",
            "hex": "000000",
            "source": "https://gitlab.e.foundation/e/cloud/my-spot/-/blob/4e5430a17ba4ce77d4cb188222e47924f032b197/searx/static/themes/eelo/img/logo.svg"
        },
        {
            "title": "1001Tracklists",
            "hex": "40AEF0",
            "source": "https://www.1001tracklists.com/"
        },
        {
            "title": "1Password",
            "hex": "0094F5",
            "source": "https://1password.com/press/"
        },
        {
            "title": "3M",
            "hex": "FF0000",
            "source": "https://www.3m.com/"
        },
        {
            "title": "42",
            "hex": "000000",
            "source": "https://www.42.fr/"
        },
        {
            "title": "4chan",
            "hex": "006600",
            "source": "https://www.4chan.org/"
        },
        {
            "title": "4D",
            "hex": "004088",
            "source": "https://www.4d.com/"
        },
        {
            "title": "500px",
            "hex": "0099E5",
            "source": "https://about.500px.com/press"
        },
        {
            "title": "A-Frame",
            "hex": "EF2D5E",
            "source": "https://aframe.io/docs/"
        },
        {
            "title": "ABB RobotStudio",
            "hex": "FF9E0F",
            "source": "https://new.abb.com/products/robotics/en/robotstudio/downloads"
        },
        {
            "title": "Abbott",
            "hex": "008FC7",
            "source": "https://commons.wikimedia.org/wiki/File:Logo_Abbott_Laboratories.svg"
        },
        {
            "title": "Abbvie",
            "hex": "071D49",
            "source": "https://www.abbvie.com/"
        },
        {
            "title": "Ableton Live",
            "hex": "000000",
            "source": "https://www.ableton.com/en/legal/branding-trademark-guidelines/"
        },
        {
            "title": "About.me",
            "hex": "00A98F",
            "source": "https://about.me/assets"
        },
        {
            "title": "Abstract",
            "hex": "191A1B",
            "source": "https://www.abstract.com/about/"
        },
        {
            "title": "Academia",
            "hex": "41454A",
            "source": "https://www.academia.edu/"
        },
        {
            "title": "Accenture",
            "hex": "A100FF",
            "source": "https://www.accenture.com/"
        },
        {
            "title": "Acclaim",
            "hex": "26689A",
            "source": "https://www.youracclaim.com/"
        },
        {
            "title": "Accusoft",
            "hex": "A9225C",
            "source": "https://company-39138.frontify.com/d/7EKFm12NQSa8/accusoft-corporation-style-guide#/style-guide/logo"
        },
        {
            "title": "Acer",
            "hex": "83B81A",
            "source": "https://www.acer.com/ac/en/GB/content/home"
        },
        {
            "title": "ACM",
            "hex": "0085CA",
            "source": "http://identitystandards.acm.org/"
        },
        {
            "title": "ActiGraph",
            "hex": "0B2C4A",
            "source": "http://www.actigraphcorp.com/"
        },
        {
            "title": "Activision",
            "hex": "000000",
            "source": "https://www.activision.com/"
        },
        {
            "title": "Adafruit",
            "hex": "000000",
            "source": "https://www.adafruit.com/"
        },
        {
            "title": "AdBlock",
            "hex": "F40D12",
            "source": "https://getadblock.com/"
        },
        {
            "title": "Adblock Plus",
            "hex": "C70D2C",
            "source": "https://adblockplus.org/"
        },
        {
            "title": "AddThis",
            "hex": "FF6550",
            "source": "http://www.addthis.com/"
        },
        {
            "title": "AdGuard",
            "hex": "68BC71",
            "source": "https://adguard.com/en/media-materials.html"
        },
        {
            "title": "Adidas",
            "hex": "000000",
            "source": "https://www.adidas.com"
        },
        {
            "title": "Adobe",
            "hex": "FF0000",
            "source": "https://www.adobe.com/"
        },
        {
            "title": "Adobe Acrobat Reader",
            "hex": "EC1C24",
            "source": "https://acrobat.adobe.com/"
        },
        {
            "title": "Adobe After Effects",
            "hex": "9999FF",
            "source": "https://www.adobe.com/products/aftereffects.html"
        },
        {
            "title": "Adobe Audition",
            "hex": "9999FF",
            "source": "https://www.adobe.com/creativecloud/video.html"
        },
        {
            "title": "Adobe Creative Cloud",
            "hex": "DA1F26",
            "source": "https://www.adobe.com/creativecloud/plans.html"
        },
        {
            "title": "Adobe Dreamweaver",
            "hex": "FF61F6",
            "source": "https://www.adobe.com/products/dreamweaver.html"
        },
        {
            "title": "Adobe Fonts",
            "hex": "000B1D",
            "source": "https://www.adobe.com/creativecloud/services.html"
        },
        {
            "title": "Adobe Illustrator",
            "hex": "FF9A00",
            "source": "https://www.adobe.com/products/illustrator.html"
        },
        {
            "title": "Adobe InDesign",
            "hex": "FF3366",
            "source": "https://www.adobe.com/products/indesign.html"
        },
        {
            "title": "Adobe Lightroom",
            "hex": "31A8FF",
            "source": "https://www.adobe.com/products/photoshop-lightroom.html"
        },
        {
            "title": "Adobe Lightroom Classic",
            "hex": "31A8FF",
            "source": "https://www.adobe.com/products/photoshop-lightroom-classic.html"
        },
        {
            "title": "Adobe Photoshop",
            "hex": "31A8FF",
            "source": "https://www.adobe.com/products/photoshop.html"
        },
        {
            "title": "Adobe Premiere Pro",
            "hex": "9999FF",
            "source": "https://www.adobe.com/ie/products/premiere.html"
        },
        {
            "title": "Adobe XD",
            "hex": "FF61F6",
            "source": "https://www.adobe.com/products/xd.html"
        },
        {
            "title": "AdonisJS",
            "hex": "220052",
            "source": "https://adonisjs.com/"
        },
        {
            "title": "Adyen",
            "hex": "0ABF53",
            "source": "https://www.adyen.com/press-and-media/presskit",
            "guidelines": "https://www.adyen.com/press-and-media/presskit"
        },
        {
            "title": "Aer Lingus",
            "hex": "006272",
            "source": "https://www.aerlingus.com/"
        },
        {
            "title": "Aeroflot",
            "hex": "02458D",
            "source": "https://www.aeroflot.ru/ru-en/information/onboard/press"
        },
        {
            "title": "Aeroméxico",
            "hex": "0B2343",
            "source": "https://www.aeromexico.com/"
        },
        {
            "title": "Aerospike",
            "hex": "C41E25",
            "source": "http://pages.aerospike.com/rs/aerospike/images/Acid_Whitepaper.pdf"
        },
        {
            "title": "AEW",
            "aliases": {
                "aka": [
                    "All Elite Wrestling"
                ]
            },
            "hex": "000000",
            "source": "https://commons.wikimedia.org/wiki/File:AEW_Logo_(simplified).svg"
        },
        {
            "title": "Affinity",
            "hex": "222324",
            "source": "https://affinity.serif.com/"
        },
        {
            "title": "Affinity Designer",
            "hex": "1B72BE",
            "source": "https://affinity.serif.com/en-gb/designer/"
        },
        {
            "title": "Affinity Photo",
            "hex": "7E4DD2",
            "source": "https://affinity.serif.com/en-gb/photo/"
        },
        {
            "title": "Affinity Publisher",
            "hex": "C9284D",
            "source": "https://affinity.serif.com/en-gb/publisher/"
        },
        {
            "title": "AI Dungeon",
            "hex": "000000",
            "source": "https://commons.wikimedia.org/wiki/File:AI_Dungeon_Logo.png"
        },
        {
            "title": "AIOHTTP",
            "hex": "2C5BB4",
            "source": "https://github.com/aio-libs/aiohttp/blob/fb5fe72b1bca3b899af579d376f5fe45745410e4/docs/aiohttp-plain.svg"
        },
        {
            "title": "Aiqfome",
            "hex": "7A1FA2",
            "source": "https://aiqfome.com"
        },
        {
            "title": "Air Canada",
            "hex": "F01428",
            "source": "https://www.aircanada.com/"
        },
        {
            "title": "Air China",
            "hex": "E30E17",
            "source": "http://www.airchina.com.cn/en/investor_relations/"
        },
        {
            "title": "Air France",
            "hex": "002157",
            "source": "https://www.airfrance.fr/"
        },
        {
            "title": "AirAsia",
            "hex": "FF0000",
            "source": "https://www.airasia.com/shop"
        },
        {
            "title": "Airbnb",
            "hex": "FF5A5F",
            "source": "https://www.airbnb.com"
        },
        {
            "title": "Airbus",
            "hex": "00205B",
            "source": "https://brand.airbus.com/brand-elements/logo.html"
        },
        {
            "title": "Aircall",
            "hex": "00B388",
            "source": "https://aircall.io/"
        },
        {
            "title": "AirPlay Audio",
            "hex": "000000",
            "source": "https://developer.apple.com/design/human-interface-guidelines/airplay/overview/icons/"
        },
        {
            "title": "AirPlay Video",
            "hex": "000000",
            "source": "https://developer.apple.com/design/human-interface-guidelines/airplay/overview/icons/"
        },
        {
            "title": "Airtable",
            "hex": "18BFFF",
            "source": "https://airtable.com/press"
        },
        {
            "title": "Alacritty",
            "hex": "F46D01",
            "source": "https://github.com/alacritty/alacritty/blob/6d8db6b9dfadd6164c4be7a053f25db8ef6b7998/extra/logo/alacritty-simple.svg"
        },
        {
            "title": "Aldi Nord",
            "hex": "2490D7",
            "source": "https://commons.wikimedia.org/wiki/File:Aldi_Nord_201x_logo.svg"
        },
        {
            "title": "Aldi Süd",
            "hex": "00005F",
            "source": "https://www.aldi-sued.de"
        },
        {
            "title": "Alfa Romeo",
            "hex": "981E32",
            "source": "http://www.fcaci.com/x/Alfa"
        },
        {
            "title": "Alfred",
            "hex": "5C1F87",
            "source": "https://www.alfredapp.com/"
        },
        {
            "title": "Algolia",
            "hex": "5468FF",
            "source": "https://www.algolia.com/press/?section=brand-guidelines"
        },
        {
            "title": "Alibaba Cloud",
            "hex": "FF6A00",
            "source": "https://www.alibabagroup.com/en/ir/reports"
        },
        {
            "title": "Alibaba.com",
            "hex": "FF6A00",
            "source": "https://www.alibabagroup.com/en/ir/reports"
        },
        {
            "title": "AliExpress",
            "hex": "FF4747",
            "source": "https://www.alibabagroup.com/en/ir/reports"
        },
        {
            "title": "Alipay",
            "hex": "00A1E9",
            "source": "https://gw.alipayobjects.com/os/rmsportal/trUJZfSrlnRCcFgfZGjD.ai"
        },
        {
            "title": "Alitalia",
            "hex": "006643",
            "source": "https://www.alitalia.com/it_it/fly-alitalia/in-flight/ulisse-magazine.html"
        },
        {
            "title": "Allegro",
            "hex": "FF5A00",
            "source": "https://allegro.pl/"
        },
        {
            "title": "AlliedModders",
            "hex": "1578D3",
            "source": "https://forums.alliedmods.net/"
        },
        {
            "title": "AlloCiné",
            "hex": "FECC00",
            "source": "http://www.allocine.fr/"
        },
        {
            "title": "AllTrails",
            "hex": "428813",
            "source": "https://www.alltrails.com/"
        },
        {
            "title": "Alpine Linux",
            "hex": "0D597F",
            "source": "https://alpinelinux.org/"
        },
        {
            "title": "Alpine.js",
            "hex": "8BC0D0",
            "source": "https://github.com/simple-icons/simple-icons/issues/5583#issuecomment-832770167"
        },
        {
            "title": "Altium Designer",
            "hex": "A5915F",
            "source": "https://www.altium.com/altium-designer/"
        },
        {
            "title": "Amazon",
            "hex": "FF9900",
            "source": "https://worldvectorlogo.com/logo/amazon-icon"
        },
        {
            "title": "Amazon Alexa",
            "hex": "00CAFF",
            "source": "https://developer.amazon.com/docs/alexa-voice-service/logo-and-brand.html"
        },
        {
            "title": "Amazon AWS",
            "hex": "232F3E",
            "source": "https://upload.wikimedia.org/wikipedia/commons/9/93/Amazon_Web_Services_Logo.svg"
        },
        {
            "title": "Amazon DynamoDB",
            "hex": "4053D6",
            "source": "https://aws.amazon.com/architecture/icons/"
        },
        {
            "title": "Amazon Fire TV",
            "hex": "FC4C02",
            "source": "https://www.amazon.com/gp/help/customer/display.html?nodeId=201348270"
        },
        {
            "title": "Amazon Lumberyard",
            "hex": "66459B",
            "source": "https://aws.amazon.com/lumberyard/support"
        },
        {
            "title": "Amazon Pay",
            "hex": "FF9900",
            "source": "https://pay.amazon.com/"
        },
        {
            "title": "Amazon Prime",
            "hex": "00A8E1",
            "source": "https://www.amazon.com/b?node=17277626011"
        },
        {
            "title": "Amazon S3",
            "hex": "569A31",
            "source": "https://aws.amazon.com/architecture/icons/"
        },
        {
            "title": "AMD",
            "hex": "ED1C24",
            "source": "https://www.amd.com/"
        },
        {
            "title": "American Airlines",
            "hex": "0078D2",
            "source": "https://en.wikipedia.org/wiki/File:American_Airlines_logo_2013.svg"
        },
        {
            "title": "American Express",
            "hex": "2E77BC",
            "source": "https://commons.wikimedia.org/wiki/File:American_Express_logo.svg"
        },
        {
            "title": "AMG",
            "hex": "000000",
            "source": "https://www.mercedes-amg.com/etc/clientlibs/amg/amg.base/assets/images/svg/amg-logo.svg"
        },
        {
            "title": "AMP",
            "hex": "005AF0",
            "source": "https://amp.dev/"
        },
        {
            "title": "Amul",
            "hex": "ED1D24",
            "source": "https://amul.com/classic/products/horeca.php"
        },
        {
            "title": "ANA",
            "hex": "13448F",
            "source": "https://www.ana.co.jp/en/eur/the-ana-experience/brand/"
        },
        {
            "title": "Anaconda",
            "hex": "44A833",
            "source": "https://www.anaconda.com"
        },
        {
            "title": "Analogue",
            "hex": "1A1A1A",
            "source": "https://www.analogue.co/"
        },
        {
            "title": "Anchor",
            "hex": "5000B9",
            "source": "https://anchor.fm/"
        },
        {
            "title": "Andela",
            "hex": "3359DF",
            "source": "https://andela.com/press/"
        },
        {
            "title": "Android",
            "hex": "3DDC84",
            "source": "https://thepartnermarketinghub.withgoogle.com/brands/android/visual-identity/visual-identity/logo-lock-ups/"
        },
        {
            "title": "Android Auto",
            "hex": "3DDC84",
            "source": "https://thepartnermarketinghub.withgoogle.com/brands/android-auto/"
        },
        {
            "title": "Android Studio",
            "hex": "3DDC84",
            "source": "https://developer.android.com/studio/"
        },
        {
            "title": "AngelList",
            "hex": "000000",
            "source": "https://angel.co/logo"
        },
        {
            "title": "Angular",
            "hex": "DD0031",
            "source": "https://angular.io/assets/images/logos/angular/angular_solidBlack.svg"
        },
        {
            "title": "Angular Universal",
            "hex": "00ACC1",
            "source": "https://angular.io/presskit"
        },
        {
            "title": "AngularJS",
            "hex": "E23237",
            "source": "https://angularjs.org/"
        },
        {
            "title": "AniList",
            "hex": "02A9FF",
            "source": "https://anilist.co/img/icons/icon.svg"
        },
        {
            "title": "Ansible",
            "hex": "EE0000",
            "source": "https://www.ansible.com/logos"
        },
        {
            "title": "Ansys",
            "hex": "FFB71B",
            "source": "https://www.ansys.com/about-ansys/brand"
        },
        {
            "title": "Ant Design",
            "hex": "0170FE",
            "source": "https://ant.design/components/icon/"
        },
        {
            "title": "Anta",
            "hex": "D70010",
            "source": "https://www.anta.com/"
        },
        {
            "title": "Antena 3",
            "hex": "FF7328",
            "source": "https://www.antena3.com/"
        },
        {
            "title": "AnyDesk",
            "hex": "EF443B",
            "source": "https://anydesk.com/"
        },
        {
            "title": "AOL",
            "hex": "3399FF",
            "source": "https://www.aol.com/",
            "guidelines": "https://styleguide.aol.com/"
        },
        {
            "title": "Apache",
            "hex": "D22128",
            "source": "https://www.apache.org/foundation/press/kit/"
        },
        {
            "title": "Apache Airflow",
            "hex": "017CEE",
            "source": "https://apache.org/logos/"
        },
        {
            "title": "Apache Ant",
            "hex": "A81C7D",
            "source": "https://apache.org/logos/"
        },
        {
            "title": "Apache Cassandra",
            "hex": "1287B1",
            "source": "https://upload.wikimedia.org/wikipedia/commons/5/5e/Cassandra_logo.svg"
        },
        {
            "title": "Apache CloudStack",
            "hex": "2AA5DC",
            "source": "http://cloudstack.apache.org/trademark-guidelines.html"
        },
        {
            "title": "Apache Cordova",
            "hex": "E8E8E8",
            "source": "https://cordova.apache.org/artwork/"
        },
        {
            "title": "Apache Druid",
            "hex": "29F1FB",
            "source": "https://apache.org/logos/"
        },
        {
            "title": "Apache ECharts",
            "hex": "AA344D",
            "source": "https://apache.org/logos/"
        },
        {
            "title": "Apache Flink",
            "hex": "E6526F",
            "source": "https://apache.org/logos/"
        },
        {
            "title": "Apache Groovy",
            "hex": "4298B8",
            "source": "https://groovy-lang.org/"
        },
        {
            "title": "Apache Hadoop",
            "hex": "66CCFF",
            "source": "https://apache.org/logos/#hadoop"
        },
        {
            "title": "Apache Hive",
            "hex": "FDEE21",
            "source": "https://apache.org/logos/"
        },
        {
            "title": "Apache JMeter",
            "hex": "D22128",
            "source": "https://apache.org/logos/"
        },
        {
            "title": "Apache Kafka",
            "hex": "231F20",
            "source": "https://apache.org/logos/"
        },
        {
            "title": "Apache Kylin",
            "hex": "F09D13",
            "source": "https://apache.org/logos/"
        },
        {
            "title": "Apache Maven",
            "hex": "C71A36",
            "source": "https://apache.org/logos/"
        },
        {
            "title": "Apache NetBeans IDE",
            "hex": "1B6AC6",
            "source": "https://apache.org/logos/"
        },
        {
            "title": "Apache OpenOffice",
            "hex": "0E85CD",
            "source": "https://apache.org/logos"
        },
        {
            "title": "Apache Pulsar",
            "hex": "188FFF",
            "source": "https://apache.org/logos/"
        },
        {
            "title": "Apache RocketMQ",
            "hex": "D77310",
            "source": "https://apache.org/logos/"
        },
        {
            "title": "Apache Solr",
            "hex": "D9411E",
            "source": "https://apache.org/logos/"
        },
        {
            "title": "Apache Spark",
            "hex": "E25A1C",
            "source": "https://apache.org/logos/"
        },
        {
            "title": "Apache Tomcat",
            "hex": "F8DC75",
            "source": "https://apache.org/logos/"
        },
        {
            "title": "Aparat",
            "hex": "ED145B",
            "source": "https://www.aparat.com/logo"
        },
        {
            "title": "Apollo GraphQL",
            "hex": "311C87",
            "source": "https://github.com/apollographql/space-kit/blob/9a42083746a49c9a734563f427c13233e42adcc9/logos/mark.svg"
        },
        {
            "title": "Apostrophe",
            "hex": "6236FF",
            "source": "https://github.com/apostrophecms/apostrophe/blob/a7fcc6b13831302e27f79a6fcaaf58e3a40517df/logo.svg"
        },
        {
            "title": "App Annie",
            "hex": "0F2346",
            "source": "https://www.appannie.com/en/about/press/"
        },
        {
            "title": "App Store",
            "hex": "0D96F6",
            "source": "https://developer.apple.com/app-store/"
        },
        {
            "title": "Appian",
            "hex": "2322F0",
            "source": "https://appian.com",
            "guidelines": "https://assets.appian.com/uploads/assets/Appian_BrandGuidelines_Newsroom.pdf"
        },
        {
            "title": "Apple",
            "hex": "000000",
            "source": "https://www.apple.com"
        },
        {
            "title": "Apple Arcade",
            "hex": "000000",
            "source": "https://www.apple.com/apple-arcade/"
        },
        {
            "title": "Apple Music",
            "hex": "FA243C",
            "source": "https://www.apple.com/itunes/marketing-on-music/identity-guidelines.html#apple-music-icon"
        },
        {
            "title": "Apple Pay",
            "hex": "000000",
            "source": "https://developer.apple.com/apple-pay/marketing/"
        },
        {
            "title": "Apple Podcasts",
            "hex": "9933CC",
            "source": "https://www.apple.com/itunes/marketing-on-podcasts/identity-guidelines.html#apple-podcasts-icon"
        },
        {
            "title": "Apple TV",
            "hex": "000000",
            "source": "https://commons.wikimedia.org/wiki/File:AppleTV.svg"
        },
        {
            "title": "AppSignal",
            "hex": "21375A",
            "source": "https://appsignal.com/"
        },
        {
            "title": "AppVeyor",
            "hex": "00B3E0",
            "source": "https://commons.wikimedia.org/wiki/File:Appveyor_logo.svg"
        },
        {
            "title": "Appwrite",
            "hex": "F02E65",
            "source": "https://github.com/appwrite/appwrite/blob/c961382fb7a59ce908b4982a572e02e6e0feacd5/public/images/appwrite.svg"
        },
        {
            "title": "Aqua",
            "hex": "1904DA",
            "source": "https://www.aquasec.com/brand/",
            "guidelines": "https://www.aquasec.com/brand/"
        },
        {
            "title": "ARAL",
            "hex": "0063CB",
            "source": "https://upload.wikimedia.org/wikipedia/commons/6/60/Aral_Logo.svg"
        },
        {
            "title": "ArangoDB",
            "hex": "DDE072",
            "source": "https://www.arangodb.com",
            "guidelines": "https://www.arangodb.com/resources/logos"
        },
        {
            "title": "Arch Linux",
            "hex": "1793D1",
            "source": "https://www.archlinux.org/art/",
            "guidelines": "https://wiki.archlinux.org/index.php/DeveloperWiki:TrademarkPolicy#Logo_Usage_Guidelines"
        },
        {
            "title": "Archicad",
            "hex": "2D50A5",
            "source": "https://graphisoft.com/contact-us/press-relations#/documents/archicad-logo-98604"
        },
        {
            "title": "Archive of Our Own",
            "hex": "990000",
            "source": "https://archiveofourown.org/"
        },
        {
            "title": "Ardour",
            "hex": "C61C3E",
            "source": "https://github.com/Ardour/ardour/tree/master/tools/misc_resources/"
        },
        {
            "title": "Arduino",
            "hex": "00979D",
            "source": "https://cdn.arduino.cc/projecthub/img/Arduino-logo.svg"
        },
        {
            "title": "ARK Ecosystem",
            "hex": "C9292C",
            "source": "https://ark.io/press-kit"
        },
        {
            "title": "Arlo",
            "hex": "49B48A",
            "source": "https://www.arlo.com/"
        },
        {
            "title": "Arm",
            "hex": "0091BD",
            "source": "https://www.arm.com/",
            "guidelines": "https://www.arm.com/company/policies/trademarks/guidelines-corporate-logo"
        },
        {
            "title": "Artifact Hub",
            "hex": "417598",
            "source": "https://raw.githubusercontent.com/artifacthub/hub/87a1fed/web/public/static/media/logo/artifacthub-brand-white.svg"
        },
        {
            "title": "Artix Linux",
            "hex": "10A0CC",
            "source": "https://gitea.artixlinux.org/artix/artwork/src/commit/256432e3d06b3e9024bfd6912768e80281ea3746/icons/logo-gray.svg"
        },
        {
            "title": "ArtStation",
            "hex": "13AFF0",
            "source": "https://www.artstation.com/about/logo"
        },
        {
            "title": "arXiv",
            "hex": "B31B1B",
            "source": "https://static.arxiv.org/static/base/0.15.2/images/arxiv-logo-web.svg"
        },
        {
            "title": "Asana",
            "hex": "273347",
            "source": "https://asana.com/styles"
        },
        {
            "title": "Asciidoctor",
            "hex": "E40046",
            "source": "https://github.com/asciidoctor/brand/blob/b9cf5e276616f4770c4f1227e646e7daee0cbf24/logo/logo-fill-bw.svg"
        },
        {
            "title": "asciinema",
            "hex": "D40000",
            "source": "https://github.com/asciinema/asciinema-logo"
        },
        {
            "title": "ASDA",
            "hex": "68A51C",
            "source": "https://www.asda.com/"
        },
        {
            "title": "Aseprite",
            "hex": "7D929E",
            "source": "https://www.aseprite.org/"
        },
        {
            "title": "Ask Ubuntu",
            "hex": "DC461D",
            "source": "https://askubuntu.com/",
            "guidelines": "https://stackoverflow.com/legal/trademark-guidance"
        },
        {
            "title": "ASKfm",
            "hex": "DB3552",
            "source": "https://ask.fm/"
        },
        {
            "title": "AssemblyScript",
            "hex": "007AAC",
            "source": "https://www.assemblyscript.org/"
        },
        {
            "title": "Aston Martin",
            "hex": "000000",
            "source": "https://www.astonmartin.com/"
        },
        {
            "title": "Astro",
            "hex": "FF5D01",
            "source": "https://github.com/withastro/astro/blob/09144e8e88fbb79a75a2283aca8bf6eba6dc45f0/assets/brand/logo-white.svg",
            "license": {
                "type": "MIT"
            }
        },
        {
            "title": "ASUS",
            "hex": "000000",
            "source": "https://www.asus.com/"
        },
        {
            "title": "AT&T",
            "hex": "009FDB",
            "source": "https://www.att.com"
        },
        {
            "title": "Atari",
            "hex": "E4202E",
            "source": "https://atarivcs.com/"
        },
        {
            "title": "Atlassian",
            "hex": "0052CC",
            "source": "https://www.atlassian.com/company/news/press-kit"
        },
        {
            "title": "Atom",
            "hex": "66595C",
            "source": "https://commons.wikimedia.org/wiki/File:Atom_editor_logo.svg"
        },
        {
            "title": "Audacity",
            "hex": "0000CC",
            "source": "https://github.com/audacity/audacity/blob/c818449c69193f5311b430fbf600d8d6cbe49047/images/audacity.svg"
        },
        {
            "title": "Audi",
            "hex": "BB0A30",
            "source": "https://www.audi.com/ci/en/intro/basics/rings.html"
        },
        {
            "title": "Audible",
            "hex": "F8991C",
            "source": "https://commons.wikimedia.org/wiki/File:Audible_logo.svg"
        },
        {
            "title": "Audio-Technica",
            "hex": "000000",
            "source": "https://wikipedia.org/wiki/File:Audio-technica.svg"
        },
        {
            "title": "Audioboom",
            "hex": "007CE2",
            "source": "https://audioboom.com/about/brand-guidelines"
        },
        {
            "title": "Audiomack",
            "hex": "FFA200",
            "source": "https://styleguide.audiomack.com/"
        },
        {
            "title": "Aurelia",
            "hex": "ED2B88",
            "source": "https://aurelia.io/"
        },
        {
            "title": "Auth0",
            "hex": "EB5424",
            "source": "https://styleguide.auth0.com"
        },
        {
            "title": "Authy",
            "hex": "EC1C24",
            "source": "https://authy.com/"
        },
        {
            "title": "Autodesk",
            "hex": "0696D7",
            "source": "https://www.autodesk.com"
        },
        {
            "title": "AutoHotkey",
            "hex": "334455",
            "source": "https://www.autohotkey.com/"
        },
        {
            "title": "Automattic",
            "hex": "3499CD",
            "source": "https://automattic.com/press/brand-materials/"
        },
        {
            "title": "Autoprefixer",
            "hex": "DD3735",
            "source": "https://github.com/postcss/autoprefixer/blob/1341747bc8142a147342f55eea5ed4286a3ca318/logo.svg"
        },
        {
            "title": "Avast",
            "hex": "FF7800",
            "source": "https://www.avast.com/",
            "guidelines": "https://press.avast.com/media-materials"
        },
        {
            "title": "Awesome Lists",
            "hex": "FC60A8",
            "source": "https://github.com/sindresorhus/awesome/tree/master/media"
        },
        {
            "title": "awesomeWM",
            "hex": "535D6C",
            "source": "https://awesomewm.org/"
        },
        {
            "title": "AWS Amplify",
            "hex": "FF9900",
            "source": "https://docs.amplify.aws/"
        },
        {
            "title": "Azure Artifacts",
            "hex": "CB2E6D",
            "source": "https://azure.microsoft.com/en-us/services/devops/artifacts/"
        },
        {
            "title": "Azure Data Explorer",
            "hex": "0078D4",
            "source": "https://azure.microsoft.com/en-us/pricing/details/data-explorer/"
        },
        {
            "title": "Azure DevOps",
            "hex": "0078D7",
            "source": "http://azure.com/devops"
        },
        {
            "title": "Azure Functions",
            "hex": "0062AD",
            "source": "https://azure.microsoft.com/en-us/services/functions"
        },
        {
            "title": "Azure Pipelines",
            "hex": "2560E0",
            "source": "https://github.com/vscode-icons/vscode-icons/blob/dc7872262c9b059c574bd16fc4cfedbb6bdf156e/icons/file_type_azurepipelines.svg"
        },
        {
            "title": "B&R Automation",
            "hex": "FF8800",
            "source": "https://www.br-automation.com/"
        },
        {
            "title": "Babel",
            "hex": "F9DC3E",
            "source": "https://github.com/babel/website/blob/93330158b6ecca1ab88d3be8dbf661f5c2da6c76/website/static/img/babel-black.svg"
        },
        {
            "title": "Backbone.js",
            "hex": "0071B5",
            "source": "https://upload.wikimedia.org/wikipedia/commons/2/20/Backbone.js_logo.svg",
            "license": {
                "type": "MIT",
                "url": "https://github.com/jashkenas/backbone/blob/master/LICENSE"
            }
        },
        {
            "title": "Badgr",
            "hex": "282C4C",
            "source": "https://info.badgr.com/"
        },
        {
            "title": "Badoo",
            "hex": "783BF9",
            "source": "https://badoo.com/team/press/"
        },
        {
            "title": "Baidu",
            "hex": "2932E1",
            "source": "https://www.baidu.com"
        },
        {
            "title": "Bamboo",
            "hex": "0052CC",
            "source": "https://www.atlassian.design/guidelines/marketing/resources/logo-files"
        },
        {
            "title": "Bandcamp",
            "hex": "408294",
            "source": "https://bandcamp.com/buttons"
        },
        {
            "title": "BandLab",
            "hex": "F12C18",
            "source": "https://blog.bandlab.com/press/"
        },
        {
            "title": "Bandsintown",
            "hex": "00CEC8",
            "source": "https://corp.bandsintown.com/media-library"
        },
        {
            "title": "Bank of America",
            "hex": "012169",
            "source": "https://www.bankofamerica.com/"
        },
        {
            "title": "Barclays",
            "hex": "00AEEF",
            "source": "https://home.barclays/"
        },
        {
            "title": "Baremetrics",
            "hex": "6078FF",
            "source": "https://baremetrics.com/"
        },
        {
            "title": "Basecamp",
            "hex": "1D2D35",
            "source": "https://basecamp.com/about/press"
        },
        {
            "title": "Bata",
            "hex": "DD282E",
            "source": "https://www.bata.com/"
        },
        {
            "title": "Bath ASU",
            "hex": "00A3E0",
            "source": "https://bathasu.com/press/"
        },
        {
            "title": "Battle.net",
            "hex": "148EFF",
            "source": "https://eu.shop.battle.net/en-gb"
        },
        {
            "title": "BBC",
            "hex": "000000",
            "source": "https://commons.wikimedia.org/wiki/File:BBC.svg",
            "guidelines": "https://www.bbc.co.uk/branding/logo-use"
        },
        {
            "title": "BBC iPlayer",
            "hex": "F54997",
            "source": "https://www.bbc.co.uk/iplayer"
        },
        {
            "title": "Beatport",
            "hex": "01FF95",
            "source": "https://brand.beatport.com/",
            "guidelines": "https://support.beatport.com/hc/en-us/articles/200353255-Beatport-Logos-and-Images"
        },
        {
            "title": "Beats",
            "hex": "005571",
            "source": "https://www.elastic.co/brand"
        },
        {
            "title": "Beats by Dre",
            "hex": "E01F3D",
            "source": "https://www.beatsbydre.com/"
        },
        {
            "title": "Behance",
            "hex": "1769FF",
            "source": "https://www.behance.net/dev/api/brand"
        },
        {
            "title": "Beijing Subway",
            "hex": "004A9D",
            "source": "https://zh.wikipedia.org/wiki/File:Beijing_Subway_Logo.svg"
        },
        {
            "title": "BEM",
            "hex": "000000",
            "source": "https://en.bem.info/"
        },
        {
            "title": "Bentley",
            "hex": "333333",
            "source": "https://en.wikipedia.org/wiki/File:Bentley_logo_2.svg"
        },
        {
            "title": "Betfair",
            "hex": "FFB80B",
            "source": "https://partnerships.betfair.com/"
        },
        {
            "title": "Big Cartel",
            "hex": "222222",
            "source": "https://www.bigcartel.com"
        },
        {
            "title": "bigbasket",
            "hex": "A5CD39",
            "source": "https://www.bigbasket.com/"
        },
        {
            "title": "BigBlueButton",
            "hex": "283274",
            "source": "https://github.com/bigbluebutton/bbb-app-rooms/blob/0fcf9636a3ba683296326f46354265917c4f0ea4/app/assets/images/icon.svg",
            "guidelines": "https://bigbluebutton.org/trademark/"
        },
        {
            "title": "BigCommerce",
            "hex": "121118",
            "source": "https://www.bigcommerce.co.uk/press/media-kit/"
        },
        {
            "title": "Bilibili",
            "hex": "00A1D6",
            "source": "https://www.bilibili.com/"
        },
        {
            "title": "Binance",
            "hex": "F0B90B",
            "source": "https://binance.com/"
        },
        {
            "title": "Bio Link",
            "hex": "000000",
            "source": "https://bio.link/"
        },
        {
            "title": "Bit",
            "hex": "73398D",
            "source": "https://bit.dev"
        },
        {
            "title": "Bitbucket",
            "hex": "0052CC",
            "source": "https://www.atlassian.com/company/news/press-kit"
        },
        {
            "title": "Bitcoin",
            "hex": "F7931A",
            "source": "https://bitcoin.org/en"
        },
        {
            "title": "Bitcoin Cash",
            "hex": "0AC18E",
            "source": "https://www.bitcoincash.org/graphics/"
        },
        {
            "title": "Bitcoin SV",
            "hex": "EAB300",
            "source": "https://bitcoinsv.com/"
        },
        {
            "title": "Bitdefender",
            "hex": "ED1C24",
            "source": "https://www.bitdefender.com/funzone/logos.html"
        },
        {
            "title": "Bitly",
            "hex": "EE6123",
            "source": "https://bitly.com/pages/press"
        },
        {
            "title": "Bitrise",
            "hex": "683D87",
            "source": "https://www.bitrise.io/presskit"
        },
        {
            "title": "Bitwarden",
            "hex": "175DDC",
            "source": "https://github.com/bitwarden/brand/blob/6182cd64321d810c6f6255db08c2a17804d2b724/icons/icon.svg"
        },
        {
            "title": "Bitwig",
            "hex": "FF5A00",
            "source": "https://www.bitwig.com/"
        },
        {
            "title": "Blackberry",
            "hex": "000000",
            "source": "https://www.blackberry.com/"
        },
        {
            "title": "Blazemeter",
            "hex": "CA2133",
            "source": "https://www.blazemeter.com/"
        },
        {
            "title": "Blazor",
            "hex": "512BD4",
            "source": "https://dotnet.microsoft.com/apps/aspnet/web-apps/blazor"
        },
        {
            "title": "Blender",
            "hex": "F5792A",
            "source": "https://www.blender.org/about/logo/"
        },
        {
            "title": "Blockchain.com",
            "hex": "121D33",
            "source": "https://www.blockchain.com/",
            "guidelines": "https://www.blockchain.com/en/press"
        },
        {
            "title": "Blogger",
            "hex": "FF5722",
            "source": "https://www.blogger.com"
        },
        {
            "title": "Bloglovin",
            "hex": "000000",
            "source": "https://www.bloglovin.com/widgets"
        },
        {
            "title": "Blueprint",
            "hex": "137CBD",
            "source": "https://blueprintjs.com"
        },
        {
            "title": "Bluetooth",
            "hex": "0082FC",
            "source": "https://www.bluetooth.com/develop-with-bluetooth/marketing-branding/"
        },
        {
            "title": "BMC Software",
            "hex": "FE5000",
            "source": "https://www.bmc.com/"
        },
        {
            "title": "BMW",
            "hex": "0066B1",
            "source": "https://www.bmw.de/"
        },
        {
            "title": "Boehringer Ingelheim",
            "hex": "003366",
            "source": "https://cd.boehringer-ingelheim.com"
        },
        {
            "title": "Boeing",
            "hex": "1D439C",
            "source": "https://commons.wikimedia.org/wiki/File:Boeing_full_logo.svg"
        },
        {
            "title": "BookBub",
            "hex": "F44336",
            "source": "https://insights.bookbub.com/bookbub-follow-bookmark-buttons-for-authors-websites/"
        },
        {
            "title": "Bookmeter",
            "hex": "64BC4B",
            "source": "https://bookmeter.com/"
        },
        {
            "title": "BookStack",
            "hex": "0288D1",
            "source": "https://www.bookstackapp.com/"
        },
        {
            "title": "Boost",
            "hex": "F7901E",
            "source": "https://www.boostmobile.com/"
        },
        {
            "title": "Boots",
            "hex": "05054B",
            "source": "https://www.boots-uk.com/css/images/Boots_logo.svg"
        },
        {
            "title": "Bootstrap",
            "hex": "7952B3",
            "source": "http://getbootstrap.com/about"
        },
        {
            "title": "Bosch",
            "hex": "EA0016",
            "source": "https://www.bosch.de/"
        },
        {
            "title": "Bose",
            "hex": "000000",
            "source": "https://developer.bose.com/sites/default/files/Bose%20AR%20Design%20Guidelines%20v1.0.pdf"
        },
        {
            "title": "boulanger",
            "hex": "FD5300",
            "source": "https://www.boulanger.com/"
        },
        {
            "title": "Bower",
            "hex": "EF5734",
            "source": "https://bower.io/docs/about/#brand"
        },
        {
            "title": "Box",
            "hex": "0061D5",
            "source": "https://www.box.com/en-gb/about-us/press"
        },
        {
            "title": "Brandfolder",
            "hex": "40D1F5",
            "source": "https://brandfolder.com/brandfolder"
        },
        {
            "title": "Brave",
            "hex": "FB542B",
            "source": "https://brave.com/brave-branding-assets/"
        },
        {
            "title": "Breaker",
            "hex": "003DAD",
            "source": "https://www.breaker.audio/i/brand"
        },
        {
            "title": "British Airways",
            "hex": "2E5C99",
            "source": "https://www.britishairways.com/travel/home/public/en_ie/"
        },
        {
            "title": "Broadcom",
            "hex": "CC092F",
            "source": "https://en.wikipedia.org/wiki/Broadcom_Inc"
        },
        {
            "title": "BT",
            "hex": "6400AA",
            "source": "https://www.bt.com/"
        },
        {
            "title": "Buddy",
            "hex": "1A86FD",
            "source": "https://buddy.works/about"
        },
        {
            "title": "Buefy",
            "hex": "7957D5",
            "source": "https://github.com/buefy/buefy/blob/a9a724efca0b531e6a64ab734889b00bf4507a9d/static/img/icons/safari-pinned-tab.svg"
        },
        {
            "title": "Buffer",
            "hex": "231F20",
            "source": "https://buffer.com/press"
        },
        {
            "title": "Bugatti",
            "hex": "BE0030",
            "source": "https://www.bugatti.com/"
        },
        {
            "title": "Bugcrowd",
            "hex": "F26822",
            "source": "https://www.bugcrowd.com/about/press-kit/"
        },
        {
            "title": "Bugsnag",
            "hex": "4949E4",
            "source": "https://www.bugsnag.com/newsroom"
        },
        {
            "title": "Buildkite",
            "hex": "14CC80",
            "source": "https://buildkite.com/brand-assets"
        },
        {
            "title": "Bukalapak",
            "hex": "E31E52",
            "source": "https://assets.bukalapak.com/sigil/bukalapak-logo-icon.svg",
            "guidelines": "https://brand.bukalapak.design/brand-elements#logo-overview"
        },
        {
            "title": "Bulma",
            "hex": "00D1B2",
            "source": "https://github.com/jgthms/bulma/"
        },
        {
            "title": "bunq",
            "hex": "3394D7",
            "source": "https://www.bunq.com/press/"
        },
        {
            "title": "Burger King",
            "hex": "D62300",
            "source": "https://www.bk.com/",
            "guidelines": "https://www.bk.com/trademarks"
        },
        {
            "title": "Buy Me A Coffee",
            "hex": "FFDD00",
            "source": "https://www.buymeacoffee.com/brand"
        },
        {
            "title": "BuzzFeed",
            "hex": "EE3322",
            "source": "https://www.buzzfeed.com/press/assets"
        },
        {
            "title": "byte",
            "hex": "551DEF",
            "source": "https://byte.co/byte"
        },
        {
            "title": "ByteDance",
            "hex": "3C8CFF",
            "source": "https://www.bytedance.com/"
        },
        {
            "title": "C",
            "hex": "A8B9CC",
            "source": "https://commons.wikimedia.org/wiki/File:The_C_Programming_Language_logo.svg"
        },
        {
            "title": "C Sharp",
            "hex": "239120",
            "source": "https://upload.wikimedia.org/wikipedia/commons/0/0d/C_Sharp_wordmark.svg"
        },
        {
            "title": "C++",
            "hex": "00599C",
            "source": "https://github.com/isocpp/logos"
        },
        {
            "title": "Cachet",
            "hex": "7ED321",
            "source": "https://cachethq.io/press"
        },
        {
            "title": "Cairo Metro",
            "hex": "C10C0C",
            "source": "https://en.wikipedia.org/wiki/File:Cairo_metro_logo2012.svg"
        },
        {
            "title": "CakePHP",
            "hex": "D33C43",
            "source": "https://cakephp.org/logos"
        },
        {
            "title": "Campaign Monitor",
            "hex": "111324",
            "source": "https://www.campaignmonitor.com/company/brand/"
        },
        {
            "title": "Canonical",
            "hex": "77216F",
            "source": "https://design.ubuntu.com/downloads/",
            "guidelines": "https://design.ubuntu.com/brand/canonical-logo/",
            "license": {
                "type": "CC-BY-SA-3.0"
            }
        },
        {
            "title": "Canva",
            "hex": "00C4CC",
            "source": "https://www.canva.com/"
        },
        {
            "title": "Capacitor",
            "hex": "119EFF",
            "source": "https://github.com/ionic-team/ionicons-site/blob/b0c97018d737b763301154231b34e1b882c0c84d/docs/ionicons/svg/logo-capacitor.svg"
        },
        {
            "title": "Car Throttle",
            "hex": "FF9C42",
            "source": "https://www.carthrottle.com/"
        },
        {
            "title": "Carrefour",
            "hex": "004E9F",
            "source": "https://upload.wikimedia.org/wikipedia/commons/5/5b/Carrefour_logo.svg"
        },
        {
            "title": "Carto",
            "hex": "EB1510",
            "source": "https://carto.com/brand/"
        },
        {
            "title": "Cash App",
            "hex": "00C244",
            "source": "https://cash.app/press"
        },
        {
            "title": "Castbox",
            "hex": "F55B23",
            "source": "https://castbox.fm/newsroom/"
        },
        {
            "title": "Castorama",
            "hex": "0078D7",
            "source": "https://www.castorama.fr/"
        },
        {
            "title": "Castro",
            "hex": "00B265",
            "source": "http://supertop.co/castro/press/"
        },
        {
            "title": "Caterpillar",
            "hex": "FFCD11",
            "source": "https://commons.wikimedia.org/wiki/File:Caterpillar_logo.svg"
        },
        {
            "title": "CBS",
            "hex": "033963",
            "source": "https://www.cbs.com/"
        },
        {
            "title": "CD Projekt",
            "hex": "DC0D15",
            "source": "https://www.cdprojekt.com/en/media/logotypes/"
        },
        {
            "title": "Celery",
            "hex": "37814A",
            "source": "https://github.com/celery/celery/blob/4d77ddddb10797011dc10dd2e4e1e7a7467b8431/docs/images/favicon.ico"
        },
        {
            "title": "CentOS",
            "hex": "262577",
            "source": "https://wiki.centos.org/ArtWork/Brand/Logo"
        },
        {
            "title": "Ceph",
            "hex": "EF5C55",
            "source": "https://github.com/ceph/ceph/blob/b106a03dcddaee80493825e85bc5e399ab4d8746/src/pybind/mgr/dashboard/frontend/src/assets/Ceph_Logo.svg"
        },
        {
            "title": "Cesium",
            "hex": "6CADDF",
            "source": "https://cesium.com/press/"
        },
        {
            "title": "Chai",
            "hex": "A30701",
            "source": "https://github.com/simple-icons/simple-icons/issues/4983#issuecomment-796736373"
        },
        {
            "title": "Chainlink",
            "hex": "375BD2",
            "source": "https://chain.link/brand-assets"
        },
        {
            "title": "Chakra UI",
            "hex": "319795",
            "source": "https://github.com/chakra-ui/chakra-ui/blob/327e1624d22936abb43068e1f57054e43c9c6819/logo/logomark-colored.svg"
        },
        {
            "title": "Chart.js",
            "hex": "FF6384",
            "source": "https://www.chartjs.org/"
        },
        {
            "title": "ChartMogul",
            "hex": "13324B",
            "source": "https://chartmogul.com/company/"
        },
        {
            "title": "Chase",
            "hex": "117ACA",
            "source": "https://commons.wikimedia.org/wiki/File:Chase_logo_2007.svg"
        },
        {
            "title": "ChatBot",
            "hex": "FFD000",
            "source": "https://chatbot.design/"
        },
        {
            "title": "CheckiO",
            "hex": "008DB6",
            "source": "https://py.checkio.org/blog/"
        },
        {
            "title": "Checkmarx",
            "hex": "54B848",
            "source": "https://www.checkmarx.com/resources/datasheets/"
        },
        {
            "title": "Chef",
            "hex": "F09820",
            "source": "https://www.chef.io/"
        },
        {
            "title": "Chevrolet",
            "hex": "CD9834",
            "source": "https://www.chevrolet.com/content/dam/chevrolet/na/us/english/index/shopping-tools/download-catalog/02-pdf/2019-chevrolet-corvette-catalog.pdf"
        },
        {
            "title": "China Eastern Airlines",
            "hex": "1A2477",
            "source": "https://uk.ceair.com/newCMS/uk/en/content/en_Footer/Support/201904/t20190404_5763.html"
        },
        {
            "title": "China Southern Airlines",
            "hex": "008BCB",
            "source": "https://www.csair.com/en/about/investor/yejibaogao/2020/"
        },
        {
            "title": "Chocolatey",
            "hex": "80B5E3",
            "source": "https://chocolatey.org/media-kit"
        },
        {
            "title": "Chromecast",
            "hex": "1BB6F6",
            "source": "https://www.google.com/intl/en_us/chromecast/built-in/",
            "aliases": {
                "aka": [
                    "Google Cast"
                ]
            }
        },
        {
            "title": "Chrysler",
            "hex": "000000",
            "source": "https://www.stellantis.com/en/brands/chrysler"
        },
        {
            "title": "Chupa Chups",
            "hex": "CF103E",
            "source": "https://www.chupachups.co.uk/"
        },
        {
            "title": "Cinema 4D",
            "hex": "011A6A",
            "source": "https://www.maxon.net/en/about-maxon/branding"
        },
        {
            "title": "Circle",
            "hex": "8669AE",
            "source": "https://www.circle.com/"
        },
        {
            "title": "CircleCI",
            "hex": "343434",
            "source": "https://circleci.com/press"
        },
        {
            "title": "Cirrus CI",
            "hex": "4051B5",
            "source": "https://cirrus-ci.org"
        },
        {
            "title": "Cisco",
            "hex": "1BA0D7",
            "source": "https://www.cisco.com/"
        },
        {
            "title": "Citrix",
            "hex": "452170",
            "source": "https://brand.citrix.com/"
        },
        {
            "title": "Citroën",
            "hex": "6E6E6E",
            "source": "https://citroen.pcaci.co.uk/logo.php"
        },
        {
            "title": "CiviCRM",
            "hex": "81C459",
            "source": "https://civicrm.org/trademark"
        },
        {
            "title": "Civo",
            "hex": "239DFF",
            "source": "https://www.civo.com/brand-assets",
            "guidelines": "https://www.civo.com/brand-assets"
        },
        {
            "title": "CKEditor 4",
            "hex": "0287D0",
            "source": "https://github.com/ckeditor/ckeditor4/blob/7d8305ce4d12683853a563b9d6ea54e0d4686a2f/samples/img/logo.svg"
        },
        {
            "title": "Claris",
            "hex": "000000",
            "source": "https://www.claris.com/"
        },
        {
            "title": "ClickUp",
            "hex": "7B68EE",
            "source": "https://clickup.com/brand"
        },
        {
            "title": "CLion",
            "hex": "000000",
            "source": "https://www.jetbrains.com/company/brand/logos/",
            "guidelines": "https://www.jetbrains.com/company/brand/"
        },
        {
            "title": "Cliqz",
            "hex": "00AEF0",
            "source": "https://cliqz.com/design"
        },
        {
            "title": "Clockify",
            "hex": "03A9F4",
            "source": "https://clockify.me/brand-assets"
        },
        {
            "title": "Clojure",
            "hex": "5881D8",
            "source": "https://commons.wikimedia.org/wiki/File:Clojure_logo.svg"
        },
        {
            "title": "Cloud 66",
            "hex": "3C72B9",
            "source": "https://www.cloud66.com/"
        },
        {
            "title": "Cloud Foundry",
            "hex": "0C9ED5",
            "source": "https://www.cloudfoundry.org/",
            "guidelines": "https://www.cloudfoundry.org/logo/"
        },
        {
            "title": "CloudBees",
            "hex": "1997B5",
            "source": "https://www.cloudbees.com/"
        },
        {
            "title": "CloudCannon",
            "hex": "407AFC",
            "source": "https://cloudcannon.com/"
        },
        {
            "title": "Cloudera",
            "hex": "F96702",
            "source": "https://www.cloudera.com/"
        },
        {
            "title": "Cloudflare",
            "hex": "F38020",
            "source": "https://www.cloudflare.com/logo/"
        },
        {
            "title": "Cloudsmith",
            "hex": "187EB6",
            "source": "https://cloudsmith.io/branding/"
        },
        {
            "title": "Cloudways",
            "hex": "2C39BD",
            "source": "https://www.cloudways.com/en/media-kit.php"
        },
        {
            "title": "Clubhouse",
            "hex": "6515DD",
            "source": "https://brand.clubhouse.io/",
            "guidelines": "https://brand.clubhouse.io/"
        },
        {
            "title": "Clyp",
            "hex": "3CBDB1",
            "source": "https://clyp.it/"
        },
        {
            "title": "CMake",
            "hex": "064F8C",
            "source": "https://www.kitware.com/platforms/"
        },
        {
            "title": "CNCF",
            "hex": "231F20",
            "source": "https://github.com/cncf/artwork/blob/master/examples/other.md#cncf-logos",
            "guidelines": "https://www.cncf.io/brand-guidelines/"
        },
        {
            "title": "CNN",
            "hex": "CC0000",
            "source": "https://edition.cnn.com/"
        },
        {
            "title": "Co-op",
            "hex": "00B1E7",
            "source": "http://www.co-operative.coop/corporate/press/logos/"
        },
        {
            "title": "Cockpit",
            "hex": "0066CC",
            "source": "https://github.com/cockpit-project/cockpit-project.github.io/blob/b851b3477d90017961ac9b252401c9a6cb6239f1/images/site/cockpit-logo.svg"
        },
        {
            "title": "Cockroach Labs",
            "hex": "6933FF",
            "source": "https://www.cockroachlabs.com/"
        },
        {
            "title": "CocoaPods",
            "hex": "EE3322",
            "source": "https://github.com/CocoaPods/shared_resources",
            "license": {
                "type": "CC-BY-NC-4.0"
            }
        },
        {
            "title": "Cocos",
            "hex": "55C2E1",
            "source": "https://www.cocos.com/en/"
        },
        {
            "title": "Coda",
            "hex": "F46A54",
            "source": "https://coda.io/"
        },
        {
            "title": "Codacy",
            "hex": "222F29",
            "source": "https://www.codacy.com/blog/"
        },
        {
            "title": "Code Climate",
            "hex": "000000",
            "source": "https://codeclimate.com/github/codeclimate/python-test-reporter/badges/"
        },
        {
            "title": "Code Review",
            "hex": "485A62",
            "source": "https://codereview.stackexchange.com/",
            "guidelines": "https://stackoverflow.com/legal/trademark-guidance"
        },
        {
            "title": "Codeberg",
            "hex": "2185D0",
            "source": "https://codeberg.org"
        },
        {
            "title": "Codecademy",
            "hex": "1F4056",
            "source": "https://www.codecademy.com/"
        },
        {
            "title": "CodeceptJS",
            "hex": "F6E05E",
            "source": "https://github.com/codeceptjs/codeceptjs.github.io/blob/c7917445b9a70a9daacf20986c403c3299f5c960/favicon/safari-pinned-tab.svg"
        },
        {
            "title": "CodeChef",
            "hex": "5B4638",
            "source": "https://www.codechef.com/"
        },
        {
            "title": "Codecov",
            "hex": "F01F7A",
            "source": "https://codecov.io/"
        },
        {
            "title": "CodeFactor",
            "hex": "F44A6A",
            "source": "https://www.codefactor.io/"
        },
        {
            "title": "Codeforces",
            "hex": "1F8ACB",
            "source": "http://codeforces.com/"
        },
        {
            "title": "CodeIgniter",
            "hex": "EF4223",
            "source": "https://www.codeigniter.com/help/legal"
        },
        {
            "title": "Codemagic",
            "hex": "F45E3F",
            "source": "https://codemagic.io/"
        },
        {
            "title": "CodeMirror",
            "hex": "D30707",
            "source": "https://github.com/codemirror/CodeMirror/blob/6e7aa65a8bfb64837ae9d082b674b2f5ee056d2c/doc/logo.svg"
        },
        {
            "title": "CodeNewbie",
            "hex": "6BD80B",
            "source": "https://community.codenewbie.org/"
        },
        {
            "title": "CodePen",
            "hex": "000000",
            "source": "https://blog.codepen.io/documentation/brand-assets/logos/"
        },
        {
            "title": "CodeProject",
            "hex": "FF9900",
            "source": "https://www.codeproject.com/"
        },
        {
            "title": "CodersRank",
            "hex": "67A4AC",
            "source": "https://codersrank.io"
        },
        {
            "title": "Coderwall",
            "hex": "3E8DCC",
            "source": "https://github.com/twolfson/coderwall-svg"
        },
        {
            "title": "CodeSandbox",
            "hex": "000000",
            "source": "https://codesandbox.io"
        },
        {
            "title": "Codeship",
            "hex": "004466",
            "source": "https://app.codeship.com/"
        },
        {
            "title": "Codewars",
            "hex": "B1361E",
            "source": "https://github.com/codewars/branding"
        },
        {
            "title": "Coding Ninjas",
            "hex": "DD6620",
            "source": "https://www.codingninjas.com/press-release"
        },
        {
            "title": "CodinGame",
            "hex": "F2BB13",
            "source": "https://www.codingame.com/work/press/press-kit/"
        },
        {
            "title": "Codio",
            "hex": "4574E0",
            "source": "https://codio.com"
        },
        {
            "title": "CoffeeScript",
            "hex": "2F2625",
            "source": "https://coffeescript.org/"
        },
        {
            "title": "Cognizant",
            "hex": "1A4CA1",
            "source": "https://www.cognizant.com/"
        },
        {
            "title": "Coil",
            "hex": "000000",
            "source": "https://coil.com/press/brand-guidelines",
            "guidelines": "https://coil.com/press/brand-guidelines"
        },
        {
            "title": "Coinbase",
            "hex": "0052FF",
            "source": "https://www.coinbase.com/press"
        },
        {
            "title": "Commerzbank",
            "hex": "FFCC33",
            "source": "https://commons.wikimedia.org/wiki/Category:Commerzbank_logos"
        },
        {
            "title": "Common Workflow Language",
            "hex": "B5314C",
            "source": "https://github.com/common-workflow-language/logo/blob/54b1624bc88df6730fa7b6c928a05fc9c939e47e/CWL-Logo-nofonts.svg"
        },
        {
            "title": "Composer",
            "hex": "885630",
            "source": "https://getcomposer.org/"
        },
        {
            "title": "Comsol",
            "hex": "368CCB",
            "source": "https://cdn.comsol.com/company/comsol-brand-guide-November2019.pdf"
        },
        {
            "title": "Concourse",
            "hex": "3398DC",
            "source": "https://concourse-ci.org/"
        },
        {
            "title": "Conda-Forge",
            "hex": "000000",
            "source": "https://github.com/conda-forge/conda-forge.github.io/"
        },
        {
            "title": "Conekta",
            "hex": "0A1837",
            "source": "https://www.conekta.com"
        },
        {
            "title": "Confluence",
            "hex": "172B4D",
            "source": "https://www.atlassian.com/company/news/press-kit"
        },
        {
            "title": "Construct 3",
            "hex": "00FFDA",
            "source": "https://www.construct.net/",
            "guidelines": "https://www.construct.net/"
        },
        {
            "title": "Consul",
            "hex": "F24C53",
            "source": "https://www.hashicorp.com/brand",
            "guidelines": "https://www.hashicorp.com/brand"
        },
        {
            "title": "Contactless Payment",
            "hex": "000000",
            "source": "https://en.wikipedia.org/wiki/Contactless_payment"
        },
        {
            "title": "containerd",
            "hex": "575757",
            "source": "https://cncf-branding.netlify.app/projects/containerd/"
        },
        {
            "title": "Contentful",
            "hex": "2478CC",
            "source": "https://press.contentful.com/media_kits"
        },
        {
            "title": "Convertio",
            "hex": "FF3333",
            "source": "https://convertio.co/"
        },
        {
            "title": "Cookiecutter",
            "hex": "D4AA00",
            "source": "https://github.com/cookiecutter/cookiecutter/blob/52dd18513bbab7f0fbfcb2938c9644d9092247cf/logo/cookiecutter-logo.svg"
        },
        {
            "title": "Corona Engine",
            "hex": "F96F29",
            "source": "https://coronalabs.com/",
            "guidelines": "https://coronalabs.com/presskit.pdf"
        },
        {
            "title": "Corona Renderer",
            "hex": "E6502A",
            "source": "https://corona-renderer.com/about"
        },
        {
            "title": "Corsair",
            "hex": "000000",
            "source": "https://www.corsair.com",
            "guidelines": "https://www.corsair.com/press"
        },
        {
            "title": "Couchbase",
            "hex": "EA2328",
            "source": "https://www.couchbase.com/"
        },
        {
            "title": "Counter-Strike",
            "hex": "000000",
            "source": "https://en.wikipedia.org/wiki/File:CS-GO_Logo.svg"
        },
        {
            "title": "CountingWorks PRO",
            "hex": "2E3084",
            "source": "https://www.countingworks.com/blog"
        },
        {
            "title": "Coursera",
            "hex": "0056D2",
            "source": "https://about.coursera.org/press"
        },
        {
            "title": "Coveralls",
            "hex": "3F5767",
            "source": "https://coveralls.io/"
        },
        {
            "title": "cPanel",
            "hex": "FF6C2C",
            "source": "https://cpanel.net/company/cpanel-brand-guide/"
        },
        {
            "title": "Craft CMS",
            "hex": "E5422B",
            "source": "https://craftcms.com/brand-resources"
        },
        {
            "title": "Create React App",
            "hex": "09D3AC",
            "source": "https://github.com/facebook/create-react-app/blob/9d0369b1fe3260e620b08effcf85f1edefc5d1ea/docusaurus/website/static/img/logo.svg"
        },
        {
            "title": "Creative Commons",
            "hex": "EF9421",
            "source": "https://creativecommons.org/"
        },
        {
            "title": "Crehana",
            "hex": "4B22F4",
            "source": "https://www.crehana.com/"
        },
        {
            "title": "Crowdin",
            "hex": "2E3340",
            "source": "https://support.crowdin.com/using-logo/"
        },
        {
            "title": "Crowdsource",
            "hex": "4285F4",
            "source": "https://crowdsource.google.com/about/"
        },
        {
            "title": "Crunchbase",
            "hex": "0288D1",
            "source": "https://www.crunchbase.com/home"
        },
        {
            "title": "Crunchyroll",
            "hex": "F47521",
            "source": "https://www.crunchyroll.com"
        },
        {
            "title": "CRYENGINE",
            "hex": "000000",
            "source": "https://www.cryengine.com/brand"
        },
        {
            "title": "Crystal",
            "hex": "000000",
            "source": "https://crystal-lang.org/media/"
        },
        {
            "title": "CSS Wizardry",
            "hex": "F43059",
            "source": "http://csswizardry.com"
        },
        {
            "title": "CSS3",
            "hex": "1572B6",
            "source": "http://www.w3.org/html/logo/"
        },
        {
            "title": "Cucumber",
            "hex": "23D96C",
            "source": "https://cucumber.io"
        },
        {
            "title": "curl",
            "hex": "073551",
            "source": "https://curl.haxx.se/logo/"
        },
        {
            "title": "CurseForge",
            "hex": "6441A4",
            "source": "https://www.curseforge.com/"
        },
        {
            "title": "Cycling '74",
            "hex": "111111",
            "source": "https://cycling74.com/"
        },
        {
            "title": "Cypress",
            "hex": "17202C",
            "source": "https://cypress.io"
        },
        {
            "title": "Cytoscape.js",
            "hex": "F7DF1E",
            "source": "https://github.com/cytoscape/cytoscape.js/blob/97c27700feefe2f7b79fca248763049e9a0b38c6/documentation/img/cytoscape-logo.svg"
        },
        {
            "title": "D-EDGE",
            "hex": "432975",
            "source": "https://github.com/d-edge/JoinUs/blob/main/d-edge.svg"
        },
        {
            "title": "D-Wave Systems",
            "hex": "008CD7",
            "source": "https://www.dwavesys.com/"
        },
        {
            "title": "D3.js",
            "hex": "F9A03C",
            "source": "https://github.com/d3/d3-logo"
        },
        {
            "title": "Dacia",
            "hex": "122AFF",
            "source": "https://www.dacia.ro/"
        },
        {
            "title": "DAF",
            "hex": "00529B",
            "source": "https://www.daf.com/en"
        },
        {
            "title": "Dailymotion",
            "hex": "0D0D0D",
            "source": "https://about.dailymotion.com/en/press/"
        },
        {
            "title": "Daimler",
            "hex": "E6E6E6",
            "source": "https://designnavigator.daimler.com/Daimler_Corporate_Logotype_Black_DTP",
            "guidelines": "https://designnavigator.daimler.com/Daimler_Corporate_Logotype"
        },
        {
            "title": "Dark Reader",
            "hex": "141E24",
            "source": "https://github.com/simple-icons/simple-icons/pull/3348#issuecomment-667090608"
        },
        {
            "title": "Dart",
            "hex": "0175C2",
            "source": "https://github.com/dart-lang/site-shared/tree/master/src/_assets/image/dart/logo"
        },
        {
            "title": "Das Erste",
            "hex": "001A4B",
            "source": "https://en.wikipedia.org/wiki/Das_Erste"
        },
        {
            "title": "Dash",
            "hex": "008DE4",
            "source": "https://www.dash.org/brand-assets/",
            "guidelines": "https://www.dash.org/brand-guidelines/"
        },
        {
            "title": "Dashlane",
            "hex": "0E353D",
            "source": "https://brandfolder.com/dashlane/brandkitpartners"
        },
        {
            "title": "Dassault Systèmes",
            "hex": "005386",
            "source": "https://www.3ds.com/"
        },
        {
            "title": "Data Version Control",
            "aliases": {
                "aka": [
                    "DVC"
                ]
            },
            "hex": "945DD6",
            "source": "https://static.iterative.ai/logo/dvc.svg"
        },
        {
            "title": "Databricks",
            "hex": "FF3621",
            "source": "https://www.databricks.com/",
            "guidelines": "https://brand.databricks.com/Styleguide/Guide/"
        },
        {
            "title": "DataCamp",
            "hex": "03EF62",
            "source": "https://www.datacamp.com/"
        },
        {
            "title": "Datadog",
            "hex": "632CA6",
            "source": "https://www.datadoghq.com/about/resources",
            "guidelines": "https://www.datadoghq.com/about/resources/"
        },
        {
            "title": "DataGrip",
            "hex": "000000",
            "source": "https://www.jetbrains.com/company/brand/logos/",
            "guidelines": "https://www.jetbrains.com/company/brand/"
        },
        {
            "title": "Dataiku",
            "hex": "2AB1AC",
            "source": "https://www.dataiku.com/company/media-kit/"
        },
        {
            "title": "DataStax",
            "hex": "3A3A42",
            "source": "https://www.datastax.com/brand-resources",
            "guidelines": "https://www.datastax.com/brand-resources"
        },
        {
            "title": "DatoCMS",
            "hex": "FF7751",
            "source": "https://www.datocms.com/company/brand-assets",
            "guidelines": "https://www.datocms.com/company/brand-assets"
        },
        {
            "title": "Datto",
            "hex": "199ED9",
            "source": "https://www.datto.com/brand/logos",
            "guidelines": "https://www.datto.com/brand"
        },
        {
            "title": "DAZN",
            "hex": "F8F8F5",
            "source": "https://media.dazn.com/en/assets/"
        },
        {
            "title": "dblp",
            "hex": "004F9F",
            "source": "https://dblp.org/"
        },
        {
            "title": "dbt",
            "hex": "FF694B",
            "source": "https://github.com/fishtown-analytics/dbt-styleguide/blob/a2895e005457eda531880dfde62f31959d42f18b/_includes/icons/logo.svg"
        },
        {
            "title": "DC Entertainment",
            "hex": "0078F0",
            "source": "https://www.readdc.com/"
        },
        {
            "title": "De'Longhi",
            "hex": "072240",
            "source": "https://www.delonghi.com/"
        },
        {
            "title": "Debian",
            "hex": "A81D33",
            "source": "https://www.debian.org/logos",
            "guidelines": "https://www.debian.org/logos/",
            "license": {
                "type": "CC-BY-SA-3.0"
            }
        },
        {
            "title": "deepin",
            "hex": "007CFF",
            "source": "https://commons.wikimedia.org/wiki/File:Deepin_logo.svg"
        },
        {
            "title": "Deepnote",
            "hex": "3793EF",
            "source": "https://deepnote.com/"
        },
        {
            "title": "Deezer",
            "hex": "FEAA2D",
            "source": "https://deezerbrand.com/"
        },
        {
            "title": "del.icio.us",
            "slug": "delicious",
            "hex": "0000FF",
            "source": "http://del.icio.us/",
            "aliases": {
                "aka": [
                    "Delicious"
                ]
            }
        },
        {
            "title": "Deliveroo",
            "hex": "00CCBC",
            "source": "https://deliveroo.com/"
        },
        {
            "title": "Dell",
            "hex": "007DB8",
            "source": "https://www.dell.com/",
            "guidelines": "https://brand.delltechnologies.com/logos/"
        },
        {
            "title": "Delphi",
            "hex": "EE1F35",
            "source": "https://www.embarcadero.com/news/logo"
        },
        {
            "title": "Delta",
            "hex": "003366",
            "source": "https://news.delta.com/delta-air-lines-logos-brand-guidelines"
        },
        {
            "title": "Deno",
            "hex": "000000",
            "source": "https://github.com/denoland/dotland/blob/f1ba74327b401b47de678f30d768ff9bf54494b6/public/logo.svg",
            "license": {
                "type": "MIT"
            }
        },
        {
            "title": "Dependabot",
            "hex": "025E8C",
            "source": "https://dependabot.com/"
        },
        {
            "title": "Der Spiegel",
            "hex": "E64415",
            "source": "https://www.spiegel.de/"
        },
        {
            "title": "Designer News",
            "hex": "2D72D9",
            "source": "https://www.designernews.co"
        },
        {
            "title": "Deutsche Bahn",
            "hex": "F01414",
            "source": "https://www.bahn.de/"
        },
        {
            "title": "Deutsche Bank",
            "hex": "0018A8",
            "source": "https://www.db.com/"
        },
        {
            "title": "dev.to",
            "hex": "0A0A0A",
            "source": "https://dev.to/"
        },
        {
            "title": "DevExpress",
            "hex": "FF7200",
            "source": "https://www.devexpress.com/aboutus/"
        },
        {
            "title": "DeviantArt",
            "hex": "05CC47",
            "source": "http://help.deviantart.com/21"
        },
        {
            "title": "Devpost",
            "hex": "003E54",
            "source": "https://github.com/challengepost/supportcenter/blob/e40066cde2ed25dc14c0541edb746ff8c6933114/images/devpost-icon-rgb.svg"
        },
        {
            "title": "devRant",
            "hex": "F99A66",
            "source": "https://devrant.com"
        },
        {
            "title": "Dgraph",
            "hex": "E50695",
            "source": "https://dgraph.io/"
        },
        {
            "title": "DHL",
            "hex": "FFCC00",
            "source": "https://www.dpdhl-brands.com/dhl/en/guides/design-basics/logo-and-claim.html",
            "guidelines": "https://www.dpdhl-brands.com/dhl/en/guides/design-basics/logo-and-claim.html"
        },
        {
            "title": "diagrams.net",
            "hex": "F08705",
            "source": "https://github.com/jgraph/drawio/blob/4743eba8d5eaa497dc003df7bf7295b695c59bea/src/main/webapp/images/drawlogo.svg"
        },
        {
            "title": "Dialogflow",
            "hex": "FF9800",
            "source": "https://dialogflow.cloud.google.com/"
        },
        {
            "title": "Diaspora",
            "hex": "000000",
            "source": "https://wiki.diasporafoundation.org/Branding"
        },
        {
            "title": "Digg",
            "hex": "000000",
            "source": "https://digg.com/"
        },
        {
            "title": "Digi-Key Electronics",
            "hex": "CC0000",
            "source": "https://www.digikey.com/"
        },
        {
            "title": "DigitalOcean",
            "hex": "0080FF",
            "source": "https://www.digitalocean.com/press/",
            "guidelines": "https://www.digitalocean.com/press/"
        },
        {
            "title": "Dior",
            "hex": "000000",
            "source": "https://www.dior.com/"
        },
        {
            "title": "Directus",
            "hex": "263238",
            "source": "https://directus.io/"
        },
        {
            "title": "Discogs",
            "hex": "333333",
            "source": "https://www.discogs.com/brand"
        },
        {
            "title": "Discord",
            "hex": "5865F2",
            "source": "https://discord.com/branding",
            "guidelines": "https://discord.com/branding"
        },
        {
            "title": "Discourse",
            "hex": "000000",
            "source": "https://www.discourse.org/"
        },
        {
            "title": "Discover",
            "hex": "FF6000",
            "source": "https://www.discovernetwork.com/en-us/business-resources/free-signage-logos"
        },
        {
            "title": "Disqus",
            "hex": "2E9FFF",
            "source": "https://disqus.com/brand"
        },
        {
            "title": "Disroot",
            "hex": "50162D",
            "source": "https://disroot.org/en"
        },
        {
            "title": "Django",
            "hex": "092E20",
            "source": "https://www.djangoproject.com/community/logos/"
        },
        {
            "title": "Dlib",
            "hex": "008000",
            "source": "https://github.com/davisking/dlib/blob/8a2c7442074339ac9ffceff6ef5a49e0114222b9/docs/docs/dlib-logo-and-icons.svg"
        },
        {
            "title": "DLNA",
            "hex": "48A842",
            "source": "https://upload.wikimedia.org/wikipedia/de/e/eb/Digital_Living_Network_Alliance_logo.svg"
        },
        {
            "title": "Docker",
            "hex": "2496ED",
            "source": "https://www.docker.com/company/newsroom/media-resources"
        },
        {
            "title": "DocuSign",
            "hex": "FFCC22",
            "source": "https://github.com/simple-icons/simple-icons/issues/1098"
        },
        {
            "title": "Dogecoin",
            "hex": "C2A633",
            "source": "https://cryptologos.cc/dogecoin"
        },
        {
            "title": "Dolby",
            "hex": "000000",
            "source": "https://www.dolby.com/us/en/about/brand-identity.html"
        },
        {
            "title": "DoorDash",
            "hex": "FF3008",
            "source": "https://www.doordash.com/about/"
        },
        {
            "title": "Douban",
            "hex": "007722",
            "source": "https://zh.wikipedia.org/wiki/Douban",
            "license": {
                "type": "custom",
                "url": "https://www.douban.com/about/legal#info_data"
            }
        },
        {
            "title": "Douban Read",
            "hex": "389EAC",
            "source": "https://read.douban.com",
            "license": {
                "type": "custom",
                "url": "https://www.douban.com/about/legal#info_data"
            }
        },
        {
            "title": "DPD",
            "hex": "DC0032",
            "source": "https://www.dpd.com/"
        },
        {
            "title": "Draugiem.lv",
            "hex": "FF6600",
            "source": "https://www.frype.com/applications/dev/docs/logos/"
        },
        {
            "title": "Dribbble",
            "hex": "EA4C89",
            "source": "https://dribbble.com/branding"
        },
        {
            "title": "Drone",
            "hex": "212121",
            "source": "https://github.com/drone/brand"
        },
        {
            "title": "Drooble",
            "hex": "19C4BE",
            "source": "https://blog.drooble.com/press/"
        },
        {
            "title": "Dropbox",
            "hex": "0061FF",
            "source": "https://www.dropbox.com/branding"
        },
        {
            "title": "Drupal",
            "hex": "0678BE",
            "source": "https://www.drupal.org/about/media-kit/logos"
        },
        {
            "title": "DS Automobiles",
            "hex": "1D1717",
            "source": "https://www.stellantis.com/en/brands/ds"
        },
        {
            "title": "DTube",
            "hex": "F01A30",
            "source": "https://about.d.tube/mediakit.html"
        },
        {
            "title": "DuckDuckGo",
            "hex": "DE5833",
            "source": "https://duckduckgo.com/"
        },
        {
            "title": "Dungeons & Dragons",
            "hex": "ED1C24",
            "source": "https://dnd.wizards.com/articles/features/basicrules",
            "guidelines": "https://dnd.wizards.com/articles/features/fan-site-kit",
            "aliases": {
                "aka": [
                    "D&D"
                ]
            }
        },
        {
            "title": "Dunked",
            "hex": "2DA9D7",
            "source": "https://dunked.com/"
        },
        {
            "title": "Duolingo",
            "hex": "58CC02",
            "source": "https://www.duolingo.com/"
        },
        {
            "title": "dwm",
            "hex": "1177AA",
            "source": "https://dwm.suckless.org"
        },
        {
            "title": "Dynamics 365",
            "hex": "002050",
            "source": "http://thepartnerchannel.com/wp-content/uploads/Dynamics365_styleguide_092816.pdf"
        },
        {
            "title": "Dynatrace",
            "hex": "1496FF",
            "source": "https://www.dynatrace.com/company/press-kit/"
        },
        {
            "title": "E.Leclerc",
            "hex": "0066CC",
            "source": "https://www.e.leclerc/assets/images/sue-logo.svg"
        },
        {
            "title": "EA",
            "hex": "000000",
            "source": "https://www.ea.com"
        },
        {
            "title": "Eagle",
            "hex": "0072EF",
            "source": "https://en.eagle.cool/"
        },
        {
            "title": "easyJet",
            "hex": "FF6600",
            "source": "https://www.easyjet.com"
        },
        {
            "title": "eBay",
            "hex": "E53238",
            "source": "https://go.developer.ebay.com/logos"
        },
        {
            "title": "Eclipse Che",
            "hex": "525C86",
            "source": "https://www.eclipse.org/che/"
        },
        {
            "title": "Eclipse IDE",
            "hex": "2C2255",
            "source": "https://www.eclipse.org/artwork/"
        },
        {
            "title": "Eclipse Jetty",
            "hex": "FC390E",
            "source": "https://github.com/eclipse/jetty.project/blob/dab26c601d08d350cd830c1007bb196c5196f0f6/logos/jetty-avatar.svg"
        },
        {
            "title": "Eclipse Mosquitto",
            "hex": "3C5280",
            "source": "https://github.com/eclipse/mosquitto/blob/75fc908bba90d4bd06e85efc1c4ed77952ec842c/logo/mosquitto-logo-only.svg"
        },
        {
            "title": "Eclipse Vert.x",
            "hex": "782A90",
            "source": "https://github.com/vert-x3/.github/blob/1ad6612d87f35665e50a00fc32eb9c542556385d/workflow-templates/vertx-favicon.svg"
        },
        {
            "title": "EDEKA",
            "hex": "1B66B3",
            "source": "https://www.edeka.de/"
        },
        {
            "title": "EditorConfig",
            "hex": "FEFEFE",
            "source": "https://editorconfig.org"
        },
        {
            "title": "edX",
            "hex": "02262B",
            "source": "https://www.edx.org/"
        },
        {
            "title": "egghead",
            "hex": "FCFBFA",
            "source": "https://egghead.io/"
        },
        {
            "title": "Egnyte",
            "hex": "00968F",
            "source": "https://www.egnyte.com/presskit.html"
        },
        {
            "title": "Eight Sleep",
            "hex": "262729",
            "source": "https://www.eightsleep.com/press/"
        },
        {
            "title": "El Jueves",
            "hex": "BE312E",
            "source": "https://www.eljueves.es"
        },
        {
            "title": "Elastic",
            "hex": "005571",
            "source": "https://www.elastic.co/brand"
        },
        {
            "title": "Elastic Cloud",
            "hex": "005571",
            "source": "https://www.elastic.co/brand"
        },
        {
            "title": "Elastic Stack",
            "hex": "005571",
            "source": "https://www.elastic.co/brand"
        },
        {
            "title": "Elasticsearch",
            "hex": "005571",
            "source": "https://www.elastic.co/brand"
        },
        {
            "title": "Electron",
            "hex": "47848F",
            "source": "https://www.electronjs.org/"
        },
        {
            "title": "Element",
            "hex": "0DBD8B",
            "source": "https://element.io/"
        },
        {
            "title": "elementary",
            "hex": "64BAFF",
            "source": "https://elementary.io/brand"
        },
        {
            "title": "Eleventy",
            "hex": "000000",
            "source": "https://www.11ty.io"
        },
        {
            "title": "Elixir",
            "hex": "4B275F",
            "source": "https://github.com/elixir-lang/elixir-lang.github.com/tree/master/images/logo"
        },
        {
            "title": "Ello",
            "hex": "000000",
            "source": "https://ello.co"
        },
        {
            "title": "Elm",
            "hex": "1293D8",
            "source": "https://github.com/elm/foundation.elm-lang.org/blob/2d097b317d8af2aaeab49284830260a32d817305/assets/elm_logo.svg"
        },
        {
            "title": "Elsevier",
            "hex": "FF6C00",
            "source": "https://www.elsevier.com"
        },
        {
            "title": "Embarcadero",
            "hex": "ED1F35",
            "source": "https://www.embarcadero.com/news/logo"
        },
        {
            "title": "Ember.js",
            "hex": "E04E39",
            "source": "https://emberjs.com/logos/",
            "guidelines": "https://emberjs.com/logos/"
        },
        {
            "title": "Emby",
            "hex": "52B54B",
            "source": "https://emby.media/"
        },
        {
            "title": "Emirates",
            "hex": "D71921",
            "source": "https://www.emirates.com/ie/english/"
        },
        {
            "title": "Emlakjet",
            "hex": "0AE524",
            "source": "https://www.emlakjet.com/kurumsal-materyaller/"
        },
        {
            "title": "Empire Kred",
            "hex": "72BE50",
            "source": "http://www.empire.kred"
        },
        {
            "title": "Enpass",
            "hex": "0D47A1",
            "source": "https://www.enpass.io/press/"
        },
        {
            "title": "Envato",
            "hex": "81B441",
            "source": "https://envato.com/"
        },
        {
            "title": "EPEL",
            "hex": "FC0000",
            "source": "https://fedoraproject.org/wiki/EPEL"
        },
        {
            "title": "Epic Games",
            "hex": "313131",
            "source": "https://dev.epicgames.com/docs/services/en-US/EpicAccountServices/DesignGuidelines/index.html#epicgamesbrandguidelines",
            "guidelines": "https://dev.epicgames.com/docs/services/en-US/EpicAccountServices/DesignGuidelines/index.html#epicgamesbrandguidelines"
        },
        {
            "title": "Epson",
            "hex": "003399",
            "source": "https://global.epson.com/IR/library/"
        },
        {
            "title": "Equinix Metal",
            "hex": "ED2224",
            "source": "https://metal.equinix.com/"
        },
        {
            "title": "Erlang",
            "hex": "A90533",
            "source": "https://github.com/erlang/erlide_eclipse/blob/99d1d61fde8e32ef1630ca0e1b05a6822b3d6489/meta/media/erlang-logo.svg"
        },
        {
            "title": "esbuild",
            "hex": "FFCF00",
            "source": "https://github.com/evanw/esbuild/blob/ac542f913908d7326b65eb2e01f0559ed135a40e/images/logo.svg"
        },
        {
            "title": "ESEA",
            "hex": "0E9648",
            "source": "https://play.esea.net/"
        },
        {
            "title": "ESLGaming",
            "hex": "FFFF09",
            "source": "https://brand.eslgaming.com/",
            "guidelines": "https://brand.eslgaming.com/"
        },
        {
            "title": "ESLint",
            "hex": "4B32C3",
            "source": "https://eslint.org/"
        },
        {
            "title": "ESPHome",
            "hex": "000000",
            "source": "https://esphome.io"
        },
        {
            "title": "Espressif",
            "hex": "E7352C",
            "source": "https://www.espressif.com/"
        },
        {
            "title": "etcd",
            "hex": "419EDA",
            "source": "https://cncf-branding.netlify.app/projects/etcd/"
        },
        {
            "title": "Ethereum",
            "hex": "3C3C3D",
            "source": "https://ethereum.org/en/assets/"
        },
        {
            "title": "Ethiopian Airlines",
            "hex": "648B1A",
            "source": "https://corporate.ethiopianairlines.com/media/Ethiopian-Factsheet"
        },
        {
            "title": "Etihad Airways",
            "hex": "BD8B13",
            "source": "https://www.etihad.com/en-ie/manage/duty-free"
        },
        {
            "title": "Etsy",
            "hex": "F16521",
            "source": "https://www.etsy.com/uk/press"
        },
        {
            "title": "Event Store",
            "hex": "5AB552",
            "source": "https://github.com/eventstore/brand"
        },
        {
            "title": "Eventbrite",
            "hex": "F05537",
            "source": "https://www.eventbrite.com/signin/"
        },
        {
            "title": "Evernote",
            "hex": "00A82D",
            "source": "https://evernote.com/about-us",
            "guidelines": "https://evernote.com/about-us"
        },
        {
            "title": "Exercism",
            "hex": "009CAB",
            "source": "https://github.com/exercism/website-icons/blob/2ad12baa465acfaa74efc5da27a6a12f8b05e3d0/exercism/logo-icon.svg",
            "license": {
                "type": "CC-BY-3.0"
            }
        },
        {
            "title": "Expensify",
            "hex": "0185FF",
            "source": "https://use.expensify.com/press-kit",
            "guidelines": "https://use.expensify.com/press-kit"
        },
        {
            "title": "Experts Exchange",
            "hex": "00AAE7",
            "source": "https://www.experts-exchange.com/"
        },
        {
            "title": "Expo",
            "hex": "000020",
            "source": "http://expo.io/brand/"
        },
        {
            "title": "Express",
            "hex": "000000",
            "source": "https://github.com/openjs-foundation/artwork/blob/ac43961d1157f973c54f210cf5e0c9c45e3d3f10/projects/express/express-icon-black.svg"
        },
        {
            "title": "ExpressVPN",
            "hex": "DA3940",
            "source": "https://www.expressvpn.com/press",
            "guidelines": "https://www.expressvpn.com/press"
        },
        {
            "title": "EyeEm",
            "hex": "000000",
            "source": "https://www.eyeem.com/"
        },
        {
            "title": "F-Droid",
            "hex": "1976D2",
            "source": "https://f-droid.org/"
        },
        {
            "title": "F-Secure",
            "hex": "00BAFF",
            "source": "https://vip.f-secure.com/en/marketing/logos"
        },
        {
            "title": "Facebook",
            "hex": "1877F2",
            "source": "https://en.facebookbrand.com/"
        },
        {
            "title": "Facebook Gaming",
            "hex": "005FED",
            "source": "https://www.facebook.com/fbgaminghome/"
        },
        {
            "title": "Facebook Live",
            "hex": "ED4242",
            "source": "https://en.facebookbrand.com/"
        },
        {
            "title": "FACEIT",
            "hex": "FF5500",
            "source": "https://corporate.faceit.com/branding/"
        },
        {
            "title": "Facepunch",
            "hex": "EC1C24",
            "source": "https://facepunch.com/img/brand/default-light.svg"
        },
        {
            "title": "Falcon",
            "hex": "F0AD4E",
            "source": "https://falconframework.org/"
        },
        {
            "title": "FamPay",
            "hex": "FFAD00",
            "source": "https://fampay.in"
        },
        {
            "title": "Fandango",
            "hex": "FF7300",
            "source": "https://www.fandango.com"
        },
        {
            "title": "Fandom",
            "hex": "00D6D6",
            "source": "https://fandomdesignsystem.com/identity/assets"
        },
        {
            "title": "FARFETCH",
            "hex": "000000",
            "source": "https://www.farfetch.com/"
        },
        {
            "title": "FastAPI",
            "hex": "009688",
            "source": "https://github.com/tiangolo/fastapi/blob/6205935323ded4767438ee81623892621b353415/docs/en/docs/img/icon-white.svg"
        },
        {
            "title": "Fastify",
            "hex": "000000",
            "source": "https://github.com/fastify/graphics/blob/91e8a3d4754807de3b69440f66c72a737a5fde94/fastify-1000px-square-02.svg"
        },
        {
            "title": "Fastlane",
            "hex": "00F200",
            "source": "https://github.com/fastlane/fastlane.tools/blob/19ff41a6c0f27510a7a7879e6944809d40ab382e/assets/img/logo-mobile.svg"
        },
        {
            "title": "Fastly",
            "hex": "FF282D",
            "source": "https://assets.fastly.com/style-guide/docs/"
        },
        {
            "title": "Fathom",
            "hex": "9187FF",
            "source": "https://usefathom.com/brand"
        },
        {
            "title": "Favro",
            "hex": "512DA8",
            "source": "https://favro.com/login"
        },
        {
            "title": "FeatHub",
            "hex": "9B9B9B",
            "source": "http://feathub.com/"
        },
        {
            "title": "FedEx",
            "hex": "4D148C",
            "source": "https://newsroom.fedex.com/"
        },
        {
            "title": "Feedly",
            "hex": "2BB24C",
            "source": "https://blog.feedly.com/"
        },
        {
            "title": "Ferrari",
            "hex": "D40000",
            "source": "https://www.ferrari.com/"
        },
        {
            "title": "Ferrari N.V.",
            "slug": "ferrarinv",
            "hex": "EB2E2C",
            "source": "https://corporate.ferrari.com/"
        },
        {
            "title": "FFmpeg",
            "hex": "007808",
            "source": "https://commons.wikimedia.org/wiki/File:FFmpeg_Logo_new.svg"
        },
        {
            "title": "Fiat",
            "hex": "941711",
            "source": "http://www.fcaci.com/x/FIATv15"
        },
        {
            "title": "Fido Alliance",
            "hex": "FFBF3B",
            "source": "https://fidoalliance.org/overview/legal/logo-usage/",
            "guidelines": "https://fidoalliance.org/overview/legal/fido-trademark-and-service-mark-usage-agreement-for-websites/"
        },
        {
            "title": "FIFA",
            "hex": "326295",
            "source": "https://en.wikipedia.org/wiki/FIFA"
        },
        {
            "title": "Figma",
            "hex": "F24E1E",
            "source": "https://brand.figma.com/icon.html"
        },
        {
            "title": "figshare",
            "hex": "556472",
            "source": "https://en.wikipedia.org/wiki/Figshare"
        },
        {
            "title": "Fila",
            "hex": "03234C",
            "source": "https://en.wikipedia.org/wiki/Fila_(company)"
        },
        {
            "title": "Files",
            "hex": "4285F4",
            "source": "https://files.google.com/"
        },
        {
            "title": "FileZilla",
            "hex": "BF0000",
            "source": "https://commons.wikimedia.org/wiki/File:FileZilla_logo.svg"
        },
        {
            "title": "Fing",
            "hex": "009AEE",
            "source": "https://www.fing.com/"
        },
        {
            "title": "Firebase",
            "hex": "FFCA28",
            "source": "https://firebase.google.com/brand-guidelines/",
            "guidelines": "https://firebase.google.com/brand-guidelines/"
        },
        {
            "title": "Firefox",
            "hex": "FF7139",
            "source": "https://mozilla.design/firefox/logos-usage/",
            "guidelines": "https://mozilla.design/firefox/logos-usage/"
        },
        {
            "title": "Firefox Browser",
            "hex": "FF7139",
            "source": "https://mozilla.design/firefox/logos-usage/"
        },
        {
            "title": "FIRST",
            "hex": "0066B3",
            "source": "https://www.firstinspires.org/brand"
        },
        {
            "title": "Fitbit",
            "hex": "00B0B9",
            "source": "http://www.fitbit.com/uk/home"
        },
        {
            "title": "FITE",
            "hex": "CA0404",
            "source": "https://www.fite.tv/"
        },
        {
            "title": "FiveM",
            "hex": "F40552",
            "source": "https://fivem.net/"
        },
        {
            "title": "Fiverr",
            "hex": "1DBF73",
            "source": "https://www.fiverr.com/press-kit"
        },
        {
            "title": "Flask",
            "hex": "000000",
            "source": "https://github.com/pallets/flask/blob/e6e75e55470a0682ee8370e6d68062e515a248b9/artwork/logo-full.svg",
            "license": {
                "type": "custom",
                "url": "https://github.com/pallets/flask/blob/master/artwork/LICENSE.rst"
            }
        },
        {
            "title": "Flat",
            "hex": "3481FE",
            "source": "https://github.com/netless-io/flat/blob/525b2247f36e96ae2f9e6a39b4fe0967152305f2/desktop/renderer-app/src/assets/image/logo.svg"
        },
        {
            "title": "Flathub",
            "hex": "4A86CF",
            "source": "https://flathub.org/"
        },
        {
            "title": "Flattr",
            "hex": "000000",
            "source": "https://flattr.com/"
        },
        {
            "title": "Flickr",
            "hex": "0063DC",
            "source": "https://www.flickr.com/"
        },
        {
            "title": "Flipboard",
            "hex": "E12828",
            "source": "https://about.flipboard.com/brand-guidelines"
        },
        {
            "title": "Flipkart",
            "hex": "2874F0",
            "source": "https://www.flipkart.com/"
        },
        {
            "title": "Floatplane",
            "hex": "00AEEF",
            "source": "https://www.floatplane.com/"
        },
        {
            "title": "Flood",
            "hex": "4285F4",
            "source": "https://flood.io/"
        },
        {
            "title": "Fluentd",
            "hex": "0E83C8",
            "source": "https://docs.fluentd.org/quickstart/logo",
            "license": {
                "type": "Apache-2.0"
            }
        },
        {
            "title": "Flutter",
            "hex": "02569B",
            "source": "https://flutter.dev/brand",
            "guidelines": "https://flutter.dev/brand"
        },
        {
            "title": "Flyway",
            "hex": "CC0200",
            "source": "https://github.com/flyway/flywaydb.org/blob/8a7923cb9ead016442d4c5caf2e8ba5a9bfad5cf/assets/logo/flyway-logo.png"
        },
        {
            "title": "FMOD",
            "hex": "000000",
            "source": "https://www.fmod.com/attribution",
            "guidelines": "https://www.fmod.com/attribution"
        },
        {
            "title": "Fnac",
            "hex": "E1A925",
            "source": "http://www.fnac.com/"
        },
        {
            "title": "Folium",
            "hex": "77B829",
            "source": "https://python-visualization.github.io/folium/"
        },
        {
            "title": "Fonoma",
            "hex": "02B78F",
            "source": "https://en.fonoma.com/"
        },
        {
            "title": "Font Awesome",
            "hex": "339AF0",
            "source": "https://fontawesome.com/icons/font-awesome"
        },
        {
            "title": "FontBase",
            "hex": "3D03A7",
            "source": "https://fontba.se/"
        },
        {
            "title": "foodpanda",
            "hex": "D70F64",
            "source": "https://www.foodpanda.com"
        },
        {
            "title": "Ford",
            "hex": "00274E",
            "source": "https://secure.ford.com/brochures/"
        },
        {
            "title": "Forestry",
            "hex": "343A40",
            "source": "https://forestry.io/"
        },
        {
            "title": "Formstack",
            "hex": "21B573",
            "source": "https://www.formstack.com/brand/guidelines"
        },
        {
            "title": "Fortinet",
            "hex": "EE3124",
            "source": "http://www.fortinet.com/"
        },
        {
            "title": "Fortran",
            "hex": "734F96",
            "source": "https://github.com/fortran-lang/fortran-lang.org/blob/5469465d08d3fcbf16d048e651ca5c9ba050839c/assets/img/fortran-logo.svg"
        },
        {
            "title": "Fossa",
            "hex": "289E6D",
            "source": "https://fossa.com/press/"
        },
        {
            "title": "Fossil SCM",
            "hex": "548294",
            "source": "https://fossil-scm.org/"
        },
        {
            "title": "Foursquare",
            "hex": "3333FF",
            "source": "https://foursquare.com/brand/",
            "guidelines": "https://foursquare.com/brand/"
        },
        {
            "title": "Foursquare City Guide",
            "hex": "F94877",
            "source": "https://foursquare.com/about/logos"
        },
        {
            "title": "Foxtel",
            "hex": "EB5205",
            "source": "https://www.foxtel.com.au/"
        },
        {
            "title": "Fozzy",
            "hex": "F15B29",
            "source": "https://fozzy.com/partners.shtml?tab=materials"
        },
        {
            "title": "Framer",
            "hex": "0055FF",
            "source": "https://framer.com"
        },
        {
            "title": "Framework7",
            "hex": "EE350F",
            "source": "https://github.com/framework7io/framework7-website/blob/2a1e32290c795c2070ffc7019ba7276614e00de0/public/i/logo.svg"
        },
        {
            "title": "Franprix",
            "hex": "EC6237",
            "source": "https://www.franprix.fr/"
        },
        {
            "title": "Fraunhofer-Gesellschaft",
            "hex": "179C7D",
            "source": "https://www.fraunhofer.de/"
        },
        {
            "title": "FreeBSD",
            "hex": "AB2B28",
            "source": "https://www.freebsdfoundation.org/about/project/"
        },
        {
            "title": "freeCodeCamp",
            "hex": "0A0A23",
            "source": "https://design-style-guide.freecodecamp.org/",
            "guidelines": "https://design-style-guide.freecodecamp.org/",
            "license": {
                "type": "CC-BY-SA-4.0",
                "url": "https://github.com/freeCodeCamp/design-style-guide/blob/cc950c311c61574b6ecbd9e724b6631026e14bfa/LICENSE"
            }
        },
        {
            "title": "freedesktop.org",
            "hex": "3B80AE",
            "source": "https://commons.wikimedia.org/wiki/File:Freedesktop-logo.svg"
        },
        {
            "title": "Freelancer",
            "hex": "29B2FE",
            "source": "https://www.freelancer.com/"
        },
        {
            "title": "FreeNAS",
            "hex": "343434",
            "source": "https://github.com/freenas/webui/blob/fd668f4c5920fe864fd98fa98e20fd333336c609/src/assets/images/logo.svg"
        },
        {
            "title": "Frontend Mentor",
            "hex": "3F54A3",
            "source": "https://www.frontendmentor.io"
        },
        {
            "title": "Fujifilm",
            "hex": "ED1A3A",
            "source": "https://upload.wikimedia.org/wikipedia/commons/a/a1/Fujifilm_logo.svg"
        },
        {
            "title": "Fujitsu",
            "hex": "FF0000",
            "source": "https://www.fujitsu.com/global/about/brandmanagement/logo/"
        },
        {
            "title": "Funimation",
            "hex": "5B0BB5",
            "source": "https://www.funimation.com/",
            "guidelines": "https://brandpad.io/funimationstyleguide"
        },
        {
            "title": "Fur Affinity",
            "hex": "36566F",
            "source": "https://www.furaffinity.net/"
        },
        {
            "title": "Furry Network",
            "hex": "2E75B4",
            "source": "https://furrynetwork.com"
        },
        {
            "title": "FutureLearn",
            "hex": "DE00A5",
            "source": "https://www.futurelearn.com/"
        },
        {
            "title": "G2A",
            "hex": "F05F00",
            "source": "https://www.g2a.co/documents/",
            "guidelines": "https://www.g2a.co/documents/"
        },
        {
            "title": "Game & Watch",
            "hex": "000000",
            "source": "https://upload.wikimedia.org/wikipedia/commons/4/41/Game_and_watch_logo.svg"
        },
        {
            "title": "Game Jolt",
            "hex": "CCFF00",
            "source": "https://gamejolt.com/about",
            "guidelines": "https://gamejolt.com/about"
        },
        {
            "title": "Garmin",
            "hex": "000000",
            "source": "https://creative.garmin.com/styleguide/logo/",
            "guidelines": "https://creative.garmin.com/styleguide/brand/"
        },
        {
            "title": "Gatling",
            "hex": "FF9E2A",
            "source": "https://gatling.io/"
        },
        {
            "title": "Gatsby",
            "hex": "663399",
            "source": "https://www.gatsbyjs.com/guidelines/logo",
            "guidelines": "https://www.gatsbyjs.com/guidelines/logo"
        },
        {
            "title": "Géant",
            "hex": "DD1F26",
            "source": "https://www.geantcasino.fr/"
        },
        {
            "title": "GeeksforGeeks",
            "hex": "2F8D46",
            "source": "https://www.geeksforgeeks.org/"
        },
        {
            "title": "General Electric",
            "hex": "0870D8",
            "source": "https://www.ge.com/brand/"
        },
        {
            "title": "General Motors",
            "hex": "0170CE",
            "source": "https://www.gm.com"
        },
        {
            "title": "Genius",
            "hex": "FFFF64",
            "source": "https://genius.com"
        },
        {
            "title": "Gentoo",
            "hex": "54487A",
            "source": "https://wiki.gentoo.org/wiki/Project:Artwork/Artwork#Variations_of_the_.22g.22_logo",
            "guidelines": "https://www.gentoo.org/inside-gentoo/foundation/name-logo-guidelines.html",
            "license": {
                "type": "CC-BY-SA-2.5"
            }
        },
        {
            "title": "Geocaching",
            "hex": "00874D",
            "source": "https://www.geocaching.com/about/logousage.aspx",
            "guidelines": "https://www.geocaching.com/about/logousage.aspx"
        },
        {
            "title": "Gerrit",
            "hex": "EEEEEE",
            "source": "https://gerrit-review.googlesource.com/c/75842/"
        },
        {
            "title": "Ghost",
            "hex": "15171A",
            "source": "https://github.com/TryGhost/Admin/blob/e3e1fa3353767c3729b1658ad42cc35f883470c5/public/assets/icons/icon.svg",
            "guidelines": "https://ghost.org/docs/logos/"
        },
        {
            "title": "Ghostery",
            "hex": "00AEF0",
            "source": "https://www.ghostery.com/",
            "guidelines": "https://www.ghostery.com/press/"
        },
        {
            "title": "GIMP",
            "hex": "5C5543",
            "source": "https://www.gimp.org/about/linking.html#wilber-the-gimp-mascot",
            "license": {
                "type": "CC-BY-SA-3.0"
            }
        },
        {
            "title": "GIPHY",
            "hex": "FF6666",
            "source": "https://support.giphy.com/hc/en-us/articles/360022283772-GIPHY-Brand-Guidelines",
            "guidelines": "https://support.giphy.com/hc/en-us/articles/360022283772-GIPHY-Brand-Guidelines"
        },
        {
            "title": "Git",
            "hex": "F05032",
            "source": "http://git-scm.com/downloads/logos",
            "license": {
                "type": "CC-BY-3.0"
            }
        },
        {
            "title": "Git Extensions",
            "hex": "212121",
            "source": "https://github.com/gitextensions/gitextensions/blob/273a0f6fd3e07858f837cdc19d50827871e32319/Logo/Artwork/git-extensions-logo.svg"
        },
        {
            "title": "Git LFS",
            "hex": "F64935",
            "source": "https://git-lfs.github.com/"
        },
        {
            "title": "GitBook",
            "hex": "3884FF",
            "source": "https://github.com/GitbookIO/styleguide/blob/c958388dab901defa3e22978ca01272295627e05/icons/Logo.svg"
        },
        {
            "title": "Gitea",
            "hex": "609926",
            "source": "https://github.com/go-gitea/gitea/blob/e0c753e770a64cda5e3900aa1da3d7e1f3263c9a/assets/logo.svg"
        },
        {
            "title": "Gitee",
            "hex": "C71D23",
            "source": "https://gitee.com/about_us"
        },
        {
            "title": "GitHub",
            "hex": "181717",
            "source": "https://github.com/logos",
            "guidelines": "https://github.com/logos"
        },
        {
            "title": "GitHub Actions",
            "hex": "2088FF",
            "source": "https://github.com/features/actions"
        },
        {
            "title": "GitHub Pages",
            "hex": "222222",
            "source": "https://pages.github.com/"
        },
        {
            "title": "GitHub Sponsors",
            "hex": "EA4AAA",
            "source": "https://github.com/sponsors"
        },
        {
            "title": "gitignore.io",
            "hex": "204ECF",
            "source": "https://docs.gitignore.io/design/logo"
        },
        {
            "title": "GitKraken",
            "hex": "179287",
            "source": "https://www.gitkraken.com/"
        },
        {
            "title": "GitLab",
            "hex": "FCA121",
            "source": "https://about.gitlab.com/press/press-kit/"
        },
        {
            "title": "Gitpod",
            "hex": "FFAE33",
            "source": "https://www.gitpod.io/"
        },
        {
            "title": "Gitter",
            "hex": "ED1965",
            "source": "https://gitter.im/"
        },
        {
            "title": "Glassdoor",
            "hex": "0CAA41",
            "source": "https://www.glassdoor.com/about-us/press/media-assets/",
            "guidelines": "https://www.glassdoor.com/about-us/press/media-assets/"
        },
        {
            "title": "Glitch",
            "hex": "3333FF",
            "source": "https://glitch.com/about/press/"
        },
        {
            "title": "Globus",
            "hex": "CA6201",
            "source": "https://www.globus.de/"
        },
        {
            "title": "Gmail",
            "hex": "EA4335",
            "source": "https://fonts.gstatic.com/s/i/productlogos/gmail_2020q4/v8/192px.svg"
        },
        {
            "title": "GNOME",
            "hex": "4A86CF",
            "source": "https://wiki.gnome.org/Engagement/BrandGuidelines"
        },
        {
            "title": "GNU",
            "hex": "A42E2B",
            "source": "https://gnu.org",
            "license": {
                "type": "CC-BY-SA-2.0"
            }
        },
        {
            "title": "GNU Bash",
            "hex": "4EAA25",
            "source": "https://github.com/odb/official-bash-logo",
            "guidelines": "https://github.com/odb/official-bash-logo",
            "license": {
                "type": "custom",
                "url": "http://artlibre.org/licence/lal/en/"
            }
        },
        {
            "title": "GNU Emacs",
            "hex": "7F5AB6",
            "source": "https://git.savannah.gnu.org/cgit/emacs.git/tree/etc/images/icons/hicolor/scalable/apps/emacs.svg",
            "license": {
                "type": "GPL-2.0-or-later"
            }
        },
        {
            "title": "GNU IceCat",
            "hex": "002F5B",
            "source": "https://git.savannah.gnu.org/cgit/gnuzilla.git/plain/artwork/simple.svg"
        },
        {
            "title": "GNU Privacy Guard",
            "hex": "0093DD",
            "source": "https://git.gnupg.org/cgi-bin/gitweb.cgi?p=gnupg.git;a=tree;f=artwork/icons",
            "license": {
                "type": "GPL-3.0-or-later"
            }
        },
        {
            "title": "GNU social",
            "hex": "A22430",
            "source": "https://www.gnu.org/graphics/social.html",
            "license": {
                "type": "CC0-1.0"
            }
        },
        {
            "title": "Go",
            "hex": "00ADD8",
            "source": "https://blog.golang.org/go-brand",
            "guidelines": "https://blog.golang.org/go-brand"
        },
        {
            "title": "GoCD",
            "hex": "94399E",
            "source": "https://www.gocd.org/",
            "guidelines": "https://www.gocd.org/"
        },
        {
            "title": "GoDaddy",
            "hex": "1BDBDB",
            "source": "https://godaddy.design/the-go/",
            "guidelines": "https://godaddy.design/the-go/"
        },
        {
            "title": "Godot Engine",
            "hex": "478CBF",
            "source": "https://godotengine.org/press",
            "guidelines": "https://godotengine.org/press",
            "license": {
                "type": "CC-BY-4.0"
            }
        },
        {
            "title": "GoFundMe",
            "hex": "00B964",
            "source": "https://www.gofundme.com/"
        },
        {
            "title": "GOG.com",
            "hex": "86328A",
            "source": "https://www.cdprojekt.com/en/media/logotypes/"
        },
        {
            "title": "GoLand",
            "hex": "000000",
            "source": "https://www.jetbrains.com/company/brand/#logos-and-icons-jetbrains-logos",
            "guidelines": "https://www.jetbrains.com/company/brand/#brand-guidelines"
        },
        {
            "title": "GoldenLine",
            "hex": "FFE005",
            "source": "http://www.goldenline.pl"
        },
        {
            "title": "Goodreads",
            "hex": "372213",
            "source": "https://www.goodreads.com/about/press"
        },
        {
            "title": "Google",
            "hex": "4285F4",
            "source": "https://partnermarketinghub.withgoogle.com/",
            "guidelines": "https://about.google/brand-resource-center/brand-elements/"
        },
        {
            "title": "Google Ads",
            "hex": "4285F4",
            "source": "https://ads.google.com/home/"
        },
        {
            "title": "Google AdSense",
            "hex": "4285F4",
            "source": "https://www.google.com/adsense/"
        },
        {
            "title": "Google Analytics",
            "hex": "E37400",
            "source": "https://marketingplatform.google.com/intl/en_uk/about/analytics/"
        },
        {
            "title": "Google Assistant",
            "hex": "4285F4",
            "source": "https://assistant.google.com/"
        },
        {
            "title": "Google Calendar",
            "hex": "4285F4",
            "source": "https://fonts.gstatic.com/s/i/productlogos/calendar_2020q4/v8/192px.svg"
        },
        {
            "title": "Google Cardboard",
            "hex": "FF7143",
            "source": "https://arvr.google.com/cardboard/images/header/vr-home.svg"
        },
        {
<<<<<<< HEAD
            "title": "Google Cast",
            "hex": "999999",
            "source": "https://www.google.com/intl/en_us/chromecast/built-in/",
            "aliases": {
                "aka": [
                    "Chromecast"
                ]
            }
        },
        {
=======
>>>>>>> 47cc6d17
            "title": "Google Chat",
            "hex": "00AC47",
            "source": "https://chat.google.com/"
        },
        {
            "title": "Google Chrome",
            "hex": "4285F4",
            "source": "https://www.google.com/chrome/"
        },
        {
            "title": "Google Classroom",
            "hex": "FBCB43",
            "source": "https://classroom.google.com/"
        },
        {
            "title": "Google Cloud",
            "hex": "4285F4",
            "source": "https://cloud.google.com/"
        },
        {
            "title": "Google Colab",
            "hex": "F9AB00",
            "source": "https://colab.research.google.com"
        },
        {
            "title": "Google Domains",
            "hex": "4285F4",
            "source": "https://domains.google/"
        },
        {
            "title": "Google Drive",
            "hex": "4285F4",
            "source": "https://developers.google.com/drive/web/branding"
        },
        {
            "title": "Google Earth",
            "hex": "4285F4",
            "source": "https://earth.google.com/web/"
        },
        {
            "title": "Google Fit",
            "hex": "4285F4",
            "source": "https://partnermarketinghub.withgoogle.com/brands/google-fit/"
        },
        {
            "title": "Google Fonts",
            "hex": "4285F4",
            "source": "https://fonts.google.com/"
        },
        {
            "title": "Google Hangouts",
            "hex": "0C9D58",
            "source": "https://upload.wikimedia.org/wikipedia/commons/e/ee/Hangouts_icon.svg"
        },
        {
            "title": "Google Keep",
            "hex": "FFBB00",
            "source": "https://play.google.com/store/apps/details?id=com.google.android.keep"
        },
        {
            "title": "Google Lens",
            "hex": "4285F4",
            "source": "https://lens.google.com/"
        },
        {
            "title": "Google Maps",
            "hex": "4285F4",
            "source": "https://upload.wikimedia.org/wikipedia/commons/a/a9/Google_Maps_icon.svg"
        },
        {
            "title": "Google Meet",
            "hex": "00897B",
            "source": "https://meet.google.com/"
        },
        {
            "title": "Google Messages",
            "hex": "1A73E8",
            "source": "https://messages.google.com/"
        },
        {
            "title": "Google My Business",
            "hex": "4285F4",
            "source": "https://business.google.com/"
        },
        {
            "title": "Google Nearby",
            "hex": "4285F4",
            "source": "https://developers.google.com/nearby/developer-guidelines"
        },
        {
            "title": "Google News",
            "hex": "174EA6",
            "source": "https://partnermarketinghub.withgoogle.com/brands/google-news/",
            "guidelines": "https://partnermarketinghub.withgoogle.com/brands/google-news/legal-and-trademarks/legal-requirements/"
        },
        {
            "title": "Google Optimize",
            "hex": "B366F6",
            "source": "https://marketingplatform.google.com/about/optimize/"
        },
        {
            "title": "Google Pay",
            "hex": "4285F4",
            "source": "https://pay.google.com/intl/en_us/about/"
        },
        {
            "title": "Google Photos",
            "hex": "4285F4",
            "source": "https://partnermarketinghub.withgoogle.com/brands/google-photos/visual-identity/visual-identity/icon/",
            "guidelines": "https://partnermarketinghub.withgoogle.com/brands/google-photos/visual-identity/visual-identity/icon/"
        },
        {
            "title": "Google Play",
            "hex": "414141",
            "source": "https://partnermarketinghub.withgoogle.com/brands/google-play/visual-identity/primary-logos/",
            "guidelines": "https://partnermarketinghub.withgoogle.com/brands/google-play/visual-identity/primary-logos/"
        },
        {
            "title": "Google Podcasts",
            "hex": "4285F4",
            "source": "https://developers.google.com/search/docs/data-types/podcast"
        },
        {
            "title": "Google Scholar",
            "hex": "4285F4",
            "source": "https://commons.wikimedia.org/wiki/File:Google_Scholar_logo.svg"
        },
        {
            "title": "Google Search Console",
            "hex": "458CF5",
            "source": "https://search.google.com/search-console"
        },
        {
            "title": "Google Sheets",
            "hex": "34A853",
            "source": "http://sheets.google.com/"
        },
        {
            "title": "Google Street View",
            "hex": "FEC111",
            "source": "https://developers.google.com/streetview/ready/branding",
            "guidelines": "https://developers.google.com/streetview/ready/branding"
        },
        {
            "title": "Google Tag Manager",
            "hex": "246FDB",
            "source": "https://tagmanager.google.com/#/home"
        },
        {
            "title": "Google Translate",
            "hex": "4285F4",
            "source": "https://commons.wikimedia.org/wiki/File:Google_Translate_logo.svg"
        },
        {
            "title": "GoToMeeting",
            "hex": "F68D2E",
            "source": "https://www.gotomeeting.com/",
            "aliases": {
                "dup": [
                    {
                        "title": "GoToWebinar",
                        "hex": "00C0F3",
                        "source": "https://www.gotomeeting.com/en-ie/webinar"
                    }
                ]
            }
        },
        {
            "title": "Grab",
            "hex": "00B14F",
            "source": "https://en.wikipedia.org/wiki/File:Grab_(application)_logo.svg"
        },
        {
            "title": "Gradle",
            "hex": "02303A",
            "source": "https://gradle.com/brand",
            "guidelines": "https://gradle.com/brand"
        },
        {
            "title": "Grafana",
            "hex": "F46800",
            "source": "https://grafana.com/"
        },
        {
            "title": "Grammarly",
            "hex": "15C39A",
            "source": "https://www.grammarly.com/media-assets"
        },
        {
            "title": "GraphQL",
            "hex": "E10098",
            "source": "https://graphql.org/brand",
            "guidelines": "https://graphql.org/brand"
        },
        {
            "title": "Grav",
            "hex": "221E1F",
            "source": "http://getgrav.org/media"
        },
        {
            "title": "Gravatar",
            "hex": "1E8CBE",
            "source": "https://automattic.com/press/brand-materials/"
        },
        {
            "title": "Graylog",
            "hex": "FF3633",
            "source": "https://www.graylog.org"
        },
        {
            "title": "GreenSock",
            "hex": "88CE02",
            "source": "https://greensock.com/"
        },
        {
            "title": "Grid.ai",
            "hex": "78FF96",
            "source": "https://github.com/gridai/logos/blob/1e12c83b77abdc22a41566cab232f4db40223895/GridAI-icons/icon-white-48.svg"
        },
        {
            "title": "Gridsome",
            "hex": "00A672",
            "source": "https://gridsome.org/logo/"
        },
        {
            "title": "GroupMe",
            "hex": "00AFF0",
            "source": "https://groupme.com"
        },
        {
            "title": "Groupon",
            "hex": "53A318",
            "source": "https://about.groupon.com/press/",
            "guidelines": "https://about.groupon.com/press/"
        },
        {
            "title": "Grubhub",
            "hex": "F63440",
            "source": "https://www.grubhub.com/"
        },
        {
            "title": "Grunt",
            "hex": "FAA918",
            "source": "https://github.com/gruntjs/gruntjs.com/blob/70f43898d9ce8e6cc862ad72bf8a7aee5ca199a9/src/media/grunt-logo-no-wordmark.svg",
            "guidelines": "https://github.com/gruntjs/grunt-docs/blob/main/Grunt-Brand-Guide.md"
        },
        {
            "title": "Guangzhou Metro",
            "hex": "C51935",
            "source": "https://commons.wikimedia.org/wiki/File:Guangzhou_Metro_logo.svg"
        },
        {
            "title": "Guilded",
            "hex": "F5C400",
            "source": "https://www.guilded.gg/brand",
            "guidelines": "https://www.guilded.gg/brand"
        },
        {
            "title": "gulp",
            "hex": "CF4647",
            "source": "https://github.com/gulpjs/artwork/blob/4e14158817ac88e9a5c02b3b307e6f630fe222fb/gulp-white-text.svg",
            "guidelines": "https://github.com/gulpjs/artwork",
            "license": {
                "type": "CC0-1.0"
            }
        },
        {
            "title": "Gumroad",
            "hex": "36A9AE",
            "source": "https://gumroad.com/press"
        },
        {
            "title": "Gumtree",
            "hex": "72EF36",
            "source": "https://www.gumtree.com"
        },
        {
            "title": "Gunicorn",
            "hex": "499848",
            "source": "https://github.com/benoitc/gunicorn/blob/ff58e0c6da83d5520916bc4cc109a529258d76e1/docs/logo/gunicorn.svg"
        },
        {
            "title": "Gutenberg",
            "hex": "000000",
            "source": "https://github.com/WordPress/gutenberg/blob/master/docs/final-g-wapuu-black.svg"
        },
        {
            "title": "Habr",
            "hex": "65A3BE",
            "source": "https://kiosk.habr.com/"
        },
        {
            "title": "Hack Club",
            "hex": "EC3750",
            "source": "https://hackclub.com/brand"
        },
        {
            "title": "Hack The Box",
            "hex": "9FEF00",
            "source": "https://www.hackthebox.eu/docs/Hack_The_Box_Brand_Assets_Guide.pdf",
            "guidelines": "https://www.hackthebox.eu/docs/Hack_The_Box_Brand_Assets_Guide.pdf"
        },
        {
            "title": "Hackaday",
            "hex": "1A1A1A",
            "source": "https://hackaday.com/"
        },
        {
            "title": "Hacker Noon",
            "hex": "00FE00",
            "source": "https://sponsor.hackernoon.com/#brandasauthor"
        },
        {
            "title": "HackerEarth",
            "hex": "2C3454",
            "source": "https://www.hackerearth.com/logo/"
        },
        {
            "title": "HackerOne",
            "hex": "494649",
            "source": "https://www.hackerone.com/branding"
        },
        {
            "title": "HackerRank",
            "hex": "00EA64",
            "source": "https://www.hackerrank.com/about-us/"
        },
        {
            "title": "Hackster",
            "hex": "2E9FE6",
            "source": "https://www.hackster.io/branding#logos",
            "guidelines": "https://www.hackster.io/branding"
        },
        {
            "title": "Handlebars.js",
            "hex": "000000",
            "source": "https://raw.githubusercontent.com/handlebars-lang/docs/master/src/.vuepress/public/icons/handlebarsjs-icon.svg"
        },
        {
            "title": "Handshake",
            "hex": "FF2F1C",
            "source": "https://joinhandshake.com/career-centers/marketing-toolkit/",
            "guidelines": "https://joinhandshake.com/career-centers/marketing-toolkit/"
        },
        {
            "title": "Handshake",
            "slug": "handshake_protocol",
            "hex": "000000",
            "source": "https://handshake.org/"
        },
        {
            "title": "HappyCow",
            "hex": "7C4EC4",
            "source": "https://www.happycow.net/press-kits"
        },
        {
            "title": "Harbor",
            "hex": "60B932",
            "source": "https://branding.cncf.io/projects/harbor/"
        },
        {
            "title": "Hashnode",
            "hex": "2962FF",
            "source": "https://hashnode.com/media"
        },
        {
            "title": "Haskell",
            "hex": "5D4F85",
            "source": "https://wiki.haskell.org/Thompson-Wheeler_logo"
        },
        {
            "title": "Hasura",
            "hex": "1EB4D4",
            "source": "https://github.com/hasura/graphql-engine/blob/5850423aa60594c06320c3ef600117c31963e910/assets/brand/hasura_icon_blue.svg"
        },
        {
            "title": "Hatena Bookmark",
            "hex": "00A4DE",
            "source": "http://hatenacorp.jp/press/resource"
        },
        {
            "title": "haveibeenpwned",
            "hex": "2A6379",
            "source": "https://haveibeenpwned.com/"
        },
        {
            "title": "Haxe",
            "hex": "EA8220",
            "source": "https://haxe.org/foundation/branding.html",
            "guidelines": "https://haxe.org/foundation/branding.html"
        },
        {
            "title": "HBO",
            "hex": "000000",
            "source": "https://www.hbo.com/"
        },
        {
            "title": "HCL",
            "hex": "006BB6",
            "source": "https://www.hcl.com/brand-guidelines",
            "guidelines": "https://www.hcl.com/brand-guidelines"
        },
        {
            "title": "Headspace",
            "hex": "F47D31",
            "source": "https://www.headspace.com/press-and-media"
        },
        {
            "title": "HelloFresh",
            "hex": "99CC33",
            "source": "https://www.hellofresh.com/landing/student"
        },
        {
            "title": "Helly Hansen",
            "hex": "DA2128",
            "source": "https://www.hellyhansen.com/"
        },
        {
            "title": "Helm",
            "hex": "0F1689",
            "source": "https://helm.sh"
        },
        {
            "title": "Help Scout",
            "hex": "1292EE",
            "source": "https://www.helpscout.com"
        },
        {
            "title": "HelpDesk",
            "hex": "FFD000",
            "source": "https://helpdesk.design/",
            "guidelines": "https://helpdesk.design/"
        },
        {
            "title": "HERE",
            "hex": "00AFAA",
            "source": "https://www.here.com/company/media-assets"
        },
        {
            "title": "Heroku",
            "hex": "430098",
            "source": "https://brand.heroku.com/",
            "guidelines": "https://brand.heroku.com/"
        },
        {
            "title": "Hetzner",
            "hex": "D50C2D",
            "source": "https://www.hetzner.com/"
        },
        {
            "title": "Hexo",
            "hex": "0E83CD",
            "source": "https://hexo.io/"
        },
        {
            "title": "HEY",
            "hex": "5522FA",
            "source": "https://hey.com/"
        },
        {
            "title": "Hibernate",
            "hex": "59666C",
            "source": "https://hibernate.org/"
        },
        {
            "title": "Hilton",
            "hex": "124D97",
            "source": "https://newsroom.hilton.com/hhr/page/logos"
        },
        {
            "title": "Hitachi",
            "hex": "E60027",
            "source": "https://commons.wikimedia.org/wiki/File:Hitachi_inspire_the_next-Logo.svg"
        },
        {
            "title": "Hive",
            "hex": "FF7A00",
            "source": "https://www.hivehome.com/"
        },
        {
            "title": "Hive",
            "slug": "hive_blockchain",
            "hex": "E31337",
            "source": "https://hive.io/brand/"
        },
        {
            "title": "Home Assistant",
            "hex": "41BDF5",
            "source": "https://github.com/home-assistant/assets/blob/1e19f0dca208f0876b274c68345fcf989de7377a/logo/logo-small.png",
            "license": {
                "type": "CC-BY-NC-SA-4.0"
            }
        },
        {
            "title": "Home Assistant Community Store",
            "hex": "41BDF5",
            "source": "https://hacs.xyz/"
        },
        {
            "title": "HomeAdvisor",
            "hex": "F68315",
            "source": "https://www.homeadvisor.com/"
        },
        {
            "title": "Homebrew",
            "hex": "FBB040",
            "source": "https://github.com/Homebrew/brew.sh/blob/2e576aaca83e62dda41a188597bb4bd20e75e385/assets/img/homebrew.svg"
        },
        {
            "title": "Homebridge",
            "hex": "491F59",
            "source": "https://github.com/homebridge/branding/blob/6ef3a1685e79f79a2ecdcc83824e53775ec0475d/logos/homebridge-silhouette-round-black.svg"
        },
        {
            "title": "homify",
            "hex": "7DCDA3",
            "source": "https://www.homify.com"
        },
        {
            "title": "Honda",
            "hex": "E40521",
            "source": "https://www.honda.ie/"
        },
        {
            "title": "Hootsuite",
            "hex": "143059",
            "source": "https://hootsuite.widencollective.com/portals/bafpk5oo/MediaKitAssets/c/b9e3a7bb-aca7-48d7-90ed-cff5898aafd0",
            "guidelines": "https://hootsuite.widencollective.com/portals/bafpk5oo/MediaKitAssets"
        },
        {
            "title": "Hoppscotch",
            "hex": "31C48D",
            "source": "https://github.com/hoppscotch/hoppscotch/blob/77862cdf9bd902a4ea64bd8b2301ed2206820649/static/images/ufo_logo.svg"
        },
        {
            "title": "Hotels.com",
            "hex": "D32F2F",
            "source": "https://en.wikipedia.org/wiki/File:Hotels.com_logo.svg"
        },
        {
            "title": "Hotjar",
            "hex": "FD3A5C",
            "source": "https://www.hotjar.com/"
        },
        {
            "title": "Houdini",
            "hex": "FF4713",
            "source": "https://www.sidefx.com/products/houdini/"
        },
        {
            "title": "Houzz",
            "hex": "4DBC15",
            "source": "https://www.houzz.com/logoGuidelines",
            "guidelines": "https://www.houzz.com/logoGuidelines"
        },
        {
            "title": "HP",
            "hex": "0096D6",
            "source": "https://brandcentral.ext.hp.com/login"
        },
        {
            "title": "HTML Academy",
            "hex": "302683",
            "source": "https://htmlacademy.ru/"
        },
        {
            "title": "HTML5",
            "hex": "E34F26",
            "source": "http://www.w3.org/html/logo/"
        },
        {
            "title": "Huawei",
            "hex": "FF0000",
            "source": "https://e.huawei.com/ph/material/partner/0a72728b864949c48b22106454352483",
            "guidelines": "https://e.huawei.com/ph/material/partner/0a72728b864949c48b22106454352483"
        },
        {
            "title": "HubSpot",
            "hex": "FF7A59",
            "source": "https://www.hubspot.com/style-guide",
            "guidelines": "https://www.hubspot.com/style-guide"
        },
        {
            "title": "Hugo",
            "hex": "FF4088",
            "source": "https://gohugo.io/"
        },
        {
            "title": "Hulu",
            "hex": "1CE783",
            "source": "https://thisis.hulu.com/",
            "guidelines": "https://thisis.hulu.com/"
        },
        {
            "title": "Humble Bundle",
            "hex": "CC2929",
            "source": "https://support.humblebundle.com/hc/en-us/articles/202742060-Bundle-Logos"
        },
        {
            "title": "Hungry Jack's",
            "hex": "D0021B",
            "source": "https://www.hungryjacks.com.au/"
        },
        {
            "title": "Hurriyetemlak",
            "hex": "E02826",
            "source": "https://ilan.hurriyetemlak.com/emlak-ilani-yayinlama-kurallari"
        },
        {
            "title": "Husqvarna",
            "hex": "273A60",
            "source": "https://www.husqvarna.com/uk/catalogues/"
        },
        {
            "title": "Hyper",
            "hex": "000000",
            "source": "https://hyper.is/"
        },
        {
            "title": "Hyperledger",
            "hex": "2F3134",
            "source": "https://www.hyperledger.org/"
        },
        {
            "title": "Hypothesis",
            "hex": "BD1C2B",
            "source": "https://web.hypothes.is/brand/"
        },
        {
            "title": "Hyundai",
            "hex": "002C5F",
            "source": "https://en.wikipedia.org/wiki/File:Hyundai_Motor_Company_logo.svg",
            "guidelines": "https://www.hyundai.pl/fileadmin/user_upload/media/logo/201607_HYU_Guideline_ENG_small.pdf"
        },
        {
            "title": "i18next",
            "hex": "26A69A",
            "source": "https://github.com/i18next/i18next-gitbook/blob/32efcfd9c59ae55cc63a60e633dbc1651c7950ad/assets/img/logo.svg"
        },
        {
            "title": "Iata",
            "hex": "004E81",
            "source": "https://upload.wikimedia.org/wikipedia/commons/f/f7/IATAlogo.svg"
        },
        {
            "title": "iBeacon",
            "hex": "3D7EBB",
            "source": "https://developer.apple.com/ibeacon/"
        },
        {
            "title": "IBM",
            "hex": "052FAD",
            "source": "https://www.ibm.com/design/language/ibm-logos/8-bar/",
            "guidelines": "https://www.ibm.com/design/language/ibm-logos/8-bar/"
        },
        {
            "title": "IBM Watson",
            "hex": "BE95FF",
            "source": "https://www.ibm.com/brand/systems/watson/brand/"
        },
        {
            "title": "Iceland",
            "hex": "CC092F",
            "source": "https://www.iceland.co.uk/"
        },
        {
            "title": "Icinga",
            "hex": "06062C",
            "source": "https://github.com/Icinga/icingaweb2/blob/293021b2000e9d459387153ca5690f97e0184aaa/public/img/icinga-logo-compact.svg"
        },
        {
            "title": "iCloud",
            "hex": "3693F3",
            "source": "https://commons.wikimedia.org/wiki/File:ICloud_logo.svg"
        },
        {
            "title": "IcoMoon",
            "hex": "825794",
            "source": "https://icomoon.io/"
        },
        {
            "title": "ICON",
            "hex": "31B8BB",
            "source": "https://icon.foundation/contents/resrce/media"
        },
        {
            "title": "Iconfinder",
            "hex": "1A1B1F",
            "source": "https://www.iconfinder.com/p/about"
        },
        {
            "title": "Iconify",
            "hex": "1769AA",
            "source": "https://iconify.design/"
        },
        {
            "title": "IconJar",
            "hex": "16A5F3",
            "source": "https://geticonjar.com/"
        },
        {
            "title": "Icons8",
            "hex": "1FB141",
            "source": "https://icons8.com/"
        },
        {
            "title": "ICQ",
            "hex": "24FF00",
            "source": "https://commons.wikimedia.org/wiki/File:ICQNewlogo.svg"
        },
        {
            "title": "IEEE",
            "hex": "00629B",
            "source": "https://brand-experience.ieee.org/templates-tools-resources/resources/master-brand-and-logos/",
            "guidelines": "https://brand-experience.ieee.org/guidelines/brand-identity/"
        },
        {
            "title": "iFixit",
            "hex": "0071CE",
            "source": "https://www.ifixit.com/",
            "guidelines": "https://www.ifixit.com/Info/Media"
        },
        {
            "title": "iFood",
            "hex": "EA1D2C",
            "source": "https://ifood.com.br/"
        },
        {
            "title": "IFTTT",
            "hex": "000000",
            "source": "https://ifttt.com/discover/brand-guidelines",
            "guidelines": "https://ifttt.com/discover/brand-guidelines"
        },
        {
            "title": "iHeartRadio",
            "hex": "C6002B",
            "source": "https://brand.iheart.com/logo",
            "guidelines": "https://brand.iheart.com/logo"
        },
        {
            "title": "IKEA",
            "hex": "0058A3",
            "source": "https://www.ikea.com/"
        },
        {
            "title": "ImageJ",
            "hex": "00D8E0",
            "source": "https://github.com/imagej/imagej/blob/0667395bcac20e5d7a371ac9f468522c74367d59/logo/inkscape_image_logo_src.svg"
        },
        {
            "title": "IMDb",
            "hex": "F5C518",
            "source": "https://brand.imdb.com/imdb",
            "guidelines": "https://brand.imdb.com/imdb"
        },
        {
            "title": "Imgur",
            "hex": "1BB76E",
            "source": "https://imgurinc.com/press",
            "guidelines": "https://help.imgur.com/hc/en-us/articles/202062878-Trademark-Use-Policy"
        },
        {
            "title": "Immer",
            "hex": "00E7C3",
            "source": "https://github.com/immerjs/immer/blob/7a5382899bc8b0bf5e21972a1c7db63f53e1d697/website/static/img/immer-logo.svg"
        },
        {
            "title": "Imou",
            "hex": "E89313",
            "source": "https://www.imoulife.com/support/download/userManual"
        },
        {
            "title": "Indeed",
            "hex": "003A9B",
            "source": "https://indeed.design/resources"
        },
        {
            "title": "Infiniti",
            "hex": "000000",
            "source": "https://www.infinitiusa.com"
        },
        {
            "title": "InfluxDB",
            "hex": "22ADF6",
            "source": "https://influxdata.github.io/branding/logo/downloads/",
            "guidelines": "https://influxdata.github.io/branding/logo/usage/"
        },
        {
            "title": "Informatica",
            "hex": "FF4D00",
            "source": "https://www.informatica.com/"
        },
        {
            "title": "Infosys",
            "hex": "007CC3",
            "source": "https://www.infosys.com/newsroom/journalist-resources/infosyslogo.html"
        },
        {
            "title": "Ingress",
            "hex": "783CBD",
            "source": "https://ingress.com/assets/fonts/ingress_icons.woff"
        },
        {
            "title": "Inkscape",
            "hex": "000000",
            "source": "https://inkscape.org/gallery/=inkscape-branding/inkscape-brand-assets/",
            "license": {
                "type": "CC-BY-SA-3.0"
            }
        },
        {
            "title": "Insomnia",
            "hex": "5849BE",
            "source": "https://insomnia.rest/"
        },
        {
            "title": "Instacart",
            "hex": "43B02A",
            "source": "https://www.instacart.com/press"
        },
        {
            "title": "Instagram",
            "hex": "E4405F",
            "source": "https://en.facebookbrand.com/instagram/",
            "guidelines": "https://en.facebookbrand.com/instagram/"
        },
        {
            "title": "Instapaper",
            "hex": "1F1F1F",
            "source": "https://www.instapaper.com/"
        },
        {
            "title": "Instatus",
            "hex": "4EE3C2",
            "source": "https://www.instatus.com/"
        },
        {
            "title": "Instructables",
            "hex": "FABF15",
            "source": "https://www.instructables.com/community/Official-Instructables-Logos-1/"
        },
        {
            "title": "Integromat",
            "hex": "2F8CBB",
            "source": "https://www.integromat.com"
        },
        {
            "title": "Intel",
            "hex": "0071C5",
            "source": "https://www.intel.com/content/www/us/en/newsroom/resources/press-kits-intel-overview.html"
        },
        {
            "title": "IntelliJ IDEA",
            "hex": "000000",
            "source": "https://www.jetbrains.com/idea/",
            "guidelines": "https://www.jetbrains.com/company/brand/"
        },
        {
            "title": "InteractJS",
            "hex": "2599ED",
            "source": "https://github.com/taye/interact.js/blob/603c34d4b34dece8a260381e2e5991b810d6d739/img/ijs-icon.svg"
        },
        {
            "title": "Intercom",
            "hex": "6AFDEF",
            "source": "https://www.intercom.com/press",
            "guidelines": "https://www.intercom.com/press"
        },
        {
            "title": "Internet Archive",
            "hex": "666666",
            "source": "https://archive.org/"
        },
        {
            "title": "Internet Explorer",
            "hex": "0076D6",
            "source": "https://compass-ssl.microsoft.com/assets/c8/67/c867db4c-f328-45b8-817c-33834c70aae6.svg?n=IE.svg"
        },
        {
            "title": "Intigriti",
            "hex": "161A36",
            "source": "https://www.intigriti.com/"
        },
        {
            "title": "InVision",
            "hex": "FF3366",
            "source": "https://www.invisionapp.com/news",
            "guidelines": "https://in.invisionapp.com/boards/FH3LW3S7XSD/"
        },
        {
            "title": "Invoice Ninja",
            "hex": "000000",
            "source": "https://github.com/invoiceninja/invoiceninja/blob/2bdb26dd06123a0426cc7a8da77fc8fce7e5a222/public/images/round_logo.png"
        },
        {
            "title": "ioBroker",
            "hex": "3399CC",
            "source": "https://github.com/ioBroker/awesome-iobroker/blob/6ba42e9fcda7c88356e2f8c98f435ce7b02d4e37/images/awesome-iobroker.svg"
        },
        {
            "title": "Ionic",
            "hex": "3880FF",
            "source": "https://ionicframework.com/press"
        },
        {
            "title": "iOS",
            "hex": "000000",
            "source": "https://en.wikipedia.org/wiki/IOS"
        },
        {
            "title": "IOTA",
            "hex": "131F37",
            "source": "https://www.iota.org/connect/brand",
            "guidelines": "https://www.iota.org/connect/brand",
            "license": {
                "type": "CC-BY-SA-4.0"
            }
        },
        {
            "title": "IPFS",
            "hex": "65C2CB",
            "source": "https://github.com/ipfs/logo"
        },
        {
            "title": "Issuu",
            "hex": "F36D5D",
            "source": "https://issuu.com/press",
            "guidelines": "https://issuu.com/press"
        },
        {
            "title": "Istio",
            "hex": "466BB0",
            "source": "https://github.com/istio/istio/blob/5a047251817eb2523af297607b7614120812e47a/logo/istio-bluelogo-whitebackground-unframed.svg"
        },
        {
            "title": "Itch.io",
            "hex": "FA5C5C",
            "source": "https://itch.io/press-kit",
            "guidelines": "https://itch.io/press-kit"
        },
        {
            "title": "iTerm2",
            "hex": "000000",
            "source": "https://github.com/gnachman/iTerm2/blob/6a857f3f5872eb1465ddc0dd83412015991e79ae/images/AppIcon/iTermIcon.sketch"
        },
        {
            "title": "iTunes",
            "hex": "FB5BC5",
            "source": "https://upload.wikimedia.org/wikipedia/commons/d/df/ITunes_logo.svg"
        },
        {
            "title": "IVECO",
            "hex": "004994",
            "source": "https://www.iveco.com/germany/Pages/Home-page.aspx"
        },
        {
            "title": "Jabber",
            "hex": "CC0000",
            "source": "https://commons.wikimedia.org/wiki/File:Jabber-bulb.svg",
            "guidelines": "http://www.jabber.org/faq.html#logo",
            "license": {
                "type": "CC-BY-2.5"
            }
        },
        {
            "title": "Jaguar",
            "hex": "FFFFFF",
            "source": "https://media.jaguar.com/en/press-kit"
        },
        {
            "title": "Jamboard",
            "hex": "F37C20",
            "source": "https://cdn2.hubspot.net/hubfs/159104/ECS/Jamboard/Approved%20Jamboard%20Brand%20Book.pdf",
            "guidelines": "https://cdn2.hubspot.net/hubfs/159104/ECS/Jamboard/Approved%20Jamboard%20Brand%20Book.pdf"
        },
        {
            "title": "Jameson",
            "hex": "004027",
            "source": "https://www.jamesonwhiskey.com/"
        },
        {
            "title": "Jamstack",
            "hex": "F0047F",
            "source": "https://github.com/jamstack/jamstack.org/tree/main/src/site/img/logo"
        },
        {
            "title": "Jasmine",
            "hex": "8A4182",
            "source": "https://github.com/jasmine/jasmine/blob/8991b1bba39b5b7e89fc5eeb07ae271a684cb1a4/images/jasmine-horizontal.svg"
        },
        {
            "title": "Java",
            "hex": "007396",
            "source": "https://www.oracle.com/legal/logos.html",
            "guidelines": "https://www.oracle.com/legal/logos.html"
        },
        {
            "title": "JavaScript",
            "hex": "F7DF1E",
            "source": "https://github.com/voodootikigod/logo.js",
            "license": {
                "type": "MIT"
            }
        },
        {
            "title": "JBL",
            "hex": "FF3300",
            "source": "https://www.jbl.com/"
        },
        {
            "title": "JCB",
            "hex": "0B4EA2",
            "source": "https://www.global.jcb/en/about-us/brand-concept/"
        },
        {
            "title": "Jeep",
            "hex": "000000",
            "source": "http://www.fcaci.com/x/JEEPv15",
            "guidelines": "http://www.fcaci.com/x/JEEPv15"
        },
        {
            "title": "Jekyll",
            "hex": "CC0000",
            "source": "https://github.com/jekyll/brand/blob/8302ad3ecf045054a095020729a8d2cc7005faf8/jekyll-logo-black.svg",
            "guidelines": "https://github.com/jekyll/brand",
            "license": {
                "type": "CC-BY-4.0"
            }
        },
        {
            "title": "Jellyfin",
            "hex": "00A4DC",
            "source": "https://jellyfin.org/docs/general/contributing/branding.html",
            "guidelines": "https://jellyfin.org/docs/general/contributing/branding.html"
        },
        {
            "title": "Jenkins",
            "hex": "D24939",
            "source": "https://get.jenkins.io/art/",
            "guidelines": "https://www.jenkins.io/press/",
            "license": {
                "type": "CC-BY-SA-3.0"
            }
        },
        {
            "title": "Jenkins X",
            "hex": "73C3D5",
            "source": "https://github.com/cdfoundation/artwork"
        },
        {
            "title": "Jest",
            "hex": "C21325",
            "source": "https://jestjs.io/"
        },
        {
            "title": "JET",
            "hex": "FBBA00",
            "source": "https://de.wikipedia.org/wiki/Datei:JET.svg"
        },
        {
            "title": "JetBrains",
            "hex": "000000",
            "source": "https://www.jetbrains.com/company/brand/logos/",
            "guidelines": "https://www.jetbrains.com/company/brand/"
        },
        {
            "title": "JFrog",
            "hex": "41BF47",
            "source": "https://jfrog.com/brand-guidelines/",
            "guidelines": "https://jfrog.com/brand-guidelines/"
        },
        {
            "title": "JFrog Bintray",
            "hex": "43A047",
            "source": "https://bintray.com/"
        },
        {
            "title": "Jinja",
            "hex": "B41717",
            "source": "https://github.com/pallets/jinja/blob/1c240154865a7b6034033027e3c2ca8a2fa53fc2/artwork/jinjalogo.svg"
        },
        {
            "title": "Jira",
            "hex": "0052CC",
            "source": "https://atlassian.design/resources/logo-library",
            "guidelines": "https://atlassian.design/foundations/logos/"
        },
        {
            "title": "Jira Software",
            "hex": "0052CC",
            "source": "https://www.atlassian.com/company/news/press-kit",
            "guidelines": "https://atlassian.design/foundations/logos/"
        },
        {
            "title": "Jitsi",
            "hex": "97979A",
            "source": "https://github.com/jitsi/jitsi-meet/blob/f8a41aea9c32796646c0fea11064775a4e5c3523/images/watermark.svg"
        },
        {
            "title": "John Deere",
            "hex": "367C2B",
            "source": "https://en.wikipedia.org/wiki/File:John_Deere_logo.svg",
            "guidelines": "https://johndeere.widencollective.com/portals/arrshkzc/MyPortalFeb23,2021"
        },
        {
            "title": "Joomla",
            "hex": "5091CD",
            "source": "https://docs.joomla.org/Joomla:Brand_Identity_Elements/Official_Logo",
            "guidelines": "https://docs.joomla.org/Joomla:Brand_Identity_Elements"
        },
        {
            "title": "Joplin",
            "hex": "1071D3",
            "source": "https://github.com/laurent22/joplin/blob/45e35576bd8b1bb0ffe958309cc1ab3736cc266b/Assets/JoplinLetter.svg"
        },
        {
            "title": "Jordan",
            "hex": "000000",
            "source": "https://www.nike.com/jordan"
        },
        {
            "title": "JPEG",
            "hex": "8A8A8A",
            "source": "https://jpeg.org/contact.html",
            "license": {
                "type": "CC-BY-ND-4.0"
            }
        },
        {
            "title": "jQuery",
            "hex": "0769AD",
            "source": "https://brand.jquery.org/logos/",
            "guidelines": "https://brand.jquery.org/logos/"
        },
        {
            "title": "JR Group",
            "hex": "000000",
            "source": "https://www.jrhokkaido.co.jp/"
        },
        {
            "title": "jsDelivr",
            "hex": "E84D3D",
            "source": "https://github.com/jsdelivr/www.jsdelivr.com/blob/eff02f3a8879cf7c7296840584e1293fe04e3a76/src/public/img/logo_horizontal.svg"
        },
        {
            "title": "JSFiddle",
            "hex": "0084FF",
            "source": "https://jsfiddle.net/"
        },
        {
            "title": "JSON",
            "hex": "000000",
            "source": "https://commons.wikimedia.org/wiki/File:JSON_vector_logo.svg"
        },
        {
            "title": "JSON Web Tokens",
            "hex": "000000",
            "source": "https://jwt.io/"
        },
        {
            "title": "JSS",
            "hex": "F7DF1E",
            "source": "https://cssinjs.org/"
        },
        {
            "title": "Julia",
            "hex": "9558B2",
            "source": "https://github.com/JuliaLang/julia-logo-graphics/blob/b5551ca7946b4a25746c045c15fbb8806610f8d0/images/julia-dots.svg"
        },
        {
            "title": "Juniper Networks",
            "hex": "84B135",
            "source": "https://www.juniper.net/us/en/company/press-center/images/image-library/logos/",
            "guidelines": "https://www.juniper.net/us/en/company/press-center/images/image-library/logos/"
        },
        {
            "title": "JUnit5",
            "hex": "25A162",
            "source": "https://raw.githubusercontent.com/junit-team/junit5/86465f4f491219ad0c0cf9c64eddca7b0edeb86f/assets/img/junit5-logo.svg"
        },
        {
            "title": "Jupyter",
            "hex": "F37626",
            "source": "https://github.com/jupyter/design/blob/80716ee75dd7b2a6ec6abcd89922d020483589b1/logos/Logo%20Mark/logomark-whitebody-whitemoons/logomark-whitebody-whitemoons.svg",
            "guidelines": "https://github.com/jupyter/design"
        },
        {
            "title": "Just Eat",
            "hex": "F36D00",
            "source": "https://www.justeattakeaway.com/media/media-kit/"
        },
        {
            "title": "JustGiving",
            "hex": "AD29B6",
            "source": "https://justgiving.com"
        },
        {
            "title": "Kaggle",
            "hex": "20BEFF",
            "source": "https://www.kaggle.com/brand-guidelines",
            "guidelines": "https://www.kaggle.com/brand-guidelines"
        },
        {
            "title": "Kahoot!",
            "hex": "46178F",
            "source": "https://kahoot.com/library/kahoot-logo/",
            "guidelines": "https://kahoot.com/library/kahoot-logo/"
        },
        {
            "title": "KaiOS",
            "hex": "6F02B5",
            "source": "https://www.kaiostech.com/company/press-room"
        },
        {
            "title": "Kakao",
            "hex": "FFCD00",
            "source": "https://www.kakaocorp.com/kakao/introduce/ci"
        },
        {
            "title": "KakaoTalk",
            "hex": "FFCD00",
            "source": "https://commons.wikimedia.org/wiki/File:KakaoTalk_logo.svg"
        },
        {
            "title": "Kali Linux",
            "hex": "557C94",
            "source": "https://www.kali.org/docs/policy/trademark/",
            "guidelines": "https://www.kali.org/docs/policy/trademark/"
        },
        {
            "title": "Karlsruher Verkehrsverbund",
            "hex": "9B2321",
            "source": "https://commons.wikimedia.org/wiki/File:KVV_2010.svg"
        },
        {
            "title": "Kasa Smart",
            "hex": "4ACBD6",
            "source": "https://www.tp-link.com/us/support/download/hs200/"
        },
        {
            "title": "KashFlow",
            "hex": "E5426E",
            "source": "https://www.kashflow.com/"
        },
        {
            "title": "Kaspersky",
            "hex": "006D5C",
            "source": "https://www.kaspersky.com"
        },
        {
            "title": "Katacoda",
            "hex": "F48220",
            "source": "https://katacoda.com/press-kit"
        },
        {
            "title": "Katana",
            "hex": "000000",
            "source": "https://www.foundry.com/products/katana"
        },
        {
            "title": "Kaufland",
            "hex": "E10915",
            "source": "https://www.kaufland.com/etc.clientlibs/kaufland/clientlibs/clientlib-klsite/resources/frontend/img/kl-logo-small-e825b661c5.svg"
        },
        {
            "title": "KDE",
            "hex": "1D99F3",
            "source": "https://kde.org/stuff/clipart/"
        },
        {
            "title": "Kdenlive",
            "hex": "527EB2",
            "source": "https://kdenlive.org/en/logo/",
            "guidelines": "https://kdenlive.org/en/logo/"
        },
        {
            "title": "KeePassXC",
            "hex": "6CAC4D",
            "source": "https://github.com/keepassxreboot/keepassxc/"
        },
        {
            "title": "Kentico",
            "hex": "F05A22",
            "source": "https://www.kentico.com"
        },
        {
            "title": "Keras",
            "hex": "D00000",
            "source": "https://keras.io/"
        },
        {
            "title": "Keybase",
            "hex": "33A0FF",
            "source": "https://github.com/keybase/client/tree/a144e0ce38ee9e495cc5acbcd4ef859f5534d820/media/logos"
        },
        {
            "title": "KeyCDN",
            "hex": "047AED",
            "source": "https://www.keycdn.com/logos"
        },
        {
            "title": "KFC",
            "hex": "F40027",
            "source": "https://global.kfc.com/asset-library/",
            "aliases": {
                "aka": [
                    "Kentucky Fried Chicken"
                ]
            }
        },
        {
            "title": "Khan Academy",
            "hex": "14BF96",
            "source": "https://khanacademy.zendesk.com/hc/en-us/articles/202483630-Press-room",
            "guidelines": "https://support.khanacademy.org/hc/en-us/articles/202263034-Trademark-and-Brand-Usage-Policy"
        },
        {
            "title": "Khronos Group",
            "hex": "CC3333",
            "source": "https://www.khronos.org/legal/trademarks/",
            "guidelines": "https://www.khronos.org/legal/trademarks/"
        },
        {
            "title": "Kia",
            "hex": "05141F",
            "source": "https://www.kia.com"
        },
        {
            "title": "Kibana",
            "hex": "005571",
            "source": "https://www.elastic.co/brand"
        },
        {
            "title": "Kickstarter",
            "hex": "05CE78",
            "source": "https://www.kickstarter.com/help/brand_assets"
        },
        {
            "title": "Kik",
            "hex": "82BC23",
            "source": "https://www.kik.com/news/"
        },
        {
            "title": "KinoPoisk",
            "hex": "FF6600",
            "source": "https://www.kinopoisk.ru/",
            "aliases": {
                "loc": {
                    "ru-RU": "КиноПоиск"
                }
            }
        },
        {
            "title": "Kirby",
            "hex": "000000",
            "source": "https://getkirby.com/press"
        },
        {
            "title": "Kitsu",
            "hex": "FD755C",
            "source": "https://kitsu.io/"
        },
        {
            "title": "Klarna",
            "hex": "FFB3C7",
            "source": "https://klarna.design/"
        },
        {
            "title": "KLM",
            "hex": "00A1DE",
            "source": "https://www.klm.com"
        },
        {
            "title": "Klook",
            "hex": "FF5722",
            "source": "https://www.klook.com/en-GB/newsroom/"
        },
        {
            "title": "KnowledgeBase",
            "hex": "FFD000",
            "source": "https://www.knowledgebase.ai/design",
            "guidelines": "https://www.knowledgebase.ai/design"
        },
        {
            "title": "Known",
            "hex": "333333",
            "source": "https://github.com/idno/known/tree/22c4935b57a61d94d2508651128b4f828f864989/gfx/logos"
        },
        {
            "title": "Ko-fi",
            "hex": "FF5E5B",
            "source": "https://more.ko-fi.com/brand-assets",
            "guidelines": "https://more.ko-fi.com/brand-assets"
        },
        {
            "title": "Koa",
            "hex": "33333D",
            "source": "https://koajs.com/"
        },
        {
            "title": "Koc",
            "hex": "F9423A",
            "source": "https://www.koc.com.tr/en"
        },
        {
            "title": "Kodi",
            "hex": "17B2E7",
            "source": "https://kodi.tv/"
        },
        {
            "title": "Kofax",
            "hex": "00558C",
            "source": "https://www.kofax.com/"
        },
        {
            "title": "Komoot",
            "hex": "6AA127",
            "source": "http://newsroom.komoot.com/media_kits/219423/",
            "guidelines": "http://newsroom.komoot.com/media_kits/219423/"
        },
        {
            "title": "Kongregate",
            "hex": "990000",
            "source": "https://www.kongregate.com/pages/logos-and-branding"
        },
        {
            "title": "Konva",
            "hex": "0D83CD",
            "source": "https://github.com/konvajs/konvajs.github.io/blob/2cfe67461dfe32076ba56c88a75fe8e99d068130/icon.png"
        },
        {
            "title": "Kotlin",
            "hex": "7F52FF",
            "source": "https://www.jetbrains.com/company/brand/logos/",
            "guidelines": "https://www.jetbrains.com/company/brand/"
        },
        {
            "title": "Krita",
            "hex": "3BABFF",
            "source": "https://krita.org/en/about/press/"
        },
        {
            "title": "KTM",
            "hex": "FF6600",
            "source": "https://ktm.com"
        },
        {
            "title": "Kuaishou",
            "hex": "FF4906",
            "source": "https://www.kuaishou.com/official/material-lib",
            "guidelines": "https://www.kuaishou.com/official/material-lib"
        },
        {
            "title": "Kubernetes",
            "hex": "326CE5",
            "source": "https://github.com/kubernetes/kubernetes/tree/master/logo"
        },
        {
            "title": "Kubuntu",
            "hex": "0079C1",
            "source": "https://kubuntu.org"
        },
        {
            "title": "Kyocera",
            "hex": "DF0522",
            "source": "https://uk.kyocera.com/"
        },
        {
            "title": "LabVIEW",
            "hex": "FFDB00",
            "source": "https://forums.ni.com/t5/NI-Partner-Network/New-Partner-Co-Marketing-Style-Guide/ba-p/3786987",
            "guidelines": "https://forums.ni.com/t5/NI-Partner-Network/New-Partner-Co-Marketing-Style-Guide/ba-p/3786987"
        },
        {
            "title": "Lada",
            "hex": "ED6B21",
            "source": "https://www.lada.ru/priora/sedan/accessories.html"
        },
        {
            "title": "Lamborghini",
            "hex": "DDB320",
            "source": "https://en.wikipedia.org/wiki/File:Lamborghini_Logo.svg"
        },
        {
            "title": "Land Rover",
            "hex": "005A2B",
            "source": "https://media.landrover.com/en/press-kit"
        },
        {
            "title": "Laragon",
            "hex": "0E83CD",
            "source": "https://laragon.org/"
        },
        {
            "title": "Laravel",
            "hex": "FF2D20",
            "source": "https://github.com/laravel/art"
        },
        {
            "title": "Laravel Horizon",
            "hex": "405263",
            "source": "https://github.com/laravel/horizon/blob/79ed572422d0ff789e9673a6dd9579026f14233a/public/img/horizon.svg"
        },
        {
            "title": "Laravel Nova",
            "hex": "252D37",
            "source": "https://nova.laravel.com/"
        },
        {
            "title": "Last.fm",
            "hex": "D51007",
            "source": "https://commons.wikimedia.org/wiki/File:Lastfm_logo.svg"
        },
        {
            "title": "LastPass",
            "hex": "D32D27",
            "source": "https://lastpass.com/press-room/",
            "guidelines": "https://lastpass.com/press-room/"
        },
        {
            "title": "LaTeX",
            "hex": "008080",
            "source": "https://github.com/latex3/branding"
        },
        {
            "title": "Launchpad",
            "hex": "F8C300",
            "source": "https://help.launchpad.net/logo/submissions",
            "guidelines": "https://help.launchpad.net/Legal",
            "license": {
                "type": "CC-BY-ND-2.0"
            }
        },
        {
            "title": "LBRY",
            "hex": "2F9176",
            "source": "https://lbry.com/press-kit",
            "guidelines": "https://lbry.com/faq/acceptable-use-policy"
        },
        {
            "title": "Leaflet",
            "hex": "199900",
            "source": "https://github.com/Leaflet/Leaflet/blob/d843c3b88486713827d7e860b58bdba75bfbd5a2/src/images/logo.svg"
        },
        {
            "title": "Leanpub",
            "hex": "FFFFFF",
            "source": "https://leanpub.com/press",
            "guidelines": "https://leanpub.com/press"
        },
        {
            "title": "LeetCode",
            "hex": "FFA116",
            "source": "https://leetcode.com/store"
        },
        {
            "title": "Lemmy",
            "hex": "FFFFFF",
            "source": "https://join-lemmy.org"
        },
        {
            "title": "Lenovo",
            "hex": "E2231A",
            "source": "https://news.lenovo.com/press-kits/"
        },
        {
            "title": "Lerna",
            "hex": "2F0268",
            "source": "https://github.com/lerna/logo/blob/fb18db535d71aacc6ffb0f6b75a0c3bd9e353543/lerna.svg"
        },
        {
            "title": "Less",
            "hex": "1D365D",
            "source": "https://github.com/less/logo/blob/c9c10c328cfc00071e92443934b35e389310abf8/less_logo.ai"
        },
        {
            "title": "Let’s Encrypt",
            "hex": "003A70",
            "source": "https://letsencrypt.org/trademarks/",
            "guidelines": "https://letsencrypt.org/trademarks/",
            "license": {
                "type": "CC-BY-NC-4.0"
            }
        },
        {
            "title": "Letterboxd",
            "hex": "00D735",
            "source": "https://letterboxd.com/about/logos/"
        },
        {
            "title": "LG",
            "hex": "A50034",
            "source": "https://en.wikipedia.org/wiki/LG_Corporation",
            "guidelines": "https://www.lg.com/global/about-lg-brand-identity"
        },
        {
            "title": "LGTM",
            "hex": "FFFFFF",
            "source": "https://lgtm.com/"
        },
        {
            "title": "Liberapay",
            "hex": "F6C915",
            "source": "https://en.liberapay.com/about/logos",
            "guidelines": "https://en.liberapay.com/about/logos",
            "license": {
                "type": "CC0-1.0"
            }
        },
        {
            "title": "Libraries.io",
            "hex": "337AB7",
            "source": "https://github.com/librariesio/libraries.io/blob/9ab0f659bb7fe137c15cf676612b6811f501a0bd/public/safari-pinned-tab.svg"
        },
        {
            "title": "LibraryThing",
            "hex": "251A15",
            "source": "https://twitter.com/LibraryThing/status/1054466649271656448"
        },
        {
            "title": "LibreOffice",
            "hex": "18A303",
            "source": "https://wiki.documentfoundation.org/Marketing/Branding",
            "guidelines": "https://wiki.documentfoundation.org/Marketing/Branding"
        },
        {
            "title": "libuv",
            "hex": "403C3D",
            "source": "https://github.com/libuv/libuv/blob/e4087dedf837f415056a45a838f639a3d9dc3ced/img/logos.svg"
        },
        {
            "title": "Lichess",
            "hex": "000000",
            "source": "https://lichess.org/about"
        },
        {
            "title": "Lidl",
            "hex": "0050AA",
            "source": "https://www.lidl.de/"
        },
        {
            "title": "LIFX",
            "hex": "000000",
            "source": "https://www.lifx.com/pages/press-enquiries",
            "guidelines": "https://www.dropbox.com/sh/i9khucz3ucy0q5v/AACrbtcpEIS0PdP84RdkhoAFa/Guides"
        },
        {
            "title": "Lighthouse",
            "hex": "F44B21",
            "source": "https://github.com/GoogleChrome/lighthouse/blob/80d2e6c1948f232ec4f1bdeabc8bc632fc5d0bfd/assets/lh_favicon.svg"
        },
        {
            "title": "LINE",
            "hex": "00C300",
            "source": "http://line.me/en/logo",
            "guidelines": "http://line.me/en/logo"
        },
        {
            "title": "LineageOS",
            "hex": "167C80",
            "source": "https://www.lineageos.org/",
            "guidelines": "https://docs.google.com/presentation/d/1VmxFrVqkjtNMjZbAcrC4egp8C_So7gjJR3KuxdJfJDo/edit?usp=sharing"
        },
        {
            "title": "LinkedIn",
            "hex": "0A66C2",
            "source": "https://brand.linkedin.com",
            "guidelines": "https://brand.linkedin.com/policies"
        },
        {
            "title": "Linktree",
            "hex": "39E09B",
            "source": "https://linktr.ee/"
        },
        {
            "title": "Linode",
            "hex": "00A95C",
            "source": "https://www.linode.com/company/press/"
        },
        {
            "title": "Linux",
            "hex": "FCC624",
            "source": "https://www.linuxfoundation.org/the-linux-mark/"
        },
        {
            "title": "Linux Containers",
            "hex": "333333",
            "source": "https://github.com/lxc/linuxcontainers.org/blob/29d3299ddf8718099b6de1464570fbbadbaabecb/static/img/containers.svg"
        },
        {
            "title": "Linux Foundation",
            "hex": "003366",
            "source": "https://www.linuxfoundation.org/en/about/brand/",
            "guidelines": "https://www.linuxfoundation.org/en/about/brand/"
        },
        {
            "title": "Linux Mint",
            "hex": "87CF3E",
            "source": "https://commons.wikimedia.org/wiki/File:Linux_Mint_logo_without_wordmark.svg"
        },
        {
            "title": "Lion Air",
            "hex": "ED3237",
            "source": "https://lionairthai.com/en/"
        },
        {
            "title": "Lit",
            "hex": "324FFF",
            "source": "https://github.com/lit/lit.dev/blob/5e59bdb00b7a261d6fdcd6a4ae529e17f6146ed3/packages/lit-dev-content/site/images/flame-favicon.svg"
        },
        {
            "title": "Litecoin",
            "hex": "A6A9AA",
            "source": "https://litecoin-foundation.org/litecoin-branding-guidelines/",
            "guidelines": "https://litecoin-foundation.org/litecoin-branding-guidelines/"
        },
        {
            "title": "LiveChat",
            "hex": "FFD000",
            "source": "https://livechat.design/",
            "guidelines": "https://livechat.design/"
        },
        {
            "title": "LiveJournal",
            "hex": "00B0EA",
            "source": "http://www.livejournal.com"
        },
        {
            "title": "Livewire",
            "hex": "4E56A6",
            "source": "https://laravel-livewire.com/"
        },
        {
            "title": "LLVM",
            "hex": "262D3A",
            "source": "https://llvm.org/Logo.html"
        },
        {
            "title": "LMMS",
            "hex": "10B146",
            "source": "https://lmms.io/branding"
        },
        {
            "title": "Lodash",
            "hex": "3492FF",
            "source": "https://github.com/lodash/lodash.com/blob/c8d41c62b446f08905fd94802db4da8da05d3e92/assets/img/lodash.svg"
        },
        {
            "title": "Logitech",
            "hex": "00B8FC",
            "source": "https://www.logitech.com/en-us/pr/library"
        },
        {
            "title": "LogMeIn",
            "hex": "45B6F2",
            "source": "https://www.logmein.com/legal/trademark",
            "guidelines": "https://www.logmein.com/legal/trademark"
        },
        {
            "title": "Logstash",
            "hex": "005571",
            "source": "https://www.elastic.co/brand",
            "guidelines": "https://www.elastic.co/brand"
        },
        {
            "title": "Looker",
            "hex": "4285F4",
            "source": "https://looker.com/"
        },
        {
            "title": "Loom",
            "hex": "625DF5",
            "source": "https://www.loom.com/press"
        },
        {
            "title": "Loop",
            "hex": "F29400",
            "source": "https://loop.frontiersin.org/"
        },
        {
            "title": "Lospec",
            "hex": "EAEAEA",
            "source": "https://lospec.com/brand",
            "guidelines": "https://lospec.com/brand"
        },
        {
            "title": "LOT Polish Airlines",
            "hex": "11397E",
            "source": "https://www.lot.com/us/en/kaleidoscope-inflight-magazine"
        },
        {
            "title": "Lua",
            "hex": "2C2D72",
            "source": "https://www.lua.org/images/",
            "guidelines": "https://www.lua.org/images/"
        },
        {
            "title": "Lubuntu",
            "hex": "0068C8",
            "source": "https://lubuntu.net/"
        },
        {
            "title": "Lufthansa",
            "hex": "05164D",
            "source": "https://www.lufthansa.com/"
        },
        {
            "title": "Lumen",
            "hex": "E74430",
            "source": "https://lumen.laravel.com/"
        },
        {
            "title": "Lydia",
            "hex": "0180FF",
            "source": "https://lydia-app.com/en/info/press.html",
            "guidelines": "https://lydia-app.com/en/info/press.html"
        },
        {
            "title": "Lyft",
            "hex": "FF00BF",
            "source": "https://www.lyft.com/press"
        },
        {
            "title": "MAAS",
            "hex": "E95420",
            "source": "https://design.ubuntu.com/downloads/",
            "license": {
                "type": "CC-BY-SA-3.0"
            }
        },
        {
            "title": "macOS",
            "hex": "000000",
            "source": "https://commons.wikimedia.org/wiki/File:MacOS_wordmark_(2017).svg"
        },
        {
            "title": "Macy’s",
            "hex": "E21A2C",
            "source": "https://www.macysinc.com/news-media/media-assets"
        },
        {
            "title": "Magento",
            "hex": "EE672F",
            "source": "http://magento.com"
        },
        {
            "title": "Magisk",
            "hex": "00AF9C",
            "source": "https://github.com/topjohnwu/Magisk/blob/master/app/src/main/res/drawable/ic_magisk.xml"
        },
        {
            "title": "Mail.Ru",
            "hex": "005FF9",
            "source": "https://my.mail.ru"
        },
        {
            "title": "MailChimp",
            "hex": "FFE01B",
            "source": "http://mailchimp.com/about/brand-assets",
            "guidelines": "http://mailchimp.com/about/brand-assets"
        },
        {
            "title": "Major League Hacking",
            "hex": "265A8F",
            "source": "https://mlh.io/brand-guidelines",
            "guidelines": "https://mlh.io/brand-guidelines"
        },
        {
            "title": "MakerBot",
            "hex": "FF1E0D",
            "source": "http://www.makerbot.com/makerbot-press-assets"
        },
        {
            "title": "MAMP",
            "hex": "02749C",
            "source": "https://www.mamp.info/en/mamp/mac/"
        },
        {
            "title": "MAN",
            "hex": "E40045",
            "source": "https://www.corporate.man.eu/"
        },
        {
            "title": "ManageIQ",
            "hex": "EF2929",
            "source": "https://www.manageiq.org/logo/"
        },
        {
            "title": "Manjaro",
            "hex": "35BF5C",
            "source": "https://manjaro.org/"
        },
        {
            "title": "Mapbox",
            "hex": "000000",
            "source": "https://www.mapbox.com/about/press/brand-guidelines",
            "guidelines": "https://www.mapbox.com/about/press/brand-guidelines"
        },
        {
            "title": "MariaDB",
            "hex": "003545",
            "source": "https://mariadb.com/about-us/logos/",
            "guidelines": "https://mariadb.com/about-us/logos/"
        },
        {
            "title": "MariaDB Foundation",
            "hex": "1F305F",
            "source": "https://mariadb.org/"
        },
        {
            "title": "Markdown",
            "hex": "000000",
            "source": "https://github.com/dcurtis/markdown-mark",
            "guidelines": "https://github.com/dcurtis/markdown-mark",
            "license": {
                "type": "CC0-1.0"
            }
        },
        {
            "title": "Marketo",
            "hex": "5C4C9F",
            "source": "https://www.marketo.com/"
        },
        {
            "title": "Marriott",
            "hex": "A70023",
            "source": "https://marriott-hotels.marriott.com/"
        },
        {
            "title": "Maserati",
            "hex": "0C2340",
            "source": "https://www.stellantis.com/en/brands/maserati"
        },
        {
            "title": "MasterCard",
            "hex": "EB001B",
            "source": "https://brand.mastercard.com/brandcenter/mastercard-brand-mark/downloads.html",
            "guidelines": "https://brand.mastercard.com/brandcenter/mastercard-brand-mark.html"
        },
        {
            "title": "mastercomfig",
            "hex": "009688",
            "source": "https://github.com/mastercomfig/mastercomfig.github.io/blob/d910ce7e868a6ef32106e36996c3473d78da2ce3/img/mastercomfig_logo.svg"
        },
        {
            "title": "Mastodon",
            "hex": "3088D4",
            "source": "https://joinmastodon.org/"
        },
        {
            "title": "Material Design",
            "hex": "757575",
            "source": "https://material.io/design/"
        },
        {
            "title": "Material Design Icons",
            "hex": "2196F3",
            "source": "https://materialdesignicons.com/icon/vector-square",
            "license": {
                "type": "Apache-2.0"
            }
        },
        {
            "title": "Matomo",
            "hex": "3152A0",
            "source": "https://matomo.org/media/"
        },
        {
            "title": "Matrix",
            "hex": "000000",
            "source": "https://matrix.org"
        },
        {
            "title": "Mattermost",
            "hex": "0058CC",
            "source": "https://www.mattermost.org/brand-guidelines/",
            "guidelines": "https://www.mattermost.org/brand-guidelines/"
        },
        {
            "title": "Matternet",
            "hex": "261C29",
            "source": "http://mttr.net"
        },
        {
            "title": "Max",
            "hex": "525252",
            "source": "https://cycling74.com/"
        },
        {
            "title": "Max-Planck-Gesellschaft",
            "hex": "006C66",
            "source": "https://www.mpg.de"
        },
        {
            "title": "Maytag",
            "hex": "002E5F",
            "source": "https://www.maytagcommerciallaundry.com/mclstorefront/c/-/p/MYR40PD"
        },
        {
            "title": "Mazda",
            "hex": "101010",
            "source": "https://www.mazda.com/en/about/profile/library/"
        },
        {
            "title": "McAfee",
            "hex": "C01818",
            "source": "https://www.mcafee.com/enterprise/en-us/about/newsroom/product-images.html"
        },
        {
            "title": "McDonald's",
            "hex": "FBC817",
            "source": "https://www.mcdonalds.com/gb/en-gb/newsroom.html"
        },
        {
            "title": "McLaren",
            "hex": "FF0000",
            "source": "https://cars.mclaren.com/"
        },
        {
            "title": "MDN Web Docs",
            "hex": "000000",
            "source": "https://developer.mozilla.org/"
        },
        {
            "title": "MediaFire",
            "hex": "1299F3",
            "source": "https://www.mediafire.com/developers/brand_assets/mediafire_brand_assets/",
            "guidelines": "https://www.mediafire.com/developers/brand_assets/mediafire_brand_assets/"
        },
        {
            "title": "MediaMarkt",
            "hex": "DF0000",
            "source": "https://www.mediamarkt.de/"
        },
        {
            "title": "MediaTek",
            "hex": "EC9430",
            "source": "https://corp.mediatek.com/news-events/press-library"
        },
        {
            "title": "MediaTemple",
            "hex": "000000",
            "source": "https://mediatemple.net/"
        },
        {
            "title": "Medium",
            "hex": "000000",
            "source": "https://medium.design/logos-and-brand-guidelines-f1a01a733592",
            "guidelines": "https://medium.design/logos-and-brand-guidelines-f1a01a733592"
        },
        {
            "title": "Meetup",
            "hex": "ED1C40",
            "source": "https://www.meetup.com/media/"
        },
        {
            "title": "MEGA",
            "hex": "D9272E",
            "source": "https://mega.io/corporate"
        },
        {
            "title": "Mendeley",
            "hex": "9D1620",
            "source": "https://www.mendeley.com/"
        },
        {
            "title": "Mercedes",
            "hex": "242424",
            "source": "https://www.mercedes-benz.com/"
        },
        {
            "title": "Merck",
            "hex": "007A73",
            "source": "https://www.merck.com/"
        },
        {
            "title": "Mercurial",
            "hex": "999999",
            "source": "https://www.mercurial-scm.org/hg-logo/",
            "guidelines": "https://www.mercurial-scm.org/hg-logo/",
            "license": {
                "type": "GPL-2.0-or-later"
            }
        },
        {
            "title": "Messenger",
            "hex": "00B2FF",
            "source": "https://en.facebookbrand.com/facebookapp/assets/messenger/",
            "guidelines": "https://en.facebookbrand.com/facebookapp/assets/messenger/"
        },
        {
            "title": "Metabase",
            "hex": "509EE3",
            "source": "https://www.metabase.com/"
        },
        {
            "title": "MetaFilter",
            "hex": "065A8F",
            "source": "https://www.metafilter.com/apple-touch-icon.png"
        },
        {
            "title": "Meteor",
            "hex": "DE4F4F",
            "source": "http://logo.meteorapp.com/"
        },
        {
            "title": "Metro",
            "hex": "EF4242",
            "source": "https://facebook.github.io/metro/"
        },
        {
            "title": "Metro de la Ciudad de México",
            "hex": "F77E1C",
            "source": "https://es.wikipedia.org/wiki/Archivo:Metro_de_la_Ciudad_de_M%C3%A9xico_(logo)_version_2019.svg"
        },
        {
            "title": "Metro de Madrid",
            "hex": "255E9C",
            "source": "https://commons.wikimedia.org/wiki/File:MetroMadridLogo.svg"
        },
        {
            "title": "Métro de Paris",
            "hex": "003E95",
            "source": "https://www.ratp.fr/"
        },
        {
            "title": "MeWe",
            "hex": "17377F",
            "source": "https://mewe.com"
        },
        {
            "title": "micro:bit",
            "hex": "00ED00",
            "source": "https://microbit.org/"
        },
        {
            "title": "Micro.blog",
            "hex": "FF8800",
            "source": "https://help.micro.blog/"
        },
        {
            "title": "Microgenetics",
            "hex": "FF0000",
            "source": "http://microgenetics.co.uk/"
        },
        {
            "title": "MicroPython",
            "hex": "2B2728",
            "source": "https://commons.wikimedia.org/wiki/File:MicroPython_new_logo.svg"
        },
        {
            "title": "Microsoft",
            "hex": "5E5E5E",
            "source": "https://developer.microsoft.com"
        },
        {
            "title": "Microsoft Academic",
            "hex": "2D9FD9",
            "source": "https://academic.microsoft.com/"
        },
        {
            "title": "Microsoft Access",
            "hex": "A4373A",
            "source": "https://developer.microsoft.com/en-us/fluentui#/styles/web/colors/products"
        },
        {
            "title": "Microsoft Azure",
            "hex": "0078D4",
            "source": "https://github.com/microsoft/vscode-azureresourcegroups/blob/0a06362e82170fd7f8dc2496286825b1a69cc42b/resources/azure.svg"
        },
        {
            "title": "Microsoft Bing",
            "hex": "258FFA",
            "source": "https://www.bing.com/covid/"
        },
        {
            "title": "Microsoft Edge",
            "hex": "0078D7",
            "source": "https://support.microsoft.com/en-us/help/17171/microsoft-edge-get-to-know"
        },
        {
            "title": "Microsoft Excel",
            "hex": "217346",
            "source": "https://developer.microsoft.com/en-us/fluentui#/styles/web/colors/products"
        },
        {
            "title": "Microsoft Exchange",
            "hex": "0078D4",
            "source": "https://developer.microsoft.com/en-us/fluentui#/styles/web/colors/products"
        },
        {
            "title": "Microsoft Office",
            "hex": "D83B01",
            "source": "https://developer.microsoft.com/en-us/microsoft-365"
        },
        {
            "title": "Microsoft OneDrive",
            "hex": "0078D4",
            "source": "https://developer.microsoft.com/en-us/fluentui#/styles/web/colors/products"
        },
        {
            "title": "Microsoft OneNote",
            "hex": "7719AA",
            "source": "https://developer.microsoft.com/en-us/fluentui#/styles/web/colors/products"
        },
        {
            "title": "Microsoft Outlook",
            "hex": "0078D4",
            "source": "https://developer.microsoft.com/en-us/outlook/docs"
        },
        {
            "title": "Microsoft PowerPoint",
            "hex": "B7472A",
            "source": "https://developer.microsoft.com/en-us/fluentui#/styles/web/colors/products"
        },
        {
            "title": "Microsoft SharePoint",
            "hex": "0078D4",
            "source": "https://developer.microsoft.com/en-us/fluentui#/styles/web/colors/products"
        },
        {
            "title": "Microsoft SQL Server",
            "hex": "CC2927",
            "source": "https://de.wikipedia.org/wiki/Datei:Microsoft_SQL_Server_Logo.svg"
        },
        {
            "title": "Microsoft Teams",
            "hex": "6264A7",
            "source": "https://developer.microsoft.com/en-us/fluentui#/styles/web/colors/products"
        },
        {
            "title": "Microsoft Translator",
            "hex": "057B00",
            "source": "https://translator.microsoft.com"
        },
        {
            "title": "Microsoft Visio",
            "hex": "3955A3",
            "source": "https://developer.microsoft.com/en-us/fluentui#/styles/web/colors/products"
        },
        {
            "title": "Microsoft Word",
            "hex": "2B579A",
            "source": "https://developer.microsoft.com/en-us/fluentui#/styles/web/colors/products"
        },
        {
            "title": "MicroStrategy",
            "hex": "D9232E",
            "source": "https://www.microstrategy.com/en/company/press-kit",
            "guidelines": "https://www.microstrategy.com/en/company/press-kit"
        },
        {
            "title": "MIDI",
            "hex": "000000",
            "source": "https://en.wikipedia.org/wiki/MIDI"
        },
        {
            "title": "Minds",
            "hex": "FED12F",
            "source": "https://www.minds.com/branding",
            "license": {
                "type": "CC-BY-SA-4.0"
            }
        },
        {
            "title": "Minecraft",
            "hex": "62B47A",
            "source": "https://education.minecraft.net/press/"
        },
        {
            "title": "Minetest",
            "hex": "53AC56",
            "source": "https://www.minetest.net/"
        },
        {
            "title": "Mini",
            "hex": "000000",
            "source": "https://mini.co.uk"
        },
        {
            "title": "Minutemailer",
            "hex": "30B980",
            "source": "https://minutemailer.com"
        },
        {
            "title": "Miro",
            "hex": "050038",
            "source": "https://miro.com/"
        },
        {
            "title": "Mitsubishi",
            "hex": "E60012",
            "source": "https://www.mitsubishi.com/"
        },
        {
            "title": "Mix",
            "hex": "FF8126",
            "source": "https://mix.com"
        },
        {
            "title": "Mixcloud",
            "hex": "5000FF",
            "source": "https://www.mixcloud.com/about",
            "guidelines": "https://www.mixcloud.com/about"
        },
        {
            "title": "MLB",
            "hex": "041E42",
            "source": "https://www.mlb.com/",
            "aliases": {
                "aka": [
                    "Major League Baseball"
                ]
            }
        },
        {
            "title": "MobX",
            "hex": "FF9955",
            "source": "https://github.com/mobxjs/mobx/blob/248e25e37af31c2e71ff452bc662a85816fa40d8/docs/assets/mobservable.svg"
        },
        {
            "title": "MobX-State-Tree",
            "hex": "FF7102",
            "source": "https://github.com/mobxjs/mobx-state-tree/blob/666dabd60a7fb87faf83d177c14f516481b5f141/website/static/img/mobx-state-tree-logo.svg"
        },
        {
            "title": "Mocha",
            "hex": "8D6748",
            "source": "https://mochajs.org/"
        },
        {
            "title": "MODX",
            "hex": "102C53",
            "source": "https://docs.modx.com/"
        },
        {
            "title": "Mojang Studios",
            "hex": "EF323D",
            "source": "https://www.minecraft.net"
        },
        {
            "title": "Moleculer",
            "hex": "3CAFCE",
            "source": "https://moleculer.services/"
        },
        {
            "title": "Momenteo",
            "hex": "5A6AB1",
            "source": "https://www.momenteo.com/media"
        },
        {
            "title": "Monero",
            "hex": "FF6600",
            "source": "https://www.getmonero.org/press-kit/"
        },
        {
            "title": "MongoDB",
            "hex": "47A248",
            "source": "https://www.mongodb.com/pressroom"
        },
        {
            "title": "monkey tie",
            "hex": "1A52C2",
            "source": "https://www.monkey-tie.com"
        },
        {
            "title": "Monster",
            "hex": "6D4C9F",
            "source": "https://www.monster.com/press/"
        },
        {
            "title": "Monzo",
            "hex": "14233C",
            "source": "https://monzo.com/press/"
        },
        {
            "title": "Moo",
            "hex": "00945E",
            "source": "https://www.moo.com/uk/about/press"
        },
        {
            "title": "Moscow Metro",
            "hex": "D9232E",
            "source": "https://mosmetro.ru/"
        },
        {
            "title": "Motorola",
            "hex": "E1140A",
            "source": "https://motorola-global-portal-de.custhelp.com/"
        },
        {
            "title": "Mozilla",
            "hex": "000000",
            "source": "https://mozilla.design/mozilla/",
            "guidelines": "https://mozilla.design/mozilla/"
        },
        {
            "title": "MSI",
            "aliases": {
                "aka": [
                    "Micro-Star International"
                ]
            },
            "hex": "FF0000",
            "source": "https://www.msi.com/page/brochure"
        },
        {
            "title": "MTA",
            "hex": "0039A6",
            "source": "https://mta.info/"
        },
        {
            "title": "MTR",
            "hex": "AC2E45",
            "source": "https://commons.wikimedia.org/wiki/File:MTR_(logo_with_text).svg"
        },
        {
            "title": "MUI",
            "aliases": {
                "aka": [
                    "Material-UI"
                ]
            },
            "hex": "007FFF",
            "source": "https://github.com/mui-org/material-ui/blob/353cecb5391571163eb6bd8cbf36d2dd299aaf56/docs/src/icons/SvgMuiLogo.tsx"
        },
        {
            "title": "Mulesoft",
            "hex": "00A0DF",
            "source": "https://www.mulesoft.com/brand",
            "guidelines": "https://www.mulesoft.com/brand"
        },
        {
            "title": "Mumble",
            "hex": "FFFFFF",
            "source": "https://github.com/mumble-voip/mumble/blob/d40a19eb88cda61084da245a1b6cb8f32ef1b6e4/icons/mumble_small.svg",
            "guidelines": "https://github.com/mumble-voip/mumble/blob/d40a19eb88cda61084da245a1b6cb8f32ef1b6e4/LICENSE"
        },
        {
            "title": "MuseScore",
            "hex": "1A70B8",
            "source": "https://musescore.org/en/about/logos-and-graphics"
        },
        {
            "title": "MusicBrainz",
            "hex": "BA478F",
            "source": "https://metabrainz.org/projects"
        },
        {
            "title": "MX Linux",
            "hex": "000000",
            "source": "https://mxlinux.org/art/",
            "license": {
                "type": "GPL-3.0-only"
            }
        },
        {
            "title": "MyAnimeList",
            "hex": "2E51A2",
            "source": "https://myanimelist.net/forum/?topicid=1575618"
        },
        {
            "title": "MYOB",
            "hex": "6100A5",
            "source": "https://myob-identikit.frontify.com/d/JK2D4WFOdAwV/for-developers"
        },
        {
            "title": "Myspace",
            "hex": "030303",
            "source": "https://myspace.com/"
        },
        {
            "title": "MySQL",
            "hex": "4479A1",
            "source": "https://www.mysql.com/about/legal/logos.html",
            "guidelines": "https://www.mysql.com/about/legal/logos.html"
        },
        {
            "title": "N26",
            "hex": "48AC98",
            "source": "https://n26.com/"
        },
        {
            "title": "Namebase",
            "hex": "0068FF",
            "source": "https://www.namebase.io/"
        },
        {
            "title": "Namecheap",
            "hex": "DE3723",
            "source": "https://www.namecheap.com/"
        },
        {
            "title": "Nano",
            "hex": "4A90E2",
            "source": "https://nano.org/resources",
            "guidelines": "https://nano.org/resources"
        },
        {
            "title": "NASA",
            "hex": "E03C31",
            "source": "https://commons.wikimedia.org/wiki/File:NASA_Worm_logo.svg",
            "guidelines": "https://www.nasa.gov/multimedia/guidelines/index.html"
        },
        {
            "title": "National Grid",
            "hex": "00148C",
            "source": "https://www.nationalgrid.com/"
        },
        {
            "title": "NativeScript",
            "hex": "3655FF",
            "source": "https://docs.nativescript.org/"
        },
        {
            "title": "Naver",
            "hex": "03C75A",
            "source": "https://www.navercorp.com/investment/annualReport"
        },
        {
            "title": "NBA",
            "hex": "253B73",
            "source": "https://nba.com/"
        },
        {
            "title": "NBB",
            "hex": "FF7100",
            "source": "https://presse.notebooksbilliger.de/presskits/style-guide"
        },
        {
            "title": "NDR",
            "hex": "0C1754",
            "source": "https://www.ndr.de/"
        },
        {
            "title": "NEC",
            "hex": "1414A0",
            "source": "https://commons.wikimedia.org/wiki/File:NEC_logo.svg"
        },
        {
            "title": "Neo4j",
            "hex": "008CC1",
            "source": "https://neo4j.com/style-guide/",
            "guidelines": "https://neo4j.com/style-guide/"
        },
        {
            "title": "Neovim",
            "hex": "57A143",
            "source": "https://neovim.io/",
            "license": {
                "type": "CC-BY-SA-3.0"
            }
        },
        {
            "title": "NestJS",
            "hex": "E0234E",
            "source": "https://nestjs.com/"
        },
        {
            "title": "NetApp",
            "hex": "0067C5",
            "source": "http://www.netapp.com/",
            "guidelines": "https://www.netapp.com/company/legal/trademark-guidelines/"
        },
        {
            "title": "Netflix",
            "hex": "E50914",
            "source": "https://brand.netflix.com/en/assets/brand-symbol",
            "guidelines": "https://brand.netflix.com/en/assets/brand-symbol"
        },
        {
            "title": "Netlify",
            "hex": "00C7B7",
            "source": "https://www.netlify.com/press/",
            "guidelines": "https://www.netlify.com/press/",
            "aliases": {
                "dup": [
                    {
                        "title": "Netlify CMS",
                        "hex": "C9FA4B",
                        "source": "https://www.netlifycms.org/"
                    }
                ]
            }
        },
        {
            "title": "Nette",
            "hex": "3484D2",
            "source": "https://nette.org/en/logo",
            "guidelines": "https://nette.org/en/logo"
        },
        {
            "title": "Netto",
            "hex": "FFE500",
            "source": "https://www.netto-online.de/INTERSHOP/static/WFS/Plus-NettoDE-Site/-/-/de_DE/css/images/netto-logo.svg"
        },
        {
            "title": "New Balance",
            "hex": "CF0A2C",
            "source": "https://www.newbalance.com"
        },
        {
            "title": "New Japan Pro-Wrestling",
            "hex": "FF160B",
            "source": "https://en.wikipedia.org/wiki/File:NJPW_World_Logo.svg",
            "aliases": {
                "aka": [
                    "NJPW"
                ],
                "dup": [
                    {
                        "title": "NJPW World",
                        "hex": "B79C65",
                        "source": "https://njpwworld.com/"
                    }
                ],
                "loc": {
                    "ja-JP": "新日本プロレスリング"
                }
            }
        },
        {
            "title": "New Relic",
            "hex": "008C99",
            "source": "https://newrelic.com/about/media-assets",
            "guidelines": "https://newrelic.com/about/media-assets#guidelines"
        },
        {
            "title": "New York Times",
            "hex": "000000",
            "source": "https://www.nytimes.com/"
        },
        {
            "title": "Next.js",
            "hex": "000000",
            "source": "https://nextjs.org/"
        },
        {
            "title": "Nextcloud",
            "hex": "0082C9",
            "source": "https://nextcloud.com/press/",
            "guidelines": "https://nextcloud.com/trademarks/"
        },
        {
            "title": "Nextdoor",
            "hex": "8ED500",
            "source": "https://about.nextdoor.com/us-media/"
        },
        {
            "title": "NFC",
            "hex": "002E5F",
            "source": "https://nfc-forum.org/our-work/nfc-branding/n-mark/guidelines-and-brand-assets/",
            "guidelines": "https://nfc-forum.org/our-work/nfc-branding/n-mark/guidelines-and-brand-assets/"
        },
        {
            "title": "NGINX",
            "hex": "009639",
            "source": "https://www.nginx.com/press/",
            "guidelines": "https://www.nginx.com/press/"
        },
        {
            "title": "ngrok",
            "hex": "1F1E37",
            "source": "https://ngrok.com/"
        },
        {
            "title": "niconico",
            "hex": "231815",
            "source": "https://www.nicovideo.jp/"
        },
        {
            "title": "Nike",
            "hex": "111111",
            "source": "https://www.nike.com/"
        },
        {
            "title": "Nim",
            "hex": "FFE953",
            "source": "https://nim-lang.org"
        },
        {
            "title": "Nintendo",
            "hex": "8F8F8F",
            "source": "https://en.wikipedia.org/wiki/Nintendo#/media/File:Nintendo.svg"
        },
        {
            "title": "Nintendo 3DS",
            "hex": "D12228",
            "source": "https://www.nintendo.de/"
        },
        {
            "title": "Nintendo GameCube",
            "hex": "6A5FBB",
            "source": "https://www.nintendo.com/consumer/systems/nintendogamecube/index.jsp"
        },
        {
            "title": "Nintendo Network",
            "hex": "FF7D00",
            "source": "https://id.nintendo.net/login"
        },
        {
            "title": "Nintendo Switch",
            "hex": "E60012",
            "source": "https://www.nintendo.com/switch/"
        },
        {
            "title": "Nissan",
            "hex": "C3002F",
            "source": "https://www.nissan.ie/"
        },
        {
            "title": "NixOS",
            "hex": "5277C3",
            "source": "https://github.com/NixOS/nixos-homepage/tree/master/logo"
        },
        {
            "title": "Node-RED",
            "hex": "8F0000",
            "source": "https://nodered.org/about/resources/"
        },
        {
            "title": "Node.js",
            "hex": "339933",
            "source": "https://nodejs.org/en/about/resources/",
            "guidelines": "https://nodejs.org/en/about/resources/"
        },
        {
            "title": "Nodemon",
            "hex": "76D04B",
            "source": "https://nodemon.io/"
        },
        {
            "title": "Nokia",
            "hex": "124191",
            "source": "https://www.nokia.com/"
        },
        {
            "title": "NordVPN",
            "hex": "4687FF",
            "source": "https://nordvpn.com/press-area/",
            "guidelines": "https://nordvpn.com/press-area/"
        },
        {
            "title": "Norwegian",
            "hex": "D81939",
            "source": "https://www.norwegian.com/ie/travel-info/on-board/in-flight-entertainment/magazine/"
        },
        {
            "title": "Notepad++",
            "hex": "90E59A",
            "source": "https://github.com/notepad-plus-plus/notepad-plus-plus/blob/1f2c63cce173e3e1dc5922637c81a851693e2856/PowerEditor/misc/chameleon/chameleon-pencil.eps"
        },
        {
            "title": "Notion",
            "hex": "000000",
            "source": "https://www.notion.so/"
        },
        {
            "title": "Notist",
            "hex": "333333",
            "source": "https://noti.st/"
        },
        {
            "title": "Noun Project",
            "hex": "000000",
            "source": "https://www.lingoapp.com/6/s/oJkq3W/?v=3"
        },
        {
            "title": "NOW",
            "hex": "001211",
            "source": "https://www.nowtv.com/"
        },
        {
            "title": "npm",
            "hex": "CB3837",
            "source": "https://www.npmjs.com/",
            "guidelines": "https://www.npmjs.com/policies/trademark"
        },
        {
            "title": "Nrwl",
            "hex": "96D7E8",
            "source": "https://nrwl.io/assets/nrwl-logo-white.svg"
        },
        {
            "title": "Nubank",
            "hex": "820AD1",
            "source": "https://nubank.com.br/en/press/"
        },
        {
            "title": "Nucleo",
            "hex": "252B2D",
            "source": "https://nucleoapp.com/"
        },
        {
            "title": "NuGet",
            "hex": "004880",
            "source": "https://github.com/NuGet/Media/blob/89f7c87245e52e8ce91d94c0a47f44c6576e3a0d/Images/MainLogo/Vector/nuget.svg"
        },
        {
            "title": "Nuke",
            "hex": "000000",
            "source": "https://www.foundry.com/products/nuke"
        },
        {
            "title": "Numba",
            "hex": "00A3E0",
            "source": "https://github.com/numba/numba/blob/0db8a2bcd0f53c0d0ad8a798432fb3f37f14af27/docs/_static/numba-blue-icon-rgb.svg"
        },
        {
            "title": "NumPy",
            "hex": "013243",
            "source": "https://numpy.org/press-kit/",
            "guidelines": "https://github.com/numpy/numpy/blob/main/branding/logo/logoguidelines.md"
        },
        {
            "title": "Nutanix",
            "hex": "024DA1",
            "source": "https://www.nutanix.com/content/dam/nutanix/en/cmn/documents/nutanix-brandbook.pdf"
        },
        {
            "title": "Nuxt.js",
            "hex": "00DC82",
            "source": "https://nuxtjs.org/design",
            "guidelines": "https://nuxtjs.org/design"
        },
        {
            "title": "NVIDIA",
            "hex": "76B900",
            "source": "https://www.nvidia.com/etc/designs/nvidiaGDC/clientlibs_base/images/NVIDIA-Logo.svg"
        },
        {
            "title": "Nx",
            "hex": "143055",
            "source": "https://nx.dev/"
        },
        {
            "title": "NZXT",
            "hex": "000000",
            "source": "https://nzxt.com/",
            "guidelines": "https://nzxt.com/about/brand-guidelines"
        },
        {
            "title": "O'Reilly",
            "hex": "D3002D",
            "source": "https://www.oreilly.com/about/logos/",
            "guidelines": "https://www.oreilly.com/about/logos/"
        },
        {
            "title": "OBS Studio",
            "hex": "302E31",
            "source": "https://upload.wikimedia.org/wikipedia/commons/7/78/OBS.svg"
        },
        {
            "title": "Observable",
            "hex": "353E58",
            "source": "https://observablehq.com/"
        },
        {
            "title": "Obsidian",
            "hex": "483699",
            "source": "https://obsidian.md/"
        },
        {
            "title": "OCaml",
            "hex": "EC6813",
            "source": "http://ocaml.org/img/OCaml_Sticker.svg",
            "guidelines": "https://ocaml.org/docs/logos.html",
            "license": {
                "type": "Unlicense"
            }
        },
        {
            "title": "Octane Render",
            "hex": "000000",
            "source": "https://render.otoy.com/forum/viewtopic.php?f=9&t=359",
            "aliases": {
                "aka": [
                    "otoy"
                ]
            }
        },
        {
            "title": "Octave",
            "hex": "0790C0",
            "source": "https://www.gnu.org/software/octave/"
        },
        {
            "title": "Octopus Deploy",
            "hex": "2F93E0",
            "source": "https://octopus.com/company/brand",
            "guidelines": "https://octopus.com/company/brand"
        },
        {
            "title": "Oculus",
            "hex": "1C1E20",
            "source": "https://en.facebookbrand.com/oculus/assets/oculus?audience=oculus-landing",
            "guidelines": "https://en.facebookbrand.com/oculus/"
        },
        {
            "title": "Odnoklassniki",
            "hex": "EE8208",
            "source": "https://insideok.ru/brandbook"
        },
        {
            "title": "Odysee",
            "hex": "EF1970",
            "source": "https://odysee.com/@OdyseeHelp:b/odyseepresskit:b"
        },
        {
            "title": "Oh Dear",
            "hex": "FFFFFF",
            "source": "https://ohdear.app/logos"
        },
        {
            "title": "okcupid",
            "hex": "0500BE",
            "source": "https://okcupid.com/press"
        },
        {
            "title": "Okta",
            "hex": "007DC1",
            "source": "https://www.okta.com/press-room/media-assets/",
            "guidelines": "https://www.okta.com/terms-of-use-for-okta-content/"
        },
        {
            "title": "OnePlus",
            "hex": "F5010C",
            "source": "https://www.oneplus.com/ca_en/brand/asset"
        },
        {
            "title": "OnlyFans",
            "hex": "00AFF0",
            "source": "https://onlyfans.com/brand",
            "guidelines": "https://onlyfans.com/brand"
        },
        {
            "title": "ONNX",
            "hex": "005CED",
            "source": "https://github.com/onnx/onnx.github.io/blob/382e7036b616ce1555499ac41730245a2478513c/images/ONNX-ICON.svg"
        },
        {
            "title": "OnStar",
            "hex": "003D7D",
            "source": "https://www.onstar.com/"
        },
        {
            "title": "Opel",
            "hex": "F7FF14",
            "source": "https://www.stellantis.com/en/brands/opel"
        },
        {
            "title": "Open Access",
            "hex": "F68212",
            "source": "https://commons.wikimedia.org/wiki/File:Open_Access_logo_PLoS_white.svg"
        },
        {
            "title": "Open Badges",
            "hex": "073B5A",
            "source": "https://backpack.openbadges.org/"
        },
        {
            "title": "Open Bug Bounty",
            "hex": "F67909",
            "source": "https://www.openbugbounty.org/"
        },
        {
            "title": "Open Collective",
            "hex": "7FADF2",
            "source": "https://docs.opencollective.com/help/about#media-logo"
        },
        {
            "title": "Open Containers Initiative",
            "hex": "262261",
            "source": "https://github.com/opencontainers/artwork/tree/master/oci/icon"
        },
        {
            "title": "Open Source Initiative",
            "hex": "3DA639",
            "source": "https://opensource.org/logo-usage-guidelines",
            "guidelines": "https://opensource.org/logo-usage-guidelines"
        },
        {
            "title": "OpenAI",
            "hex": "412991",
            "source": "https://openai.com/"
        },
        {
            "title": "OpenAI Gym",
            "hex": "0081A5",
            "source": "https://gym.openai.com/"
        },
        {
            "title": "OpenAPI Initiative",
            "hex": "6BA539",
            "source": "https://www.openapis.org/faq/style-guide",
            "guidelines": "https://www.openapis.org/faq/style-guide"
        },
        {
            "title": "OpenBSD",
            "hex": "F2CA30",
            "source": "https://en.wikipedia.org/wiki/OpenBSD"
        },
        {
            "title": "OpenCV",
            "hex": "5C3EE8",
            "source": "https://opencv.org/resources/media-kit/",
            "guidelines": "https://opencv.org/resources/media-kit/"
        },
        {
            "title": "OpenFaaS",
            "hex": "3B5EE9",
            "source": "https://docs.openfaas.com/"
        },
        {
            "title": "OpenGL",
            "hex": "5586A4",
            "source": "https://www.khronos.org/legal/trademarks/"
        },
        {
            "title": "OpenID",
            "hex": "F78C40",
            "source": "https://openid.net/add-openid/logos/"
        },
        {
            "title": "Openlayers",
            "hex": "1F6B75",
            "source": "https://github.com/openlayers/openlayers.github.io/blob/5b93e18b8d302eb49a812fb96abb529895ceb7a2/assets/logo.svg"
        },
        {
            "title": "OpenMined",
            "hex": "ED986C",
            "source": "https://www.openmined.org/",
            "guidelines": "https://www.openmined.org/"
        },
        {
            "title": "OpenNebula",
            "hex": "0097C2",
            "source": "https://opennebula.io/docs/"
        },
        {
            "title": "OpenSSL",
            "hex": "721412",
            "source": "https://www.openssl.org/"
        },
        {
            "title": "OpenStack",
            "hex": "ED1944",
            "source": "https://www.openstack.org/brand/openstack-logo/",
            "guidelines": "https://www.openstack.org/brand/openstack-logo/"
        },
        {
            "title": "OpenStreetMap",
            "hex": "7EBC6F",
            "source": "https://www.openstreetmap.org",
            "guidelines": "https://wiki.osmfoundation.org/wiki/Trademark_Policy"
        },
        {
            "title": "openSUSE",
            "hex": "73BA25",
            "source": "https://github.com/openSUSE/artwork/blob/33e94aa76837c09f03d1712705949b71a246a53b/logos/buttons/button-colour.svg",
            "guidelines": "https://en.opensuse.org/Portal:Artwork"
        },
        {
            "title": "OpenVPN",
            "hex": "EA7E20",
            "source": "https://openvpn.net/wp-content/themes/openvpn/assets/images/logo.svg",
            "guidelines": "https://openvpn.net/terms/"
        },
        {
            "title": "OpenWrt",
            "hex": "00B5E2",
            "source": "https://openwrt.org/docs/guide-graphic-designer/openwrt-logo",
            "guidelines": "https://openwrt.org/docs/guide-graphic-designer/openwrt-logo"
        },
        {
            "title": "Opera",
            "hex": "FF1B2D",
            "source": "https://brand.opera.com/1472-2/opera-logos/",
            "guidelines": "https://brand.opera.com/"
        },
        {
            "title": "OPNSense",
            "hex": "D94F00",
            "source": "https://opnsense.org/about/legal-notices/",
            "guidelines": "https://opnsense.org/about/legal-notices/"
        },
        {
            "title": "Opsgenie",
            "hex": "172B4D",
            "source": "https://www.atlassian.com/company/news/press-kit"
        },
        {
            "title": "OpsLevel",
            "hex": "1890FF",
            "source": "https://www.opslevel.com/"
        },
        {
            "title": "Oracle",
            "hex": "F80000",
            "source": "https://www.oracle.com/opn/index.html",
            "guidelines": "https://www.oracle.com/legal/logos.html"
        },
        {
            "title": "ORCID",
            "hex": "A6CE39",
            "source": "https://orcid.figshare.com/articles/figure/ORCID_iD_icon_graphics/5008697",
            "guidelines": "https://info.orcid.org/brand-guidelines/"
        },
        {
            "title": "Org",
            "hex": "77AA99",
            "source": "https://orgmode.org"
        },
        {
            "title": "Origin",
            "hex": "F56C2D",
            "source": "https://www.origin.com/gbr/en-us/store"
        },
        {
            "title": "Osano",
            "hex": "7764FA",
            "source": "https://www.osano.com/company/assets"
        },
        {
            "title": "Oshkosh",
            "hex": "E6830F",
            "source": "https://oshkoshdefense.com/media/photos/",
            "license": {
                "type": "CC-BY-SA-4.0"
            }
        },
        {
            "title": "OSMC",
            "hex": "17394A",
            "source": "https://github.com/osmc/osmc/tree/master/assets"
        },
        {
            "title": "osu!",
            "hex": "FF66AA",
            "source": "https://osu.ppy.sh/wiki/vi/Brand_identity_guidelines",
            "guidelines": "https://osu.ppy.sh/wiki/vi/Brand_identity_guidelines"
        },
        {
            "title": "Overcast",
            "hex": "FC7E0F",
            "source": "https://overcast.fm"
        },
        {
            "title": "Overleaf",
            "hex": "47A141",
            "source": "https://www.overleaf.com/for/press/media-resources"
        },
        {
            "title": "OVH",
            "hex": "123F6D",
            "source": "https://www.ovh.com/ca/en/newsroom/"
        },
        {
            "title": "OWASP",
            "hex": "000000",
            "source": "https://github.com/OWASP/www-event-2020-07-virtual/blob/eefbef6c1afdd1dee2af11e7f44ad005b25ad48c/assets/images/logo.svg"
        },
        {
            "title": "Oxygen",
            "hex": "3A209E",
            "source": "https://oxygenbuilder.com/",
            "guidelines": "https://oxygenbuilder.com/trademark-policy/"
        },
        {
            "title": "OYO",
            "hex": "EE2E24",
            "source": "https://www.oyorooms.com/"
        },
        {
            "title": "p5.js",
            "hex": "ED225D",
            "source": "https://p5js.org"
        },
        {
            "title": "Packagist",
            "hex": "F28D1A",
            "source": "https://github.com/composer/packagist/issues/1147",
            "license": {
                "type": "MIT"
            }
        },
        {
            "title": "Packer",
            "hex": "02A8EF",
            "source": "https://www.hashicorp.com/brand",
            "guidelines": "https://www.hashicorp.com/brand"
        },
        {
            "title": "Paddy Power",
            "hex": "004833",
            "source": "https://www.paddypower.com/"
        },
        {
            "title": "Pagekit",
            "hex": "212121",
            "source": "https://pagekit.com/logo-guide",
            "guidelines": "https://pagekit.com/logo-guide"
        },
        {
            "title": "PagerDuty",
            "hex": "06AC38",
            "source": "https://www.pagerduty.com/brand/",
            "guidelines": "https://www.pagerduty.com/brand/"
        },
        {
            "title": "PageSpeed Insights",
            "hex": "4285F4",
            "source": "https://developers.google.com/web/fundamentals/performance/speed-tools/"
        },
        {
            "title": "PagSeguro",
            "hex": "FFC801",
            "source": "https://pagseguro.uol.com.br/"
        },
        {
            "title": "Palantir",
            "hex": "101113",
            "source": "https://github.com/palantir/conjure/blob/master/docs/media/palantir-logo.svg"
        },
        {
            "title": "Palo Alto Software",
            "hex": "83DA77",
            "source": "https://www.paloalto.com"
        },
        {
            "title": "pandas",
            "hex": "150458",
            "source": "https://pandas.pydata.org/about/citing.html",
            "guidelines": "https://pandas.pydata.org/about/citing.html"
        },
        {
            "title": "Pandora",
            "hex": "224099",
            "source": "https://www.pandoraforbrands.com/"
        },
        {
            "title": "Pantheon",
            "hex": "FFDC28",
            "source": "https://projects.invisionapp.com/boards/8UOJQWW2J3G5#/1145336",
            "guidelines": "https://projects.invisionapp.com/boards/8UOJQWW2J3G5#/1145336"
        },
        {
            "title": "Parity Substrate",
            "hex": "282828",
            "source": "http://substrate.dev/"
        },
        {
            "title": "Parse.ly",
            "hex": "5BA745",
            "source": "https://www.parse.ly/press-kit",
            "guidelines": "https://www.parse.ly/press-kit"
        },
        {
            "title": "Passport",
            "hex": "34E27A",
            "source": "http://www.passportjs.org/"
        },
        {
            "title": "Pastebin",
            "hex": "02456C",
            "source": "https://pastebin.com/"
        },
        {
            "title": "Patreon",
            "hex": "FF424D",
            "source": "https://www.patreon.com/brand/downloads",
            "guidelines": "https://www.patreon.com/brand/downloads"
        },
        {
            "title": "Payoneer",
            "hex": "FF4800",
            "source": "https://www.payoneer.com/"
        },
        {
            "title": "PayPal",
            "hex": "00457C",
            "source": "https://www.paypal.com/"
        },
        {
            "title": "Paytm",
            "hex": "20336B",
            "source": "https://paytm.com/"
        },
        {
            "title": "PCGamingWiki",
            "hex": "556DB3",
            "source": "https://www.pcgamingwiki.com/wiki/Home"
        },
        {
            "title": "Peak Design",
            "hex": "1C1B1C",
            "source": "https://www.peakdesign.com/"
        },
        {
            "title": "PeerTube",
            "hex": "F1680D",
            "source": "https://joinpeertube.org/"
        },
        {
            "title": "Pegasus Airlines",
            "hex": "FDC43E",
            "source": "https://www.flypgs.com/en/about-pegasus/flypgscom-magazine"
        },
        {
            "title": "Pelican",
            "hex": "14A0C4",
            "source": "https://blog.getpelican.com/pages/gratitude.html",
            "license": {
                "type": "CC-BY-4.0"
            }
        },
        {
            "title": "Peloton",
            "hex": "181A1D",
            "source": "https://press.onepeloton.com/#logos"
        },
        {
            "title": "Penny",
            "hex": "CD1414",
            "source": "https://www.penny.de/"
        },
        {
            "title": "Pepsi",
            "hex": "2151A1",
            "source": "http://gillettepepsicola.com/promotions-media/media-kit/",
            "guidelines": "http://gillettepepsicola.com/promotions-media/media-kit/"
        },
        {
            "title": "Percy",
            "hex": "9E66BF",
            "source": "https://percy.io/"
        },
        {
            "title": "Perforce",
            "hex": "404040",
            "source": "https://www.perforce.com"
        },
        {
            "title": "Perl",
            "hex": "39457E",
            "source": "https://github.com/tpf/marketing-materials/blob/6765c6fd71bc5b123d6c1a77b86e08cdd6376078/images/onion-logo/tpf-logo-onion.svg"
        },
        {
            "title": "Personio",
            "hex": "FFFFFF",
            "source": "https://www.personio.com/"
        },
        {
            "title": "Peugeot",
            "hex": "000000",
            "source": "https://www.peugeot.co.uk/"
        },
        {
            "title": "Pexels",
            "hex": "05A081",
            "source": "https://www.pexels.com/"
        },
        {
            "title": "pfSense",
            "hex": "212121",
            "source": "https://www.pfsense.org/"
        },
        {
            "title": "Phabricator",
            "hex": "4A5F88",
            "source": "https://github.com/phacility/phabricator/blob/0a3093ef9c1898913196564435346e4daa9d2538/webroot/rsrc/image/logo/light-eye.png",
            "guidelines": "https://phacility.com/trademarks/"
        },
        {
            "title": "Philips Hue",
            "hex": "0065D3",
            "source": "https://www.philips-hue.com/en-us/support/faq"
        },
        {
            "title": "PhonePe",
            "hex": "5F259F",
            "source": "https://www.phonepe.com/press/"
        },
        {
            "title": "Photobucket",
            "hex": "0672CB",
            "source": "https://photobucket.com/"
        },
        {
            "title": "Photocrowd",
            "hex": "3DAD4B",
            "source": "https://www.photocrowd.com/"
        },
        {
            "title": "Photopea",
            "hex": "18A497",
            "source": "https://github.com/photopea/photopea/blob/d5c532e8ad8ece246e2ea8646aac7df768407c64/logo.svg"
        },
        {
            "title": "PHP",
            "hex": "777BB4",
            "source": "http://php.net/download-logos.php",
            "license": {
                "type": "CC-BY-SA-4.0"
            }
        },
        {
            "title": "phpMyAdmin",
            "hex": "6C78AF",
            "source": "https://github.com/phpmyadmin/data/blob/b7d3bdb9bb973beff4726541b87d3a4c8a950b4b/brand/phpMyAdmin-Logo-Symbol.svg"
        },
        {
            "title": "PhpStorm",
            "hex": "000000",
            "source": "https://www.jetbrains.com/company/brand/logos/",
            "guidelines": "https://www.jetbrains.com/company/brand/"
        },
        {
            "title": "Pi-hole",
            "hex": "96060C",
            "source": "https://docs.pi-hole.net",
            "guidelines": "https://pi-hole.net/trademark-rules-and-brand-guidelines/"
        },
        {
            "title": "Picarto.TV",
            "hex": "1DA456",
            "source": "https://picarto.tv/site/press"
        },
        {
            "title": "Picnic",
            "hex": "E1171E",
            "source": "https://picnic.app/nl/feestdagen/"
        },
        {
            "title": "PicPay",
            "hex": "21C25E",
            "source": "https://www.picpay.com/site/sobre-nos"
        },
        {
            "title": "Pimcore",
            "hex": "6428B4",
            "source": "https://pimcore.com/en/media-kit",
            "guidelines": "https://pimcore.com/en/media-kit"
        },
        {
            "title": "Pinboard",
            "hex": "0000FF",
            "source": "https://commons.wikimedia.org/wiki/File:Feedbin-Icon-share-pinboard.svg"
        },
        {
            "title": "Pingdom",
            "hex": "FFF000",
            "source": "https://www.pingdom.com/resources/brand-assets/",
            "guidelines": "https://www.pingdom.com/resources/brand-assets/"
        },
        {
            "title": "Pinterest",
            "hex": "BD081C",
            "source": "https://business.pinterest.com/en/brand-guidelines",
            "guidelines": "https://business.pinterest.com/en/brand-guidelines"
        },
        {
            "title": "Pioneer DJ",
            "hex": "1A1928",
            "source": "https://www.pioneerdj.com/"
        },
        {
            "title": "Pivotal Tracker",
            "hex": "517A9E",
            "source": "https://www.pivotaltracker.com/branding-guidelines",
            "guidelines": "https://www.pivotaltracker.com/branding-guidelines"
        },
        {
            "title": "Piwigo",
            "hex": "FF7700",
            "source": "https://github.com/Piwigo/piwigodotorg/blob/6edb840c16257314caec770a9a51f67ef81836e4/images/piwigo.org.svg"
        },
        {
            "title": "Pixabay",
            "hex": "2EC66D",
            "source": "https://pixabay.com/service/about/"
        },
        {
            "title": "pixiv",
            "hex": "0096FA",
            "source": "https://policies.pixiv.net/en.html#brand",
            "guidelines": "https://policies.pixiv.net/en.html#brand"
        },
        {
            "title": "Planet",
            "hex": "009DB1",
            "source": "https://www.planet.com/explorer/"
        },
        {
            "title": "PlanGrid",
            "hex": "0085DE",
            "source": "https://app.plangrid.com/"
        },
        {
            "title": "Platform.sh",
            "hex": "1A182A",
            "source": "https://platform.sh/logos/"
        },
        {
            "title": "Platzi",
            "hex": "98CA3F",
            "source": "https://github.com/PlatziDev/oss/blob/932bd83d43e061e1c38fbc116db31aa6d0145be6/static/logo.svg"
        },
        {
            "title": "Plausible Analytics",
            "hex": "5850EC",
            "source": "https://github.com/plausible/docs/blob/be5c935484e075f1e0caf3c9b3351ddd62348139/static/img/logo.svg"
        },
        {
            "title": "PlayCanvas",
            "hex": "E05F2C",
            "source": "https://playcanvas.com/"
        },
        {
            "title": "Player FM",
            "hex": "C8122A",
            "source": "https://player.fm/"
        },
        {
            "title": "Player.me",
            "hex": "C0379A",
            "source": "https://player.me/p/about-us"
        },
        {
            "title": "PlayStation",
            "hex": "003791",
            "source": "https://www.playstation.com/en-us/"
        },
        {
            "title": "PlayStation 2",
            "hex": "003791",
            "source": "https://commons.wikimedia.org/wiki/File:PlayStation_2_logo.svg"
        },
        {
            "title": "PlayStation 3",
            "hex": "003791",
            "source": "https://commons.wikimedia.org/wiki/File:PlayStation_3_Logo_neu.svg#/media/File:PS3.svg"
        },
        {
            "title": "PlayStation 4",
            "hex": "003791",
            "source": "https://commons.wikimedia.org/wiki/File:PlayStation_4_logo_and_wordmark.svg"
        },
        {
            "title": "PlayStation 5",
            "hex": "003791",
            "source": "https://www.playstation.com/en-us/ps5/"
        },
        {
            "title": "PlayStation Vita",
            "hex": "003791",
            "source": "https://commons.wikimedia.org/wiki/File:PlayStation_Vita_logo.svg"
        },
        {
            "title": "Pleroma",
            "hex": "FBA457",
            "source": "https://pleroma.social/"
        },
        {
            "title": "Plesk",
            "hex": "52BBE6",
            "source": "https://www.plesk.com/brand/",
            "guidelines": "https://www.plesk.com/brand/"
        },
        {
            "title": "Plex",
            "hex": "E5A00D",
            "source": "https://brand.plex.tv/",
            "guidelines": "https://brand.plex.tv/"
        },
        {
            "title": "Plotly",
            "hex": "3F4F75",
            "source": "https://plotly.com/"
        },
        {
            "title": "Pluralsight",
            "hex": "F15B2A",
            "source": "https://www.pluralsight.com/newsroom/brand-assets"
        },
        {
            "title": "Plurk",
            "hex": "FF574D",
            "source": "https://www.plurk.com/brandInfo",
            "guidelines": "https://www.plurk.com/brandInfo"
        },
        {
            "title": "Plus Codes",
            "hex": "4285F4",
            "source": "https://maps.google.com/pluscodes/"
        },
        {
            "title": "PM2",
            "hex": "2B037A",
            "source": "https://pm2.keymetrics.io/"
        },
        {
            "title": "pnpm",
            "hex": "F69220",
            "source": "https://pnpm.io/logos"
        },
        {
            "title": "Pocket",
            "hex": "EF3F56",
            "source": "https://blog.getpocket.com/press/"
        },
        {
            "title": "Pocket Casts",
            "hex": "F43E37",
            "source": "https://blog.pocketcasts.com/press/"
        },
        {
            "title": "Podcast Addict",
            "hex": "F4842D",
            "source": "https://podcastaddict.com"
        },
        {
            "title": "Podman",
            "hex": "892CA0",
            "source": "https://podman.io/"
        },
        {
            "title": "Pointy",
            "hex": "009DE0",
            "source": "https://www.pointy.com/ie/vend"
        },
        {
            "title": "Pokémon",
            "hex": "FFCB05",
            "source": "https://commons.wikimedia.org/wiki/File:International_Pok%C3%A9mon_logo.svg"
        },
        {
            "title": "Polkadot",
            "hex": "E6007A",
            "source": "https://polkadot.network/brand-assets/",
            "guidelines": "https://polkadot.network/brand-assets/"
        },
        {
            "title": "Poly",
            "hex": "EB3C00",
            "source": "https://www.poly.com/"
        },
        {
            "title": "Polymer Project",
            "hex": "FF4470",
            "source": "https://github.com/Polymer/polymer-project.org/blob/3d3e967446858b49a7796676714865ac9b2a5275/app/images/logos/p-logo.svg"
        },
        {
            "title": "Polywork",
            "hex": "543DE0",
            "source": "https://www.polywork.com/"
        },
        {
            "title": "Pop!_OS",
            "hex": "48B9C7",
            "source": "https://pop.system76.com/"
        },
        {
            "title": "Porsche",
            "hex": "B12B28",
            "source": "https://www.porsche.com/"
        },
        {
            "title": "Portainer",
            "hex": "13BEF9",
            "source": "https://www.portainer.io/"
        },
        {
            "title": "PostCSS",
            "hex": "DD3A0A",
            "source": "https://postcss.org/"
        },
        {
            "title": "PostgreSQL",
            "hex": "4169E1",
            "source": "https://wiki.postgresql.org/wiki/Logo",
            "guidelines": "https://www.postgresql.org/about/policies/trademarks/"
        },
        {
            "title": "Postman",
            "hex": "FF6C37",
            "source": "https://www.getpostman.com/resources/media-assets/"
        },
        {
            "title": "Postmates",
            "hex": "FFDF18",
            "source": "https://postmates.com/press-and-media"
        },
        {
            "title": "Power Apps",
            "hex": "742774",
            "source": "https://powerapps.microsoft.com/en-us/"
        },
        {
            "title": "Power BI",
            "hex": "F2C811",
            "source": "https://powerbi.microsoft.com/en-us/"
        },
        {
            "title": "POWERS",
            "hex": "E74536",
            "source": "https://www.powerswhiskey.com/"
        },
        {
            "title": "PowerShell",
            "hex": "5391FE",
            "source": "https://github.com/PowerShell/PowerShell"
        },
        {
            "title": "pr.co",
            "hex": "0080FF",
            "source": "https://news.pr.co/media_kits"
        },
        {
            "title": "pre-commit",
            "hex": "FAB040",
            "source": "https://github.com/pre-commit/pre-commit.com/blob/f263cdbcf46f97e1bd6229f2ab6d27bf8290ca88/logo.svg"
        },
        {
            "title": "Premier League",
            "hex": "360D3A",
            "source": "https://www.premierleague.com"
        },
        {
            "title": "PrestaShop",
            "hex": "DF0067",
            "source": "https://www.prestashop.com/en/media-kit"
        },
        {
            "title": "Presto",
            "hex": "5890FF",
            "source": "https://github.com/prestodb/presto/blob/414ab2a6bbdcca6479c2615b048920adac34dd20/presto-docs/src/main/resources/logo/web/fb/dark-blue/Presto_FB_Lockups_DARKBLUE_BG-14.svg"
        },
        {
            "title": "Prettier",
            "hex": "F7B93E",
            "source": "https://github.com/prettier/prettier-logo/blob/06997b307e0608ebee2044dafa0b9429d6b5a103/images/prettier-icon-clean-centred.svg"
        },
        {
            "title": "Prezi",
            "hex": "3181FF",
            "source": "https://prezi.com/press/kit/"
        },
        {
            "title": "Prime",
            "hex": "00A8E1",
            "source": "https://www.amazon.com/b?node=17277626011",
            "guidelines": "https://www.amazon.com/b?node=17277626011"
        },
        {
            "title": "Prime Video",
            "hex": "1F2E3E",
            "source": "https://videodirect.amazon.com/home/help?topicId=GT7W7GJBTDJW6Z8W#G8T2JFQZXPMHJLRZ",
            "guidelines": "https://videodirect.amazon.com/home/help?topicId=GT7W7GJBTDJW6Z8W#G8T2JFQZXPMHJLRZ"
        },
        {
            "title": "Prisma",
            "hex": "2D3748",
            "source": "https://github.com/prisma/presskit"
        },
        {
            "title": "Prismic",
            "hex": "5163BA",
            "source": "https://prismic.io/"
        },
        {
            "title": "Private Internet Access",
            "hex": "4BB749",
            "source": "https://www.privateinternetaccess.com/pages/press"
        },
        {
            "title": "Pro Tools",
            "hex": "7ACB10",
            "source": "https://cdn-www.avid.com/Content/fonts/avidmoon.ttf"
        },
        {
            "title": "Probot",
            "hex": "00B0D8",
            "source": "https://github.com/probot/probot/blob/5d29945dd2116618d63aba9d7a4460b940a85f5d/static/robot.svg"
        },
        {
            "title": "Processing Foundation",
            "hex": "006699",
            "source": "https://processingfoundation.org/"
        },
        {
            "title": "ProcessWire",
            "hex": "2480E6",
            "source": "https://processwire.com/"
        },
        {
            "title": "Product Hunt",
            "hex": "DA552F",
            "source": "https://www.producthunt.com/branding",
            "guidelines": "https://www.producthunt.com/branding"
        },
        {
            "title": "Progate",
            "hex": "380953",
            "source": "https://progate.com"
        },
        {
            "title": "Progress",
            "hex": "5CE500",
            "source": "https://www.progress.com/",
            "guidelines": "https://www.progress.com/legal/trademarks/trademarks-use-policy"
        },
        {
            "title": "Prometheus",
            "hex": "E6522C",
            "source": "https://prometheus.io/"
        },
        {
            "title": "ProSieben",
            "hex": "E6000F",
            "source": "https://www.prosieben.de/"
        },
        {
            "title": "Proto.io",
            "hex": "34A7C1",
            "source": "https://proto.io/en/presskit"
        },
        {
            "title": "protocols.io",
            "hex": "4D9FE7",
            "source": "https://www.protocols.io/brand",
            "guidelines": "https://www.protocols.io/brand"
        },
        {
            "title": "ProtonDB",
            "hex": "F50057",
            "source": "https://www.protondb.com/"
        },
        {
            "title": "ProtonMail",
            "hex": "8B89CC",
            "source": "https://protonmail.com/media-kit"
        },
        {
            "title": "ProtonVPN",
            "hex": "56B366",
            "source": "https://protonvpn.com/press"
        },
        {
            "title": "Protractor",
            "hex": "ED163A",
            "source": "https://github.com/angular/protractor/blob/4bc80d1a459542d883ea9200e4e1f48d265d0fda/logo.svg"
        },
        {
            "title": "Proxmox",
            "hex": "E57000",
            "source": "https://www.proxmox.com/en/news/media-kit",
            "guidelines": "https://www.proxmox.com/en/news/media-kit"
        },
        {
            "title": "Publons",
            "hex": "336699",
            "source": "https://publons.com/about/the-publons-logo",
            "guidelines": "https://publons.com/about/the-publons-logo"
        },
        {
            "title": "PubMed",
            "hex": "326599",
            "source": "https://pubmed.ncbi.nlm.nih.gov/"
        },
        {
            "title": "Pug",
            "hex": "A86454",
            "source": "https://github.com/pugjs/pug-logo/blob/61429fc45b5a411b83bdb5c99a61084d3054d1e6/SVG/pug-final-logo_-mono-64.svg"
        },
        {
            "title": "Pulumi",
            "hex": "8A3391",
            "source": "https://www.pulumi.com/",
            "guidelines": "https://www.pulumi.com/brand/"
        },
        {
            "title": "Puma",
            "hex": "242B2F",
            "source": "https://us.puma.com/"
        },
        {
            "title": "Puppet",
            "hex": "FFAE1A",
            "source": "https://puppet.com/company/press-room/"
        },
        {
            "title": "Puppeteer",
            "hex": "40B5A4",
            "source": "https://pptr.dev/"
        },
        {
            "title": "PureScript",
            "hex": "14161A",
            "source": "https://github.com/purescript/logo",
            "license": {
                "type": "CC-BY-4.0"
            }
        },
        {
            "title": "PurgeCSS",
            "hex": "14161A",
            "source": "https://github.com/FullHuman/purgecss/blob/4e2bf58e218119cc9faf9faa615d62a059bf9d9a/docs/.vuepress/public/safari-pinned-tab.svg"
        },
        {
            "title": "Purism",
            "hex": "2D2D2D",
            "source": "https://puri.sm/pr/images/"
        },
        {
            "title": "Pusher",
            "hex": "300D4F",
            "source": "https://pusher.com/"
        },
        {
            "title": "PWA",
            "hex": "5A0FC8",
            "source": "https://github.com/webmaxru/progressive-web-apps-logo/blob/77744cd5c0a4d484bb3d082c6ac458c44202da03/pwalogo-white.svg",
            "guidelines": "https://github.com/webmaxru/progressive-web-apps-logo#readme",
            "aliases": {
                "aka": [
                    "Progressive Web Application"
                ]
            }
        },
        {
            "title": "PyCharm",
            "hex": "000000",
            "source": "https://www.jetbrains.com/company/brand/logos/",
            "guidelines": "https://www.jetbrains.com/company/brand/"
        },
        {
            "title": "PyPI",
            "hex": "3775A9",
            "source": "https://pypi.org/"
        },
        {
            "title": "PyPy",
            "hex": "193440",
            "source": "https://www.pypy.org/images/pypy-logo.svg"
        },
        {
            "title": "PyScaffold",
            "hex": "005CA0",
            "source": "https://github.com/pyscaffold/pyscaffold/blob/3f72bf7894fc73b34af06a90bb5d43aae410ce5d/docs/gfx/logo.svg"
        },
        {
            "title": "Pytest",
            "hex": "0A9EDC",
            "source": "https://github.com/pytest-dev/design/blob/081f06cd2d6cd742e68f593560a2e8c1802feb7c/pytest_logo/pytest_logo.svg"
        },
        {
            "title": "Python",
            "hex": "3776AB",
            "source": "https://www.python.org/community/logos/",
            "guidelines": "https://www.python.org/community/logos/"
        },
        {
            "title": "PyTorch",
            "hex": "EE4C2C",
            "source": "https://github.com/pytorch/pytorch.github.io/blob/8f083bd12192ca12d5e1c1f3d236f4831d823d8f/assets/images/logo.svg",
            "guidelines": "https://github.com/pytorch/pytorch.github.io/blob/381117ec296f002b2de475402ef29cca6c55e209/assets/brand-guidelines/PyTorch-Brand-Guidelines.pdf"
        },
        {
            "title": "PyTorch Lightning",
            "hex": "792EE5",
            "source": "https://github.com/PyTorchLightning/pytorch-lightning/blob/a584196abf820179adb0758ef67ddae91c44e7bc/docs/source/_static/images/icon.svg"
        },
        {
            "title": "PyUp",
            "hex": "9F55FF",
            "source": "https://pyup.io/"
        },
        {
            "title": "Qantas",
            "hex": "E40000",
            "source": "https://freight.qantas.com/"
        },
        {
            "title": "Qatar Airways",
            "hex": "5C0D34",
            "source": "https://www.qatarairways.com/en/press-kit.html"
        },
        {
            "title": "QEMU",
            "hex": "FF6600",
            "source": "https://wiki.qemu.org/Logo"
        },
        {
            "title": "Qgis",
            "hex": "589632",
            "source": "https://www.qgis.org/en/site/getinvolved/styleguide.html",
            "guidelines": "https://www.qgis.org/en/site/getinvolved/styleguide.html"
        },
        {
            "title": "Qi",
            "hex": "000000",
            "source": "https://www.wirelesspowerconsortium.com/knowledge-base/retail/qi-logo-guidelines-and-artwork.html",
            "guidelines": "https://www.wirelesspowerconsortium.com/knowledge-base/retail/qi-logo-guidelines-and-artwork.html"
        },
        {
            "title": "Qiita",
            "hex": "55C500",
            "source": "https://help.qiita.com/ja/articles/others-brand-guideline",
            "guidelines": "https://help.qiita.com/ja/articles/others-brand-guideline"
        },
        {
            "title": "Qiskit",
            "hex": "6929C4",
            "source": "https://qiskit.org"
        },
        {
            "title": "QIWI",
            "hex": "FF8C00",
            "source": "https://qiwi.com/"
        },
        {
            "title": "Qt",
            "hex": "41CD52",
            "source": "https://qt-brandbook.webflow.io/design",
            "guidelines": "https://qt-brandbook.webflow.io/design"
        },
        {
            "title": "Qualcomm",
            "hex": "3253DC",
            "source": "https://www.qualcomm.com"
        },
        {
            "title": "Qualtrics",
            "hex": "00B4EF",
            "source": "https://www.qualtrics.com/brand-book/",
            "guidelines": "https://www.qualtrics.com/brand-book/"
        },
        {
            "title": "Qualys",
            "hex": "ED2E26",
            "source": "https://www.qualys.com/",
            "guidelines": "https://www.qualys.com/docs/qualys-logo-guidelines.pdf"
        },
        {
            "title": "Quantcast",
            "hex": "000000",
            "source": "https://www.quantcast.com/"
        },
        {
            "title": "QuantConnect",
            "hex": "F5AE29",
            "source": "https://www.quantconnect.com/docs/home/home"
        },
        {
            "title": "Quarkus",
            "hex": "4695EB",
            "source": "https://design.jboss.org/quarkus/"
        },
        {
            "title": "Quasar",
            "hex": "1976D2",
            "source": "https://github.com/quasarframework/quasar-art/blob/cbbbb4b0b7ec7181dfc2d1b29a1ce025e71575bc/src/quasar-logo.svg",
            "license": {
                "type": "CC-BY-4.0"
            }
        },
        {
            "title": "Qubes OS",
            "hex": "3874D8",
            "source": "https://github.com/QubesOS/qubes-attachment/blob/ed7e552eb8a5fca4e099361d137793d3551b3968/icons/qubes-logo-home.svg"
        },
        {
            "title": "Quest",
            "hex": "FB4F14",
            "source": "https://brand.quest.com/",
            "guidelines": "https://brand.quest.com/"
        },
        {
            "title": "QuickBooks",
            "hex": "2CA01C",
            "source": "https://designsystem.quickbooks.com/visual-assets/logos/",
            "guidelines": "https://designsystem.quickbooks.com/visual-assets/logos/"
        },
        {
            "title": "QuickLook",
            "hex": "22A2E3",
            "source": "https://github.com/QL-Win/QuickLook/"
        },
        {
            "title": "QuickTime",
            "hex": "1C69F0",
            "source": "https://support.apple.com/quicktime"
        },
        {
            "title": "Quip",
            "hex": "F27557",
            "source": "https://quip.com/"
        },
        {
            "title": "Quora",
            "hex": "B92B27",
            "source": "https://www.quora.com"
        },
        {
            "title": "Qwiklabs",
            "hex": "F5CD0E",
            "source": "https://www.qwiklabs.com"
        },
        {
            "title": "Qzone",
            "hex": "FECE00",
            "source": "https://qzone.qq.com/"
        },
        {
            "title": "R",
            "hex": "276DC3",
            "source": "https://www.r-project.org/logo/",
            "license": {
                "type": "CC-BY-SA-4.0"
            }
        },
        {
            "title": "R3",
            "hex": "EC1D24",
            "source": "https://www.r3.com/",
            "guidelines": "https://www.r3.com/contact-press-media/"
        },
        {
            "title": "RabbitMQ",
            "hex": "FF6600",
            "source": "https://www.rabbitmq.com/",
            "guidelines": "https://www.rabbitmq.com/trademark-guidelines.html"
        },
        {
            "title": "Racket",
            "hex": "9F1D20",
            "source": "https://racket-lang.org/"
        },
        {
            "title": "Radar",
            "hex": "007AFF",
            "source": "https://radar.io/"
        },
        {
            "title": "RadioPublic",
            "hex": "CE262F",
            "source": "https://help.radiopublic.com/hc/en-us/articles/360002546754-RadioPublic-logos"
        },
        {
            "title": "Railway",
            "hex": "0B0D0E",
            "source": "https://railway.app/"
        },
        {
            "title": "Rainmeter",
            "hex": "19519B",
            "source": "https://github.com/rainmeter/rainmeter-www/blob/867fd905fda8d1b1083730adcb7f49f1775cb5b0/source/img/logo_blue.ai"
        },
        {
            "title": "Rakuten",
            "hex": "BF0000",
            "source": "https://global.rakuten.com/corp/assets/img/site-icons/rakuten-black.svg",
            "guidelines": "https://global.rakuten.com/corp/news/media/"
        },
        {
            "title": "Ram",
            "hex": "000000",
            "source": "http://www.fcaci.com/x/RAMv15",
            "guidelines": "http://www.fcaci.com/x/RAMv15"
        },
        {
            "title": "Rancher",
            "hex": "0075A8",
            "source": "https://rancher.com/brand-guidelines/",
            "guidelines": "https://rancher.com/brand-guidelines/"
        },
        {
            "title": "Raspberry Pi",
            "hex": "A22846",
            "source": "https://www.raspberrypi.org/trademark-rules",
            "guidelines": "https://www.raspberrypi.org/trademark-rules"
        },
        {
            "title": "Razer",
            "hex": "00FF00",
            "source": "https://press.razer.com/"
        },
        {
            "title": "Razorpay",
            "hex": "0C2451",
            "source": "https://razorpay.com/newsroom/brand-assets/",
            "guidelines": "https://razorpay.com/newsroom/brand-assets/"
        },
        {
            "title": "React",
            "hex": "61DAFB",
            "source": "https://github.com/facebook/create-react-app/blob/282c03f9525fdf8061ffa1ec50dce89296d916bd/test/fixtures/relative-paths/src/logo.svg",
            "aliases": {
                "dup": [
                    {
                        "title": "React Native",
                        "source": "https://reactnative.dev/"
                    }
                ]
            }
        },
        {
            "title": "React Router",
            "hex": "CA4245",
            "source": "https://github.com/ReactTraining/react-router/blob/c94bcd8cef0c811f80b02777ec26fee3618f8e86/website/static/safari-pinned-tab.svg"
        },
        {
            "title": "React Table",
            "hex": "FF4154",
            "source": "https://github.com/tannerlinsley/react-table/blob/8c77b4ad97353a0b1f0746be5b919868862a9dcc/docs/src/images/emblem-light.svg"
        },
        {
            "title": "ReactiveX",
            "hex": "B7178C",
            "source": "https://github.com/ReactiveX/rxjs/blob/ee6ababb9fa75f068ac2122e956ff4e449604c59/resources/CI-CD/logo/svg/RxJs_Logo_Black.svg",
            "aliases": {
                "dup": [
                    {
                        "title": "RxJS",
                        "hex": "D81B60"
                    }
                ]
            }
        },
        {
            "title": "ReactOS",
            "hex": "0088CC",
            "source": "https://github.com/reactos/press-media"
        },
        {
            "title": "Read the Docs",
            "hex": "8CA1AF",
            "source": "https://github.com/readthedocs/readthedocs.org/blob/2dc9706c4fe7fa6d4410ed0e5aedca8d4796fe0f/media/readthedocsbranding.ai"
        },
        {
            "title": "Realm",
            "hex": "39477F",
            "source": "https://realm.io/"
        },
        {
            "title": "Reason",
            "hex": "DD4B39",
            "source": "https://reasonml.github.io/img/reason.svg"
        },
        {
            "title": "Reason Studios",
            "hex": "FFFFFF",
            "source": "https://www.reasonstudios.com/press",
            "guidelines": "https://www.reasonstudios.com/press"
        },
        {
            "title": "Red Hat",
            "hex": "EE0000",
            "source": "https://www.redhat.com/en/about/brand/new-brand/details"
        },
        {
            "title": "Red Hat Open Shift",
            "hex": "EE0000",
            "source": "https://www.openshift.com/"
        },
        {
            "title": "Redbubble",
            "hex": "E41321",
            "source": "https://www.redbubble.com/explore/client/4196122a442ab3f429ec802f71717465.svg"
        },
        {
            "title": "Reddit",
            "hex": "FF4500",
            "source": "https://www.redditinc.com/brand",
            "guidelines": "https://www.redditinc.com/brand"
        },
        {
            "title": "Redis",
            "hex": "DC382D",
            "source": "https://www.redislabs.com/brand-guidelines/",
            "guidelines": "https://www.redislabs.com/brand-guidelines/"
        },
        {
            "title": "Redmine",
            "hex": "B32024",
            "source": "https://www.redmine.org/projects/redmine/wiki/logo",
            "license": {
                "type": "CC-BY-SA-2.5",
                "url": "https://github.com/edavis10/redmine_logo/blob/2afe855c4e9cd955b648972d09cc20d76dabbf4c/COPYRIGHT"
            }
        },
        {
            "title": "Redux",
            "hex": "764ABC",
            "source": "https://github.com/reactjs/redux/tree/master/logo"
        },
        {
            "title": "Redux-Saga",
            "hex": "999999",
            "source": "https://github.com/redux-saga/redux-saga/blob/9d2164946f402e594a0dfe453c6d20fb6f14858f/logo/3840/Redux-Saga-Logo.png"
        },
        {
            "title": "RedwoodJS",
            "hex": "BF4722",
            "source": "https://redwoodjs.com/logos/",
            "guidelines": "https://redwoodjs.com/logos/"
        },
        {
            "title": "Reebok",
            "hex": "E41D1B",
            "source": "https://www.reebok.com/us"
        },
        {
            "title": "Reliance Industries Limited",
            "hex": "D1AB66",
            "source": "https://www.ril.com/getattachment/7c210e67-5b0e-4965-b1a2-2ee83e19cee9/Morgan-Stanley-Eighteenth-Annual-India-Summit,-31.aspx"
        },
        {
            "title": "Ren'Py",
            "hex": "FF7F7F",
            "source": "https://renpy.org"
        },
        {
            "title": "Renault",
            "hex": "FFCC33",
            "source": "https://en.media.groupe.renault.com/news/renault-news-march-2021-5f28-989c5.html"
        },
        {
            "title": "RenovateBot",
            "hex": "1A1F6C",
            "source": "https://avatars1.githubusercontent.com/u/38656520"
        },
        {
            "title": "Renren",
            "hex": "217DC6",
            "source": "https://seeklogo.com/vector-logo/184137/renren-inc"
        },
        {
            "title": "Replit",
            "hex": "667881",
            "source": "https://repl.it/"
        },
        {
            "title": "RescueTime",
            "hex": "161A3B",
            "source": "https://www.rescuetime.com/press"
        },
        {
            "title": "ResearchGate",
            "hex": "00CCBB",
            "source": "https://c5.rgstatic.net/m/428059296771819/images/favicon/favicon.svg"
        },
        {
            "title": "Resurrection Remix OS",
            "hex": "000000",
            "source": "https://github.com/ResurrectionRemix"
        },
        {
            "title": "RetroArch",
            "hex": "000000",
            "source": "https://github.com/libretro/RetroArch/blob/b01aabf7d1f025999ad0f7812e6e6816d011e631/media/retroarch.svg"
        },
        {
            "title": "RetroPie",
            "hex": "CC0000",
            "source": "https://github.com/RetroPie/RetroPie-Docs/blob/c4e882bd2c9d740c591ff346e07a4a4cb536ca93/images/logo.svg"
        },
        {
            "title": "reveal.js",
            "hex": "F2E142",
            "source": "https://revealjs.com/"
        },
        {
            "title": "ReverbNation",
            "hex": "E43526",
            "source": "https://www.reverbnation.com"
        },
        {
            "title": "Revolut",
            "hex": "0075EB",
            "source": "https://www.revolut.com/"
        },
        {
            "title": "Revue",
            "hex": "E15718",
            "source": "https://www.getrevue.co/"
        },
        {
            "title": "REWE",
            "hex": "CC071E",
            "source": "https://www.rewe.de/"
        },
        {
            "title": "Rezgo",
            "hex": "F76C00",
            "source": "https://www.rezgo.com/"
        },
        {
            "title": "Rhinoceros",
            "hex": "801010",
            "source": "https://github.com/mcneel/compute.rhino3d/blob/2204d998ff0397a1c6a18dd2312a96508ad48bdb/README.md"
        },
        {
            "title": "Rider",
            "hex": "000000",
            "source": "https://www.jetbrains.com/company/brand/logos/",
            "guidelines": "https://www.jetbrains.com/company/brand/"
        },
        {
            "title": "Rimac Automobili",
            "hex": "0A222E",
            "source": "https://www.rimac-automobili.com/media/",
            "guidelines": "https://www.rimac-automobili.com/media/"
        },
        {
            "title": "Ring",
            "hex": "1C9AD6",
            "source": "https://store.ring.com/press"
        },
        {
            "title": "Riot Games",
            "hex": "D32936",
            "source": "https://www.riotgames.com/en/press"
        },
        {
            "title": "Ripple",
            "hex": "0085C0",
            "source": "https://www.ripple.com/media-kit/",
            "guidelines": "https://brand.ripple.com/article/brand-policy"
        },
        {
            "title": "Riseup",
            "hex": "FF0000",
            "source": "https://riseup.net/en/about-us/images"
        },
        {
            "title": "Roam Research",
            "hex": "343A40",
            "source": "https://roamresearch.com/#/app/help/page/Vu1MmjinS"
        },
        {
            "title": "Roblox",
            "hex": "000000",
            "source": "https://corp.roblox.com/press-kit/",
            "guidelines": "https://corp.roblox.com/wp-content/uploads/2021/03/Logo_Roblox.zip"
        },
        {
            "title": "Robot Framework",
            "hex": "000000",
            "source": "https://github.com/robotframework/visual-identity",
            "guidelines": "https://github.com/robotframework/visual-identity/blob/master/robot-framework-brand-guidelines.pdf"
        },
        {
            "title": "Rocket.Chat",
            "hex": "F5455C",
            "source": "https://rocket.chat/press",
            "guidelines": "https://docs.rocket.chat/guides/brand-and-visual-guidelines/logo"
        },
        {
            "title": "Rocky Linux",
            "hex": "10B981",
            "source": "https://github.com/rocky-linux/branding/blob/94e97dd30b87d909cc4f6a6838a2926f77f9ac47/logo/src/icon-black.svg",
            "license": {
                "type": "CC-BY-SA-4.0"
            }
        },
        {
            "title": "Roku",
            "hex": "662D91",
            "source": "https://www.roku.com/",
            "guidelines": "https://docs.roku.com/published/trademarkguidelines/en/ca"
        },
        {
            "title": "Rolls-Royce",
            "hex": "281432",
            "source": "https://www.rolls-roycemotorcars.com/"
        },
        {
            "title": "rollup.js",
            "hex": "EC4A3F",
            "source": "https://rollupjs.org/"
        },
        {
            "title": "Rome",
            "hex": "27272A",
            "source": "https://github.com/rome/tools/blob/261c3f3bdc21439777f78b6551f707cce0c8d04a/assets/SVG/logomark_black.svg",
            "guidelines": "https://github.com/rome/tools/tree/main/assets",
            "license": {
                "type": "CC-BY-NC-SA-4.0"
            }
        },
        {
            "title": "Roots",
            "hex": "525DDC",
            "source": "https://roots.io/about/brand/",
            "guidelines": "https://roots.io/about/brand/"
        },
        {
            "title": "Roots Bedrock",
            "hex": "525DDC",
            "source": "https://roots.io/about/brand/"
        },
        {
            "title": "Roots Sage",
            "hex": "525DDC",
            "source": "https://roots.io/about/brand/"
        },
        {
            "title": "ROS",
            "hex": "22314E",
            "source": "https://www.ros.org/press-kit/",
            "guidelines": "https://www.ros.org/press-kit/"
        },
        {
            "title": "Rotary International",
            "hex": "F7A81B",
            "source": "https://www.rotary.org/en",
            "guidelines": "https://my-cms.rotary.org/en/document/tell-rotarys-story-voice-and-visual-identity-guidelines-rotarians"
        },
        {
            "title": "Rotten Tomatoes",
            "hex": "FA320A",
            "source": "https://commons.wikimedia.org/wiki/File:Rottentomatoesalternativelogo.svg"
        },
        {
            "title": "Roundcube",
            "hex": "37BEFF",
            "source": "https://roundcube.net/"
        },
        {
            "title": "RSS",
            "hex": "FFA500",
            "source": "https://en.wikipedia.org/wiki/Feed_icon"
        },
        {
            "title": "RStudio",
            "hex": "75AADB",
            "source": "https://www.rstudio.com/about/logos/",
            "guidelines": "https://www.rstudio.com/about/logos/"
        },
        {
            "title": "RTÉ",
            "hex": "00A7B3",
            "source": "https://www.rte.ie/archives/"
        },
        {
            "title": "RTL",
            "hex": "E9113B",
            "source": "https://commons.wikimedia.org/wiki/File:RTL_Cornerlogo.svg"
        },
        {
            "title": "RTLZWEI",
            "hex": "00BCF6",
            "source": "https://www.rtl2.de/"
        },
        {
            "title": "Ruby",
            "hex": "CC342D",
            "source": "https://www.ruby-lang.org/en/about/logo/",
            "license": {
                "type": "CC-BY-SA-2.5"
            }
        },
        {
            "title": "Ruby on Rails",
            "hex": "CC0000",
            "source": "http://rubyonrails.org/",
            "guidelines": "https://rubyonrails.org/trademarks/"
        },
        {
            "title": "Ruby Sinatra",
            "hex": "000000",
            "source": "https://github.com/sinatra/resources/tree/master/logo"
        },
        {
            "title": "RubyGems",
            "hex": "E9573F",
            "source": "https://rubygems.org/pages/about"
        },
        {
            "title": "Runkeeper",
            "hex": "001E62",
            "source": "https://runkeeper.com/cms/press-kit",
            "guidelines": "https://runkeeper.com/cms/press-kit"
        },
        {
            "title": "RunKit",
            "hex": "491757",
            "source": "https://www.npmjs.com/package/@runkit/brand"
        },
        {
            "title": "Rust",
            "hex": "000000",
            "source": "https://www.rust-lang.org/",
            "guidelines": "https://www.rust-lang.org/policies/media-guide",
            "license": {
                "type": "CC-BY-SA-4.0"
            }
        },
        {
            "title": "RxDB",
            "hex": "8D1F89",
            "source": "https://github.com/pubkey/rxdb/blob/0c554dbcf7a4e6c48cd581ec1e3b130a4b5ab7d6/docs/files/logo/logo.svg"
        },
        {
            "title": "Ryanair",
            "hex": "073590",
            "source": "https://corporate.ryanair.com/media-centre/stock-images-gallery/#album-container-3"
        },
        {
            "title": "S7 Airlines",
            "hex": "C4D600",
            "source": "https://www.s7.ru/en/info/s7-airlines/brand/",
            "guidelines": "https://www.s7.ru/en/info/s7-airlines/brand/"
        },
        {
            "title": "Sabanci",
            "hex": "004B93",
            "source": "https://www.sabanci.com/en"
        },
        {
            "title": "Safari",
            "hex": "000000",
            "source": "https://images.techhive.com/images/article/2014/11/safari-favorites-100530680-large.jpg"
        },
        {
            "title": "Sahibinden",
            "hex": "FFE800",
            "source": "https://www.sahibinden.com/favicon.ico"
        },
        {
            "title": "Salesforce",
            "hex": "00A1E0",
            "source": "https://brand.salesforce.com/content/logo-guidelines",
            "guidelines": "https://brand.salesforce.com/content/logo-guidelines"
        },
        {
            "title": "Salt Project",
            "hex": "57BCAD",
            "source": "https://saltproject.io/",
            "guidelines": "https://gitlab.com/saltstack/open/salt-branding-guide/-/blob/37bbc3a8577be2f44895310c092439472491a8f4/README.md",
            "license": {
                "type": "Apache-2.0"
            }
        },
        {
            "title": "Samsung",
            "hex": "1428A0",
            "source": "https://www.samsung.com/us/about-us/brand-identity/logo/",
            "guidelines": "https://www.samsung.com/us/about-us/brand-identity/logo/"
        },
        {
            "title": "Samsung Pay",
            "hex": "1428A0",
            "source": "https://pay.samsung.com/developers/resource/brand",
            "guidelines": "https://pay.samsung.com/developers/resource/brand"
        },
        {
            "title": "San Francisco Municipal Railway",
            "hex": "BA0C2F",
            "source": "http://www.actransit.org/wp-content/uploads/HSP_CC-sched.pdf"
        },
        {
            "title": "SanDisk",
            "hex": "ED1C24",
            "source": "https://kb.sandisk.com/"
        },
        {
            "title": "São Paulo Metro",
            "hex": "004382",
            "source": "https://upload.wikimedia.org/wikipedia/commons/d/da/Sao_Paulo_Metro_Logo.svg"
        },
        {
            "title": "SAP",
            "hex": "0FAAFF",
            "source": "https://www.sap.com/"
        },
        {
            "title": "Sass",
            "hex": "CC6699",
            "source": "http://sass-lang.com/styleguide/brand",
            "guidelines": "http://sass-lang.com/styleguide/brand",
            "license": {
                "type": "CC-BY-NC-SA-3.0"
            }
        },
        {
            "title": "Sat.1",
            "slug": "sat1",
            "hex": "047DA3",
            "source": "https://www.prosiebensat1.com/presse/downloads/logos"
        },
        {
            "title": "Sauce Labs",
            "hex": "E2231A",
            "source": "https://saucelabs.com/"
        },
        {
            "title": "Scala",
            "hex": "DC322F",
            "source": "https://www.scala-lang.org/"
        },
        {
            "title": "Scaleway",
            "hex": "4F0599",
            "source": "https://www.scaleway.com/en/design-resources/",
            "guidelines": "https://www.scaleway.com/en/design-resources/"
        },
        {
            "title": "Scania",
            "hex": "041E42",
            "source": "https://digitaldesign.scania.com/resources/brand/logotype",
            "guidelines": "https://digitaldesign.scania.com/resources/brand/logotype"
        },
        {
            "title": "Schneider Electric",
            "hex": "3DCD58",
            "source": "https://www.se.com/us/en/assets/739/media/202250/SE_logo-LIO-white_header.svg"
        },
        {
            "title": "scikit-learn",
            "hex": "F7931E",
            "source": "https://github.com/scikit-learn/scikit-learn/blob/c5ef2e985c13119001aa697e446ebb3dbcb326e5/doc/logos/scikit-learn-logo.svg"
        },
        {
            "title": "SciPy",
            "hex": "8CAAE6",
            "source": "https://github.com/scikit-image/skimage-branding/blob/eafb65cbc3a700e3d9c8ba2ba15788fcc8703984/logo/scipy.svg"
        },
        {
            "title": "Scopus",
            "hex": "E9711C",
            "source": "https://www.scopus.com/"
        },
        {
            "title": "SCP Foundation",
            "hex": "FFFFFF",
            "source": "https://scp-wiki.wikidot.com/"
        },
        {
            "title": "Scratch",
            "hex": "4D97FF",
            "source": "https://github.com/LLK/scratch-link/blob/027e3754ba6db976495e905023d5ac5e730dccfc/Assets/Windows/SVG/Windows%20Tray%20400x400.svg"
        },
        {
            "title": "Screencastify",
            "hex": "FF8282",
            "source": "https://www.screencastify.com/"
        },
        {
            "title": "Scribd",
            "hex": "1E7B85",
            "source": "https://scribdbrand.frontify.com/d/eqGJ2WET8x3A/scribd-brand-style-guide#/other/media-press-kit/download-horizontal-vertical-logos-for-small-applications",
            "guidelines": "https://scribdbrand.frontify.com/d/eqGJ2WET8x3A/scribd-brand-style-guide#/basics/logo-usage-guidelines-1576192924"
        },
        {
            "title": "Scrimba",
            "hex": "2B283A",
            "source": "https://scrimba.com/"
        },
        {
            "title": "ScrollReveal",
            "hex": "FFCB36",
            "source": "https://scrollrevealjs.org/"
        },
        {
            "title": "Scrum Alliance",
            "hex": "009FDA",
            "source": "https://www.scrumalliance.org/ScrumRedesignDEVSite/media/ScrumAllianceMedia/Files%20and%20PDFs/Infographics/S_BrandGuidelines_2018_rev.pdf",
            "guidelines": "https://www.scrumalliance.org/ScrumRedesignDEVSite/media/ScrumAllianceMedia/Files%20and%20PDFs/Infographics/S_BrandGuidelines_2018_rev.pdf"
        },
        {
            "title": "Scrutinizer CI",
            "hex": "8A9296",
            "source": "https://scrutinizer-ci.com"
        },
        {
            "title": "Seagate",
            "hex": "6EBE49",
            "source": "https://branding.seagate.com/productpage/3fc51aba-c35a-4eff-a833-a258b0440bd2"
        },
        {
            "title": "SEAT",
            "hex": "33302E",
            "source": "https://www.seat.es/"
        },
        {
            "title": "Sefaria",
            "hex": "212E50",
            "source": "https://github.com/Sefaria/Sefaria-Project/blob/c141b2b3491660ed563df9f4b1a2e4c071e88688/static/img/logo/samekh.svg"
        },
        {
            "title": "Sega",
            "hex": "0089CF",
            "source": "https://en.wikipedia.org/wiki/Sega#/media/File:Sega_logo.svg"
        },
        {
            "title": "Selenium",
            "hex": "43B02A",
            "source": "https://github.com/SeleniumHQ/heroku-selenium/blob/2f66891ba030d3aa1f36ab1748c52ba4fb4e057d/selenium-green.svg"
        },
        {
            "title": "Sellfy",
            "hex": "21B352",
            "source": "https://sellfy.com/about/"
        },
        {
            "title": "Semantic UI React",
            "hex": "35BDB2",
            "source": "https://react.semantic-ui.com"
        },
        {
            "title": "Semantic Web",
            "hex": "005A9C",
            "source": "https://www.w3.org/2007/10/sw-logos.html"
        },
        {
            "title": "semantic-release",
            "hex": "494949",
            "source": "https://github.com/semantic-release/semantic-release/blob/85bc213f04445a9bb8f19e5d45d6ecd7acccf841/media/semantic-release-logo.svg"
        },
        {
            "title": "Semaphore CI",
            "hex": "19A974",
            "source": "https://semaphoreci.com/"
        },
        {
            "title": "SemVer",
            "hex": "3F4551",
            "source": "https://github.com/semver/semver.org/blob/b6983849e38911195a24357809187c2f50af0d40/assets/500x500(light).jpg"
        },
        {
            "title": "Sencha",
            "hex": "86BC40",
            "source": "http://design.sencha.com/",
            "guidelines": "http://design.sencha.com/productlogo.html"
        },
        {
            "title": "Sennheiser",
            "hex": "000000",
            "source": "https://sennheiser.com"
        },
        {
            "title": "Sensu",
            "hex": "89C967",
            "source": "https://github.com/sensu/sensu-go/blob/master/dashboard/src/assets/logo/graphic/green.svg"
        },
        {
            "title": "Sentry",
            "hex": "362D59",
            "source": "https://sentry.io/branding/"
        },
        {
            "title": "SEPA",
            "hex": "2350A9",
            "source": "https://www.europeanpaymentscouncil.eu/document-library/other/sepa-logo-vector-format",
            "guidelines": "https://www.europeanpaymentscouncil.eu/document-library/other/sepa-logo-visual-identity-guidelines"
        },
        {
            "title": "Sequelize",
            "hex": "52B0E7",
            "source": "https://github.com/sequelize/sequelize/pull/12871"
        },
        {
            "title": "Server Fault",
            "hex": "E7282D",
            "source": "http://stackoverflow.com/company/logos",
            "guidelines": "https://stackoverflow.com/legal/trademark-guidance"
        },
        {
            "title": "Serverless",
            "hex": "FD5750",
            "source": "https://serverless.com/"
        },
        {
            "title": "SFML",
            "hex": "8CC445",
            "source": "https://www.sfml-dev.org/download/goodies/"
        },
        {
            "title": "Shadow",
            "hex": "0A0C0D",
            "source": "https://shadow.tech/"
        },
        {
            "title": "Shanghai Metro",
            "hex": "EC1C24",
            "source": "https://en.wikipedia.org/wiki/File:Shanghai_Metro_Full_Logo.svg"
        },
        {
            "title": "sharp",
            "hex": "99CC00",
            "source": "https://github.com/lovell/sharp/blob/315f519e1dd9adca0678e94a5ed0492cb5e0aae4/docs/image/sharp-logo-mono.svg"
        },
        {
            "title": "Shazam",
            "hex": "0088FF",
            "source": "https://www.shazam.com/"
        },
        {
            "title": "Shell",
            "hex": "FFD500",
            "source": "https://en.wikipedia.org/wiki/File:Shell_logo.svg"
        },
        {
            "title": "Shelly",
            "hex": "4495D1",
            "source": "https://shelly.cloud/"
        },
        {
            "title": "Shenzhen Metro",
            "hex": "009943",
            "source": "https://en.wikipedia.org/wiki/File:Shenzhen_Metro_Corporation_logo_full.svg"
        },
        {
            "title": "Shields.io",
            "hex": "000000",
            "source": "https://shields.io"
        },
        {
            "title": "Shikimori",
            "hex": "343434",
            "source": "https://shikimori.one"
        },
        {
            "title": "Shopify",
            "hex": "7AB55C",
            "source": "https://www.shopify.com/brand-assets",
            "guidelines": "https://www.shopify.com/brand-assets"
        },
        {
            "title": "Shopware",
            "hex": "189EFF",
            "source": "https://www.shopware.com/en/press/press-material/"
        },
        {
            "title": "Shotcut",
            "hex": "115C77",
            "source": "https://shotcut.com/media/"
        },
        {
            "title": "Showpad",
            "hex": "2D2E83",
            "source": "https://www.showpad.com/"
        },
        {
            "title": "Showtime",
            "hex": "B10000",
            "source": "https://commons.wikimedia.org/wiki/File:Showtime.svg"
        },
        {
            "title": "Shutterstock",
            "hex": "EE2B24",
            "source": "https://www.shutterstock.com/press/media",
            "guidelines": "https://www.shutterstock.com/press/media"
        },
        {
            "title": "Siemens",
            "hex": "009999",
            "source": "https://siemens.com/"
        },
        {
            "title": "Signal",
            "hex": "3A76F0",
            "source": "https://github.com/signalapp/Signal-Desktop/blob/9db8765b6cf270195e45a7f251374d4e53d54c95/images/signal-logo.svg"
        },
        {
            "title": "Simkl",
            "hex": "000000",
            "source": "https://simkl.com"
        },
        {
            "title": "Simple Analytics",
            "hex": "FF4F64",
            "source": "https://simpleanalytics.com/",
            "guidelines": "https://simpleanalytics.com/press"
        },
        {
            "title": "Simple Icons",
            "hex": "111111",
            "source": "https://simpleicons.org/",
            "license": {
                "type": "CC0-1.0"
            }
        },
        {
            "title": "Sina Weibo",
            "hex": "E6162D",
            "source": "https://en.wikipedia.org/wiki/Sina_Weibo"
        },
        {
            "title": "SingleStore",
            "hex": "AA00FF",
            "source": "https://www.singlestore.com/brand/"
        },
        {
            "title": "SitePoint",
            "hex": "258AAF",
            "source": "http://www.sitepoint.com"
        },
        {
            "title": "Sketch",
            "hex": "F7B500",
            "source": "https://www.sketch.com/about-us/#press",
            "guidelines": "https://www.sketch.com/about-us/#press"
        },
        {
            "title": "Sketchfab",
            "hex": "1CAAD9",
            "source": "https://sketchfab.com/press"
        },
        {
            "title": "SketchUp",
            "hex": "005F9E",
            "source": "https://www.sketchup.com/themes/sketchup_www_terra/images/SketchUp-Horizontal-RGB.svg"
        },
        {
            "title": "Skillshare",
            "hex": "00FF84",
            "source": "https://www.skillshare.com"
        },
        {
            "title": "ŠKODA",
            "hex": "4BA82E",
            "source": "https://en.wikipedia.org/wiki/File:Skoda_Auto_logo_(2011).svg"
        },
        {
            "title": "Sky",
            "hex": "0072C9",
            "source": "https://www.skysports.com/"
        },
        {
            "title": "Skynet",
            "hex": "00C65E",
            "source": "https://support.siasky.net/key-concepts/skynet-brand-guidelines",
            "guidelines": "https://support.siasky.net/key-concepts/skynet-brand-guidelines"
        },
        {
            "title": "Skypack",
            "hex": "3167FF",
            "source": "https://skypack.dev"
        },
        {
            "title": "Skype",
            "hex": "00AFF0",
            "source": "http://blogs.skype.com/?attachment_id=56273"
        },
        {
            "title": "Skype for Business",
            "hex": "00AFF0",
            "source": "https://en.wikipedia.org/wiki/Skype_for_Business_Server"
        },
        {
            "title": "Slack",
            "hex": "4A154B",
            "source": "https://slack.com/brand-guidelines",
            "guidelines": "https://slack.com/brand-guidelines"
        },
        {
            "title": "Slackware",
            "hex": "000000",
            "source": "https://en.wikipedia.org/wiki/Slackware"
        },
        {
            "title": "Slashdot",
            "hex": "026664",
            "source": "https://commons.wikimedia.org/wiki/File:Slashdot_wordmark_and_logo.svg"
        },
        {
            "title": "SlickPic",
            "hex": "FF880F",
            "source": "https://www.slickpic.com/"
        },
        {
            "title": "Slides",
            "hex": "E4637C",
            "source": "https://slides.com/about"
        },
        {
            "title": "SlideShare",
            "hex": "008ED2",
            "source": "https://www.slideshare.net/ss/creators/"
        },
        {
            "title": "smart",
            "hex": "FABC0C",
            "source": "https://www.smart.com/gb/en/models/eq-fortwo-coupe"
        },
        {
            "title": "SmartThings",
            "hex": "15BFFF",
            "source": "https://www.smartthings.com/press-kit",
            "guidelines": "https://www.smartthings.com/press-kit"
        },
        {
            "title": "smash.gg",
            "hex": "CB333B",
            "source": "https://help.smash.gg/en/articles/1716774-smash-gg-brand-guidelines",
            "guidelines": "https://help.smash.gg/en/articles/1716774-smash-gg-brand-guidelines"
        },
        {
            "title": "Smashing Magazine",
            "hex": "E85C33",
            "source": "https://www.smashingmagazine.com/"
        },
        {
            "title": "SMRT",
            "hex": "EE2E24",
            "source": "https://commons.wikimedia.org/wiki/File:SMRT_Corporation.svg"
        },
        {
            "title": "SmugMug",
            "hex": "6DB944",
            "source": "https://help.smugmug.com/using-smugmug's-logo-HJulJePkEBf"
        },
        {
            "title": "Snapchat",
            "hex": "FFFC00",
            "source": "https://www.snapchat.com/brand-guidelines",
            "guidelines": "https://www.snapchat.com/brand-guidelines"
        },
        {
            "title": "Snapcraft",
            "hex": "82BEA0",
            "source": "https://github.com/snapcore/snap-store-badges",
            "license": {
                "type": "CC-BY-ND-2.0"
            }
        },
        {
            "title": "Snowflake",
            "hex": "29B5E8",
            "source": "https://www.snowflake.com/brand-guidelines/",
            "guidelines": "https://www.snowflake.com/brand-guidelines/"
        },
        {
            "title": "Snowpack",
            "hex": "2E5E82",
            "source": "https://www.snowpack.dev/"
        },
        {
            "title": "Snyk",
            "hex": "4C4A73",
            "source": "https://snyk.io/press-kit"
        },
        {
            "title": "Society6",
            "hex": "000000",
            "source": "https://blog.society6.com/app/themes/society6/dist/images/mark.svg"
        },
        {
            "title": "Socket.io",
            "hex": "010101",
            "source": "https://socket.io"
        },
        {
            "title": "Sogou",
            "hex": "FB6022",
            "source": "https://www.sogou.com/"
        },
        {
            "title": "Solid",
            "hex": "2C4F7C",
            "source": "https://www.solidjs.com/media"
        },
        {
            "title": "Solidity",
            "hex": "363636",
            "source": "https://docs.soliditylang.org/en/v0.8.6/brand-guide.html",
            "guidelines": "https://docs.soliditylang.org/en/v0.8.6/brand-guide.html",
            "license": {
                "type": "CC-BY-4.0"
            }
        },
        {
            "title": "Sololearn",
            "hex": "149EF2",
            "source": "https://www.sololearn.com/",
            "aliases": {
                "aka": [
                    "SoloLearn"
                ]
            }
        },
        {
            "title": "Solus",
            "hex": "5294E2",
            "source": "https://getsol.us/branding/"
        },
        {
            "title": "SonarCloud",
            "hex": "F3702A",
            "source": "https://sonarcloud.io/about"
        },
        {
            "title": "SonarLint",
            "hex": "CB2029",
            "source": "https://www.sonarlint.org/logos/",
            "guidelines": "https://www.sonarlint.org/logos/"
        },
        {
            "title": "SonarQube",
            "hex": "4E9BCD",
            "source": "https://www.sonarqube.org/logos/",
            "guidelines": "https://www.sonarqube.org/logos/"
        },
        {
            "title": "SonarSource",
            "hex": "CB3032",
            "source": "https://www.sonarsource.com/logos/",
            "guidelines": "https://www.sonarsource.com/logos/"
        },
        {
            "title": "Songkick",
            "hex": "F80046",
            "source": "https://www.songkick.com/style-guide/design",
            "guidelines": "https://www.songkick.com/style-guide/design"
        },
        {
            "title": "Songoda",
            "hex": "FC494A",
            "source": "https://songoda.com/branding",
            "guidelines": "https://songoda.com/branding"
        },
        {
            "title": "SonicWall",
            "hex": "FF791A",
            "source": "https://brandfolder.com/sonicwall/sonicwall-external"
        },
        {
            "title": "Sonos",
            "hex": "000000",
            "source": "https://www.sonos.com/en-gb/home"
        },
        {
            "title": "Sony",
            "hex": "FFFFFF",
            "source": "https://www.sony.com"
        },
        {
            "title": "SoundCloud",
            "hex": "FF3300",
            "source": "https://soundcloud.com/press"
        },
        {
            "title": "Source Engine",
            "hex": "F79A10",
            "source": "https://developer.valvesoftware.com/favicon.ico"
        },
        {
            "title": "SourceForge",
            "hex": "FF6600",
            "source": "https://sourceforge.net/"
        },
        {
            "title": "Sourcegraph",
            "hex": "00CBEC",
            "source": "https://about.sourcegraph.com/handbook/marketing/brand/brand_guidelines",
            "guidelines": "https://about.sourcegraph.com/handbook/marketing/brand/brand_guidelines"
        },
        {
            "title": "Sourcetree",
            "hex": "0052CC",
            "source": "https://atlassian.design/resources/logo-library",
            "guidelines": "https://atlassian.design/foundations/logos/"
        },
        {
            "title": "Southwest Airlines",
            "hex": "304CB2",
            "source": "https://www.southwest.com/"
        },
        {
            "title": "Spacemacs",
            "hex": "9266CC",
            "source": "http://spacemacs.org/",
            "license": {
                "type": "CC-BY-SA-4.0"
            }
        },
        {
            "title": "SpaceX",
            "hex": "000000",
            "source": "https://www.spacex.com/"
        },
        {
            "title": "Spark AR",
            "hex": "FF5C83",
            "source": "https://sparkar.facebook.com/"
        },
        {
            "title": "Sparkasse",
            "hex": "FF0000",
            "source": "https://www.sparkasse.de/",
            "guidelines": "https://www.sparkasse.de/nutzungshinweise.html"
        },
        {
            "title": "SparkFun",
            "hex": "E53525",
            "source": "https://www.sparkfun.com/brand_assets",
            "guidelines": "https://www.sparkfun.com/brand_assets"
        },
        {
            "title": "SparkPost",
            "hex": "FA6423",
            "source": "https://www.sparkpost.com/press-kit/",
            "guidelines": "https://www.sparkpost.com/press-kit/"
        },
        {
            "title": "SPDX",
            "hex": "4398CC",
            "source": "https://spdx.org/Resources"
        },
        {
            "title": "Speaker Deck",
            "hex": "009287",
            "source": "https://speakerdeck.com/"
        },
        {
            "title": "Spectrum",
            "hex": "7B16FF",
            "source": "https://spectrum.chat"
        },
        {
            "title": "Speedtest",
            "hex": "141526",
            "source": "https://www.speedtest.net/"
        },
        {
            "title": "Spinnaker",
            "hex": "139BB4",
            "source": "https://github.com/spinnaker/spinnaker.github.io/tree/master/assets/images"
        },
        {
            "title": "Spinrilla",
            "hex": "460856",
            "source": "https://spinrilla.com"
        },
        {
            "title": "Splunk",
            "hex": "000000",
            "source": "https://www.splunk.com/"
        },
        {
            "title": "Spond",
            "hex": "EE4353",
            "source": "https://spond.com/"
        },
        {
            "title": "Spotify",
            "hex": "1DB954",
            "source": "https://developer.spotify.com/documentation/general/design-and-branding/#using-our-logo",
            "guidelines": "https://developer.spotify.com/documentation/general/design-and-branding/#using-our-logo"
        },
        {
            "title": "Spotlight",
            "hex": "352A71",
            "source": "https://www.spotlight.com/"
        },
        {
            "title": "Spreadshirt",
            "hex": "00B2A5",
            "source": "https://www.spreadshirt.ie/",
            "aliases": {
                "dup": [
                    {
                        "title": "Spreadshop",
                        "hex": "FF9343",
                        "source": "https://www.spreadshop.com/"
                    }
                ]
            }
        },
        {
            "title": "Spreaker",
            "hex": "F5C300",
            "source": "https://www.spreaker.com/"
        },
        {
            "title": "Spring",
            "hex": "6DB33F",
            "source": "https://spring.io/trademarks"
        },
        {
            "title": "Spring",
            "slug": "spring_creators",
            "hex": "000000",
            "source": "https://www.spri.ng/"
        },
        {
            "title": "Spring Boot",
            "hex": "6DB33F",
            "source": "https://spring.io/projects"
        },
        {
            "title": "Spring Security",
            "hex": "6DB33F",
            "source": "https://spring.io/projects"
        },
        {
            "title": "Spyder IDE",
            "hex": "FF0000",
            "source": "https://www.spyder-ide.org/"
        },
        {
            "title": "SQLite",
            "hex": "003B57",
            "source": "https://github.com/sqlite/sqlite/blob/43e862723ec680542ca6f608f9963c0993dd7324/art/sqlite370.eps"
        },
        {
            "title": "Square",
            "hex": "3E4348",
            "source": "https://squareup.com/"
        },
        {
            "title": "Square Enix",
            "hex": "ED1C24",
            "source": "https://www.square-enix.com/"
        },
        {
            "title": "Squarespace",
            "hex": "000000",
            "source": "https://www.squarespace.com/logo-guidelines",
            "guidelines": "http://www.squarespace.com/brand-guidelines"
        },
        {
            "title": "SSRN",
            "hex": "154881",
            "source": "https://www.ssrn.com"
        },
        {
            "title": "Stack Exchange",
            "hex": "1E5397",
            "source": "http://stackoverflow.com/company/logos",
            "guidelines": "https://stackoverflow.com/legal/trademark-guidance"
        },
        {
            "title": "Stack Overflow",
            "hex": "F58025",
            "source": "https://stackoverflow.design/brand/logo/",
            "guidelines": "https://stackoverflow.com/legal/trademark-guidance"
        },
        {
            "title": "Stackbit",
            "hex": "207BEA",
            "source": "https://www.stackbit.com/branding-guidelines/",
            "guidelines": "https://www.stackbit.com/branding-guidelines/"
        },
        {
            "title": "StackPath",
            "hex": "000000",
            "source": "https://www.stackpath.com/company/logo-and-branding/",
            "guidelines": "https://www.stackpath.com/company/logo-and-branding/"
        },
        {
            "title": "StackShare",
            "hex": "0690FA",
            "source": "https://stackshare.io/branding"
        },
        {
            "title": "Stadia",
            "hex": "CD2640",
            "source": "https://stadia.google.com/home"
        },
        {
            "title": "Staffbase",
            "hex": "00A4FD",
            "source": "https://staffbase.com/en/about/press-assets/"
        },
        {
            "title": "Star Trek",
            "hex": "FFE200",
            "source": "https://intl.startrek.com/"
        },
        {
            "title": "Starbucks",
            "hex": "006241",
            "source": "https://starbucks.com/",
            "guidelines": "https://creative.starbucks.com/"
        },
        {
            "title": "Starling Bank",
            "hex": "6935D3",
            "source": "https://www.starlingbank.com/media/",
            "guidelines": "https://www.starlingbank.com/docs/brand/starling-bank-brand-guidelines.pdf"
        },
        {
            "title": "Starship",
            "hex": "DD0B78",
            "source": "https://starship.rs/"
        },
        {
            "title": "STARZ",
            "hex": "000000",
            "source": "https://www.starz.com/guides/starzlibrary/"
        },
        {
            "title": "Statamic",
            "hex": "FF269E",
            "source": "https://statamic.com/branding",
            "guidelines": "https://statamic.com/branding"
        },
        {
            "title": "Statuspage",
            "hex": "172B4D",
            "source": "https://www.atlassian.com/company/news/press-kit"
        },
        {
            "title": "Statuspal",
            "hex": "4934BF",
            "source": "https://statuspal.io/"
        },
        {
            "title": "Steam",
            "hex": "000000",
            "source": "https://partner.steamgames.com/doc/marketing/branding",
            "guidelines": "https://partner.steamgames.com/doc/marketing/branding"
        },
        {
            "title": "SteamDB",
            "hex": "000000",
            "source": "https://steamdb.info/"
        },
        {
            "title": "Steamworks",
            "hex": "1E1E1E",
            "source": "https://partner.steamgames.com/"
        },
        {
            "title": "Steelseries",
            "hex": "FF5200",
            "source": "https://techblog.steelseries.com/ux-guide/index.html"
        },
        {
            "title": "Steem",
            "hex": "171FC9",
            "source": "https://steem.com/brand/"
        },
        {
            "title": "Steemit",
            "hex": "06D6A9",
            "source": "https://steemit.com/"
        },
        {
            "title": "Steinberg",
            "hex": "C90827",
            "source": "https://new.steinberg.net/press/"
        },
        {
            "title": "Stellar",
            "hex": "7D00FF",
            "source": "https://www.stellar.org/press"
        },
        {
            "title": "Stencyl",
            "hex": "8E1C04",
            "source": "http://www.stencyl.com/about/press/"
        },
        {
            "title": "Stimulus",
            "hex": "77E8B9",
            "source": "https://stimulus.hotwire.dev/"
        },
        {
            "title": "Stitcher",
            "hex": "000000",
            "source": "https://partners.stitcher.com/"
        },
        {
            "title": "STMicroelectronics",
            "hex": "03234B",
            "source": "https://www.st.com/"
        },
        {
            "title": "StopStalk",
            "hex": "536DFE",
            "source": "https://github.com/stopstalk/media-resources/blob/265b728c26ba597b957e72134a3b49a10dc0c91d/stopstalk-small-black.svg",
            "license": {
                "type": "MIT"
            }
        },
        {
            "title": "Storyblok",
            "hex": "09B3AF",
            "source": "https://www.storyblok.com/press",
            "guidelines": "https://www.storyblok.com/press"
        },
        {
            "title": "Storybook",
            "hex": "FF4785",
            "source": "https://github.com/storybookjs/brand"
        },
        {
            "title": "Strapi",
            "hex": "2F2E8B",
            "source": "https://strapi.io/newsroom"
        },
        {
            "title": "Strava",
            "hex": "FC4C02",
            "source": "https://itunes.apple.com/us/app/strava-running-and-cycling-gps/id426826309"
        },
        {
            "title": "Streamlit",
            "hex": "FF4B4B",
            "source": "https://www.streamlit.io/brand",
            "guidelines": "https://www.streamlit.io/brand"
        },
        {
            "title": "Stripe",
            "hex": "008CDD",
            "source": "https://stripe.com/about/resources"
        },
        {
            "title": "strongSwan",
            "hex": "E00033",
            "source": "https://www.strongswan.org/images/"
        },
        {
            "title": "StubHub",
            "hex": "003168",
            "source": "http://www.stubhub.com"
        },
        {
            "title": "styled-components",
            "hex": "DB7093",
            "source": "https://www.styled-components.com/"
        },
        {
            "title": "stylelint",
            "hex": "263238",
            "source": "https://github.com/stylelint/stylelint/blob/1f7bbb2d189b3e27b42de25f2948e3e5eec1b759/identity/stylelint-icon-black.svg"
        },
        {
            "title": "StyleShare",
            "hex": "212121",
            "source": "https://www.stylesha.re/"
        },
        {
            "title": "Stylus",
            "hex": "333333",
            "source": "https://github.com/stylus/stylus-lang.com/blob/c833bf697e39e1174c7c6e679e0e5a23d0baeb90/img/stylus-logo.svg"
        },
        {
            "title": "Subaru",
            "hex": "013C74",
            "source": "https://commons.wikimedia.org/wiki/File:Subaru_logo.svg"
        },
        {
            "title": "Sublime Text",
            "hex": "FF9800",
            "source": "https://www.sublimetext.com/"
        },
        {
            "title": "Substack",
            "hex": "FF6719",
            "source": "https://on.substack.com/"
        },
        {
            "title": "Subversion",
            "hex": "809CC9",
            "source": "http://subversion.apache.org/logo"
        },
        {
            "title": "suckless",
            "hex": "1177AA",
            "source": "https://suckless.org"
        },
        {
            "title": "Sumo Logic",
            "hex": "000099",
            "source": "https://sites.google.com/sumologic.com/sumo-logic-brand/home",
            "guidelines": "https://sites.google.com/sumologic.com/sumo-logic-brand/home"
        },
        {
            "title": "Supabase",
            "hex": "3ECF8E",
            "source": "https://github.com/supabase/supabase/blob/2a983c3290148d17cfce9e34c0a39102b22fdf78/web/static/img/showcase-logo/supabase-logo.svg"
        },
        {
            "title": "Super User",
            "hex": "38A1CE",
            "source": "https://stackoverflow.design/brand/logo/",
            "guidelines": "https://stackoverflow.com/legal/trademark-guidance"
        },
        {
            "title": "SurveyMonkey",
            "hex": "00BF6F",
            "source": "https://www.surveymonkey.com/mp/brandassets/",
            "guidelines": "https://www.surveymonkey.com/mp/brandassets/"
        },
        {
            "title": "SUSE",
            "hex": "0C322C",
            "source": "https://brand.suse.com/",
            "guidelines": "https://brand.suse.com/"
        },
        {
            "title": "Suzuki",
            "hex": "E30613",
            "source": "https://www.suzuki.ie/"
        },
        {
            "title": "Svelte",
            "hex": "FF3E00",
            "source": "https://github.com/sveltejs/branding/blob/c4dfca6743572087a6aef0e109ffe3d95596e86a/svelte-logo.svg",
            "aliases": {
                "dup": [
                    {
                        "title": "Sapper",
                        "hex": "159497",
                        "source": "https://sapper.svelte.dev/"
                    }
                ]
            }
        },
        {
            "title": "SVG",
            "hex": "FFB13B",
            "source": "https://www.w3.org/2009/08/svg-logos.html",
            "guidelines": "https://www.w3.org/2009/08/svg-logos.html",
            "license": {
                "type": "CC-BY-SA-4.0"
            }
        },
        {
            "title": "SVGO",
            "hex": "3E7FC1",
            "source": "https://github.com/svg/svgo/blob/93a5db197ca32990131bf41becf2e002bb0841bf/logo/isotype.svg"
        },
        {
            "title": "Swagger",
            "hex": "85EA2D",
            "source": "https://swagger.io/swagger/media/assets/images/swagger_logo.svg"
        },
        {
            "title": "Swarm",
            "hex": "FFA633",
            "source": "https://foursquare.com/about/logos"
        },
        {
            "title": "SWC",
            "hex": "FFFFFF",
            "source": "https://github.com/swc-project/logo/blob/f26cac1b4a490e3bdf128d3b084bb57f4fab1aac/svg/swc_black.svg"
        },
        {
            "title": "Swift",
            "hex": "F05138",
            "source": "https://developer.apple.com/swift/resources/",
            "guidelines": "https://developer.apple.com/swift/resources/"
        },
        {
            "title": "Swiggy",
            "hex": "FC8019",
            "source": "https://www.swiggy.com/"
        },
        {
            "title": "Swiper",
            "hex": "6332F6",
            "source": "https://swiperjs.com/"
        },
        {
            "title": "Symantec",
            "hex": "FDB511",
            "source": "https://commons.wikimedia.org/wiki/File:Symantec_logo10.svg"
        },
        {
            "title": "Symfony",
            "hex": "000000",
            "source": "https://symfony.com/logo",
            "guidelines": "https://symfony.com/trademark"
        },
        {
            "title": "Symphony",
            "hex": "0098FF",
            "source": "https://symphony.com/"
        },
        {
            "title": "SymPy",
            "hex": "3B5526",
            "source": "https://github.com/sympy/sympy.github.com/blob/e606a6dc2ee90b1ddaa9c36be6c92392ab300f72/media/sympy-notailtext.svg"
        },
        {
            "title": "Synology",
            "hex": "B5B5B6",
            "source": "https://www.synology.com/en-global/company/branding",
            "guidelines": "https://www.synology.com/en-global/company/branding"
        },
        {
            "title": "T-Mobile",
            "hex": "E20074",
            "source": "https://www.t-mobile.com/"
        },
        {
            "title": "Tableau",
            "hex": "E97627",
            "source": "https://www.tableau.com/about/media-download-center"
        },
        {
            "title": "tado°",
            "hex": "FFA900",
            "source": "https://www.tado.com/gb-en/press-assets"
        },
        {
            "title": "Tails",
            "hex": "56347C",
            "source": "https://tails.boum.org/contribute/how/promote/material/logo/"
        },
        {
            "title": "Tailwind CSS",
            "hex": "06B6D4",
            "source": "https://tailwindcss.com/brand",
            "guidelines": "https://tailwindcss.com/brand"
        },
        {
            "title": "Talend",
            "hex": "FF6D70",
            "source": "https://www.talend.com/blog/"
        },
        {
            "title": "Talenthouse",
            "hex": "FFFFFF",
            "source": "https://www.talenthouse.com/"
        },
        {
            "title": "Tampermonkey",
            "hex": "00485B",
            "source": "https://commons.wikimedia.org/wiki/File:Tampermonkey_logo.svg"
        },
        {
            "title": "Taobao",
            "hex": "E94F20",
            "source": "https://www.alibabagroup.com/en/ir/reports"
        },
        {
            "title": "Tapas",
            "hex": "FFCE00",
            "source": "https://tapas.io/site/about#media"
        },
        {
            "title": "Target",
            "hex": "CC0000",
            "source": "https://www.target.com/"
        },
        {
            "title": "Tasmota",
            "hex": "1FA3EC",
            "source": "https://tasmota.github.io/docs/"
        },
        {
            "title": "Tata",
            "hex": "486AAE",
            "source": "https://www.tatasteel.com/media/media-kit/logos-usage-guidelines/",
            "guidelines": "https://www.tatasteel.com/media/media-kit/logos-usage-guidelines/"
        },
        {
            "title": "TaxBuzz",
            "hex": "ED8B0B",
            "source": "https://www.taxbuzz.com/"
        },
        {
            "title": "TeamCity",
            "hex": "000000",
            "source": "https://www.jetbrains.com/company/brand/logos/",
            "guidelines": "https://www.jetbrains.com/company/brand/"
        },
        {
            "title": "TeamSpeak",
            "hex": "2580C3",
            "source": "https://www.teamspeak.com/en/more/media-pack/"
        },
        {
            "title": "TeamViewer",
            "hex": "004680",
            "source": "https://www.teamviewer.com/en-us/"
        },
        {
            "title": "TED",
            "hex": "E62B1E",
            "source": "https://www.ted.com/participate/organize-a-local-tedx-event/tedx-organizer-guide/branding-promotions/logo-and-design/your-tedx-logo"
        },
        {
            "title": "Teespring",
            "hex": "39ACE6",
            "source": "https://teespring.com"
        },
        {
            "title": "Tekton",
            "hex": "FD495C",
            "source": "https://github.com/cdfoundation/artwork/blob/3e748ca9cf9c3136a4a571f7655271b568c16a64/tekton/icon/black/tekton-icon-black.svg",
            "guidelines": "https://github.com/cdfoundation/artwork/blob/main/tekton/tekton_brand_guide.pdf"
        },
        {
            "title": "TELE5",
            "hex": "C2AD6F",
            "source": "https://www.tele5.de"
        },
        {
            "title": "Telegram",
            "hex": "26A5E4",
            "source": "https://telegram.org"
        },
        {
            "title": "Telegraph",
            "hex": "FAFAFA",
            "source": "https://telegra.ph/"
        },
        {
            "title": "Tencent QQ",
            "hex": "EB1923",
            "source": "https://en.wikipedia.org/wiki/File:Tencent_QQ.svg#/media/File:Tencent_QQ.svg"
        },
        {
            "title": "TensorFlow",
            "hex": "FF6F00",
            "source": "https://www.tensorflow.org/extras/tensorflow_brand_guidelines.pdf"
        },
        {
            "title": "Teradata",
            "hex": "F37440",
            "source": "https://github.com/Teradata/teradata.github.io/"
        },
        {
            "title": "teratail",
            "hex": "F4C51C",
            "source": "https://teratail.com/"
        },
        {
            "title": "Terraform",
            "hex": "7B42BC",
            "source": "https://www.hashicorp.com/brand",
            "guidelines": "https://www.hashicorp.com/brand"
        },
        {
            "title": "Tesco",
            "hex": "00539F",
            "source": "https://www.tesco.com"
        },
        {
            "title": "Tesla",
            "hex": "CC0000",
            "source": "https://www.tesla.com/tesla-gallery"
        },
        {
            "title": "TestCafe",
            "hex": "36B6E5",
            "source": "https://github.com/DevExpress/testcafe/blob/dd174b6682b5f2675ac90e305d3d893c36a1d814/media/logos/svg/TestCafe-logo-600.svg"
        },
        {
            "title": "Testin",
            "hex": "007DD7",
            "source": "https://www.testin.cn/"
        },
        {
            "title": "Testing Library",
            "hex": "E33332",
            "source": "https://testing-library.com/"
        },
        {
            "title": "Tether",
            "hex": "50AF95",
            "aliases": {
                "aka": [
                    "USDt"
                ]
            },
            "source": "https://tether.to/branding/",
            "guidelines": "https://tether.to/branding/"
        },
        {
            "title": "Textpattern",
            "hex": "FFDA44",
            "source": "https://textpattern.com/"
        },
        {
            "title": "The Algorithms",
            "hex": "00BCB4",
            "source": "https://github.com/TheAlgorithms/website/blob/f4e439578c88fed3b21c70898605238602975d2d/public/logo_t.svg"
        },
        {
            "title": "The Conversation",
            "hex": "D8352A",
            "source": "https://theconversation.com/republishing-guidelines"
        },
        {
            "title": "The Irish Times",
            "hex": "000000",
            "source": "https://www.irishtimes.com/"
        },
        {
            "title": "The Mighty",
            "hex": "D0072A",
            "source": "https://themighty.com/"
        },
        {
            "title": "The Models Resource",
            "hex": "3A75BD",
            "source": "https://www.models-resource.com/"
        },
        {
            "title": "The Movie Database",
            "aliases": {
                "aka": [
                    "TMDB"
                ]
            },
            "hex": "01B4E4",
            "source": "https://www.themoviedb.org/about/logos-attribution"
        },
        {
            "title": "The North Face",
            "hex": "000000",
            "source": "https://www.thenorthface.com/"
        },
        {
            "title": "The Register",
            "hex": "FF0000",
            "source": "https://www.theregister.co.uk/"
        },
        {
            "title": "The Sounds Resource",
            "hex": "39BE6B",
            "source": "https://www.sounds-resource.com/"
        },
        {
            "title": "The Spriters Resource",
            "hex": "BE3939",
            "source": "https://www.spriters-resource.com/"
        },
        {
            "title": "The Washington Post",
            "hex": "231F20",
            "source": "https://www.washingtonpost.com/brand-studio/archive/"
        },
        {
            "title": "Thingiverse",
            "hex": "248BFB",
            "source": "https://www.thingiverse.com/"
        },
        {
            "title": "ThinkPad",
            "hex": "EE2624",
            "source": "https://www.lenovo.com/us/en/thinkpad"
        },
        {
            "title": "Threadless",
            "hex": "0099FF",
            "source": "https://www.threadless.com/about-us/"
        },
        {
            "title": "Three.js",
            "hex": "000000",
            "source": "https://github.com/mrdoob/three.js/blob/a567b810cfcb7f6a03e4faea99f03c53081da477/files/icon.svg"
        },
        {
            "title": "Threema",
            "hex": "3FE669",
            "source": "https://threema.ch/en/press"
        },
        {
            "title": "Thumbtack",
            "hex": "009FD9",
            "source": "https://www.thumbtack.com/press/media-resources/"
        },
        {
            "title": "Thunderbird",
            "hex": "0A84FF",
            "source": "https://github.com/thundernest/thunderbird-website/blob/d7446f3eee14b38f02ee60da7d4b4fb8c9ef20e3/media/svg/logo.svg"
        },
        {
            "title": "Thymeleaf",
            "hex": "005F0F",
            "source": "https://github.com/thymeleaf/thymeleaf-org/blob/0427d4d4c6f08d3a1fbed3bc90ceeebcf094b532/artwork/thymeleaf%202016/thymeleaf.svg"
        },
        {
            "title": "Ticketmaster",
            "hex": "026CDF",
            "source": "https://design.ticketmaster.com/brand/overview/"
        },
        {
            "title": "Tidal",
            "hex": "000000",
            "source": "https://tidal.com"
        },
        {
            "title": "Tide",
            "hex": "4050FB",
            "source": "https://www.tide.co/newsroom/"
        },
        {
            "title": "TietoEVRY",
            "hex": "063752",
            "source": "https://www.tietoevry.com/en/about-us/our-company/"
        },
        {
            "title": "TikTok",
            "hex": "000000",
            "source": "https://tiktok.com"
        },
        {
            "title": "Tile",
            "hex": "000000",
            "source": "https://www.thetileapp.com/"
        },
        {
            "title": "Timescale",
            "hex": "FDB515",
            "source": "https://www.timescale.com/"
        },
        {
            "title": "Tinder",
            "hex": "FF6B6B",
            "source": "http://www.gotinder.com/press"
        },
        {
            "title": "TinyLetter",
            "hex": "ED1C24",
            "source": "https://tinyletter.com/site/press/"
        },
        {
            "title": "tmux",
            "hex": "1BB91F",
            "source": "https://github.com/tmux/tmux/tree/f04cc3997629823f0e304d4e4184e2ec93c703f0/logo"
        },
        {
            "title": "Todoist",
            "hex": "E44332",
            "source": "https://doist.com/press/"
        },
        {
            "title": "Toggl",
            "hex": "E01B22",
            "source": "https://toggl.com/media-toolkit"
        },
        {
            "title": "Tokyo Metro",
            "hex": "149DD3",
            "source": "https://en.wikipedia.org/wiki/File:TokyoMetro.svg"
        },
        {
            "title": "Tomorrowland",
            "hex": "000000",
            "source": "https://global.tomorrowland.com/"
        },
        {
            "title": "Topcoder",
            "hex": "29A7DF",
            "source": "https://www.topcoder.com/thrive/articles/How%20to%20use%20the%20Topcoder%20GUI%20KIT",
            "guidelines": "https://www.topcoder.com/thrive/articles/How%20to%20use%20the%20Topcoder%20GUI%20KIT"
        },
        {
            "title": "Toptal",
            "hex": "3863A0",
            "source": "https://www.toptal.com/branding"
        },
        {
            "title": "Tor Browser",
            "hex": "7D4698",
            "source": "https://styleguide.torproject.org/brand-assets/"
        },
        {
            "title": "Tor Project",
            "hex": "7E4798",
            "source": "https://styleguide.torproject.org/brand-assets/"
        },
        {
            "title": "Toshiba",
            "hex": "FF0000",
            "source": "https://commons.wikimedia.org/wiki/File:Toshiba_logo.svg"
        },
        {
            "title": "Toyota",
            "hex": "EB0A1E",
            "source": "https://www.toyota.com/brandguidelines/logo/",
            "guidelines": "https://www.toyota.com/brandguidelines/"
        },
        {
            "title": "TP-Link",
            "hex": "4ACBD6",
            "source": "https://www.tp-link.com/"
        },
        {
            "title": "tqdm",
            "hex": "FFC107",
            "source": "https://github.com/tqdm/img/blob/0dd23d9336af67976f88f9988ea660cde78c54d4/logo.svg"
        },
        {
            "title": "TrainerRoad",
            "hex": "DA291C",
            "source": "https://www.trainerroad.com/press/",
            "guidelines": "https://www.trainerroad.com/press/"
        },
        {
            "title": "Trakt",
            "hex": "ED1C24",
            "source": "https://trakt.tv"
        },
        {
            "title": "TransferWise",
            "hex": "00B9FF",
            "source": "https://brand.transferwise.com/logo"
        },
        {
            "title": "Transport for Ireland",
            "hex": "00B274",
            "source": "https://www.transportforireland.ie/"
        },
        {
            "title": "Transport for London",
            "hex": "113B92",
            "source": "https://tfl.gov.uk/"
        },
        {
            "title": "Travis CI",
            "hex": "3EAAAF",
            "source": "https://travis-ci.com/logo"
        },
        {
            "title": "Treehouse",
            "hex": "5FCF80",
            "source": "https://teamtreehouse.com/about"
        },
        {
            "title": "Trello",
            "hex": "0052CC",
            "source": "https://atlassian.design/resources/logo-library",
            "guidelines": "https://atlassian.design/foundations/logos/"
        },
        {
            "title": "Trend Micro",
            "hex": "D71921",
            "source": "https://www.trendmicro.com/"
        },
        {
            "title": "Treyarch",
            "hex": "000000",
            "source": "https://upload.wikimedia.org/wikipedia/en/7/7a/Treyarch_logo.svg"
        },
        {
            "title": "Triller",
            "hex": "FF0089",
            "source": "https://triller.co/static/media/illustrations/logo-full-white.svg"
        },
        {
            "title": "Trino",
            "hex": "DD00A1",
            "source": "https://github.com/trinodb/docs.trino.io/blob/653a46f6bdc64b5f67302dc9ab8a0c432ca25e70/352/_static/trino.svg"
        },
        {
            "title": "Trip.com",
            "hex": "287DFA",
            "source": "https://careers.trip.com/"
        },
        {
            "title": "Tripadvisor",
            "hex": "34E0A1",
            "source": "https://tripadvisor.mediaroom.com/logo-guidelines"
        },
        {
            "title": "Trove",
            "hex": "2D004B",
            "source": "https://trove.nla.gov.au/about/who-we-are/our-logo",
            "guidelines": "https://trove.nla.gov.au/about/who-we-are/trove-brand-guidelines"
        },
        {
            "title": "TrueNAS",
            "hex": "0095D5",
            "source": "https://www.truenas.com/"
        },
        {
            "title": "trulia",
            "hex": "0A0B09",
            "source": "https://www.trulia.com/newsroom/media/brand-logos/",
            "guidelines": "https://www.trulia.com/newsroom/media/brand-logos/"
        },
        {
            "title": "Trusted Shops",
            "hex": "FFDC0F",
            "source": "https://brand.trustedshops.com/d/dorIFVeUmcN9/corporate-design"
        },
        {
            "title": "Trustpilot",
            "hex": "00B67A",
            "source": "https://support.trustpilot.com/hc/en-us/articles/206289947-Trustpilot-Brand-Assets-Style-Guide"
        },
        {
            "title": "Try It Online",
            "hex": "303030",
            "source": "https://tio.run/"
        },
        {
            "title": "TryHackMe",
            "hex": "212C42",
            "source": "https://tryhackme.com/about"
        },
        {
            "title": "ts-node",
            "hex": "3178C6",
            "source": "https://typestrong.org/ts-node/"
        },
        {
            "title": "Tubi",
            "hex": "000000",
            "source": "https://corporate.tubitv.com/press-releases/"
        },
        {
            "title": "TUI",
            "hex": "D40E14",
            "source": "https://www.design.tui/brand/logos/",
            "guidelines": "https://www.design.tui/brand/"
        },
        {
            "title": "Tumblr",
            "hex": "36465D",
            "source": "https://www.tumblr.com/logo"
        },
        {
            "title": "TuneIn",
            "hex": "14D8CC",
            "source": "https://cms.tunein.com/press/"
        },
        {
            "title": "TurboSquid",
            "hex": "FF8135",
            "source": "https://www.brand.turbosquid.com/turbosquidicons",
            "guidelines": "https://www.brand.turbosquid.com/"
        },
        {
            "title": "Turkish Airlines",
            "hex": "C70A0C",
            "source": "https://www.turkishairlines.com/tr-int/basin-odasi/logo-arsivi/index.html"
        },
        {
            "title": "Tutanota",
            "hex": "840010",
            "source": "https://github.com/tutao/tutanota/blob/8ff5f0e7d78834ac8fcb0f2357c394b757ea4793/resources/images/logo-solo-red.svg"
        },
        {
            "title": "TV Time",
            "hex": "FFD400",
            "source": "https://www.tvtime.com/"
        },
        {
            "title": "Twilio",
            "hex": "F22F46",
            "source": "https://www.twilio.com/company/brand"
        },
        {
            "title": "Twitch",
            "hex": "9146FF",
            "source": "https://brand.twitch.tv"
        },
        {
            "title": "Twitter",
            "hex": "1DA1F2",
            "source": "https://brand.twitter.com"
        },
        {
            "title": "Twoo",
            "hex": "FF7102",
            "source": "http://www.twoo.com/about/press"
        },
        {
            "title": "Typeform",
            "hex": "262627",
            "source": "https://www.typeform.com"
        },
        {
            "title": "TypeScript",
            "hex": "3178C6",
            "source": "https://www.typescriptlang.org/branding",
            "guidelines": "https://www.typescriptlang.org/branding"
        },
        {
            "title": "TYPO3",
            "hex": "FF8700",
            "source": "https://typo3.com/fileadmin/assets/typo3logos/typo3_bullet_01.svg"
        },
        {
            "title": "Uber",
            "hex": "000000",
            "source": "https://www.uber.com/media/"
        },
        {
            "title": "Uber Eats",
            "hex": "06C167",
            "source": "https://www.ubereats.com"
        },
        {
            "title": "Ubiquiti",
            "hex": "0559C9",
            "source": "https://www.ui.com/marketing/#logos"
        },
        {
            "title": "Ubisoft",
            "hex": "000000",
            "source": "https://www.ubisoft.com/en-US/company/overview.aspx"
        },
        {
            "title": "uBlock Origin",
            "hex": "800000",
            "source": "https://github.com/gorhill/uBlock/blob/master/src/img/ublock.svg"
        },
        {
            "title": "Ubuntu",
            "hex": "E95420",
            "source": "https://design.ubuntu.com/brand/ubuntu-logo/",
            "guidelines": "https://design.ubuntu.com/brand/ubuntu-logo/"
        },
        {
            "title": "Udacity",
            "hex": "02B3E4",
            "source": "https://www.udacity.com"
        },
        {
            "title": "Udemy",
            "hex": "A435F0",
            "source": "https://www.udemy.com/ourbrand/"
        },
        {
            "title": "UFC",
            "hex": "D20A0A",
            "source": "https://www.ufc.com"
        },
        {
            "title": "UIkit",
            "hex": "2396F3",
            "source": "https://getuikit.com"
        },
        {
            "title": "Ulule",
            "hex": "18A5D6",
            "source": "https://ulule.frontify.com/d/EX3dK8qsXgqh/branding-guidelines"
        },
        {
            "title": "Umbraco",
            "hex": "3544B1",
            "source": "https://umbraco.com/"
        },
        {
            "title": "Unacademy",
            "hex": "08BD80",
            "source": "https://unacademy.com/"
        },
        {
            "title": "Under Armour",
            "hex": "1D1D1D",
            "source": "https://www.underarmour.com/en-us/"
        },
        {
            "title": "Underscore.js",
            "hex": "0371B5",
            "source": "https://github.com/jashkenas/underscore/blob/f098f61ff84931dea69c276b3674a62b6ae4def7/docs/images/underscore.png"
        },
        {
            "title": "Undertale",
            "hex": "E71D29",
            "source": "https://undertale.com/"
        },
        {
            "title": "Unicode",
            "hex": "5455FE",
            "source": "https://en.wikipedia.org/wiki/Unicode"
        },
        {
            "title": "Unilever",
            "hex": "1F36C7",
            "source": "https://www.unilever.co.uk/about/who-we-are/our-logo/"
        },
        {
            "title": "United Airlines",
            "hex": "002244",
            "source": "https://en.wikipedia.org/wiki/File:United_Airlines_Logo.svg"
        },
        {
            "title": "Unity",
            "hex": "FFFFFF",
            "source": "https://brand.unity.com/",
            "guidelines": "https://brand.unity.com/"
        },
        {
            "title": "Unraid",
            "hex": "F15A2C",
            "source": "https://unraid.net/"
        },
        {
            "title": "Unreal Engine",
            "hex": "0E1128",
            "source": "https://www.unrealengine.com/en-US/branding",
            "guidelines": "https://www.unrealengine.com/en-US/branding"
        },
        {
            "title": "Unsplash",
            "hex": "000000",
            "source": "https://unsplash.com/"
        },
        {
            "title": "Untangle",
            "hex": "68BD49",
            "source": "https://www.untangle.com/company-overview/",
            "guidelines": "https://www.untangle.com/company-overview/"
        },
        {
            "title": "Untappd",
            "hex": "FFC000",
            "source": "https://untappd.com/"
        },
        {
            "title": "UpCloud",
            "hex": "7B00FF",
            "source": "https://upcloud.com/brand-assets/",
            "guidelines": "https://upcloud.com/brand-assets/"
        },
        {
            "title": "UpLabs",
            "hex": "3930D8",
            "source": "https://www.uplabs.com/"
        },
        {
            "title": "Uploaded",
            "hex": "0E70CB",
            "source": "https://www.uploaded.net"
        },
        {
            "title": "UPS",
            "hex": "150400",
            "source": "https://www.ups.com/"
        },
        {
            "title": "Uptobox",
            "hex": "5CE1E6",
            "source": "https://uptoboxpremium.org/"
        },
        {
            "title": "Upwork",
            "hex": "6FDA44",
            "source": "https://www.upwork.com/press/"
        },
        {
            "title": "USPS",
            "hex": "333366",
            "source": "https://www.usps.com/"
        },
        {
            "title": "V",
            "hex": "5D87BF",
            "source": "https://github.com/vlang/v-logo",
            "license": {
                "type": "MIT"
            }
        },
        {
            "title": "V8",
            "hex": "4B8BF5",
            "source": "https://v8.dev/logo"
        },
        {
            "title": "Vaadin",
            "hex": "00B4F0",
            "source": "https://vaadin.com/trademark",
            "guidelines": "https://vaadin.com/trademark"
        },
        {
            "title": "Vagrant",
            "hex": "1868F2",
            "source": "https://www.hashicorp.com/brand",
            "guidelines": "https://www.hashicorp.com/brand"
        },
        {
            "title": "Valve",
            "hex": "F74843",
            "source": "https://www.valvesoftware.com/"
        },
        {
            "title": "Vapor",
            "hex": "0D0D0D",
            "source": "https://vapor.codes/"
        },
        {
            "title": "Vault",
            "hex": "000000",
            "source": "https://www.hashicorp.com/brand",
            "guidelines": "https://www.hashicorp.com/brand"
        },
        {
            "title": "Vauxhall",
            "hex": "EB001E",
            "source": "https://www.stellantis.com/en/brands/vauxhall"
        },
        {
            "title": "vBulletin",
            "hex": "184D66",
            "source": "https://commons.wikimedia.org/wiki/File:VBulletin.svg"
        },
        {
            "title": "Vector Logo Zone",
            "hex": "184D66",
            "source": "https://www.vectorlogo.zone/"
        },
        {
            "title": "Vectorworks",
            "hex": "000000",
            "source": "https://www.vectorworks.net/en-US"
        },
        {
            "title": "Veeam",
            "hex": "00B336",
            "source": "https://www.veeam.com/newsroom/veeam-graphics.html"
        },
        {
            "title": "Veepee",
            "hex": "EC008C",
            "source": "https://www.veepee.fr/"
        },
        {
            "title": "Venmo",
            "hex": "3D95CE",
            "source": "https://venmo.com/about/brand/"
        },
        {
            "title": "Vercel",
            "hex": "000000",
            "source": "https://vercel.com/design"
        },
        {
            "title": "Verdaccio",
            "hex": "4B5E40",
            "source": "https://verdaccio.org/docs/en/logo"
        },
        {
            "title": "Veritas",
            "hex": "B1181E",
            "source": "https://my.veritas.com/cs/groups/partner/documents/styleguide/mdaw/mdq5/~edisp/tus3cpeapp3855186572.pdf"
        },
        {
            "title": "Verizon",
            "hex": "CD040B",
            "source": "https://www.verizondigitalmedia.com/about/logo-usage/"
        },
        {
            "title": "vFairs",
            "hex": "EF4678",
            "source": "https://www.vfairs.com/"
        },
        {
            "title": "Viadeo",
            "hex": "F07355",
            "source": "https://viadeo.journaldunet.com/"
        },
        {
            "title": "Viber",
            "hex": "7360F2",
            "source": "https://www.viber.com/brand-center/"
        },
        {
            "title": "Vim",
            "hex": "019733",
            "source": "https://commons.wikimedia.org/wiki/File:Vimlogo.svg"
        },
        {
            "title": "Vimeo",
            "hex": "1AB7EA",
            "source": "https://vimeo.com/about/brand_guidelines"
        },
        {
            "title": "Vimeo Livestream",
            "hex": "0A0A20",
            "source": "https://livestream.com"
        },
        {
            "title": "VirtualBox",
            "hex": "183A61",
            "source": "https://commons.wikimedia.org/wiki/File:Virtualbox_logo.png"
        },
        {
            "title": "VirusTotal",
            "hex": "394EFF",
            "source": "https://www.virustotal.com/"
        },
        {
            "title": "Visa",
            "hex": "1A1F71",
            "source": "https://merchantsignageeu.visa.com/product.asp?dptID=696"
        },
        {
            "title": "Visual Studio",
            "hex": "5C2D91",
            "source": "https://visualstudio.microsoft.com/"
        },
        {
            "title": "Visual Studio Code",
            "hex": "007ACC",
            "source": "https://commons.wikimedia.org/wiki/File:Visual_Studio_Code_1.35_icon.svg"
        },
        {
            "title": "Vite",
            "hex": "646CFF",
            "source": "https://vitejs.dev/"
        },
        {
            "title": "Vivaldi",
            "hex": "EF3939",
            "source": "https://vivaldi.com/press/"
        },
        {
            "title": "Vivino",
            "hex": "AA1329",
            "source": "https://www.vivino.com/press"
        },
        {
            "title": "VK",
            "hex": "0077FF",
            "source": "https://vk.com/brand",
            "guidelines": "https://vk.com/brand"
        },
        {
            "title": "VLC media player",
            "hex": "FF8800",
            "source": "http://git.videolan.org/?p=vlc.git;a=tree;f=extras/package/macosx/asset_sources"
        },
        {
            "title": "VMware",
            "hex": "607078",
            "source": "https://myvmware.workspaceair.com/"
        },
        {
            "title": "Vodafone",
            "hex": "E60000",
            "source": "https://web.vodafone.com.eg/"
        },
        {
            "title": "Volkswagen",
            "hex": "151F5D",
            "source": "https://www.volkswagen.ie/"
        },
        {
            "title": "Volvo",
            "hex": "003057",
            "source": "https://www.media.volvocars.com/global/en-gb/logos"
        },
        {
            "title": "Vonage",
            "hex": "FFFFFF",
            "source": "https://www.vonage.com"
        },
        {
            "title": "VOX",
            "hex": "DA074A",
            "source": "https://commons.wikimedia.org/wiki/File:VOX_Logo_2013.svg"
        },
        {
            "title": "VSCO",
            "hex": "000000",
            "source": "https://vscopress.co/media-kit"
        },
        {
            "title": "Vue.js",
            "hex": "4FC08D",
            "source": "https://github.com/vuejs/art",
            "license": {
                "type": "custom",
                "url": "https://github.com/vuejs/art/blob/master/README.md"
            },
            "guidelines": "https://github.com/vuejs/art/blob/master/README.md"
        },
        {
            "title": "Vuetify",
            "hex": "1867C0",
            "source": "https://vuetifyjs.com/"
        },
        {
            "title": "Vulkan",
            "hex": "AC162C",
            "source": "https://www.khronos.org/legal/trademarks/"
        },
        {
            "title": "Vultr",
            "hex": "007BFC",
            "source": "https://www.vultr.com/company/brand-assets/"
        },
        {
            "title": "W3C",
            "hex": "005A9C",
            "source": "https://www.w3.org/Consortium/Legal/logo-usage-20000308",
            "license": {
                "type": "custom",
                "url": "https://www.w3.org/Consortium/Legal/2002/trademark-license-20021231"
            }
        },
        {
            "title": "Wagtail",
            "hex": "43B1B0",
            "source": "https://github.com/wagtail/wagtail/blob/e3e46e23b780aa2b1b521de081cb81872f77466d/wagtail/admin/static_src/wagtailadmin/images/wagtail-logo.svg"
        },
        {
            "title": "WakaTime",
            "hex": "000000",
            "source": "https://wakatime.com/legal/logos-and-trademark-usage",
            "guidelines": "https://wakatime.com/legal/logos-and-trademark-usage"
        },
        {
            "title": "WALKMAN",
            "hex": "000000",
            "source": "https://en.wikipedia.org/wiki/File:Walkman_logo.svg"
        },
        {
            "title": "Wallabag",
            "hex": "3F6184",
            "source": "https://github.com/wallabag/logo/blob/f670395da2d85c3bbcb8dcfa8d2a339d8af5abb0/_default/icon/svg/logo-icon-black-no-bg.svg"
        },
        {
            "title": "Walmart",
            "hex": "0071CE",
            "source": "https://corporate.walmart.com",
            "guidelines": "https://one.walmart.com/content/people-experience/associate-brand-center.html"
        },
        {
            "title": "Wappalyzer",
            "hex": "32067C",
            "source": "https://www.wappalyzer.com/"
        },
        {
            "title": "Warner Bros.",
            "slug": "warnerbros",
            "hex": "004DB4",
            "source": "https://www.warnerbros.com/"
        },
        {
            "title": "Wattpad",
            "hex": "FF500A",
            "source": "https://company.wattpad.com/brandguideline",
            "guidelines": "https://company.wattpad.com/brandguideline"
        },
        {
            "title": "Waze",
            "hex": "33CCFF",
            "source": "https://www.waze.com/"
        },
        {
            "title": "Wear OS",
            "hex": "4285F4",
            "source": "https://partnermarketinghub.withgoogle.com/#/brands/"
        },
        {
            "title": "Weasyl",
            "hex": "990000",
            "source": "https://www.weasyl.com/"
        },
        {
            "title": "Web3.js",
            "hex": "F16822",
            "source": "https://github.com/ChainSafe/web3.js/blob/fdbda4958cbdbaebe8ed5ea59183582b07fac254/assets/logo/web3js.svg"
        },
        {
            "title": "WebAssembly",
            "hex": "654FF0",
            "source": "https://webassembly.org/"
        },
        {
            "title": "WebAuthn",
            "hex": "3423A6",
            "source": "https://github.com/webauthn-open-source/webauthn-logos",
            "guidelines": "https://github.com/webauthn-open-source/webauthn-logos"
        },
        {
            "title": "webcomponents.org",
            "hex": "29ABE2",
            "source": "https://www.webcomponents.org/"
        },
        {
            "title": "WebdriverIO",
            "hex": "EA5906",
            "source": "https://webdriver.io/docs/api/"
        },
        {
            "title": "Webflow",
            "hex": "4353FF",
            "source": "https://webflow.com/"
        },
        {
            "title": "WebGL",
            "hex": "990000",
            "source": "https://www.khronos.org/legal/trademarks/",
            "guidelines": "https://www.khronos.org/legal/trademarks/"
        },
        {
            "title": "webhint",
            "hex": "4700A3",
            "source": "https://github.com/webhintio/webhint.io/blob/5c9f10a33a6d68e1f0d2b1eff0829685b9123433/src/webhint-theme/source/images/webhint-logo.svg"
        },
        {
            "title": "Weblate",
            "hex": "2ECCAA",
            "source": "https://github.com/WeblateOrg/graphics/blob/669e4f910abd9ec36fda172d2ea6f2f424a32ace/logo/weblate-black.svg",
            "license": {
                "type": "GPL-3.0-only"
            }
        },
        {
            "title": "Webmin",
            "hex": "7DA0D0",
            "source": "https://github.com/webmin/webmin/blob/84d2d3d17f638a43939220f78b83bfefbae37f76/images/webmin-blue.svg"
        },
        {
            "title": "WebMoney",
            "hex": "036CB5",
            "source": "https://www.webmoney.ru/rus/developers/logos.shtml"
        },
        {
            "title": "Webpack",
            "hex": "8DD6F9",
            "source": "https://webpack.js.org/branding/"
        },
        {
            "title": "WebRTC",
            "hex": "333333",
            "source": "https://webrtc.org/"
        },
        {
            "title": "WebStorm",
            "hex": "000000",
            "source": "https://www.jetbrains.com/company/brand/logos/",
            "guidelines": "https://www.jetbrains.com/company/brand/"
        },
        {
            "title": "WEBTOON",
            "hex": "00D564",
            "source": "http://webtoons.com/"
        },
        {
            "title": "WeChat",
            "hex": "07C160",
            "source": "https://wechat.design/standard/download/brand",
            "guidelines": "https://wechat.design/standard/download/brand"
        },
        {
            "title": "Weights & Biases",
            "hex": "FFBE00",
            "source": "https://wandb.ai/"
        },
        {
            "title": "Welcome to the Jungle",
            "aliases": {
                "aka": [
                    "WTTJ"
                ]
            },
            "hex": "FFCD00",
            "source": "https://www.welcometothejungle.com/"
        },
        {
            "title": "WEMO",
            "hex": "72D44C",
            "source": "https://commons.wikimedia.org/wiki/File:WeMoApp.svg"
        },
        {
            "title": "WeTransfer",
            "hex": "409FFF",
            "source": "https://wetransfer.com/"
        },
        {
            "title": "WhatsApp",
            "hex": "25D366",
            "source": "https://www.whatsappbrand.com",
            "guidelines": "https://whatsappbrand.com/"
        },
        {
            "title": "When I Work",
            "hex": "51A33D",
            "source": "https://wheniwork.com/"
        },
        {
            "title": "WhiteSource",
            "hex": "161D4E",
            "source": "https://www.whitesourcesoftware.com/whitesource-media-kit/"
        },
        {
            "title": "Wii",
            "hex": "8B8B8B",
            "source": "https://commons.wikimedia.org/wiki/File:Wii.svg"
        },
        {
            "title": "Wii U",
            "hex": "8B8B8B",
            "source": "https://commons.wikipedia.org/wiki/File:WiiU.svg"
        },
        {
            "title": "Wiki.js",
            "hex": "1976D2",
            "source": "https://cdn.js.wiki/images/wikijs-butterfly-mono.svg"
        },
        {
            "title": "Wikidata",
            "hex": "006699",
            "source": "https://commons.wikimedia.org/wiki/File:Wikidata-logo-en.svg"
        },
        {
            "title": "Wikimedia Commons",
            "hex": "006699",
            "source": "https://commons.wikimedia.org/wiki/File:Commons-logo.svg"
        },
        {
            "title": "Wikipedia",
            "hex": "000000",
            "source": "https://commons.wikimedia.org/wiki/File:Wikipedia-logo-v2.svg"
        },
        {
            "title": "Wikiquote",
            "hex": "006699",
            "source": "https://commons.wikimedia.org/wiki/File:Wikiquote-logo.svg"
        },
        {
            "title": "Wikivoyage",
            "hex": "006699",
            "source": "https://commons.wikimedia.org/wiki/File:Wikivoyage-Logo-v3-en.svg"
        },
        {
            "title": "Windi CSS",
            "hex": "48B0F1",
            "source": "https://github.com/windicss/docs/blob/d7a01df515c4fa30dbb33ede7c46392e21fbf2cb/public/assets/logo.svg"
        },
        {
            "title": "Windows",
            "hex": "0078D6",
            "source": "https://commons.wikimedia.org/wiki/File:Windows_10_Logo.svg"
        },
        {
            "title": "Windows 95",
            "hex": "008080",
            "source": "https://en.wikipedia.org/wiki/Windows_95"
        },
        {
            "title": "Windows Terminal",
            "hex": "4D4D4D",
            "source": "https://github.com/microsoft/terminal/blob/a90289548f8548bf5c370a4b141b4b815c22616b/res/terminal/Terminal_HC.svg"
        },
        {
            "title": "Windows XP",
            "hex": "003399",
            "source": "https://commons.wikimedia.org/wiki/File:Windows_logo_-_2002%E2%80%932012_(Multicolored).svg"
        },
        {
            "title": "Winmate",
            "hex": "C11920",
            "source": "https://www.winmate.com/NewsAndEvents/Publications"
        },
        {
            "title": "Wipro",
            "hex": "341C53",
            "source": "https://www.wipro.com/content/dam/nexus/en/service-lines/applications/latest-thinking/state-of-cybersecurity-report-2019.pdf"
        },
        {
            "title": "Wire",
            "hex": "000000",
            "source": "http://brand.wire.com",
            "guidelines": "https://brand.wire.com/"
        },
        {
            "title": "WireGuard",
            "hex": "88171A",
            "source": "https://www.wireguard.com/"
        },
        {
            "title": "Wireshark",
            "hex": "1679A7",
            "source": "https://gitlab.com/wanduow/wireshark/-/blob/cd5539b0f76975474869984a9d2f0fce29d5c21e/image/wsicon.svg"
        },
        {
            "title": "Wish",
            "hex": "2FB7EC",
            "source": "https://wish.com/"
        },
        {
            "title": "Wistia",
            "hex": "54BBFF",
            "source": "https://wistia.com/about/assets",
            "guidelines": "https://wistia.com/about/assets"
        },
        {
            "title": "Wix",
            "hex": "0C6EFC",
            "source": "http://www.wix.com/about/design-assets"
        },
        {
            "title": "Wizz Air",
            "hex": "C6007E",
            "source": "https://wizzair.com/en-gb/information-and-services/about-us/press-office/logos"
        },
        {
            "title": "Wolfram",
            "hex": "DD1100",
            "source": "http://company.wolfram.com/press-center/wolfram-corporate/"
        },
        {
            "title": "Wolfram Language",
            "hex": "DD1100",
            "source": "http://company.wolfram.com/press-center/language/"
        },
        {
            "title": "Wolfram Mathematica",
            "hex": "DD1100",
            "source": "http://company.wolfram.com/press-center/mathematica/"
        },
        {
            "title": "Woo",
            "hex": "96588A",
            "source": "https://woocommerce.com/style-guide/",
            "guidelines": "https://woocommerce.com/trademark-guidelines/"
        },
        {
            "title": "WooCommerce",
            "hex": "96588A",
            "source": "https://woocommerce.com/style-guide/",
            "guidelines": "https://woocommerce.com/trademark-guidelines/"
        },
        {
            "title": "WordPress",
            "hex": "21759B",
            "source": "https://wordpress.org/about/logos"
        },
        {
            "title": "Workplace",
            "hex": "4326C4",
            "source": "https://en.facebookbrand.com/",
            "guidelines": "https://en.facebookbrand.com/"
        },
        {
            "title": "World Health Organization",
            "hex": "0093D5",
            "source": "https://www.who.int/"
        },
        {
            "title": "WP Engine",
            "hex": "0ECAD4",
            "source": "https://wpengine.com/brand-assets/"
        },
        {
            "title": "WP Rocket",
            "hex": "F56640",
            "source": "https://wp-rocket.me/"
        },
        {
            "title": "write.as",
            "hex": "5BC4EE",
            "source": "https://write.as/brand",
            "guidelines": "https://write.as/brand"
        },
        {
            "title": "WWE",
            "hex": "000000",
            "source": "https://commons.wikimedia.org/wiki/File:WWE_Network_logo.svg"
        },
        {
            "title": "Wwise",
            "hex": "00549F",
            "source": "https://www.audiokinetic.com/resources/credits/",
            "guidelines": "https://www.audiokinetic.com/resources/credits/"
        },
        {
            "title": "X.Org",
            "hex": "F28834",
            "source": "https://upload.wikimedia.org/wikipedia/commons/9/90/X.Org_Logo.svg"
        },
        {
            "title": "Xamarin",
            "hex": "3498DB",
            "source": "https://github.com/dotnet/swag/tree/master/xamarin"
        },
        {
            "title": "XAML",
            "hex": "0C54C2",
            "source": "https://github.com/microsoft/microsoft-ui-xaml/issues/1185#issuecomment-529731046"
        },
        {
            "title": "XAMPP",
            "hex": "FB7A24",
            "source": "https://www.apachefriends.org/en/"
        },
        {
            "title": "Xbox",
            "hex": "107C10",
            "source": "https://www.xbox.com/en-US/consoles"
        },
        {
            "title": "Xcode",
            "hex": "147EFB",
            "source": "https://developer.apple.com/develop/"
        },
        {
            "title": "XDA Developers",
            "hex": "EA7100",
            "source": "https://www.xda-developers.com/"
        },
        {
            "title": "Xero",
            "hex": "13B5EA",
            "source": "https://www.xero.com/uk/about/media/downloads"
        },
        {
            "title": "XFCE",
            "hex": "2284F2",
            "source": "https://www.xfce.org/download#artwork"
        },
        {
            "title": "Xiaomi",
            "hex": "FF6900",
            "source": "https://www.mi.com/global"
        },
        {
            "title": "Xilinx",
            "hex": "E01F27",
            "source": "https://www.xilinx.com"
        },
        {
            "title": "Xing",
            "hex": "006567",
            "source": "https://dev.xing.com/logo_rules"
        },
        {
            "title": "XMPP",
            "hex": "002B5C",
            "source": "https://github.com/xsf/xmpp.org/tree/00c49187e353c1a156c95562dafaf129e688fbad/content/icons"
        },
        {
            "title": "XRP",
            "hex": "25A768",
            "source": "https://xrpl.org/"
        },
        {
            "title": "XSplit",
            "hex": "0095DE",
            "source": "https://www.xsplit.com/presskit"
        },
        {
            "title": "XState",
            "hex": "2C3E50",
            "source": "https://github.com/davidkpiano/xstate/blob/544df7f00e2ef49603b5e5ff2f0d183ff6bd5e7c/docs/.vuepress/public/logo.svg"
        },
        {
            "title": "Y Combinator",
            "hex": "F0652F",
            "source": "https://www.ycombinator.com/press/"
        },
        {
            "title": "Yahoo!",
            "hex": "6001D2",
            "source": "https://yahoo.com/"
        },
        {
            "title": "Yale",
            "hex": "FFD900",
            "source": "https://yalehome.com"
        },
        {
            "title": "Yamaha Corporation",
            "hex": "4B1E78",
            "source": "https://www.yamaha.com/en/"
        },
        {
            "title": "Yamaha Motor Corporation",
            "hex": "E60012",
            "source": "https://en.wikipedia.org/wiki/Yamaha_Motor_Company"
        },
        {
            "title": "Yammer",
            "hex": "106EBE",
            "source": "https://developer.microsoft.com/en-us/fluentui#/styles/web/colors/products"
        },
        {
            "title": "Yarn",
            "hex": "2C8EBB",
            "source": "https://github.com/yarnpkg/assets"
        },
        {
            "title": "Yelp",
            "hex": "D32323",
            "source": "https://www.yelp.com/styleguide/icons"
        },
        {
            "title": "Yoast",
            "hex": "A4286A",
            "source": "https://yoast.com/media/logo/"
        },
        {
            "title": "YourTravel.TV",
            "hex": "F79025",
            "source": "https://yourtravel.tv"
        },
        {
            "title": "YouTube",
            "hex": "FF0000",
            "source": "https://www.youtube.com/yt/about/brand-resources/#logos-icons-colors"
        },
        {
            "title": "YouTube Gaming",
            "hex": "FF0000",
            "source": "https://gaming.youtube.com/"
        },
        {
            "title": "YouTube Music",
            "hex": "FF0000",
            "source": "https://partnermarketinghub.withgoogle.com/#/brands/"
        },
        {
            "title": "YouTube Studio",
            "hex": "FF0000",
            "source": "https://www.youtube.com/"
        },
        {
            "title": "YouTube TV",
            "hex": "FF0000",
            "source": "https://partnermarketinghub.withgoogle.com/#/brands/"
        },
        {
            "title": "Z-Wave",
            "hex": "1B365D",
            "source": "https://www.z-wave.com/"
        },
        {
            "title": "Zalando",
            "hex": "FF6900",
            "source": "https://www.zalando.co.uk/"
        },
        {
            "title": "Zalo",
            "hex": "0068FF",
            "source": "https://zalo.me/"
        },
        {
            "title": "Zapier",
            "hex": "FF4A00",
            "source": "https://zapier.com/about/brand"
        },
        {
            "title": "Zcash",
            "aliases": {
                "aka": [
                    "ZEC"
                ]
            },
            "hex": "F4B728",
            "source": "https://z.cash/press/",
            "guidelines": "https://www.zfnd.org/about/trademark-policy/"
        },
        {
            "title": "ZDF",
            "hex": "FA7D19",
            "source": "https://www.zdf.de/"
        },
        {
            "title": "Zelle",
            "hex": "6D1ED4",
            "source": "https://www.zellepay.com/"
        },
        {
            "title": "Zend",
            "hex": "0679EA",
            "source": "https://www.zend.com/"
        },
        {
            "title": "Zend Framework",
            "hex": "68B604",
            "source": "https://framework.zend.com/"
        },
        {
            "title": "Zendesk",
            "hex": "03363D",
            "source": "https://brandland.zendesk.com/"
        },
        {
            "title": "Zenn",
            "hex": "3EA8FF",
            "source": "https://zenn.dev/mediakit"
        },
        {
            "title": "Zenodo",
            "hex": "1682D4",
            "source": "https://about.zenodo.org",
            "guidelines": "https://about.zenodo.org"
        },
        {
            "title": "Zerodha",
            "hex": "387ED1",
            "source": "https://zerodha.com"
        },
        {
            "title": "ZeroMQ",
            "hex": "DF0000",
            "source": "https://github.com/zeromq/zeromq.org/blob/master/static/safari-pinned-tab.svg"
        },
        {
            "title": "Zerply",
            "hex": "7BBB6E",
            "source": "https://zerply.com/about/resources"
        },
        {
            "title": "Zhihu",
            "hex": "0084FF",
            "source": "https://www.zhihu.com/"
        },
        {
            "title": "Zig",
            "hex": "F7A41D",
            "source": "https://github.com/ziglang/logo",
            "license": {
                "type": "CC-BY-SA-4.0"
            }
        },
        {
            "title": "Zigbee",
            "hex": "EB0443",
            "source": "https://zigbeealliance.org/solution/zigbee/"
        },
        {
            "title": "Zillow",
            "hex": "006AFF",
            "source": "https://www.zillow.com/"
        },
        {
            "title": "Zingat",
            "hex": "009CFB",
            "source": "https://www.zingat.com/kurumsal-logolar"
        },
        {
            "title": "Zoho",
            "hex": "C8202B",
            "source": "https://www.zoho.com/branding/"
        },
        {
            "title": "Zoiper",
            "hex": "F47920",
            "source": "https://www.zoiper.com/en/products"
        },
        {
            "title": "Zomato",
            "hex": "E23744",
            "source": "https://www.zomato.com/business/apps"
        },
        {
            "title": "Zoom",
            "hex": "2D8CFF",
            "source": "https://zoom.us/brandguidelines"
        },
        {
            "title": "Zorin",
            "hex": "0CC1F3",
            "source": "https://zorinos.com/press/"
        },
        {
            "title": "Zotero",
            "hex": "CC2936",
            "source": "https://www.zotero.org/support/brand"
        },
        {
            "title": "Zulip",
            "hex": "FFFFFF",
            "source": "https://github.com/zulip/zulip/blob/df9e40491dc77b658d943cff36a816d46e32ce1b/static/images/logo/zulip-org-logo.svg"
        },
        {
            "title": "Zyte",
            "hex": "B02CCE",
            "source": "https://www.zyte.com/"
        }
    ]
}<|MERGE_RESOLUTION|>--- conflicted
+++ resolved
@@ -3895,19 +3895,16 @@
             "source": "https://arvr.google.com/cardboard/images/header/vr-home.svg"
         },
         {
-<<<<<<< HEAD
-            "title": "Google Cast",
+            "title": "Chromecast",
             "hex": "999999",
             "source": "https://www.google.com/intl/en_us/chromecast/built-in/",
             "aliases": {
                 "aka": [
-                    "Chromecast"
+                    "Google Cast"
                 ]
             }
         },
         {
-=======
->>>>>>> 47cc6d17
             "title": "Google Chat",
             "hex": "00AC47",
             "source": "https://chat.google.com/"
