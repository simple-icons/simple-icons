--- conflicted
+++ resolved
@@ -901,24 +901,16 @@
             "source": "https://www.autodesk.com"
         },
         {
-<<<<<<< HEAD
-=======
             "title": "AutoHotkey",
             "hex": "334455",
             "source": "https://www.autohotkey.com/"
         },
         {
-            "title": "Automatic",
-            "hex": "7D8084",
-            "source": "https://www.automatic.com/press"
-        },
-        {
             "title": "Automattic",
             "hex": "3499CD",
             "source": "https://automattic.com/press/brand-materials/"
         },
         {
->>>>>>> 62a59626
             "title": "Autotask",
             "hex": "E51937",
             "source": "https://www.autotask.com/branding"
