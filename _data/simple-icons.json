{
    "icons": [
        {
            "title": ".NET",
            "hex": "512BD4",
            "source": "https://github.com/dotnet/brand/"
        },
        {
            "title": "1001Tracklists",
            "hex": "40AEF0",
            "source": "https://www.1001tracklists.com/"
        },
        {
            "title": "1Password",
            "hex": "0094F5",
            "source": "https://1password.com/press/"
        },
        {
            "title": "3M",
            "hex": "FF0000",
            "source": "https://www.3m.com/"
        },
        {
            "title": "42",
            "hex": "000000",
            "source": "https://www.42.fr/"
        },
        {
            "title": "4D",
            "hex": "004088",
            "source": "https://www.4d.com/"
        },
        {
            "title": "500px",
            "hex": "0099E5",
            "source": "https://about.500px.com/press"
        },
        {
            "title": "A-Frame",
            "hex": "EF2D5E",
            "source": "https://aframe.io/docs/"
        },
        {
            "title": "ABB RobotStudio",
            "hex": "FF9E0F",
            "source": "https://new.abb.com/products/robotics/en/robotstudio/downloads"
        },
        {
            "title": "Abbvie",
            "hex": "071D49",
            "source": "https://www.abbvie.com/"
        },
        {
            "title": "Ableton Live",
            "hex": "000000",
            "source": "https://www.ableton.com/en/legal/branding-trademark-guidelines/"
        },
        {
            "title": "About.me",
            "hex": "00A98F",
            "source": "https://about.me/assets"
        },
        {
            "title": "Abstract",
            "hex": "191A1B",
            "source": "https://www.abstract.com/about/"
        },
        {
            "title": "Academia",
            "hex": "41454A",
            "source": "https://www.academia.edu/"
        },
        {
            "title": "Accenture",
            "hex": "A100FF",
            "source": "https://www.accenture.com/"
        },
        {
            "title": "Acclaim",
            "hex": "26689A",
            "source": "https://www.youracclaim.com/"
        },
        {
            "title": "Accusoft",
            "hex": "A9225C",
            "source": "https://company-39138.frontify.com/d/7EKFm12NQSa8/accusoft-corporation-style-guide#/style-guide/logo"
        },
        {
            "title": "Acer",
            "hex": "83B81A",
            "source": "https://www.acer.com/ac/en/GB/content/home"
        },
        {
            "title": "ACM",
            "hex": "0085CA",
            "source": "http://identitystandards.acm.org/"
        },
        {
            "title": "ActiGraph",
            "hex": "0B2C4A",
            "source": "http://www.actigraphcorp.com/"
        },
        {
            "title": "Activision",
            "hex": "000000",
            "source": "https://www.activision.com/"
        },
        {
            "title": "AdBlock",
            "hex": "F40D12",
            "source": "https://getadblock.com/"
        },
        {
            "title": "Adblock Plus",
            "hex": "C70D2C",
            "source": "https://adblockplus.org/"
        },
        {
            "title": "AddThis",
            "hex": "FF6550",
            "source": "http://www.addthis.com/"
        },
        {
            "title": "AdGuard",
            "hex": "66B574",
            "source": "https://adguard.com/en/contribute.html"
        },
        {
            "title": "Adobe",
            "hex": "FF0000",
            "source": "https://www.adobe.com/"
        },
        {
            "title": "Adobe Acrobat Reader",
            "hex": "EC1C24",
            "source": "https://acrobat.adobe.com/"
        },
        {
            "title": "Adobe After Effects",
            "hex": "9999FF",
            "source": "https://www.adobe.com/products/aftereffects.html"
        },
        {
            "title": "Adobe Audition",
            "hex": "9999FF",
            "source": "https://www.adobe.com/creativecloud/video.html"
        },
        {
            "title": "Adobe Creative Cloud",
            "hex": "DA1F26",
            "source": "https://www.adobe.com/creativecloud/plans.html"
        },
        {
            "title": "Adobe Dreamweaver",
            "hex": "FF61F6",
            "source": "https://www.adobe.com/products/dreamweaver.html"
        },
        {
            "title": "Adobe Fonts",
            "hex": "323232",
            "source": "https://www.adobe.com/creativecloud/services.html"
        },
        {
            "title": "Adobe Illustrator",
            "hex": "FF9A00",
            "source": "https://www.adobe.com/products/illustrator.html"
        },
        {
            "title": "Adobe InDesign",
            "hex": "FF3366",
            "source": "https://www.adobe.com/products/indesign.html"
        },
        {
            "title": "Adobe Lightroom",
            "hex": "31A8FF",
            "source": "https://www.adobe.com/products/photoshop-lightroom.html"
        },
        {
            "title": "Adobe Lightroom Classic",
            "hex": "31A8FF",
            "source": "https://www.adobe.com/products/photoshop-lightroom-classic.html"
        },
        {
            "title": "Adobe PhoneGap",
            "hex": "27A1C5",
            "source": "https://phonegap.com/about/logos/"
        },
        {
            "title": "Adobe Photoshop",
            "hex": "31A8FF",
            "source": "https://www.adobe.com/products/photoshop.html"
        },
        {
            "title": "Adobe Premiere Pro",
            "hex": "9999FF",
            "source": "https://www.adobe.com/ie/products/premiere.html"
        },
        {
            "title": "Adobe XD",
            "hex": "FF61F6",
            "source": "https://www.adobe.com/products/xd.html"
        },
        {
            "title": "AdonisJS",
            "hex": "220052",
            "source": "https://adonisjs.com/"
        },
        {
            "title": "Aer Lingus",
            "hex": "006272",
            "source": "https://www.aerlingus.com/"
        },
        {
            "title": "Aeroméxico",
            "hex": "0B2343",
            "source": "https://www.aeromexico.com/"
        },
        {
            "title": "Aerospike",
            "hex": "C41E25",
            "source": "http://pages.aerospike.com/rs/aerospike/images/Acid_Whitepaper.pdf"
        },
        {
            "title": "Affinity",
            "hex": "222324",
            "source": "https://affinity.serif.com/"
        },
        {
            "title": "Affinity Designer",
            "hex": "1B72BE",
            "source": "https://affinity.serif.com/en-gb/designer/"
        },
        {
            "title": "Affinity Photo",
            "hex": "7E4DD2",
            "source": "https://affinity.serif.com/en-gb/photo/"
        },
        {
            "title": "Affinity Publisher",
            "hex": "C9284D",
            "source": "https://affinity.serif.com/en-gb/publisher/"
        },
        {
            "title": "AI Dungeon",
            "hex": "000000",
            "source": "https://commons.wikimedia.org/wiki/File:AI_Dungeon_Logo.png"
        },
        {
            "title": "AIOHTTP",
            "hex": "2C5BB4",
            "source": "https://github.com/aio-libs/aiohttp/blob/fb5fe72b1bca3b899af579d376f5fe45745410e4/docs/aiohttp-plain.svg"
        },
        {
            "title": "Aiqfome",
            "hex": "7A1FA2",
            "source": "https://aiqfome.com"
        },
        {
            "title": "Air Canada",
            "hex": "F01428",
            "source": "https://www.aircanada.com/"
        },
        {
            "title": "Air China",
            "hex": "E30E17",
            "source": "http://www.airchina.com.cn/en/investor_relations/"
        },
        {
            "title": "Air France",
            "hex": "002157",
            "source": "https://www.airfrance.fr/"
        },
        {
            "title": "AirAsia",
            "hex": "FF0000",
            "source": "https://www.airasia.com/shop"
        },
        {
            "title": "Airbnb",
            "hex": "FF5A5F",
            "source": "https://www.airbnb.com"
        },
        {
            "title": "Airbus",
            "hex": "00205B",
            "source": "https://brand.airbus.com/brand-elements/logo.html"
        },
        {
            "title": "Aircall",
            "hex": "00B388",
            "source": "https://aircall.io/"
        },
        {
            "title": "AirPlay Audio",
            "hex": "000000",
            "source": "https://developer.apple.com/design/human-interface-guidelines/airplay/overview/icons/"
        },
        {
            "title": "AirPlay Video",
            "hex": "000000",
            "source": "https://developer.apple.com/design/human-interface-guidelines/airplay/overview/icons/"
        },
        {
            "title": "Airtable",
            "hex": "18BFFF",
            "source": "https://airtable.com/press"
        },
        {
            "title": "Alfa Romeo",
            "hex": "981E32",
            "source": "http://www.fcaci.com/x/Alfa"
        },
        {
            "title": "Algolia",
            "hex": "5468FF",
            "source": "https://www.algolia.com/press/?section=brand-guidelines"
        },
        {
            "title": "Alibaba Cloud",
            "hex": "FF6A00",
            "source": "https://www.alibabagroup.com/en/ir/reports"
        },
        {
            "title": "Alibaba.com",
            "hex": "FF6A00",
            "source": "https://www.alibabagroup.com/en/ir/reports"
        },
        {
            "title": "AliExpress",
            "hex": "FF4747",
            "source": "https://www.alibabagroup.com/en/ir/reports"
        },
        {
            "title": "Alipay",
            "hex": "00A1E9",
            "source": "https://gw.alipayobjects.com/os/rmsportal/trUJZfSrlnRCcFgfZGjD.ai"
        },
        {
            "title": "Alitalia",
            "hex": "006643",
            "source": "https://www.alitalia.com/it_it/fly-alitalia/in-flight/ulisse-magazine.html"
        },
        {
            "title": "AlliedModders",
            "hex": "1578D3",
            "source": "https://forums.alliedmods.net/index.php"
        },
        {
            "title": "AlloCiné",
            "hex": "FECC00",
            "source": "http://www.allocine.fr/favicon.ico"
        },
        {
            "title": "Alpine Linux",
            "hex": "0D597F",
            "source": "https://alpinelinux.org/"
        },
        {
            "title": "Altium Designer",
            "hex": "A5915F",
            "source": "https://www.altium.com/altium-designer/"
        },
        {
            "title": "Amazon",
            "hex": "FF9900",
            "source": "https://worldvectorlogo.com/logo/amazon-icon"
        },
        {
            "title": "Amazon Alexa",
            "hex": "00CAFF",
            "source": "https://developer.amazon.com/docs/alexa-voice-service/logo-and-brand.html"
        },
        {
            "title": "Amazon AWS",
            "hex": "232F3E",
            "source": "https://upload.wikimedia.org/wikipedia/commons/9/93/Amazon_Web_Services_Logo.svg"
        },
        {
            "title": "Amazon DynamoDB",
            "hex": "4053D6",
            "source": "https://aws.amazon.com/architecture/icons/"
        },
        {
            "title": "Amazon Fire TV",
            "hex": "FC4C02",
            "source": "https://www.amazon.com/gp/help/customer/display.html?nodeId=201348270"
        },
        {
            "title": "Amazon Lumberyard",
            "hex": "66459B",
            "source": "https://aws.amazon.com/lumberyard/support"
        },
        {
            "title": "Amazon Pay",
            "hex": "FF9900",
            "source": "https://pay.amazon.com/"
        },
        {
            "title": "Amazon Prime",
            "hex": "00A8E1",
            "source": "https://www.amazon.com/b?node=17277626011"
        },
        {
            "title": "AMD",
            "hex": "ED1C24",
            "source": "https://subscriptions.amd.com/greatpower/img/amd-logo-black.svg"
        },
        {
            "title": "American Airlines",
            "hex": "0078D2",
            "source": "https://en.wikipedia.org/wiki/File:American_Airlines_logo_2013.svg"
        },
        {
            "title": "American Express",
            "hex": "2E77BC",
            "source": "https://commons.wikimedia.org/wiki/File:American_Express_logo.svg"
        },
        {
            "title": "AMP",
            "hex": "005AF0",
            "source": "https://amp.dev/"
        },
        {
            "title": "Amul",
            "hex": "ED1D24",
            "source": "https://amul.com/classic/products/horeca.php"
        },
        {
            "title": "ANA",
            "hex": "13448F",
            "source": "https://www.ana.co.jp/en/eur/the-ana-experience/brand/"
        },
        {
            "title": "Anaconda",
            "hex": "44A833",
            "source": "https://www.anaconda.com"
        },
        {
            "title": "Analogue",
            "hex": "1A1A1A",
            "source": "https://www.analogue.co/"
        },
        {
            "title": "Anchor",
            "hex": "5000B9",
            "source": "https://anchor.fm/"
        },
        {
            "title": "Andela",
            "hex": "3359DF",
            "source": "https://andela.com/press/"
        },
        {
            "title": "Android",
            "hex": "3DDC84",
            "source": "https://thepartnermarketinghub.withgoogle.com/brands/android/visual-identity/visual-identity/logo-lock-ups/"
        },
        {
            "title": "Android Auto",
            "hex": "3DDC84",
            "source": "https://thepartnermarketinghub.withgoogle.com/brands/android-auto/"
        },
        {
            "title": "Android Studio",
            "hex": "3DDC84",
            "source": "https://developer.android.com/studio/"
        },
        {
            "title": "AngelList",
            "hex": "000000",
            "source": "https://angel.co/logo"
        },
        {
            "title": "Angular",
            "hex": "DD0031",
            "source": "https://angular.io/assets/images/logos/angular/angular_solidBlack.svg"
        },
        {
            "title": "Angular Universal",
            "hex": "00ACC1",
            "source": "https://angular.io/presskit"
        },
        {
            "title": "AngularJS",
            "hex": "E23237",
            "source": "https://angularjs.org/"
        },
        {
            "title": "AniList",
            "hex": "02A9FF",
            "source": "https://anilist.co/img/icons/icon.svg"
        },
        {
            "title": "Ansible",
            "hex": "EE0000",
            "source": "https://www.ansible.com/logos"
        },
        {
            "title": "Ansys",
            "hex": "FFB71B",
            "source": "https://www.ansys.com/about-ansys/brand"
        },
        {
            "title": "Ant Design",
            "hex": "0170FE",
            "source": "https://ant.design/components/icon/"
        },
        {
            "title": "Antena 3",
            "hex": "FF7328",
            "source": "https://www.antena3.com/"
        },
        {
            "title": "AnyDesk",
            "hex": "EF443B",
            "source": "https://anydesk.com/"
        },
        {
            "title": "AOL",
            "hex": "3399FF",
            "source": "https://www.aol.com/",
            "guidelines": "https://styleguide.aol.com/"
        },
        {
            "title": "Apache",
            "hex": "D22128",
            "source": "https://www.apache.org/foundation/press/kit/"
        },
        {
            "title": "Apache Airflow",
            "hex": "017CEE",
            "source": "https://apache.org/logos/"
        },
        {
            "title": "Apache Ant",
            "hex": "A81C7D",
            "source": "https://apache.org/logos/"
        },
        {
            "title": "Apache Cassandra",
            "hex": "1287B1",
            "source": "https://upload.wikimedia.org/wikipedia/commons/5/5e/Cassandra_logo.svg"
        },
        {
            "title": "Apache CloudStack",
            "hex": "2AA5DC",
            "source": "http://cloudstack.apache.org/trademark-guidelines.html"
        },
        {
            "title": "Apache Cordova",
            "hex": "E8E8E8",
            "source": "https://cordova.apache.org/artwork/"
        },
        {
            "title": "Apache Druid",
            "hex": "29F1FB",
            "source": "https://apache.org/logos/"
        },
        {
            "title": "Apache ECharts",
            "hex": "AA344D",
            "source": "https://apache.org/logos/"
        },
        {
            "title": "Apache Flink",
            "hex": "E6526F",
            "source": "https://apache.org/logos/"
        },
        {
            "title": "Apache Groovy",
            "hex": "4298B8",
            "source": "https://groovy-lang.org/"
        },
        {
            "title": "Apache Hive",
            "hex": "FDEE21",
            "source": "https://apache.org/logos/"
        },
        {
            "title": "Apache JMeter",
            "hex": "D22128",
            "source": "https://apache.org/logos/"
        },
        {
            "title": "Apache Kafka",
            "hex": "231F20",
            "source": "https://apache.org/logos/"
        },
        {
            "title": "Apache Kylin",
            "hex": "F09D13",
            "source": "https://apache.org/logos/"
        },
        {
            "title": "Apache Maven",
            "hex": "C71A36",
            "source": "https://apache.org/logos/"
        },
        {
            "title": "Apache NetBeans IDE",
            "hex": "1B6AC6",
            "source": "https://apache.org/logos/"
        },
        {
            "title": "Apache OpenOffice",
            "hex": "0E85CD",
            "source": "https://apache.org/logos"
        },
        {
            "title": "Apache Pulsar",
            "hex": "188FFF",
            "source": "https://apache.org/logos/"
        },
        {
            "title": "Apache RocketMQ",
            "hex": "D77310",
            "source": "https://apache.org/logos/"
        },
        {
            "title": "Apache Solr",
            "hex": "D9411E",
            "source": "https://apache.org/logos/"
        },
        {
            "title": "Apache Spark",
            "hex": "E25A1C",
            "source": "https://apache.org/logos/"
        },
        {
            "title": "Apache Tomcat",
            "hex": "F8DC75",
            "source": "https://apache.org/logos/"
        },
        {
            "title": "Aparat",
            "hex": "ED145B",
            "source": "https://www.aparat.com/logo"
        },
        {
            "title": "Apollo GraphQL",
            "hex": "311C87",
            "source": "https://github.com/apollographql/space-kit/blob/9a42083746a49c9a734563f427c13233e42adcc9/logos/mark.svg"
        },
        {
            "title": "Apostrophe",
            "hex": "6236FF",
            "source": "https://github.com/apostrophecms/apostrophe/blob/a7fcc6b13831302e27f79a6fcaaf58e3a40517df/logo.svg"
        },
        {
            "title": "App Store",
            "hex": "0D96F6",
            "source": "https://developer.apple.com/app-store/"
        },
        {
            "title": "Apple",
            "hex": "000000",
            "source": "https://www.apple.com"
        },
        {
            "title": "Apple Arcade",
            "hex": "000000",
            "source": "https://www.apple.com/apple-arcade/"
        },
        {
            "title": "Apple Music",
            "hex": "000000",
            "source": "https://www.apple.com/itunes/marketing-on-music/identity-guidelines.html#apple-music-icon"
        },
        {
            "title": "Apple Pay",
            "hex": "000000",
            "source": "https://developer.apple.com/apple-pay/marketing/"
        },
        {
            "title": "Apple Podcasts",
            "hex": "9933CC",
            "source": "https://www.apple.com/itunes/marketing-on-podcasts/identity-guidelines.html#apple-podcasts-icon"
        },
        {
            "title": "Apple TV",
            "hex": "000000",
            "source": "https://commons.wikimedia.org/wiki/File:AppleTV.svg"
        },
        {
            "title": "AppSignal",
            "hex": "21375A",
            "source": "https://appsignal.com/"
        },
        {
            "title": "AppVeyor",
            "hex": "00B3E0",
            "source": "https://commons.wikimedia.org/wiki/File:Appveyor_logo.svg"
        },
        {
            "title": "ARAL",
            "hex": "0063CB",
            "source": "https://upload.wikimedia.org/wikipedia/commons/6/60/Aral_Logo.svg"
        },
        {
            "title": "Arch Linux",
            "hex": "1793D1",
            "source": "https://www.archlinux.org/art/"
        },
        {
            "title": "Archicad",
            "hex": "2D50A5",
            "source": "https://graphisoft.com/contact-us/press-relations#/documents/archicad-logo-98604"
        },
        {
            "title": "Archive of Our Own",
            "hex": "990000",
            "source": "https://archiveofourown.org/"
        },
        {
            "title": "Ardour",
            "hex": "C61C3E",
            "source": "https://github.com/Ardour/ardour/tree/master/tools/misc_resources/"
        },
        {
            "title": "Arduino",
            "hex": "00979D",
            "source": "https://cdn.arduino.cc/projecthub/img/Arduino-logo.svg"
        },
        {
            "title": "ARK Ecosystem",
            "hex": "C9292C",
            "source": "https://ark.io/press-kit"
        },
        {
            "title": "Arlo",
            "hex": "33CC99",
            "source": "https://www.arlo.com/"
        },
        {
            "title": "ArtStation",
            "hex": "13AFF0",
            "source": "https://www.artstation.com/about/logo"
        },
        {
            "title": "arXiv",
            "hex": "B31B1B",
            "source": "https://static.arxiv.org/static/base/0.15.2/images/arxiv-logo-web.svg"
        },
        {
            "title": "Asana",
            "hex": "273347",
            "source": "https://asana.com/styles"
        },
        {
            "title": "Asciidoctor",
            "hex": "E40046",
            "source": "https://github.com/asciidoctor/brand/blob/b9cf5e276616f4770c4f1227e646e7daee0cbf24/logo/logo-fill-bw.svg"
        },
        {
            "title": "asciinema",
            "hex": "D40000",
            "source": "https://github.com/asciinema/asciinema-logo"
        },
        {
            "title": "Aseprite",
            "hex": "7D929E",
            "source": "https://www.aseprite.org/"
        },
        {
            "title": "ASKfm",
            "hex": "DB3552",
            "source": "https://ask.fm/"
        },
        {
            "title": "AssemblyScript",
            "hex": "007AAC",
            "source": "https://www.assemblyscript.org/"
        },
        {
            "title": "ASUS",
            "hex": "000000",
            "source": "https://www.asus.com/"
        },
        {
            "title": "AT&T",
            "hex": "009FDB",
            "source": "https://www.att.com"
        },
        {
            "title": "Atari",
            "hex": "E4202E",
            "source": "https://atarivcs.com/"
        },
        {
            "title": "Atlassian",
            "hex": "0052CC",
            "source": "https://www.atlassian.com/company/news/press-kit"
        },
        {
            "title": "Atom",
            "hex": "66595C",
            "source": "https://commons.wikimedia.org/wiki/File:Atom_editor_logo.svg"
        },
        {
            "title": "Audacity",
            "hex": "0000CC",
            "source": "https://github.com/audacity/audacity/blob/c818449c69193f5311b430fbf600d8d6cbe49047/images/audacity.svg"
        },
        {
            "title": "Audi",
            "hex": "BB0A30",
            "source": "https://www.audi.com/ci/en/intro/basics/rings.html"
        },
        {
            "title": "Audible",
            "hex": "F8991C",
            "source": "https://commons.wikimedia.org/wiki/File:Audible_logo.svg"
        },
        {
            "title": "Audio-Technica",
            "hex": "000000",
            "source": "https://wikipedia.org/wiki/File:Audio-technica.svg"
        },
        {
            "title": "Audioboom",
            "hex": "007CE2",
            "source": "https://audioboom.com/about/brand-guidelines"
        },
        {
            "title": "Audiomack",
            "hex": "FFA200",
            "source": "https://styleguide.audiomack.com/"
        },
        {
            "title": "Aurelia",
            "hex": "ED2B88",
            "source": "https://aurelia.io/"
        },
        {
            "title": "Auth0",
            "hex": "EB5424",
            "source": "https://styleguide.auth0.com"
        },
        {
            "title": "Authy",
            "hex": "EC1C24",
            "source": "https://authy.com/"
        },
        {
            "title": "Autodesk",
            "hex": "0696D7",
            "source": "https://www.autodesk.com"
        },
        {
            "title": "AutoHotkey",
            "hex": "334455",
            "source": "https://www.autohotkey.com/"
        },
        {
            "title": "Automatic",
            "hex": "7D8084",
            "source": "https://www.automatic.com/press"
        },
        {
            "title": "Autotask",
            "hex": "E51937",
            "source": "https://www.autotask.com/branding"
        },
        {
            "title": "Aventrix",
            "hex": "0099DD",
            "source": "https://www.aventrix.com/press"
        },
        {
            "title": "Awesome Lists",
            "hex": "FC60A8",
            "source": "https://github.com/sindresorhus/awesome/tree/master/media"
        },
        {
            "title": "awesomeWM",
            "hex": "535D6C",
            "source": "https://awesomewm.org/"
        },
        {
            "title": "AWS Amplify",
            "hex": "FF9900",
            "source": "https://docs.amplify.aws/"
        },
        {
            "title": "Azure Artifacts",
            "hex": "CB2E6D",
            "source": "https://azure.microsoft.com/en-us/services/devops/artifacts/"
        },
        {
            "title": "Azure Data Explorer",
            "hex": "0078D4",
            "source": "https://azure.microsoft.com/en-us/pricing/details/data-explorer/"
        },
        {
            "title": "Azure DevOps",
            "hex": "0078D7",
            "source": "http://azure.com/devops"
        },
        {
            "title": "Azure Functions",
            "hex": "0062AD",
            "source": "https://azure.microsoft.com/en-us/services/functions"
        },
        {
            "title": "Azure Pipelines",
            "hex": "2560E0",
            "source": "https://github.com/vscode-icons/vscode-icons/pull/1741"
        },
        {
            "title": "B&R Automation",
            "hex": "FF8800",
            "source": "https://www.br-automation.com/"
        },
        {
            "title": "Babel",
            "hex": "F9DC3E",
            "source": "https://github.com/babel/website/blob/93330158b6ecca1ab88d3be8dbf661f5c2da6c76/website/static/img/babel-black.svg"
        },
        {
            "title": "Badgr",
            "hex": "282C4C",
            "source": "https://info.badgr.com/"
        },
        {
            "title": "Badoo",
            "hex": "783BF9",
            "source": "https://badoo.com/team/press/"
        },
        {
            "title": "Baidu",
            "hex": "2932E1",
            "source": "https://www.baidu.com"
        },
        {
            "title": "Bamboo",
            "hex": "0052CC",
            "source": "https://www.atlassian.design/guidelines/marketing/resources/logo-files"
        },
        {
            "title": "Bancontact",
            "hex": "005498",
            "source": "https://www.bancontact.com/en/promotion-material/guidelines-logo"
        },
        {
            "title": "Bandcamp",
            "hex": "408294",
            "source": "https://bandcamp.com/buttons"
        },
        {
            "title": "BandLab",
            "hex": "DC3710",
            "source": "https://blog.bandlab.com/press/"
        },
        {
            "title": "Bandsintown",
            "hex": "00CEC8",
            "source": "https://corp.bandsintown.com/media-library"
        },
        {
            "title": "Bank of America",
            "hex": "012169",
            "source": "https://www.bankofamerica.com/"
        },
        {
<<<<<<< HEAD
            "title": "Barclays",
            "hex": "00AEEF",
            "source": "https://home.barclays/"
=======
            "title": "Baremetrics",
            "hex": "6078FF",
            "source": "https://baremetrics.com/"
>>>>>>> 2b000a53
        },
        {
            "title": "Basecamp",
            "hex": "1D2D35",
            "source": "https://basecamp.com/about/press"
        },
        {
            "title": "Bata",
            "hex": "DD282E",
            "source": "https://www.bata.com/"
        },
        {
            "title": "Bath ASU",
            "hex": "00A3E0",
            "source": "https://bathasu.com/press/"
        },
        {
            "title": "Battle.net",
            "hex": "00AEFF",
            "source": "https://www.blizzard.com/en-gb/"
        },
        {
            "title": "BBC",
            "hex": "000000",
            "source": "https://commons.wikimedia.org/wiki/File:BBC.svg",
            "guidelines": "https://www.bbc.co.uk/branding/logo-use"
        },
        {
            "title": "BBC iPlayer",
            "hex": "F54997",
            "source": "https://www.bbc.co.uk/iplayer"
        },
        {
            "title": "Beatport",
            "hex": "A8E00F",
            "source": "https://support.beatport.com/hc/en-us/articles/200353255-Beatport-Logos-and-Images"
        },
        {
            "title": "Beats",
            "hex": "005571",
            "source": "https://www.elastic.co/brand"
        },
        {
            "title": "Beats by Dre",
            "hex": "E01F3D",
            "source": "https://www.beatsbydre.com/"
        },
        {
            "title": "Behance",
            "hex": "1769FF",
            "source": "https://www.behance.net/dev/api/brand"
        },
        {
            "title": "Beijing Subway",
            "hex": "004A9D",
            "source": "https://commons.wikimedia.org/wiki/File:Beijing_Subway_logo.svg"
        },
        {
            "title": "Bentley",
            "hex": "333333",
            "source": "https://en.wikipedia.org/wiki/File:Bentley_logo.svg"
        },
        {
            "title": "Big Cartel",
            "hex": "222222",
            "source": "https://www.bigcartel.com"
        },
        {
            "title": "bigbasket",
            "hex": "A5CD39",
            "source": "https://www.bigbasket.com/"
        },
        {
            "title": "BigCommerce",
            "hex": "121118",
            "source": "https://www.bigcommerce.co.uk/press/media-kit/"
        },
        {
            "title": "Bilibili",
            "hex": "00A1D6",
            "source": "https://www.bilibili.com/"
        },
        {
            "title": "Bing",
            "hex": "258FFA",
            "source": "https://www.bing.com/covid/"
        },
        {
            "title": "Bit",
            "hex": "73398D",
            "source": "https://bit.dev"
        },
        {
            "title": "Bitbucket",
            "hex": "0052CC",
            "source": "https://www.atlassian.com/company/news/press-kit"
        },
        {
            "title": "Bitcoin",
            "hex": "F7931A",
            "source": "https://bitcoin.org/en"
        },
        {
            "title": "Bitcoin SV",
            "hex": "EAB300",
            "source": "https://bitcoinsv.com/"
        },
        {
            "title": "Bitdefender",
            "hex": "ED1C24",
            "source": "https://www.bitdefender.com/funzone/logos.html"
        },
        {
            "title": "Bitly",
            "hex": "EE6123",
            "source": "https://bitly.com/pages/press"
        },
        {
            "title": "Bitrise",
            "hex": "683D87",
            "source": "https://www.bitrise.io/presskit"
        },
        {
            "title": "Bitwarden",
            "hex": "175DDC",
            "source": "https://github.com/bitwarden/brand/blob/6182cd64321d810c6f6255db08c2a17804d2b724/icons/icon.svg"
        },
        {
            "title": "Bitwig",
            "hex": "FF5A00",
            "source": "https://www.bitwig.com/"
        },
        {
            "title": "Blackberry",
            "hex": "000000",
            "source": "https://www.blackberry.com/"
        },
        {
            "title": "Blazemeter",
            "hex": "CA2133",
            "source": "https://www.blazemeter.com/"
        },
        {
            "title": "Blazor",
            "hex": "512BD4",
            "source": "https://dotnet.microsoft.com/apps/aspnet/web-apps/blazor"
        },
        {
            "title": "Blender",
            "hex": "F5792A",
            "source": "https://www.blender.org/about/logo/"
        },
        {
            "title": "Blockchain.com",
            "hex": "121D33",
            "source": "https://www.blockchain.com/",
            "guidelines": "https://www.blockchain.com/en/press"
        },
        {
            "title": "Blogger",
            "hex": "FF5722",
            "source": "https://www.blogger.com"
        },
        {
            "title": "Bloglovin",
            "hex": "000000",
            "source": "https://www.bloglovin.com/widgets"
        },
        {
            "title": "Blueprint",
            "hex": "137CBD",
            "source": "https://blueprintjs.com"
        },
        {
            "title": "Bluetooth",
            "hex": "0082FC",
            "source": "https://www.bluetooth.com/develop-with-bluetooth/marketing-branding/"
        },
        {
            "title": "BMC Software",
            "hex": "FE5000",
            "source": "https://www.bmc.com/"
        },
        {
            "title": "BMW",
            "hex": "0066B1",
            "source": "https://www.bmw.de/"
        },
        {
            "title": "Boeing",
            "hex": "1D439C",
            "source": "https://commons.wikimedia.org/wiki/File:Boeing_full_logo.svg"
        },
        {
            "title": "Bookmeter",
            "hex": "64BC4B",
            "source": "https://bookmeter.com/"
        },
        {
            "title": "Boost",
            "hex": "F7901E",
            "source": "https://www.boostmobile.com/"
        },
        {
            "title": "Bootstrap",
            "hex": "7952B3",
            "source": "http://getbootstrap.com/about"
        },
        {
            "title": "Bosch",
            "hex": "EA0016",
            "source": "https://www.bosch.de/"
        },
        {
            "title": "Bose",
            "hex": "000000",
            "source": "https://developer.bose.com/sites/default/files/Bose%20AR%20Design%20Guidelines%20v1.0.pdf"
        },
        {
            "title": "Bower",
            "hex": "EF5734",
            "source": "https://bower.io/docs/about/#brand"
        },
        {
            "title": "Box",
            "hex": "0061D5",
            "source": "https://www.box.com/en-gb/about-us/press"
        },
        {
            "title": "Brand.ai",
            "hex": "0AA0FF",
            "source": "https://brand.ai/brand-ai/style"
        },
        {
            "title": "Brandfolder",
            "hex": "40D1F5",
            "source": "https://brandfolder.com/brandfolder"
        },
        {
            "title": "Brave",
            "hex": "FB542B",
            "source": "https://brave.com/brave-branding-assets/"
        },
        {
            "title": "Breaker",
            "hex": "003DAD",
            "source": "https://www.breaker.audio/i/brand"
        },
        {
            "title": "British Airways",
            "hex": "2E5C99",
            "source": "https://www.britishairways.com/travel/home/public/en_ie/"
        },
        {
            "title": "Broadcom",
            "hex": "CC092F",
            "source": "https://en.wikipedia.org/wiki/Broadcom_Inc"
        },
        {
            "title": "BT",
            "hex": "6400AA",
            "source": "https://www.bt.com/"
        },
        {
            "title": "Buddy",
            "hex": "1A86FD",
            "source": "https://buddy.works/about"
        },
        {
            "title": "Buefy",
            "hex": "7957D5",
            "source": "https://github.com/buefy/buefy/blob/a9a724efca0b531e6a64ab734889b00bf4507a9d/static/img/icons/safari-pinned-tab.svg"
        },
        {
            "title": "Buffer",
            "hex": "231F20",
            "source": "https://buffer.com/press"
        },
        {
            "title": "Bugatti",
            "hex": "BE0030",
            "source": "https://www.bugatti.com/"
        },
        {
            "title": "Bugcrowd",
            "hex": "F26822",
            "source": "https://www.bugcrowd.com/about/press-kit/"
        },
        {
            "title": "Bugsnag",
            "hex": "4949E4",
            "source": "https://www.bugsnag.com/newsroom"
        },
        {
            "title": "Buildkite",
            "hex": "14CC80",
            "source": "https://buildkite.com/brand-assets"
        },
        {
            "title": "Bulma",
            "hex": "00D1B2",
            "source": "https://github.com/jgthms/bulma/"
        },
        {
            "title": "bunq",
            "hex": "3394D7",
            "source": "https://www.bunq.com/press/"
        },
        {
            "title": "Buy Me A Coffee",
            "hex": "FFDD00",
            "source": "https://www.buymeacoffee.com/brand"
        },
        {
            "title": "BuzzFeed",
            "hex": "EE3322",
            "source": "http://www.buzzfeed.com/press/downloads"
        },
        {
            "title": "byte",
            "hex": "551DEF",
            "source": "https://byte.co/byte"
        },
        {
            "title": "C",
            "hex": "A8B9CC",
            "source": "https://commons.wikimedia.org/wiki/File:The_C_Programming_Language_logo.svg"
        },
        {
            "title": "C Sharp",
            "hex": "239120",
            "source": "https://upload.wikimedia.org/wikipedia/commons/0/0d/C_Sharp_wordmark.svg"
        },
        {
            "title": "C++",
            "hex": "00599C",
            "source": "https://github.com/isocpp/logos"
        },
        {
            "title": "Cachet",
            "hex": "7ED321",
            "source": "https://cachethq.io/press"
        },
        {
            "title": "Cairo Metro",
            "hex": "C10C0C",
            "source": "https://en.wikipedia.org/wiki/File:Cairo_metro_logo2012.svg"
        },
        {
            "title": "CakePHP",
            "hex": "D33C43",
            "source": "https://cakephp.org/logos"
        },
        {
            "title": "Campaign Monitor",
            "hex": "111324",
            "source": "https://www.campaignmonitor.com/company/brand/"
        },
        {
            "title": "Canonical",
            "hex": "77216F",
            "source": "https://design.ubuntu.com/downloads/"
        },
        {
            "title": "Canva",
            "hex": "00C4CC",
            "source": "https://www.canva.com/"
        },
        {
            "title": "Capacitor",
            "hex": "119EFF",
            "source": "https://github.com/ionic-team/ionicons-site/blob/b0c97018d737b763301154231b34e1b882c0c84d/docs/ionicons/svg/logo-capacitor.svg"
        },
        {
            "title": "Car Throttle",
            "hex": "FF9C42",
            "source": "https://www.carthrottle.com/"
        },
        {
            "title": "Carto",
            "hex": "EB1510",
            "source": "https://carto.com/brand/"
        },
        {
            "title": "Cash App",
            "hex": "00C244",
            "source": "https://cash.app/press"
        },
        {
            "title": "Castbox",
            "hex": "F55B23",
            "source": "https://castbox.fm/newsroom/"
        },
        {
            "title": "Castorama",
            "hex": "0078D7",
            "source": "https://www.castorama.fr/"
        },
        {
            "title": "Castro",
            "hex": "00B265",
            "source": "http://supertop.co/castro/press/"
        },
        {
            "title": "Caterpillar",
            "hex": "FFCD11",
            "source": "https://commons.wikimedia.org/wiki/File:Caterpillar_logo.svg"
        },
        {
            "title": "CBS",
            "hex": "033963",
            "source": "https://www.cbs.com/"
        },
        {
            "title": "CD Projekt",
            "hex": "DC0D15",
            "source": "https://www.cdprojekt.com/en/media/logotypes/"
        },
        {
            "title": "Celery",
            "hex": "37814A",
            "source": "http://www.celeryproject.org/"
        },
        {
            "title": "CentOS",
            "hex": "262577",
            "source": "https://wiki.centos.org/ArtWork/Brand/Logo"
        },
        {
            "title": "Ceph",
            "hex": "EF5C55",
            "source": "https://github.com/ceph/ceph/blob/b106a03dcddaee80493825e85bc5e399ab4d8746/src/pybind/mgr/dashboard/frontend/src/assets/Ceph_Logo.svg"
        },
        {
            "title": "Cesium",
            "hex": "6CADDF",
            "source": "https://cesium.com/press/"
        },
        {
            "title": "CEVO",
            "hex": "1EABE2",
            "source": "https://cevo.com/"
        },
        {
            "title": "Chainlink",
            "hex": "375BD2",
            "source": "https://chain.link/brand-assets"
        },
        {
            "title": "Chakra UI",
            "hex": "319795",
            "source": "https://github.com/chakra-ui/chakra-ui/blob/327e1624d22936abb43068e1f57054e43c9c6819/logo/logomark-colored.svg"
        },
        {
            "title": "ChartMogul",
            "hex": "13324B",
            "source": "https://chartmogul.com/company/"
        },
        {
            "title": "Chase",
            "hex": "117ACA",
            "source": "https://commons.wikimedia.org/wiki/File:Chase_logo_2007.svg"
        },
        {
            "title": "ChatBot",
            "hex": "FFD000",
            "source": "https://chatbot.design/"
        },
        {
            "title": "CheckiO",
            "hex": "008DB6",
            "source": "https://py.checkio.org/blog/"
        },
        {
            "title": "Checkmarx",
            "hex": "54B848",
            "source": "https://www.checkmarx.com/resources/datasheets/"
        },
        {
            "title": "Chef",
            "hex": "F09820",
            "source": "https://www.chef.io/"
        },
        {
            "title": "Chevrolet",
            "hex": "CD9834",
            "source": "https://www.chevrolet.com/content/dam/chevrolet/na/us/english/index/shopping-tools/download-catalog/02-pdf/2019-chevrolet-corvette-catalog.pdf"
        },
        {
            "title": "China Eastern Airlines",
            "hex": "1A2477",
            "source": "https://uk.ceair.com/newCMS/uk/en/content/en_Footer/Support/201904/t20190404_5763.html"
        },
        {
            "title": "China Southern Airlines",
            "hex": "008BCB",
            "source": "https://www.csair.com/en/about/investor/yejibaogao/2020/"
        },
        {
            "title": "Chocolatey",
            "hex": "80B5E3",
            "source": "https://chocolatey.org/media-kit"
        },
        {
            "title": "Chrysler",
            "hex": "000000",
            "source": "https://www.stellantis.com/en/brands/chrysler"
        },
        {
            "title": "Chupa Chups",
            "hex": "CF103E",
            "source": "https://www.chupachups.co.uk/"
        },
        {
            "title": "Cinema 4D",
            "hex": "011A6A",
            "source": "https://www.maxon.net/en/about-maxon/branding"
        },
        {
            "title": "Circle",
            "hex": "8669AE",
            "source": "https://www.circle.com/"
        },
        {
            "title": "CircleCI",
            "hex": "343434",
            "source": "https://circleci.com/press"
        },
        {
            "title": "Cirrus CI",
            "hex": "4051B5",
            "source": "https://cirrus-ci.org"
        },
        {
            "title": "Cisco",
            "hex": "1BA0D7",
            "source": "https://www.cisco.com/"
        },
        {
            "title": "Citrix",
            "hex": "452170",
            "source": "https://brand.citrix.com/"
        },
        {
            "title": "Citroën",
            "hex": "6E6E6E",
            "source": "https://citroen.pcaci.co.uk/logo.php"
        },
        {
            "title": "CiviCRM",
            "hex": "81C459",
            "source": "https://civicrm.org/trademark"
        },
        {
            "title": "Claris",
            "hex": "000000",
            "source": "https://www.claris.com/"
        },
        {
            "title": "ClickUp",
            "hex": "7B68EE",
            "source": "https://clickup.com/brand"
        },
        {
            "title": "Cliqz",
            "hex": "00AEF0",
            "source": "https://cliqz.com/design"
        },
        {
            "title": "Clockify",
            "hex": "03A9F4",
            "source": "https://clockify.me/brand-assets"
        },
        {
            "title": "Clojure",
            "hex": "5881D8",
            "source": "https://commons.wikimedia.org/wiki/File:Clojure_logo.svg"
        },
        {
            "title": "Cloud 66",
            "hex": "3C72B9",
            "source": "https://www.cloud66.com/"
        },
        {
            "title": "CloudBees",
            "hex": "1997B5",
            "source": "https://www.cloudbees.com/"
        },
        {
            "title": "CloudCannon",
            "hex": "407AFC",
            "source": "https://cloudcannon.com/"
        },
        {
            "title": "Cloudera",
            "hex": "F96702",
            "source": "https://www.cloudera.com/"
        },
        {
            "title": "Cloudflare",
            "hex": "F38020",
            "source": "https://www.cloudflare.com/logo/"
        },
        {
            "title": "Cloudsmith",
            "hex": "187EB6",
            "source": "https://cloudsmith.io/branding/"
        },
        {
            "title": "Cloudways",
            "hex": "2C39BD",
            "source": "https://www.cloudways.com/en/media-kit.php"
        },
        {
            "title": "Clubhouse",
            "hex": "6515DD",
            "source": "https://brand.clubhouse.io/"
        },
        {
            "title": "Clyp",
            "hex": "3CBDB1",
            "source": "https://clyp.it/"
        },
        {
            "title": "CMake",
            "hex": "064F8C",
            "source": "https://www.kitware.com/platforms/"
        },
        {
            "title": "CNN",
            "hex": "CC0000",
            "source": "https://edition.cnn.com/"
        },
        {
            "title": "Co-op",
            "hex": "00B1E7",
            "source": "http://www.co-operative.coop/corporate/press/logos/"
        },
        {
            "title": "Cockroach Labs",
            "hex": "6933FF",
            "source": "https://www.cockroachlabs.com/"
        },
        {
            "title": "CocoaPods",
            "hex": "EE3322",
            "source": "https://github.com/CocoaPods/shared_resources"
        },
        {
            "title": "Cocos",
            "hex": "55C2E1",
            "source": "https://www.cocos.com/en/"
        },
        {
            "title": "Coda",
            "hex": "F46A54",
            "source": "https://coda.io/"
        },
        {
            "title": "Codacy",
            "hex": "222F29",
            "source": "https://www.codacy.com/blog/"
        },
        {
            "title": "Code Climate",
            "hex": "000000",
            "source": "https://codeclimate.com/"
        },
        {
            "title": "Codeberg",
            "hex": "2185D0",
            "source": "https://codeberg.org"
        },
        {
            "title": "Codecademy",
            "hex": "1F4056",
            "source": "https://www.codecademy.com/"
        },
        {
            "title": "CodeceptJS",
            "hex": "F6E05E",
            "source": "https://github.com/codeceptjs/codeceptjs.github.io/blob/c7917445b9a70a9daacf20986c403c3299f5c960/favicon/safari-pinned-tab.svg"
        },
        {
            "title": "CodeChef",
            "hex": "5B4638",
            "source": "https://www.codechef.com/"
        },
        {
            "title": "Codecov",
            "hex": "F01F7A",
            "source": "https://codecov.io/"
        },
        {
            "title": "CodeFactor",
            "hex": "F44A6A",
            "source": "https://www.codefactor.io/"
        },
        {
            "title": "Codeforces",
            "hex": "1F8ACB",
            "source": "http://codeforces.com/"
        },
        {
            "title": "CodeIgniter",
            "hex": "EF4223",
            "source": "https://www.codeigniter.com/help/legal"
        },
        {
            "title": "Codemagic",
            "hex": "F45E3F",
            "source": "https://codemagic.io/"
        },
        {
            "title": "CodePen",
            "hex": "000000",
            "source": "https://blog.codepen.io/documentation/brand-assets/logos/"
        },
        {
            "title": "CodeProject",
            "hex": "FF9900",
            "source": "https://www.codeproject.com/"
        },
        {
            "title": "CodersRank",
            "hex": "67A4AC",
            "source": "https://codersrank.io"
        },
        {
            "title": "Coderwall",
            "hex": "3E8DCC",
            "source": "https://github.com/twolfson/coderwall-svg"
        },
        {
            "title": "CodeSandbox",
            "hex": "000000",
            "source": "https://codesandbox.io"
        },
        {
            "title": "Codeship",
            "hex": "004466",
            "source": "https://app.codeship.com/"
        },
        {
            "title": "Codewars",
            "hex": "B1361E",
            "source": "https://github.com/codewars/branding"
        },
        {
            "title": "CodinGame",
            "hex": "F2BB13",
            "source": "https://www.codingame.com/work/press/press-kit/"
        },
        {
            "title": "Codio",
            "hex": "4574E0",
            "source": "https://codio.com"
        },
        {
            "title": "CoffeeScript",
            "hex": "2F2625",
            "source": "https://coffeescript.org/"
        },
        {
            "title": "Cognizant",
            "hex": "1A4CA1",
            "source": "https://www.cognizant.com/"
        },
        {
            "title": "Coinbase",
            "hex": "0667D0",
            "source": "https://www.coinbase.com/press"
        },
        {
            "title": "Common Workflow Language",
            "hex": "B5314C",
            "source": "https://github.com/common-workflow-language/logo/blob/54b1624bc88df6730fa7b6c928a05fc9c939e47e/CWL-Logo-nofonts.svg"
        },
        {
            "title": "Composer",
            "hex": "885630",
            "source": "https://getcomposer.org/"
        },
        {
            "title": "ComproPago",
            "hex": "00AAEF",
            "source": "https://compropago.com"
        },
        {
            "title": "Concourse",
            "hex": "3398DC",
            "source": "https://concourse-ci.org/"
        },
        {
            "title": "Conda-Forge",
            "hex": "000000",
            "source": "https://github.com/conda-forge/conda-forge.github.io/"
        },
        {
            "title": "Conekta",
            "hex": "414959",
            "source": "https://www.conekta.io"
        },
        {
            "title": "Confluence",
            "hex": "172B4D",
            "source": "https://www.atlassian.com/company/news/press-kit"
        },
        {
            "title": "Consul",
            "hex": "CA2171",
            "source": "https://www.hashicorp.com/brand"
        },
        {
            "title": "Contactless Payment",
            "hex": "000000",
            "source": "https://en.wikipedia.org/wiki/Contactless_payment"
        },
        {
            "title": "Contentful",
            "hex": "2478CC",
            "source": "https://press.contentful.com/media_kits"
        },
        {
            "title": "Convertio",
            "hex": "FF3333",
            "source": "https://convertio.co/"
        },
        {
            "title": "Cookiecutter",
            "hex": "D4AA00",
            "source": "https://github.com/cookiecutter/cookiecutter/blob/52dd18513bbab7f0fbfcb2938c9644d9092247cf/logo/cookiecutter-logo.svg"
        },
        {
            "title": "Corona Engine",
            "hex": "F96F29",
            "source": "https://coronalabs.com/",
            "guidelines": "https://coronalabs.com/presskit.pdf"
        },
        {
            "title": "Corona Renderer",
            "hex": "E6502A",
            "source": "https://corona-renderer.com/about"
        },
        {
            "title": "Corsair",
            "hex": "000000",
            "source": "https://www.corsair.com",
            "guidelines": "https://www.corsair.com/press"
        },
        {
            "title": "Couchbase",
            "hex": "EA2328",
            "source": "https://www.couchbase.com/"
        },
        {
            "title": "Counter-Strike",
            "hex": "000000",
            "source": "https://en.wikipedia.org/wiki/File:CS-GO_Logo.svg"
        },
        {
            "title": "CountingWorks PRO",
            "hex": "2E3084",
            "source": "https://www.countingworks.com/blog"
        },
        {
            "title": "Coursera",
            "hex": "0056D2",
            "source": "https://about.coursera.org/press"
        },
        {
            "title": "Coveralls",
            "hex": "3F5767",
            "source": "https://coveralls.io/"
        },
        {
            "title": "cPanel",
            "hex": "FF6C2C",
            "source": "https://cpanel.net/company/cpanel-brand-guide/"
        },
        {
            "title": "Craft CMS",
            "hex": "E5422B",
            "source": "https://craftcms.com/brand-resources"
        },
        {
            "title": "Creative Commons",
            "hex": "EF9421",
            "source": "https://creativecommons.org/"
        },
        {
            "title": "Crehana",
            "hex": "4B22F4",
            "source": "https://www.crehana.com/"
        },
        {
            "title": "Crowdin",
            "hex": "2E3340",
            "source": "https://support.crowdin.com/using-logo/"
        },
        {
            "title": "Crunchbase",
            "hex": "0288D1",
            "source": "https://www.crunchbase.com/home"
        },
        {
            "title": "Crunchyroll",
            "hex": "F47521",
            "source": "https://www.crunchyroll.com"
        },
        {
            "title": "CRYENGINE",
            "hex": "000000",
            "source": "https://www.cryengine.com/brand"
        },
        {
            "title": "Crystal",
            "hex": "000000",
            "source": "https://crystal-lang.org/media/"
        },
        {
            "title": "CSS Wizardry",
            "hex": "F43059",
            "source": "http://csswizardry.com"
        },
        {
            "title": "CSS3",
            "hex": "1572B6",
            "source": "http://www.w3.org/html/logo/"
        },
        {
            "title": "Cucumber",
            "hex": "23D96C",
            "source": "https://cucumber.io"
        },
        {
            "title": "curl",
            "hex": "073551",
            "source": "https://curl.haxx.se/logo/"
        },
        {
            "title": "CurseForge",
            "hex": "6441A4",
            "source": "https://www.curseforge.com/"
        },
        {
            "title": "Cycling '74",
            "hex": "111111",
            "source": "https://cycling74.com/"
        },
        {
            "title": "Cypress",
            "hex": "17202C",
            "source": "https://cypress.io"
        },
        {
            "title": "D-Wave Systems",
            "hex": "008CD7",
            "source": "https://www.dwavesys.com/"
        },
        {
            "title": "D3.js",
            "hex": "F9A03C",
            "source": "https://github.com/d3/d3-logo"
        },
        {
            "title": "Dacia",
            "hex": "122AFF",
            "source": "https://www.dacia.ro/"
        },
        {
            "title": "DAF",
            "hex": "00529B",
            "source": "https://www.daf.com/en"
        },
        {
            "title": "Dailymotion",
            "hex": "0066DC",
            "source": "http://press.dailymotion.com/?page_id=346"
        },
        {
            "title": "Daimler",
            "hex": "E6E6E6",
            "source": "https://designnavigator.daimler.com/Daimler_Corporate_Logotype_Black_DTP"
        },
        {
            "title": "Dark Reader",
            "hex": "141E24",
            "source": "https://github.com/simple-icons/simple-icons/pull/3348"
        },
        {
            "title": "Dart",
            "hex": "0175C2",
            "source": "https://github.com/dart-lang/site-shared/tree/master/src/_assets/image/dart/logo"
        },
        {
            "title": "Das Erste",
            "hex": "001A4B",
            "source": "https://en.wikipedia.org/wiki/Das_Erste"
        },
        {
            "title": "Dash",
            "hex": "008DE4",
            "source": "https://www.dash.org/brand-assets/"
        },
        {
            "title": "Dashlane",
            "hex": "0E353D",
            "source": "https://brandfolder.com/dashlane/brandkitpartners"
        },
        {
            "title": "Dassault Systèmes",
            "hex": "005386",
            "source": "https://www.3ds.com/statics/menu/2/assets/img/logo/3ds-dark.svg"
        },
        {
            "title": "Databricks",
            "hex": "FF3621",
            "source": "https://academy.databricks.com/",
            "guidelines": "https://brand.databricks.com/Styleguide/Guide/"
        },
        {
            "title": "DataCamp",
            "hex": "03EF62",
            "source": "https://www.datacamp.com/"
        },
        {
            "title": "Datadog",
            "hex": "632CA6",
            "source": "https://www.datadoghq.com/about/resources"
        },
        {
            "title": "DataStax",
            "hex": "1F2438",
            "source": "https://www.datastax.com/brand-resources"
        },
        {
            "title": "DAZN",
            "hex": "F8F8F5",
            "source": "https://media.dazn.com/en/assets/"
        },
        {
            "title": "dblp",
            "hex": "004F9F",
            "source": "https://dblp.org/"
        },
        {
            "title": "DC Entertainment",
            "hex": "0078F0",
            "source": "https://www.readdc.com/"
        },
        {
            "title": "De'Longhi",
            "hex": "072240",
            "source": "https://www.delonghi.com/"
        },
        {
            "title": "Debian",
            "hex": "A81D33",
            "source": "https://www.debian.org/logos"
        },
        {
            "title": "deepin",
            "hex": "007CFF",
            "source": "https://commons.wikimedia.org/wiki/File:Deepin_logo.svg"
        },
        {
            "title": "Deepnote",
            "hex": "3793EF",
            "source": "https://deepnote.com/"
        },
        {
            "title": "Deezer",
            "hex": "FEAA2D",
            "source": "https://deezerbrand.com/"
        },
        {
            "title": "Delicious",
            "hex": "0000FF",
            "source": "http://del.icio.us/"
        },
        {
            "title": "Deliveroo",
            "hex": "00CCBC",
            "source": "https://www.deliveroo.design/"
        },
        {
            "title": "Dell",
            "hex": "007DB8",
            "source": "https://datasecurity.dell.com/wp-content/themes/dell/images/logo-dell.svg"
        },
        {
            "title": "Delphi",
            "hex": "EE1F35",
            "source": "https://www.embarcadero.com/news/logo"
        },
        {
            "title": "Delta",
            "hex": "003366",
            "source": "https://news.delta.com/delta-air-lines-logos-brand-guidelines"
        },
        {
            "title": "Deno",
            "hex": "000000",
            "source": "https://github.com/denoland/deno/tree/1cc02a5d9d867f1a239ee4b69f587d8afac07b02/website/images"
        },
        {
            "title": "Dependabot",
            "hex": "025E8C",
            "source": "https://dependabot.com/dependabot-logo-symbol-square-mono.svg"
        },
        {
            "title": "Der Spiegel",
            "hex": "E64415",
            "source": "https://www.spiegel.de/"
        },
        {
            "title": "Designer News",
            "hex": "2D72D9",
            "source": "https://www.designernews.co"
        },
        {
            "title": "Deutsche Bahn",
            "hex": "F01414",
            "source": "https://www.bahn.de/common/view/static/v8/img/db_em_rgb_100px.svg"
        },
        {
            "title": "dev.to",
            "hex": "0A0A0A",
            "source": "https://dev.to/"
        },
        {
            "title": "DeviantArt",
            "hex": "05CC47",
            "source": "http://help.deviantart.com/21"
        },
        {
            "title": "Devpost",
            "hex": "003E54",
            "source": "https://github.com/challengepost/supportcenter/blob/e40066cde2ed25dc14c0541edb746ff8c6933114/images/devpost-icon-rgb.svg"
        },
        {
            "title": "devRant",
            "hex": "F99A66",
            "source": "https://devrant.com"
        },
        {
            "title": "DHL",
            "hex": "FFCC00",
            "source": "https://www.dpdhl-brands.com/dhl/en/guides/design-basics/logo-and-claim.html"
        },
        {
            "title": "diagrams.net",
            "hex": "F08705",
            "source": "https://github.com/jgraph/drawio/blob/4743eba8d5eaa497dc003df7bf7295b695c59bea/src/main/webapp/images/drawlogo.svg"
        },
        {
            "title": "Dialogflow",
            "hex": "FF9800",
            "source": "https://en.wikipedia.org/wiki/File:Dialogflow_logo.svg"
        },
        {
            "title": "Diaspora",
            "hex": "000000",
            "source": "https://wiki.diasporafoundation.org/Branding"
        },
        {
            "title": "Digg",
            "hex": "000000",
            "source": "https://en.wikipedia.org/wiki/Digg"
        },
        {
            "title": "Digi-Key Electronics",
            "hex": "CC0000",
            "source": "https://www.digikey.com/"
        },
        {
            "title": "DigitalOcean",
            "hex": "0080FF",
            "source": "https://www.digitalocean.com/company/logos-and-badges/"
        },
        {
            "title": "Dior",
            "hex": "000000",
            "source": "https://commons.wikimedia.org/wiki/File:Dior_Logo.svg"
        },
        {
            "title": "Directus",
            "hex": "263238",
            "source": "https://directus.io/resources.html"
        },
        {
            "title": "Discogs",
            "hex": "333333",
            "source": "https://www.discogs.com/brand"
        },
        {
            "title": "Discord",
            "hex": "7289DA",
            "source": "https://discordapp.com/branding"
        },
        {
            "title": "Discourse",
            "hex": "000000",
            "source": "https://www.discourse.org/"
        },
        {
            "title": "Discover",
            "hex": "FF6000",
            "source": "https://www.discovernetwork.com/en-us/business-resources/free-signage-logos"
        },
        {
            "title": "Disqus",
            "hex": "2E9FFF",
            "source": "https://disqus.com/brand"
        },
        {
            "title": "Disroot",
            "hex": "50162D",
            "source": "https://git.fosscommunity.in/disroot/assests/blob/master/d.svg"
        },
        {
            "title": "Django",
            "hex": "092E20",
            "source": "https://www.djangoproject.com/community/logos/"
        },
        {
            "title": "DLNA",
            "hex": "48A842",
            "source": "https://upload.wikimedia.org/wikipedia/de/e/eb/Digital_Living_Network_Alliance_logo.svg"
        },
        {
            "title": "Docker",
            "hex": "2496ED",
            "source": "https://www.docker.com/company/newsroom/media-resources"
        },
        {
            "title": "DocuSign",
            "hex": "FFCC22",
            "source": "https://github.com/simple-icons/simple-icons/issues/1098"
        },
        {
            "title": "Dogecoin",
            "hex": "C2A633",
            "source": "https://cryptologos.cc/dogecoin"
        },
        {
            "title": "Dolby",
            "hex": "000000",
            "source": "https://www.dolby.com/us/en/about/brand-identity.html"
        },
        {
            "title": "DoorDash",
            "hex": "FF3008",
            "source": "https://www.doordash.com/about/"
        },
        {
            "title": "Douban",
            "hex": "007722",
            "source": "https://zh.wikipedia.org/wiki/Douban"
        },
        {
            "title": "Draugiem.lv",
            "hex": "FF6600",
            "source": "https://www.frype.com/applications/dev/docs/logos/"
        },
        {
            "title": "Dribbble",
            "hex": "EA4C89",
            "source": "https://dribbble.com/branding"
        },
        {
            "title": "Drone",
            "hex": "212121",
            "source": "https://github.com/drone/brand"
        },
        {
            "title": "Drooble",
            "hex": "19C4BE",
            "source": "https://blog.drooble.com/press/"
        },
        {
            "title": "Dropbox",
            "hex": "0061FF",
            "source": "https://www.dropbox.com/branding"
        },
        {
            "title": "Drupal",
            "hex": "0678BE",
            "source": "https://www.drupal.org/about/media-kit/logos"
        },
        {
            "title": "DS Automobiles",
            "hex": "1D1717",
            "source": "https://www.stellantis.com/en/brands/ds"
        },
        {
            "title": "DTube",
            "hex": "F01A30",
            "source": "https://about.d.tube/mediakit.html"
        },
        {
            "title": "DuckDuckGo",
            "hex": "DE5833",
            "source": "https://duckduckgo.com/"
        },
        {
            "title": "Dunked",
            "hex": "2DA9D7",
            "source": "https://dunked.com/"
        },
        {
            "title": "Duolingo",
            "hex": "58CC02",
            "source": "https://www.duolingo.com/"
        },
        {
            "title": "dwm",
            "hex": "1177AA",
            "source": "https://dwm.suckless.org"
        },
        {
            "title": "Dynamics 365",
            "hex": "002050",
            "source": "http://thepartnerchannel.com/wp-content/uploads/Dynamics365_styleguide_092816.pdf"
        },
        {
            "title": "Dynatrace",
            "hex": "1496FF",
            "source": "https://www.dynatrace.com/company/press-kit/"
        },
        {
            "title": "EA",
            "hex": "000000",
            "source": "https://www.ea.com"
        },
        {
            "title": "Eagle",
            "hex": "0072EF",
            "source": "https://en.eagle.cool/"
        },
        {
            "title": "easyJet",
            "hex": "FF6600",
            "source": "https://www.easyjet.com"
        },
        {
            "title": "eBay",
            "hex": "E53238",
            "source": "https://go.developer.ebay.com/logos"
        },
        {
            "title": "Eclipse IDE",
            "hex": "2C2255",
            "source": "https://www.eclipse.org/artwork/"
        },
        {
            "title": "Eclipse Mosquitto",
            "hex": "3C5280",
            "source": "https://github.com/eclipse/mosquitto/blob/75fc908bba90d4bd06e85efc1c4ed77952ec842c/logo/mosquitto-logo-only.svg"
        },
        {
            "title": "Eclipse Vert.x",
            "hex": "782A90",
            "source": "https://github.com/vert-x3/.github/blob/1ad6612d87f35665e50a00fc32eb9c542556385d/workflow-templates/vertx-favicon.svg"
        },
        {
            "title": "edX",
            "hex": "02262B",
            "source": "https://www.edx.org/"
        },
        {
            "title": "egghead",
            "hex": "FCFBFA",
            "source": "https://egghead.io/"
        },
        {
            "title": "Egnyte",
            "hex": "00968F",
            "source": "https://www.egnyte.com/presskit.html"
        },
        {
            "title": "Eight Sleep",
            "hex": "262729",
            "source": "https://www.eightsleep.com/press/"
        },
        {
            "title": "El Jueves",
            "hex": "BE312E",
            "source": "https://www.eljueves.es"
        },
        {
            "title": "Elastic",
            "hex": "005571",
            "source": "https://www.elastic.co/brand"
        },
        {
            "title": "Elastic Cloud",
            "hex": "005571",
            "source": "https://www.elastic.co/brand"
        },
        {
            "title": "Elastic Stack",
            "hex": "005571",
            "source": "https://www.elastic.co/brand"
        },
        {
            "title": "Elasticsearch",
            "hex": "005571",
            "source": "https://www.elastic.co/brand"
        },
        {
            "title": "Electron",
            "hex": "47848F",
            "source": "https://electronjs.org/images/electron-logo.svg"
        },
        {
            "title": "Element",
            "hex": "0DBD8B",
            "source": "https://element.io/"
        },
        {
            "title": "elementary",
            "hex": "64BAFF",
            "source": "https://elementary.io/brand"
        },
        {
            "title": "Eleventy",
            "hex": "000000",
            "source": "https://www.11ty.io"
        },
        {
            "title": "Elixir",
            "hex": "4B275F",
            "source": "https://github.com/elixir-lang/elixir-lang.github.com/tree/master/images/logo"
        },
        {
            "title": "Ello",
            "hex": "000000",
            "source": "https://ello.co"
        },
        {
            "title": "Elm",
            "hex": "1293D8",
            "source": "https://github.com/elm/foundation.elm-lang.org/blob/2d097b317d8af2aaeab49284830260a32d817305/assets/elm_logo.svg"
        },
        {
            "title": "Elsevier",
            "hex": "FF6C00",
            "source": "https://www.elsevier.com"
        },
        {
            "title": "Embarcadero",
            "hex": "ED1F35",
            "source": "https://www.embarcadero.com/news/logo"
        },
        {
            "title": "Ember.js",
            "hex": "E04E39",
            "source": "https://emberjs.com/logos/"
        },
        {
            "title": "Emby",
            "hex": "52B54B",
            "source": "https://emby.media/"
        },
        {
            "title": "Emirates",
            "hex": "D71921",
            "source": "https://www.emirates.com/ie/english/"
        },
        {
            "title": "Emlakjet",
            "hex": "0AE524",
            "source": "https://www.emlakjet.com/kurumsal-materyaller/"
        },
        {
            "title": "Empire Kred",
            "hex": "72BE50",
            "source": "http://www.empire.kred"
        },
        {
            "title": "Envato",
            "hex": "81B441",
            "source": "https://envato.com/"
        },
        {
            "title": "EPEL",
            "hex": "FC0000",
            "source": "https://fedoraproject.org/wiki/EPEL"
        },
        {
            "title": "Epic Games",
            "hex": "313131",
            "source": "https://www.epicgames.com/"
        },
        {
            "title": "Epson",
            "hex": "003399",
            "source": "https://global.epson.com/IR/library/"
        },
        {
            "title": "Erlang",
            "hex": "A90533",
            "source": "https://github.com/erlang/erlide_eclipse/blob/99d1d61fde8e32ef1630ca0e1b05a6822b3d6489/meta/media/erlang-logo.svg"
        },
        {
            "title": "ESEA",
            "hex": "0E9648",
            "source": "https://play.esea.net/"
        },
        {
            "title": "ESLGaming",
            "hex": "FFFF09",
            "source": "https://brand.eslgaming.com/"
        },
        {
            "title": "ESLint",
            "hex": "4B32C3",
            "source": "https://eslint.org/img/logo.svg"
        },
        {
            "title": "ESPHome",
            "hex": "000000",
            "source": "https://esphome.io"
        },
        {
            "title": "Espressif",
            "hex": "E7352C",
            "source": "https://www.espressif.com/"
        },
        {
            "title": "Ethereum",
            "hex": "3C3C3D",
            "source": "https://www.ethereum.org/images/logos/Ethereum_Visual_Identity_1.0.0.pdf"
        },
        {
            "title": "Ethiopian Airlines",
            "hex": "648B1A",
            "source": "https://corporate.ethiopianairlines.com/media/Ethiopian-Factsheet"
        },
        {
            "title": "Etihad Airways",
            "hex": "BD8B13",
            "source": "https://www.etihad.com/en-ie/manage/duty-free"
        },
        {
            "title": "Etsy",
            "hex": "F16521",
            "source": "https://www.etsy.com/uk/press"
        },
        {
            "title": "Event Store",
            "hex": "5AB552",
            "source": "https://github.com/eventstore/brand"
        },
        {
            "title": "Eventbrite",
            "hex": "F05537",
            "source": "https://www.eventbrite.com/signin/"
        },
        {
            "title": "Evernote",
            "hex": "00A82D",
            "source": "https://evernote.com/press"
        },
        {
            "title": "Everplaces",
            "hex": "FA4B32",
            "source": "https://everplaces.com"
        },
        {
            "title": "EVRY",
            "hex": "063A54",
            "source": "https://www.evry.com/en/"
        },
        {
            "title": "Exercism",
            "hex": "009CAB",
            "source": "https://github.com/exercism/website-icons/blob/master/exercism/logo-icon.svg"
        },
        {
            "title": "Experts Exchange",
            "hex": "00AAE7",
            "source": "https://www.experts-exchange.com/"
        },
        {
            "title": "Expo",
            "hex": "000020",
            "source": "http://expo.io/brand/"
        },
        {
            "title": "Express",
            "hex": "000000",
            "source": "https://github.com/openjs-foundation/artwork/blob/ac43961d1157f973c54f210cf5e0c9c45e3d3f10/projects/express/express-icon-black.svg"
        },
        {
            "title": "EyeEm",
            "hex": "000000",
            "source": "https://www.eyeem.com/"
        },
        {
            "title": "F-Droid",
            "hex": "1976D2",
            "source": "https://f-droid.org/"
        },
        {
            "title": "F-Secure",
            "hex": "00BAFF",
            "source": "https://vip.f-secure.com/en/marketing/logos"
        },
        {
            "title": "Facebook",
            "hex": "1877F2",
            "source": "https://en.facebookbrand.com/"
        },
        {
            "title": "Facebook Gaming",
            "hex": "005FED",
            "source": "https://www.facebook.com/fbgaminghome/"
        },
        {
            "title": "Facebook Live",
            "hex": "ED4242",
            "source": "https://en.facebookbrand.com/"
        },
        {
            "title": "FACEIT",
            "hex": "FF5500",
            "source": "https://corporate.faceit.com/branding/"
        },
        {
            "title": "Facepunch",
            "hex": "EC1C24",
            "source": "https://facepunch.com/img/brand/default-light.svg"
        },
        {
            "title": "Falcon",
            "hex": "F0AD4E",
            "source": "https://falconframework.org/"
        },
        {
            "title": "Fandango",
            "hex": "FF7300",
            "source": "https://www.fandango.com"
        },
        {
            "title": "Fandom",
            "hex": "00D6D6",
            "source": "https://fandomdesignsystem.com/identity/assets"
        },
        {
            "title": "Farfetch",
            "hex": "000000",
            "source": "https://www.farfetch.com/"
        },
        {
            "title": "FastAPI",
            "hex": "009688",
            "source": "https://github.com/tiangolo/fastapi/blob/6205935323ded4767438ee81623892621b353415/docs/en/docs/img/icon-white.svg"
        },
        {
            "title": "Fastify",
            "hex": "000000",
            "source": "https://github.com/fastify/graphics/blob/91e8a3d4754807de3b69440f66c72a737a5fde94/fastify-1000px-square-02.svg"
        },
        {
            "title": "Fastlane",
            "hex": "00F200",
            "source": "https://github.com/fastlane/fastlane.tools/blob/19ff41a6c0f27510a7a7879e6944809d40ab382e/assets/img/logo-mobile.svg"
        },
        {
            "title": "Fastly",
            "hex": "FF282D",
            "source": "https://assets.fastly.com/style-guide/docs/"
        },
        {
            "title": "Fathom",
            "hex": "9187FF",
            "source": "https://usefathom.com/brand"
        },
        {
            "title": "Favro",
            "hex": "512DA8",
            "source": "https://favro.com/login"
        },
        {
            "title": "FeatHub",
            "hex": "9B9B9B",
            "source": "http://feathub.com/"
        },
        {
            "title": "FedEx",
            "hex": "4D148C",
            "source": "https://newsroom.fedex.com/"
        },
        {
            "title": "Fedora",
            "hex": "294172",
            "source": "https://fedoraproject.org/wiki/Logo/UsageGuidelines"
        },
        {
            "title": "FedRAMP",
            "hex": "112E51",
            "source": "https://www.fedramp.gov/assets/resources/documents/FedRAMP_Branding_Guidance.pdf"
        },
        {
            "title": "Feedly",
            "hex": "2BB24C",
            "source": "https://blog.feedly.com/wp-content/themes/feedly-2017-v1.19.3/assets/images/logos/logo.svg"
        },
        {
            "title": "Ferrari",
            "hex": "D40000",
            "source": "https://www.ferrari.com/"
        },
        {
            "title": "Ferrari N.V.",
            "hex": "EB2E2C",
            "source": "https://corporate.ferrari.com/"
        },
        {
            "title": "Fiat",
            "hex": "941711",
            "source": "http://www.fcaci.com/x/FIATv15"
        },
        {
            "title": "Fido Alliance",
            "hex": "FFBF3B",
            "source": "https://fidoalliance.org/overview/legal/logo-usage/"
        },
        {
            "title": "FIFA",
            "hex": "326295",
            "source": "https://en.wikipedia.org/wiki/FIFA"
        },
        {
            "title": "Figma",
            "hex": "F24E1E",
            "source": "https://brand.figma.com/icon.html"
        },
        {
            "title": "figshare",
            "hex": "556472",
            "source": "https://en.wikipedia.org/wiki/Figshare"
        },
        {
            "title": "Fila",
            "hex": "03234C",
            "source": "https://en.wikipedia.org/wiki/Fila_(company)"
        },
        {
            "title": "FileZilla",
            "hex": "BF0000",
            "source": "https://upload.wikimedia.org/wikipedia/commons/0/01/FileZilla_logo.svg"
        },
        {
            "title": "Fing",
            "hex": "009AEE",
            "source": "https://www.fing.com/"
        },
        {
            "title": "Firebase",
            "hex": "FFCA28",
            "source": "https://firebase.google.com/brand-guidelines/",
            "guidelines": "https://firebase.google.com/brand-guidelines/"
        },
        {
            "title": "Firefox",
            "hex": "FF7139",
            "source": "https://mozilla.design/firefox/logos-usage/"
        },
        {
            "title": "Firefox Browser",
            "hex": "FF7139",
            "source": "https://mozilla.design/firefox/logos-usage/"
        },
        {
            "title": "FIRST",
            "hex": "0066B3",
            "source": "https://www.firstinspires.org/brand"
        },
        {
            "title": "Fitbit",
            "hex": "00B0B9",
            "source": "http://www.fitbit.com/uk/home"
        },
        {
            "title": "FITE",
            "hex": "CA0404",
            "source": "https://www.fite.tv/"
        },
        {
            "title": "Fiverr",
            "hex": "1DBF73",
            "source": "https://www.fiverr.com/press-kit"
        },
        {
            "title": "Flask",
            "hex": "000000",
            "source": "http://flask.pocoo.org/community/logos/"
        },
        {
            "title": "Flathub",
            "hex": "4A86CF",
            "source": "https://flathub.org/"
        },
        {
            "title": "Flattr",
            "hex": "000000",
            "source": "https://flattr.com/"
        },
        {
            "title": "Flickr",
            "hex": "0063DC",
            "source": "https://worldvectorlogo.com/logo/flickr-1"
        },
        {
            "title": "Flipboard",
            "hex": "E12828",
            "source": "https://about.flipboard.com/brand-guidelines"
        },
        {
            "title": "Flipkart",
            "hex": "2874F0",
            "source": "https://www.flipkart.com/"
        },
        {
            "title": "Floatplane",
            "hex": "00AEEF",
            "source": "https://www.floatplane.com/"
        },
        {
            "title": "Flood",
            "hex": "4285F4",
            "source": "https://flood.io/"
        },
        {
            "title": "Fluentd",
            "hex": "0E83C8",
            "source": "https://docs.fluentd.org/quickstart/logo"
        },
        {
            "title": "Flutter",
            "hex": "02569B",
            "source": "https://flutter.dev/brand"
        },
        {
            "title": "Fnac",
            "hex": "E1A925",
            "source": "http://www.fnac.com/"
        },
        {
            "title": "Folium",
            "hex": "77B829",
            "source": "https://python-visualization.github.io/folium/"
        },
        {
            "title": "Font Awesome",
            "hex": "339AF0",
            "source": "https://fontawesome.com/icons/font-awesome"
        },
        {
            "title": "foodpanda",
            "hex": "D70F64",
            "source": "https://www.foodpanda.com"
        },
        {
            "title": "Ford",
            "hex": "003478",
            "source": "https://www.ford.com/"
        },
        {
            "title": "Formstack",
            "hex": "21B573",
            "source": "https://www.formstack.com/brand/guidelines"
        },
        {
            "title": "Fortinet",
            "hex": "EE3124",
            "source": "http://www.fortinet.com/"
        },
        {
            "title": "Fortran",
            "hex": "734F96",
            "source": "https://github.com/fortran-lang/fortran-lang.org/blob/5469465d08d3fcbf16d048e651ca5c9ba050839c/assets/img/fortran-logo.svg"
        },
        {
            "title": "Fossa",
            "hex": "289E6D",
            "source": "https://fossa.com/press/"
        },
        {
            "title": "Fossil SCM",
            "hex": "548294",
            "source": "https://fossil-scm.org/"
        },
        {
            "title": "Foursquare",
            "hex": "F94877",
            "source": "https://foursquare.com/about/logos"
        },
        {
            "title": "Foxtel",
            "hex": "EB5205",
            "source": "https://www.foxtel.com.au/"
        },
        {
            "title": "Fozzy",
            "hex": "F15B29",
            "source": "https://fozzy.com/partners.shtml?tab=materials"
        },
        {
            "title": "Framer",
            "hex": "0055FF",
            "source": "https://framer.com"
        },
        {
            "title": "FreeBSD",
            "hex": "AB2B28",
            "source": "https://www.freebsdfoundation.org/about/project/"
        },
        {
            "title": "freeCodeCamp",
            "hex": "0A0A23",
            "source": "https://design-style-guide.freecodecamp.org/"
        },
        {
            "title": "freedesktop.org",
            "hex": "3B80AE",
            "source": "https://commons.wikimedia.org/wiki/File:Freedesktop-logo.svg"
        },
        {
            "title": "Freelancer",
            "hex": "29B2FE",
            "source": "https://www.freelancer.com/"
        },
        {
            "title": "FreeNAS",
            "hex": "343434",
            "source": "https://github.com/freenas/webui/blob/fd668f4c5920fe864fd98fa98e20fd333336c609/src/assets/images/logo.svg"
        },
        {
            "title": "Fujifilm",
            "hex": "ED1A3A",
            "source": "https://upload.wikimedia.org/wikipedia/commons/a/a1/Fujifilm_logo.svg"
        },
        {
            "title": "Fujitsu",
            "hex": "FF0000",
            "source": "https://www.fujitsu.com/global/about/brandmanagement/logo/"
        },
        {
            "title": "Fur Affinity",
            "hex": "36566F",
            "source": "https://www.furaffinity.net/"
        },
        {
            "title": "Furry Network",
            "hex": "2E75B4",
            "source": "https://furrynetwork.com"
        },
        {
            "title": "FutureLearn",
            "hex": "DE00A5",
            "source": "https://www.futurelearn.com/"
        },
        {
            "title": "G2A",
            "hex": "F05F00",
            "source": "https://www.g2a.co/contact/brand_guidelines/"
        },
        {
            "title": "Game Jolt",
            "hex": "CCFF00",
            "source": "https://gamejolt.com/about"
        },
        {
            "title": "Garmin",
            "hex": "000000",
            "source": "https://creative.garmin.com/styleguide/brand/"
        },
        {
            "title": "Gatling",
            "hex": "FF9E2A",
            "source": "https://gatling.io/"
        },
        {
            "title": "Gatsby",
            "hex": "663399",
            "source": "https://www.gatsbyjs.com/guidelines/logo"
        },
        {
            "title": "Gauges",
            "hex": "2FA66A",
            "source": "http://get.gaug.es/"
        },
        {
            "title": "GeeksforGeeks",
            "hex": "0F9D58",
            "source": "https://www.geeksforgeeks.org/"
        },
        {
            "title": "General Electric",
            "hex": "0870D8",
            "source": "https://www.ge.com/brand/"
        },
        {
            "title": "General Motors",
            "hex": "0170CE",
            "source": "https://www.gm.com"
        },
        {
            "title": "Genius",
            "hex": "FFFF64",
            "source": "https://genius.com"
        },
        {
            "title": "Gentoo",
            "hex": "54487A",
            "source": "https://wiki.gentoo.org/wiki/Project:Artwork/Artwork#Variations_of_the_.22g.22_logo"
        },
        {
            "title": "Geocaching",
            "hex": "00874D",
            "source": "https://www.geocaching.com/about/logousage.aspx"
        },
        {
            "title": "Gerrit",
            "hex": "EEEEEE",
            "source": "https://gerrit-review.googlesource.com/c/75842/"
        },
        {
            "title": "Ghost",
            "hex": "738A94",
            "source": "https://ghost.org/design"
        },
        {
            "title": "Ghostery",
            "hex": "00BAF2",
            "source": "https://www.ghostery.com/"
        },
        {
            "title": "GIMP",
            "hex": "5C5543",
            "source": "https://www.gimp.org/about/linking.html#wilber-the-gimp-mascot"
        },
        {
            "title": "GIPHY",
            "hex": "FF6666",
            "source": "https://support.giphy.com/hc/en-us/articles/360022283772-GIPHY-Brand-Guidelines"
        },
        {
            "title": "Git",
            "hex": "F05032",
            "source": "http://git-scm.com/downloads/logos"
        },
        {
            "title": "Git LFS",
            "hex": "F64935",
            "source": "https://git-lfs.github.com/"
        },
        {
            "title": "GitBook",
            "hex": "3884FF",
            "source": "http://styleguide.gitbook.com/icons"
        },
        {
            "title": "Gitea",
            "hex": "609926",
            "source": "https://github.com/go-gitea/gitea/blob/e0c753e770a64cda5e3900aa1da3d7e1f3263c9a/assets/logo.svg"
        },
        {
            "title": "Gitee",
            "hex": "C71D23",
            "source": "https://gitee.com/"
        },
        {
            "title": "GitHub",
            "hex": "181717",
            "source": "https://github.com/logos",
            "guidelines": "https://github.com/logos"
        },
        {
            "title": "GitHub Actions",
            "hex": "2088FF",
            "source": "https://github.com/features/actions"
        },
        {
            "title": "GitHub Sponsors",
            "hex": "EA4AAA",
            "source": "https://github.com/sponsors"
        },
        {
            "title": "GitKraken",
            "hex": "179287",
            "source": "https://www.gitkraken.com/"
        },
        {
            "title": "GitLab",
            "hex": "FCA121",
            "source": "https://about.gitlab.com/press/press-kit/"
        },
        {
            "title": "Gitpod",
            "hex": "1AA6E4",
            "source": "https://www.gitpod.io/"
        },
        {
            "title": "Gitter",
            "hex": "ED1965",
            "source": "https://gitter.im/"
        },
        {
            "title": "Glassdoor",
            "hex": "0CAA41",
            "source": "https://www.glassdoor.com/press/images/"
        },
        {
            "title": "Glitch",
            "hex": "3333FF",
            "source": "https://glitch.com/about/press/"
        },
        {
            "title": "Gmail",
            "hex": "EA4335",
            "source": "https://fonts.gstatic.com/s/i/productlogos/gmail_2020q4/v8/192px.svg"
        },
        {
            "title": "GNOME",
            "hex": "4A86CF",
            "source": "https://wiki.gnome.org/Engagement/BrandGuidelines"
        },
        {
            "title": "GNU",
            "hex": "A42E2B",
            "source": "https://gnu.org",
            "license": {
                "type": "CC-BY-SA-2.0"
            }
        },
        {
            "title": "GNU Bash",
            "hex": "4EAA25",
            "source": "https://github.com/odb/official-bash-logo"
        },
        {
            "title": "GNU Emacs",
            "hex": "7F5AB6",
            "source": "https://git.savannah.gnu.org/cgit/emacs.git/tree/etc/images/icons/hicolor/scalable/apps/emacs.svg"
        },
        {
            "title": "GNU IceCat",
            "hex": "002F5B",
            "source": "https://git.savannah.gnu.org/cgit/gnuzilla.git/plain/artwork/simple.svg"
        },
        {
            "title": "GNU Privacy Guard",
            "hex": "0093DD",
            "source": "https://git.gnupg.org/cgi-bin/gitweb.cgi?p=gnupg.git;a=tree;f=artwork/icons"
        },
        {
            "title": "GNU social",
            "hex": "A22430",
            "source": "https://www.gnu.org/graphics/social.html",
            "license": {
                "type": "CC0-1.0"
            }
        },
        {
            "title": "Go",
            "hex": "00ADD8",
            "source": "https://blog.golang.org/go-brand"
        },
        {
            "title": "Godot Engine",
            "hex": "478CBF",
            "source": "https://godotengine.org/themes/godotengine/assets/download/godot_logo.svg"
        },
        {
            "title": "GoFundMe",
            "hex": "00B964",
            "source": "https://www.gofundme.com/"
        },
        {
            "title": "GOG.com",
            "hex": "86328A",
            "source": "https://www.cdprojekt.com/en/media/logotypes/"
        },
        {
            "title": "GoldenLine",
            "hex": "FFE005",
            "source": "http://www.goldenline.pl"
        },
        {
            "title": "Goodreads",
            "hex": "372213",
            "source": "https://www.goodreads.com/about/press"
        },
        {
            "title": "Google",
            "hex": "4285F4",
            "source": "https://partnermarketinghub.withgoogle.com/"
        },
        {
            "title": "Google Ads",
            "hex": "4285F4",
            "source": "https://designguidelines.withgoogle.com/ads-branding/google-ads/logos.html#logos-brand-logo-lockups"
        },
        {
            "title": "Google AdSense",
            "hex": "4285F4",
            "source": "https://www.google.com/adsense/"
        },
        {
            "title": "Google Analytics",
            "hex": "E37400",
            "source": "https://marketingplatform.google.com/intl/en_uk/about/analytics/"
        },
        {
            "title": "Google Assistant",
            "hex": "4285F4",
            "source": "https://assistant.google.com/"
        },
        {
            "title": "Google Calendar",
            "hex": "4285F4",
            "source": "https://fonts.gstatic.com/s/i/productlogos/calendar_2020q4/v8/192px.svg"
        },
        {
            "title": "Google Cardboard",
            "hex": "FF7143",
            "source": "https://arvr.google.com/cardboard/images/header/vr-home.svg"
        },
        {
            "title": "Google Cast",
            "hex": "1BB6F6",
            "source": "https://partnermarketinghub.withgoogle.com/#/brands"
        },
        {
            "title": "Google Chat",
            "hex": "00AC47",
            "source": "https://chat.google.com/"
        },
        {
            "title": "Google Chrome",
            "hex": "4285F4",
            "source": "https://thepartnermarketinghub.withgoogle.com/brands/chromebook/visual-identity/visual-identity/logos-and-badges/"
        },
        {
            "title": "Google Classroom",
            "hex": "4285F4",
            "source": "https://classroom.google.com/"
        },
        {
            "title": "Google Cloud",
            "hex": "4285F4",
            "source": "https://cloud.google.com/"
        },
        {
            "title": "Google Colab",
            "hex": "F9AB00",
            "source": "https://colab.research.google.com"
        },
        {
            "title": "Google Domains",
            "hex": "4285F4",
            "source": "https://domains.google/"
        },
        {
            "title": "Google Drive",
            "hex": "4285F4",
            "source": "https://developers.google.com/drive/web/branding"
        },
        {
            "title": "Google Earth",
            "hex": "4285F4",
            "source": "https://earth.google.com/web/"
        },
        {
            "title": "Google Fit",
            "hex": "4285F4",
            "source": "https://partnermarketinghub.withgoogle.com/"
        },
        {
            "title": "Google Hangouts",
            "hex": "0C9D58",
            "source": "https://material.google.com/resources/sticker-sheets-icons.html#sticker-sheets-icons-components"
        },
        {
            "title": "Google Keep",
            "hex": "FFBB00",
            "source": "https://play.google.com/store/apps/details?id=com.google.android.keep"
        },
        {
            "title": "Google Lens",
            "hex": "4285F4",
            "source": "https://partnermarketinghub.withgoogle.com/#/brands/"
        },
        {
            "title": "Google Maps",
            "hex": "4285F4",
            "source": "https://upload.wikimedia.org/wikipedia/commons/a/a9/Google_Maps_icon.svg"
        },
        {
            "title": "Google Meet",
            "hex": "00897B",
            "source": "https://meet.google.com/"
        },
        {
            "title": "Google Messages",
            "hex": "1A73E8",
            "source": "https://messages.google.com/"
        },
        {
            "title": "Google My Business",
            "hex": "4285F4",
            "source": "https://business.google.com/"
        },
        {
            "title": "Google Nearby",
            "hex": "4285F4",
            "source": "https://developers.google.com/nearby/developer-guidelines"
        },
        {
            "title": "Google News",
            "hex": "174EA6",
            "source": "https://thepartnermarketinghub.withgoogle.com/brands/google-news/"
        },
        {
            "title": "Google Optimize",
            "hex": "B366F6",
            "source": "https://marketingplatform.google.com/about/optimize/"
        },
        {
            "title": "Google Pay",
            "hex": "4285F4",
            "source": "https://partnermarketinghub.withgoogle.com/#/brands/"
        },
        {
            "title": "Google Photos",
            "hex": "4285F4",
            "source": "https://partnermarketinghub.withgoogle.com/#/brands/"
        },
        {
            "title": "Google Play",
            "hex": "414141",
            "source": "https://thepartnermarketinghub.withgoogle.com/brands/google-play/"
        },
        {
            "title": "Google Podcasts",
            "hex": "4285F4",
            "source": "https://developers.google.com/search/docs/data-types/podcast"
        },
        {
            "title": "Google Scholar",
            "hex": "4285F4",
            "source": "https://commons.wikimedia.org/wiki/File:Google_Scholar_logo.svg"
        },
        {
            "title": "Google Search Console",
            "hex": "458CF5",
            "source": "https://search.google.com/search-console"
        },
        {
            "title": "Google Sheets",
            "hex": "34A853",
            "source": "http://sheets.google.com/"
        },
        {
            "title": "Google Street View",
            "hex": "FEC111",
            "source": "https://developers.google.com/streetview/ready/branding"
        },
        {
            "title": "Google Tag Manager",
            "hex": "246FDB",
            "source": "https://tagmanager.google.com/#/home"
        },
        {
            "title": "Google Translate",
            "hex": "4285F4",
            "source": "https://commons.wikimedia.org/wiki/File:Google_Translate_logo.svg"
        },
        {
            "title": "GOV.UK",
            "hex": "005EA5",
            "source": "https://github.com/alphagov/design-assets/tree/master/Icons"
        },
        {
            "title": "Gradle",
            "hex": "02303A",
            "source": "https://gradle.com/brand"
        },
        {
            "title": "Grafana",
            "hex": "F46800",
            "source": "https://grafana.com/"
        },
        {
            "title": "Grammarly",
            "hex": "15C39A",
            "source": "https://www.grammarly.com/media-assets"
        },
        {
            "title": "Graphcool",
            "hex": "27AE60",
            "source": "https://www.graph.cool"
        },
        {
            "title": "GraphQL",
            "hex": "E10098",
            "source": "http://graphql.org/"
        },
        {
            "title": "Grav",
            "hex": "221E1F",
            "source": "http://getgrav.org/media"
        },
        {
            "title": "Gravatar",
            "hex": "1E8CBE",
            "source": "https://automattic.com/press"
        },
        {
            "title": "Graylog",
            "hex": "FF3633",
            "source": "https://www.graylog.org"
        },
        {
            "title": "GreenSock",
            "hex": "88CE02",
            "source": "https://greensock.com/"
        },
        {
            "title": "Gridsome",
            "hex": "00A672",
            "source": "https://gridsome.org/logos/only-logo.svg"
        },
        {
            "title": "Groupon",
            "hex": "53A318",
            "source": "https://brandplaybook.groupon.com/guidelines/logo/"
        },
        {
            "title": "Grubhub",
            "hex": "F63440",
            "source": "https://www.grubhub.com/"
        },
        {
            "title": "Grunt",
            "hex": "FBA919",
            "source": "https://github.com/gruntjs/gruntjs.com/tree/master/src/media"
        },
        {
            "title": "Guangzhou Metro",
            "hex": "C51935",
            "source": "https://commons.wikimedia.org/wiki/File:Guangzhou_Metro_logo.svg"
        },
        {
            "title": "gulp",
            "hex": "CF4647",
            "source": "https://gulpjs.com/"
        },
        {
            "title": "Gumroad",
            "hex": "36A9AE",
            "source": "https://gumroad.com/press"
        },
        {
            "title": "Gumtree",
            "hex": "72EF36",
            "source": "https://www.gumtree.com"
        },
        {
            "title": "Gutenberg",
            "hex": "000000",
            "source": "https://github.com/WordPress/gutenberg/blob/master/docs/final-g-wapuu-black.svg"
        },
        {
            "title": "Habr",
            "hex": "77A2B6",
            "source": "https://habr.com/"
        },
        {
            "title": "Hack Club",
            "hex": "EC3750",
            "source": "https://hackclub.com/brand"
        },
        {
            "title": "Hack The Box",
            "hex": "9FEF00",
            "source": "https://www.hackthebox.eu/docs/Hack_The_Box_Brand_Assets_Guide.pdf"
        },
        {
            "title": "Hackaday",
            "hex": "1A1A1A",
            "source": "https://hackaday.com/"
        },
        {
            "title": "HackerEarth",
            "hex": "2C3454",
            "source": "https://www.hackerearth.com/logo/"
        },
        {
            "title": "HackerOne",
            "hex": "494649",
            "source": "https://www.hackerone.com/branding"
        },
        {
            "title": "HackerRank",
            "hex": "2EC866",
            "source": "https://www.hackerrank.com/"
        },
        {
            "title": "HackHands",
            "hex": "00ACBD",
            "source": "https://hackhands.com/"
        },
        {
            "title": "Hackster",
            "hex": "1BACF7",
            "source": "https://drive.google.com/file/d/0B3aqzR8LzoqdT1p4ZUlWVnJ1elk/view?usp=sharing"
        },
        {
            "title": "Handshake",
            "slug": "handshake_protocol",
            "hex": "000000",
            "source": "https://handshake.org/"
        },
        {
            "title": "Handshake",
            "hex": "FF2F1C",
            "source": "https://learn.joinhandshake.com/marketing-toolkit/"
        },
        {
            "title": "HappyCow",
            "hex": "7C4EC4",
            "source": "https://www.happycow.net/press-kits"
        },
        {
            "title": "Harbor",
            "hex": "4A00D8",
            "source": "https://github.com/goharbor/harbor/blob/13686cbe83d22259216da7658612e86201070e94/src/portal/src/images/harbor-logo.svg"
        },
        {
            "title": "Hashnode",
            "hex": "2962FF",
            "source": "https://hashnode.com/media"
        },
        {
            "title": "Haskell",
            "hex": "5D4F85",
            "source": "https://commons.wikimedia.org/wiki/File:Haskell-Logo.svg"
        },
        {
            "title": "Hatena Bookmark",
            "hex": "00A4DE",
            "source": "http://hatenacorp.jp/press/resource"
        },
        {
            "title": "haveibeenpwned",
            "hex": "2A6379",
            "source": "https://haveibeenpwned.com/"
        },
        {
            "title": "Haxe",
            "hex": "EA8220",
            "source": "https://haxe.org/foundation/branding.html"
        },
        {
            "title": "HBO",
            "hex": "000000",
            "source": "https://www.hbo.com/"
        },
        {
            "title": "HCL",
            "hex": "006BB6",
            "source": "https://www.hcl.com/brand-guidelines"
        },
        {
            "title": "Headspace",
            "hex": "F47D31",
            "source": "https://www.headspace.com/press-and-media"
        },
        {
            "title": "HelloFresh",
            "hex": "99CC33",
            "source": "https://www.hellofresh.com/landing/student"
        },
        {
            "title": "Helly Hansen",
            "hex": "DA2128",
            "source": "https://www.hellyhansen.com/"
        },
        {
            "title": "Helm",
            "hex": "0F1689",
            "source": "https://helm.sh"
        },
        {
            "title": "HelpDesk",
            "hex": "FFD000",
            "source": "https://helpdesk.design/"
        },
        {
            "title": "HERE",
            "hex": "00AFAA",
            "source": "https://www.here.com"
        },
        {
            "title": "Heroku",
            "hex": "430098",
            "source": "https://www.heroku.com"
        },
        {
            "title": "Hexo",
            "hex": "0E83CD",
            "source": "https://hexo.io/"
        },
        {
            "title": "HEY",
            "hex": "5522FA",
            "source": "https://hey.com/"
        },
        {
            "title": "Hibernate",
            "hex": "59666C",
            "source": "https://hibernate.org/"
        },
        {
            "title": "Highly",
            "hex": "FF3C00",
            "source": "https://highly.co/"
        },
        {
            "title": "Hilton",
            "hex": "124D97",
            "source": "https://www.hilton.com/en/"
        },
        {
            "title": "HipChat",
            "hex": "0052CC",
            "source": "https://www.atlassian.com/company/news/press-kit"
        },
        {
            "title": "Hitachi",
            "hex": "E60027",
            "source": "https://commons.wikimedia.org/wiki/File:Hitachi_inspire_the_next-Logo.svg"
        },
        {
            "title": "Hive",
            "hex": "FF7A00",
            "source": "https://www.hivehome.com/"
        },
        {
            "title": "Hive",
            "slug": "hive_blockchain",
            "hex": "E31337",
            "source": "https://hive.io/brand/"
        },
        {
            "title": "HockeyApp",
            "hex": "009EE1",
            "source": "https://hockeyapp.net/brand-guidelines/"
        },
        {
            "title": "Home Assistant",
            "hex": "41BDF5",
            "source": "https://github.com/home-assistant/home-assistant-assets"
        },
        {
            "title": "Home Assistant Community Store",
            "hex": "41BDF5",
            "source": "https://hacs.xyz/"
        },
        {
            "title": "HomeAdvisor",
            "hex": "F68315",
            "source": "https://www.abouthomeadvisor.com/media-room/press-resources/"
        },
        {
            "title": "Homebrew",
            "hex": "FBB040",
            "source": "https://github.com/Homebrew/brew.sh/blob/2e576aaca83e62dda41a188597bb4bd20e75e385/assets/img/homebrew.svg"
        },
        {
            "title": "Homebridge",
            "hex": "491F59",
            "source": "https://github.com/homebridge/branding/blob/6ef3a1685e79f79a2ecdcc83824e53775ec0475d/logos/homebridge-silhouette-round-black.svg"
        },
        {
            "title": "homify",
            "hex": "7DCDA3",
            "source": "https://www.homify.com"
        },
        {
            "title": "Honda",
            "hex": "E40521",
            "source": "https://www.honda.ie/"
        },
        {
            "title": "Hootsuite",
            "hex": "000000",
            "source": "https://hootsuite.com/en-gb/about/media-kit"
        },
        {
            "title": "Hoppscotch",
            "hex": "31C48D",
            "source": "https://github.com/hoppscotch/hoppscotch/blob/77862cdf9bd902a4ea64bd8b2301ed2206820649/static/images/ufo_logo.svg"
        },
        {
            "title": "Hotels.com",
            "hex": "D32F2F",
            "source": "https://en.wikipedia.org/wiki/File:Hotels.com_logo.svg"
        },
        {
            "title": "Hotjar",
            "hex": "FD3A5C",
            "source": "https://www.hotjar.com/"
        },
        {
            "title": "Houdini",
            "hex": "FF4713",
            "source": "https://www.sidefx.com/products/houdini/"
        },
        {
            "title": "Houzz",
            "hex": "4DBC15",
            "source": "https://www.houzz.com/logoGuidelines"
        },
        {
            "title": "HP",
            "hex": "0096D6",
            "source": "https://brandcentral.ext.hp.com/login"
        },
        {
            "title": "HTML Academy",
            "hex": "302683",
            "source": "https://htmlacademy.ru/"
        },
        {
            "title": "HTML5",
            "hex": "E34F26",
            "source": "http://www.w3.org/html/logo/"
        },
        {
            "title": "Huawei",
            "hex": "FF0000",
            "source": "https://en.wikipedia.org/wiki/File:Huawei.svg"
        },
        {
            "title": "HubSpot",
            "hex": "FF7A59",
            "source": "https://www.hubspot.com/style-guide"
        },
        {
            "title": "Hugo",
            "hex": "FF4088",
            "source": "https://gohugo.io/"
        },
        {
            "title": "Hulu",
            "hex": "3DBB3D",
            "source": "https://www.hulu.com/press/brand-assets/"
        },
        {
            "title": "Humble Bundle",
            "hex": "CC2929",
            "source": "https://support.humblebundle.com/hc/en-us/articles/202742060-Bundle-Logos"
        },
        {
            "title": "Hungry Jack's",
            "hex": "D0021B",
            "source": "https://www.hungryjacks.com.au/"
        },
        {
            "title": "Hurriyetemlak",
            "hex": "E02826",
            "source": "https://ilan.hurriyetemlak.com/emlak-ilani-yayinlama-kurallari"
        },
        {
            "title": "Husqvarna",
            "hex": "273A60",
            "source": "https://www.husqvarna.com/uk/catalogues/"
        },
        {
            "title": "Hyperledger",
            "hex": "2F3134",
            "source": "https://www.hyperledger.org/"
        },
        {
            "title": "Hypothesis",
            "hex": "BD1C2B",
            "source": "https://web.hypothes.is/"
        },
        {
            "title": "Hyundai",
            "hex": "002C5F",
            "source": "https://en.wikipedia.org/wiki/File:Hyundai_Motor_Company_logo.svg"
        },
        {
            "title": "Iata",
            "hex": "004E81",
            "source": "https://upload.wikimedia.org/wikipedia/commons/f/f7/IATAlogo.svg"
        },
        {
            "title": "iBeacon",
            "hex": "3D7EBB",
            "source": "https://developer.apple.com/ibeacon/"
        },
        {
            "title": "IBM",
            "hex": "054ADA",
            "source": "https://www.ibm.com/design/language/elements/logos/8-bar/"
        },
        {
            "title": "IBM Watson",
            "hex": "BE95FF",
            "source": "https://www.ibm.com/brand/systems/watson/brand/"
        },
        {
            "title": "iCloud",
            "hex": "3693F3",
            "source": "https://commons.wikimedia.org/wiki/File:ICloud_logo.svg"
        },
        {
            "title": "IcoMoon",
            "hex": "825794",
            "source": "https://icomoon.io/"
        },
        {
            "title": "ICON",
            "hex": "31B8BB",
            "source": "https://icon.foundation/"
        },
        {
            "title": "Iconfinder",
            "hex": "1A1B1F",
            "source": "https://www.iconfinder.com/p/about"
        },
        {
            "title": "Iconify",
            "hex": "1769AA",
            "source": "https://iconify.design/"
        },
        {
            "title": "IconJar",
            "hex": "16A5F3",
            "source": "https://geticonjar.com/"
        },
        {
            "title": "ICQ",
            "hex": "24FF00",
            "source": "https://commons.wikimedia.org/wiki/File:ICQNewlogo.svg"
        },
        {
            "title": "iDEAL",
            "hex": "CC0066",
            "source": "https://www.ideal.nl/cms/files/Manual_iDEAL_logo.pdf"
        },
        {
            "title": "IEEE",
            "hex": "00629B",
            "source": "https://brand-experience.ieee.org/templates-tools-resources/resources/master-brand-and-logos/",
            "guidelines": "https://brand-experience.ieee.org/guidelines/brand-identity/"
        },
        {
            "title": "iFixit",
            "hex": "0071CE",
            "source": "https://www.ifixit.com/"
        },
        {
            "title": "iFood",
            "hex": "EA1D2C",
            "source": "https://ifood.com.br/"
        },
        {
            "title": "IFTTT",
            "hex": "000000",
            "source": "https://ifttt.com/discover/brand-guidelines"
        },
        {
            "title": "iHeartRadio",
            "hex": "C6002B",
            "source": "https://brand.iheart.com/logo"
        },
        {
            "title": "IKEA",
            "hex": "0058A3",
            "source": "https://www.ikea.com/"
        },
        {
            "title": "IMDb",
            "hex": "E6B91E",
            "source": "http://www.imdb.com/pressroom/brand_guidelines"
        },
        {
            "title": "Imgur",
            "hex": "1BB76E",
            "source": "https://s.imgur.com/images/favicon-152.png"
        },
        {
            "title": "Indeed",
            "hex": "2164F3",
            "source": "https://www.indeed.com"
        },
        {
            "title": "Infiniti",
            "hex": "000000",
            "source": "https://www.infinitiusa.com"
        },
        {
            "title": "InfluxDB",
            "hex": "22ADF6",
            "source": "https://www.influxdata.com/"
        },
        {
            "title": "Informatica",
            "hex": "FF4D00",
            "source": "https://www.informatica.com/content/dam/informatica-com/en/images/cc02v2/logo-informatica.svg"
        },
        {
            "title": "Infosys",
            "hex": "007CC3",
            "source": "https://www.infosys.com/content/dam/infosys-web/burger-menu/en/images/logo.svg"
        },
        {
            "title": "Ingress",
            "hex": "783CBD",
            "source": "https://ingress.com/assets/fonts/ingress_icons.woff"
        },
        {
            "title": "Inkscape",
            "hex": "000000",
            "source": "https://commons.wikimedia.org/wiki/File:Inkscape_Logo.svg"
        },
        {
            "title": "Insomnia",
            "hex": "5849BE",
            "source": "https://insomnia.rest/"
        },
        {
            "title": "Instacart",
            "hex": "43B02A",
            "source": "https://www.instacart.com/press"
        },
        {
            "title": "Instagram",
            "hex": "E4405F",
            "source": "https://www.instagram-brand.com"
        },
        {
            "title": "Instapaper",
            "hex": "1F1F1F",
            "source": "https://www.instapaper.com/"
        },
        {
            "title": "Instructables",
            "hex": "FABF15",
            "source": "https://www.instructables.com/community/Official-Instructables-Logos-1/"
        },
        {
            "title": "Integromat",
            "hex": "2F8CBB",
            "source": "https://www.integromat.com"
        },
        {
            "title": "Intel",
            "hex": "0071C5",
            "source": "https://www.intel.com/"
        },
        {
            "title": "IntelliJ IDEA",
            "hex": "000000",
            "source": "https://www.jetbrains.com/idea/",
            "guidelines": "https://www.jetbrains.com/company/brand/"
        },
        {
            "title": "Intercom",
            "hex": "6AFDEF",
            "source": "https://www.intercom.com/press"
        },
        {
            "title": "Internet Archive",
            "hex": "000000",
            "source": "https://openlibrary.org/static/images/ia-logo.svg"
        },
        {
            "title": "Internet Explorer",
            "hex": "0076D6",
            "source": "https://compass-ssl.microsoft.com/assets/c8/67/c867db4c-f328-45b8-817c-33834c70aae6.svg?n=IE.svg"
        },
        {
            "title": "InVision",
            "hex": "FF3366",
            "source": "https://www.invisionapp.com/news",
            "guidelines": "https://in.invisionapp.com/boards/FH3LW3S7XSD/"
        },
        {
            "title": "Invoice Ninja",
            "hex": "000000",
            "source": "https://github.com/invoiceninja/invoiceninja"
        },
        {
            "title": "ioBroker",
            "hex": "3399CC",
            "source": "https://github.com/ioBroker/awesome-iobroker/blob/master/images/"
        },
        {
            "title": "Ionic",
            "hex": "3880FF",
            "source": "https://ionicframework.com/press"
        },
        {
            "title": "iOS",
            "hex": "000000",
            "source": "https://en.wikipedia.org/wiki/IOS"
        },
        {
            "title": "IPFS",
            "hex": "65C2CB",
            "source": "https://github.com/ipfs/logo"
        },
        {
            "title": "Issuu",
            "hex": "F36D5D",
            "source": "https://issuu.com/press"
        },
        {
            "title": "Itch.io",
            "hex": "FA5C5C",
            "source": "https://itch.io/press-kit"
        },
        {
            "title": "iTunes",
            "hex": "FB5BC5",
            "source": "https://upload.wikimedia.org/wikipedia/commons/d/df/ITunes_logo.svg"
        },
        {
            "title": "IVECO",
            "hex": "004994",
            "source": "https://www.iveco.com/germany/Pages/Home-page.aspx"
        },
        {
            "title": "Jabber",
            "hex": "CC0000",
            "source": "https://commons.wikimedia.org/wiki/File:Jabber-bulb.svg"
        },
        {
            "title": "Jaguar",
            "hex": "FFFFFF",
            "source": "https://media.jaguar.com/en/press-kit"
        },
        {
            "title": "Jamboard",
            "hex": "F37C20",
            "source": "https://cdn2.hubspot.net/hubfs/159104/ECS/Jamboard/Approved%20Jamboard%20Brand%20Book.pdf"
        },
        {
            "title": "Jameson",
            "hex": "004027",
            "source": "https://www.jamesonwhiskey.com/"
        },
        {
            "title": "Jamstack",
            "hex": "F0047F",
            "source": "https://github.com/jamstack/jamstack.org/tree/main/src/site/img/logo"
        },
        {
            "title": "Jasmine",
            "hex": "8A4182",
            "source": "https://github.com/jasmine/jasmine/blob/8991b1bba39b5b7e89fc5eeb07ae271a684cb1a4/images/jasmine-horizontal.svg"
        },
        {
            "title": "Java",
            "hex": "007396",
            "source": "https://www.oracle.com/legal/logos.html"
        },
        {
            "title": "JavaScript",
            "hex": "F7DF1E",
            "source": "https://github.com/voodootikigod/logo.js"
        },
        {
            "title": "JBL",
            "hex": "FF3300",
            "source": "https://www.jbl.com/"
        },
        {
            "title": "JCB",
            "hex": "0B4EA2",
            "source": "https://www.global.jcb/en/about-us/brand-concept/"
        },
        {
            "title": "Jeep",
            "hex": "000000",
            "source": "http://www.fcaci.com/x/JEEPv15"
        },
        {
            "title": "Jekyll",
            "hex": "CC0000",
            "source": "https://github.com/jekyll/brand"
        },
        {
            "title": "Jellyfin",
            "hex": "00A4DC",
            "source": "https://jellyfin.org/docs/general/contributing/branding.html#theme"
        },
        {
            "title": "Jenkins",
            "hex": "D24939",
            "source": "https://wiki.jenkins-ci.org/display/JENKINS/Logo"
        },
        {
            "title": "Jenkins X",
            "hex": "73C3D5",
            "source": "https://github.com/cdfoundation/artwork"
        },
        {
            "title": "Jest",
            "hex": "C21325",
            "source": "https://jestjs.io/"
        },
        {
            "title": "JET",
            "hex": "FBBA00",
            "source": "https://de.wikipedia.org/wiki/Datei:JET.svg"
        },
        {
            "title": "JetBrains",
            "hex": "000000",
            "source": "https://www.jetbrains.com/company/brand/"
        },
        {
            "title": "JFrog",
            "hex": "41BF47",
            "source": "https://jfrog.com/brand-guidelines/"
        },
        {
            "title": "JFrog Bintray",
            "hex": "43A047",
            "source": "https://bintray.com/"
        },
        {
            "title": "Jinja",
            "hex": "B41717",
            "source": "https://github.com/pallets/jinja/blob/1c240154865a7b6034033027e3c2ca8a2fa53fc2/artwork/jinjalogo.svg"
        },
        {
            "title": "Jira",
            "hex": "0052CC",
            "source": "https://atlassian.design/guidelines/marketing/resources/logo-files"
        },
        {
            "title": "Jira Software",
            "hex": "0052CC",
            "source": "https://www.atlassian.com/company/news/press-kit"
        },
        {
            "title": "Jitsi",
            "hex": "97979A",
            "source": "https://github.com/jitsi/jitsi/blob/1387ed6a768a1ecae2ddd82236d1de3119e8957f/resources/images/logo/sc_logo.svg"
        },
        {
            "title": "John Deere",
            "hex": "367C2B",
            "source": "https://en.wikipedia.org/wiki/File:John_Deere_logo.svg"
        },
        {
            "title": "Joomla",
            "hex": "5091CD",
            "source": "https://docs.joomla.org/Joomla:Brand_Identity_Elements"
        },
        {
            "title": "JPEG",
            "hex": "8A8A8A",
            "source": "https://jpeg.org/contact.html"
        },
        {
            "title": "jQuery",
            "hex": "0769AD",
            "source": "https://brand.jquery.org/logos/"
        },
        {
            "title": "JR Group",
            "hex": "000000",
            "source": "https://www.jrhokkaido.co.jp/"
        },
        {
            "title": "jsDelivr",
            "hex": "E84D3D",
            "source": "https://github.com/jsdelivr/www.jsdelivr.com/blob/eff02f3a8879cf7c7296840584e1293fe04e3a76/src/public/img/logo_horizontal.svg"
        },
        {
            "title": "JSFiddle",
            "hex": "0084FF",
            "source": "https://jsfiddle.net/"
        },
        {
            "title": "JSON",
            "hex": "000000",
            "source": "https://commons.wikimedia.org/wiki/File:JSON_vector_logo.svg"
        },
        {
            "title": "JSON Web Tokens",
            "hex": "000000",
            "source": "https://jwt.io/"
        },
        {
            "title": "Julia",
            "hex": "9558B2",
            "source": "https://github.com/JuliaLang/julia-logo-graphics/blob/b5551ca7946b4a25746c045c15fbb8806610f8d0/images/julia-dots.svg"
        },
        {
            "title": "Juniper Networks",
            "hex": "84B135",
            "source": "https://www.juniper.net/us/en/company/press-center/images/image-library/logos/"
        },
        {
            "title": "Jupyter",
            "hex": "F37626",
            "source": "https://github.com/jupyter/design"
        },
        {
            "title": "Just Eat",
            "hex": "F36D00",
            "source": "https://www.just-eat.ie/"
        },
        {
            "title": "JustGiving",
            "hex": "AD29B6",
            "source": "https://justgiving.com"
        },
        {
            "title": "Kaggle",
            "hex": "20BEFF",
            "source": "https://www.kaggle.com/contact"
        },
        {
            "title": "Kahoot!",
            "hex": "46178F",
            "source": "https://kahoot.com/library/kahoot-logo/"
        },
        {
            "title": "KaiOS",
            "hex": "6F02B5",
            "source": "https://www.kaiostech.com/company/press-room"
        },
        {
            "title": "Kakao",
            "hex": "FFCD00",
            "source": "https://www.kakaocorp.com/kakao/introduce/ci"
        },
        {
            "title": "KakaoTalk",
            "hex": "FFCD00",
            "source": "https://commons.wikimedia.org/wiki/File:KakaoTalk_logo.svg"
        },
        {
            "title": "Kali Linux",
            "hex": "557C94",
            "source": "https://www.kali.org/docs/policy/kali-linux-trademark-policy/"
        },
        {
            "title": "Karlsruher Verkehrsverbund",
            "hex": "9B2321",
            "source": "https://commons.wikimedia.org/wiki/File:KVV_2010.svg"
        },
        {
            "title": "Kasa Smart",
            "hex": "4ACBD6",
            "source": "https://www.tp-link.com/us/support/download/hs200/"
        },
        {
            "title": "Kaspersky",
            "hex": "006D5C",
            "source": "https://www.kaspersky.com"
        },
        {
            "title": "Katacoda",
            "hex": "F48220",
            "source": "https://katacoda.com/press-kit"
        },
        {
            "title": "Katana",
            "hex": "000000",
            "source": "https://www.foundry.com/products/katana"
        },
        {
            "title": "KDE",
            "hex": "1D99F3",
            "source": "https://kde.org/stuff/clipart.php"
        },
        {
            "title": "KeePassXC",
            "hex": "6CAC4D",
            "source": "https://github.com/keepassxreboot/keepassxc/"
        },
        {
            "title": "Kentico",
            "hex": "F05A22",
            "source": "https://www.kentico.com"
        },
        {
            "title": "Keras",
            "hex": "D00000",
            "source": "https://keras.io/"
        },
        {
            "title": "Keybase",
            "hex": "33A0FF",
            "source": "https://github.com/keybase/client/tree/a144e0ce38ee9e495cc5acbcd4ef859f5534d820/media/logos"
        },
        {
            "title": "KeyCDN",
            "hex": "047AED",
            "source": "https://www.keycdn.com/logos"
        },
        {
            "title": "Khan Academy",
            "hex": "14BF96",
            "source": "https://khanacademy.zendesk.com/hc/en-us/articles/202483630-Press-room"
        },
        {
            "title": "Khronos Group",
            "hex": "CC3333",
            "source": "https://www.khronos.org/legal/trademarks/"
        },
        {
            "title": "Kia",
            "hex": "05141F",
            "source": "https://www.kia.com"
        },
        {
            "title": "Kibana",
            "hex": "005571",
            "source": "https://www.elastic.co/brand"
        },
        {
            "title": "Kickstarter",
            "hex": "05CE78",
            "source": "https://www.kickstarter.com/help/brand_assets"
        },
        {
            "title": "Kik",
            "hex": "82BC23",
            "source": "http://www.kik.com/press"
        },
        {
            "title": "Kirby",
            "hex": "000000",
            "source": "https://getkirby.com/press"
        },
        {
            "title": "Kitsu",
            "hex": "FD755C",
            "source": "https://kitsu.io/"
        },
        {
            "title": "KLM",
            "hex": "00A1DE",
            "source": "https://www.klm.com"
        },
        {
            "title": "Klook",
            "hex": "FF5722",
            "source": "https://www.klook.com/en-GB/newsroom/"
        },
        {
            "title": "Klout",
            "hex": "E44600",
            "source": "https://klout.com/s/developers/styleguide"
        },
        {
            "title": "KnowledgeBase",
            "hex": "FFD000",
            "source": "https://www.knowledgebase.ai/design"
        },
        {
            "title": "Known",
            "hex": "333333",
            "source": "https://github.com/idno/known/tree/22c4935b57a61d94d2508651128b4f828f864989/gfx/logos"
        },
        {
            "title": "Ko-fi",
            "hex": "F16061",
            "source": "https://ko-fi.com/home/about"
        },
        {
            "title": "Kodi",
            "hex": "17B2E7",
            "source": "https://kodi.tv/"
        },
        {
            "title": "Koding",
            "hex": "00B057",
            "source": "https://koding.com/About"
        },
        {
            "title": "Kofax",
            "hex": "00558C",
            "source": "https://www.kofax.com/styleguide/logos"
        },
        {
            "title": "Komoot",
            "hex": "6AA127",
            "source": "http://newsroom.komoot.com/media_kits/219423/"
        },
        {
            "title": "Kongregate",
            "hex": "990000",
            "source": "https://www.kongregate.com/pages/logos-and-branding"
        },
        {
            "title": "Kotlin",
            "hex": "0095D5",
            "source": "https://resources.jetbrains.com/storage/products/kotlin/docs/kotlin_logos.zip",
            "guidelines": "https://www.jetbrains.com/company/brand/"
        },
        {
            "title": "Krita",
            "hex": "3BABFF",
            "source": "https://krita.org/en/about/press/"
        },
        {
            "title": "KTM",
            "hex": "FF6600",
            "source": "https://ktm.com"
        },
        {
            "title": "Kubernetes",
            "hex": "326CE5",
            "source": "https://github.com/kubernetes/kubernetes/tree/master/logo"
        },
        {
            "title": "Kyocera",
            "hex": "DF0522",
            "source": "https://uk.kyocera.com/"
        },
        {
            "title": "LabVIEW",
            "hex": "FFDB00",
            "source": "http://download.ni.com/evaluation/2018_Partner_Cobranding_Style_Guide.pdf"
        },
        {
            "title": "Lada",
            "hex": "ED6B21",
            "source": "https://www.lada.ru/priora/sedan/accessories.html"
        },
        {
            "title": "Lamborghini",
            "hex": "DDB320",
            "source": "https://en.wikipedia.org/wiki/File:Lamborghini_Logo.svg"
        },
        {
            "title": "Land Rover",
            "hex": "005A2B",
            "source": "https://media.landrover.com/en/press-kit"
        },
        {
            "title": "Laragon",
            "hex": "0E83CD",
            "source": "https://laragon.org/"
        },
        {
            "title": "Laravel",
            "hex": "FF2D20",
            "source": "https://github.com/laravel/art"
        },
        {
            "title": "Laravel Horizon",
            "hex": "405263",
            "source": "https://horizon.laravel.com/"
        },
        {
            "title": "Laravel Nova",
            "hex": "252D37",
            "source": "https://nova.laravel.com/"
        },
        {
            "title": "Last.fm",
            "hex": "D51007",
            "source": "https://commons.wikimedia.org/wiki/File:Lastfm_logo.svg"
        },
        {
            "title": "LastPass",
            "hex": "D32D27",
            "source": "https://lastpass.com/press-room/"
        },
        {
            "title": "LaTeX",
            "hex": "008080",
            "source": "https://github.com/latex3/branding"
        },
        {
            "title": "Launchpad",
            "hex": "F8C300",
            "source": "https://help.launchpad.net/logo/submissions"
        },
        {
            "title": "LBRY",
            "hex": "2F9176",
            "source": "https://lbry.com/press-kit"
        },
        {
            "title": "Leaflet",
            "hex": "199900",
            "source": "https://github.com/Leaflet/Leaflet/blob/d843c3b88486713827d7e860b58bdba75bfbd5a2/src/images/logo.svg"
        },
        {
            "title": "Leanpub",
            "hex": "FFFFFF",
            "source": "https://leanpub.com/press"
        },
        {
            "title": "LeetCode",
            "hex": "FFA116",
            "source": "https://leetcode.com/store"
        },
        {
            "title": "Lenovo",
            "hex": "E2231A",
            "source": "https://news.lenovo.com/press-kits/"
        },
        {
            "title": "Less",
            "hex": "1D365D",
            "source": "https://github.com/less/logo/blob/c9c10c328cfc00071e92443934b35e389310abf8/less_logo.ai"
        },
        {
            "title": "Let’s Encrypt",
            "hex": "003A70",
            "source": "https://letsencrypt.org/trademarks/"
        },
        {
            "title": "Letterboxd",
            "hex": "00D735",
            "source": "https://letterboxd.com/about/logos/"
        },
        {
            "title": "LG",
            "hex": "A50034",
            "source": "https://en.wikipedia.org/wiki/LG_Corporation",
            "guidelines": "https://www.lg.com/global/about-lg-brand-identity"
        },
        {
            "title": "LGTM",
            "hex": "FFFFFF",
            "source": "https://lgtm.com/"
        },
        {
            "title": "Liberapay",
            "hex": "F6C915",
            "source": "https://liberapay.com/assets/liberapay/icon-v2_yellow-r.svg"
        },
        {
            "title": "Libraries.io",
            "hex": "337AB7",
            "source": "https://github.com/librariesio/libraries.io/blob/9ab0f659bb7fe137c15cf676612b6811f501a0bd/public/safari-pinned-tab.svg"
        },
        {
            "title": "LibraryThing",
            "hex": "251A15",
            "source": "https://twitter.com/LibraryThing/status/1054466649271656448"
        },
        {
            "title": "LibreOffice",
            "hex": "18A303",
            "source": "https://wiki.documentfoundation.org/Marketing/Branding"
        },
        {
            "title": "libuv",
            "hex": "403C3D",
            "source": "https://github.com/libuv/libuv/blob/e4087dedf837f415056a45a838f639a3d9dc3ced/img/logos.svg"
        },
        {
            "title": "Lichess",
            "hex": "000000",
            "source": "https://lichess.org/about"
        },
        {
            "title": "Lighthouse",
            "hex": "F44B21",
            "source": "https://github.com/GoogleChrome/lighthouse/blob/80d2e6c1948f232ec4f1bdeabc8bc632fc5d0bfd/assets/lh_favicon.svg"
        },
        {
            "title": "LINE",
            "hex": "00C300",
            "source": "http://line.me/en/logo"
        },
        {
            "title": "LINE WEBTOON",
            "hex": "00D564",
            "source": "http://webtoons.com/"
        },
        {
            "title": "LineageOS",
            "hex": "167C80",
            "source": "https://www.lineageos.org/"
        },
        {
            "title": "LinkedIn",
            "hex": "0A66C2",
            "source": "https://brand.linkedin.com",
            "guidelines": "https://brand.linkedin.com/policies"
        },
        {
            "title": "Linktree",
            "hex": "39E09B",
            "source": "https://linktr.ee/"
        },
        {
            "title": "Linode",
            "hex": "00A95C",
            "source": "https://www.linode.com/company/press/"
        },
        {
            "title": "Linux",
            "hex": "FCC624",
            "source": "http://www.linuxfoundation.org/about/about-linux"
        },
        {
            "title": "Linux Containers",
            "hex": "333333",
            "source": "https://github.com/lxc/linuxcontainers.org/blob/29d3299ddf8718099b6de1464570fbbadbaabecb/static/img/containers.svg"
        },
        {
            "title": "Linux Foundation",
            "hex": "003764",
            "source": "https://www.linuxfoundation.org/"
        },
        {
            "title": "Linux Mint",
            "hex": "87CF3E",
            "source": "https://commons.wikimedia.org/wiki/File:Linux_Mint_logo_without_wordmark.svg"
        },
        {
            "title": "Lion Air",
            "hex": "ED3237",
            "source": "https://lionairthai.com/en/"
        },
        {
            "title": "Litecoin",
            "hex": "A6A9AA",
            "source": "https://litecoin-foundation.org/wp-content/uploads/2019/01/LC18-007-Brand-guidelines.pdf"
        },
        {
            "title": "LiveChat",
            "hex": "FFD000",
            "source": "https://livechat.design/"
        },
        {
            "title": "LiveJournal",
            "hex": "00B0EA",
            "source": "http://www.livejournal.com"
        },
        {
            "title": "Livestream",
            "hex": "CF202E",
            "source": "https://livestream.com/press"
        },
        {
            "title": "LLVM",
            "hex": "262D3A",
            "source": "https://llvm.org/Logo.html"
        },
        {
            "title": "LMMS",
            "hex": "10B146",
            "source": "https://lmms.io/branding"
        },
        {
            "title": "Logitech",
            "hex": "00B8FC",
            "source": "https://www.logitech.com/"
        },
        {
            "title": "LogMeIn",
            "hex": "45B6F2",
            "source": "https://www.logmein.com/"
        },
        {
            "title": "Logstash",
            "hex": "005571",
            "source": "https://www.elastic.co/brand"
        },
        {
            "title": "Looker",
            "hex": "4285F4",
            "source": "https://looker.com/"
        },
        {
            "title": "Loom",
            "hex": "FD5E60",
            "source": "https://www.loom.com/press"
        },
        {
            "title": "Loop",
            "hex": "F29400",
            "source": "https://loop.frontiersin.org/"
        },
        {
            "title": "Lospec",
            "hex": "EAEAEA",
            "source": "https://lospec.com/brand"
        },
        {
            "title": "Lua",
            "hex": "2C2D72",
            "source": "https://www.lua.org/docs.html"
        },
        {
            "title": "Lubuntu",
            "hex": "0068C8",
            "source": "https://lubuntu.net/"
        },
        {
            "title": "Lufthansa",
            "hex": "05164D",
            "source": "https://www.lufthansa.com/"
        },
        {
            "title": "Lumen",
            "hex": "E74430",
            "source": "https://lumen.laravel.com/"
        },
        {
            "title": "Lydia",
            "hex": "0180FF",
            "source": "https://lydia-app.com/en/info/press.html"
        },
        {
            "title": "Lyft",
            "hex": "FF00BF",
            "source": "https://www.lyft.com/press"
        },
        {
            "title": "MAAS",
            "hex": "E95420",
            "source": "https://design.ubuntu.com/downloads/"
        },
        {
            "title": "macOS",
            "hex": "000000",
            "source": "https://commons.wikimedia.org/wiki/File:MacOS_wordmark_(2017).svg"
        },
        {
            "title": "Macy’s",
            "hex": "E21A2C",
            "source": "http://www.macysinc.com/press-room/logo-photo-gallery/logos-macys-inc/default.aspx"
        },
        {
            "title": "Magento",
            "hex": "EE672F",
            "source": "http://magento.com"
        },
        {
            "title": "Magisk",
            "hex": "00AF9C",
            "source": "https://github.com/topjohnwu/Magisk/blob/master/app/src/main/res/drawable/ic_magisk.xml"
        },
        {
            "title": "Mail.Ru",
            "hex": "005FF9",
            "source": "https://my.mail.ru"
        },
        {
            "title": "MailChimp",
            "hex": "FFE01B",
            "source": "http://mailchimp.com/about/brand-assets"
        },
        {
            "title": "Major League Hacking",
            "hex": "265A8F",
            "source": "https://mlh.io/brand-guidelines"
        },
        {
            "title": "MakerBot",
            "hex": "FF1E0D",
            "source": "http://www.makerbot.com/makerbot-press-assets"
        },
        {
            "title": "MAN",
            "hex": "E40045",
            "source": "https://www.corporate.man.eu/"
        },
        {
            "title": "ManageIQ",
            "hex": "EF2929",
            "source": "https://www.manageiq.org/logo/"
        },
        {
            "title": "Manjaro",
            "hex": "35BF5C",
            "source": "https://commons.wikimedia.org/wiki/File:Manjaro-logo.svg"
        },
        {
            "title": "Mapbox",
            "hex": "000000",
            "source": "https://www.mapbox.com/about/press/brand-guidelines"
        },
        {
            "title": "MariaDB",
            "hex": "003545",
            "source": "https://mariadb.com/"
        },
        {
            "title": "MariaDB Foundation",
            "hex": "1F305F",
            "source": "https://mariadb.org/"
        },
        {
            "title": "Markdown",
            "hex": "000000",
            "source": "https://github.com/dcurtis/markdown-mark"
        },
        {
            "title": "Marketo",
            "hex": "5C4C9F",
            "source": "https://www.marketo.com/"
        },
        {
            "title": "Marriott",
            "hex": "A70023",
            "source": "https://marriott-hotels.marriott.com/"
        },
        {
            "title": "Maserati",
            "hex": "0C2340",
            "source": "https://www.stellantis.com/en/brands/maserati"
        },
        {
            "title": "MasterCard",
            "hex": "EB001B",
            "source": "https://brand.mastercard.com/brandcenter/mastercard-brand-mark/downloads.html"
        },
        {
            "title": "mastercomfig",
            "hex": "009688",
            "source": "https://github.com/mastercomfig/mastercomfig.github.io/blob/d910ce7e868a6ef32106e36996c3473d78da2ce3/img/mastercomfig_logo.svg"
        },
        {
            "title": "Mastodon",
            "hex": "3088D4",
            "source": "https://source.joinmastodon.org/mastodon/joinmastodon/blob/master/public/press-kit.zip"
        },
        {
            "title": "Material Design",
            "hex": "757575",
            "source": "https://material.io/design/"
        },
        {
            "title": "Material Design Icons",
            "hex": "2196F3",
            "source": "https://materialdesignicons.com/icon/vector-square"
        },
        {
            "title": "Material-UI",
            "hex": "0081CB",
            "source": "https://material-ui.com/"
        },
        {
            "title": "Mathworks",
            "hex": "0076A8",
            "source": "https://www.mathworks.com/brand.html"
        },
        {
            "title": "Matomo",
            "hex": "3152A0",
            "source": "https://matomo.org/media/"
        },
        {
            "title": "Matrix",
            "hex": "000000",
            "source": "https://matrix.org"
        },
        {
            "title": "Mattermost",
            "hex": "0072C6",
            "source": "https://www.mattermost.org/brand-guidelines/"
        },
        {
            "title": "Matternet",
            "hex": "261C29",
            "source": "http://mttr.net"
        },
        {
            "title": "Max",
            "hex": "525252",
            "source": "https://cycling74.com/"
        },
        {
            "title": "Max-Planck-Gesellschaft",
            "hex": "006C66",
            "source": "https://www.mpg.de"
        },
        {
            "title": "Maytag",
            "hex": "002E5F",
            "source": "https://www.maytagcommerciallaundry.com/mclstorefront/c/-/p/MYR40PD"
        },
        {
            "title": "Mazda",
            "hex": "101010",
            "source": "https://www.mazda.com/en/about/profile/library/"
        },
        {
            "title": "McAfee",
            "hex": "C01818",
            "source": "https://www.mcafee.com/"
        },
        {
            "title": "McDonald's",
            "hex": "FBC817",
            "source": "https://www.mcdonalds.com/gb/en-gb/newsroom.html"
        },
        {
            "title": "McLaren",
            "hex": "FF0000",
            "source": "https://cars.mclaren.com/"
        },
        {
            "title": "MDN Web Docs",
            "hex": "000000",
            "source": "https://developer.mozilla.org/"
        },
        {
            "title": "MediaFire",
            "hex": "1299F3",
            "source": "https://www.mediafire.com/press/"
        },
        {
            "title": "MediaTemple",
            "hex": "000000",
            "source": "https://mediatemple.net/company/about-us"
        },
        {
            "title": "Medium",
            "hex": "12100E",
            "source": "https://medium.design/logos-and-brand-guidelines-f1a01a733592"
        },
        {
            "title": "Meetup",
            "hex": "ED1C40",
            "source": "https://www.meetup.com/media/"
        },
        {
            "title": "MEGA",
            "hex": "D9272E",
            "source": "https://en.wikipedia.org/wiki/File:01_mega_logo.svg"
        },
        {
            "title": "Mendeley",
            "hex": "9D1620",
            "source": "https://www.mendeley.com/"
        },
        {
            "title": "Mercedes",
            "hex": "242424",
            "source": "https://www.mercedes-benz.com/"
        },
        {
            "title": "Messenger",
            "hex": "00B2FF",
            "source": "https://en.facebookbrand.com/assets/messenger/"
        },
        {
            "title": "MetaFilter",
            "hex": "065A8F",
            "source": "https://www.metafilter.com/apple-touch-icon.png"
        },
        {
            "title": "Meteor",
            "hex": "DE4F4F",
            "source": "http://logo.meteorapp.com/"
        },
        {
            "title": "Metro",
            "hex": "EF4242",
            "source": "https://facebook.github.io/metro/"
        },
        {
            "title": "Metro de la Ciudad de México",
            "hex": "F77E1C",
            "source": "https://es.wikipedia.org/wiki/Archivo:Metro_de_la_Ciudad_de_M%C3%A9xico_(logo)_version_2019.svg"
        },
        {
            "title": "Metro de Madrid",
            "hex": "255E9C",
            "source": "https://commons.wikimedia.org/wiki/File:MetroMadridLogo.svg"
        },
        {
            "title": "Métro de Paris",
            "hex": "003E95",
            "source": "https://www.ratp.fr/"
        },
        {
            "title": "MeWe",
            "hex": "17377F",
            "source": "https://mewe.com"
        },
        {
            "title": "micro:bit",
            "hex": "00ED00",
            "source": "https://microbit.org/"
        },
        {
            "title": "Micro.blog",
            "hex": "FF8800",
            "source": "https://help.micro.blog/"
        },
        {
            "title": "Microgenetics",
            "hex": "FF0000",
            "source": "http://microgenetics.co.uk/"
        },
        {
            "title": "Microsoft",
            "hex": "5E5E5E",
            "source": "https://developer.microsoft.com"
        },
        {
            "title": "Microsoft Academic",
            "hex": "2D9FD9",
            "source": "https://academic.microsoft.com/"
        },
        {
            "title": "Microsoft Access",
            "hex": "A4373A",
            "source": "https://developer.microsoft.com/en-us/fabric#/styles/web/colors/products"
        },
        {
            "title": "Microsoft Azure",
            "hex": "0089D6",
            "source": "https://upload.wikimedia.org/wikipedia/commons/a/a8/Microsoft_Azure_Logo.svg"
        },
        {
            "title": "Microsoft Edge",
            "hex": "0078D7",
            "source": "https://support.microsoft.com/en-us/help/17171/microsoft-edge-get-to-know"
        },
        {
            "title": "Microsoft Excel",
            "hex": "217346",
            "source": "https://developer.microsoft.com/en-us/fabric#/styles/web/colors/products"
        },
        {
            "title": "Microsoft Exchange",
            "hex": "0078D4",
            "source": "https://developer.microsoft.com/en-us/fabric#/styles/web/"
        },
        {
            "title": "Microsoft Office",
            "hex": "D83B01",
            "source": "https://developer.microsoft.com/en-us/microsoft-365"
        },
        {
            "title": "Microsoft OneDrive",
            "hex": "0078D4",
            "source": "https://developer.microsoft.com/en-us/fabric#/styles/web/colors/products"
        },
        {
            "title": "Microsoft OneNote",
            "hex": "7719AA",
            "source": "https://developer.microsoft.com/en-us/fabric#/styles/web/colors/products"
        },
        {
            "title": "Microsoft Outlook",
            "hex": "0078D4",
            "source": "https://developer.microsoft.com/en-us/outlook/docs"
        },
        {
            "title": "Microsoft PowerPoint",
            "hex": "B7472A",
            "source": "https://developer.microsoft.com/en-us/fabric#/styles/web/colors/products"
        },
        {
            "title": "Microsoft SharePoint",
            "hex": "0078D4",
            "source": "https://developer.microsoft.com/en-us/fabric#/styles/web/colors/products"
        },
        {
            "title": "Microsoft SQL Server",
            "hex": "CC2927",
            "source": "https://de.wikipedia.org/wiki/Microsoft_SQL_Server"
        },
        {
            "title": "Microsoft Teams",
            "hex": "6264A7",
            "source": "https://developer.microsoft.com/en-us/fabric#/styles/web/colors/products"
        },
        {
            "title": "Microsoft Visio",
            "hex": "3955A3",
            "source": "https://developer.microsoft.com/en-us/fabric#/styles/web/colors/products"
        },
        {
            "title": "Microsoft Word",
            "hex": "2B579A",
            "source": "https://developer.microsoft.com/en-us/fabric#/styles/web/colors/products"
        },
        {
            "title": "MicroStrategy",
            "hex": "D9232E",
            "source": "https://www.microstrategy.com/us/company/press-kit"
        },
        {
            "title": "MIDI",
            "hex": "000000",
            "source": "https://en.wikipedia.org/wiki/MIDI"
        },
        {
            "title": "Minds",
            "hex": "FED12F",
            "source": "https://www.minds.com/"
        },
        {
            "title": "Minecraft",
            "hex": "62B47A",
            "source": "https://education.minecraft.net/press/"
        },
        {
            "title": "Minetest",
            "hex": "53AC56",
            "source": "https://www.minetest.net/"
        },
        {
            "title": "Mini",
            "hex": "000000",
            "source": "https://mini.co.uk"
        },
        {
            "title": "Minutemailer",
            "hex": "3ABFE6",
            "source": "https://minutemailer.com/press"
        },
        {
            "title": "Miro",
            "hex": "050038",
            "source": "https://miro.com/"
        },
        {
            "title": "Mitsubishi",
            "hex": "E60012",
            "source": "https://www.mitsubishi.com/"
        },
        {
            "title": "Mix",
            "hex": "FF8126",
            "source": "https://mix.com"
        },
        {
            "title": "Mixcloud",
            "hex": "5000FF",
            "source": "https://www.mixcloud.com/about"
        },
        {
            "title": "MobX",
            "hex": "FF9955",
            "source": "https://github.com/mobxjs/mobx/blob/248e25e37af31c2e71ff452bc662a85816fa40d8/docs/assets/mobservable.svg"
        },
        {
            "title": "MobX-State-Tree",
            "hex": "FF7102",
            "source": "https://github.com/mobxjs/mobx-state-tree/blob/666dabd60a7fb87faf83d177c14f516481b5f141/website/static/img/mobx-state-tree-logo.svg"
        },
        {
            "title": "Mocha",
            "hex": "8D6748",
            "source": "https://mochajs.org/"
        },
        {
            "title": "MODX",
            "hex": "102C53",
            "source": "https://docs.modx.com/"
        },
        {
            "title": "Mojang Studios",
            "hex": "EF323D",
            "source": "https://www.minecraft.net"
        },
        {
            "title": "Moleculer",
            "hex": "3CAFCE",
            "source": "https://moleculer.services/"
        },
        {
            "title": "Momenteo",
            "hex": "5A6AB1",
            "source": "https://www.momenteo.com/media"
        },
        {
            "title": "Monero",
            "hex": "FF6600",
            "source": "https://getmonero.org"
        },
        {
            "title": "MongoDB",
            "hex": "47A248",
            "source": "https://www.mongodb.com/pressroom"
        },
        {
            "title": "Monkey tie",
            "hex": "FFC619",
            "source": "https://www.monkey-tie.com/presse"
        },
        {
            "title": "Monogram",
            "hex": "FDB22A",
            "source": "http://monogram.me"
        },
        {
            "title": "Monster",
            "hex": "6E46AE",
            "source": "https://www.monster.com/"
        },
        {
            "title": "Monzo",
            "hex": "14233C",
            "source": "https://monzo.com/press/"
        },
        {
            "title": "Moo",
            "hex": "00945E",
            "source": "https://www.moo.com/uk/about/press.html"
        },
        {
            "title": "Moscow Metro",
            "hex": "D9232E",
            "source": "https://mosmetro.ru/"
        },
        {
            "title": "Motorola",
            "hex": "E1140A",
            "source": "https://motorola-global-portal-de.custhelp.com/"
        },
        {
            "title": "Mozilla",
            "hex": "000000",
            "source": "https://mozilla.design/mozilla/"
        },
        {
            "title": "MTA",
            "hex": "0039A6",
            "source": "https://mta.info/"
        },
        {
            "title": "MTR",
            "hex": "AC2E45",
            "source": "https://commons.wikimedia.org/wiki/File:MTR_(logo_with_text).svg"
        },
        {
            "title": "MuseScore",
            "hex": "1A70B8",
            "source": "https://musescore.org/en/about/logos-and-graphics"
        },
        {
            "title": "MusicBrainz",
            "hex": "BA478F",
            "source": "https://metabrainz.org/projects"
        },
        {
            "title": "MX Linux",
            "hex": "000000",
            "source": "https://mxlinux.org/art/"
        },
        {
            "title": "MyAnimeList",
            "hex": "2E51A2",
            "source": "https://myanimelist.net/forum/?topicid=1575618"
        },
        {
            "title": "MYOB",
            "hex": "6100A5",
            "source": "https://myob-identikit.frontify.com/d/JK2D4WFOdAwV/for-developers"
        },
        {
            "title": "Myspace",
            "hex": "030303",
            "source": "https://myspace.com/pressroom/assetslogos"
        },
        {
            "title": "MySQL",
            "hex": "4479A1",
            "source": "https://www.mysql.com/about/legal/logos.html"
        },
        {
            "title": "N26",
            "hex": "48AC98",
            "source": "https://n26.com/"
        },
        {
            "title": "Namebase",
            "hex": "0068FF",
            "source": "https://www.namebase.io/"
        },
        {
            "title": "Namecheap",
            "hex": "DE3723",
            "source": "https://www.namecheap.com/"
        },
        {
            "title": "Nano",
            "hex": "4A90E2",
            "source": "https://nano.org/resources"
        },
        {
            "title": "NASA",
            "hex": "E03C31",
            "source": "https://commons.wikimedia.org/wiki/File:NASA_Worm_logo.svg"
        },
        {
            "title": "National Grid",
            "hex": "00148C",
            "source": "https://www.nationalgrid.com/themes/custom/national_grid_group/logo.svg"
        },
        {
            "title": "NativeScript",
            "hex": "3655FF",
            "source": "https://docs.nativescript.org/"
        },
        {
            "title": "Naver",
            "hex": "03C75A",
            "source": "https://www.navercorp.com/investment/annualReport"
        },
        {
            "title": "NBA",
            "hex": "253B73",
            "source": "https://nba.com/"
        },
        {
            "title": "NBB",
            "hex": "FF7100",
            "source": "https://presse.notebooksbilliger.de/presskits/style-guide"
        },
        {
            "title": "NDR",
            "hex": "0C1754",
            "source": "https://www.ndr.de/"
        },
        {
            "title": "NEC",
            "hex": "1414A0",
            "source": "https://commons.wikimedia.org/wiki/File:NEC_logo.svg"
        },
        {
            "title": "Neo4j",
            "hex": "008CC1",
            "source": "https://neo4j.com/style-guide/"
        },
        {
            "title": "Neovim",
            "hex": "57A143",
            "source": "https://github.com/neovim/neovim.github.io/tree/7fd28f472e6ee4548bc4100dc381a8e4c70f2ee4/logos"
        },
        {
            "title": "NestJS",
            "hex": "E0234E",
            "source": "https://nestjs.com/"
        },
        {
            "title": "NetApp",
            "hex": "0067C5",
            "source": "http://www.netapp.com/"
        },
        {
            "title": "Netflix",
            "hex": "E50914",
            "source": "https://brand.netflix.com/en/assets/brand-symbol"
        },
        {
            "title": "Netlify",
            "hex": "00C7B7",
            "source": "https://www.netlify.com/press/"
        },
        {
            "title": "New Japan Pro-Wrestling",
            "hex": "FF160B",
            "source": "https://en.wikipedia.org/wiki/File:NJPW_World_Logo.svg"
        },
        {
            "title": "New Relic",
            "hex": "008C99",
            "source": "https://newrelic.com/about/media-assets"
        },
        {
            "title": "New York Times",
            "hex": "000000",
            "source": "https://www.nytimes.com/"
        },
        {
            "title": "Next.js",
            "hex": "000000",
            "source": "https://nextjs.org/"
        },
        {
            "title": "Nextcloud",
            "hex": "0082C9",
            "source": "https://nextcloud.com/press/"
        },
        {
            "title": "Nextdoor",
            "hex": "8ED500",
            "source": "https://nextdoor.com/newsroom/"
        },
        {
            "title": "NFC",
            "hex": "002E5F",
            "source": "https://nfc-forum.org/our-work/nfc-branding/n-mark/guidelines-and-brand-assets/"
        },
        {
            "title": "NGINX",
            "hex": "269539",
            "source": "https://www.nginx.com/"
        },
        {
            "title": "ngrok",
            "hex": "1F1E37",
            "source": "https://ngrok.com/"
        },
        {
            "title": "niconico",
            "hex": "231815",
            "source": "https://www.nicovideo.jp/"
        },
        {
            "title": "Nim",
            "hex": "FFE953",
            "source": "https://nim-lang.org"
        },
        {
            "title": "Nintendo",
            "hex": "8F8F8F",
            "source": "https://en.wikipedia.org/wiki/Nintendo#/media/File:Nintendo.svg"
        },
        {
            "title": "Nintendo 3DS",
            "hex": "D12228",
            "source": "https://www.nintendo.de/"
        },
        {
            "title": "Nintendo GameCube",
            "hex": "6A5FBB",
            "source": "https://www.nintendo.com/consumer/systems/nintendogamecube/index.jsp"
        },
        {
            "title": "Nintendo Network",
            "hex": "FF7D00",
            "source": "https://accounts.nintendo.com/login"
        },
        {
            "title": "Nintendo Switch",
            "hex": "E60012",
            "source": "http://www.nintendo.co.uk/"
        },
        {
            "title": "Nissan",
            "hex": "C3002F",
            "source": "https://www.nissan.ie/"
        },
        {
            "title": "NixOS",
            "hex": "5277C3",
            "source": "https://github.com/NixOS/nixos-homepage/tree/master/logo"
        },
        {
            "title": "Node-RED",
            "hex": "8F0000",
            "source": "https://nodered.org/about/resources/"
        },
        {
            "title": "Node.js",
            "hex": "339933",
            "source": "https://nodejs.org/en/about/resources/"
        },
        {
            "title": "Nodemon",
            "hex": "76D04B",
            "source": "https://nodemon.io/"
        },
        {
            "title": "Nokia",
            "hex": "124191",
            "source": "https://www.nokia.com/"
        },
        {
            "title": "Notepad++",
            "hex": "90E59A",
            "source": "https://github.com/notepad-plus-plus/notepad-plus-plus/tree/master/PowerEditor/misc/chameleon"
        },
        {
            "title": "Notion",
            "hex": "000000",
            "source": "https://www.notion.so/"
        },
        {
            "title": "Notist",
            "hex": "333333",
            "source": "https://noti.st/"
        },
        {
            "title": "Noun Project",
            "hex": "000000",
            "source": "https://www.lingoapp.com/6/s/oJkq3W/?v=3"
        },
        {
            "title": "NPM",
            "hex": "CB3837",
            "source": "https://github.com/npm/logos"
        },
        {
            "title": "Nrwl",
            "hex": "96D7E8",
            "source": "https://nrwl.io/assets/nrwl-logo-white.svg"
        },
        {
            "title": "Nubank",
            "hex": "8A05BE",
            "source": "https://nubank.com.br/imprensa/"
        },
        {
            "title": "Nucleo",
            "hex": "111111",
            "source": "https://nucleoapp.com/"
        },
        {
            "title": "NuGet",
            "hex": "004880",
            "source": "https://github.com/NuGet/Media/blob/89f7c87245e52e8ce91d94c0a47f44c6576e3a0d/Images/MainLogo/Vector/nuget.svg"
        },
        {
            "title": "Nuke",
            "hex": "000000",
            "source": "https://www.foundry.com/products/nuke"
        },
        {
            "title": "Numba",
            "hex": "00A3E0",
            "source": "https://github.com/numba/numba/blob/0db8a2bcd0f53c0d0ad8a798432fb3f37f14af27/docs/_static/numba-blue-icon-rgb.svg"
        },
        {
            "title": "NumPy",
            "hex": "013243",
            "source": "https://numpy.org"
        },
        {
            "title": "Nutanix",
            "hex": "024DA1",
            "source": "https://www.nutanix.com/content/dam/nutanix/en/cmn/documents/nutanix-brandbook.pdf"
        },
        {
            "title": "Nuxt.js",
            "hex": "00C58E",
            "source": "https://nuxtjs.org/"
        },
        {
            "title": "NVIDIA",
            "hex": "76B900",
            "source": "https://www.nvidia.com/etc/designs/nvidiaGDC/clientlibs_base/images/NVIDIA-Logo.svg"
        },
        {
            "title": "Nx",
            "hex": "143055",
            "source": "https://nx.dev/"
        },
        {
            "title": "OBS Studio",
            "hex": "302E31",
            "source": "https://upload.wikimedia.org/wikipedia/commons/7/78/OBS.svg"
        },
        {
            "title": "Observable",
            "hex": "353E58",
            "source": "https://observablehq.com/"
        },
        {
            "title": "OCaml",
            "hex": "EC6813",
            "source": "http://ocaml.org/img/OCaml_Sticker.svg"
        },
        {
            "title": "Octave",
            "hex": "0790C0",
            "source": "https://www.gnu.org/software/octave/"
        },
        {
            "title": "Octopus Deploy",
            "hex": "2F93E0",
            "source": "https://octopus.com/company/brand"
        },
        {
            "title": "Oculus",
            "hex": "1C1E20",
            "source": "https://www.oculus.com/en-us/press-kit"
        },
        {
            "title": "Odnoklassniki",
            "hex": "EE8208",
            "source": "https://insideok.ru/brandbook"
        },
        {
            "title": "okcupid",
            "hex": "0500BE",
            "source": "https://okcupid.com/press"
        },
        {
            "title": "Okta",
            "hex": "007DC1",
            "source": "https://www.okta.com/press-room/media-assets/"
        },
        {
            "title": "OnePlus",
            "hex": "F5010C",
            "source": "https://en.wikipedia.org/wiki/OnePlus#/media/File:OP_LU_Reg_1L_RGB_red_copy-01.svg"
        },
        {
            "title": "OnlyFans",
            "hex": "00AFF0",
            "source": "https://onlyfans.com/"
        },
        {
            "title": "OnStar",
            "hex": "003D7D",
            "source": "https://www.onstar.com/"
        },
        {
            "title": "Opel",
            "hex": "F7FF14",
            "source": "https://www.stellantis.com/en/brands/opel"
        },
        {
            "title": "Open Access",
            "hex": "F68212",
            "source": "https://commons.wikimedia.org/wiki/File:Open_Access_logo_PLoS_white.svg"
        },
        {
            "title": "Open Badges",
            "hex": "073B5A",
            "source": "https://backpack.openbadges.org/"
        },
        {
            "title": "Open Bug Bounty",
            "hex": "F67909",
            "source": "https://www.openbugbounty.org/"
        },
        {
            "title": "Open Collective",
            "hex": "7FADF2",
            "source": "https://docs.opencollective.com/help/about#media-logo"
        },
        {
            "title": "Open Containers Initiative",
            "hex": "262261",
            "source": "https://github.com/opencontainers/artwork/tree/master/oci/icon"
        },
        {
            "title": "Open Nebula",
            "hex": "0097C2",
            "source": "https://opennebula.io/docs/"
        },
        {
            "title": "Open Source Initiative",
            "hex": "3DA639",
            "source": "https://opensource.org/logo-usage-guidelines"
        },
        {
            "title": "OpenAI",
            "hex": "412991",
            "source": "https://openai.com/"
        },
        {
            "title": "OpenAI Gym",
            "hex": "0081A5",
            "source": "https://gym.openai.com/"
        },
        {
            "title": "OpenAPI Initiative",
            "hex": "6BA539",
            "source": "https://www.openapis.org/faq/style-guide"
        },
        {
            "title": "OpenBSD",
            "hex": "F2CA30",
            "source": "https://en.wikipedia.org/wiki/OpenBSD"
        },
        {
            "title": "OpenCV",
            "hex": "5C3EE8",
            "source": "https://opencv.org/resources/media-kit/"
        },
        {
            "title": "OpenFaaS",
            "hex": "3B5EE9",
            "source": "https://docs.openfaas.com/"
        },
        {
            "title": "OpenGL",
            "hex": "5586A4",
            "source": "https://www.khronos.org/legal/trademarks/"
        },
        {
            "title": "OpenID",
            "hex": "F78C40",
            "source": "https://openid.net/add-openid/logos/"
        },
        {
            "title": "Openlayers",
            "hex": "1F6B75",
            "source": "https://github.com/openlayers/openlayers.github.io/blob/5b93e18b8d302eb49a812fb96abb529895ceb7a2/assets/logo.svg"
        },
        {
            "title": "OpenSSL",
            "hex": "721412",
            "source": "https://www.openssl.org/"
        },
        {
            "title": "OpenStack",
            "hex": "ED1944",
            "source": "https://www.openstack.org/brand/openstack-logo/"
        },
        {
            "title": "OpenStreetMap",
            "hex": "7EBC6F",
            "source": "https://www.openstreetmap.org"
        },
        {
            "title": "openSUSE",
            "hex": "73BA25",
            "source": "https://github.com/openSUSE/artwork/blob/33e94aa76837c09f03d1712705949b71a246a53b/logos/buttons/button-colour.svg",
            "guidelines": "https://en.opensuse.org/Portal:Artwork"
        },
        {
            "title": "OpenVPN",
            "hex": "EA7E20",
            "source": "https://openvpn.net/wp-content/themes/openvpn/assets/images/logo.svg"
        },
        {
            "title": "Opera",
            "hex": "FF1B2D",
            "source": "https://github.com/operasoftware/logo"
        },
        {
            "title": "OPNSense",
            "hex": "D94F00",
            "source": "https://github.com/opnsense/core/blob/06b1804a3d358041607ec3a963ab90b720564cc3/src/opnsense/www/themes/opnsense/build/images/icon-logo.svg"
        },
        {
            "title": "Opsgenie",
            "hex": "172B4D",
            "source": "https://www.atlassian.com/company/news/press-kit"
        },
        {
            "title": "OpsLevel",
            "hex": "1890FF",
            "source": "https://www.opslevel.com/"
        },
        {
            "title": "Oracle",
            "hex": "F80000",
            "source": "https://www.oracle.com/webfolder/s/brand/identity/index.html"
        },
        {
            "title": "ORCID",
            "hex": "A6CE39",
            "source": "https://orcid.org/trademark-and-id-display-guidelines"
        },
        {
            "title": "Origin",
            "hex": "F56C2D",
            "source": "https://www.origin.com/gbr/en-us/store"
        },
        {
            "title": "Osano",
            "hex": "7764FA",
            "source": "https://www.osano.com/"
        },
        {
            "title": "Oshkosh",
            "hex": "E6830F",
            "source": "https://oshkoshdefense.com/media/photos/"
        },
        {
            "title": "OSMC",
            "hex": "17394A",
            "source": "https://github.com/osmc/osmc/tree/master/assets"
        },
        {
            "title": "Overcast",
            "hex": "FC7E0F",
            "source": "https://overcast.fm"
        },
        {
            "title": "Overleaf",
            "hex": "47A141",
            "source": "https://www.overleaf.com/for/press/media-resources"
        },
        {
            "title": "OVH",
            "hex": "123F6D",
            "source": "https://www.ovh.com/fr/news/logo-ovh.xml"
        },
        {
            "title": "OWASP",
            "hex": "000000",
            "source": "https://github.com/OWASP/www-event-2020-07-virtual/blob/eefbef6c1afdd1dee2af11e7f44ad005b25ad48c/assets/images/logo.svg"
        },
        {
            "title": "Oxygen",
            "hex": "3A209E",
            "source": "https://oxygenbuilder.com/",
            "guidelines": "https://oxygenbuilder.com/trademark-policy/"
        },
        {
            "title": "OYO",
            "hex": "EE2E24",
            "source": "https://www.oyorooms.com/"
        },
        {
            "title": "p5.js",
            "hex": "ED225D",
            "source": "https://p5js.org"
        },
        {
            "title": "Packagist",
            "hex": "F28D1A",
            "source": "https://github.com/composer/packagist"
        },
        {
            "title": "Pagekit",
            "hex": "212121",
            "source": "https://pagekit.com/logo-guide"
        },
        {
            "title": "PagerDuty",
            "hex": "06AC38",
            "source": "https://www.pagerduty.com/brand/"
        },
        {
            "title": "PageSpeed Insights",
            "hex": "4285F4",
            "source": "https://developers.google.com/web/fundamentals/performance/speed-tools/"
        },
        {
            "title": "PagSeguro",
            "hex": "FFC801",
            "source": "https://pagseguro.uol.com.br/"
        },
        {
            "title": "Palantir",
            "hex": "101113",
            "source": "https://github.com/palantir/conjure/blob/master/docs/media/palantir-logo.svg"
        },
        {
            "title": "Palo Alto Software",
            "hex": "83DA77",
            "source": "https://www.paloalto.com"
        },
        {
            "title": "pandas",
            "hex": "150458",
            "source": "https://pandas.pydata.org/about/citing.html"
        },
        {
            "title": "Pandora",
            "hex": "224099",
            "source": "https://www.pandoraforbrands.com/"
        },
        {
            "title": "Pantheon",
            "hex": "FFDC28",
            "source": "https://projects.invisionapp.com/boards/8UOJQWW2J3G5#/1145336"
        },
        {
            "title": "Parity Substrate",
            "hex": "282828",
            "source": "http://substrate.dev/"
        },
        {
            "title": "Parse.ly",
            "hex": "5BA745",
            "source": "https://www.parse.ly/"
        },
        {
            "title": "Pastebin",
            "hex": "02456C",
            "source": "https://pastebin.com/"
        },
        {
            "title": "Patreon",
            "hex": "F96854",
            "source": "https://www.patreon.com/brand/downloads"
        },
        {
            "title": "Payoneer",
            "hex": "FF4800",
            "source": "https://www.payoneer.com/"
        },
        {
            "title": "PayPal",
            "hex": "00457C",
            "source": "https://www.paypal-marketing.com/html/partner/na/portal-v2/pdf/PP_Masterbrandguidelines_v21_mm.pdf"
        },
        {
            "title": "Paytm",
            "hex": "20336B",
            "source": "https://paytm.com/"
        },
        {
            "title": "PCGamingWiki",
            "hex": "556DB3",
            "source": "https://static.pcgamingwiki.com/logos/pcgamingwiki.svg"
        },
        {
            "title": "PeerTube",
            "hex": "F1680D",
            "source": "https://github.com/Chocobozzz/PeerTube/tree/develop/client/src/assets/images"
        },
        {
            "title": "Pelican",
            "hex": "14A0C4",
            "source": "https://blog.getpelican.com/pages/gratitude.html"
        },
        {
            "title": "Peloton",
            "hex": "181A1D",
            "source": "https://press.onepeloton.com/#logos"
        },
        {
            "title": "Pepsi",
            "hex": "2151A1",
            "source": "http://gillettepepsicola.com/promotions-media/media-kit/"
        },
        {
            "title": "Periscope",
            "hex": "40A4C4",
            "source": "https://www.periscope.tv/press"
        },
        {
            "title": "Perl",
            "hex": "39457E",
            "source": "https://github.com/tpf/marketing-materials/blob/6765c6fd71bc5b123d6c1a77b86e08cdd6376078/images/onion-logo/tpf-logo-onion.svg"
        },
        {
            "title": "Peugeot",
            "hex": "000000",
            "source": "https://www.peugeot.co.uk/"
        },
        {
            "title": "Pexels",
            "hex": "05A081",
            "source": "https://www.pexels.com/"
        },
        {
            "title": "pfSense",
            "hex": "212121",
            "source": "https://www.pfsense.org/"
        },
        {
            "title": "Phabricator",
            "hex": "4A5F88",
            "source": "https://phacility.com/trademarks/"
        },
        {
            "title": "Philips Hue",
            "hex": "0065D3",
            "source": "https://www2.meethue.com/en-us/support"
        },
        {
            "title": "PhonePe",
            "hex": "5F259F",
            "source": "https://www.phonepe.com/"
        },
        {
            "title": "Photobucket",
            "hex": "0672CB",
            "source": "https://photobucket.com/"
        },
        {
            "title": "Photocrowd",
            "hex": "3DAD4B",
            "source": "https://www.photocrowd.com/"
        },
        {
            "title": "PHP",
            "hex": "777BB4",
            "source": "http://php.net/download-logos.php"
        },
        {
            "title": "PhpStorm",
            "hex": "000000",
            "source": "https://www.jetbrains.com/company/brand/logos/",
            "guidelines": "https://www.jetbrains.com/company/brand/"
        },
        {
            "title": "Pi-hole",
            "hex": "FF0000",
            "source": "https://docs.pi-hole.net"
        },
        {
            "title": "Picarto.TV",
            "hex": "1DA456",
            "source": "https://picarto.tv/site/press"
        },
        {
            "title": "PicPay",
            "hex": "21C25E",
            "source": "https://www.picpay.com/site/sobre-nos"
        },
        {
            "title": "Pimcore",
            "hex": "6428B4",
            "source": "https://pimcore.com/en/media-kit"
        },
        {
            "title": "Pinboard",
            "hex": "0000FF",
            "source": "https://commons.wikimedia.org/wiki/File:Feedbin-Icon-share-pinboard.svg"
        },
        {
            "title": "Pingdom",
            "hex": "FFF000",
            "source": "https://tools.pingdom.com"
        },
        {
            "title": "Pingup",
            "hex": "00B1AB",
            "source": "http://pingup.com/resources"
        },
        {
            "title": "Pinterest",
            "hex": "BD081C",
            "source": "https://business.pinterest.com/en/brand-guidelines"
        },
        {
            "title": "Pioneer DJ",
            "hex": "1A1928",
            "source": "https://www.pioneerdj.com/"
        },
        {
            "title": "Pivotal Tracker",
            "hex": "517A9E",
            "source": "https://www.pivotaltracker.com/branding-guidelines"
        },
        {
            "title": "Piwigo",
            "hex": "FF7700",
            "source": "https://github.com/Piwigo/piwigodotorg/blob/6edb840c16257314caec770a9a51f67ef81836e4/images/piwigo.org.svg"
        },
        {
            "title": "Pixabay",
            "hex": "2EC66D",
            "source": "https://pixabay.com/service/about/"
        },
        {
            "title": "pixiv",
            "hex": "0096FA",
            "source": "https://www.pixiv.net/terms/?page=brand"
        },
        {
            "title": "PJSIP",
            "hex": "F86001",
            "source": "https://www.pjsip.org/favicon.ico"
        },
        {
            "title": "Planet",
            "hex": "009DB1",
            "source": "https://www.planet.com/explorer/"
        },
        {
            "title": "PlanGrid",
            "hex": "0085DE",
            "source": "https://plangrid.com/en/"
        },
        {
            "title": "Platzi",
            "hex": "98CA3F",
            "source": "https://github.com/PlatziDev/oss/blob/932bd83d43e061e1c38fbc116db31aa6d0145be6/static/logo.svg"
        },
        {
            "title": "PlayCanvas",
            "hex": "E05F2C",
            "source": "https://playcanvas.com/"
        },
        {
            "title": "Player FM",
            "hex": "C8122A",
            "source": "https://player.fm/"
        },
        {
            "title": "Player.me",
            "hex": "C0379A",
            "source": "https://player.me/p/about-us"
        },
        {
            "title": "PlayStation",
            "hex": "003791",
            "source": "http://uk.playstation.com/media/DPBjbK0o/CECH-4202_4203%20PS3_QSG_GB_Eastern_3_web_vf1.pdf"
        },
        {
            "title": "PlayStation 2",
            "hex": "003791",
            "source": "https://commons.wikimedia.org/wiki/File:PlayStation_2_logo.svg"
        },
        {
            "title": "PlayStation 3",
            "hex": "003791",
            "source": "https://commons.wikimedia.org/wiki/File:PlayStation_3_Logo_neu.svg#/media/File:PS3.svg"
        },
        {
            "title": "PlayStation 4",
            "hex": "003791",
            "source": "https://commons.wikimedia.org/wiki/File:PlayStation_4_logo_and_wordmark.svg"
        },
        {
            "title": "PlayStation 5",
            "hex": "003791",
            "source": "https://www.playstation.com/en-us/ps5/"
        },
        {
            "title": "PlayStation Vita",
            "hex": "003791",
            "source": "https://commons.wikimedia.org/wiki/File:PlayStation_Vita_logo.svg"
        },
        {
            "title": "Pleroma",
            "hex": "FBA457",
            "source": "https://pleroma.social/"
        },
        {
            "title": "Plesk",
            "hex": "52BBE6",
            "source": "https://www.plesk.com/brand/"
        },
        {
            "title": "Plex",
            "hex": "E5A00D",
            "source": "http://brand.plex.tv/d/qxmJ3odkK0fj/plex-style-guide"
        },
        {
            "title": "Plotly",
            "hex": "3F4F75",
            "source": "https://plotly.com/"
        },
        {
            "title": "Pluralsight",
            "hex": "F15B2A",
            "source": "https://www.pluralsight.com/newsroom/brand-assets"
        },
        {
            "title": "Plurk",
            "hex": "FF574D",
            "source": "https://www.plurk.com/brandInfo"
        },
        {
            "title": "Plus Codes",
            "hex": "57C4D2",
            "source": "https://plus.codes/"
        },
        {
            "title": "Pocket",
            "hex": "EF3F56",
            "source": "https://getpocket.com/blog/press/"
        },
        {
            "title": "Pocket Casts",
            "hex": "F43E37",
            "source": "https://blog.pocketcasts.com/press/"
        },
        {
            "title": "Podcast Addict",
            "hex": "F4842D",
            "source": "https://podcastaddict.com"
        },
        {
            "title": "Podman",
            "hex": "892CA0",
            "source": "https://podman.io/"
        },
        {
            "title": "Pokémon",
            "hex": "FFCB05",
            "source": "https://commons.wikimedia.org/wiki/File:International_Pok%C3%A9mon_logo.svg"
        },
        {
            "title": "Poly",
            "hex": "EB3C00",
            "source": "https://www.poly.com/"
        },
        {
            "title": "Polymer Project",
            "hex": "FF4470",
            "source": "https://github.com/Polymer/polymer-project.org/tree/master/app/images/logos"
        },
        {
            "title": "Pop!_OS",
            "slug": "pop_os",
            "hex": "48B9C7",
            "source": "https://pop.system76.com/"
        },
        {
            "title": "Porsche",
            "hex": "B12B28",
            "source": "https://www.porsche.com/"
        },
        {
            "title": "PostCSS",
            "hex": "DD3A0A",
            "source": "https://postcss.org/"
        },
        {
            "title": "PostgreSQL",
            "hex": "336791",
            "source": "https://wiki.postgresql.org/wiki/Logo"
        },
        {
            "title": "Postman",
            "hex": "FF6C37",
            "source": "https://www.getpostman.com/resources/media-assets/"
        },
        {
            "title": "Postmates",
            "hex": "FFDF18",
            "source": "https://postmates.com/press-and-media"
        },
        {
            "title": "Power BI",
            "hex": "F2C811",
            "source": "https://powerbi.microsoft.com/en-us/"
        },
        {
            "title": "POWERS",
            "hex": "D21F3C",
            "source": "https://www.powerswhiskey.com/"
        },
        {
            "title": "PowerShell",
            "hex": "5391FE",
            "source": "https://github.com/PowerShell/PowerShell"
        },
        {
            "title": "pr.co",
            "hex": "0080FF",
            "source": "https://news.pr.co/media_kits"
        },
        {
            "title": "pre-commit",
            "hex": "FAB040",
            "source": "https://github.com/pre-commit/pre-commit.github.io"
        },
        {
            "title": "Premier League",
            "hex": "360D3A",
            "source": "https://www.premierleague.com"
        },
        {
            "title": "PrestaShop",
            "hex": "DF0067",
            "source": "https://www.prestashop.com/en/media-kit"
        },
        {
            "title": "Presto",
            "hex": "5890FF",
            "source": "https://github.com/prestodb/presto/blob/414ab2a6bbdcca6479c2615b048920adac34dd20/presto-docs/src/main/resources/logo/web/fb/dark-blue/Presto_FB_Lockups_DARKBLUE_BG-14.svg"
        },
        {
            "title": "Prettier",
            "hex": "F7B93E",
            "source": "https://github.com/prettier/prettier-logo/tree/master/images"
        },
        {
            "title": "Prezi",
            "hex": "3181FF",
            "source": "https://prezi.com/press/kit/"
        },
        {
            "title": "Prime",
            "hex": "00A8E1",
            "source": "https://www.amazon.com/b?node=17277626011"
        },
        {
            "title": "Prime Video",
            "hex": "1F2E3E",
            "source": "https://m.media-amazon.com/images/G/01/cooper/PV_Branding_Guidelines_Logos_Lock_Ups._CB1539191655_.pdf"
        },
        {
            "title": "Prisma",
            "hex": "2D3748",
            "source": "https://github.com/prisma/presskit"
        },
        {
            "title": "Prismic",
            "hex": "5163BA",
            "source": "https://prismic.io/"
        },
        {
            "title": "Pro Tools",
            "hex": "7ACB10",
            "source": "https://cdn-www.avid.com/Content/fonts/avidmoon.ttf"
        },
        {
            "title": "Probot",
            "hex": "00B0D8",
            "source": "https://github.com/probot/probot"
        },
        {
            "title": "ProcessWire",
            "hex": "EF145F",
            "source": "https://github.com/processwire"
        },
        {
            "title": "Product Hunt",
            "hex": "DA552F",
            "source": "https://www.producthunt.com/branding"
        },
        {
            "title": "Progate",
            "hex": "380953",
            "source": "https://progate.com"
        },
        {
            "title": "Progress",
            "hex": "5CE500",
            "source": "https://www.progress.com/"
        },
        {
            "title": "Prometheus",
            "hex": "E6522C",
            "source": "https://prometheus.io/"
        },
        {
            "title": "ProSieben",
            "hex": "E6000F",
            "source": "https://www.prosieben.de/"
        },
        {
            "title": "Proto.io",
            "hex": "34A7C1",
            "source": "https://proto.io/en/presskit"
        },
        {
            "title": "protocols.io",
            "hex": "4D9FE7",
            "source": "https://www.protocols.io/brand"
        },
        {
            "title": "ProtonDB",
            "hex": "F50057",
            "source": "https://www.protondb.com/"
        },
        {
            "title": "ProtonMail",
            "hex": "8B89CC",
            "source": "https://protonmail.com/media-kit"
        },
        {
            "title": "ProtonVPN",
            "hex": "56B366",
            "source": "https://protonvpn.com/press"
        },
        {
            "title": "Proxmox",
            "hex": "E57000",
            "source": "https://www.proxmox.com/en/news/media-kit"
        },
        {
            "title": "Publons",
            "hex": "336699",
            "source": "https://publons.com/about/logos"
        },
        {
            "title": "PubMed",
            "hex": "326599",
            "source": "https://pubmed.ncbi.nlm.nih.gov/"
        },
        {
            "title": "Pug",
            "hex": "A86454",
            "source": "https://github.com/pugjs/pug-logo/blob/61429fc45b5a411b83bdb5c99a61084d3054d1e6/SVG/pug-final-logo_-mono-64.svg"
        },
        {
            "title": "Puppet",
            "hex": "FFAE1A",
            "source": "https://puppet.com/company/press-room/"
        },
        {
            "title": "PureScript",
            "hex": "14161A",
            "source": "https://github.com/purescript/logo"
        },
        {
            "title": "PyCharm",
            "hex": "000000",
            "source": "https://www.jetbrains.com/company/brand/logos/",
            "guidelines": "https://www.jetbrains.com/company/brand/"
        },
        {
            "title": "PyPI",
            "hex": "3775A9",
            "source": "https://pypi.org/"
        },
        {
            "title": "PyPy",
            "hex": "193440",
            "source": "https://www.pypy.org/images/pypy-logo.svg"
        },
        {
            "title": "Python",
            "hex": "3776AB",
            "source": "https://www.python.org/community/logos/"
        },
        {
            "title": "PyTorch",
            "hex": "EE4C2C",
            "source": "https://github.com/pytorch/pytorch/tree/master/docs/source/_static/img"
        },
        {
            "title": "PyUp",
            "hex": "9F55FF",
            "source": "https://pyup.io/"
        },
        {
            "title": "Qantas",
            "hex": "E40000",
            "source": "https://freight.qantas.com/"
        },
        {
            "title": "Qatar Airways",
            "hex": "5C0D34",
            "source": "https://www.qatarairways.com/en/press-kit.html"
        },
        {
            "title": "QEMU",
            "hex": "FF6600",
            "source": "https://wiki.qemu.org/Logo"
        },
        {
            "title": "Qgis",
            "hex": "589632",
            "source": "https://www.qgis.org/en/site/getinvolved/styleguide.html"
        },
        {
            "title": "Qi",
            "hex": "000000",
            "source": "https://www.wirelesspowerconsortium.com/knowledge-base/retail/qi-logo-guidelines-and-artwork.html"
        },
        {
            "title": "Qiita",
            "hex": "55C500",
            "source": "https://www.qiita.com"
        },
        {
            "title": "Qiskit",
            "hex": "6929C4",
            "source": "https://qiskit.org"
        },
        {
            "title": "QIWI",
            "hex": "FF8C00",
            "source": "https://qiwi.com/"
        },
        {
            "title": "Qt",
            "hex": "41CD52",
            "source": "https://qt-brandbook.webflow.io/design"
        },
        {
            "title": "Qualcomm",
            "hex": "3253DC",
            "source": "https://www.qualcomm.com"
        },
        {
            "title": "Qualtrics",
            "hex": "00B4EF",
            "source": "https://www.qualtrics.com/brand-book/"
        },
        {
            "title": "Quantcast",
            "hex": "000000",
            "source": "https://www.quantcast.com/user/login"
        },
        {
            "title": "Quantopian",
            "hex": "C51E25",
            "source": "https://www.quantopian.com/about"
        },
        {
            "title": "Quarkus",
            "hex": "4695EB",
            "source": "https://design.jboss.org/quarkus/"
        },
        {
            "title": "Quasar",
            "hex": "1976D2",
            "source": "https://github.com/quasarframework/quasar-art/blob/cbbbb4b0b7ec7181dfc2d1b29a1ce025e71575bc/src/quasar-logo.svg"
        },
        {
            "title": "Qubes OS",
            "hex": "3874D8",
            "source": "https://github.com/QubesOS/qubes-attachment/blob/ed7e552eb8a5fca4e099361d137793d3551b3968/icons/qubes-logo-home.svg"
        },
        {
            "title": "Quest",
            "hex": "FB4F14",
            "source": "https://www.quest.com/legal/trademark-information.aspx"
        },
        {
            "title": "QuickBooks",
            "hex": "2CA01C",
            "source": "https://designsystem.quickbooks.com/visual-assets/logos/"
        },
        {
            "title": "QuickTime",
            "hex": "1C69F0",
            "source": "https://support.apple.com/quicktime"
        },
        {
            "title": "Quip",
            "hex": "F27557",
            "source": "https://quip.com/"
        },
        {
            "title": "Quora",
            "hex": "B92B27",
            "source": "https://www.quora.com"
        },
        {
            "title": "Qwiklabs",
            "hex": "F5CD0E",
            "source": "https://www.qwiklabs.com"
        },
        {
            "title": "Qzone",
            "hex": "FECE00",
            "source": "https://qzone.qq.com/"
        },
        {
            "title": "R",
            "hex": "276DC3",
            "source": "https://www.r-project.org/logo/"
        },
        {
            "title": "RabbitMQ",
            "hex": "FF6600",
            "source": "https://www.rabbitmq.com/"
        },
        {
            "title": "Racket",
            "hex": "9F1D20",
            "source": "https://racket-lang.org/"
        },
        {
            "title": "Radar",
            "hex": "007AFF",
            "source": "https://radar.io/"
        },
        {
            "title": "RadioPublic",
            "hex": "CE262F",
            "source": "https://help.radiopublic.com/hc/en-us/articles/360002546754-RadioPublic-logos"
        },
        {
            "title": "Rainmeter",
            "hex": "19519B",
            "source": "https://github.com/rainmeter/rainmeter-www/blob/867fd905fda8d1b1083730adcb7f49f1775cb5b0/source/img/logo_blue.ai"
        },
        {
            "title": "Rakuten",
            "hex": "BF0000",
            "source": "https://global.rakuten.com/corp/assets/img/site-icons/rakuten-black.svg"
        },
        {
            "title": "Ram",
            "hex": "000000",
            "source": "http://www.fcaci.com/x/RAMv15"
        },
        {
            "title": "Rancher",
            "hex": "0075A8",
            "source": "https://rancher.com/brand-guidelines/"
        },
        {
            "title": "Raspberry Pi",
            "hex": "C51A4A",
            "source": "https://www.raspberrypi.org/trademark-rules"
        },
        {
            "title": "Razer",
            "hex": "00FF00",
            "source": "https://en.wikipedia.org/wiki/File:Razer_snake_logo.svg"
        },
        {
            "title": "React",
            "hex": "61DAFB",
            "source": "https://github.com/facebook/create-react-app/blob/282c03f9525fdf8061ffa1ec50dce89296d916bd/test/fixtures/relative-paths/src/logo.svg"
        },
        {
            "title": "React Router",
            "hex": "CA4245",
            "source": "https://reacttraining.com/react-router/"
        },
        {
            "title": "ReactiveX",
            "hex": "B7178C",
            "source": "https://github.com/ReactiveX/rxjs/blob/master/resources/CI-CD/logo/svg/RxJs_Logo_Black.svg"
        },
        {
            "title": "ReactOS",
            "hex": "0088CC",
            "source": "https://github.com/reactos/press-media"
        },
        {
            "title": "Read the Docs",
            "hex": "8CA1AF",
            "source": "https://github.com/readthedocs/readthedocs.org/blob/2dc9706c4fe7fa6d4410ed0e5aedca8d4796fe0f/media/readthedocsbranding.ai"
        },
        {
            "title": "Realm",
            "hex": "39477F",
            "source": "https://realm.io/press"
        },
        {
            "title": "Reason",
            "hex": "DD4B39",
            "source": "https://reasonml.github.io/img/reason.svg"
        },
        {
            "title": "Reason Studios",
            "hex": "FFFFFF",
            "source": "https://www.reasonstudios.com/press"
        },
        {
            "title": "Red Hat",
            "hex": "EE0000",
            "source": "https://www.redhat.com/en/about/brand/new-brand/details"
        },
        {
            "title": "Red Hat Open Shift",
            "hex": "EE0000",
            "source": "https://www.openshift.com/"
        },
        {
            "title": "Redbubble",
            "hex": "E41321",
            "source": "https://www.redbubble.com/explore/client/4196122a442ab3f429ec802f71717465.svg"
        },
        {
            "title": "Reddit",
            "hex": "FF4500",
            "source": "https://www.redditinc.com/brand"
        },
        {
            "title": "Redis",
            "hex": "DC382D",
            "source": "https://www.redislabs.com/brand-guidelines/"
        },
        {
            "title": "Redux",
            "hex": "764ABC",
            "source": "https://github.com/reactjs/redux/tree/master/logo"
        },
        {
            "title": "Redux-Saga",
            "hex": "999999",
            "source": "https://github.com/redux-saga/redux-saga/blob/9d2164946f402e594a0dfe453c6d20fb6f14858f/logo/3840/Redux-Saga-Logo.png"
        },
        {
            "title": "RedwoodJS",
            "hex": "BF4722",
            "source": "https://redwoodjs.com/logos/"
        },
        {
            "title": "Reliance Industries Limited",
            "hex": "D1AB66",
            "source": "https://www.ril.com/getattachment/7c210e67-5b0e-4965-b1a2-2ee83e19cee9/Morgan-Stanley-Eighteenth-Annual-India-Summit,-31.aspx"
        },
        {
            "title": "Ren'Py",
            "hex": "FF7F7F",
            "source": "https://renpy.org"
        },
        {
            "title": "Renault",
            "hex": "FFCC33",
            "source": "https://en.wikipedia.org/wiki/File:Renault_F1_Team_logo_2019.svg"
        },
        {
            "title": "RenovateBot",
            "hex": "1A1F6C",
            "source": "https://avatars1.githubusercontent.com/u/38656520"
        },
        {
            "title": "Renren",
            "hex": "217DC6",
            "source": "https://seeklogo.com/vector-logo/184137/renren-inc"
        },
        {
            "title": "repl.it",
            "hex": "667881",
            "source": "https://repl.it/"
        },
        {
            "title": "ResearchGate",
            "hex": "00CCBB",
            "source": "https://c5.rgstatic.net/m/428059296771819/images/favicon/favicon.svg"
        },
        {
            "title": "Resurrection Remix OS",
            "hex": "000000",
            "source": "https://github.com/ResurrectionRemix"
        },
        {
            "title": "RetroArch",
            "hex": "000000",
            "source": "https://github.com/libretro/RetroArch/blob/b01aabf7d1f025999ad0f7812e6e6816d011e631/media/retroarch.svg"
        },
        {
            "title": "RetroPie",
            "hex": "CC0000",
            "source": "https://github.com/RetroPie/RetroPie-Docs/blob/c4e882bd2c9d740c591ff346e07a4a4cb536ca93/images/logo.svg"
        },
        {
            "title": "reveal.js",
            "hex": "F2E142",
            "source": "https://revealjs.com/"
        },
        {
            "title": "ReverbNation",
            "hex": "E43526",
            "source": "https://www.reverbnation.com"
        },
        {
            "title": "Revolut",
            "hex": "0075EB",
            "source": "https://www.revolut.com/"
        },
        {
            "title": "Revue",
            "hex": "E15718",
            "source": "https://www.getrevue.co/"
        },
        {
            "title": "REWE",
            "hex": "CC071E",
            "source": "https://www.rewe.de/"
        },
        {
            "title": "Rezgo",
            "hex": "F76C00",
            "source": "https://www.rezgo.com/"
        },
        {
            "title": "Rhinoceros",
            "hex": "801010",
            "source": "https://github.com/mcneel/compute.rhino3d/blob/2204d998ff0397a1c6a18dd2312a96508ad48bdb/README.md"
        },
        {
            "title": "Rider",
            "hex": "000000",
            "source": "https://www.jetbrains.com/company/brand/logos/",
            "guidelines": "https://www.jetbrains.com/company/brand/"
        },
        {
            "title": "Ring",
            "hex": "1C9AD6",
            "source": "https://store.ring.com/press"
        },
        {
            "title": "Riot Games",
            "hex": "D32936",
            "source": "https://www.riotgames.com/en/press"
        },
        {
            "title": "Ripple",
            "hex": "0085C0",
            "source": "https://www.ripple.com/media-kit/"
        },
        {
            "title": "Riseup",
            "hex": "FF0000",
            "source": "https://riseup.net/en/about-us/images"
        },
        {
            "title": "Roam Research",
            "hex": "343A40",
            "source": "https://roamresearch.com/assets/"
        },
        {
            "title": "Roku",
            "hex": "662D91",
            "source": "https://www.roku.com/"
        },
        {
            "title": "Rolls-Royce",
            "hex": "281432",
            "source": "https://www.rolls-roycemotorcars.com/"
        },
        {
            "title": "rollup.js",
            "hex": "EC4A3F",
            "source": "https://rollupjs.org/"
        },
        {
            "title": "Roots",
            "hex": "525DDC",
            "source": "https://roots.io/about/brand/"
        },
        {
            "title": "Roots Bedrock",
            "hex": "525DDC",
            "source": "https://roots.io/about/brand/"
        },
        {
            "title": "Roots Sage",
            "hex": "525DDC",
            "source": "https://roots.io/about/brand/"
        },
        {
            "title": "ROS",
            "hex": "22314E",
            "source": "https://www.ros.org/press-kit/"
        },
        {
            "title": "Rotten Tomatoes",
            "hex": "FA320A",
            "source": "https://commons.wikimedia.org/wiki/File:Rottentomatoesalternativelogo.svg"
        },
        {
            "title": "Roundcube",
            "hex": "37BEFF",
            "source": "https://roundcube.net/"
        },
        {
            "title": "RSS",
            "hex": "FFA500",
            "source": "https://en.wikipedia.org/wiki/Feed_icon"
        },
        {
            "title": "RStudio",
            "hex": "75AADB",
            "source": "https://www.rstudio.com/about/logos/"
        },
        {
            "title": "RTÉ",
            "hex": "00A7B3",
            "source": "https://www.rte.ie/archives/"
        },
        {
            "title": "RTL",
            "hex": "E9113B",
            "source": "https://commons.wikimedia.org/wiki/File:RTL_Cornerlogo.svg"
        },
        {
            "title": "RTLZWEI",
            "hex": "00BCF6",
            "source": "https://www.rtl2.de/"
        },
        {
            "title": "Ruby",
            "hex": "CC342D",
            "source": "https://www.ruby-lang.org/en/about/logo/"
        },
        {
            "title": "Ruby on Rails",
            "hex": "CC0000",
            "source": "http://rubyonrails.org/images/rails-logo.svg"
        },
        {
            "title": "RubyGems",
            "hex": "E9573F",
            "source": "https://rubygems.org/pages/about"
        },
        {
            "title": "Runkeeper",
            "hex": "001E62",
            "source": "https://runkeeper.com/cms/press-kit"
        },
        {
            "title": "RunKit",
            "hex": "491757",
            "source": "https://www.npmjs.com/package/@runkit/brand"
        },
        {
            "title": "Rust",
            "hex": "000000",
            "source": "https://www.rust-lang.org/"
        },
        {
            "title": "Ryanair",
            "hex": "073590",
            "source": "https://corporate.ryanair.com/media-centre/stock-images-gallery/#album-container-3"
        },
        {
            "title": "S7 Airlines",
            "hex": "BED600",
            "source": "https://www.s7.ru/"
        },
        {
            "title": "Safari",
            "hex": "000000",
            "source": "https://images.techhive.com/images/article/2014/11/safari-favorites-100530680-large.jpg"
        },
        {
            "title": "Sahibinden",
            "hex": "FFE800",
            "source": "https://www.sahibinden.com/favicon.ico"
        },
        {
            "title": "Salesforce",
            "hex": "00A1E0",
            "source": "https://www.salesforce.com/styleguide/elements/logos"
        },
        {
            "title": "SaltStack",
            "hex": "00EACE",
            "source": "https://www.saltstack.com/resources/brand/"
        },
        {
            "title": "Samsung",
            "hex": "1428A0",
            "source": "https://www.samsung.com/us"
        },
        {
            "title": "Samsung Pay",
            "hex": "1428A0",
            "source": "https://pay.samsung.com/developers/resource/brand"
        },
        {
            "title": "San Francisco Municipal Railway",
            "hex": "BA0C2F",
            "source": "http://www.actransit.org/wp-content/uploads/HSP_CC-sched.pdf"
        },
        {
            "title": "São Paulo Metro",
            "hex": "004382",
            "source": "https://upload.wikimedia.org/wikipedia/commons/d/da/Sao_Paulo_Metro_Logo.svg"
        },
        {
            "title": "SAP",
            "hex": "0FAAFF",
            "source": "https://www.sap.com/"
        },
        {
            "title": "Sass",
            "hex": "CC6699",
            "source": "http://sass-lang.com/styleguide/brand"
        },
        {
            "title": "Sat.1",
            "hex": "047DA3",
            "source": "https://www.prosiebensat1.com/presse/downloads/logos"
        },
        {
            "title": "Sauce Labs",
            "hex": "E2231A",
            "source": "https://saucelabs.com/"
        },
        {
            "title": "Scala",
            "hex": "DC322F",
            "source": "https://www.scala-lang.org/"
        },
        {
            "title": "Scaleway",
            "hex": "4F0599",
            "source": "https://www.scaleway.com"
        },
        {
            "title": "Scania",
            "hex": "041E42",
            "source": "https://www.scania.com/"
        },
        {
            "title": "scikit-learn",
            "hex": "F7931E",
            "source": "https://github.com/scikit-learn/scikit-learn/blob/c5ef2e985c13119001aa697e446ebb3dbcb326e5/doc/logos/scikit-learn-logo.svg"
        },
        {
            "title": "SciPy",
            "hex": "8CAAE6",
            "source": "https://github.com/scikit-image/skimage-branding/blob/eafb65cbc3a700e3d9c8ba2ba15788fcc8703984/logo/scipy.svg"
        },
        {
            "title": "Scopus",
            "hex": "E9711C",
            "source": "https://www.scopus.com/"
        },
        {
            "title": "Scratch",
            "hex": "4D97FF",
            "source": "https://github.com/LLK/scratch-link/blob/027e3754ba6db976495e905023d5ac5e730dccfc/Assets/Windows/SVG/Windows%20Tray%20400x400.svg"
        },
        {
            "title": "Screencastify",
            "hex": "FF8282",
            "source": "https://www.screencastify.com/"
        },
        {
            "title": "Scribd",
            "hex": "1A7BBA",
            "source": "https://www.scribd.com"
        },
        {
            "title": "Scrimba",
            "hex": "2B283A",
            "source": "https://scrimba.com/"
        },
        {
            "title": "Scrutinizer CI",
            "hex": "8A9296",
            "source": "https://scrutinizer-ci.com"
        },
        {
            "title": "Seagate",
            "hex": "6EBE49",
            "source": "https://branding.seagate.com/productpage/3fc51aba-c35a-4eff-a833-a258b0440bd2"
        },
        {
            "title": "SEAT",
            "hex": "33302E",
            "source": "https://www.seat.es/"
        },
        {
            "title": "Sefaria",
            "hex": "212E50",
            "source": "https://github.com/Sefaria/Sefaria-Project/blob/c141b2b3491660ed563df9f4b1a2e4c071e88688/static/img/logo/samekh.svg"
        },
        {
            "title": "Sega",
            "hex": "0089CF",
            "source": "https://en.wikipedia.org/wiki/Sega#/media/File:Sega_logo.svg"
        },
        {
            "title": "Selenium",
            "hex": "43B02A",
            "source": "https://github.com/SeleniumHQ/heroku-selenium/blob/2f66891ba030d3aa1f36ab1748c52ba4fb4e057d/selenium-green.svg"
        },
        {
            "title": "Sellfy",
            "hex": "21B352",
            "source": "https://sellfy.com/about/"
        },
        {
            "title": "Semantic UI React",
            "hex": "35BDB2",
            "source": "https://react.semantic-ui.com"
        },
        {
            "title": "Semantic Web",
            "hex": "005A9C",
            "source": "https://www.w3.org/2007/10/sw-logos.html"
        },
        {
            "title": "semantic-release",
            "hex": "494949",
            "source": "https://github.com/semantic-release/semantic-release/blob/85bc213f04445a9bb8f19e5d45d6ecd7acccf841/media/semantic-release-logo.svg"
        },
        {
            "title": "Semaphore CI",
            "hex": "19A974",
            "source": "https://semaphoreci.com/"
        },
        {
            "title": "SemVer",
            "hex": "3F4551",
            "source": "https://github.com/semver/semver.org/blob/b6983849e38911195a24357809187c2f50af0d40/assets/500x500(light).jpg"
        },
        {
            "title": "Sencha",
            "hex": "86BC40",
            "source": "http://design.sencha.com/"
        },
        {
            "title": "Sennheiser",
            "hex": "000000",
            "source": "https://sennheiser.com"
        },
        {
            "title": "Sensu",
            "hex": "89C967",
            "source": "https://github.com/sensu/sensu-go/blob/master/dashboard/src/assets/logo/graphic/green.svg"
        },
        {
            "title": "Sentry",
            "hex": "362D59",
            "source": "https://sentry.io/branding/"
        },
        {
            "title": "SEPA",
            "hex": "2350A9",
            "source": "https://www.europeanpaymentscouncil.eu/document-library/other/sepa-logo-vector-format"
        },
        {
            "title": "Server Fault",
            "hex": "E7282D",
            "source": "http://stackoverflow.com/company/logos"
        },
        {
            "title": "Serverless",
            "hex": "FD5750",
            "source": "https://serverless.com/"
        },
        {
            "title": "SFML",
            "hex": "8CC445",
            "source": "https://www.sfml-dev.org/download/goodies/"
        },
        {
            "title": "Shanghai Metro",
            "hex": "EC1C24",
            "source": "https://en.wikipedia.org/wiki/File:Shanghai_Metro_Full_Logo.svg"
        },
        {
            "title": "sharp",
            "hex": "99CC00",
            "source": "https://github.com/lovell/sharp/blob/315f519e1dd9adca0678e94a5ed0492cb5e0aae4/docs/image/sharp-logo-mono.svg"
        },
        {
            "title": "Shazam",
            "hex": "0088FF",
            "source": "https://brandfolder.com/shazam"
        },
        {
            "title": "Shell",
            "hex": "FFD500",
            "source": "https://en.wikipedia.org/wiki/File:Shell_logo.svg"
        },
        {
            "title": "Shenzhen Metro",
            "hex": "009943",
            "source": "https://en.wikipedia.org/wiki/File:Shenzhen_Metro_Corporation_logo_full.svg"
        },
        {
            "title": "Shields.io",
            "hex": "000000",
            "source": "https://shields.io"
        },
        {
            "title": "Shikimori",
            "hex": "343434",
            "source": "https://shikimori.one"
        },
        {
            "title": "Shopify",
            "hex": "7AB55C",
            "source": "https://press.shopify.com/brand"
        },
        {
            "title": "Shopware",
            "hex": "189EFF",
            "source": "https://www.shopware.com/en/press/press-material/"
        },
        {
            "title": "Shotcut",
            "hex": "115C77",
            "source": "https://shotcut.com/media/"
        },
        {
            "title": "Showpad",
            "hex": "2D2E83",
            "source": "https://www.showpad.com/"
        },
        {
            "title": "Showtime",
            "hex": "B10000",
            "source": "https://commons.wikimedia.org/wiki/File:Showtime.svg"
        },
        {
            "title": "Shutterstock",
            "hex": "EE2B24",
            "source": "https://www.shutterstock.com/press/media"
        },
        {
            "title": "Siemens",
            "hex": "009999",
            "source": "https://siemens.com/"
        },
        {
            "title": "Signal",
            "hex": "2592E9",
            "source": "https://play.google.com/store/apps/details?id=org.thoughtcrime.securesms"
        },
        {
            "title": "Simple Icons",
            "hex": "111111",
            "source": "https://simpleicons.org/"
        },
        {
            "title": "Sina Weibo",
            "hex": "E6162D",
            "source": "https://en.wikipedia.org/wiki/Sina_Weibo"
        },
        {
            "title": "SingleStore",
            "hex": "AA00FF",
            "source": "https://www.singlestore.com/brand/"
        },
        {
            "title": "SitePoint",
            "hex": "258AAF",
            "source": "http://www.sitepoint.com"
        },
        {
            "title": "Sketch",
            "hex": "F7B500",
            "source": "https://www.sketch.com/press/"
        },
        {
            "title": "Sketchfab",
            "hex": "1CAAD9",
            "source": "https://sketchfab.com/press"
        },
        {
            "title": "SketchUp",
            "hex": "005F9E",
            "source": "https://www.sketchup.com/themes/sketchup_www_terra/images/SketchUp-Horizontal-RGB.svg"
        },
        {
            "title": "Skillshare",
            "hex": "00FF84",
            "source": "https://www.skillshare.com"
        },
        {
            "title": "ŠKODA",
            "hex": "4BA82E",
            "source": "https://en.wikipedia.org/wiki/File:Skoda_Auto_logo_(2011).svg"
        },
        {
            "title": "Sky",
            "hex": "0072C9",
            "source": "https://www.skysports.com/"
        },
        {
            "title": "Skyliner",
            "hex": "2FCEA0",
            "source": "https://www.skyliner.io/help"
        },
        {
            "title": "Skype",
            "hex": "00AFF0",
            "source": "http://blogs.skype.com/?attachment_id=56273"
        },
        {
            "title": "Skype for Business",
            "hex": "00AFF0",
            "source": "https://en.wikipedia.org/wiki/Skype_for_Business_Server"
        },
        {
            "title": "Slack",
            "hex": "4A154B",
            "source": "https://slack.com/brand-guidelines"
        },
        {
            "title": "Slackware",
            "hex": "000000",
            "source": "https://en.wikipedia.org/wiki/Slackware"
        },
        {
            "title": "Slashdot",
            "hex": "026664",
            "source": "https://commons.wikimedia.org/wiki/File:Slashdot_wordmark_and_logo.svg"
        },
        {
            "title": "SlickPic",
            "hex": "FF880F",
            "source": "https://www.slickpic.com/"
        },
        {
            "title": "Slides",
            "hex": "E4637C",
            "source": "https://slides.com/about"
        },
        {
            "title": "SlideShare",
            "hex": "008ED2",
            "source": "https://www.slideshare.net/ss/creators/"
        },
        {
            "title": "smart",
            "hex": "FABC0C",
            "source": "https://www.smart.com/gb/en/models/eq-fortwo-coupe"
        },
        {
            "title": "SmartThings",
            "hex": "15BFFF",
            "source": "https://www.smartthings.com/press-kit"
        },
        {
            "title": "Smashing Magazine",
            "hex": "E85C33",
            "source": "https://www.smashingmagazine.com/"
        },
        {
            "title": "SMRT",
            "hex": "EE2E24",
            "source": "https://commons.wikimedia.org/wiki/File:SMRT_Corporation.svg"
        },
        {
            "title": "SmugMug",
            "hex": "6DB944",
            "source": "https://help.smugmug.com/using-smugmug's-logo-HJulJePkEBf"
        },
        {
            "title": "Snapchat",
            "hex": "FFFC00",
            "source": "https://www.snapchat.com/brand-guidelines"
        },
        {
            "title": "Snapcraft",
            "hex": "82BEA0",
            "source": "https://github.com/snapcore/snap-store-badges"
        },
        {
            "title": "Snowflake",
            "hex": "56B9EB",
            "source": "https://www.snowflake.com/about/press-and-news/"
        },
        {
            "title": "Snyk",
            "hex": "4C4A73",
            "source": "https://snyk.io/press-kit"
        },
        {
            "title": "Society6",
            "hex": "000000",
            "source": "https://blog.society6.com/app/themes/society6/dist/images/mark.svg"
        },
        {
            "title": "Socket.io",
            "hex": "010101",
            "source": "https://socket.io"
        },
        {
            "title": "Sogou",
            "hex": "FB6022",
            "source": "https://www.sogou.com/"
        },
        {
            "title": "Solidity",
            "hex": "363636",
            "source": "https://docs.soliditylang.org/en/v0.7.4/brand-guide.html"
        },
        {
            "title": "SoloLearn",
            "hex": "1ABC9C",
            "source": "https://www.sololearn.com/"
        },
        {
            "title": "Solus",
            "hex": "5294E2",
            "source": "https://getsol.us/branding/"
        },
        {
            "title": "SonarCloud",
            "hex": "F3702A",
            "source": "https://sonarcloud.io/about"
        },
        {
            "title": "SonarLint",
            "hex": "CB2029",
            "source": "https://www.sonarsource.com"
        },
        {
            "title": "SonarQube",
            "hex": "4E9BCD",
            "source": "https://www.sonarqube.org/logos/"
        },
        {
            "title": "SonarSource",
            "hex": "CB3032",
            "source": "https://www.sonarsource.com/"
        },
        {
            "title": "Songkick",
            "hex": "F80046",
            "source": "http://blog.songkick.com/media-assets"
        },
        {
            "title": "Songoda",
            "hex": "FC494A",
            "source": "https://songoda.com/branding"
        },
        {
            "title": "SonicWall",
            "hex": "FF791A",
            "source": "https://brandfolder.com/sonicwall/sonicwall-external"
        },
        {
            "title": "Sonos",
            "hex": "000000",
            "source": "https://www.sonos.com/en-gb/home"
        },
        {
            "title": "SoundCloud",
            "hex": "FF3300",
            "source": "https://soundcloud.com/press"
        },
        {
            "title": "Source Engine",
            "hex": "F79A10",
            "source": "https://developer.valvesoftware.com/favicon.ico"
        },
        {
            "title": "SourceForge",
            "hex": "FF6600",
            "source": "https://sourceforge.net/"
        },
        {
            "title": "Sourcegraph",
            "hex": "00B4F2",
            "source": "https://sourcegraph.com/.assets/img"
        },
        {
            "title": "Southwest Airlines",
            "hex": "304CB2",
            "source": "https://www.southwest.com/"
        },
        {
            "title": "Spacemacs",
            "hex": "9266CC",
            "source": "http://spacemacs.org/"
        },
        {
            "title": "SpaceX",
            "hex": "000000",
            "source": "https://www.spacex.com/"
        },
        {
            "title": "Spark AR",
            "hex": "FF5C83",
            "source": "https://sparkar.facebook.com/"
        },
        {
            "title": "SparkFun",
            "hex": "E53525",
            "source": "https://www.sparkfun.com/brand_assets"
        },
        {
            "title": "SparkPost",
            "hex": "FA6423",
            "source": "https://www.sparkpost.com/"
        },
        {
            "title": "SPDX",
            "hex": "4398CC",
            "source": "https://spdx.org/Resources"
        },
        {
            "title": "Speaker Deck",
            "hex": "009287",
            "source": "https://speakerdeck.com/"
        },
        {
            "title": "Spectrum",
            "hex": "7B16FF",
            "source": "https://spectrum.chat"
        },
        {
            "title": "Speedtest",
            "hex": "141526",
            "source": "https://www.speedtest.net/"
        },
        {
            "title": "Spinnaker",
            "hex": "139BB4",
            "source": "https://github.com/spinnaker/spinnaker.github.io/tree/master/assets/images"
        },
        {
            "title": "Spinrilla",
            "hex": "460856",
            "source": "https://spinrilla.com"
        },
        {
            "title": "Splunk",
            "hex": "000000",
            "source": "https://www.splunk.com/"
        },
        {
            "title": "Spotify",
            "hex": "1ED760",
            "source": "https://developer.spotify.com/design"
        },
        {
            "title": "Spotlight",
            "hex": "352A71",
            "source": "https://www.spotlight.com/"
        },
        {
            "title": "Spreaker",
            "hex": "F5C300",
            "source": "http://www.spreaker.com/press"
        },
        {
            "title": "Spring",
            "hex": "6DB33F",
            "source": "https://spring.io/trademarks"
        },
        {
            "title": "Sprint",
            "hex": "FFCE0A",
            "source": "https://www.sprint.com/"
        },
        {
            "title": "Spyder IDE",
            "hex": "FF0000",
            "source": "https://www.spyder-ide.org/"
        },
        {
            "title": "SQLite",
            "hex": "003B57",
            "source": "https://github.com/sqlite/sqlite/blob/43e862723ec680542ca6f608f9963c0993dd7324/art/sqlite370.eps"
        },
        {
            "title": "Square",
            "hex": "3E4348",
            "source": "https://squareup.com/"
        },
        {
            "title": "Square Enix",
            "hex": "ED1C24",
            "source": "https://www.square-enix.com/"
        },
        {
            "title": "Squarespace",
            "hex": "000000",
            "source": "http://squarespace.com/brand-guidelines"
        },
        {
            "title": "SSRN",
            "hex": "154881",
            "source": "https://www.ssrn.com"
        },
        {
            "title": "Stack Exchange",
            "hex": "1E5397",
            "source": "http://stackoverflow.com/company/logos"
        },
        {
            "title": "Stack Overflow",
            "hex": "FE7A16",
            "source": "http://stackoverflow.com"
        },
        {
            "title": "Stackbit",
            "hex": "207BEA",
            "source": "https://www.stackbit.com/branding-guidelines/"
        },
        {
            "title": "StackPath",
            "hex": "000000",
            "source": "https://www.stackpath.com/company/logo-and-branding/"
        },
        {
            "title": "StackShare",
            "hex": "0690FA",
            "source": "https://stackshare.io/branding"
        },
        {
            "title": "Stadia",
            "hex": "CD2640",
            "source": "https://stadia.google.com/home"
        },
        {
            "title": "Staffbase",
            "hex": "00A4FD",
            "source": "https://staffbase.com/en/about/press-assets/"
        },
        {
            "title": "Star Trek",
            "hex": "FFE200",
            "source": "https://intl.startrek.com/"
        },
        {
            "title": "Starling Bank",
            "hex": "7433FF",
            "source": "https://www.starlingbank.com/media/"
        },
        {
            "title": "Starship",
            "hex": "DD0B78",
            "source": "https://starship.rs/"
        },
        {
            "title": "STARZ",
            "hex": "000000",
            "source": "https://www.starz.com/StaticContent/Prod/guides/starzlibrary/"
        },
        {
            "title": "Statamic",
            "hex": "FF269E",
            "source": "https://statamic.com/branding"
        },
        {
            "title": "Staticman",
            "hex": "000000",
            "source": "https://staticman.net/"
        },
        {
            "title": "Statuspage",
            "hex": "172B4D",
            "source": "https://www.atlassian.com/company/news/press-kit"
        },
        {
            "title": "Statuspal",
            "hex": "4934BF",
            "source": "https://statuspal.io/"
        },
        {
            "title": "Steam",
            "hex": "000000",
            "source": "https://partner.steamgames.com/public/marketing/Steam_Guidelines_02102016.pdf"
        },
        {
            "title": "SteamDB",
            "hex": "000000",
            "source": "https://steamdb.info/"
        },
        {
            "title": "Steamworks",
            "hex": "1E1E1E",
            "source": "https://partner.steamgames.com/"
        },
        {
            "title": "Steem",
            "hex": "171FC9",
            "source": "https://steem.com/brand/"
        },
        {
            "title": "Steemit",
            "hex": "06D6A9",
            "source": "https://steemit.com/"
        },
        {
            "title": "Steinberg",
            "hex": "C90827",
            "source": "https://www.steinberg.net/en/company/press.html"
        },
        {
            "title": "Stellar",
            "hex": "7D00FF",
            "source": "https://www.stellar.org/blog/announcing-the-new-stellar-logo"
        },
        {
            "title": "Stencyl",
            "hex": "8E1C04",
            "source": "http://www.stencyl.com/about/press/"
        },
        {
            "title": "Stitcher",
            "hex": "000000",
            "source": "https://partners.stitcher.com/"
        },
        {
            "title": "STMicroelectronics",
            "hex": "03234B",
            "source": "https://www.st.com/"
        },
        {
            "title": "Storify",
            "hex": "3A98D9",
            "source": "https://storify.com"
        },
        {
            "title": "Storybook",
            "hex": "FF4785",
            "source": "https://github.com/storybookjs/brand"
        },
        {
            "title": "Strapi",
            "hex": "2F2E8B",
            "source": "https://strapi.io/newsroom"
        },
        {
            "title": "Strava",
            "hex": "FC4C02",
            "source": "https://itunes.apple.com/us/app/strava-running-and-cycling-gps/id426826309"
        },
        {
            "title": "Streamlit",
            "hex": "FF4B4B",
            "source": "https://www.streamlit.io/brand"
        },
        {
            "title": "Stripe",
            "hex": "008CDD",
            "source": "https://stripe.com/about/resources"
        },
        {
            "title": "strongSwan",
            "hex": "E00033",
            "source": "https://www.strongswan.org/images/"
        },
        {
            "title": "StubHub",
            "hex": "003168",
            "source": "http://www.stubhub.com"
        },
        {
            "title": "styled-components",
            "hex": "DB7093",
            "source": "https://www.styled-components.com/"
        },
        {
            "title": "stylelint",
            "hex": "263238",
            "source": "https://github.com/stylelint/stylelint/blob/1f7bbb2d189b3e27b42de25f2948e3e5eec1b759/identity/stylelint-icon-black.svg"
        },
        {
            "title": "StyleShare",
            "hex": "212121",
            "source": "https://www.stylesha.re/"
        },
        {
            "title": "Stylus",
            "hex": "333333",
            "source": "http://stylus-lang.com/img/stylus-logo.svg"
        },
        {
            "title": "Subaru",
            "hex": "013C74",
            "source": "https://commons.wikimedia.org/wiki/File:Subaru_logo.svg"
        },
        {
            "title": "Sublime Text",
            "hex": "FF9800",
            "source": "https://www.sublimetext.com/images/logo.svg"
        },
        {
            "title": "Substack",
            "hex": "FF6719",
            "source": "https://on.substack.com/"
        },
        {
            "title": "Subversion",
            "hex": "809CC9",
            "source": "http://subversion.apache.org/logo"
        },
        {
            "title": "suckless",
            "hex": "1177AA",
            "source": "https://suckless.org"
        },
        {
            "title": "Sumo Logic",
            "hex": "000099",
            "source": "https://sites.google.com/sumologic.com/sumo-logic-brand/home"
        },
        {
            "title": "Supabase",
            "hex": "3ECF8E",
            "source": "https://github.com/supabase/supabase/blob/2a983c3290148d17cfce9e34c0a39102b22fdf78/web/static/img/showcase-logo/supabase-logo.svg"
        },
        {
            "title": "Super User",
            "hex": "38A1CE",
            "source": "https://superuser.com"
        },
        {
            "title": "SurveyMonkey",
            "hex": "00BF6F",
            "source": "https://www.surveymonkey.com/mp/brandassets/"
        },
        {
            "title": "SUSE",
            "hex": "0C322C",
            "source": "https://brand.suse.com/"
        },
        {
            "title": "Suzuki",
            "hex": "E30613",
            "source": "https://www.suzuki.ie/"
        },
        {
            "title": "Svelte",
            "hex": "FF3E00",
            "source": "https://github.com/sveltejs/branding/blob/c4dfca6743572087a6aef0e109ffe3d95596e86a/svelte-logo.svg"
        },
        {
            "title": "SVG",
            "hex": "FFB13B",
            "source": "https://www.w3.org/2009/08/svg-logos.html"
        },
        {
            "title": "SVGO",
            "hex": "14B9FF",
            "source": "https://github.com/svg/svgo"
        },
        {
            "title": "Swagger",
            "hex": "85EA2D",
            "source": "https://swagger.io/swagger/media/assets/images/swagger_logo.svg"
        },
        {
            "title": "Swarm",
            "hex": "FFA633",
            "source": "https://foursquare.com/about/logos"
        },
        {
            "title": "Swift",
            "hex": "FA7343",
            "source": "https://developer.apple.com/develop/"
        },
        {
            "title": "Swiggy",
            "hex": "FC8019",
            "source": "https://www.swiggy.com/"
        },
        {
            "title": "Swiper",
            "hex": "6332F6",
            "source": "https://swiperjs.com/"
        },
        {
            "title": "Symantec",
            "hex": "FDB511",
            "source": "https://commons.wikimedia.org/wiki/File:Symantec_logo10.svg"
        },
        {
            "title": "Symfony",
            "hex": "000000",
            "source": "https://symfony.com/logo"
        },
        {
            "title": "Symphony",
            "hex": "0098FF",
            "source": "https://symphony.com/"
        },
        {
            "title": "Synology",
            "hex": "B5B5B6",
            "source": "https://www.synology.com/en-global/company/branding"
        },
        {
            "title": "T-Mobile",
            "hex": "E20074",
            "source": "https://www.t-mobile.com/"
        },
        {
            "title": "Tableau",
            "hex": "E97627",
            "source": "https://www.tableau.com/about/media-download-center"
        },
        {
            "title": "tado°",
            "hex": "FFA900",
            "source": "https://www.tado.com/gb-en/press-assets"
        },
        {
            "title": "Tails",
            "hex": "56347C",
            "source": "https://tails.boum.org/contribute/how/promote/material/logo/"
        },
        {
            "title": "Tailwind CSS",
            "hex": "38B2AC",
            "source": "https://tailwindcss.com/"
        },
        {
            "title": "Talend",
            "hex": "1675BC",
            "source": "https://www.talend.com/"
        },
        {
            "title": "Tampermonkey",
            "hex": "00485B",
            "source": "https://commons.wikimedia.org/wiki/File:Tampermonkey_logo.svg"
        },
        {
            "title": "Taobao",
            "hex": "E94F20",
            "source": "https://www.alibabagroup.com/en/ir/reports"
        },
        {
            "title": "Tapas",
            "hex": "FFCE00",
            "source": "https://tapas.io/site/about#media"
        },
        {
            "title": "Tasmota",
            "hex": "1FA3EC",
            "source": "https://tasmota.github.io/docs/"
        },
        {
            "title": "Tata",
            "hex": "486AAE",
            "source": "https://www.tata.com/"
        },
        {
            "title": "TaxBuzz",
            "hex": "ED8B0B",
            "source": "https://www.taxbuzz.com/"
        },
        {
            "title": "TeamCity",
            "hex": "000000",
            "source": "https://www.jetbrains.com/company/brand/logos/",
            "guidelines": "https://www.jetbrains.com/company/brand/"
        },
        {
            "title": "TeamSpeak",
            "hex": "2580C3",
            "source": "https://www.teamspeak.com/en/more/media-pack/"
        },
        {
            "title": "TeamViewer",
            "hex": "0E8EE9",
            "source": "https://www.teamviewer.com/resources/images/logos/teamviewer-logo-big.svg"
        },
        {
            "title": "TED",
            "hex": "E62B1E",
            "source": "https://www.ted.com/participate/organize-a-local-tedx-event/tedx-organizer-guide/branding-promotions/logo-and-design/your-tedx-logo"
        },
        {
            "title": "Teespring",
            "hex": "39ACE6",
            "source": "https://teespring.com"
        },
        {
            "title": "TELE5",
            "hex": "C2AD6F",
            "source": "https://www.tele5.de"
        },
        {
            "title": "Telegram",
            "hex": "26A5E4",
            "source": "https://telegram.org"
        },
        {
            "title": "Tencent QQ",
            "hex": "EB1923",
            "source": "https://en.wikipedia.org/wiki/File:Tencent_QQ.svg#/media/File:Tencent_QQ.svg"
        },
        {
            "title": "Tencent Weibo",
            "hex": "20B8E5",
            "source": "http://t.qq.com/"
        },
        {
            "title": "TensorFlow",
            "hex": "FF6F00",
            "source": "https://www.tensorflow.org/extras/tensorflow_brand_guidelines.pdf"
        },
        {
            "title": "Teradata",
            "hex": "F37440",
            "source": "https://github.com/Teradata/teradata.github.io/"
        },
        {
            "title": "teratail",
            "hex": "F4C51C",
            "source": "https://teratail.com/"
        },
        {
            "title": "Terraform",
            "hex": "623CE4",
            "source": "https://www.hashicorp.com/brand#terraform"
        },
        {
            "title": "Tesla",
            "hex": "CC0000",
            "source": "http://www.teslamotors.com/en_GB/about"
        },
        {
            "title": "Testin",
            "hex": "007DD7",
            "source": "https://www.testin.cn/"
        },
        {
            "title": "Testing Library",
            "hex": "E33332",
            "source": "https://testing-library.com/"
        },
        {
            "title": "Textpattern",
            "hex": "FFDA44",
            "source": "https://textpattern.com/"
        },
        {
            "title": "The Conversation",
            "hex": "D8352A",
            "source": "https://theconversation.com/republishing-guidelines"
        },
        {
            "title": "The Irish Times",
            "hex": "000000",
            "source": "https://www.irishtimes.com/"
        },
        {
            "title": "The Mighty",
            "hex": "D0072A",
            "source": "https://themighty.com/"
        },
        {
            "title": "The Models Resource",
            "hex": "3A75BD",
            "source": "https://www.models-resource.com/"
        },
        {
            "title": "The Movie Database",
            "hex": "01D277",
            "source": "https://www.themoviedb.org/about/logos-attribution"
        },
        {
            "title": "The Register",
            "hex": "FF0000",
            "source": "https://www.theregister.co.uk/"
        },
        {
            "title": "The Sounds Resource",
            "hex": "39BE6B",
            "source": "https://www.sounds-resource.com/"
        },
        {
            "title": "The Spriters Resource",
            "hex": "BE3939",
            "source": "https://www.spriters-resource.com/"
        },
        {
            "title": "The Washington Post",
            "hex": "231F20",
            "source": "https://www.washingtonpost.com/brand-studio/archive/"
        },
        {
            "title": "ThinkPad",
            "hex": "EE2624",
            "source": "https://www.lenovo.com/us/en/thinkpad"
        },
        {
            "title": "Three.js",
            "hex": "000000",
            "source": "https://github.com/mrdoob/three.js/blob/a567b810cfcb7f6a03e4faea99f03c53081da477/files/icon.svg"
        },
        {
            "title": "Threema",
            "hex": "3FE669",
            "source": "https://threema.ch/en/press"
        },
        {
            "title": "Thumbtack",
            "hex": "009FD9",
            "source": "https://www.thumbtack.com/press/media-resources/"
        },
        {
            "title": "Thunderbird",
            "hex": "0A84FF",
            "source": "https://demo.identihub.co/thunderbird"
        },
        {
            "title": "Thymeleaf",
            "hex": "005F0F",
            "source": "https://github.com/thymeleaf/thymeleaf-dist/tree/master/src/artwork/thymeleaf%202016"
        },
        {
            "title": "Ticketmaster",
            "hex": "026CDF",
            "source": "https://design.ticketmaster.com/brand/overview/"
        },
        {
            "title": "Tidal",
            "hex": "000000",
            "source": "https://tidal.com"
        },
        {
            "title": "Tide",
            "hex": "4050FB",
            "source": "https://www.tide.co/newsroom/"
        },
        {
            "title": "TikTok",
            "hex": "000000",
            "source": "https://tiktok.com"
        },
        {
            "title": "Tile",
            "hex": "000000",
            "source": "https://www.thetileapp.com/"
        },
        {
            "title": "Timescale",
            "hex": "FDB515",
            "source": "https://www.timescale.com/"
        },
        {
            "title": "Tinder",
            "hex": "FF6B6B",
            "source": "http://www.gotinder.com/press"
        },
        {
            "title": "TinyLetter",
            "hex": "ED1C24",
            "source": "https://tinyletter.com/site/press"
        },
        {
            "title": "tmux",
            "hex": "1BB91F",
            "source": "https://github.com/tmux/tmux/tree/f04cc3997629823f0e304d4e4184e2ec93c703f0/logo"
        },
        {
            "title": "Todoist",
            "hex": "E44332",
            "source": "https://doist.com/press/"
        },
        {
            "title": "Toggl",
            "hex": "E01B22",
            "source": "https://toggl.com/media-toolkit"
        },
        {
            "title": "Tokyo Metro",
            "hex": "149DD3",
            "source": "https://en.wikipedia.org/wiki/File:TokyoMetro.svg"
        },
        {
            "title": "Tomorrowland",
            "hex": "000000",
            "source": "https://global.tomorrowland.com/"
        },
        {
            "title": "Topcoder",
            "hex": "29A7DF",
            "source": "http://topcoder.com/"
        },
        {
            "title": "Toptal",
            "hex": "3863A0",
            "source": "https://www.toptal.com/branding"
        },
        {
            "title": "Tor Browser",
            "hex": "7D4698",
            "source": "https://styleguide.torproject.org/brand-assets/"
        },
        {
            "title": "Tor Project",
            "hex": "7E4798",
            "source": "https://styleguide.torproject.org/brand-assets/"
        },
        {
            "title": "Toshiba",
            "hex": "FF0000",
            "source": "https://commons.wikimedia.org/wiki/File:Toshiba_logo.svg"
        },
        {
            "title": "Toyota",
            "hex": "EB0A1E",
            "source": "https://www.toyota.com/brandguidelines/logo/",
            "guidelines": "https://www.toyota.com/brandguidelines/"
        },
        {
            "title": "TP-Link",
            "hex": "4ACBD6",
            "source": "https://www.tp-link.com/"
        },
        {
            "title": "TrainerRoad",
            "hex": "E12726",
            "source": "https://www.trainerroad.com/"
        },
        {
            "title": "Trakt",
            "hex": "ED1C24",
            "source": "https://trakt.tv"
        },
        {
            "title": "TransferWise",
            "hex": "00B9FF",
            "source": "https://brand.transferwise.com/logo"
        },
        {
            "title": "Transport for Ireland",
            "hex": "113B92",
            "source": "https://tfl.gov.uk/"
        },
        {
            "title": "Transport for London",
            "hex": "00B274",
            "source": "https://www.transportforireland.ie/"
        },
        {
            "title": "Travis CI",
            "hex": "3EAAAF",
            "source": "https://travis-ci.com/logo"
        },
        {
            "title": "Treehouse",
            "hex": "5FCF80",
            "source": "https://teamtreehouse.com/about"
        },
        {
            "title": "Trello",
            "hex": "0079BF",
            "source": "https://trello.com/about/branding"
        },
        {
            "title": "Trend Micro",
            "hex": "D71921",
            "source": "https://www.trendmicro.com/"
        },
        {
            "title": "Treyarch",
            "hex": "000000",
            "source": "https://upload.wikimedia.org/wikipedia/en/7/7a/Treyarch_logo.svg"
        },
        {
            "title": "Triller",
            "hex": "FF0089",
            "source": "https://triller.co/static/media/illustrations/logo-full-white.svg"
        },
        {
            "title": "Trip.com",
            "hex": "287DFA",
            "source": "https://careers.trip.com/"
        },
        {
            "title": "Tripadvisor",
            "hex": "34E0A1",
            "source": "https://tripadvisor.mediaroom.com/logo-guidelines"
        },
        {
            "title": "Trove",
            "hex": "609540",
            "source": "https://trove.nla.gov.au/"
        },
        {
            "title": "TrueNAS",
            "hex": "0095D5",
            "source": "https://www.truenas.com/"
        },
        {
            "title": "Trulia",
            "hex": "53B50A",
            "source": "http://www.trulia.com"
        },
        {
            "title": "Trusted Shops",
            "hex": "FFDC0F",
            "source": "https://brand.trustedshops.com/d/dorIFVeUmcN9/corporate-design"
        },
        {
            "title": "Trustpilot",
            "hex": "00B67A",
            "source": "https://support.trustpilot.com/hc/en-us/articles/206289947-Trustpilot-Brand-Assets-Style-Guide"
        },
        {
            "title": "Try It Online",
            "hex": "303030",
            "source": "https://tio.run/"
        },
        {
            "title": "TryHackMe",
            "hex": "212C42",
            "source": "https://tryhackme.com/about"
        },
        {
            "title": "ts-node",
            "hex": "3178C6",
            "source": "https://typestrong.org/ts-node/"
        },
        {
            "title": "TUI",
            "hex": "70CBF4",
            "source": "https://www.tuiholidays.ie/"
        },
        {
            "title": "Tumblr",
            "hex": "36465D",
            "source": "https://www.tumblr.com/logo"
        },
        {
            "title": "TuneIn",
            "hex": "14D8CC",
            "source": "https://cms.tunein.com/press/"
        },
        {
            "title": "TurboSquid",
            "hex": "FF8135",
            "source": "https://www.brand.turbosquid.com/"
        },
        {
            "title": "Turkish Airlines",
            "hex": "C70A0C",
            "source": "https://www.turkishairlines.com/tr-int/basin-odasi/logo-arsivi/index.html"
        },
        {
            "title": "Tutanota",
            "hex": "840010",
            "source": "https://github.com/tutao/tutanota/blob/8ff5f0e7d78834ac8fcb0f2357c394b757ea4793/resources/images/logo-solo-red.svg"
        },
        {
            "title": "TV Time",
            "hex": "FFD400",
            "source": "https://www.tvtime.com/"
        },
        {
            "title": "Twilio",
            "hex": "F22F46",
            "source": "https://www.twilio.com/company/brand"
        },
        {
            "title": "Twitch",
            "hex": "9146FF",
            "source": "https://brand.twitch.tv"
        },
        {
            "title": "Twitter",
            "hex": "1DA1F2",
            "source": "https://brand.twitter.com"
        },
        {
            "title": "Twoo",
            "hex": "FF7102",
            "source": "http://www.twoo.com/about/press"
        },
        {
            "title": "TypeScript",
            "hex": "3178C6",
            "source": "https://www.staging-typescript.org/branding"
        },
        {
            "title": "TYPO3",
            "hex": "FF8700",
            "source": "https://typo3.com/fileadmin/assets/typo3logos/typo3_bullet_01.svg"
        },
        {
            "title": "Uber",
            "hex": "000000",
            "source": "https://www.uber.com/media/"
        },
        {
            "title": "Uber Eats",
            "hex": "06C167",
            "source": "https://www.ubereats.com"
        },
        {
            "title": "Ubiquiti",
            "hex": "0559C9",
            "source": "https://www.ui.com/marketing/#logos"
        },
        {
            "title": "Ubisoft",
            "hex": "000000",
            "source": "https://www.ubisoft.com/en-US/company/overview.aspx"
        },
        {
            "title": "uBlock Origin",
            "hex": "800000",
            "source": "https://github.com/gorhill/uBlock/blob/master/src/img/ublock.svg"
        },
        {
            "title": "Ubuntu",
            "hex": "E95420",
            "source": "https://design.ubuntu.com/brand/ubuntu-logo/"
        },
        {
            "title": "Udacity",
            "hex": "02B3E4",
            "source": "https://www.udacity.com"
        },
        {
            "title": "Udemy",
            "hex": "EC5252",
            "source": "https://about.udemy.com/newbrand/"
        },
        {
            "title": "UIkit",
            "hex": "2396F3",
            "source": "https://getuikit.com"
        },
        {
            "title": "Ulule",
            "hex": "18A5D6",
            "source": "https://ulule.frontify.com/d/EX3dK8qsXgqh/branding-guidelines"
        },
        {
            "title": "Umbraco",
            "hex": "3544B1",
            "source": "https://umbraco.com/"
        },
        {
            "title": "Unacademy",
            "hex": "08BD80",
            "source": "https://unacademy.com/"
        },
        {
            "title": "Undertale",
            "hex": "E71D29",
            "source": "https://undertale.com/"
        },
        {
            "title": "Unicode",
            "hex": "5455FE",
            "source": "https://en.wikipedia.org/wiki/Unicode"
        },
        {
            "title": "Unilever",
            "hex": "1F36C7",
            "source": "https://www.unilever.co.uk/about/who-we-are/our-logo/"
        },
        {
            "title": "United Airlines",
            "hex": "002244",
            "source": "https://en.wikipedia.org/wiki/File:United_Airlines_Logo.svg"
        },
        {
            "title": "Unity",
            "hex": "000000",
            "source": "https://unity.com/"
        },
        {
            "title": "Unraid",
            "hex": "F15A2C",
            "source": "https://unraid.net/"
        },
        {
            "title": "Unreal Engine",
            "hex": "313131",
            "source": "https://www.unrealengine.com/en-US/branding"
        },
        {
            "title": "Unsplash",
            "hex": "000000",
            "source": "https://unsplash.com/"
        },
        {
            "title": "Untangle",
            "hex": "68BD49",
            "source": "https://www.untangle.com/company-overview/"
        },
        {
            "title": "Untappd",
            "hex": "FFC000",
            "source": "https://untappd.com/"
        },
        {
            "title": "UpLabs",
            "hex": "3930D8",
            "source": "https://www.uplabs.com/"
        },
        {
            "title": "Uploaded",
            "hex": "0E70CB",
            "source": "https://www.uploaded.net"
        },
        {
            "title": "UPS",
            "hex": "150400",
            "source": "https://www.ups.com/"
        },
        {
            "title": "Upwork",
            "hex": "6FDA44",
            "source": "https://www.upwork.com/press/"
        },
        {
            "title": "USPS",
            "hex": "333366",
            "source": "https://www.usps.com/"
        },
        {
            "title": "V",
            "hex": "5D87BF",
            "source": "https://github.com/vlang/v-logo"
        },
        {
            "title": "V8",
            "hex": "4B8BF5",
            "source": "https://v8.dev/logo"
        },
        {
            "title": "Vaadin",
            "hex": "00B4F0",
            "source": "https://vaadin.com/trademark",
            "guidelines": "https://vaadin.com/trademark"
        },
        {
            "title": "Vagrant",
            "hex": "1563FF",
            "source": "https://www.hashicorp.com/brand#vagrant"
        },
        {
            "title": "Valve",
            "hex": "F74843",
            "source": "https://www.valvesoftware.com/"
        },
        {
            "title": "Vapor",
            "hex": "0D0D0D",
            "source": "https://vapor.codes/"
        },
        {
            "title": "Vault",
            "hex": "000000",
            "source": "https://www.hashicorp.com/brand"
        },
        {
            "title": "Vauxhall",
            "hex": "EB001E",
            "source": "https://www.stellantis.com/en/brands/vauxhall"
        },
        {
            "title": "vBulletin",
            "hex": "184D66",
            "source": "https://commons.wikimedia.org/wiki/File:VBulletin.svg"
        },
        {
            "title": "Vector Logo Zone",
            "hex": "184D66",
            "source": "https://www.vectorlogo.zone/"
        },
        {
            "title": "Vectorworks",
            "hex": "000000",
            "source": "https://www.vectorworks.net/en-US"
        },
        {
            "title": "Veeam",
            "hex": "00B336",
            "source": "https://www.veeam.com/newsroom/veeam-graphics.html"
        },
        {
            "title": "Veepee",
            "hex": "EC008C",
            "source": "https://www.veepee.fr/"
        },
        {
            "title": "Venmo",
            "hex": "3D95CE",
            "source": "https://venmo.com/about/brand/"
        },
        {
            "title": "Vercel",
            "hex": "000000",
            "source": "https://vercel.com/design"
        },
        {
            "title": "Veritas",
            "hex": "B1181E",
            "source": "https://my.veritas.com/cs/groups/partner/documents/styleguide/mdaw/mdq5/~edisp/tus3cpeapp3855186572.pdf"
        },
        {
            "title": "Verizon",
            "hex": "CD040B",
            "source": "https://www.verizondigitalmedia.com/about/logo-usage/"
        },
        {
            "title": "vFairs",
            "hex": "EF4678",
            "source": "https://www.vfairs.com/"
        },
        {
            "title": "Viadeo",
            "hex": "F88D2D",
            "source": "http://corporate.viadeo.com/en/media/resources"
        },
        {
            "title": "Viber",
            "hex": "7360F2",
            "source": "https://www.viber.com/brand-center/"
        },
        {
            "title": "Vim",
            "hex": "019733",
            "source": "https://commons.wikimedia.org/wiki/File:Vimlogo.svg"
        },
        {
            "title": "Vimeo",
            "hex": "1AB7EA",
            "source": "https://vimeo.com/about/brand_guidelines"
        },
        {
            "title": "Vimeo Livestream",
            "hex": "0A0A20",
            "source": "https://livestream.com"
        },
        {
            "title": "Vine",
            "hex": "11B48A",
            "source": "https://vine.co/logo"
        },
        {
            "title": "Virb",
            "hex": "0093DA",
            "source": "http://virb.com/about"
        },
        {
            "title": "VirtualBox",
            "hex": "183A61",
            "source": "https://commons.wikimedia.org/wiki/File:Virtualbox_logo.png"
        },
        {
            "title": "VirusTotal",
            "hex": "394EFF",
            "source": "https://www.virustotal.com/"
        },
        {
            "title": "Visa",
            "hex": "1A1F71",
            "source": "https://merchantsignageeu.visa.com/product.asp?dptID=696"
        },
        {
            "title": "Visual Studio",
            "hex": "5C2D91",
            "source": "https://visualstudio.microsoft.com/"
        },
        {
            "title": "Visual Studio Code",
            "hex": "007ACC",
            "source": "https://commons.wikimedia.org/wiki/File:Visual_Studio_Code_1.35_icon.svg"
        },
        {
            "title": "Vivaldi",
            "hex": "EF3939",
            "source": "https://vivaldi.com/press/"
        },
        {
            "title": "Vivino",
            "hex": "AA1329",
            "source": "https://www.vivino.com/press"
        },
        {
            "title": "VK",
            "hex": "4680C2",
            "source": "https://vk.com/brand"
        },
        {
            "title": "VLC media player",
            "hex": "FF8800",
            "source": "http://git.videolan.org/?p=vlc.git;a=tree;f=extras/package/macosx/asset_sources"
        },
        {
            "title": "VMware",
            "hex": "607078",
            "source": "https://myvmware.workspaceair.com/"
        },
        {
            "title": "Vodafone",
            "hex": "E60000",
            "source": "https://web.vodafone.com.eg/"
        },
        {
            "title": "Volkswagen",
            "hex": "151F5D",
            "source": "https://www.volkswagen.ie/"
        },
        {
            "title": "Volvo",
            "hex": "003057",
            "source": "https://www.media.volvocars.com/global/en-gb/logos"
        },
        {
            "title": "Vonage",
            "hex": "FFFFFF",
            "source": "https://www.vonage.com"
        },
        {
            "title": "VOX",
            "hex": "DA074A",
            "source": "https://commons.wikimedia.org/wiki/File:VOX_Logo_2013.svg"
        },
        {
            "title": "VSCO",
            "hex": "000000",
            "source": "https://vsco.co/about/press/vsco-releases-redesigned-mobile-app"
        },
        {
            "title": "Vue.js",
            "hex": "4FC08D",
            "source": "https://github.com/vuejs/art"
        },
        {
            "title": "Vuetify",
            "hex": "1867C0",
            "source": "https://vuetifyjs.com/"
        },
        {
            "title": "Vulkan",
            "hex": "AC162C",
            "source": "https://www.khronos.org/legal/trademarks/"
        },
        {
            "title": "Vultr",
            "hex": "007BFC",
            "source": "https://www.vultr.com/company/brand-assets/"
        },
        {
            "title": "W3C",
            "hex": "005A9C",
            "source": "https://www.w3.org/Consortium/Legal/logo-usage-20000308"
        },
        {
            "title": "Wagtail",
            "hex": "43B1B0",
            "source": "https://github.com/wagtail/wagtail/blob/e3e46e23b780aa2b1b521de081cb81872f77466d/wagtail/admin/static_src/wagtailadmin/images/wagtail-logo.svg"
        },
        {
            "title": "WakaTime",
            "hex": "000000",
            "source": "https://wakatime.com/legal/logos-and-trademark-usage"
        },
        {
            "title": "WALKMAN",
            "hex": "000000",
            "source": "https://en.wikipedia.org/wiki/File:Walkman_logo.svg"
        },
        {
            "title": "Wappalyzer",
            "hex": "32067C",
            "source": "https://www.wappalyzer.com/"
        },
        {
            "title": "Warner Bros.",
            "hex": "004DB4",
            "source": "https://www.warnerbros.com/"
        },
        {
            "title": "Wattpad",
            "hex": "FF500A",
            "source": "https://company.wattpad.com/media-kit"
        },
        {
            "title": "Waze",
            "hex": "33CCFF",
            "source": "https://www.waze.com/"
        },
        {
            "title": "Wear OS",
            "hex": "4285F4",
            "source": "https://partnermarketinghub.withgoogle.com/#/brands/"
        },
        {
            "title": "Weasyl",
            "hex": "990000",
            "source": "https://www.weasyl.com/"
        },
        {
            "title": "WebAssembly",
            "hex": "654FF0",
            "source": "https://webassembly.org/"
        },
        {
            "title": "WebAuthn",
            "hex": "3423A6",
            "source": "https://github.com/apowers313/webauthn-logos"
        },
        {
            "title": "webcomponents.org",
            "hex": "29ABE2",
            "source": "https://www.webcomponents.org/"
        },
        {
            "title": "WebdriverIO",
            "hex": "EA5906",
            "source": "https://webdriver.io/docs/api/"
        },
        {
            "title": "Webflow",
            "hex": "4353FF",
            "source": "https://webflow.com/"
        },
        {
            "title": "WebGL",
            "hex": "990000",
            "source": "https://www.khronos.org/legal/trademarks/"
        },
        {
            "title": "Webmin",
            "hex": "7DA0D0",
            "source": "https://github.com/webmin/webmin/blob/84d2d3d17f638a43939220f78b83bfefbae37f76/images/webmin-blue.svg"
        },
        {
            "title": "WebMoney",
            "hex": "036CB5",
            "source": "https://www.webmoney.ru/rus/developers/logos.shtml"
        },
        {
            "title": "Webpack",
            "hex": "8DD6F9",
            "source": "https://webpack.js.org/branding/"
        },
        {
            "title": "WebRTC",
            "hex": "333333",
            "source": "https://webrtc.org/press/"
        },
        {
            "title": "WebStorm",
            "hex": "000000",
            "source": "https://www.jetbrains.com/company/brand/logos/",
            "guidelines": "https://www.jetbrains.com/company/brand/"
        },
        {
            "title": "WeChat",
            "hex": "07C160",
            "source": "https://wechat.design/standard/download/brand"
        },
        {
            "title": "Weights & Biases",
            "hex": "FFBE00",
            "source": "https://wandb.ai/"
        },
        {
            "title": "WEMO",
            "hex": "72D44C",
            "source": "https://commons.wikimedia.org/wiki/File:WeMoApp.svg"
        },
        {
            "title": "WeTransfer",
            "hex": "409FFF",
            "source": "https://wetransfer.com/"
        },
        {
            "title": "WhatsApp",
            "hex": "25D366",
            "source": "https://www.whatsappbrand.com"
        },
        {
            "title": "When I Work",
            "hex": "51A33D",
            "source": "https://wheniwork.com/"
        },
        {
            "title": "WhiteSource",
            "hex": "161D4E",
            "source": "https://www.whitesourcesoftware.com/whitesource-media-kit/"
        },
        {
            "title": "Wii",
            "hex": "8B8B8B",
            "source": "https://de.wikipedia.org/wiki/Datei:WiiU.svg"
        },
        {
            "title": "Wii U",
            "hex": "8B8B8B",
            "source": "https://de.wikipedia.org/wiki/Datei:WiiU.svg"
        },
        {
            "title": "Wikidata",
            "hex": "006699",
            "source": "https://commons.wikimedia.org/wiki/File:Wikidata-logo-en.svg"
        },
        {
            "title": "Wikimedia Commons",
            "hex": "006699",
            "source": "https://commons.wikimedia.org/wiki/File:Commons-logo.svg"
        },
        {
            "title": "Wikipedia",
            "hex": "000000",
            "source": "https://en.wikipedia.org/wiki/Logo_of_Wikipedia"
        },
        {
            "title": "Wikiquote",
            "hex": "006699",
            "source": "https://commons.wikimedia.org/wiki/File:Wikiquote-logo.svg"
        },
        {
            "title": "Wikivoyage",
            "hex": "006699",
            "source": "https://upload.wikimedia.org/wikipedia/commons/d/d1/Wikivoyage-Logo-v3-en.svg"
        },
        {
            "title": "Windows",
            "hex": "0078D6",
            "source": "https://commons.wikimedia.org/wiki/File:Windows_10_Logo.svg"
        },
        {
            "title": "Windows 95",
            "hex": "008080",
            "source": "https://en.wikipedia.org/wiki/Windows_95"
        },
        {
            "title": "Windows Terminal",
            "hex": "4D4D4D",
            "source": "https://github.com/microsoft/terminal/blob/a90289548f8548bf5c370a4b141b4b815c22616b/res/terminal/Terminal_HC.svg"
        },
        {
            "title": "Windows XP",
            "hex": "003399",
            "source": "https://commons.wikimedia.org/wiki/File:Windows_logo_-_2002%E2%80%932012_(Multicolored).svg"
        },
        {
            "title": "Winmate",
            "hex": "C11920",
            "source": "https://www.winmate.com/NewsAndEvents/Publications"
        },
        {
            "title": "Wipro",
            "hex": "341C53",
            "source": "https://www.wipro.com/content/dam/nexus/en/service-lines/applications/latest-thinking/state-of-cybersecurity-report-2019.pdf"
        },
        {
            "title": "Wire",
            "hex": "000000",
            "source": "http://brand.wire.com"
        },
        {
            "title": "WireGuard",
            "hex": "88171A",
            "source": "https://www.wireguard.com/img/wireguard.svg"
        },
        {
            "title": "Wireshark",
            "hex": "1679A7",
            "source": "https://gitlab.com/wanduow/wireshark/-/blob/master/image/wsicon.svg"
        },
        {
            "title": "Wish",
            "hex": "2FB7EC",
            "source": "https://wish.com/"
        },
        {
            "title": "Wistia",
            "hex": "54BBFF",
            "source": "https://wistia.com/about/assets"
        },
        {
            "title": "Wix",
            "hex": "0C6EFC",
            "source": "http://www.wix.com/about/design-assets"
        },
        {
            "title": "Wizz Air",
            "hex": "C6007E",
            "source": "https://wizzair.com/en-gb/information-and-services/about-us/press-office/logos"
        },
        {
            "title": "Wolfram",
            "hex": "DD1100",
            "source": "http://company.wolfram.com/press-center/wolfram-corporate/"
        },
        {
            "title": "Wolfram Language",
            "hex": "DD1100",
            "source": "http://company.wolfram.com/press-center/language/"
        },
        {
            "title": "Wolfram Mathematica",
            "hex": "DD1100",
            "source": "http://company.wolfram.com/press-center/mathematica/"
        },
        {
            "title": "Woo",
            "hex": "96588A",
            "source": "https://woocommerce.com/style-guide/"
        },
        {
            "title": "WooCommerce",
            "hex": "96588A",
            "source": "https://woocommerce.com/style-guide/"
        },
        {
            "title": "WordPress",
            "hex": "21759B",
            "source": "https://wordpress.org/about/logos"
        },
        {
            "title": "Workplace",
            "hex": "20252D",
            "source": "https://en.facebookbrand.com/"
        },
        {
            "title": "World Health Organization",
            "hex": "0093D5",
            "source": "https://www.who.int/"
        },
        {
            "title": "WP Engine",
            "hex": "0ECAD4",
            "source": "https://wpengine.com/brand-assets/"
        },
        {
            "title": "WP Rocket",
            "hex": "F56640",
            "source": "https://wp-rocket.me/"
        },
        {
            "title": "write.as",
            "hex": "5BC4EE",
            "source": "https://write.as/brand"
        },
        {
            "title": "WWE",
            "hex": "000000",
            "source": "https://commons.wikimedia.org/wiki/File:WWE_Network_logo.svg"
        },
        {
            "title": "X-Pack",
            "hex": "005571",
            "source": "https://www.elastic.co/brand"
        },
        {
            "title": "X.Org",
            "hex": "F28834",
            "source": "https://upload.wikimedia.org/wikipedia/commons/9/90/X.Org_Logo.svg"
        },
        {
            "title": "Xamarin",
            "hex": "3498DB",
            "source": "https://github.com/dotnet/swag/tree/master/xamarin"
        },
        {
            "title": "XAML",
            "hex": "0C54C2",
            "source": "https://github.com/microsoft/microsoft-ui-xaml/issues/1185#issuecomment-529731046"
        },
        {
            "title": "XAMPP",
            "hex": "FB7A24",
            "source": "https://www.apachefriends.org/en/"
        },
        {
            "title": "Xbox",
            "hex": "107C10",
            "source": "http://mspartner-public.sharepoint.com/XBOX%20Games/Xbox%20logo's%20+%20Guidelines/Xbox%20Live/Xbox_Live_Guidelines_10-4-13.pdf"
        },
        {
            "title": "Xcode",
            "hex": "1575F9",
            "source": "https://developer.apple.com/develop/"
        },
        {
            "title": "XDA Developers",
            "hex": "EA7100",
            "source": "https://www.xda-developers.com/"
        },
        {
            "title": "Xero",
            "hex": "13B5EA",
            "source": "https://www.xero.com/uk/about/media/downloads"
        },
        {
            "title": "XFCE",
            "hex": "2284F2",
            "source": "https://www.xfce.org/download#artwork"
        },
        {
            "title": "Xiaomi",
            "hex": "FA6709",
            "source": "https://www.mi.com/global"
        },
        {
            "title": "Xilinx",
            "hex": "E01F27",
            "source": "https://www.xilinx.com"
        },
        {
            "title": "Xing",
            "hex": "006567",
            "source": "https://dev.xing.com/logo_rules"
        },
        {
            "title": "XMPP",
            "hex": "002B5C",
            "source": "https://github.com/xsf/xmpp.org/tree/00c49187e353c1a156c95562dafaf129e688fbad/content/icons"
        },
        {
            "title": "XRP",
            "hex": "25A768",
            "source": "https://xrpl.org/"
        },
        {
            "title": "XSplit",
            "hex": "0095DE",
            "source": "https://www.xsplit.com/presskit"
        },
        {
            "title": "Y Combinator",
            "hex": "F0652F",
            "source": "https://www.ycombinator.com/press/"
        },
        {
            "title": "Yahoo!",
            "hex": "6001D2",
            "source": "https://yahoo.com/"
        },
        {
            "title": "Yale",
            "hex": "FFD900",
            "source": "https://yalehome.com"
        },
        {
            "title": "Yamaha Corporation",
            "hex": "4B1E78",
            "source": "https://www.yamaha.com/en/"
        },
        {
            "title": "Yamaha Motor Corporation",
            "hex": "E60012",
            "source": "https://en.wikipedia.org/wiki/Yamaha_Motor_Company"
        },
        {
            "title": "Yammer",
            "hex": "106EBE",
            "source": "https://developer.microsoft.com/en-us/fabric#/styles/web/colors/products"
        },
        {
            "title": "Yandex",
            "hex": "FF0000",
            "source": "https://yandex.com/company/general_info/logotype_rules"
        },
        {
            "title": "Yarn",
            "hex": "2C8EBB",
            "source": "https://github.com/yarnpkg/assets"
        },
        {
            "title": "Yelp",
            "hex": "D32323",
            "source": "https://www.yelp.com/styleguide/icons"
        },
        {
            "title": "Yoast",
            "hex": "A4286A",
            "source": "https://yoast.com/media/logo/"
        },
        {
            "title": "YourTravel.TV",
            "hex": "F79025",
            "source": "https://yourtravel.tv"
        },
        {
            "title": "YouTube",
            "hex": "FF0000",
            "source": "https://www.youtube.com/yt/about/brand-resources/#logos-icons-colors"
        },
        {
            "title": "YouTube Gaming",
            "hex": "FF0000",
            "source": "https://gaming.youtube.com/"
        },
        {
            "title": "YouTube Music",
            "hex": "FF0000",
            "source": "https://partnermarketinghub.withgoogle.com/#/brands/"
        },
        {
            "title": "YouTube Studio",
            "hex": "FF0000",
            "source": "https://www.youtube.com/"
        },
        {
            "title": "YouTube TV",
            "hex": "FF0000",
            "source": "https://partnermarketinghub.withgoogle.com/#/brands/"
        },
        {
            "title": "Z-Wave",
            "hex": "1B365D",
            "source": "https://www.z-wave.com/"
        },
        {
            "title": "Zalando",
            "hex": "FF6900",
            "source": "https://www.zalando.co.uk/"
        },
        {
            "title": "Zapier",
            "hex": "FF4A00",
            "source": "https://zapier.com/about/brand"
        },
        {
            "title": "ZDF",
            "hex": "FA7D19",
            "source": "https://www.zdf.de/"
        },
        {
            "title": "Zelle",
            "hex": "6D1ED4",
            "source": "https://www.zellepay.com/"
        },
        {
            "title": "Zend",
            "hex": "0679EA",
            "source": "https://www.zend.com/"
        },
        {
            "title": "Zend Framework",
            "hex": "68B604",
            "source": "https://framework.zend.com/"
        },
        {
            "title": "Zendesk",
            "hex": "03363D",
            "source": "https://brandland.zendesk.com/"
        },
        {
            "title": "Zenn",
            "hex": "3EA8FF",
            "source": "https://zenn.dev/mediakit"
        },
        {
            "title": "ZeroMQ",
            "hex": "DF0000",
            "source": "https://github.com/zeromq/zeromq.org/blob/master/static/safari-pinned-tab.svg"
        },
        {
            "title": "Zerply",
            "hex": "9DBC7A",
            "source": "https://zerply.com/about/resources"
        },
        {
            "title": "Zhihu",
            "hex": "0084FF",
            "source": "https://www.zhihu.com/"
        },
        {
            "title": "Zigbee",
            "hex": "EB0443",
            "source": "https://zigbeealliance.org/solution/zigbee/"
        },
        {
            "title": "Zillow",
            "hex": "006AFF",
            "source": "https://www.zillow.com/"
        },
        {
            "title": "Zingat",
            "hex": "009CFB",
            "source": "https://www.zingat.com/kurumsal-logolar"
        },
        {
            "title": "Zoho",
            "hex": "C8202B",
            "source": "https://www.zoho.com/branding/"
        },
        {
            "title": "Zoiper",
            "hex": "F47920",
            "source": "https://www.zoiper.com/en/products"
        },
        {
            "title": "Zomato",
            "hex": "E23744",
            "source": "https://developers.zomato.com/"
        },
        {
            "title": "Zoom",
            "hex": "2D8CFF",
            "source": "https://zoom.us/brandguidelines"
        },
        {
            "title": "Zorin",
            "hex": "0CC1F3",
            "source": "https://zorinos.com/press/"
        },
        {
            "title": "Zotero",
            "hex": "CC2936",
            "source": "https://www.zotero.org/support/brand"
        },
        {
            "title": "Zulip",
            "hex": "FFFFFF",
            "source": "https://github.com/zulip/zulip/blob/df9e40491dc77b658d943cff36a816d46e32ce1b/static/images/logo/zulip-org-logo.svg"
        }
    ]
}<|MERGE_RESOLUTION|>--- conflicted
+++ resolved
@@ -962,15 +962,14 @@
             "source": "https://www.bankofamerica.com/"
         },
         {
-<<<<<<< HEAD
             "title": "Barclays",
             "hex": "00AEEF",
             "source": "https://home.barclays/"
-=======
+        },
+        {
             "title": "Baremetrics",
             "hex": "6078FF",
             "source": "https://baremetrics.com/"
->>>>>>> 2b000a53
         },
         {
             "title": "Basecamp",
