--- conflicted
+++ resolved
@@ -8443,19 +8443,11 @@
             "source": "https://spring.io/trademarks"
         },
         {
-<<<<<<< HEAD
-=======
             "title": "Spring Boot",
             "hex": "6DB33F",
             "source": "https://spring.io/projects"
         },
         {
-            "title": "Sprint",
-            "hex": "FFCE0A",
-            "source": "https://www.sprint.com/"
-        },
-        {
->>>>>>> 2459487e
             "title": "Spyder IDE",
             "hex": "FF0000",
             "source": "https://www.spyder-ide.org/"
