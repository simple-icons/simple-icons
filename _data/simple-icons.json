{
    "icons": [
        {
            "title": ".NET",
            "slug": "dot-net",
            "hex": "512BD4",
            "source": "https://github.com/dotnet/brand/"
        },
        {
            "title": "1001Tracklists",
            "hex": "40AEF0",
            "source": "https://www.1001tracklists.com/"
        },
        {
            "title": "1Password",
            "hex": "0094F5",
            "source": "https://1password.com/press/"
        },
        {
            "title": "3M",
            "hex": "FF0000",
            "source": "https://www.3m.com/"
        },
        {
            "title": "42",
            "hex": "000000",
            "source": "https://www.42.fr/"
        },
        {
            "title": "4D",
            "hex": "004088",
            "source": "https://www.4d.com/"
        },
        {
            "title": "500px",
            "hex": "0099E5",
            "source": "https://about.500px.com/press"
        },
        {
            "title": "A-Frame",
            "slug": "a-frame",
            "hex": "EF2D5E",
            "source": "https://aframe.io/docs/"
        },
        {
            "title": "ABB RobotStudio",
            "hex": "FF9E0F",
            "source": "https://new.abb.com/products/robotics/en/robotstudio/downloads"
        },
        {
            "title": "Abbvie",
            "hex": "071D49",
            "source": "https://www.abbvie.com/"
        },
        {
            "title": "Ableton Live",
            "hex": "000000",
            "source": "https://www.ableton.com/en/legal/branding-trademark-guidelines/"
        },
        {
            "title": "About.me",
            "slug": "about-dot-me",
            "hex": "00A98F",
            "source": "https://about.me/assets"
        },
        {
            "title": "Abstract",
            "hex": "191A1B",
            "source": "https://www.abstract.com/about/"
        },
        {
            "title": "Academia",
            "hex": "41454A",
            "source": "https://www.academia.edu/"
        },
        {
            "title": "Accenture",
            "hex": "A100FF",
            "source": "https://www.accenture.com/"
        },
        {
            "title": "Acclaim",
            "hex": "26689A",
            "source": "https://www.youracclaim.com/"
        },
        {
            "title": "Accusoft",
            "hex": "A9225C",
            "source": "https://company-39138.frontify.com/d/7EKFm12NQSa8/accusoft-corporation-style-guide#/style-guide/logo"
        },
        {
            "title": "Acer",
            "hex": "83B81A",
            "source": "https://www.acer.com/ac/en/GB/content/home"
        },
        {
            "title": "ACM",
            "hex": "0085CA",
            "source": "http://identitystandards.acm.org/"
        },
        {
            "title": "ActiGraph",
            "hex": "0B2C4A",
            "source": "http://www.actigraphcorp.com/"
        },
        {
            "title": "Activision",
            "hex": "000000",
            "source": "https://www.activision.com/"
        },
        {
            "title": "Adafruit",
            "hex": "000000",
            "source": "https://www.adafruit.com/"
        },
        {
            "title": "AdBlock",
            "hex": "F40D12",
            "source": "https://getadblock.com/"
        },
        {
            "title": "Adblock Plus",
            "hex": "C70D2C",
            "source": "https://adblockplus.org/"
        },
        {
            "title": "AddThis",
            "hex": "FF6550",
            "source": "http://www.addthis.com/"
        },
        {
            "title": "AdGuard",
            "hex": "68BC71",
            "source": "https://adguard.com/en/media-materials.html"
        },
        {
            "title": "Adobe",
            "hex": "FF0000",
            "source": "https://www.adobe.com/"
        },
        {
            "title": "Adobe Acrobat Reader",
            "hex": "EC1C24",
            "source": "https://acrobat.adobe.com/"
        },
        {
            "title": "Adobe After Effects",
            "hex": "9999FF",
            "source": "https://www.adobe.com/products/aftereffects.html"
        },
        {
            "title": "Adobe Audition",
            "hex": "9999FF",
            "source": "https://www.adobe.com/creativecloud/video.html"
        },
        {
            "title": "Adobe Creative Cloud",
            "hex": "DA1F26",
            "source": "https://www.adobe.com/creativecloud/plans.html"
        },
        {
            "title": "Adobe Dreamweaver",
            "hex": "FF61F6",
            "source": "https://www.adobe.com/products/dreamweaver.html"
        },
        {
            "title": "Adobe Fonts",
            "hex": "000B1D",
            "source": "https://www.adobe.com/creativecloud/services.html"
        },
        {
            "title": "Adobe Illustrator",
            "hex": "FF9A00",
            "source": "https://www.adobe.com/products/illustrator.html"
        },
        {
            "title": "Adobe InDesign",
            "hex": "FF3366",
            "source": "https://www.adobe.com/products/indesign.html"
        },
        {
            "title": "Adobe Lightroom",
            "hex": "31A8FF",
            "source": "https://www.adobe.com/products/photoshop-lightroom.html"
        },
        {
            "title": "Adobe Lightroom Classic",
            "hex": "31A8FF",
            "source": "https://www.adobe.com/products/photoshop-lightroom-classic.html"
        },
        {
            "title": "Adobe PhoneGap",
            "hex": "27A1C5",
            "source": "https://phonegap.com/about/logos/"
        },
        {
            "title": "Adobe Photoshop",
            "hex": "31A8FF",
            "source": "https://www.adobe.com/products/photoshop.html"
        },
        {
            "title": "Adobe Premiere Pro",
            "hex": "9999FF",
            "source": "https://www.adobe.com/ie/products/premiere.html"
        },
        {
            "title": "Adobe XD",
            "hex": "FF61F6",
            "source": "https://www.adobe.com/products/xd.html"
        },
        {
            "title": "AdonisJS",
            "hex": "220052",
            "source": "https://adonisjs.com/"
        },
        {
            "title": "Aer Lingus",
            "hex": "006272",
            "source": "https://www.aerlingus.com/"
        },
        {
            "title": "Aeroflot",
            "hex": "02458D",
            "source": "https://www.aeroflot.ru/ru-en/information/onboard/press"
        },
        {
            "title": "Aeroméxico",
            "hex": "0B2343",
            "source": "https://www.aeromexico.com/"
        },
        {
            "title": "Aerospike",
            "hex": "C41E25",
            "source": "http://pages.aerospike.com/rs/aerospike/images/Acid_Whitepaper.pdf"
        },
        {
            "title": "Affinity",
            "hex": "222324",
            "source": "https://affinity.serif.com/"
        },
        {
            "title": "Affinity Designer",
            "hex": "1B72BE",
            "source": "https://affinity.serif.com/en-gb/designer/"
        },
        {
            "title": "Affinity Photo",
            "hex": "7E4DD2",
            "source": "https://affinity.serif.com/en-gb/photo/"
        },
        {
            "title": "Affinity Publisher",
            "hex": "C9284D",
            "source": "https://affinity.serif.com/en-gb/publisher/"
        },
        {
            "title": "AI Dungeon",
            "hex": "000000",
            "source": "https://commons.wikimedia.org/wiki/File:AI_Dungeon_Logo.png"
        },
        {
            "title": "AIOHTTP",
            "hex": "2C5BB4",
            "source": "https://github.com/aio-libs/aiohttp/blob/fb5fe72b1bca3b899af579d376f5fe45745410e4/docs/aiohttp-plain.svg"
        },
        {
            "title": "Aiqfome",
            "hex": "7A1FA2",
            "source": "https://aiqfome.com"
        },
        {
            "title": "Air Canada",
            "hex": "F01428",
            "source": "https://www.aircanada.com/"
        },
        {
            "title": "Air China",
            "hex": "E30E17",
            "source": "http://www.airchina.com.cn/en/investor_relations/"
        },
        {
            "title": "Air France",
            "hex": "002157",
            "source": "https://www.airfrance.fr/"
        },
        {
            "title": "AirAsia",
            "hex": "FF0000",
            "source": "https://www.airasia.com/shop"
        },
        {
            "title": "Airbnb",
            "hex": "FF5A5F",
            "source": "https://www.airbnb.com"
        },
        {
            "title": "Airbus",
            "hex": "00205B",
            "source": "https://brand.airbus.com/brand-elements/logo.html"
        },
        {
            "title": "Aircall",
            "hex": "00B388",
            "source": "https://aircall.io/"
        },
        {
            "title": "AirPlay Audio",
            "hex": "000000",
            "source": "https://developer.apple.com/design/human-interface-guidelines/airplay/overview/icons/"
        },
        {
            "title": "AirPlay Video",
            "hex": "000000",
            "source": "https://developer.apple.com/design/human-interface-guidelines/airplay/overview/icons/"
        },
        {
            "title": "Airtable",
            "hex": "18BFFF",
            "source": "https://airtable.com/press"
        },
        {
            "title": "Alacritty",
            "hex": "F46D01",
            "source": "https://github.com/alacritty/alacritty/blob/6d8db6b9dfadd6164c4be7a053f25db8ef6b7998/extra/logo/alacritty-simple.svg"
        },
        {
            "title": "Alfa Romeo",
            "hex": "981E32",
            "source": "http://www.fcaci.com/x/Alfa"
        },
        {
            "title": "Algolia",
            "hex": "5468FF",
            "source": "https://www.algolia.com/press/?section=brand-guidelines"
        },
        {
            "title": "Alibaba Cloud",
            "hex": "FF6A00",
            "source": "https://www.alibabagroup.com/en/ir/reports"
        },
        {
            "title": "Alibaba.com",
            "slug": "alibaba-dot-com",
            "hex": "FF6A00",
            "source": "https://www.alibabagroup.com/en/ir/reports"
        },
        {
            "title": "AliExpress",
            "hex": "FF4747",
            "source": "https://www.alibabagroup.com/en/ir/reports"
        },
        {
            "title": "Alipay",
            "hex": "00A1E9",
            "source": "https://gw.alipayobjects.com/os/rmsportal/trUJZfSrlnRCcFgfZGjD.ai"
        },
        {
            "title": "Alitalia",
            "hex": "006643",
            "source": "https://www.alitalia.com/it_it/fly-alitalia/in-flight/ulisse-magazine.html"
        },
        {
            "title": "AlliedModders",
            "hex": "1578D3",
            "source": "https://forums.alliedmods.net/"
        },
        {
            "title": "AlloCiné",
            "hex": "FECC00",
            "source": "http://www.allocine.fr/"
        },
        {
            "title": "AllTrails",
            "hex": "428813",
            "source": "https://www.alltrails.com/"
        },
        {
            "title": "Alpine Linux",
            "hex": "0D597F",
            "source": "https://alpinelinux.org/"
        },
        {
            "title": "Alpine.js",
            "hex": "8BC0D0",
            "source": "https://github.com/simple-icons/simple-icons/issues/5583#issuecomment-832770167"
        },
        {
            "title": "Altium Designer",
            "hex": "A5915F",
            "source": "https://www.altium.com/altium-designer/"
        },
        {
            "title": "Amazon",
            "hex": "FF9900",
            "source": "https://worldvectorlogo.com/logo/amazon-icon"
        },
        {
            "title": "Amazon Alexa",
            "hex": "00CAFF",
            "source": "https://developer.amazon.com/docs/alexa-voice-service/logo-and-brand.html"
        },
        {
            "title": "Amazon AWS",
            "hex": "232F3E",
            "source": "https://upload.wikimedia.org/wikipedia/commons/9/93/Amazon_Web_Services_Logo.svg"
        },
        {
            "title": "Amazon DynamoDB",
            "hex": "4053D6",
            "source": "https://aws.amazon.com/architecture/icons/"
        },
        {
            "title": "Amazon Fire TV",
            "hex": "FC4C02",
            "source": "https://www.amazon.com/gp/help/customer/display.html?nodeId=201348270"
        },
        {
            "title": "Amazon Lumberyard",
            "hex": "66459B",
            "source": "https://aws.amazon.com/lumberyard/support"
        },
        {
            "title": "Amazon Pay",
            "hex": "FF9900",
            "source": "https://pay.amazon.com/"
        },
        {
            "title": "Amazon Prime",
            "hex": "00A8E1",
            "source": "https://www.amazon.com/b?node=17277626011"
        },
        {
            "title": "Amazon S3",
            "hex": "569A31",
            "source": "https://aws.amazon.com/architecture/icons/"
        },
        {
            "title": "AMD",
            "hex": "ED1C24",
            "source": "https://www.amd.com/"
        },
        {
            "title": "American Airlines",
            "hex": "0078D2",
            "source": "https://en.wikipedia.org/wiki/File:American_Airlines_logo_2013.svg"
        },
        {
            "title": "American Express",
            "hex": "2E77BC",
            "source": "https://commons.wikimedia.org/wiki/File:American_Express_logo.svg"
        },
        {
            "title": "AMP",
            "hex": "005AF0",
            "source": "https://amp.dev/"
        },
        {
            "title": "Amul",
            "hex": "ED1D24",
            "source": "https://amul.com/classic/products/horeca.php"
        },
        {
            "title": "ANA",
            "hex": "13448F",
            "source": "https://www.ana.co.jp/en/eur/the-ana-experience/brand/"
        },
        {
            "title": "Anaconda",
            "hex": "44A833",
            "source": "https://www.anaconda.com"
        },
        {
            "title": "Analogue",
            "hex": "1A1A1A",
            "source": "https://www.analogue.co/"
        },
        {
            "title": "Anchor",
            "hex": "5000B9",
            "source": "https://anchor.fm/"
        },
        {
            "title": "Andela",
            "hex": "3359DF",
            "source": "https://andela.com/press/"
        },
        {
            "title": "Android",
            "hex": "3DDC84",
            "source": "https://thepartnermarketinghub.withgoogle.com/brands/android/visual-identity/visual-identity/logo-lock-ups/"
        },
        {
            "title": "Android Auto",
            "hex": "3DDC84",
            "source": "https://thepartnermarketinghub.withgoogle.com/brands/android-auto/"
        },
        {
            "title": "Android Studio",
            "hex": "3DDC84",
            "source": "https://developer.android.com/studio/"
        },
        {
            "title": "AngelList",
            "hex": "000000",
            "source": "https://angel.co/logo"
        },
        {
            "title": "Angular",
            "hex": "DD0031",
            "source": "https://angular.io/assets/images/logos/angular/angular_solidBlack.svg"
        },
        {
            "title": "Angular Universal",
            "hex": "00ACC1",
            "source": "https://angular.io/presskit"
        },
        {
            "title": "AngularJS",
            "hex": "E23237",
            "source": "https://angularjs.org/"
        },
        {
            "title": "AniList",
            "hex": "02A9FF",
            "source": "https://anilist.co/img/icons/icon.svg"
        },
        {
            "title": "Ansible",
            "hex": "EE0000",
            "source": "https://www.ansible.com/logos"
        },
        {
            "title": "Ansys",
            "hex": "FFB71B",
            "source": "https://www.ansys.com/about-ansys/brand"
        },
        {
            "title": "Ant Design",
            "hex": "0170FE",
            "source": "https://ant.design/components/icon/"
        },
        {
            "title": "Antena 3",
            "hex": "FF7328",
            "source": "https://www.antena3.com/"
        },
        {
            "title": "AnyDesk",
            "hex": "EF443B",
            "source": "https://anydesk.com/"
        },
        {
            "title": "AOL",
            "hex": "3399FF",
            "source": "https://www.aol.com/",
            "guidelines": "https://styleguide.aol.com/"
        },
        {
            "title": "Apache",
            "hex": "D22128",
            "source": "https://www.apache.org/foundation/press/kit/"
        },
        {
            "title": "Apache Airflow",
            "hex": "017CEE",
            "source": "https://apache.org/logos/"
        },
        {
            "title": "Apache Ant",
            "hex": "A81C7D",
            "source": "https://apache.org/logos/"
        },
        {
            "title": "Apache Cassandra",
            "hex": "1287B1",
            "source": "https://upload.wikimedia.org/wikipedia/commons/5/5e/Cassandra_logo.svg"
        },
        {
            "title": "Apache CloudStack",
            "hex": "2AA5DC",
            "source": "http://cloudstack.apache.org/trademark-guidelines.html"
        },
        {
            "title": "Apache Cordova",
            "hex": "E8E8E8",
            "source": "https://cordova.apache.org/artwork/"
        },
        {
            "title": "Apache Druid",
            "hex": "29F1FB",
            "source": "https://apache.org/logos/"
        },
        {
            "title": "Apache ECharts",
            "hex": "AA344D",
            "source": "https://apache.org/logos/"
        },
        {
            "title": "Apache Flink",
            "hex": "E6526F",
            "source": "https://apache.org/logos/"
        },
        {
            "title": "Apache Groovy",
            "hex": "4298B8",
            "source": "https://groovy-lang.org/"
        },
        {
            "title": "Apache Hive",
            "hex": "FDEE21",
            "source": "https://apache.org/logos/"
        },
        {
            "title": "Apache JMeter",
            "hex": "D22128",
            "source": "https://apache.org/logos/"
        },
        {
            "title": "Apache Kafka",
            "hex": "231F20",
            "source": "https://apache.org/logos/"
        },
        {
            "title": "Apache Kylin",
            "hex": "F09D13",
            "source": "https://apache.org/logos/"
        },
        {
            "title": "Apache Maven",
            "hex": "C71A36",
            "source": "https://apache.org/logos/"
        },
        {
            "title": "Apache NetBeans IDE",
            "hex": "1B6AC6",
            "source": "https://apache.org/logos/"
        },
        {
            "title": "Apache OpenOffice",
            "hex": "0E85CD",
            "source": "https://apache.org/logos"
        },
        {
            "title": "Apache Pulsar",
            "hex": "188FFF",
            "source": "https://apache.org/logos/"
        },
        {
            "title": "Apache RocketMQ",
            "hex": "D77310",
            "source": "https://apache.org/logos/"
        },
        {
            "title": "Apache Solr",
            "hex": "D9411E",
            "source": "https://apache.org/logos/"
        },
        {
            "title": "Apache Spark",
            "hex": "E25A1C",
            "source": "https://apache.org/logos/"
        },
        {
            "title": "Apache Tomcat",
            "hex": "F8DC75",
            "source": "https://apache.org/logos/"
        },
        {
            "title": "Aparat",
            "hex": "ED145B",
            "source": "https://www.aparat.com/logo"
        },
        {
            "title": "Apollo GraphQL",
            "hex": "311C87",
            "source": "https://github.com/apollographql/space-kit/blob/9a42083746a49c9a734563f427c13233e42adcc9/logos/mark.svg"
        },
        {
            "title": "Apostrophe",
            "hex": "6236FF",
            "source": "https://github.com/apostrophecms/apostrophe/blob/a7fcc6b13831302e27f79a6fcaaf58e3a40517df/logo.svg"
        },
        {
            "title": "App Store",
            "hex": "0D96F6",
            "source": "https://developer.apple.com/app-store/"
        },
        {
            "title": "Apple",
            "hex": "000000",
            "source": "https://www.apple.com"
        },
        {
            "title": "Apple Arcade",
            "hex": "000000",
            "source": "https://www.apple.com/apple-arcade/"
        },
        {
            "title": "Apple Music",
            "hex": "FA243C",
            "source": "https://www.apple.com/itunes/marketing-on-music/identity-guidelines.html#apple-music-icon"
        },
        {
            "title": "Apple Pay",
            "hex": "000000",
            "source": "https://developer.apple.com/apple-pay/marketing/"
        },
        {
            "title": "Apple Podcasts",
            "hex": "9933CC",
            "source": "https://www.apple.com/itunes/marketing-on-podcasts/identity-guidelines.html#apple-podcasts-icon"
        },
        {
            "title": "Apple TV",
            "hex": "000000",
            "source": "https://commons.wikimedia.org/wiki/File:AppleTV.svg"
        },
        {
            "title": "AppSignal",
            "hex": "21375A",
            "source": "https://appsignal.com/"
        },
        {
            "title": "AppVeyor",
            "hex": "00B3E0",
            "source": "https://commons.wikimedia.org/wiki/File:Appveyor_logo.svg"
        },
        {
            "title": "ARAL",
            "hex": "0063CB",
            "source": "https://upload.wikimedia.org/wikipedia/commons/6/60/Aral_Logo.svg"
        },
        {
            "title": "ArangoDB",
            "hex": "DDE072",
            "source": "https://www.arangodb.com",
            "guidelines": "https://www.arangodb.com/resources/logos"
        },
        {
            "title": "Arch Linux",
            "hex": "1793D1",
            "source": "https://www.archlinux.org/art/",
            "guidelines": "https://wiki.archlinux.org/index.php/DeveloperWiki:TrademarkPolicy#Logo_Usage_Guidelines"
        },
        {
            "title": "Archicad",
            "hex": "2D50A5",
            "source": "https://graphisoft.com/contact-us/press-relations#/documents/archicad-logo-98604"
        },
        {
            "title": "Archive of Our Own",
            "hex": "990000",
            "source": "https://archiveofourown.org/"
        },
        {
            "title": "Ardour",
            "hex": "C61C3E",
            "source": "https://github.com/Ardour/ardour/tree/master/tools/misc_resources/"
        },
        {
            "title": "Arduino",
            "hex": "00979D",
            "source": "https://cdn.arduino.cc/projecthub/img/Arduino-logo.svg"
        },
        {
            "title": "ARK Ecosystem",
            "hex": "C9292C",
            "source": "https://ark.io/press-kit"
        },
        {
            "title": "Arlo",
            "hex": "49B48A",
            "source": "https://www.arlo.com/"
        },
        {
            "title": "Artix Linux",
            "hex": "10A0CC",
            "source": "https://gitea.artixlinux.org/artix/artwork/src/commit/256432e3d06b3e9024bfd6912768e80281ea3746/icons/logo-gray.svg"
        },
        {
            "title": "ArtStation",
            "hex": "13AFF0",
            "source": "https://www.artstation.com/about/logo"
        },
        {
            "title": "arXiv",
            "hex": "B31B1B",
            "source": "https://static.arxiv.org/static/base/0.15.2/images/arxiv-logo-web.svg"
        },
        {
            "title": "Asana",
            "hex": "273347",
            "source": "https://asana.com/styles"
        },
        {
            "title": "Asciidoctor",
            "hex": "E40046",
            "source": "https://github.com/asciidoctor/brand/blob/b9cf5e276616f4770c4f1227e646e7daee0cbf24/logo/logo-fill-bw.svg"
        },
        {
            "title": "asciinema",
            "hex": "D40000",
            "source": "https://github.com/asciinema/asciinema-logo"
        },
        {
            "title": "Aseprite",
            "hex": "7D929E",
            "source": "https://www.aseprite.org/"
        },
        {
            "title": "Ask Ubuntu",
            "hex": "DC461D",
            "source": "https://askubuntu.com/",
            "guidelines": "https://stackoverflow.com/legal/trademark-guidance"
        },
        {
            "title": "ASKfm",
            "hex": "DB3552",
            "source": "https://ask.fm/"
        },
        {
            "title": "AssemblyScript",
            "hex": "007AAC",
            "source": "https://www.assemblyscript.org/"
        },
        {
            "title": "ASUS",
            "hex": "000000",
            "source": "https://www.asus.com/"
        },
        {
            "title": "AT&T",
            "slug": "at-and-t",
            "hex": "009FDB",
            "source": "https://www.att.com"
        },
        {
            "title": "Atari",
            "hex": "E4202E",
            "source": "https://atarivcs.com/"
        },
        {
            "title": "Atlassian",
            "hex": "0052CC",
            "source": "https://www.atlassian.com/company/news/press-kit"
        },
        {
            "title": "Atom",
            "hex": "66595C",
            "source": "https://commons.wikimedia.org/wiki/File:Atom_editor_logo.svg"
        },
        {
            "title": "Audacity",
            "hex": "0000CC",
            "source": "https://github.com/audacity/audacity/blob/c818449c69193f5311b430fbf600d8d6cbe49047/images/audacity.svg"
        },
        {
            "title": "Audi",
            "hex": "BB0A30",
            "source": "https://www.audi.com/ci/en/intro/basics/rings.html"
        },
        {
            "title": "Audible",
            "hex": "F8991C",
            "source": "https://commons.wikimedia.org/wiki/File:Audible_logo.svg"
        },
        {
            "title": "Audio-Technica",
            "slug": "audio-technica",
            "hex": "000000",
            "source": "https://wikipedia.org/wiki/File:Audio-technica.svg"
        },
        {
            "title": "Audioboom",
            "hex": "007CE2",
            "source": "https://audioboom.com/about/brand-guidelines"
        },
        {
            "title": "Audiomack",
            "hex": "FFA200",
            "source": "https://styleguide.audiomack.com/"
        },
        {
            "title": "Aurelia",
            "hex": "ED2B88",
            "source": "https://aurelia.io/"
        },
        {
            "title": "Auth0",
            "hex": "EB5424",
            "source": "https://styleguide.auth0.com"
        },
        {
            "title": "Authy",
            "hex": "EC1C24",
            "source": "https://authy.com/"
        },
        {
            "title": "Autodesk",
            "hex": "0696D7",
            "source": "https://www.autodesk.com"
        },
        {
            "title": "AutoHotkey",
            "hex": "334455",
            "source": "https://www.autohotkey.com/"
        },
        {
            "title": "Automatic",
            "hex": "7D8084",
            "source": "https://www.automatic.com/press"
        },
        {
            "title": "Automattic",
            "hex": "3499CD",
            "source": "https://automattic.com/press/brand-materials/"
        },
        {
            "title": "Autotask",
            "hex": "E51937",
            "source": "https://www.autotask.com/branding"
        },
        {
            "title": "Aventrix",
            "hex": "0099DD",
            "source": "https://www.aventrix.com/press"
        },
        {
            "title": "Awesome Lists",
            "hex": "FC60A8",
            "source": "https://github.com/sindresorhus/awesome/tree/master/media"
        },
        {
            "title": "awesomeWM",
            "hex": "535D6C",
            "source": "https://awesomewm.org/"
        },
        {
            "title": "AWS Amplify",
            "hex": "FF9900",
            "source": "https://docs.amplify.aws/"
        },
        {
            "title": "Azure Artifacts",
            "hex": "CB2E6D",
            "source": "https://azure.microsoft.com/en-us/services/devops/artifacts/"
        },
        {
            "title": "Azure Data Explorer",
            "hex": "0078D4",
            "source": "https://azure.microsoft.com/en-us/pricing/details/data-explorer/"
        },
        {
            "title": "Azure DevOps",
            "hex": "0078D7",
            "source": "http://azure.com/devops"
        },
        {
            "title": "Azure Functions",
            "hex": "0062AD",
            "source": "https://azure.microsoft.com/en-us/services/functions"
        },
        {
            "title": "Azure Pipelines",
            "hex": "2560E0",
            "source": "https://github.com/vscode-icons/vscode-icons/blob/dc7872262c9b059c574bd16fc4cfedbb6bdf156e/icons/file_type_azurepipelines.svg"
        },
        {
            "title": "B&R Automation",
            "slug": "b-and-rautomation",
            "hex": "FF8800",
            "source": "https://www.br-automation.com/"
        },
        {
            "title": "Babel",
            "hex": "F9DC3E",
            "source": "https://github.com/babel/website/blob/93330158b6ecca1ab88d3be8dbf661f5c2da6c76/website/static/img/babel-black.svg"
        },
        {
            "title": "Badgr",
            "hex": "282C4C",
            "source": "https://info.badgr.com/"
        },
        {
            "title": "Badoo",
            "hex": "783BF9",
            "source": "https://badoo.com/team/press/"
        },
        {
            "title": "Baidu",
            "hex": "2932E1",
            "source": "https://www.baidu.com"
        },
        {
            "title": "Bamboo",
            "hex": "0052CC",
            "source": "https://www.atlassian.design/guidelines/marketing/resources/logo-files"
        },
        {
            "title": "Bancontact",
            "hex": "005498",
            "source": "https://www.bancontact.com/en/promotion-material/guidelines-logo"
        },
        {
            "title": "Bandcamp",
            "hex": "408294",
            "source": "https://bandcamp.com/buttons"
        },
        {
            "title": "BandLab",
            "hex": "DC3710",
            "source": "https://blog.bandlab.com/press/"
        },
        {
            "title": "Bandsintown",
            "hex": "00CEC8",
            "source": "https://corp.bandsintown.com/media-library"
        },
        {
            "title": "Bank of America",
            "hex": "012169",
            "source": "https://www.bankofamerica.com/"
        },
        {
            "title": "Barclays",
            "hex": "00AEEF",
            "source": "https://home.barclays/"
        },
        {
            "title": "Baremetrics",
            "hex": "6078FF",
            "source": "https://baremetrics.com/"
        },
        {
            "title": "Basecamp",
            "hex": "1D2D35",
            "source": "https://basecamp.com/about/press"
        },
        {
            "title": "Bata",
            "hex": "DD282E",
            "source": "https://www.bata.com/"
        },
        {
            "title": "Bath ASU",
            "hex": "00A3E0",
            "source": "https://bathasu.com/press/"
        },
        {
            "title": "Battle.net",
            "slug": "battle-dot-net",
            "hex": "00AEFF",
            "source": "https://www.blizzard.com/en-gb/"
        },
        {
            "title": "BBC",
            "hex": "000000",
            "source": "https://commons.wikimedia.org/wiki/File:BBC.svg",
            "guidelines": "https://www.bbc.co.uk/branding/logo-use"
        },
        {
            "title": "BBC iPlayer",
            "hex": "F54997",
            "source": "https://www.bbc.co.uk/iplayer"
        },
        {
            "title": "Beatport",
            "hex": "A8E00F",
            "source": "https://support.beatport.com/hc/en-us/articles/200353255-Beatport-Logos-and-Images"
        },
        {
            "title": "Beats",
            "hex": "005571",
            "source": "https://www.elastic.co/brand"
        },
        {
            "title": "Beats by Dre",
            "hex": "E01F3D",
            "source": "https://www.beatsbydre.com/"
        },
        {
            "title": "Behance",
            "hex": "1769FF",
            "source": "https://www.behance.net/dev/api/brand"
        },
        {
            "title": "Beijing Subway",
            "hex": "004A9D",
            "source": "https://zh.wikipedia.org/wiki/File:Beijing_Subway_Logo.svg"
        },
        {
            "title": "Bentley",
            "hex": "333333",
            "source": "https://en.wikipedia.org/wiki/File:Bentley_logo_2.svg"
        },
        {
            "title": "Betfair",
            "hex": "FFB80B",
            "source": "https://partnerships.betfair.com/"
        },
        {
            "title": "Big Cartel",
            "hex": "222222",
            "source": "https://www.bigcartel.com"
        },
        {
            "title": "bigbasket",
            "hex": "A5CD39",
            "source": "https://www.bigbasket.com/"
        },
        {
            "title": "BigCommerce",
            "hex": "121118",
            "source": "https://www.bigcommerce.co.uk/press/media-kit/"
        },
        {
            "title": "Bilibili",
            "hex": "00A1D6",
            "source": "https://www.bilibili.com/"
        },
        {
            "title": "Bing",
            "hex": "258FFA",
            "source": "https://www.bing.com/covid/"
        },
        {
            "title": "Bit",
            "hex": "73398D",
            "source": "https://bit.dev"
        },
        {
            "title": "Bitbucket",
            "hex": "0052CC",
            "source": "https://www.atlassian.com/company/news/press-kit"
        },
        {
            "title": "Bitcoin",
            "hex": "F7931A",
            "source": "https://bitcoin.org/en"
        },
        {
            "title": "Bitcoin Cash",
            "hex": "0AC18E",
            "source": "https://www.bitcoincash.org/graphics/"
        },
        {
            "title": "Bitcoin SV",
            "hex": "EAB300",
            "source": "https://bitcoinsv.com/"
        },
        {
            "title": "Bitdefender",
            "hex": "ED1C24",
            "source": "https://www.bitdefender.com/funzone/logos.html"
        },
        {
            "title": "Bitly",
            "hex": "EE6123",
            "source": "https://bitly.com/pages/press"
        },
        {
            "title": "Bitrise",
            "hex": "683D87",
            "source": "https://www.bitrise.io/presskit"
        },
        {
            "title": "Bitwarden",
            "hex": "175DDC",
            "source": "https://github.com/bitwarden/brand/blob/6182cd64321d810c6f6255db08c2a17804d2b724/icons/icon.svg"
        },
        {
            "title": "Bitwig",
            "hex": "FF5A00",
            "source": "https://www.bitwig.com/"
        },
        {
            "title": "Blackberry",
            "hex": "000000",
            "source": "https://www.blackberry.com/"
        },
        {
            "title": "Blazemeter",
            "hex": "CA2133",
            "source": "https://www.blazemeter.com/"
        },
        {
            "title": "Blazor",
            "hex": "512BD4",
            "source": "https://dotnet.microsoft.com/apps/aspnet/web-apps/blazor"
        },
        {
            "title": "Blender",
            "hex": "F5792A",
            "source": "https://www.blender.org/about/logo/"
        },
        {
            "title": "Blockchain.com",
            "slug": "blockchain-dot-com",
            "hex": "121D33",
            "source": "https://www.blockchain.com/",
            "guidelines": "https://www.blockchain.com/en/press"
        },
        {
            "title": "Blogger",
            "hex": "FF5722",
            "source": "https://www.blogger.com"
        },
        {
            "title": "Bloglovin",
            "hex": "000000",
            "source": "https://www.bloglovin.com/widgets"
        },
        {
            "title": "Blueprint",
            "hex": "137CBD",
            "source": "https://blueprintjs.com"
        },
        {
            "title": "Bluetooth",
            "hex": "0082FC",
            "source": "https://www.bluetooth.com/develop-with-bluetooth/marketing-branding/"
        },
        {
            "title": "BMC Software",
            "hex": "FE5000",
            "source": "https://www.bmc.com/"
        },
        {
            "title": "BMW",
            "hex": "0066B1",
            "source": "https://www.bmw.de/"
        },
        {
            "title": "Boeing",
            "hex": "1D439C",
            "source": "https://commons.wikimedia.org/wiki/File:Boeing_full_logo.svg"
        },
        {
            "title": "BookBub",
            "hex": "F44336",
            "source": "https://insights.bookbub.com/bookbub-follow-bookmark-buttons-for-authors-websites/"
        },
        {
            "title": "Bookmeter",
            "hex": "64BC4B",
            "source": "https://bookmeter.com/"
        },
        {
            "title": "BookStack",
            "hex": "0288D1",
            "source": "https://www.bookstackapp.com/"
        },
        {
            "title": "Boost",
            "hex": "F7901E",
            "source": "https://www.boostmobile.com/"
        },
        {
            "title": "Bootstrap",
            "hex": "7952B3",
            "source": "http://getbootstrap.com/about"
        },
        {
            "title": "Bosch",
            "hex": "EA0016",
            "source": "https://www.bosch.de/"
        },
        {
            "title": "Bose",
            "hex": "000000",
            "source": "https://developer.bose.com/sites/default/files/Bose%20AR%20Design%20Guidelines%20v1.0.pdf"
        },
        {
            "title": "Bower",
            "hex": "EF5734",
            "source": "https://bower.io/docs/about/#brand"
        },
        {
            "title": "Box",
            "hex": "0061D5",
            "source": "https://www.box.com/en-gb/about-us/press"
        },
        {
            "title": "Brand.ai",
            "slug": "brand-dot-ai",
            "hex": "0AA0FF",
            "source": "https://brand.ai/brand-ai/style"
        },
        {
            "title": "Brandfolder",
            "hex": "40D1F5",
            "source": "https://brandfolder.com/brandfolder"
        },
        {
            "title": "Brave",
            "hex": "FB542B",
            "source": "https://brave.com/brave-branding-assets/"
        },
        {
            "title": "Breaker",
            "hex": "003DAD",
            "source": "https://www.breaker.audio/i/brand"
        },
        {
            "title": "British Airways",
            "hex": "2E5C99",
            "source": "https://www.britishairways.com/travel/home/public/en_ie/"
        },
        {
            "title": "Broadcom",
            "hex": "CC092F",
            "source": "https://en.wikipedia.org/wiki/Broadcom_Inc"
        },
        {
            "title": "BT",
            "hex": "6400AA",
            "source": "https://www.bt.com/"
        },
        {
            "title": "Buddy",
            "hex": "1A86FD",
            "source": "https://buddy.works/about"
        },
        {
            "title": "Buefy",
            "hex": "7957D5",
            "source": "https://github.com/buefy/buefy/blob/a9a724efca0b531e6a64ab734889b00bf4507a9d/static/img/icons/safari-pinned-tab.svg"
        },
        {
            "title": "Buffer",
            "hex": "231F20",
            "source": "https://buffer.com/press"
        },
        {
            "title": "Bugatti",
            "hex": "BE0030",
            "source": "https://www.bugatti.com/"
        },
        {
            "title": "Bugcrowd",
            "hex": "F26822",
            "source": "https://www.bugcrowd.com/about/press-kit/"
        },
        {
            "title": "Bugsnag",
            "hex": "4949E4",
            "source": "https://www.bugsnag.com/newsroom"
        },
        {
            "title": "Buildkite",
            "hex": "14CC80",
            "source": "https://buildkite.com/brand-assets"
        },
        {
            "title": "Bulma",
            "hex": "00D1B2",
            "source": "https://github.com/jgthms/bulma/"
        },
        {
            "title": "bunq",
            "hex": "3394D7",
            "source": "https://www.bunq.com/press/"
        },
        {
            "title": "Buy Me A Coffee",
            "hex": "FFDD00",
            "source": "https://www.buymeacoffee.com/brand"
        },
        {
            "title": "BuzzFeed",
            "hex": "EE3322",
            "source": "https://www.buzzfeed.com/press/assets"
        },
        {
            "title": "byte",
            "hex": "551DEF",
            "source": "https://byte.co/byte"
        },
        {
            "title": "C",
            "hex": "A8B9CC",
            "source": "https://commons.wikimedia.org/wiki/File:The_C_Programming_Language_logo.svg"
        },
        {
            "title": "C Sharp",
            "hex": "239120",
            "source": "https://upload.wikimedia.org/wikipedia/commons/0/0d/C_Sharp_wordmark.svg"
        },
        {
            "title": "C++",
            "hex": "00599C",
            "source": "https://github.com/isocpp/logos"
        },
        {
            "title": "Cachet",
            "hex": "7ED321",
            "source": "https://cachethq.io/press"
        },
        {
            "title": "Cairo Metro",
            "hex": "C10C0C",
            "source": "https://en.wikipedia.org/wiki/File:Cairo_metro_logo2012.svg"
        },
        {
            "title": "CakePHP",
            "hex": "D33C43",
            "source": "https://cakephp.org/logos"
        },
        {
            "title": "Campaign Monitor",
            "hex": "111324",
            "source": "https://www.campaignmonitor.com/company/brand/"
        },
        {
            "title": "Canonical",
            "hex": "77216F",
            "source": "https://design.ubuntu.com/downloads/"
        },
        {
            "title": "Canva",
            "hex": "00C4CC",
            "source": "https://www.canva.com/"
        },
        {
            "title": "Capacitor",
            "hex": "119EFF",
            "source": "https://github.com/ionic-team/ionicons-site/blob/b0c97018d737b763301154231b34e1b882c0c84d/docs/ionicons/svg/logo-capacitor.svg"
        },
        {
            "title": "Car Throttle",
            "hex": "FF9C42",
            "source": "https://www.carthrottle.com/"
        },
        {
            "title": "Carto",
            "hex": "EB1510",
            "source": "https://carto.com/brand/"
        },
        {
            "title": "Cash App",
            "hex": "00C244",
            "source": "https://cash.app/press"
        },
        {
            "title": "Castbox",
            "hex": "F55B23",
            "source": "https://castbox.fm/newsroom/"
        },
        {
            "title": "Castorama",
            "hex": "0078D7",
            "source": "https://www.castorama.fr/"
        },
        {
            "title": "Castro",
            "hex": "00B265",
            "source": "http://supertop.co/castro/press/"
        },
        {
            "title": "Caterpillar",
            "hex": "FFCD11",
            "source": "https://commons.wikimedia.org/wiki/File:Caterpillar_logo.svg"
        },
        {
            "title": "CBS",
            "hex": "033963",
            "source": "https://www.cbs.com/"
        },
        {
            "title": "CD Projekt",
            "hex": "DC0D15",
            "source": "https://www.cdprojekt.com/en/media/logotypes/"
        },
        {
            "title": "Celery",
            "hex": "37814A",
            "source": "https://github.com/celery/celery/blob/4d77ddddb10797011dc10dd2e4e1e7a7467b8431/docs/images/favicon.ico"
        },
        {
            "title": "CentOS",
            "hex": "262577",
            "source": "https://wiki.centos.org/ArtWork/Brand/Logo"
        },
        {
            "title": "Ceph",
            "hex": "EF5C55",
            "source": "https://github.com/ceph/ceph/blob/b106a03dcddaee80493825e85bc5e399ab4d8746/src/pybind/mgr/dashboard/frontend/src/assets/Ceph_Logo.svg"
        },
        {
            "title": "Cesium",
            "hex": "6CADDF",
            "source": "https://cesium.com/press/"
        },
        {
            "title": "CEVO",
            "hex": "1EABE2",
            "source": "https://cevo.com/"
        },
        {
            "title": "Chai",
            "hex": "A30701",
            "source": "https://github.com/simple-icons/simple-icons/issues/4983#issuecomment-796736373"
        },
        {
            "title": "Chainlink",
            "hex": "375BD2",
            "source": "https://chain.link/brand-assets"
        },
        {
            "title": "Chakra UI",
            "hex": "319795",
            "source": "https://github.com/chakra-ui/chakra-ui/blob/327e1624d22936abb43068e1f57054e43c9c6819/logo/logomark-colored.svg"
        },
        {
            "title": "Chart.js",
            "slug": "chart-dot-js",
            "hex": "FF6384",
            "source": "https://www.chartjs.org/"
        },
        {
            "title": "ChartMogul",
            "hex": "13324B",
            "source": "https://chartmogul.com/company/"
        },
        {
            "title": "Chase",
            "hex": "117ACA",
            "source": "https://commons.wikimedia.org/wiki/File:Chase_logo_2007.svg"
        },
        {
            "title": "ChatBot",
            "hex": "FFD000",
            "source": "https://chatbot.design/"
        },
        {
            "title": "CheckiO",
            "hex": "008DB6",
            "source": "https://py.checkio.org/blog/"
        },
        {
            "title": "Checkmarx",
            "hex": "54B848",
            "source": "https://www.checkmarx.com/resources/datasheets/"
        },
        {
            "title": "Chef",
            "hex": "F09820",
            "source": "https://www.chef.io/"
        },
        {
            "title": "Chevrolet",
            "hex": "CD9834",
            "source": "https://www.chevrolet.com/content/dam/chevrolet/na/us/english/index/shopping-tools/download-catalog/02-pdf/2019-chevrolet-corvette-catalog.pdf"
        },
        {
            "title": "China Eastern Airlines",
            "hex": "1A2477",
            "source": "https://uk.ceair.com/newCMS/uk/en/content/en_Footer/Support/201904/t20190404_5763.html"
        },
        {
            "title": "China Southern Airlines",
            "hex": "008BCB",
            "source": "https://www.csair.com/en/about/investor/yejibaogao/2020/"
        },
        {
            "title": "Chocolatey",
            "hex": "80B5E3",
            "source": "https://chocolatey.org/media-kit"
        },
        {
            "title": "Chrysler",
            "hex": "000000",
            "source": "https://www.stellantis.com/en/brands/chrysler"
        },
        {
            "title": "Chupa Chups",
            "hex": "CF103E",
            "source": "https://www.chupachups.co.uk/"
        },
        {
            "title": "Cinema 4D",
            "hex": "011A6A",
            "source": "https://www.maxon.net/en/about-maxon/branding"
        },
        {
            "title": "Circle",
            "hex": "8669AE",
            "source": "https://www.circle.com/"
        },
        {
            "title": "CircleCI",
            "hex": "343434",
            "source": "https://circleci.com/press"
        },
        {
            "title": "Cirrus CI",
            "hex": "4051B5",
            "source": "https://cirrus-ci.org"
        },
        {
            "title": "Cisco",
            "hex": "1BA0D7",
            "source": "https://www.cisco.com/"
        },
        {
            "title": "Citrix",
            "hex": "452170",
            "source": "https://brand.citrix.com/"
        },
        {
            "title": "Citroën",
            "hex": "6E6E6E",
            "source": "https://citroen.pcaci.co.uk/logo.php"
        },
        {
            "title": "CiviCRM",
            "hex": "81C459",
            "source": "https://civicrm.org/trademark"
        },
        {
            "title": "CKEditor 4",
            "hex": "0287D0",
            "source": "https://github.com/ckeditor/ckeditor4/blob/7d8305ce4d12683853a563b9d6ea54e0d4686a2f/samples/img/logo.svg"
        },
        {
            "title": "Claris",
            "hex": "000000",
            "source": "https://www.claris.com/"
        },
        {
            "title": "ClickUp",
            "hex": "7B68EE",
            "source": "https://clickup.com/brand"
        },
        {
            "title": "CLion",
            "hex": "000000",
            "source": "https://www.jetbrains.com/company/brand/logos/",
            "guidelines": "https://www.jetbrains.com/company/brand/"
        },
        {
            "title": "Cliqz",
            "hex": "00AEF0",
            "source": "https://cliqz.com/design"
        },
        {
            "title": "Clockify",
            "hex": "03A9F4",
            "source": "https://clockify.me/brand-assets"
        },
        {
            "title": "Clojure",
            "hex": "5881D8",
            "source": "https://commons.wikimedia.org/wiki/File:Clojure_logo.svg"
        },
        {
            "title": "Cloud 66",
            "hex": "3C72B9",
            "source": "https://www.cloud66.com/"
        },
        {
            "title": "CloudBees",
            "hex": "1997B5",
            "source": "https://www.cloudbees.com/"
        },
        {
            "title": "CloudCannon",
            "hex": "407AFC",
            "source": "https://cloudcannon.com/"
        },
        {
            "title": "Cloudera",
            "hex": "F96702",
            "source": "https://www.cloudera.com/"
        },
        {
            "title": "Cloudflare",
            "hex": "F38020",
            "source": "https://www.cloudflare.com/logo/"
        },
        {
            "title": "Cloudsmith",
            "hex": "187EB6",
            "source": "https://cloudsmith.io/branding/"
        },
        {
            "title": "Cloudways",
            "hex": "2C39BD",
            "source": "https://www.cloudways.com/en/media-kit.php"
        },
        {
            "title": "Clubhouse",
            "hex": "6515DD",
            "source": "https://brand.clubhouse.io/",
            "guidelines": "https://brand.clubhouse.io/"
        },
        {
            "title": "Clyp",
            "hex": "3CBDB1",
            "source": "https://clyp.it/"
        },
        {
            "title": "CMake",
            "hex": "064F8C",
            "source": "https://www.kitware.com/platforms/"
        },
        {
            "title": "CNN",
            "hex": "CC0000",
            "source": "https://edition.cnn.com/"
        },
        {
            "title": "Co-op",
            "slug": "co-op",
            "hex": "00B1E7",
            "source": "http://www.co-operative.coop/corporate/press/logos/"
        },
        {
            "title": "Cockroach Labs",
            "hex": "6933FF",
            "source": "https://www.cockroachlabs.com/"
        },
        {
            "title": "CocoaPods",
            "hex": "EE3322",
            "source": "https://github.com/CocoaPods/shared_resources",
            "license": {
                "type": "CC-BY-NC-4.0"
            }
        },
        {
            "title": "Cocos",
            "hex": "55C2E1",
            "source": "https://www.cocos.com/en/"
        },
        {
            "title": "Coda",
            "hex": "F46A54",
            "source": "https://coda.io/"
        },
        {
            "title": "Codacy",
            "hex": "222F29",
            "source": "https://www.codacy.com/blog/"
        },
        {
            "title": "Code Climate",
            "hex": "000000",
            "source": "https://codeclimate.com/github/codeclimate/python-test-reporter/badges/"
        },
        {
            "title": "Codeberg",
            "hex": "2185D0",
            "source": "https://codeberg.org"
        },
        {
            "title": "Codecademy",
            "hex": "1F4056",
            "source": "https://www.codecademy.com/"
        },
        {
            "title": "CodeceptJS",
            "hex": "F6E05E",
            "source": "https://github.com/codeceptjs/codeceptjs.github.io/blob/c7917445b9a70a9daacf20986c403c3299f5c960/favicon/safari-pinned-tab.svg"
        },
        {
            "title": "CodeChef",
            "hex": "5B4638",
            "source": "https://www.codechef.com/"
        },
        {
            "title": "Codecov",
            "hex": "F01F7A",
            "source": "https://codecov.io/"
        },
        {
            "title": "CodeFactor",
            "hex": "F44A6A",
            "source": "https://www.codefactor.io/"
        },
        {
            "title": "Codeforces",
            "hex": "1F8ACB",
            "source": "http://codeforces.com/"
        },
        {
            "title": "CodeIgniter",
            "hex": "EF4223",
            "source": "https://www.codeigniter.com/help/legal"
        },
        {
            "title": "Codemagic",
            "hex": "F45E3F",
            "source": "https://codemagic.io/"
        },
        {
            "title": "CodeMirror",
            "hex": "D30707",
            "source": "https://github.com/codemirror/CodeMirror/blob/6e7aa65a8bfb64837ae9d082b674b2f5ee056d2c/doc/logo.svg"
        },
        {
            "title": "CodeNewbie",
            "hex": "6BD80B",
            "source": "https://community.codenewbie.org/"
        },
        {
            "title": "CodePen",
            "hex": "000000",
            "source": "https://blog.codepen.io/documentation/brand-assets/logos/"
        },
        {
            "title": "CodeProject",
            "hex": "FF9900",
            "source": "https://www.codeproject.com/"
        },
        {
            "title": "CodersRank",
            "hex": "67A4AC",
            "source": "https://codersrank.io"
        },
        {
            "title": "Coderwall",
            "hex": "3E8DCC",
            "source": "https://github.com/twolfson/coderwall-svg"
        },
        {
            "title": "CodeSandbox",
            "hex": "000000",
            "source": "https://codesandbox.io"
        },
        {
            "title": "Codeship",
            "hex": "004466",
            "source": "https://app.codeship.com/"
        },
        {
            "title": "Codewars",
            "hex": "B1361E",
            "source": "https://github.com/codewars/branding"
        },
        {
            "title": "Coding Ninjas",
            "hex": "DD6620",
            "source": "https://www.codingninjas.com/press-release"
        },
        {
            "title": "CodinGame",
            "hex": "F2BB13",
            "source": "https://www.codingame.com/work/press/press-kit/"
        },
        {
            "title": "Codio",
            "hex": "4574E0",
            "source": "https://codio.com"
        },
        {
            "title": "CoffeeScript",
            "hex": "2F2625",
            "source": "https://coffeescript.org/"
        },
        {
            "title": "Cognizant",
            "hex": "1A4CA1",
            "source": "https://www.cognizant.com/"
        },
        {
            "title": "Coinbase",
            "hex": "0052FF",
            "source": "https://www.coinbase.com/press"
        },
        {
            "title": "Commerzbank",
            "hex": "FFCC33",
            "source": "https://commons.wikimedia.org/wiki/Category:Commerzbank_logos"
        },
        {
            "title": "Common Workflow Language",
            "hex": "B5314C",
            "source": "https://github.com/common-workflow-language/logo/blob/54b1624bc88df6730fa7b6c928a05fc9c939e47e/CWL-Logo-nofonts.svg"
        },
        {
            "title": "Composer",
            "hex": "885630",
            "source": "https://getcomposer.org/"
        },
        {
            "title": "ComproPago",
            "hex": "00AAEF",
            "source": "https://compropago.com"
        },
        {
            "title": "Concourse",
            "hex": "3398DC",
            "source": "https://concourse-ci.org/"
        },
        {
            "title": "Conda-Forge",
            "slug": "conda-forge",
            "hex": "000000",
            "source": "https://github.com/conda-forge/conda-forge.github.io/"
        },
        {
            "title": "Conekta",
            "hex": "0A1837",
            "source": "https://www.conekta.com"
        },
        {
            "title": "Confluence",
            "hex": "172B4D",
            "source": "https://www.atlassian.com/company/news/press-kit"
        },
        {
            "title": "Consul",
            "hex": "F24C53",
            "source": "https://www.hashicorp.com/brand",
            "guidelines": "https://www.hashicorp.com/brand"
        },
        {
            "title": "Contactless Payment",
            "hex": "000000",
            "source": "https://en.wikipedia.org/wiki/Contactless_payment"
        },
        {
            "title": "Contentful",
            "hex": "2478CC",
            "source": "https://press.contentful.com/media_kits"
        },
        {
            "title": "Convertio",
            "hex": "FF3333",
            "source": "https://convertio.co/"
        },
        {
            "title": "Cookiecutter",
            "hex": "D4AA00",
            "source": "https://github.com/cookiecutter/cookiecutter/blob/52dd18513bbab7f0fbfcb2938c9644d9092247cf/logo/cookiecutter-logo.svg"
        },
        {
            "title": "Corona Engine",
            "hex": "F96F29",
            "source": "https://coronalabs.com/",
            "guidelines": "https://coronalabs.com/presskit.pdf"
        },
        {
            "title": "Corona Renderer",
            "hex": "E6502A",
            "source": "https://corona-renderer.com/about"
        },
        {
            "title": "Corsair",
            "hex": "000000",
            "source": "https://www.corsair.com",
            "guidelines": "https://www.corsair.com/press"
        },
        {
            "title": "Couchbase",
            "hex": "EA2328",
            "source": "https://www.couchbase.com/"
        },
        {
            "title": "Counter-Strike",
            "slug": "counter-strike",
            "hex": "000000",
            "source": "https://en.wikipedia.org/wiki/File:CS-GO_Logo.svg"
        },
        {
            "title": "CountingWorks PRO",
            "hex": "2E3084",
            "source": "https://www.countingworks.com/blog"
        },
        {
            "title": "Coursera",
            "hex": "0056D2",
            "source": "https://about.coursera.org/press"
        },
        {
            "title": "Coveralls",
            "hex": "3F5767",
            "source": "https://coveralls.io/"
        },
        {
            "title": "cPanel",
            "hex": "FF6C2C",
            "source": "https://cpanel.net/company/cpanel-brand-guide/"
        },
        {
            "title": "Craft CMS",
            "hex": "E5422B",
            "source": "https://craftcms.com/brand-resources"
        },
        {
            "title": "Creative Commons",
            "hex": "EF9421",
            "source": "https://creativecommons.org/"
        },
        {
            "title": "Crehana",
            "hex": "4B22F4",
            "source": "https://www.crehana.com/"
        },
        {
            "title": "Crowdin",
            "hex": "2E3340",
            "source": "https://support.crowdin.com/using-logo/"
        },
        {
            "title": "Crowdsource",
            "hex": "4285F4",
            "source": "https://crowdsource.google.com/about/"
        },
        {
            "title": "Crunchbase",
            "hex": "0288D1",
            "source": "https://www.crunchbase.com/home"
        },
        {
            "title": "Crunchyroll",
            "hex": "F47521",
            "source": "https://www.crunchyroll.com"
        },
        {
            "title": "CRYENGINE",
            "hex": "000000",
            "source": "https://www.cryengine.com/brand"
        },
        {
            "title": "Crystal",
            "hex": "000000",
            "source": "https://crystal-lang.org/media/"
        },
        {
            "title": "CSS Wizardry",
            "hex": "F43059",
            "source": "http://csswizardry.com"
        },
        {
            "title": "CSS3",
            "hex": "1572B6",
            "source": "http://www.w3.org/html/logo/"
        },
        {
            "title": "Cucumber",
            "hex": "23D96C",
            "source": "https://cucumber.io"
        },
        {
            "title": "curl",
            "hex": "073551",
            "source": "https://curl.haxx.se/logo/"
        },
        {
            "title": "CurseForge",
            "hex": "6441A4",
            "source": "https://www.curseforge.com/"
        },
        {
            "title": "Cycling '74",
            "hex": "111111",
            "source": "https://cycling74.com/"
        },
        {
            "title": "Cypress",
            "hex": "17202C",
            "source": "https://cypress.io"
        },
        {
            "title": "D-Wave Systems",
            "slug": "d-wavesystems",
            "hex": "008CD7",
            "source": "https://www.dwavesys.com/"
        },
        {
            "title": "D3.js",
            "slug": "d3-dot-js",
            "hex": "F9A03C",
            "source": "https://github.com/d3/d3-logo"
        },
        {
            "title": "Dacia",
            "hex": "122AFF",
            "source": "https://www.dacia.ro/"
        },
        {
            "title": "DAF",
            "hex": "00529B",
            "source": "https://www.daf.com/en"
        },
        {
            "title": "Dailymotion",
            "hex": "0D0D0D",
            "source": "https://about.dailymotion.com/en/press/"
        },
        {
            "title": "Daimler",
            "hex": "E6E6E6",
            "source": "https://designnavigator.daimler.com/Daimler_Corporate_Logotype_Black_DTP",
            "guidelines": "https://designnavigator.daimler.com/Daimler_Corporate_Logotype"
        },
        {
            "title": "Dark Reader",
            "hex": "141E24",
            "source": "https://github.com/simple-icons/simple-icons/pull/3348#issuecomment-667090608"
        },
        {
            "title": "Dart",
            "hex": "0175C2",
            "source": "https://github.com/dart-lang/site-shared/tree/master/src/_assets/image/dart/logo"
        },
        {
            "title": "Das Erste",
            "hex": "001A4B",
            "source": "https://en.wikipedia.org/wiki/Das_Erste"
        },
        {
            "title": "Dash",
            "hex": "008DE4",
            "source": "https://www.dash.org/brand-assets/",
            "guidelines": "https://www.dash.org/brand-guidelines/"
        },
        {
            "title": "Dashlane",
            "hex": "0E353D",
            "source": "https://brandfolder.com/dashlane/brandkitpartners"
        },
        {
            "title": "Dassault Systèmes",
            "hex": "005386",
            "source": "https://www.3ds.com/"
        },
        {
            "title": "Data Version Control",
            "aliases": {
                "aka": [
                    "DVC"
                ]
            },
            "hex": "945DD6",
            "source": "https://static.iterative.ai/logo/dvc.svg"
        },
        {
            "title": "Databricks",
            "hex": "FF3621",
            "source": "https://www.databricks.com/",
            "guidelines": "https://brand.databricks.com/Styleguide/Guide/"
        },
        {
            "title": "DataCamp",
            "hex": "03EF62",
            "source": "https://www.datacamp.com/"
        },
        {
            "title": "Datadog",
            "hex": "632CA6",
            "source": "https://www.datadoghq.com/about/resources",
            "guidelines": "https://www.datadoghq.com/about/resources/"
        },
        {
            "title": "DataStax",
            "hex": "3A3A42",
            "source": "https://www.datastax.com/brand-resources",
            "guidelines": "https://www.datastax.com/brand-resources"
        },
        {
            "title": "DatoCMS",
            "hex": "FF7751",
            "source": "https://www.datocms.com/company/brand-assets",
            "guidelines": "https://www.datocms.com/company/brand-assets"
        },
        {
            "title": "Datto",
            "hex": "199ED9",
            "source": "https://www.datto.com/brand/logos",
            "guidelines": "https://www.datto.com/brand"
        },
        {
            "title": "DAZN",
            "hex": "F8F8F5",
            "source": "https://media.dazn.com/en/assets/"
        },
        {
            "title": "dblp",
            "hex": "004F9F",
            "source": "https://dblp.org/"
        },
        {
            "title": "DC Entertainment",
            "hex": "0078F0",
            "source": "https://www.readdc.com/"
        },
        {
            "title": "De'Longhi",
            "hex": "072240",
            "source": "https://www.delonghi.com/"
        },
        {
            "title": "Debian",
            "hex": "A81D33",
            "source": "https://www.debian.org/logos",
            "guidelines": "https://www.debian.org/logos/",
            "license": {
                "type": "CC-BY-SA-3.0"
            }
        },
        {
            "title": "deepin",
            "hex": "007CFF",
            "source": "https://commons.wikimedia.org/wiki/File:Deepin_logo.svg"
        },
        {
            "title": "Deepnote",
            "hex": "3793EF",
            "source": "https://deepnote.com/"
        },
        {
            "title": "Deezer",
            "hex": "FEAA2D",
            "source": "https://deezerbrand.com/"
        },
        {
            "title": "del.icio.us",
            "slug": "delicious",
            "hex": "0000FF",
            "source": "http://del.icio.us/",
            "aliases": {
                "aka": [
                    "Delicious"
                ]
            }
        },
        {
            "title": "Deliveroo",
            "hex": "00CCBC",
            "source": "https://deliveroo.com/"
        },
        {
            "title": "Dell",
            "hex": "007DB8",
            "source": "https://www.dell.com/",
            "guidelines": "https://brand.delltechnologies.com/logos/"
        },
        {
            "title": "Delphi",
            "hex": "EE1F35",
            "source": "https://www.embarcadero.com/news/logo"
        },
        {
            "title": "Delta",
            "hex": "003366",
            "source": "https://news.delta.com/delta-air-lines-logos-brand-guidelines"
        },
        {
            "title": "Deno",
            "hex": "000000",
            "source": "https://github.com/denoland/deno_website2/blob/892750b99cc260f8b1b2a4bcea59eab9101dd67c/public/logo.svg"
        },
        {
            "title": "Dependabot",
            "hex": "025E8C",
            "source": "https://dependabot.com/"
        },
        {
            "title": "Der Spiegel",
            "hex": "E64415",
            "source": "https://www.spiegel.de/"
        },
        {
            "title": "Designer News",
            "hex": "2D72D9",
            "source": "https://www.designernews.co"
        },
        {
            "title": "Deutsche Bahn",
            "hex": "F01414",
            "source": "https://www.bahn.de/"
        },
        {
            "title": "Deutsche Bank",
            "hex": "0018A8",
            "source": "https://www.db.com/"
        },
        {
            "title": "dev.to",
            "slug": "dev-dot-to",
            "hex": "0A0A0A",
            "source": "https://dev.to/"
        },
        {
            "title": "DeviantArt",
            "hex": "05CC47",
            "source": "http://help.deviantart.com/21"
        },
        {
            "title": "Devpost",
            "hex": "003E54",
            "source": "https://github.com/challengepost/supportcenter/blob/e40066cde2ed25dc14c0541edb746ff8c6933114/images/devpost-icon-rgb.svg"
        },
        {
            "title": "devRant",
            "hex": "F99A66",
            "source": "https://devrant.com"
        },
        {
            "title": "Dgraph",
            "hex": "E50695",
            "source": "https://dgraph.io/"
        },
        {
            "title": "DHL",
            "hex": "FFCC00",
            "source": "https://www.dpdhl-brands.com/dhl/en/guides/design-basics/logo-and-claim.html",
            "guidelines": "https://www.dpdhl-brands.com/dhl/en/guides/design-basics/logo-and-claim.html"
        },
        {
            "title": "diagrams.net",
            "slug": "diagrams-dot-net",
            "hex": "F08705",
            "source": "https://github.com/jgraph/drawio/blob/4743eba8d5eaa497dc003df7bf7295b695c59bea/src/main/webapp/images/drawlogo.svg"
        },
        {
            "title": "Dialogflow",
            "hex": "FF9800",
            "source": "https://dialogflow.cloud.google.com/"
        },
        {
            "title": "Diaspora",
            "hex": "000000",
            "source": "https://wiki.diasporafoundation.org/Branding"
        },
        {
            "title": "Digg",
            "hex": "000000",
            "source": "https://digg.com/"
        },
        {
            "title": "Digi-Key Electronics",
            "slug": "digi-keyelectronics",
            "hex": "CC0000",
            "source": "https://www.digikey.com/"
        },
        {
            "title": "DigitalOcean",
            "hex": "0080FF",
            "source": "https://www.digitalocean.com/press/",
            "guidelines": "https://www.digitalocean.com/press/"
        },
        {
            "title": "Dior",
            "hex": "000000",
            "source": "https://www.dior.com/"
        },
        {
            "title": "Directus",
            "hex": "263238",
            "source": "https://directus.io/"
        },
        {
            "title": "Discogs",
            "hex": "333333",
            "source": "https://www.discogs.com/brand"
        },
        {
            "title": "Discord",
            "hex": "5865F2",
            "source": "https://discord.com/brand-new/branding",
            "guidelines": "https://discord.com/brand-new/branding"
        },
        {
            "title": "Discourse",
            "hex": "000000",
            "source": "https://www.discourse.org/"
        },
        {
            "title": "Discover",
            "hex": "FF6000",
            "source": "https://www.discovernetwork.com/en-us/business-resources/free-signage-logos"
        },
        {
            "title": "Disqus",
            "hex": "2E9FFF",
            "source": "https://disqus.com/brand"
        },
        {
            "title": "Disroot",
            "hex": "50162D",
            "source": "https://git.fosscommunity.in/disroot/assests/blob/master/d.svg"
        },
        {
            "title": "Django",
            "hex": "092E20",
            "source": "https://www.djangoproject.com/community/logos/"
        },
        {
            "title": "DLNA",
            "hex": "48A842",
            "source": "https://upload.wikimedia.org/wikipedia/de/e/eb/Digital_Living_Network_Alliance_logo.svg"
        },
        {
            "title": "Docker",
            "hex": "2496ED",
            "source": "https://www.docker.com/company/newsroom/media-resources"
        },
        {
            "title": "DocuSign",
            "hex": "FFCC22",
            "source": "https://github.com/simple-icons/simple-icons/issues/1098"
        },
        {
            "title": "Dogecoin",
            "hex": "C2A633",
            "source": "https://cryptologos.cc/dogecoin"
        },
        {
            "title": "Dolby",
            "hex": "000000",
            "source": "https://www.dolby.com/us/en/about/brand-identity.html"
        },
        {
            "title": "DoorDash",
            "hex": "FF3008",
            "source": "https://www.doordash.com/about/"
        },
        {
            "title": "Douban",
            "hex": "007722",
            "source": "https://zh.wikipedia.org/wiki/Douban"
        },
        {
            "title": "Draugiem.lv",
            "slug": "draugiem-dot-lv",
            "hex": "FF6600",
            "source": "https://www.frype.com/applications/dev/docs/logos/"
        },
        {
            "title": "Dribbble",
            "hex": "EA4C89",
            "source": "https://dribbble.com/branding"
        },
        {
            "title": "Drone",
            "hex": "212121",
            "source": "https://github.com/drone/brand"
        },
        {
            "title": "Drooble",
            "hex": "19C4BE",
            "source": "https://blog.drooble.com/press/"
        },
        {
            "title": "Dropbox",
            "hex": "0061FF",
            "source": "https://www.dropbox.com/branding"
        },
        {
            "title": "Drupal",
            "hex": "0678BE",
            "source": "https://www.drupal.org/about/media-kit/logos"
        },
        {
            "title": "DS Automobiles",
            "hex": "1D1717",
            "source": "https://www.stellantis.com/en/brands/ds"
        },
        {
            "title": "DTube",
            "hex": "F01A30",
            "source": "https://about.d.tube/mediakit.html"
        },
        {
            "title": "DuckDuckGo",
            "hex": "DE5833",
            "source": "https://duckduckgo.com/"
        },
        {
            "title": "Dunked",
            "hex": "2DA9D7",
            "source": "https://dunked.com/"
        },
        {
            "title": "Duolingo",
            "hex": "58CC02",
            "source": "https://www.duolingo.com/"
        },
        {
            "title": "dwm",
            "hex": "1177AA",
            "source": "https://dwm.suckless.org"
        },
        {
            "title": "Dynamics 365",
            "hex": "002050",
            "source": "http://thepartnerchannel.com/wp-content/uploads/Dynamics365_styleguide_092816.pdf"
        },
        {
            "title": "Dynatrace",
            "hex": "1496FF",
            "source": "https://www.dynatrace.com/company/press-kit/"
        },
        {
            "title": "EA",
            "hex": "000000",
            "source": "https://www.ea.com"
        },
        {
            "title": "Eagle",
            "hex": "0072EF",
            "source": "https://en.eagle.cool/"
        },
        {
            "title": "easyJet",
            "hex": "FF6600",
            "source": "https://www.easyjet.com"
        },
        {
            "title": "eBay",
            "hex": "E53238",
            "source": "https://go.developer.ebay.com/logos"
        },
        {
            "title": "Eclipse Che",
            "hex": "525C86",
            "source": "https://www.eclipse.org/che/"
        },
        {
            "title": "Eclipse IDE",
            "hex": "2C2255",
            "source": "https://www.eclipse.org/artwork/"
        },
        {
            "title": "Eclipse Jetty",
            "hex": "FC390E",
            "source": "https://github.com/eclipse/jetty.project/blob/dab26c601d08d350cd830c1007bb196c5196f0f6/logos/jetty-avatar.svg"
        },
        {
            "title": "Eclipse Mosquitto",
            "hex": "3C5280",
            "source": "https://github.com/eclipse/mosquitto/blob/75fc908bba90d4bd06e85efc1c4ed77952ec842c/logo/mosquitto-logo-only.svg"
        },
        {
            "title": "Eclipse Vert.x",
            "slug": "eclipsevert-dot-x",
            "hex": "782A90",
            "source": "https://github.com/vert-x3/.github/blob/1ad6612d87f35665e50a00fc32eb9c542556385d/workflow-templates/vertx-favicon.svg"
        },
        {
            "title": "EditorConfig",
            "hex": "FEFEFE",
            "source": "https://editorconfig.org"
        },
        {
            "title": "edX",
            "hex": "02262B",
            "source": "https://www.edx.org/"
        },
        {
            "title": "egghead",
            "hex": "FCFBFA",
            "source": "https://egghead.io/"
        },
        {
            "title": "Egnyte",
            "hex": "00968F",
            "source": "https://www.egnyte.com/presskit.html"
        },
        {
            "title": "Eight Sleep",
            "hex": "262729",
            "source": "https://www.eightsleep.com/press/"
        },
        {
            "title": "El Jueves",
            "hex": "BE312E",
            "source": "https://www.eljueves.es"
        },
        {
            "title": "Elastic",
            "hex": "005571",
            "source": "https://www.elastic.co/brand"
        },
        {
            "title": "Elastic Cloud",
            "hex": "005571",
            "source": "https://www.elastic.co/brand"
        },
        {
            "title": "Elastic Stack",
            "hex": "005571",
            "source": "https://www.elastic.co/brand"
        },
        {
            "title": "Elasticsearch",
            "hex": "005571",
            "source": "https://www.elastic.co/brand"
        },
        {
            "title": "Electron",
            "hex": "47848F",
            "source": "https://www.electronjs.org/"
        },
        {
            "title": "Element",
            "hex": "0DBD8B",
            "source": "https://element.io/"
        },
        {
            "title": "elementary",
            "hex": "64BAFF",
            "source": "https://elementary.io/brand"
        },
        {
            "title": "Eleventy",
            "hex": "000000",
            "source": "https://www.11ty.io"
        },
        {
            "title": "Elixir",
            "hex": "4B275F",
            "source": "https://github.com/elixir-lang/elixir-lang.github.com/tree/master/images/logo"
        },
        {
            "title": "Ello",
            "hex": "000000",
            "source": "https://ello.co"
        },
        {
            "title": "Elm",
            "hex": "1293D8",
            "source": "https://github.com/elm/foundation.elm-lang.org/blob/2d097b317d8af2aaeab49284830260a32d817305/assets/elm_logo.svg"
        },
        {
            "title": "Elsevier",
            "hex": "FF6C00",
            "source": "https://www.elsevier.com"
        },
        {
            "title": "Embarcadero",
            "hex": "ED1F35",
            "source": "https://www.embarcadero.com/news/logo"
        },
        {
            "title": "Ember.js",
            "slug": "ember-dot-js",
            "hex": "E04E39",
            "source": "https://emberjs.com/logos/",
            "guidelines": "https://emberjs.com/logos/"
        },
        {
            "title": "Emby",
            "hex": "52B54B",
            "source": "https://emby.media/"
        },
        {
            "title": "Emirates",
            "hex": "D71921",
            "source": "https://www.emirates.com/ie/english/"
        },
        {
            "title": "Emlakjet",
            "hex": "0AE524",
            "source": "https://www.emlakjet.com/kurumsal-materyaller/"
        },
        {
            "title": "Empire Kred",
            "hex": "72BE50",
            "source": "http://www.empire.kred"
        },
        {
            "title": "Enpass",
            "hex": "0D47A1",
            "source": "https://www.enpass.io/press/"
        },
        {
            "title": "Envato",
            "hex": "81B441",
            "source": "https://envato.com/"
        },
        {
            "title": "EPEL",
            "hex": "FC0000",
            "source": "https://fedoraproject.org/wiki/EPEL"
        },
        {
            "title": "Epic Games",
            "hex": "313131",
            "source": "https://dev.epicgames.com/docs/services/en-US/EpicAccountServices/DesignGuidelines/index.html#epicgamesbrandguidelines",
            "guidelines": "https://dev.epicgames.com/docs/services/en-US/EpicAccountServices/DesignGuidelines/index.html#epicgamesbrandguidelines"
        },
        {
            "title": "Epson",
            "hex": "003399",
            "source": "https://global.epson.com/IR/library/"
        },
        {
            "title": "Erlang",
            "hex": "A90533",
            "source": "https://github.com/erlang/erlide_eclipse/blob/99d1d61fde8e32ef1630ca0e1b05a6822b3d6489/meta/media/erlang-logo.svg"
        },
        {
            "title": "ESEA",
            "hex": "0E9648",
            "source": "https://play.esea.net/"
        },
        {
            "title": "ESLGaming",
            "hex": "FFFF09",
            "source": "https://brand.eslgaming.com/",
            "guidelines": "https://brand.eslgaming.com/"
        },
        {
            "title": "ESLint",
            "hex": "4B32C3",
            "source": "https://eslint.org/"
        },
        {
            "title": "ESPHome",
            "hex": "000000",
            "source": "https://esphome.io"
        },
        {
            "title": "Espressif",
            "hex": "E7352C",
            "source": "https://www.espressif.com/"
        },
        {
            "title": "Ethereum",
            "hex": "3C3C3D",
            "source": "https://ethereum.org/en/assets/"
        },
        {
            "title": "Ethiopian Airlines",
            "hex": "648B1A",
            "source": "https://corporate.ethiopianairlines.com/media/Ethiopian-Factsheet"
        },
        {
            "title": "Etihad Airways",
            "hex": "BD8B13",
            "source": "https://www.etihad.com/en-ie/manage/duty-free"
        },
        {
            "title": "Etsy",
            "hex": "F16521",
            "source": "https://www.etsy.com/uk/press"
        },
        {
            "title": "Event Store",
            "hex": "5AB552",
            "source": "https://github.com/eventstore/brand"
        },
        {
            "title": "Eventbrite",
            "hex": "F05537",
            "source": "https://www.eventbrite.com/signin/"
        },
        {
            "title": "Evernote",
            "hex": "00A82D",
            "source": "https://evernote.com/about-us",
            "guidelines": "https://evernote.com/about-us"
        },
        {
            "title": "Everplaces",
            "hex": "FA4B32",
            "source": "https://everplaces.com"
        },
        {
            "title": "EVRY",
            "hex": "063A54",
            "source": "https://www.evry.com/en/"
        },
        {
            "title": "Exercism",
            "hex": "009CAB",
            "source": "https://github.com/exercism/website-icons/blob/2ad12baa465acfaa74efc5da27a6a12f8b05e3d0/exercism/logo-icon.svg",
            "license": {
                "type": "CC-BY-3.0"
            }
        },
        {
            "title": "Expensify",
            "hex": "0185FF",
            "source": "https://use.expensify.com/press-kit",
            "guidelines": "https://use.expensify.com/press-kit"
        },
        {
            "title": "Experts Exchange",
            "hex": "00AAE7",
            "source": "https://www.experts-exchange.com/"
        },
        {
            "title": "Expo",
            "hex": "000020",
            "source": "http://expo.io/brand/"
        },
        {
            "title": "Express",
            "hex": "000000",
            "source": "https://github.com/openjs-foundation/artwork/blob/ac43961d1157f973c54f210cf5e0c9c45e3d3f10/projects/express/express-icon-black.svg"
        },
        {
            "title": "EyeEm",
            "hex": "000000",
            "source": "https://www.eyeem.com/"
        },
        {
            "title": "F-Droid",
            "slug": "f-droid",
            "hex": "1976D2",
            "source": "https://f-droid.org/"
        },
        {
            "title": "F-Secure",
            "slug": "f-secure",
            "hex": "00BAFF",
            "source": "https://vip.f-secure.com/en/marketing/logos"
        },
        {
            "title": "Facebook",
            "hex": "1877F2",
            "source": "https://en.facebookbrand.com/"
        },
        {
            "title": "Facebook Gaming",
            "hex": "005FED",
            "source": "https://www.facebook.com/fbgaminghome/"
        },
        {
            "title": "Facebook Live",
            "hex": "ED4242",
            "source": "https://en.facebookbrand.com/"
        },
        {
            "title": "FACEIT",
            "hex": "FF5500",
            "source": "https://corporate.faceit.com/branding/"
        },
        {
            "title": "Facepunch",
            "hex": "EC1C24",
            "source": "https://facepunch.com/img/brand/default-light.svg"
        },
        {
            "title": "Falcon",
            "hex": "F0AD4E",
            "source": "https://falconframework.org/"
        },
        {
            "title": "FamPay",
            "hex": "FFAD00",
            "source": "https://fampay.in"
        },
        {
            "title": "Fandango",
            "hex": "FF7300",
            "source": "https://www.fandango.com"
        },
        {
            "title": "Fandom",
            "hex": "00D6D6",
            "source": "https://fandomdesignsystem.com/identity/assets"
        },
        {
            "title": "FARFETCH",
            "hex": "000000",
            "source": "https://www.farfetch.com/"
        },
        {
            "title": "FastAPI",
            "hex": "009688",
            "source": "https://github.com/tiangolo/fastapi/blob/6205935323ded4767438ee81623892621b353415/docs/en/docs/img/icon-white.svg"
        },
        {
            "title": "Fastify",
            "hex": "000000",
            "source": "https://github.com/fastify/graphics/blob/91e8a3d4754807de3b69440f66c72a737a5fde94/fastify-1000px-square-02.svg"
        },
        {
            "title": "Fastlane",
            "hex": "00F200",
            "source": "https://github.com/fastlane/fastlane.tools/blob/19ff41a6c0f27510a7a7879e6944809d40ab382e/assets/img/logo-mobile.svg"
        },
        {
            "title": "Fastly",
            "hex": "FF282D",
            "source": "https://assets.fastly.com/style-guide/docs/"
        },
        {
            "title": "Fathom",
            "hex": "9187FF",
            "source": "https://usefathom.com/brand"
        },
        {
            "title": "Favro",
            "hex": "512DA8",
            "source": "https://favro.com/login"
        },
        {
            "title": "FeatHub",
            "hex": "9B9B9B",
            "source": "http://feathub.com/"
        },
        {
            "title": "FedEx",
            "hex": "4D148C",
            "source": "https://newsroom.fedex.com/"
        },
        {
            "title": "Fedora",
            "hex": "294172",
            "source": "https://fedoraproject.org/wiki/Logo/UsageGuidelines",
            "guidelines": "https://fedoraproject.org/wiki/Logo/UsageGuidelines",
            "license": {
                "type": "custom",
                "url": "https://fedoraproject.org/wiki/Legal:Trademark_guidelines"
            }
        },
        {
            "title": "FedRAMP",
            "hex": "112E51",
            "source": "https://www.fedramp.gov/assets/resources/documents/FedRAMP_Branding_Guidance.pdf"
        },
        {
            "title": "Feedly",
            "hex": "2BB24C",
            "source": "https://blog.feedly.com/"
        },
        {
            "title": "Ferrari",
            "hex": "D40000",
            "source": "https://www.ferrari.com/"
        },
        {
            "title": "Ferrari N.V.",
            "slug": "ferrarin-dot-v-dot",
            "hex": "EB2E2C",
            "source": "https://corporate.ferrari.com/"
        },
        {
            "title": "FFmpeg",
            "hex": "007808",
            "source": "https://commons.wikimedia.org/wiki/File:FFmpeg_Logo_new.svg"
        },
        {
            "title": "Fiat",
            "hex": "941711",
            "source": "http://www.fcaci.com/x/FIATv15"
        },
        {
            "title": "Fido Alliance",
            "hex": "FFBF3B",
            "source": "https://fidoalliance.org/overview/legal/logo-usage/",
            "guidelines": "https://fidoalliance.org/overview/legal/fido-trademark-and-service-mark-usage-agreement-for-websites/"
        },
        {
            "title": "FIFA",
            "hex": "326295",
            "source": "https://en.wikipedia.org/wiki/FIFA"
        },
        {
            "title": "Figma",
            "hex": "F24E1E",
            "source": "https://brand.figma.com/icon.html"
        },
        {
            "title": "figshare",
            "hex": "556472",
            "source": "https://en.wikipedia.org/wiki/Figshare"
        },
        {
            "title": "Fila",
            "hex": "03234C",
            "source": "https://en.wikipedia.org/wiki/Fila_(company)"
        },
        {
            "title": "Files",
            "hex": "4285F4",
            "source": "https://files.google.com/"
        },
        {
            "title": "FileZilla",
            "hex": "BF0000",
            "source": "https://commons.wikimedia.org/wiki/File:FileZilla_logo.svg"
        },
        {
            "title": "Fing",
            "hex": "009AEE",
            "source": "https://www.fing.com/"
        },
        {
            "title": "Firebase",
            "hex": "FFCA28",
            "source": "https://firebase.google.com/brand-guidelines/",
            "guidelines": "https://firebase.google.com/brand-guidelines/"
        },
        {
            "title": "Firefox",
            "hex": "FF7139",
            "source": "https://mozilla.design/firefox/logos-usage/",
            "guidelines": "https://mozilla.design/firefox/logos-usage/"
        },
        {
            "title": "Firefox Browser",
            "hex": "FF7139",
            "source": "https://mozilla.design/firefox/logos-usage/"
        },
        {
            "title": "FIRST",
            "hex": "0066B3",
            "source": "https://www.firstinspires.org/brand"
        },
        {
            "title": "Fitbit",
            "hex": "00B0B9",
            "source": "http://www.fitbit.com/uk/home"
        },
        {
            "title": "FITE",
            "hex": "CA0404",
            "source": "https://www.fite.tv/"
        },
        {
            "title": "Fiverr",
            "hex": "1DBF73",
            "source": "https://www.fiverr.com/press-kit"
        },
        {
            "title": "Flask",
            "hex": "000000",
            "source": "https://github.com/pallets/flask/blob/e6e75e55470a0682ee8370e6d68062e515a248b9/artwork/logo-full.svg",
            "license": {
                "type": "custom",
                "url": "https://github.com/pallets/flask/blob/master/artwork/LICENSE.rst"
            }
        },
        {
            "title": "Flathub",
            "hex": "4A86CF",
            "source": "https://flathub.org/"
        },
        {
            "title": "Flattr",
            "hex": "000000",
            "source": "https://flattr.com/"
        },
        {
            "title": "Flickr",
            "hex": "0063DC",
            "source": "https://www.flickr.com/"
        },
        {
            "title": "Flipboard",
            "hex": "E12828",
            "source": "https://about.flipboard.com/brand-guidelines"
        },
        {
            "title": "Flipkart",
            "hex": "2874F0",
            "source": "https://www.flipkart.com/"
        },
        {
            "title": "Floatplane",
            "hex": "00AEEF",
            "source": "https://www.floatplane.com/"
        },
        {
            "title": "Flood",
            "hex": "4285F4",
            "source": "https://flood.io/"
        },
        {
            "title": "Fluentd",
            "hex": "0E83C8",
            "source": "https://docs.fluentd.org/quickstart/logo",
            "license": {
                "type": "Apache-2.0"
            }
        },
        {
            "title": "Flutter",
            "hex": "02569B",
            "source": "https://flutter.dev/brand",
            "guidelines": "https://flutter.dev/brand"
        },
        {
            "title": "FMOD",
            "hex": "000000",
            "source": "https://www.fmod.com/attribution",
            "guidelines": "https://www.fmod.com/attribution"
        },
        {
            "title": "Fnac",
            "hex": "E1A925",
            "source": "http://www.fnac.com/"
        },
        {
            "title": "Folium",
            "hex": "77B829",
            "source": "https://python-visualization.github.io/folium/"
        },
        {
            "title": "Font Awesome",
            "hex": "339AF0",
            "source": "https://fontawesome.com/icons/font-awesome"
        },
        {
            "title": "FontBase",
            "hex": "3D03A7",
            "source": "https://fontba.se/"
        },
        {
            "title": "foodpanda",
            "hex": "D70F64",
            "source": "https://www.foodpanda.com"
        },
        {
            "title": "Ford",
            "hex": "00274E",
            "source": "https://secure.ford.com/brochures/"
        },
        {
            "title": "Forestry",
            "hex": "343A40",
            "source": "https://forestry.io/"
        },
        {
            "title": "Formstack",
            "hex": "21B573",
            "source": "https://www.formstack.com/brand/guidelines"
        },
        {
            "title": "Fortinet",
            "hex": "EE3124",
            "source": "http://www.fortinet.com/"
        },
        {
            "title": "Fortran",
            "hex": "734F96",
            "source": "https://github.com/fortran-lang/fortran-lang.org/blob/5469465d08d3fcbf16d048e651ca5c9ba050839c/assets/img/fortran-logo.svg"
        },
        {
            "title": "Fossa",
            "hex": "289E6D",
            "source": "https://fossa.com/press/"
        },
        {
            "title": "Fossil SCM",
            "hex": "548294",
            "source": "https://fossil-scm.org/"
        },
        {
            "title": "Foursquare",
            "hex": "F94877",
            "source": "https://foursquare.com/about/logos"
        },
        {
            "title": "Foxtel",
            "hex": "EB5205",
            "source": "https://www.foxtel.com.au/"
        },
        {
            "title": "Fozzy",
            "hex": "F15B29",
            "source": "https://fozzy.com/partners.shtml?tab=materials"
        },
        {
            "title": "Framer",
            "hex": "0055FF",
            "source": "https://framer.com"
        },
        {
            "title": "Fraunhofer-Gesellschaft",
            "slug": "fraunhofer-gesellschaft",
            "hex": "179C7D",
            "source": "https://www.fraunhofer.de/"
        },
        {
            "title": "FreeBSD",
            "hex": "AB2B28",
            "source": "https://www.freebsdfoundation.org/about/project/"
        },
        {
            "title": "freeCodeCamp",
            "hex": "0A0A23",
            "source": "https://design-style-guide.freecodecamp.org/"
        },
        {
            "title": "freedesktop.org",
            "slug": "freedesktop-dot-org",
            "hex": "3B80AE",
            "source": "https://commons.wikimedia.org/wiki/File:Freedesktop-logo.svg"
        },
        {
            "title": "Freelancer",
            "hex": "29B2FE",
            "source": "https://www.freelancer.com/"
        },
        {
            "title": "FreeNAS",
            "hex": "343434",
            "source": "https://github.com/freenas/webui/blob/fd668f4c5920fe864fd98fa98e20fd333336c609/src/assets/images/logo.svg"
        },
        {
            "title": "Fujifilm",
            "hex": "ED1A3A",
            "source": "https://upload.wikimedia.org/wikipedia/commons/a/a1/Fujifilm_logo.svg"
        },
        {
            "title": "Fujitsu",
            "hex": "FF0000",
            "source": "https://www.fujitsu.com/global/about/brandmanagement/logo/"
        },
        {
            "title": "Fur Affinity",
            "hex": "36566F",
            "source": "https://www.furaffinity.net/"
        },
        {
            "title": "Furry Network",
            "hex": "2E75B4",
            "source": "https://furrynetwork.com"
        },
        {
            "title": "FutureLearn",
            "hex": "DE00A5",
            "source": "https://www.futurelearn.com/"
        },
        {
            "title": "G2A",
            "hex": "F05F00",
            "source": "https://www.g2a.co/documents/",
            "guidelines": "https://www.g2a.co/documents/"
        },
        {
            "title": "Game Jolt",
            "hex": "CCFF00",
            "source": "https://gamejolt.com/about",
            "guidelines": "https://gamejolt.com/about"
        },
        {
            "title": "Garmin",
            "hex": "000000",
            "source": "https://creative.garmin.com/styleguide/logo/",
            "guidelines": "https://creative.garmin.com/styleguide/brand/"
        },
        {
            "title": "Gatling",
            "hex": "FF9E2A",
            "source": "https://gatling.io/"
        },
        {
            "title": "Gatsby",
            "hex": "663399",
            "source": "https://www.gatsbyjs.com/guidelines/logo",
            "guidelines": "https://www.gatsbyjs.com/guidelines/logo"
        },
        {
            "title": "Gauges",
            "hex": "2FA66A",
            "source": "http://get.gaug.es/"
        },
        {
            "title": "GeeksforGeeks",
            "hex": "2F8D46",
            "source": "https://www.geeksforgeeks.org/"
        },
        {
            "title": "General Electric",
            "hex": "0870D8",
            "source": "https://www.ge.com/brand/"
        },
        {
            "title": "General Motors",
            "hex": "0170CE",
            "source": "https://www.gm.com"
        },
        {
            "title": "Genius",
            "hex": "FFFF64",
            "source": "https://genius.com"
        },
        {
            "title": "Gentoo",
            "hex": "54487A",
            "source": "https://wiki.gentoo.org/wiki/Project:Artwork/Artwork#Variations_of_the_.22g.22_logo",
            "guidelines": "https://www.gentoo.org/inside-gentoo/foundation/name-logo-guidelines.html",
            "license": {
                "type": "CC-BY-SA-2.5"
            }
        },
        {
            "title": "Geocaching",
            "hex": "00874D",
            "source": "https://www.geocaching.com/about/logousage.aspx",
            "guidelines": "https://www.geocaching.com/about/logousage.aspx"
        },
        {
            "title": "Gerrit",
            "hex": "EEEEEE",
            "source": "https://gerrit-review.googlesource.com/c/75842/"
        },
        {
            "title": "Ghost",
            "hex": "15171A",
            "source": "https://github.com/TryGhost/Admin/blob/e3e1fa3353767c3729b1658ad42cc35f883470c5/public/assets/icons/icon.svg",
            "guidelines": "https://ghost.org/docs/logos/"
        },
        {
            "title": "Ghostery",
            "hex": "00AEF0",
            "source": "https://www.ghostery.com/",
            "guidelines": "https://www.ghostery.com/press/"
        },
        {
            "title": "GIMP",
            "hex": "5C5543",
            "source": "https://www.gimp.org/about/linking.html#wilber-the-gimp-mascot",
            "license": {
                "type": "CC-BY-SA-3.0"
            }
        },
        {
            "title": "GIPHY",
            "hex": "FF6666",
            "source": "https://support.giphy.com/hc/en-us/articles/360022283772-GIPHY-Brand-Guidelines",
            "guidelines": "https://support.giphy.com/hc/en-us/articles/360022283772-GIPHY-Brand-Guidelines"
        },
        {
            "title": "Git",
            "hex": "F05032",
            "source": "http://git-scm.com/downloads/logos",
            "license": {
                "type": "CC-BY-3.0"
            }
        },
        {
            "title": "Git Extensions",
            "hex": "212121",
            "source": "https://github.com/gitextensions/gitextensions/blob/273a0f6fd3e07858f837cdc19d50827871e32319/Logo/Artwork/git-extensions-logo.svg"
        },
        {
            "title": "Git LFS",
            "hex": "F64935",
            "source": "https://git-lfs.github.com/"
        },
        {
            "title": "GitBook",
            "hex": "3884FF",
            "source": "https://github.com/GitbookIO/styleguide/blob/c958388dab901defa3e22978ca01272295627e05/icons/Logo.svg"
        },
        {
            "title": "Gitea",
            "hex": "609926",
            "source": "https://github.com/go-gitea/gitea/blob/e0c753e770a64cda5e3900aa1da3d7e1f3263c9a/assets/logo.svg"
        },
        {
            "title": "Gitee",
            "hex": "C71D23",
            "source": "https://gitee.com/about_us"
        },
        {
            "title": "GitHub",
            "hex": "181717",
            "source": "https://github.com/logos",
            "guidelines": "https://github.com/logos"
        },
        {
            "title": "GitHub Actions",
            "hex": "2088FF",
            "source": "https://github.com/features/actions"
        },
        {
            "title": "GitHub Sponsors",
            "hex": "EA4AAA",
            "source": "https://github.com/sponsors"
        },
        {
            "title": "GitKraken",
            "hex": "179287",
            "source": "https://www.gitkraken.com/"
        },
        {
            "title": "GitLab",
            "hex": "FCA121",
            "source": "https://about.gitlab.com/press/press-kit/"
        },
        {
            "title": "Gitpod",
            "hex": "FFAE33",
            "source": "https://www.gitpod.io/"
        },
        {
            "title": "Gitter",
            "hex": "ED1965",
            "source": "https://gitter.im/"
        },
        {
            "title": "Glassdoor",
            "hex": "0CAA41",
            "source": "https://www.glassdoor.com/about-us/press/media-assets/",
            "guidelines": "https://www.glassdoor.com/about-us/press/media-assets/"
        },
        {
            "title": "Glitch",
            "hex": "3333FF",
            "source": "https://glitch.com/about/press/"
        },
        {
            "title": "Gmail",
            "hex": "EA4335",
            "source": "https://fonts.gstatic.com/s/i/productlogos/gmail_2020q4/v8/192px.svg"
        },
        {
            "title": "GNOME",
            "hex": "4A86CF",
            "source": "https://wiki.gnome.org/Engagement/BrandGuidelines"
        },
        {
            "title": "GNU",
            "hex": "A42E2B",
            "source": "https://gnu.org",
            "license": {
                "type": "CC-BY-SA-2.0"
            }
        },
        {
            "title": "GNU Bash",
            "hex": "4EAA25",
            "source": "https://github.com/odb/official-bash-logo",
            "guidelines": "https://github.com/odb/official-bash-logo",
            "license": {
                "type": "custom",
                "url": "http://artlibre.org/licence/lal/en/"
            }
        },
        {
            "title": "GNU Emacs",
            "hex": "7F5AB6",
            "source": "https://git.savannah.gnu.org/cgit/emacs.git/tree/etc/images/icons/hicolor/scalable/apps/emacs.svg",
            "license": {
                "type": "GPL-2.0-or-later"
            }
        },
        {
            "title": "GNU IceCat",
            "hex": "002F5B",
            "source": "https://git.savannah.gnu.org/cgit/gnuzilla.git/plain/artwork/simple.svg"
        },
        {
            "title": "GNU Privacy Guard",
            "hex": "0093DD",
            "source": "https://git.gnupg.org/cgi-bin/gitweb.cgi?p=gnupg.git;a=tree;f=artwork/icons",
            "license": {
                "type": "GPL-3.0-or-later"
            }
        },
        {
            "title": "GNU social",
            "hex": "A22430",
            "source": "https://www.gnu.org/graphics/social.html",
            "license": {
                "type": "CC0-1.0"
            }
        },
        {
            "title": "Go",
            "hex": "00ADD8",
            "source": "https://blog.golang.org/go-brand",
            "guidelines": "https://blog.golang.org/go-brand"
        },
        {
            "title": "Godot Engine",
            "hex": "478CBF",
            "source": "https://godotengine.org/press",
            "guidelines": "https://godotengine.org/press",
            "license": {
                "type": "CC-BY-4.0"
            }
        },
        {
            "title": "GoFundMe",
            "hex": "00B964",
            "source": "https://www.gofundme.com/"
        },
        {
            "title": "GOG.com",
            "slug": "gog-dot-com",
            "hex": "86328A",
            "source": "https://www.cdprojekt.com/en/media/logotypes/"
        },
        {
            "title": "GoldenLine",
            "hex": "FFE005",
            "source": "http://www.goldenline.pl"
        },
        {
            "title": "Goodreads",
            "hex": "372213",
            "source": "https://www.goodreads.com/about/press"
        },
        {
            "title": "Google",
            "hex": "4285F4",
            "source": "https://partnermarketinghub.withgoogle.com/",
            "guidelines": "https://about.google/brand-resource-center/brand-elements/"
        },
        {
            "title": "Google Ads",
            "hex": "4285F4",
            "source": "https://ads.google.com/home/"
        },
        {
            "title": "Google AdSense",
            "hex": "4285F4",
            "source": "https://www.google.com/adsense/"
        },
        {
            "title": "Google Analytics",
            "hex": "E37400",
            "source": "https://marketingplatform.google.com/intl/en_uk/about/analytics/"
        },
        {
            "title": "Google Assistant",
            "hex": "4285F4",
            "source": "https://assistant.google.com/"
        },
        {
            "title": "Google Calendar",
            "hex": "4285F4",
            "source": "https://fonts.gstatic.com/s/i/productlogos/calendar_2020q4/v8/192px.svg"
        },
        {
            "title": "Google Cardboard",
            "hex": "FF7143",
            "source": "https://arvr.google.com/cardboard/images/header/vr-home.svg"
        },
        {
            "title": "Google Cast",
            "hex": "1BB6F6",
            "source": "https://www.google.com/intl/en_us/chromecast/built-in/"
        },
        {
            "title": "Google Chat",
            "hex": "00AC47",
            "source": "https://chat.google.com/"
        },
        {
            "title": "Google Chrome",
            "hex": "4285F4",
            "source": "https://www.google.com/chrome/"
        },
        {
            "title": "Google Classroom",
            "hex": "4285F4",
            "source": "https://classroom.google.com/"
        },
        {
            "title": "Google Cloud",
            "hex": "4285F4",
            "source": "https://cloud.google.com/"
        },
        {
            "title": "Google Colab",
            "hex": "F9AB00",
            "source": "https://colab.research.google.com"
        },
        {
            "title": "Google Domains",
            "hex": "4285F4",
            "source": "https://domains.google/"
        },
        {
            "title": "Google Drive",
            "hex": "4285F4",
            "source": "https://developers.google.com/drive/web/branding"
        },
        {
            "title": "Google Earth",
            "hex": "4285F4",
            "source": "https://earth.google.com/web/"
        },
        {
            "title": "Google Fit",
            "hex": "4285F4",
            "source": "https://partnermarketinghub.withgoogle.com/brands/google-fit/"
        },
        {
            "title": "Google Fonts",
            "hex": "4285F4",
            "source": "https://fonts.google.com/"
        },
        {
            "title": "Google Hangouts",
            "hex": "0C9D58",
            "source": "https://upload.wikimedia.org/wikipedia/commons/e/ee/Hangouts_icon.svg"
        },
        {
            "title": "Google Keep",
            "hex": "FFBB00",
            "source": "https://play.google.com/store/apps/details?id=com.google.android.keep"
        },
        {
            "title": "Google Lens",
            "hex": "4285F4",
            "source": "https://lens.google.com/"
        },
        {
            "title": "Google Maps",
            "hex": "4285F4",
            "source": "https://upload.wikimedia.org/wikipedia/commons/a/a9/Google_Maps_icon.svg"
        },
        {
            "title": "Google Meet",
            "hex": "00897B",
            "source": "https://meet.google.com/"
        },
        {
            "title": "Google Messages",
            "hex": "1A73E8",
            "source": "https://messages.google.com/"
        },
        {
            "title": "Google My Business",
            "hex": "4285F4",
            "source": "https://business.google.com/"
        },
        {
            "title": "Google Nearby",
            "hex": "4285F4",
            "source": "https://developers.google.com/nearby/developer-guidelines"
        },
        {
            "title": "Google News",
            "hex": "174EA6",
            "source": "https://partnermarketinghub.withgoogle.com/brands/google-news/",
            "guidelines": "https://partnermarketinghub.withgoogle.com/brands/google-news/legal-and-trademarks/legal-requirements/"
        },
        {
            "title": "Google Optimize",
            "hex": "B366F6",
            "source": "https://marketingplatform.google.com/about/optimize/"
        },
        {
            "title": "Google Pay",
            "hex": "4285F4",
            "source": "https://pay.google.com/intl/en_us/about/"
        },
        {
            "title": "Google Photos",
            "hex": "4285F4",
            "source": "https://partnermarketinghub.withgoogle.com/brands/google-photos/visual-identity/visual-identity/icon/",
            "guidelines": "https://partnermarketinghub.withgoogle.com/brands/google-photos/visual-identity/visual-identity/icon/"
        },
        {
            "title": "Google Play",
            "hex": "414141",
            "source": "https://partnermarketinghub.withgoogle.com/brands/google-play/visual-identity/primary-logos/",
            "guidelines": "https://partnermarketinghub.withgoogle.com/brands/google-play/visual-identity/primary-logos/"
        },
        {
            "title": "Google Podcasts",
            "hex": "4285F4",
            "source": "https://developers.google.com/search/docs/data-types/podcast"
        },
        {
            "title": "Google Scholar",
            "hex": "4285F4",
            "source": "https://commons.wikimedia.org/wiki/File:Google_Scholar_logo.svg"
        },
        {
            "title": "Google Search Console",
            "hex": "458CF5",
            "source": "https://search.google.com/search-console"
        },
        {
            "title": "Google Sheets",
            "hex": "34A853",
            "source": "http://sheets.google.com/"
        },
        {
            "title": "Google Street View",
            "hex": "FEC111",
            "source": "https://developers.google.com/streetview/ready/branding",
            "guidelines": "https://developers.google.com/streetview/ready/branding"
        },
        {
            "title": "Google Tag Manager",
            "hex": "246FDB",
            "source": "https://tagmanager.google.com/#/home"
        },
        {
            "title": "Google Translate",
            "hex": "4285F4",
            "source": "https://commons.wikimedia.org/wiki/File:Google_Translate_logo.svg"
        },
        {
            "title": "GoToMeeting",
            "hex": "F68D2E",
            "source": "https://www.gotomeeting.com/",
            "aliases": {
                "dup": [
                    {
                        "title": "GoToWebinar",
                        "hex": "00C0F3",
                        "source": "https://www.gotomeeting.com/en-ie/webinar"
                    }
                ]
            }
        },
        {
            "title": "GOV.UK",
            "slug": "gov-dot-uk",
            "hex": "005EA5",
            "source": "https://github.com/alphagov/design-assets/tree/master/Icons"
        },
        {
            "title": "Gradle",
            "hex": "02303A",
            "source": "https://gradle.com/brand",
            "guidelines": "https://gradle.com/brand"
        },
        {
            "title": "Grafana",
            "hex": "F46800",
            "source": "https://grafana.com/"
        },
        {
            "title": "Grammarly",
            "hex": "15C39A",
            "source": "https://www.grammarly.com/media-assets"
        },
        {
            "title": "Graphcool",
            "hex": "27AE60",
            "source": "https://www.graph.cool"
        },
        {
            "title": "GraphQL",
            "hex": "E434AA",
            "source": "https://github.com/graphql/artwork/blob/ac6ee2ac1cf31ba1be1b8fbc40910f0c70c98a1e/GraphQL/icon/GraphQL-mark-black.svg",
            "guidelines": "https://github.com/graphql/artwork"
        },
        {
            "title": "Grav",
            "hex": "221E1F",
            "source": "http://getgrav.org/media"
        },
        {
            "title": "Gravatar",
            "hex": "1E8CBE",
            "source": "https://automattic.com/press/brand-materials/"
        },
        {
            "title": "Graylog",
            "hex": "FF3633",
            "source": "https://www.graylog.org"
        },
        {
            "title": "GreenSock",
            "hex": "88CE02",
            "source": "https://greensock.com/"
        },
        {
            "title": "Grid.ai",
            "hex": "78FF96",
            "source": "https://github.com/gridai/logos/blob/1e12c83b77abdc22a41566cab232f4db40223895/GridAI-icons/icon-white-48.svg"
        },
        {
            "title": "Gridsome",
            "hex": "00A672",
            "source": "https://gridsome.org/logo/"
        },
        {
            "title": "Groupon",
            "hex": "53A318",
            "source": "https://about.groupon.com/press/",
            "guidelines": "https://about.groupon.com/press/"
        },
        {
            "title": "Grubhub",
            "hex": "F63440",
            "source": "https://www.grubhub.com/"
        },
        {
            "title": "Grunt",
            "hex": "FAA918",
            "source": "https://github.com/gruntjs/gruntjs.com/blob/70f43898d9ce8e6cc862ad72bf8a7aee5ca199a9/src/media/grunt-logo-no-wordmark.svg",
            "guidelines": "https://github.com/gruntjs/grunt-docs/blob/main/Grunt-Brand-Guide.md"
        },
        {
            "title": "Guangzhou Metro",
            "hex": "C51935",
            "source": "https://commons.wikimedia.org/wiki/File:Guangzhou_Metro_logo.svg"
        },
        {
            "title": "gulp",
            "hex": "CF4647",
            "source": "https://github.com/gulpjs/artwork/blob/4e14158817ac88e9a5c02b3b307e6f630fe222fb/gulp-white-text.svg",
            "guidelines": "https://github.com/gulpjs/artwork",
            "license": {
                "type": "CC0-1.0"
            }
        },
        {
            "title": "Gumroad",
            "hex": "36A9AE",
            "source": "https://gumroad.com/press"
        },
        {
            "title": "Gumtree",
            "hex": "72EF36",
            "source": "https://www.gumtree.com"
        },
        {
            "title": "Gutenberg",
            "hex": "000000",
            "source": "https://github.com/WordPress/gutenberg/blob/master/docs/final-g-wapuu-black.svg"
        },
        {
            "title": "Habr",
            "hex": "65A3BE",
            "source": "https://kiosk.habr.com/"
        },
        {
            "title": "Hack Club",
            "hex": "EC3750",
            "source": "https://hackclub.com/brand"
        },
        {
            "title": "Hack The Box",
            "hex": "9FEF00",
            "source": "https://www.hackthebox.eu/docs/Hack_The_Box_Brand_Assets_Guide.pdf",
            "guidelines": "https://www.hackthebox.eu/docs/Hack_The_Box_Brand_Assets_Guide.pdf"
        },
        {
            "title": "Hackaday",
            "hex": "1A1A1A",
            "source": "https://hackaday.com/"
        },
        {
            "title": "HackerEarth",
            "hex": "2C3454",
            "source": "https://www.hackerearth.com/logo/"
        },
        {
            "title": "HackerOne",
            "hex": "494649",
            "source": "https://www.hackerone.com/branding"
        },
        {
            "title": "HackerRank",
            "hex": "00EA64",
            "source": "https://www.hackerrank.com/about-us/"
        },
        {
            "title": "HackHands",
            "hex": "00ACBD",
            "source": "https://www.pluralsight.com/hackhands"
        },
        {
            "title": "Hackster",
            "hex": "2E9FE6",
            "source": "https://www.hackster.io/branding#logos",
            "guidelines": "https://www.hackster.io/branding"
        },
        {
            "title": "Handshake",
            "hex": "FF2F1C",
            "source": "https://joinhandshake.com/career-centers/marketing-toolkit/",
            "guidelines": "https://joinhandshake.com/career-centers/marketing-toolkit/"
        },
        {
            "title": "Handshake",
            "slug": "handshake_protocol",
            "hex": "000000",
            "source": "https://handshake.org/"
        },
        {
            "title": "HappyCow",
            "hex": "7C4EC4",
            "source": "https://www.happycow.net/press-kits"
        },
        {
            "title": "Harbor",
            "hex": "60B932",
            "source": "https://branding.cncf.io/projects/harbor/"
        },
        {
            "title": "Hashnode",
            "hex": "2962FF",
            "source": "https://hashnode.com/media"
        },
        {
            "title": "Haskell",
            "hex": "5D4F85",
            "source": "https://wiki.haskell.org/Thompson-Wheeler_logo"
        },
        {
            "title": "Hasura",
            "hex": "1EB4D4",
            "source": "https://github.com/hasura/graphql-engine/blob/5850423aa60594c06320c3ef600117c31963e910/assets/brand/hasura_icon_blue.svg"
        },
        {
            "title": "Hatena Bookmark",
            "hex": "00A4DE",
            "source": "http://hatenacorp.jp/press/resource"
        },
        {
            "title": "haveibeenpwned",
            "hex": "2A6379",
            "source": "https://haveibeenpwned.com/"
        },
        {
            "title": "Haxe",
            "hex": "EA8220",
            "source": "https://haxe.org/foundation/branding.html",
            "guidelines": "https://haxe.org/foundation/branding.html"
        },
        {
            "title": "HBO",
            "hex": "000000",
            "source": "https://www.hbo.com/"
        },
        {
            "title": "HCL",
            "hex": "006BB6",
            "source": "https://www.hcl.com/brand-guidelines",
            "guidelines": "https://www.hcl.com/brand-guidelines"
        },
        {
            "title": "Headspace",
            "hex": "F47D31",
            "source": "https://www.headspace.com/press-and-media"
        },
        {
            "title": "HelloFresh",
            "hex": "99CC33",
            "source": "https://www.hellofresh.com/landing/student"
        },
        {
            "title": "Helly Hansen",
            "hex": "DA2128",
            "source": "https://www.hellyhansen.com/"
        },
        {
            "title": "Helm",
            "hex": "0F1689",
            "source": "https://helm.sh"
        },
        {
            "title": "HelpDesk",
            "hex": "FFD000",
            "source": "https://helpdesk.design/",
            "guidelines": "https://helpdesk.design/"
        },
        {
            "title": "HERE",
            "hex": "00AFAA",
            "source": "https://www.here.com/company/media-assets"
        },
        {
            "title": "Heroku",
            "hex": "430098",
            "source": "https://brand.heroku.com/",
            "guidelines": "https://brand.heroku.com/"
        },
        {
            "title": "Hexo",
            "hex": "0E83CD",
            "source": "https://hexo.io/"
        },
        {
            "title": "HEY",
            "hex": "5522FA",
            "source": "https://hey.com/"
        },
        {
            "title": "Hibernate",
            "hex": "59666C",
            "source": "https://hibernate.org/"
        },
        {
            "title": "Highly",
            "hex": "FF3C00",
            "source": "https://highly.co/"
        },
        {
            "title": "Hilton",
            "hex": "124D97",
            "source": "https://newsroom.hilton.com/hhr/page/logos"
        },
        {
            "title": "HipChat",
            "hex": "0052CC",
            "source": "https://www.atlassian.com/company/news/press-kit"
        },
        {
            "title": "Hitachi",
            "hex": "E60027",
            "source": "https://commons.wikimedia.org/wiki/File:Hitachi_inspire_the_next-Logo.svg"
        },
        {
            "title": "Hive",
            "hex": "FF7A00",
            "source": "https://www.hivehome.com/"
        },
        {
            "title": "Hive",
            "slug": "hive_blockchain",
            "hex": "E31337",
            "source": "https://hive.io/brand/"
        },
        {
            "title": "HockeyApp",
            "hex": "009EE1",
            "source": "https://hockeyapp.net/brand-guidelines/",
            "guidelines": "https://hockeyapp.net/brand-guidelines/"
        },
        {
            "title": "Home Assistant",
            "hex": "41BDF5",
            "source": "https://github.com/home-assistant/assets/blob/1e19f0dca208f0876b274c68345fcf989de7377a/logo/logo-small.png",
            "license": {
                "type": "CC-BY-NC-SA-4.0"
            }
        },
        {
            "title": "Home Assistant Community Store",
            "hex": "41BDF5",
            "source": "https://hacs.xyz/"
        },
        {
            "title": "HomeAdvisor",
            "hex": "F68315",
            "source": "https://www.homeadvisor.com/"
        },
        {
            "title": "Homebrew",
            "hex": "FBB040",
            "source": "https://github.com/Homebrew/brew.sh/blob/2e576aaca83e62dda41a188597bb4bd20e75e385/assets/img/homebrew.svg"
        },
        {
            "title": "Homebridge",
            "hex": "491F59",
            "source": "https://github.com/homebridge/branding/blob/6ef3a1685e79f79a2ecdcc83824e53775ec0475d/logos/homebridge-silhouette-round-black.svg"
        },
        {
            "title": "homify",
            "hex": "7DCDA3",
            "source": "https://www.homify.com"
        },
        {
            "title": "Honda",
            "hex": "E40521",
            "source": "https://www.honda.ie/"
        },
        {
            "title": "Hootsuite",
            "hex": "143059",
            "source": "https://hootsuite.widencollective.com/portals/bafpk5oo/MediaKitAssets/c/b9e3a7bb-aca7-48d7-90ed-cff5898aafd0",
            "guidelines": "https://hootsuite.widencollective.com/portals/bafpk5oo/MediaKitAssets"
        },
        {
            "title": "Hoppscotch",
            "hex": "31C48D",
            "source": "https://github.com/hoppscotch/hoppscotch/blob/77862cdf9bd902a4ea64bd8b2301ed2206820649/static/images/ufo_logo.svg"
        },
        {
            "title": "Hotels.com",
            "slug": "hotels-dot-com",
            "hex": "D32F2F",
            "source": "https://en.wikipedia.org/wiki/File:Hotels.com_logo.svg"
        },
        {
            "title": "Hotjar",
            "hex": "FD3A5C",
            "source": "https://www.hotjar.com/"
        },
        {
            "title": "Houdini",
            "hex": "FF4713",
            "source": "https://www.sidefx.com/products/houdini/"
        },
        {
            "title": "Houzz",
            "hex": "4DBC15",
            "source": "https://www.houzz.com/logoGuidelines",
            "guidelines": "https://www.houzz.com/logoGuidelines"
        },
        {
            "title": "HP",
            "hex": "0096D6",
            "source": "https://brandcentral.ext.hp.com/login"
        },
        {
            "title": "HTML Academy",
            "hex": "302683",
            "source": "https://htmlacademy.ru/"
        },
        {
            "title": "HTML5",
            "hex": "E34F26",
            "source": "http://www.w3.org/html/logo/"
        },
        {
            "title": "Huawei",
            "hex": "FF0000",
            "source": "https://e.huawei.com/ph/material/partner/0a72728b864949c48b22106454352483",
            "guidelines": "https://e.huawei.com/ph/material/partner/0a72728b864949c48b22106454352483"
        },
        {
            "title": "HubSpot",
            "hex": "FF7A59",
            "source": "https://www.hubspot.com/style-guide",
            "guidelines": "https://www.hubspot.com/style-guide"
        },
        {
            "title": "Hugo",
            "hex": "FF4088",
            "source": "https://gohugo.io/"
        },
        {
            "title": "Hulu",
            "hex": "1CE783",
            "source": "https://press.hulu.com/branding/",
            "guidelines": "https://press.hulu.com/branding/"
        },
        {
            "title": "Humble Bundle",
            "hex": "CC2929",
            "source": "https://support.humblebundle.com/hc/en-us/articles/202742060-Bundle-Logos"
        },
        {
            "title": "Hungry Jack's",
            "hex": "D0021B",
            "source": "https://www.hungryjacks.com.au/"
        },
        {
            "title": "Hurriyetemlak",
            "hex": "E02826",
            "source": "https://ilan.hurriyetemlak.com/emlak-ilani-yayinlama-kurallari"
        },
        {
            "title": "Husqvarna",
            "hex": "273A60",
            "source": "https://www.husqvarna.com/uk/catalogues/"
        },
        {
            "title": "Hyper",
            "hex": "000000",
            "source": "https://hyper.is/"
        },
        {
            "title": "Hyperledger",
            "hex": "2F3134",
            "source": "https://www.hyperledger.org/"
        },
        {
            "title": "Hypothesis",
            "hex": "BD1C2B",
            "source": "https://web.hypothes.is/brand/"
        },
        {
            "title": "Hyundai",
            "hex": "002C5F",
            "source": "https://en.wikipedia.org/wiki/File:Hyundai_Motor_Company_logo.svg",
            "guidelines": "https://www.hyundai.pl/fileadmin/user_upload/media/logo/201607_HYU_Guideline_ENG_small.pdf"
        },
        {
            "title": "Iata",
            "hex": "004E81",
            "source": "https://upload.wikimedia.org/wikipedia/commons/f/f7/IATAlogo.svg"
        },
        {
            "title": "iBeacon",
            "hex": "3D7EBB",
            "source": "https://developer.apple.com/ibeacon/"
        },
        {
            "title": "IBM",
            "hex": "052FAD",
            "source": "https://www.ibm.com/design/language/ibm-logos/8-bar/",
            "guidelines": "https://www.ibm.com/design/language/ibm-logos/8-bar/"
        },
        {
            "title": "IBM Watson",
            "hex": "BE95FF",
            "source": "https://www.ibm.com/brand/systems/watson/brand/"
        },
        {
            "title": "Icinga",
            "hex": "06062C",
            "source": "https://github.com/Icinga/icingaweb2/blob/293021b2000e9d459387153ca5690f97e0184aaa/public/img/icinga-logo-compact.svg"
        },
        {
            "title": "iCloud",
            "hex": "3693F3",
            "source": "https://commons.wikimedia.org/wiki/File:ICloud_logo.svg"
        },
        {
            "title": "IcoMoon",
            "hex": "825794",
            "source": "https://icomoon.io/"
        },
        {
            "title": "ICON",
            "hex": "31B8BB",
            "source": "https://icon.foundation/contents/resrce/media"
        },
        {
            "title": "Iconfinder",
            "hex": "1A1B1F",
            "source": "https://www.iconfinder.com/p/about"
        },
        {
            "title": "Iconify",
            "hex": "1769AA",
            "source": "https://iconify.design/"
        },
        {
            "title": "IconJar",
            "hex": "16A5F3",
            "source": "https://geticonjar.com/"
        },
        {
            "title": "ICQ",
            "hex": "24FF00",
            "source": "https://commons.wikimedia.org/wiki/File:ICQNewlogo.svg"
        },
        {
<<<<<<< HEAD
=======
            "title": "iDEAL",
            "hex": "CC0066",
            "source": "https://www.ideal.nl/cms/files/Manual_iDEAL_logo.pdf",
            "guidelines": "https://www.ideal.nl/cms/files/Manual_iDEAL_logo.pdf"
        },
        {
            "title": "IEEE",
            "hex": "00629B",
            "source": "https://brand-experience.ieee.org/templates-tools-resources/resources/master-brand-and-logos/",
            "guidelines": "https://brand-experience.ieee.org/guidelines/brand-identity/"
        },
        {
>>>>>>> 2459487e
            "title": "iFixit",
            "hex": "0071CE",
            "source": "https://www.ifixit.com/",
            "guidelines": "https://www.ifixit.com/Info/Media"
        },
        {
            "title": "iFood",
            "hex": "EA1D2C",
            "source": "https://ifood.com.br/"
        },
        {
            "title": "IFTTT",
            "hex": "000000",
            "source": "https://ifttt.com/discover/brand-guidelines",
            "guidelines": "https://ifttt.com/discover/brand-guidelines"
        },
        {
            "title": "iHeartRadio",
            "hex": "C6002B",
            "source": "https://brand.iheart.com/logo",
            "guidelines": "https://brand.iheart.com/logo"
        },
        {
            "title": "IKEA",
            "hex": "0058A3",
            "source": "https://www.ikea.com/"
        },
        {
            "title": "ImageJ",
            "hex": "00D8E0",
            "source": "https://github.com/imagej/imagej/blob/0667395bcac20e5d7a371ac9f468522c74367d59/logo/inkscape_image_logo_src.svg"
        },
        {
            "title": "IMDb",
            "hex": "F5C518",
            "source": "https://brand.imdb.com/imdb",
            "guidelines": "https://brand.imdb.com/imdb"
        },
        {
            "title": "Imgur",
            "hex": "1BB76E",
            "source": "https://imgurinc.com/press",
            "guidelines": "https://help.imgur.com/hc/en-us/articles/202062878-Trademark-Use-Policy"
        },
        {
            "title": "Immer",
            "hex": "00E7C3",
            "source": "https://github.com/immerjs/immer/blob/7a5382899bc8b0bf5e21972a1c7db63f53e1d697/website/static/img/immer-logo.svg"
        },
        {
            "title": "Imou",
            "hex": "E89313",
            "source": "https://www.imoulife.com/support/download/userManual"
        },
        {
            "title": "Indeed",
            "hex": "003A9B",
            "source": "https://indeed.design/resources"
        },
        {
            "title": "Infiniti",
            "hex": "000000",
            "source": "https://www.infinitiusa.com"
        },
        {
            "title": "InfluxDB",
            "hex": "22ADF6",
            "source": "https://influxdata.github.io/branding/logo/downloads/",
            "guidelines": "https://influxdata.github.io/branding/logo/usage/"
        },
        {
            "title": "Informatica",
            "hex": "FF4D00",
            "source": "https://www.informatica.com/"
        },
        {
            "title": "Infosys",
            "hex": "007CC3",
            "source": "https://www.infosys.com/newsroom/journalist-resources/infosyslogo.html"
        },
        {
            "title": "Ingress",
            "hex": "783CBD",
            "source": "https://ingress.com/assets/fonts/ingress_icons.woff"
        },
        {
            "title": "Inkscape",
            "hex": "000000",
            "source": "https://inkscape.org/gallery/=inkscape-branding/inkscape-brand-assets/",
            "license": {
                "type": "CC-BY-SA-3.0"
            }
        },
        {
            "title": "Insomnia",
            "hex": "5849BE",
            "source": "https://insomnia.rest/"
        },
        {
            "title": "Instacart",
            "hex": "43B02A",
            "source": "https://www.instacart.com/press"
        },
        {
            "title": "Instagram",
            "hex": "E4405F",
            "source": "https://en.facebookbrand.com/instagram/",
            "guidelines": "https://en.facebookbrand.com/instagram/"
        },
        {
            "title": "Instapaper",
            "hex": "1F1F1F",
            "source": "https://www.instapaper.com/"
        },
        {
            "title": "Instructables",
            "hex": "FABF15",
            "source": "https://www.instructables.com/community/Official-Instructables-Logos-1/"
        },
        {
            "title": "Integromat",
            "hex": "2F8CBB",
            "source": "https://www.integromat.com"
        },
        {
            "title": "Intel",
            "hex": "0071C5",
            "source": "https://www.intel.com/content/www/us/en/newsroom/resources/press-kits-intel-overview.html"
        },
        {
            "title": "IntelliJ IDEA",
            "hex": "000000",
            "source": "https://www.jetbrains.com/idea/",
            "guidelines": "https://www.jetbrains.com/company/brand/"
        },
        {
            "title": "Intercom",
            "hex": "6AFDEF",
            "source": "https://www.intercom.com/press",
            "guidelines": "https://www.intercom.com/press"
        },
        {
            "title": "Internet Archive",
            "hex": "666666",
            "source": "https://archive.org/"
        },
        {
            "title": "Internet Explorer",
            "hex": "0076D6",
            "source": "https://compass-ssl.microsoft.com/assets/c8/67/c867db4c-f328-45b8-817c-33834c70aae6.svg?n=IE.svg"
        },
        {
            "title": "Intigriti",
            "hex": "161A36",
            "source": "https://www.intigriti.com/"
        },
        {
            "title": "InVision",
            "hex": "FF3366",
            "source": "https://www.invisionapp.com/news",
            "guidelines": "https://in.invisionapp.com/boards/FH3LW3S7XSD/"
        },
        {
            "title": "Invoice Ninja",
            "hex": "000000",
            "source": "https://github.com/invoiceninja/invoiceninja/blob/2bdb26dd06123a0426cc7a8da77fc8fce7e5a222/public/images/round_logo.png"
        },
        {
            "title": "ioBroker",
            "hex": "3399CC",
            "source": "https://github.com/ioBroker/awesome-iobroker/blob/6ba42e9fcda7c88356e2f8c98f435ce7b02d4e37/images/awesome-iobroker.svg"
        },
        {
            "title": "Ionic",
            "hex": "3880FF",
            "source": "https://ionicframework.com/press"
        },
        {
            "title": "iOS",
            "hex": "000000",
            "source": "https://en.wikipedia.org/wiki/IOS"
        },
        {
            "title": "IOTA",
            "hex": "131F37",
            "source": "https://www.iota.org/connect/brand",
            "guidelines": "https://www.iota.org/connect/brand",
            "license": {
                "type": "CC-BY-SA-4.0"
            }
        },
        {
            "title": "IPFS",
            "hex": "65C2CB",
            "source": "https://github.com/ipfs/logo"
        },
        {
            "title": "Issuu",
            "hex": "F36D5D",
            "source": "https://issuu.com/press",
            "guidelines": "https://issuu.com/press"
        },
        {
            "title": "Itch.io",
            "slug": "itch-dot-io",
            "hex": "FA5C5C",
            "source": "https://itch.io/press-kit",
            "guidelines": "https://itch.io/press-kit"
        },
        {
            "title": "iTunes",
            "hex": "FB5BC5",
            "source": "https://upload.wikimedia.org/wikipedia/commons/d/df/ITunes_logo.svg"
        },
        {
            "title": "IVECO",
            "hex": "004994",
            "source": "https://www.iveco.com/germany/Pages/Home-page.aspx"
        },
        {
            "title": "Jabber",
            "hex": "CC0000",
            "source": "https://commons.wikimedia.org/wiki/File:Jabber-bulb.svg",
            "guidelines": "http://www.jabber.org/faq.html#logo",
            "license": {
                "type": "CC-BY-2.5"
            }
        },
        {
            "title": "Jaguar",
            "hex": "FFFFFF",
            "source": "https://media.jaguar.com/en/press-kit"
        },
        {
            "title": "Jamboard",
            "hex": "F37C20",
            "source": "https://cdn2.hubspot.net/hubfs/159104/ECS/Jamboard/Approved%20Jamboard%20Brand%20Book.pdf",
            "guidelines": "https://cdn2.hubspot.net/hubfs/159104/ECS/Jamboard/Approved%20Jamboard%20Brand%20Book.pdf"
        },
        {
            "title": "Jameson",
            "hex": "004027",
            "source": "https://www.jamesonwhiskey.com/"
        },
        {
            "title": "Jamstack",
            "hex": "F0047F",
            "source": "https://github.com/jamstack/jamstack.org/tree/main/src/site/img/logo"
        },
        {
            "title": "Jasmine",
            "hex": "8A4182",
            "source": "https://github.com/jasmine/jasmine/blob/8991b1bba39b5b7e89fc5eeb07ae271a684cb1a4/images/jasmine-horizontal.svg"
        },
        {
            "title": "Java",
            "hex": "007396",
            "source": "https://www.oracle.com/legal/logos.html",
            "guidelines": "https://www.oracle.com/legal/logos.html"
        },
        {
            "title": "JavaScript",
            "hex": "F7DF1E",
            "source": "https://github.com/voodootikigod/logo.js",
            "license": {
                "type": "MIT"
            }
        },
        {
            "title": "JBL",
            "hex": "FF3300",
            "source": "https://www.jbl.com/"
        },
        {
            "title": "JCB",
            "hex": "0B4EA2",
            "source": "https://www.global.jcb/en/about-us/brand-concept/"
        },
        {
            "title": "Jeep",
            "hex": "000000",
            "source": "http://www.fcaci.com/x/JEEPv15",
            "guidelines": "http://www.fcaci.com/x/JEEPv15"
        },
        {
            "title": "Jekyll",
            "hex": "CC0000",
            "source": "https://github.com/jekyll/brand/blob/8302ad3ecf045054a095020729a8d2cc7005faf8/jekyll-logo-black.svg",
            "guidelines": "https://github.com/jekyll/brand",
            "license": {
                "type": "CC-BY-4.0"
            }
        },
        {
            "title": "Jellyfin",
            "hex": "00A4DC",
            "source": "https://jellyfin.org/docs/general/contributing/branding.html",
            "guidelines": "https://jellyfin.org/docs/general/contributing/branding.html"
        },
        {
            "title": "Jenkins",
            "hex": "D24939",
            "source": "https://get.jenkins.io/art/",
            "guidelines": "https://www.jenkins.io/press/",
            "license": {
                "type": "CC-BY-SA-3.0"
            }
        },
        {
            "title": "Jenkins X",
            "hex": "73C3D5",
            "source": "https://github.com/cdfoundation/artwork"
        },
        {
            "title": "Jest",
            "hex": "C21325",
            "source": "https://jestjs.io/"
        },
        {
            "title": "JET",
            "hex": "FBBA00",
            "source": "https://de.wikipedia.org/wiki/Datei:JET.svg"
        },
        {
            "title": "JetBrains",
            "hex": "000000",
            "source": "https://www.jetbrains.com/company/brand/logos/",
            "guidelines": "https://www.jetbrains.com/company/brand/"
        },
        {
            "title": "JFrog",
            "hex": "41BF47",
            "source": "https://jfrog.com/brand-guidelines/",
            "guidelines": "https://jfrog.com/brand-guidelines/"
        },
        {
            "title": "JFrog Bintray",
            "hex": "43A047",
            "source": "https://bintray.com/"
        },
        {
            "title": "Jinja",
            "hex": "B41717",
            "source": "https://github.com/pallets/jinja/blob/1c240154865a7b6034033027e3c2ca8a2fa53fc2/artwork/jinjalogo.svg"
        },
        {
            "title": "Jira",
            "hex": "0052CC",
            "source": "https://atlassian.design/resources/logo-library",
            "guidelines": "https://atlassian.design/foundations/logos/"
        },
        {
            "title": "Jira Software",
            "hex": "0052CC",
            "source": "https://www.atlassian.com/company/news/press-kit",
            "guidelines": "https://atlassian.design/foundations/logos/"
        },
        {
            "title": "Jitsi",
            "hex": "97979A",
            "source": "https://github.com/jitsi/jitsi-meet/blob/f8a41aea9c32796646c0fea11064775a4e5c3523/images/watermark.svg"
        },
        {
            "title": "John Deere",
            "hex": "367C2B",
            "source": "https://en.wikipedia.org/wiki/File:John_Deere_logo.svg",
            "guidelines": "https://johndeere.widencollective.com/portals/arrshkzc/MyPortalFeb23,2021"
        },
        {
            "title": "Joomla",
            "hex": "5091CD",
            "source": "https://docs.joomla.org/Joomla:Brand_Identity_Elements/Official_Logo",
            "guidelines": "https://docs.joomla.org/Joomla:Brand_Identity_Elements"
        },
        {
            "title": "JPEG",
            "hex": "8A8A8A",
            "source": "https://jpeg.org/contact.html"
        },
        {
            "title": "jQuery",
            "hex": "0769AD",
            "source": "https://brand.jquery.org/logos/",
            "guidelines": "https://brand.jquery.org/logos/"
        },
        {
            "title": "JR Group",
            "hex": "000000",
            "source": "https://www.jrhokkaido.co.jp/"
        },
        {
            "title": "jsDelivr",
            "hex": "E84D3D",
            "source": "https://github.com/jsdelivr/www.jsdelivr.com/blob/eff02f3a8879cf7c7296840584e1293fe04e3a76/src/public/img/logo_horizontal.svg"
        },
        {
            "title": "JSFiddle",
            "hex": "0084FF",
            "source": "https://jsfiddle.net/"
        },
        {
            "title": "JSON",
            "hex": "000000",
            "source": "https://commons.wikimedia.org/wiki/File:JSON_vector_logo.svg"
        },
        {
            "title": "JSON Web Tokens",
            "hex": "000000",
            "source": "https://jwt.io/"
        },
        {
            "title": "JSS",
            "hex": "F7DF1E",
            "source": "https://cssinjs.org/"
        },
        {
            "title": "Julia",
            "hex": "9558B2",
            "source": "https://github.com/JuliaLang/julia-logo-graphics/blob/b5551ca7946b4a25746c045c15fbb8806610f8d0/images/julia-dots.svg"
        },
        {
            "title": "Juniper Networks",
            "hex": "84B135",
            "source": "https://www.juniper.net/us/en/company/press-center/images/image-library/logos/",
            "guidelines": "https://www.juniper.net/us/en/company/press-center/images/image-library/logos/"
        },
        {
            "title": "JUnit5",
            "hex": "25A162",
            "source": "https://raw.githubusercontent.com/junit-team/junit5/86465f4f491219ad0c0cf9c64eddca7b0edeb86f/assets/img/junit5-logo.svg"
        },
        {
            "title": "Jupyter",
            "hex": "F37626",
            "source": "https://github.com/jupyter/design/blob/80716ee75dd7b2a6ec6abcd89922d020483589b1/logos/Logo%20Mark/logomark-whitebody-whitemoons/logomark-whitebody-whitemoons.svg",
            "guidelines": "https://github.com/jupyter/design"
        },
        {
            "title": "Just Eat",
            "hex": "F36D00",
            "source": "https://www.justeattakeaway.com/media/media-kit/"
        },
        {
            "title": "JustGiving",
            "hex": "AD29B6",
            "source": "https://justgiving.com"
        },
        {
            "title": "Kaggle",
            "hex": "20BEFF",
            "source": "https://www.kaggle.com",
            "guidelines": "https://www.kaggle.com/brand-guidelines"
        },
        {
            "title": "Kahoot!",
            "hex": "46178F",
            "source": "https://kahoot.com/library/kahoot-logo/",
            "guidelines": "https://kahoot.com/library/kahoot-logo/"
        },
        {
            "title": "KaiOS",
            "hex": "6F02B5",
            "source": "https://www.kaiostech.com/company/press-room"
        },
        {
            "title": "Kakao",
            "hex": "FFCD00",
            "source": "https://www.kakaocorp.com/kakao/introduce/ci"
        },
        {
            "title": "KakaoTalk",
            "hex": "FFCD00",
            "source": "https://commons.wikimedia.org/wiki/File:KakaoTalk_logo.svg"
        },
        {
            "title": "Kali Linux",
            "hex": "557C94",
            "source": "https://www.kali.org/docs/policy/trademark/",
            "guidelines": "https://www.kali.org/docs/policy/trademark/"
        },
        {
            "title": "Karlsruher Verkehrsverbund",
            "hex": "9B2321",
            "source": "https://commons.wikimedia.org/wiki/File:KVV_2010.svg"
        },
        {
            "title": "Kasa Smart",
            "hex": "4ACBD6",
            "source": "https://www.tp-link.com/us/support/download/hs200/"
        },
        {
            "title": "KashFlow",
            "hex": "E5426E",
            "source": "https://www.kashflow.com/"
        },
        {
            "title": "Kaspersky",
            "hex": "006D5C",
            "source": "https://www.kaspersky.com"
        },
        {
            "title": "Katacoda",
            "hex": "F48220",
            "source": "https://katacoda.com/press-kit"
        },
        {
            "title": "Katana",
            "hex": "000000",
            "source": "https://www.foundry.com/products/katana"
        },
        {
            "title": "KDE",
            "hex": "1D99F3",
            "source": "https://kde.org/stuff/clipart/"
        },
        {
            "title": "Kdenlive",
            "hex": "527EB2",
            "source": "https://kdenlive.org/en/logo/",
            "guidelines": "https://kdenlive.org/en/logo/"
        },
        {
            "title": "KeePassXC",
            "hex": "6CAC4D",
            "source": "https://github.com/keepassxreboot/keepassxc/"
        },
        {
            "title": "Kentico",
            "hex": "F05A22",
            "source": "https://www.kentico.com"
        },
        {
            "title": "Keras",
            "hex": "D00000",
            "source": "https://keras.io/"
        },
        {
            "title": "Keybase",
            "hex": "33A0FF",
            "source": "https://github.com/keybase/client/tree/a144e0ce38ee9e495cc5acbcd4ef859f5534d820/media/logos"
        },
        {
            "title": "KeyCDN",
            "hex": "047AED",
            "source": "https://www.keycdn.com/logos"
        },
        {
            "title": "Khan Academy",
            "hex": "14BF96",
            "source": "https://khanacademy.zendesk.com/hc/en-us/articles/202483630-Press-room",
            "guidelines": "https://support.khanacademy.org/hc/en-us/articles/202263034-Trademark-and-Brand-Usage-Policy"
        },
        {
            "title": "Khronos Group",
            "hex": "CC3333",
            "source": "https://www.khronos.org/legal/trademarks/",
            "guidelines": "https://www.khronos.org/legal/trademarks/"
        },
        {
            "title": "Kia",
            "hex": "05141F",
            "source": "https://www.kia.com"
        },
        {
            "title": "Kibana",
            "hex": "005571",
            "source": "https://www.elastic.co/brand"
        },
        {
            "title": "Kickstarter",
            "hex": "05CE78",
            "source": "https://www.kickstarter.com/help/brand_assets"
        },
        {
            "title": "Kik",
            "hex": "82BC23",
            "source": "https://www.kik.com/news/"
        },
        {
            "title": "Kirby",
            "hex": "000000",
            "source": "https://getkirby.com/press"
        },
        {
            "title": "Kitsu",
            "hex": "FD755C",
            "source": "https://kitsu.io/"
        },
        {
            "title": "Klarna",
            "hex": "FFB3C7",
            "source": "https://klarna.design/"
        },
        {
            "title": "KLM",
            "hex": "00A1DE",
            "source": "https://www.klm.com"
        },
        {
            "title": "Klook",
            "hex": "FF5722",
            "source": "https://www.klook.com/en-GB/newsroom/"
        },
        {
            "title": "Klout",
            "hex": "E44600",
            "source": "https://klout.com/s/developers/styleguide"
        },
        {
            "title": "KnowledgeBase",
            "hex": "FFD000",
            "source": "https://www.knowledgebase.ai/design",
            "guidelines": "https://www.knowledgebase.ai/design"
        },
        {
            "title": "Known",
            "hex": "333333",
            "source": "https://github.com/idno/known/tree/22c4935b57a61d94d2508651128b4f828f864989/gfx/logos"
        },
        {
            "title": "Ko-fi",
            "slug": "ko-fi",
            "hex": "FF5E5B",
            "source": "https://more.ko-fi.com/brand-assets",
            "guidelines": "https://more.ko-fi.com/brand-assets"
        },
        {
            "title": "Kodi",
            "hex": "17B2E7",
            "source": "https://kodi.tv/"
        },
        {
            "title": "Koding",
            "hex": "00B057",
            "source": "https://koding.com/About"
        },
        {
            "title": "Kofax",
            "hex": "00558C",
            "source": "https://www.kofax.com/"
        },
        {
            "title": "Komoot",
            "hex": "6AA127",
            "source": "http://newsroom.komoot.com/media_kits/219423/",
            "guidelines": "http://newsroom.komoot.com/media_kits/219423/"
        },
        {
            "title": "Kongregate",
            "hex": "990000",
            "source": "https://www.kongregate.com/pages/logos-and-branding"
        },
        {
            "title": "Kotlin",
            "hex": "0095D5",
            "source": "https://resources.jetbrains.com/storage/products/kotlin/docs/kotlin_logos.zip",
            "guidelines": "https://www.jetbrains.com/company/brand/"
        },
        {
            "title": "Krita",
            "hex": "3BABFF",
            "source": "https://krita.org/en/about/press/"
        },
        {
            "title": "KTM",
            "hex": "FF6600",
            "source": "https://ktm.com"
        },
        {
            "title": "Kubernetes",
            "hex": "326CE5",
            "source": "https://github.com/kubernetes/kubernetes/tree/master/logo"
        },
        {
            "title": "Kubuntu",
            "hex": "0079C1",
            "source": "https://kubuntu.org"
        },
        {
            "title": "Kyocera",
            "hex": "DF0522",
            "source": "https://uk.kyocera.com/"
        },
        {
            "title": "LabVIEW",
            "hex": "FFDB00",
            "source": "https://forums.ni.com/t5/NI-Partner-Network/New-Partner-Co-Marketing-Style-Guide/ba-p/3786987",
            "guidelines": "https://forums.ni.com/t5/NI-Partner-Network/New-Partner-Co-Marketing-Style-Guide/ba-p/3786987"
        },
        {
            "title": "Lada",
            "hex": "ED6B21",
            "source": "https://www.lada.ru/priora/sedan/accessories.html"
        },
        {
            "title": "Lamborghini",
            "hex": "DDB320",
            "source": "https://en.wikipedia.org/wiki/File:Lamborghini_Logo.svg"
        },
        {
            "title": "Land Rover",
            "hex": "005A2B",
            "source": "https://media.landrover.com/en/press-kit"
        },
        {
            "title": "Laragon",
            "hex": "0E83CD",
            "source": "https://laragon.org/"
        },
        {
            "title": "Laravel",
            "hex": "FF2D20",
            "source": "https://github.com/laravel/art"
        },
        {
            "title": "Laravel Horizon",
            "hex": "405263",
            "source": "https://github.com/laravel/horizon/blob/79ed572422d0ff789e9673a6dd9579026f14233a/public/img/horizon.svg"
        },
        {
            "title": "Laravel Nova",
            "hex": "252D37",
            "source": "https://nova.laravel.com/"
        },
        {
            "title": "Last.fm",
            "slug": "last-dot-fm",
            "hex": "D51007",
            "source": "https://commons.wikimedia.org/wiki/File:Lastfm_logo.svg"
        },
        {
            "title": "LastPass",
            "hex": "D32D27",
            "source": "https://lastpass.com/press-room/",
            "guidelines": "https://lastpass.com/press-room/"
        },
        {
            "title": "LaTeX",
            "hex": "008080",
            "source": "https://github.com/latex3/branding"
        },
        {
            "title": "Launchpad",
            "hex": "F8C300",
            "source": "https://help.launchpad.net/logo/submissions",
            "guidelines": "https://help.launchpad.net/Legal",
            "license": {
                "type": "CC-BY-ND-2.0"
            }
        },
        {
            "title": "LBRY",
            "hex": "2F9176",
            "source": "https://lbry.com/press-kit",
            "guidelines": "https://lbry.com/faq/acceptable-use-policy"
        },
        {
            "title": "Leaflet",
            "hex": "199900",
            "source": "https://github.com/Leaflet/Leaflet/blob/d843c3b88486713827d7e860b58bdba75bfbd5a2/src/images/logo.svg"
        },
        {
            "title": "Leanpub",
            "hex": "FFFFFF",
            "source": "https://leanpub.com/press",
            "guidelines": "https://leanpub.com/press"
        },
        {
            "title": "LeetCode",
            "hex": "FFA116",
            "source": "https://leetcode.com/store"
        },
        {
            "title": "Lenovo",
            "hex": "E2231A",
            "source": "https://news.lenovo.com/press-kits/"
        },
        {
            "title": "Less",
            "hex": "1D365D",
            "source": "https://github.com/less/logo/blob/c9c10c328cfc00071e92443934b35e389310abf8/less_logo.ai"
        },
        {
            "title": "Let’s Encrypt",
            "hex": "003A70",
            "source": "https://letsencrypt.org/trademarks/",
            "guidelines": "https://letsencrypt.org/trademarks/",
            "license": {
                "type": "CC-BY-NC-4.0"
            }
        },
        {
            "title": "Letterboxd",
            "hex": "00D735",
            "source": "https://letterboxd.com/about/logos/"
        },
        {
            "title": "LG",
            "hex": "A50034",
            "source": "https://en.wikipedia.org/wiki/LG_Corporation",
            "guidelines": "https://www.lg.com/global/about-lg-brand-identity"
        },
        {
            "title": "LGTM",
            "hex": "FFFFFF",
            "source": "https://lgtm.com/"
        },
        {
            "title": "Liberapay",
            "hex": "F6C915",
            "source": "https://en.liberapay.com/about/logos",
            "guidelines": "https://en.liberapay.com/about/logos",
            "license": {
                "type": "CC0-1.0"
            }
        },
        {
            "title": "Libraries.io",
            "slug": "libraries-dot-io",
            "hex": "337AB7",
            "source": "https://github.com/librariesio/libraries.io/blob/9ab0f659bb7fe137c15cf676612b6811f501a0bd/public/safari-pinned-tab.svg"
        },
        {
            "title": "LibraryThing",
            "hex": "251A15",
            "source": "https://twitter.com/LibraryThing/status/1054466649271656448"
        },
        {
            "title": "LibreOffice",
            "hex": "18A303",
            "source": "https://wiki.documentfoundation.org/Marketing/Branding",
            "guidelines": "https://wiki.documentfoundation.org/Marketing/Branding"
        },
        {
            "title": "libuv",
            "hex": "403C3D",
            "source": "https://github.com/libuv/libuv/blob/e4087dedf837f415056a45a838f639a3d9dc3ced/img/logos.svg"
        },
        {
            "title": "Lichess",
            "hex": "000000",
            "source": "https://lichess.org/about"
        },
        {
            "title": "LIFX",
            "hex": "000000",
            "source": "https://www.lifx.com/pages/press-enquiries",
            "guidelines": "https://www.dropbox.com/sh/i9khucz3ucy0q5v/AACrbtcpEIS0PdP84RdkhoAFa/Guides"
        },
        {
            "title": "Lighthouse",
            "hex": "F44B21",
            "source": "https://github.com/GoogleChrome/lighthouse/blob/80d2e6c1948f232ec4f1bdeabc8bc632fc5d0bfd/assets/lh_favicon.svg"
        },
        {
            "title": "LINE",
            "hex": "00C300",
            "source": "http://line.me/en/logo",
            "guidelines": "http://line.me/en/logo"
        },
        {
            "title": "LINE WEBTOON",
            "hex": "00D564",
            "source": "http://webtoons.com/"
        },
        {
            "title": "LineageOS",
            "hex": "167C80",
            "source": "https://www.lineageos.org/",
            "guidelines": "https://docs.google.com/presentation/d/1VmxFrVqkjtNMjZbAcrC4egp8C_So7gjJR3KuxdJfJDo/edit?usp=sharing"
        },
        {
            "title": "LinkedIn",
            "hex": "0A66C2",
            "source": "https://brand.linkedin.com",
            "guidelines": "https://brand.linkedin.com/policies"
        },
        {
            "title": "Linktree",
            "hex": "39E09B",
            "source": "https://linktr.ee/"
        },
        {
            "title": "Linode",
            "hex": "00A95C",
            "source": "https://www.linode.com/company/press/"
        },
        {
            "title": "Linux",
            "hex": "FCC624",
            "source": "https://www.linuxfoundation.org/the-linux-mark/"
        },
        {
            "title": "Linux Containers",
            "hex": "333333",
            "source": "https://github.com/lxc/linuxcontainers.org/blob/29d3299ddf8718099b6de1464570fbbadbaabecb/static/img/containers.svg"
        },
        {
            "title": "Linux Foundation",
            "hex": "003366",
            "source": "https://www.linuxfoundation.org/en/about/brand/",
            "guidelines": "https://www.linuxfoundation.org/en/about/brand/"
        },
        {
            "title": "Linux Mint",
            "hex": "87CF3E",
            "source": "https://commons.wikimedia.org/wiki/File:Linux_Mint_logo_without_wordmark.svg"
        },
        {
            "title": "Lion Air",
            "hex": "ED3237",
            "source": "https://lionairthai.com/en/"
        },
        {
            "title": "Lit",
            "hex": "324FFF",
            "source": "https://github.com/lit/lit.dev/blob/5e59bdb00b7a261d6fdcd6a4ae529e17f6146ed3/packages/lit-dev-content/site/images/flame-favicon.svg"
        },
        {
            "title": "Litecoin",
            "hex": "A6A9AA",
            "source": "https://litecoin-foundation.org/litecoin-branding-guidelines/",
            "guidelines": "https://litecoin-foundation.org/litecoin-branding-guidelines/"
        },
        {
            "title": "LiveChat",
            "hex": "FFD000",
            "source": "https://livechat.design/",
            "guidelines": "https://livechat.design/"
        },
        {
            "title": "LiveJournal",
            "hex": "00B0EA",
            "source": "http://www.livejournal.com"
        },
        {
            "title": "Livestream",
            "hex": "CF202E",
            "source": "https://livestream.com/press"
        },
        {
            "title": "LLVM",
            "hex": "262D3A",
            "source": "https://llvm.org/Logo.html"
        },
        {
            "title": "LMMS",
            "hex": "10B146",
            "source": "https://lmms.io/branding"
        },
        {
            "title": "Logitech",
            "hex": "00B8FC",
            "source": "https://www.logitech.com/en-us/pr/library"
        },
        {
            "title": "LogMeIn",
            "hex": "45B6F2",
            "source": "https://www.logmein.com/legal/trademark",
            "guidelines": "https://www.logmein.com/legal/trademark"
        },
        {
            "title": "Logstash",
            "hex": "005571",
            "source": "https://www.elastic.co/brand",
            "guidelines": "https://www.elastic.co/brand"
        },
        {
            "title": "Looker",
            "hex": "4285F4",
            "source": "https://looker.com/"
        },
        {
            "title": "Loom",
            "hex": "625DF5",
            "source": "https://www.loom.com/press"
        },
        {
            "title": "Loop",
            "hex": "F29400",
            "source": "https://loop.frontiersin.org/"
        },
        {
            "title": "Lospec",
            "hex": "EAEAEA",
            "source": "https://lospec.com/brand",
            "guidelines": "https://lospec.com/brand"
        },
        {
            "title": "LOT Polish Airlines",
            "hex": "11397E",
            "source": "https://www.lot.com/us/en/kaleidoscope-inflight-magazine"
        },
        {
            "title": "Lua",
            "hex": "2C2D72",
            "source": "https://www.lua.org/images/",
            "guidelines": "https://www.lua.org/images/"
        },
        {
            "title": "Lubuntu",
            "hex": "0068C8",
            "source": "https://lubuntu.net/"
        },
        {
            "title": "Lufthansa",
            "hex": "05164D",
            "source": "https://www.lufthansa.com/"
        },
        {
            "title": "Lumen",
            "hex": "E74430",
            "source": "https://lumen.laravel.com/"
        },
        {
            "title": "Lydia",
            "hex": "0180FF",
            "source": "https://lydia-app.com/en/info/press.html",
            "guidelines": "https://lydia-app.com/en/info/press.html"
        },
        {
            "title": "Lyft",
            "hex": "FF00BF",
            "source": "https://www.lyft.com/press"
        },
        {
            "title": "MAAS",
            "hex": "E95420",
            "source": "https://design.ubuntu.com/downloads/",
            "license": {
                "type": "CC-BY-SA-3.0"
            }
        },
        {
            "title": "macOS",
            "hex": "000000",
            "source": "https://commons.wikimedia.org/wiki/File:MacOS_wordmark_(2017).svg"
        },
        {
            "title": "Macy’s",
            "hex": "E21A2C",
            "source": "https://www.macysinc.com/news-media/media-assets"
        },
        {
            "title": "Magento",
            "hex": "EE672F",
            "source": "http://magento.com"
        },
        {
            "title": "Magisk",
            "hex": "00AF9C",
            "source": "https://github.com/topjohnwu/Magisk/blob/master/app/src/main/res/drawable/ic_magisk.xml"
        },
        {
            "title": "Mail.Ru",
            "slug": "mail-dot-ru",
            "hex": "005FF9",
            "source": "https://my.mail.ru"
        },
        {
            "title": "MailChimp",
            "hex": "FFE01B",
            "source": "http://mailchimp.com/about/brand-assets",
            "guidelines": "http://mailchimp.com/about/brand-assets"
        },
        {
            "title": "Major League Hacking",
            "hex": "265A8F",
            "source": "https://mlh.io/brand-guidelines",
            "guidelines": "https://mlh.io/brand-guidelines"
        },
        {
            "title": "MakerBot",
            "hex": "FF1E0D",
            "source": "http://www.makerbot.com/makerbot-press-assets"
        },
        {
            "title": "MAN",
            "hex": "E40045",
            "source": "https://www.corporate.man.eu/"
        },
        {
            "title": "ManageIQ",
            "hex": "EF2929",
            "source": "https://www.manageiq.org/logo/"
        },
        {
            "title": "Manjaro",
            "hex": "35BF5C",
            "source": "https://manjaro.org/"
        },
        {
            "title": "Mapbox",
            "hex": "000000",
            "source": "https://www.mapbox.com/about/press/brand-guidelines",
            "guidelines": "https://www.mapbox.com/about/press/brand-guidelines"
        },
        {
            "title": "MariaDB",
            "hex": "003545",
            "source": "https://mariadb.com/about-us/logos/",
            "guidelines": "https://mariadb.com/about-us/logos/"
        },
        {
            "title": "MariaDB Foundation",
            "hex": "1F305F",
            "source": "https://mariadb.org/"
        },
        {
            "title": "Markdown",
            "hex": "000000",
            "source": "https://github.com/dcurtis/markdown-mark",
            "guidelines": "https://github.com/dcurtis/markdown-mark",
            "license": {
                "type": "CC0-1.0"
            }
        },
        {
            "title": "Marketo",
            "hex": "5C4C9F",
            "source": "https://www.marketo.com/"
        },
        {
            "title": "Marriott",
            "hex": "A70023",
            "source": "https://marriott-hotels.marriott.com/"
        },
        {
            "title": "Maserati",
            "hex": "0C2340",
            "source": "https://www.stellantis.com/en/brands/maserati"
        },
        {
            "title": "MasterCard",
            "hex": "EB001B",
            "source": "https://brand.mastercard.com/brandcenter/mastercard-brand-mark/downloads.html",
            "guidelines": "https://brand.mastercard.com/brandcenter/mastercard-brand-mark.html"
        },
        {
            "title": "mastercomfig",
            "hex": "009688",
            "source": "https://github.com/mastercomfig/mastercomfig.github.io/blob/d910ce7e868a6ef32106e36996c3473d78da2ce3/img/mastercomfig_logo.svg"
        },
        {
            "title": "Mastodon",
            "hex": "3088D4",
            "source": "https://joinmastodon.org/"
        },
        {
            "title": "Material Design",
            "hex": "757575",
            "source": "https://material.io/design/"
        },
        {
            "title": "Material Design Icons",
            "hex": "2196F3",
            "source": "https://materialdesignicons.com/icon/vector-square",
            "license": {
                "type": "Apache-2.0"
            }
        },
        {
            "title": "Material-UI",
            "slug": "material-ui",
            "hex": "0081CB",
            "source": "https://material-ui.com/"
        },
        {
            "title": "Mathworks",
            "hex": "0076A8",
            "source": "https://www.mathworks.com/brand.html",
            "guidelines": "https://www.mathworks.com/brand.html"
        },
        {
            "title": "Matomo",
            "hex": "3152A0",
            "source": "https://matomo.org/media/"
        },
        {
            "title": "Matrix",
            "hex": "000000",
            "source": "https://matrix.org"
        },
        {
            "title": "Mattermost",
            "hex": "0058CC",
            "source": "https://www.mattermost.org/brand-guidelines/",
            "guidelines": "https://www.mattermost.org/brand-guidelines/"
        },
        {
            "title": "Matternet",
            "hex": "261C29",
            "source": "http://mttr.net"
        },
        {
            "title": "Max",
            "hex": "525252",
            "source": "https://cycling74.com/"
        },
        {
            "title": "Max-Planck-Gesellschaft",
            "slug": "max-planck-gesellschaft",
            "hex": "006C66",
            "source": "https://www.mpg.de"
        },
        {
            "title": "Maytag",
            "hex": "002E5F",
            "source": "https://www.maytagcommerciallaundry.com/mclstorefront/c/-/p/MYR40PD"
        },
        {
            "title": "Mazda",
            "hex": "101010",
            "source": "https://www.mazda.com/en/about/profile/library/"
        },
        {
            "title": "McAfee",
            "hex": "C01818",
            "source": "https://www.mcafee.com/enterprise/en-us/about/newsroom/product-images.html"
        },
        {
            "title": "McDonald's",
            "hex": "FBC817",
            "source": "https://www.mcdonalds.com/gb/en-gb/newsroom.html"
        },
        {
            "title": "McLaren",
            "hex": "FF0000",
            "source": "https://cars.mclaren.com/"
        },
        {
            "title": "MDN Web Docs",
            "hex": "000000",
            "source": "https://developer.mozilla.org/"
        },
        {
            "title": "MediaFire",
            "hex": "1299F3",
            "source": "https://www.mediafire.com/developers/brand_assets/mediafire_brand_assets/",
            "guidelines": "https://www.mediafire.com/developers/brand_assets/mediafire_brand_assets/"
        },
        {
            "title": "MediaTek",
            "hex": "EC9430",
            "source": "https://corp.mediatek.com/news-events/press-library"
        },
        {
            "title": "MediaTemple",
            "hex": "000000",
            "source": "https://mediatemple.net/"
        },
        {
            "title": "Medium",
            "hex": "000000",
            "source": "https://medium.design/logos-and-brand-guidelines-f1a01a733592",
            "guidelines": "https://medium.design/logos-and-brand-guidelines-f1a01a733592"
        },
        {
            "title": "Meetup",
            "hex": "ED1C40",
            "source": "https://www.meetup.com/media/"
        },
        {
            "title": "MEGA",
            "hex": "D9272E",
            "source": "https://mega.io/corporate"
        },
        {
            "title": "Mendeley",
            "hex": "9D1620",
            "source": "https://www.mendeley.com/"
        },
        {
            "title": "Mercedes",
            "hex": "242424",
            "source": "https://www.mercedes-benz.com/"
        },
        {
            "title": "Mercurial",
            "hex": "999999",
            "source": "https://www.mercurial-scm.org/hg-logo/",
            "guidelines": "https://www.mercurial-scm.org/hg-logo/",
            "license": {
                "type": "GPL-2.0-or-later"
            }
        },
        {
            "title": "Messenger",
            "hex": "00B2FF",
            "source": "https://en.facebookbrand.com/facebookapp/assets/messenger/",
            "guidelines": "https://en.facebookbrand.com/facebookapp/assets/messenger/"
        },
        {
            "title": "Metabase",
            "hex": "509EE3",
            "source": "https://www.metabase.com/"
        },
        {
            "title": "MetaFilter",
            "hex": "065A8F",
            "source": "https://www.metafilter.com/apple-touch-icon.png"
        },
        {
            "title": "Meteor",
            "hex": "DE4F4F",
            "source": "http://logo.meteorapp.com/"
        },
        {
            "title": "Metro",
            "hex": "EF4242",
            "source": "https://facebook.github.io/metro/"
        },
        {
            "title": "Metro de la Ciudad de México",
            "hex": "F77E1C",
            "source": "https://es.wikipedia.org/wiki/Archivo:Metro_de_la_Ciudad_de_M%C3%A9xico_(logo)_version_2019.svg"
        },
        {
            "title": "Metro de Madrid",
            "hex": "255E9C",
            "source": "https://commons.wikimedia.org/wiki/File:MetroMadridLogo.svg"
        },
        {
            "title": "Métro de Paris",
            "hex": "003E95",
            "source": "https://www.ratp.fr/"
        },
        {
            "title": "MeWe",
            "hex": "17377F",
            "source": "https://mewe.com"
        },
        {
            "title": "micro:bit",
            "hex": "00ED00",
            "source": "https://microbit.org/"
        },
        {
            "title": "Micro.blog",
            "slug": "micro-dot-blog",
            "hex": "FF8800",
            "source": "https://help.micro.blog/"
        },
        {
            "title": "Microgenetics",
            "hex": "FF0000",
            "source": "http://microgenetics.co.uk/"
        },
        {
            "title": "MicroPython",
            "hex": "2B2728",
            "source": "https://commons.wikimedia.org/wiki/File:MicroPython_new_logo.svg"
        },
        {
            "title": "Microsoft",
            "hex": "5E5E5E",
            "source": "https://developer.microsoft.com"
        },
        {
            "title": "Microsoft Academic",
            "hex": "2D9FD9",
            "source": "https://academic.microsoft.com/"
        },
        {
            "title": "Microsoft Access",
            "hex": "A4373A",
            "source": "https://developer.microsoft.com/en-us/fluentui#/styles/web/colors/products"
        },
        {
            "title": "Microsoft Azure",
            "hex": "0089D6",
            "source": "https://developer.microsoft.com"
        },
        {
            "title": "Microsoft Edge",
            "hex": "0078D7",
            "source": "https://support.microsoft.com/en-us/help/17171/microsoft-edge-get-to-know"
        },
        {
            "title": "Microsoft Excel",
            "hex": "217346",
            "source": "https://developer.microsoft.com/en-us/fluentui#/styles/web/colors/products"
        },
        {
            "title": "Microsoft Exchange",
            "hex": "0078D4",
            "source": "https://developer.microsoft.com/en-us/fluentui#/styles/web/colors/products"
        },
        {
            "title": "Microsoft Office",
            "hex": "D83B01",
            "source": "https://developer.microsoft.com/en-us/microsoft-365"
        },
        {
            "title": "Microsoft OneDrive",
            "hex": "0078D4",
            "source": "https://developer.microsoft.com/en-us/fluentui#/styles/web/colors/products"
        },
        {
            "title": "Microsoft OneNote",
            "hex": "7719AA",
            "source": "https://developer.microsoft.com/en-us/fluentui#/styles/web/colors/products"
        },
        {
            "title": "Microsoft Outlook",
            "hex": "0078D4",
            "source": "https://developer.microsoft.com/en-us/outlook/docs"
        },
        {
            "title": "Microsoft PowerPoint",
            "hex": "B7472A",
            "source": "https://developer.microsoft.com/en-us/fluentui#/styles/web/colors/products"
        },
        {
            "title": "Microsoft SharePoint",
            "hex": "0078D4",
            "source": "https://developer.microsoft.com/en-us/fluentui#/styles/web/colors/products"
        },
        {
            "title": "Microsoft SQL Server",
            "hex": "CC2927",
            "source": "https://de.wikipedia.org/wiki/Datei:Microsoft_SQL_Server_Logo.svg"
        },
        {
            "title": "Microsoft Teams",
            "hex": "6264A7",
            "source": "https://developer.microsoft.com/en-us/fluentui#/styles/web/colors/products"
        },
        {
            "title": "Microsoft Visio",
            "hex": "3955A3",
            "source": "https://developer.microsoft.com/en-us/fluentui#/styles/web/colors/products"
        },
        {
            "title": "Microsoft Word",
            "hex": "2B579A",
            "source": "https://developer.microsoft.com/en-us/fluentui#/styles/web/colors/products"
        },
        {
            "title": "MicroStrategy",
            "hex": "D9232E",
            "source": "https://www.microstrategy.com/en/company/press-kit",
            "guidelines": "https://www.microstrategy.com/en/company/press-kit"
        },
        {
            "title": "MIDI",
            "hex": "000000",
            "source": "https://en.wikipedia.org/wiki/MIDI"
        },
        {
            "title": "Minds",
            "hex": "FED12F",
            "source": "https://www.minds.com/branding",
            "license": {
                "type": "CC-BY-SA-4.0"
            }
        },
        {
            "title": "Minecraft",
            "hex": "62B47A",
            "source": "https://education.minecraft.net/press/"
        },
        {
            "title": "Minetest",
            "hex": "53AC56",
            "source": "https://www.minetest.net/"
        },
        {
            "title": "Mini",
            "hex": "000000",
            "source": "https://mini.co.uk"
        },
        {
            "title": "Minutemailer",
            "hex": "30B980",
            "source": "https://minutemailer.com"
        },
        {
            "title": "Miro",
            "hex": "050038",
            "source": "https://miro.com/"
        },
        {
            "title": "Mitsubishi",
            "hex": "E60012",
            "source": "https://www.mitsubishi.com/"
        },
        {
            "title": "Mix",
            "hex": "FF8126",
            "source": "https://mix.com"
        },
        {
            "title": "Mixcloud",
            "hex": "5000FF",
            "source": "https://www.mixcloud.com/about",
            "guidelines": "https://www.mixcloud.com/about"
        },
        {
            "title": "MobX",
            "hex": "FF9955",
            "source": "https://github.com/mobxjs/mobx/blob/248e25e37af31c2e71ff452bc662a85816fa40d8/docs/assets/mobservable.svg"
        },
        {
            "title": "MobX-State-Tree",
            "slug": "mobx-state-tree",
            "hex": "FF7102",
            "source": "https://github.com/mobxjs/mobx-state-tree/blob/666dabd60a7fb87faf83d177c14f516481b5f141/website/static/img/mobx-state-tree-logo.svg"
        },
        {
            "title": "Mocha",
            "hex": "8D6748",
            "source": "https://mochajs.org/"
        },
        {
            "title": "MODX",
            "hex": "102C53",
            "source": "https://docs.modx.com/"
        },
        {
            "title": "Mojang Studios",
            "hex": "EF323D",
            "source": "https://www.minecraft.net"
        },
        {
            "title": "Moleculer",
            "hex": "3CAFCE",
            "source": "https://moleculer.services/"
        },
        {
            "title": "Momenteo",
            "hex": "5A6AB1",
            "source": "https://www.momenteo.com/media"
        },
        {
            "title": "Monero",
            "hex": "FF6600",
            "source": "https://www.getmonero.org/press-kit/"
        },
        {
            "title": "MongoDB",
            "hex": "47A248",
            "source": "https://www.mongodb.com/pressroom"
        },
        {
            "title": "monkey tie",
            "hex": "1A52C2",
            "source": "https://www.monkey-tie.com"
        },
        {
            "title": "Monogram",
            "hex": "FDB22A",
            "source": "http://monogram.me"
        },
        {
            "title": "Monster",
            "hex": "6D4C9F",
            "source": "https://www.monster.com/press/"
        },
        {
            "title": "Monzo",
            "hex": "14233C",
            "source": "https://monzo.com/press/"
        },
        {
            "title": "Moo",
            "hex": "00945E",
            "source": "https://www.moo.com/uk/about/press"
        },
        {
            "title": "Moscow Metro",
            "hex": "D9232E",
            "source": "https://mosmetro.ru/"
        },
        {
            "title": "Motorola",
            "hex": "E1140A",
            "source": "https://motorola-global-portal-de.custhelp.com/"
        },
        {
            "title": "Mozilla",
            "hex": "000000",
            "source": "https://mozilla.design/mozilla/",
            "guidelines": "https://mozilla.design/mozilla/"
        },
        {
            "title": "MTA",
            "hex": "0039A6",
            "source": "https://mta.info/"
        },
        {
            "title": "MTR",
            "hex": "AC2E45",
            "source": "https://commons.wikimedia.org/wiki/File:MTR_(logo_with_text).svg"
        },
        {
            "title": "Mumble",
            "hex": "FFFFFF",
            "source": "https://github.com/mumble-voip/mumble/blob/d40a19eb88cda61084da245a1b6cb8f32ef1b6e4/icons/mumble_small.svg",
            "guidelines": "https://github.com/mumble-voip/mumble/blob/d40a19eb88cda61084da245a1b6cb8f32ef1b6e4/LICENSE"
        },
        {
            "title": "MuseScore",
            "hex": "1A70B8",
            "source": "https://musescore.org/en/about/logos-and-graphics"
        },
        {
            "title": "MusicBrainz",
            "hex": "BA478F",
            "source": "https://metabrainz.org/projects"
        },
        {
            "title": "MX Linux",
            "hex": "000000",
            "source": "https://mxlinux.org/art/",
            "license": {
                "type": "GPL-3.0-only"
            }
        },
        {
            "title": "MyAnimeList",
            "hex": "2E51A2",
            "source": "https://myanimelist.net/forum/?topicid=1575618"
        },
        {
            "title": "MYOB",
            "hex": "6100A5",
            "source": "https://myob-identikit.frontify.com/d/JK2D4WFOdAwV/for-developers"
        },
        {
            "title": "Myspace",
            "hex": "030303",
            "source": "https://myspace.com/"
        },
        {
            "title": "MySQL",
            "hex": "4479A1",
            "source": "https://www.mysql.com/about/legal/logos.html",
            "guidelines": "https://www.mysql.com/about/legal/logos.html"
        },
        {
            "title": "N26",
            "hex": "48AC98",
            "source": "https://n26.com/"
        },
        {
            "title": "Namebase",
            "hex": "0068FF",
            "source": "https://www.namebase.io/"
        },
        {
            "title": "Namecheap",
            "hex": "DE3723",
            "source": "https://www.namecheap.com/"
        },
        {
            "title": "Nano",
            "hex": "4A90E2",
            "source": "https://nano.org/resources",
            "guidelines": "https://nano.org/resources"
        },
        {
            "title": "NASA",
            "hex": "E03C31",
            "source": "https://commons.wikimedia.org/wiki/File:NASA_Worm_logo.svg",
            "guidelines": "https://www.nasa.gov/multimedia/guidelines/index.html"
        },
        {
            "title": "National Grid",
            "hex": "00148C",
            "source": "https://www.nationalgrid.com/"
        },
        {
            "title": "NativeScript",
            "hex": "3655FF",
            "source": "https://docs.nativescript.org/"
        },
        {
            "title": "Naver",
            "hex": "03C75A",
            "source": "https://www.navercorp.com/investment/annualReport"
        },
        {
            "title": "NBA",
            "hex": "253B73",
            "source": "https://nba.com/"
        },
        {
            "title": "NBB",
            "hex": "FF7100",
            "source": "https://presse.notebooksbilliger.de/presskits/style-guide"
        },
        {
            "title": "NDR",
            "hex": "0C1754",
            "source": "https://www.ndr.de/"
        },
        {
            "title": "NEC",
            "hex": "1414A0",
            "source": "https://commons.wikimedia.org/wiki/File:NEC_logo.svg"
        },
        {
            "title": "Neo4j",
            "hex": "008CC1",
            "source": "https://neo4j.com/style-guide/",
            "guidelines": "https://neo4j.com/style-guide/"
        },
        {
            "title": "Neovim",
            "hex": "57A143",
            "source": "https://neovim.io/",
            "license": {
                "type": "CC-BY-SA-3.0"
            }
        },
        {
            "title": "NestJS",
            "hex": "E0234E",
            "source": "https://nestjs.com/"
        },
        {
            "title": "NetApp",
            "hex": "0067C5",
            "source": "http://www.netapp.com/",
            "guidelines": "https://www.netapp.com/company/legal/trademark-guidelines/"
        },
        {
            "title": "Netflix",
            "hex": "E50914",
            "source": "https://brand.netflix.com/en/assets/brand-symbol",
            "guidelines": "https://brand.netflix.com/en/assets/brand-symbol"
        },
        {
            "title": "Netlify",
            "hex": "00C7B7",
            "source": "https://www.netlify.com/press/",
            "guidelines": "https://www.netlify.com/press/",
            "aliases": {
                "dup": [
                    {
                        "title": "Netlify CMS",
                        "hex": "C9FA4B",
                        "source": "https://www.netlifycms.org/"
                    }
                ]
            }
        },
        {
            "title": "New Japan Pro-Wrestling",
            "slug": "newjapanpro-wrestling",
            "hex": "FF160B",
            "source": "https://en.wikipedia.org/wiki/File:NJPW_World_Logo.svg",
            "aliases": {
                "aka": [
                    "NJPW"
                ],
                "dup": [
                    {
                        "title": "NJPW World",
                        "hex": "B79C65",
                        "source": "https://njpwworld.com/"
                    }
                ],
                "loc": {
                    "ja-JP": "新日本プロレスリング"
                }
            }
        },
        {
            "title": "New Relic",
            "hex": "008C99",
            "source": "https://newrelic.com/about/media-assets",
            "guidelines": "https://newrelic.com/about/media-assets#guidelines"
        },
        {
            "title": "New York Times",
            "hex": "000000",
            "source": "https://www.nytimes.com/"
        },
        {
            "title": "Next.js",
            "slug": "next-dot-js",
            "hex": "000000",
            "source": "https://nextjs.org/"
        },
        {
            "title": "Nextcloud",
            "hex": "0082C9",
            "source": "https://nextcloud.com/press/",
            "guidelines": "https://nextcloud.com/trademarks/"
        },
        {
            "title": "Nextdoor",
            "hex": "8ED500",
            "source": "https://about.nextdoor.com/us-media/"
        },
        {
            "title": "NFC",
            "hex": "002E5F",
            "source": "https://nfc-forum.org/our-work/nfc-branding/n-mark/guidelines-and-brand-assets/",
            "guidelines": "https://nfc-forum.org/our-work/nfc-branding/n-mark/guidelines-and-brand-assets/"
        },
        {
            "title": "NGINX",
            "hex": "009639",
            "source": "https://www.nginx.com/press/",
            "guidelines": "https://www.nginx.com/press/"
        },
        {
            "title": "ngrok",
            "hex": "1F1E37",
            "source": "https://ngrok.com/"
        },
        {
            "title": "niconico",
            "hex": "231815",
            "source": "https://www.nicovideo.jp/"
        },
        {
            "title": "Nim",
            "hex": "FFE953",
            "source": "https://nim-lang.org"
        },
        {
            "title": "Nintendo",
            "hex": "8F8F8F",
            "source": "https://en.wikipedia.org/wiki/Nintendo#/media/File:Nintendo.svg"
        },
        {
            "title": "Nintendo 3DS",
            "hex": "D12228",
            "source": "https://www.nintendo.de/"
        },
        {
            "title": "Nintendo GameCube",
            "hex": "6A5FBB",
            "source": "https://www.nintendo.com/consumer/systems/nintendogamecube/index.jsp"
        },
        {
            "title": "Nintendo Network",
            "hex": "FF7D00",
            "source": "https://id.nintendo.net/login"
        },
        {
            "title": "Nintendo Switch",
            "hex": "E60012",
            "source": "https://www.nintendo.com/switch/"
        },
        {
            "title": "Nissan",
            "hex": "C3002F",
            "source": "https://www.nissan.ie/"
        },
        {
            "title": "NixOS",
            "hex": "5277C3",
            "source": "https://github.com/NixOS/nixos-homepage/tree/master/logo"
        },
        {
            "title": "Node-RED",
            "slug": "node-red",
            "hex": "8F0000",
            "source": "https://nodered.org/about/resources/"
        },
        {
            "title": "Node.js",
            "slug": "node-dot-js",
            "hex": "339933",
            "source": "https://nodejs.org/en/about/resources/",
            "guidelines": "https://nodejs.org/en/about/resources/"
        },
        {
            "title": "Nodemon",
            "hex": "76D04B",
            "source": "https://nodemon.io/"
        },
        {
            "title": "Nokia",
            "hex": "124191",
            "source": "https://www.nokia.com/"
        },
        {
            "title": "Norwegian",
            "hex": "D81939",
            "source": "https://www.norwegian.com/ie/travel-info/on-board/in-flight-entertainment/magazine/"
        },
        {
            "title": "Notepad++",
            "hex": "90E59A",
            "source": "https://github.com/notepad-plus-plus/notepad-plus-plus/blob/1f2c63cce173e3e1dc5922637c81a851693e2856/PowerEditor/misc/chameleon/chameleon-pencil.eps"
        },
        {
            "title": "Notion",
            "hex": "000000",
            "source": "https://www.notion.so/"
        },
        {
            "title": "Notist",
            "hex": "333333",
            "source": "https://noti.st/"
        },
        {
            "title": "Noun Project",
            "hex": "000000",
            "source": "https://www.lingoapp.com/6/s/oJkq3W/?v=3"
        },
        {
            "title": "npm",
            "hex": "CB3837",
            "source": "https://www.npmjs.com/",
            "guidelines": "https://www.npmjs.com/policies/trademark"
        },
        {
            "title": "Nrwl",
            "hex": "96D7E8",
            "source": "https://nrwl.io/assets/nrwl-logo-white.svg"
        },
        {
            "title": "Nubank",
            "hex": "820AD1",
            "source": "https://nubank.com.br/en/press/"
        },
        {
            "title": "Nucleo",
            "hex": "111111",
            "source": "https://nucleoapp.com/"
        },
        {
            "title": "NuGet",
            "hex": "004880",
            "source": "https://github.com/NuGet/Media/blob/89f7c87245e52e8ce91d94c0a47f44c6576e3a0d/Images/MainLogo/Vector/nuget.svg"
        },
        {
            "title": "Nuke",
            "hex": "000000",
            "source": "https://www.foundry.com/products/nuke"
        },
        {
            "title": "Numba",
            "hex": "00A3E0",
            "source": "https://github.com/numba/numba/blob/0db8a2bcd0f53c0d0ad8a798432fb3f37f14af27/docs/_static/numba-blue-icon-rgb.svg"
        },
        {
            "title": "NumPy",
            "hex": "013243",
            "source": "https://numpy.org/press-kit/",
            "guidelines": "https://github.com/numpy/numpy/blob/main/branding/logo/logoguidelines.md"
        },
        {
            "title": "Nutanix",
            "hex": "024DA1",
            "source": "https://www.nutanix.com/content/dam/nutanix/en/cmn/documents/nutanix-brandbook.pdf"
        },
        {
            "title": "Nuxt.js",
            "slug": "nuxt-dot-js",
            "hex": "00C58E",
            "source": "https://nuxtjs.org/design"
        },
        {
            "title": "NVIDIA",
            "hex": "76B900",
            "source": "https://www.nvidia.com/etc/designs/nvidiaGDC/clientlibs_base/images/NVIDIA-Logo.svg"
        },
        {
            "title": "Nx",
            "hex": "143055",
            "source": "https://nx.dev/"
        },
        {
            "title": "OBS Studio",
            "hex": "302E31",
            "source": "https://upload.wikimedia.org/wikipedia/commons/7/78/OBS.svg"
        },
        {
            "title": "Observable",
            "hex": "353E58",
            "source": "https://observablehq.com/"
        },
        {
            "title": "OCaml",
            "hex": "EC6813",
            "source": "http://ocaml.org/img/OCaml_Sticker.svg",
            "guidelines": "https://ocaml.org/docs/logos.html",
            "license": {
                "type": "Unlicense"
            }
        },
        {
            "title": "Octave",
            "hex": "0790C0",
            "source": "https://www.gnu.org/software/octave/"
        },
        {
            "title": "Octopus Deploy",
            "hex": "2F93E0",
            "source": "https://octopus.com/company/brand",
            "guidelines": "https://octopus.com/company/brand"
        },
        {
            "title": "Oculus",
            "hex": "1C1E20",
            "source": "https://en.facebookbrand.com/oculus/assets/oculus?audience=oculus-landing",
            "guidelines": "https://en.facebookbrand.com/oculus/"
        },
        {
            "title": "Odnoklassniki",
            "hex": "EE8208",
            "source": "https://insideok.ru/brandbook"
        },
        {
            "title": "Odysee",
            "hex": "EF1970",
            "source": "https://odysee.com/@OdyseeHelp:b/odyseepresskit:b"
        },
        {
            "title": "okcupid",
            "hex": "0500BE",
            "source": "https://okcupid.com/press"
        },
        {
            "title": "Okta",
            "hex": "007DC1",
            "source": "https://www.okta.com/press-room/media-assets/",
            "guidelines": "https://www.okta.com/terms-of-use-for-okta-content/"
        },
        {
            "title": "OnePlus",
            "hex": "F5010C",
            "source": "https://www.oneplus.com/ca_en/brand/asset"
        },
        {
            "title": "OnlyFans",
            "hex": "00AFF0",
            "source": "https://onlyfans.com/brand",
            "guidelines": "https://onlyfans.com/brand"
        },
        {
            "title": "ONNX",
            "hex": "005CED",
            "source": "https://github.com/onnx/onnx.github.io/blob/382e7036b616ce1555499ac41730245a2478513c/images/ONNX-ICON.svg"
        },
        {
            "title": "OnStar",
            "hex": "003D7D",
            "source": "https://www.onstar.com/"
        },
        {
            "title": "Opel",
            "hex": "F7FF14",
            "source": "https://www.stellantis.com/en/brands/opel"
        },
        {
            "title": "Open Access",
            "hex": "F68212",
            "source": "https://commons.wikimedia.org/wiki/File:Open_Access_logo_PLoS_white.svg"
        },
        {
            "title": "Open Badges",
            "hex": "073B5A",
            "source": "https://backpack.openbadges.org/"
        },
        {
            "title": "Open Bug Bounty",
            "hex": "F67909",
            "source": "https://www.openbugbounty.org/"
        },
        {
            "title": "Open Collective",
            "hex": "7FADF2",
            "source": "https://docs.opencollective.com/help/about#media-logo"
        },
        {
            "title": "Open Containers Initiative",
            "hex": "262261",
            "source": "https://github.com/opencontainers/artwork/tree/master/oci/icon"
        },
        {
            "title": "Open Nebula",
            "hex": "0097C2",
            "source": "https://opennebula.io/docs/"
        },
        {
            "title": "Open Source Initiative",
            "hex": "3DA639",
            "source": "https://opensource.org/logo-usage-guidelines",
            "guidelines": "https://opensource.org/logo-usage-guidelines"
        },
        {
            "title": "OpenAI",
            "hex": "412991",
            "source": "https://openai.com/"
        },
        {
            "title": "OpenAI Gym",
            "hex": "0081A5",
            "source": "https://gym.openai.com/"
        },
        {
            "title": "OpenAPI Initiative",
            "hex": "6BA539",
            "source": "https://www.openapis.org/faq/style-guide",
            "guidelines": "https://www.openapis.org/faq/style-guide"
        },
        {
            "title": "OpenBSD",
            "hex": "F2CA30",
            "source": "https://en.wikipedia.org/wiki/OpenBSD"
        },
        {
            "title": "OpenCV",
            "hex": "5C3EE8",
            "source": "https://opencv.org/resources/media-kit/",
            "guidelines": "https://opencv.org/resources/media-kit/"
        },
        {
            "title": "OpenFaaS",
            "hex": "3B5EE9",
            "source": "https://docs.openfaas.com/"
        },
        {
            "title": "OpenGL",
            "hex": "5586A4",
            "source": "https://www.khronos.org/legal/trademarks/"
        },
        {
            "title": "OpenID",
            "hex": "F78C40",
            "source": "https://openid.net/add-openid/logos/"
        },
        {
            "title": "Openlayers",
            "hex": "1F6B75",
            "source": "https://github.com/openlayers/openlayers.github.io/blob/5b93e18b8d302eb49a812fb96abb529895ceb7a2/assets/logo.svg"
        },
        {
            "title": "OpenSSL",
            "hex": "721412",
            "source": "https://www.openssl.org/"
        },
        {
            "title": "OpenStack",
            "hex": "ED1944",
            "source": "https://www.openstack.org/brand/openstack-logo/",
            "guidelines": "https://www.openstack.org/brand/openstack-logo/"
        },
        {
            "title": "OpenStreetMap",
            "hex": "7EBC6F",
            "source": "https://www.openstreetmap.org",
            "guidelines": "https://wiki.osmfoundation.org/wiki/Trademark_Policy"
        },
        {
            "title": "openSUSE",
            "hex": "73BA25",
            "source": "https://github.com/openSUSE/artwork/blob/33e94aa76837c09f03d1712705949b71a246a53b/logos/buttons/button-colour.svg",
            "guidelines": "https://en.opensuse.org/Portal:Artwork"
        },
        {
            "title": "OpenVPN",
            "hex": "EA7E20",
            "source": "https://openvpn.net/wp-content/themes/openvpn/assets/images/logo.svg",
            "guidelines": "https://openvpn.net/terms/"
        },
        {
            "title": "OpenWrt",
            "hex": "00B5E2",
            "source": "https://openwrt.org/docs/guide-graphic-designer/openwrt-logo",
            "guidelines": "https://openwrt.org/docs/guide-graphic-designer/openwrt-logo"
        },
        {
            "title": "Opera",
            "hex": "FF1B2D",
            "source": "https://brand.opera.com/1472-2/opera-logos/",
            "guidelines": "https://brand.opera.com/"
        },
        {
            "title": "OPNSense",
            "hex": "D94F00",
            "source": "https://opnsense.org/about/legal-notices/",
            "guidelines": "https://opnsense.org/about/legal-notices/"
        },
        {
            "title": "Opsgenie",
            "hex": "172B4D",
            "source": "https://www.atlassian.com/company/news/press-kit"
        },
        {
            "title": "OpsLevel",
            "hex": "1890FF",
            "source": "https://www.opslevel.com/"
        },
        {
            "title": "Oracle",
            "hex": "F80000",
            "source": "https://www.oracle.com/opn/index.html",
            "guidelines": "https://www.oracle.com/legal/logos.html"
        },
        {
            "title": "ORCID",
            "hex": "A6CE39",
            "source": "https://orcid.figshare.com/articles/figure/ORCID_iD_icon_graphics/5008697",
            "guidelines": "https://info.orcid.org/brand-guidelines/"
        },
        {
            "title": "Org",
            "hex": "77AA99",
            "source": "https://orgmode.org"
        },
        {
            "title": "Origin",
            "hex": "F56C2D",
            "source": "https://www.origin.com/gbr/en-us/store"
        },
        {
            "title": "Osano",
            "hex": "7764FA",
            "source": "https://www.osano.com/company/assets"
        },
        {
            "title": "Oshkosh",
            "hex": "E6830F",
            "source": "https://oshkoshdefense.com/media/photos/",
            "license": {
                "type": "CC-BY-SA-4.0"
            }
        },
        {
            "title": "OSMC",
            "hex": "17394A",
            "source": "https://github.com/osmc/osmc/tree/master/assets"
        },
        {
            "title": "osu!",
            "hex": "FF66AA",
            "source": "https://osu.ppy.sh/wiki/vi/Brand_identity_guidelines",
            "guidelines": "https://osu.ppy.sh/wiki/vi/Brand_identity_guidelines"
        },
        {
            "title": "Overcast",
            "hex": "FC7E0F",
            "source": "https://overcast.fm"
        },
        {
            "title": "Overleaf",
            "hex": "47A141",
            "source": "https://www.overleaf.com/for/press/media-resources"
        },
        {
            "title": "OVH",
            "hex": "123F6D",
            "source": "https://www.ovh.com/ca/en/newsroom/"
        },
        {
            "title": "OWASP",
            "hex": "000000",
            "source": "https://github.com/OWASP/www-event-2020-07-virtual/blob/eefbef6c1afdd1dee2af11e7f44ad005b25ad48c/assets/images/logo.svg"
        },
        {
            "title": "Oxygen",
            "hex": "3A209E",
            "source": "https://oxygenbuilder.com/",
            "guidelines": "https://oxygenbuilder.com/trademark-policy/"
        },
        {
            "title": "OYO",
            "hex": "EE2E24",
            "source": "https://www.oyorooms.com/"
        },
        {
            "title": "p5.js",
            "slug": "p5-dot-js",
            "hex": "ED225D",
            "source": "https://p5js.org"
        },
        {
            "title": "Packagist",
            "hex": "F28D1A",
            "source": "https://github.com/composer/packagist/issues/1147",
            "license": {
                "type": "MIT"
            }
        },
        {
            "title": "Pagekit",
            "hex": "212121",
            "source": "https://pagekit.com/logo-guide",
            "guidelines": "https://pagekit.com/logo-guide"
        },
        {
            "title": "PagerDuty",
            "hex": "06AC38",
            "source": "https://www.pagerduty.com/brand/",
            "guidelines": "https://www.pagerduty.com/brand/"
        },
        {
            "title": "PageSpeed Insights",
            "hex": "4285F4",
            "source": "https://developers.google.com/web/fundamentals/performance/speed-tools/"
        },
        {
            "title": "PagSeguro",
            "hex": "FFC801",
            "source": "https://pagseguro.uol.com.br/"
        },
        {
            "title": "Palantir",
            "hex": "101113",
            "source": "https://github.com/palantir/conjure/blob/master/docs/media/palantir-logo.svg"
        },
        {
            "title": "Palo Alto Software",
            "hex": "83DA77",
            "source": "https://www.paloalto.com"
        },
        {
            "title": "pandas",
            "hex": "150458",
            "source": "https://pandas.pydata.org/about/citing.html",
            "guidelines": "https://pandas.pydata.org/about/citing.html"
        },
        {
            "title": "Pandora",
            "hex": "224099",
            "source": "https://www.pandoraforbrands.com/"
        },
        {
            "title": "Pantheon",
            "hex": "FFDC28",
            "source": "https://projects.invisionapp.com/boards/8UOJQWW2J3G5#/1145336",
            "guidelines": "https://projects.invisionapp.com/boards/8UOJQWW2J3G5#/1145336"
        },
        {
            "title": "Parity Substrate",
            "hex": "282828",
            "source": "http://substrate.dev/"
        },
        {
            "title": "Parse.ly",
            "slug": "parse-dot-ly",
            "hex": "5BA745",
            "source": "https://www.parse.ly/press-kit",
            "guidelines": "https://www.parse.ly/press-kit"
        },
        {
            "title": "Passport",
            "hex": "34E27A",
            "source": "http://www.passportjs.org/"
        },
        {
            "title": "Pastebin",
            "hex": "02456C",
            "source": "https://pastebin.com/"
        },
        {
            "title": "Patreon",
            "hex": "FF424D",
            "source": "https://www.patreon.com/brand/downloads",
            "guidelines": "https://www.patreon.com/brand/downloads"
        },
        {
            "title": "Payoneer",
            "hex": "FF4800",
            "source": "https://www.payoneer.com/"
        },
        {
            "title": "PayPal",
            "hex": "00457C",
            "source": "https://www.paypal.com/"
        },
        {
            "title": "Paytm",
            "hex": "20336B",
            "source": "https://paytm.com/"
        },
        {
            "title": "PCGamingWiki",
            "hex": "556DB3",
            "source": "https://www.pcgamingwiki.com/wiki/Home"
        },
        {
            "title": "PeerTube",
            "hex": "F1680D",
            "source": "https://joinpeertube.org/"
        },
        {
            "title": "Pegasus Airlines",
            "hex": "FDC43E",
            "source": "https://www.flypgs.com/en/about-pegasus/flypgscom-magazine"
        },
        {
            "title": "Pelican",
            "hex": "14A0C4",
            "source": "https://blog.getpelican.com/pages/gratitude.html",
            "license": {
                "type": "CC-BY-4.0"
            }
        },
        {
            "title": "Peloton",
            "hex": "181A1D",
            "source": "https://press.onepeloton.com/#logos"
        },
        {
            "title": "Pepsi",
            "hex": "2151A1",
            "source": "http://gillettepepsicola.com/promotions-media/media-kit/",
            "guidelines": "http://gillettepepsicola.com/promotions-media/media-kit/"
        },
        {
            "title": "Perforce",
            "hex": "404040",
            "source": "https://www.perforce.com"
        },
        {
            "title": "Periscope",
            "hex": "40A4C4",
            "source": "https://www.periscope.tv/"
        },
        {
            "title": "Perl",
            "hex": "39457E",
            "source": "https://github.com/tpf/marketing-materials/blob/6765c6fd71bc5b123d6c1a77b86e08cdd6376078/images/onion-logo/tpf-logo-onion.svg"
        },
        {
            "title": "Peugeot",
            "hex": "000000",
            "source": "https://www.peugeot.co.uk/"
        },
        {
            "title": "Pexels",
            "hex": "05A081",
            "source": "https://www.pexels.com/"
        },
        {
            "title": "pfSense",
            "hex": "212121",
            "source": "https://www.pfsense.org/"
        },
        {
            "title": "Phabricator",
            "hex": "4A5F88",
            "source": "https://github.com/phacility/phabricator/blob/0a3093ef9c1898913196564435346e4daa9d2538/webroot/rsrc/image/logo/light-eye.png",
            "guidelines": "https://phacility.com/trademarks/"
        },
        {
            "title": "Philips Hue",
            "hex": "0065D3",
            "source": "https://www.philips-hue.com/en-us/support/faq"
        },
        {
            "title": "PhonePe",
            "hex": "5F259F",
            "source": "https://www.phonepe.com/press/"
        },
        {
            "title": "Photobucket",
            "hex": "0672CB",
            "source": "https://photobucket.com/"
        },
        {
            "title": "Photocrowd",
            "hex": "3DAD4B",
            "source": "https://www.photocrowd.com/"
        },
        {
            "title": "Photopea",
            "hex": "18A497",
            "source": "https://github.com/photopea/photopea/blob/d5c532e8ad8ece246e2ea8646aac7df768407c64/logo.svg"
        },
        {
            "title": "PHP",
            "hex": "777BB4",
            "source": "http://php.net/download-logos.php",
            "license": {
                "type": "CC-BY-SA-4.0"
            }
        },
        {
            "title": "PhpStorm",
            "hex": "000000",
            "source": "https://www.jetbrains.com/company/brand/logos/",
            "guidelines": "https://www.jetbrains.com/company/brand/"
        },
        {
            "title": "Pi-hole",
            "slug": "pi-hole",
            "hex": "96060C",
            "source": "https://docs.pi-hole.net",
            "guidelines": "https://pi-hole.net/trademark-rules-and-brand-guidelines/"
        },
        {
            "title": "Picarto.TV",
            "slug": "picarto-dot-tv",
            "hex": "1DA456",
            "source": "https://picarto.tv/site/press"
        },
        {
            "title": "Picnic",
            "hex": "E1171E",
            "source": "https://picnic.app/nl/feestdagen/"
        },
        {
            "title": "PicPay",
            "hex": "21C25E",
            "source": "https://www.picpay.com/site/sobre-nos"
        },
        {
            "title": "Pimcore",
            "hex": "6428B4",
            "source": "https://pimcore.com/en/media-kit",
            "guidelines": "https://pimcore.com/en/media-kit"
        },
        {
            "title": "Pinboard",
            "hex": "0000FF",
            "source": "https://commons.wikimedia.org/wiki/File:Feedbin-Icon-share-pinboard.svg"
        },
        {
            "title": "Pingdom",
            "hex": "FFF000",
            "source": "https://www.pingdom.com/resources/brand-assets/",
            "guidelines": "https://www.pingdom.com/resources/brand-assets/"
        },
        {
            "title": "Pingup",
            "hex": "00B1AB",
            "source": "http://pingup.com/resources"
        },
        {
            "title": "Pinterest",
            "hex": "BD081C",
            "source": "https://business.pinterest.com/en/brand-guidelines",
            "guidelines": "https://business.pinterest.com/en/brand-guidelines"
        },
        {
            "title": "Pioneer DJ",
            "hex": "1A1928",
            "source": "https://www.pioneerdj.com/"
        },
        {
            "title": "Pivotal Tracker",
            "hex": "517A9E",
            "source": "https://www.pivotaltracker.com/branding-guidelines",
            "guidelines": "https://www.pivotaltracker.com/branding-guidelines"
        },
        {
            "title": "Piwigo",
            "hex": "FF7700",
            "source": "https://github.com/Piwigo/piwigodotorg/blob/6edb840c16257314caec770a9a51f67ef81836e4/images/piwigo.org.svg"
        },
        {
            "title": "Pixabay",
            "hex": "2EC66D",
            "source": "https://pixabay.com/service/about/"
        },
        {
            "title": "pixiv",
            "hex": "0096FA",
            "source": "https://policies.pixiv.net/en.html#brand",
            "guidelines": "https://policies.pixiv.net/en.html#brand"
        },
        {
            "title": "PJSIP",
            "hex": "F86001",
            "source": "https://www.pjsip.org/"
        },
        {
            "title": "Planet",
            "hex": "009DB1",
            "source": "https://www.planet.com/explorer/"
        },
        {
            "title": "PlanGrid",
            "hex": "0085DE",
            "source": "https://app.plangrid.com/"
        },
        {
            "title": "Platzi",
            "hex": "98CA3F",
            "source": "https://github.com/PlatziDev/oss/blob/932bd83d43e061e1c38fbc116db31aa6d0145be6/static/logo.svg"
        },
        {
            "title": "PlayCanvas",
            "hex": "E05F2C",
            "source": "https://playcanvas.com/"
        },
        {
            "title": "Player FM",
            "hex": "C8122A",
            "source": "https://player.fm/"
        },
        {
            "title": "Player.me",
            "slug": "player-dot-me",
            "hex": "C0379A",
            "source": "https://player.me/p/about-us"
        },
        {
            "title": "PlayStation",
            "hex": "003791",
            "source": "https://www.playstation.com/en-us/"
        },
        {
            "title": "PlayStation 2",
            "hex": "003791",
            "source": "https://commons.wikimedia.org/wiki/File:PlayStation_2_logo.svg"
        },
        {
            "title": "PlayStation 3",
            "hex": "003791",
            "source": "https://commons.wikimedia.org/wiki/File:PlayStation_3_Logo_neu.svg#/media/File:PS3.svg"
        },
        {
            "title": "PlayStation 4",
            "hex": "003791",
            "source": "https://commons.wikimedia.org/wiki/File:PlayStation_4_logo_and_wordmark.svg"
        },
        {
            "title": "PlayStation 5",
            "hex": "003791",
            "source": "https://www.playstation.com/en-us/ps5/"
        },
        {
            "title": "PlayStation Vita",
            "hex": "003791",
            "source": "https://commons.wikimedia.org/wiki/File:PlayStation_Vita_logo.svg"
        },
        {
            "title": "Pleroma",
            "hex": "FBA457",
            "source": "https://pleroma.social/"
        },
        {
            "title": "Plesk",
            "hex": "52BBE6",
            "source": "https://www.plesk.com/brand/",
            "guidelines": "https://www.plesk.com/brand/"
        },
        {
            "title": "Plex",
            "hex": "E5A00D",
            "source": "https://brand.plex.tv/",
            "guidelines": "https://brand.plex.tv/"
        },
        {
            "title": "Plotly",
            "hex": "3F4F75",
            "source": "https://plotly.com/"
        },
        {
            "title": "Pluralsight",
            "hex": "F15B2A",
            "source": "https://www.pluralsight.com/newsroom/brand-assets"
        },
        {
            "title": "Plurk",
            "hex": "FF574D",
            "source": "https://www.plurk.com/brandInfo",
            "guidelines": "https://www.plurk.com/brandInfo"
        },
        {
            "title": "Plus Codes",
            "hex": "4285F4",
            "source": "https://maps.google.com/pluscodes/"
        },
        {
            "title": "PM2",
            "hex": "2B037A",
            "source": "https://pm2.keymetrics.io/"
        },
        {
            "title": "pnpm",
            "hex": "F69220",
            "source": "https://pnpm.io/logos"
        },
        {
            "title": "Pocket",
            "hex": "EF3F56",
            "source": "https://blog.getpocket.com/press/"
        },
        {
            "title": "Pocket Casts",
            "hex": "F43E37",
            "source": "https://blog.pocketcasts.com/press/"
        },
        {
            "title": "Podcast Addict",
            "hex": "F4842D",
            "source": "https://podcastaddict.com"
        },
        {
            "title": "Podman",
            "hex": "892CA0",
            "source": "https://podman.io/"
        },
        {
            "title": "Pointy",
            "hex": "009DE0",
            "source": "https://www.pointy.com/ie/vend"
        },
        {
            "title": "Pokémon",
            "hex": "FFCB05",
            "source": "https://commons.wikimedia.org/wiki/File:International_Pok%C3%A9mon_logo.svg"
        },
        {
            "title": "Poly",
            "hex": "EB3C00",
            "source": "https://www.poly.com/"
        },
        {
            "title": "Polymer Project",
            "hex": "FF4470",
            "source": "https://github.com/Polymer/polymer-project.org/blob/3d3e967446858b49a7796676714865ac9b2a5275/app/images/logos/p-logo.svg"
        },
        {
            "title": "Pop!_OS",
            "slug": "pop_os",
            "hex": "48B9C7",
            "source": "https://pop.system76.com/"
        },
        {
            "title": "Porsche",
            "hex": "B12B28",
            "source": "https://www.porsche.com/"
        },
        {
            "title": "PostCSS",
            "hex": "DD3A0A",
            "source": "https://postcss.org/"
        },
        {
            "title": "PostgreSQL",
            "hex": "4169E1",
            "source": "https://wiki.postgresql.org/wiki/Logo",
            "guidelines": "https://www.postgresql.org/about/policies/trademarks/"
        },
        {
            "title": "Postman",
            "hex": "FF6C37",
            "source": "https://www.getpostman.com/resources/media-assets/"
        },
        {
            "title": "Postmates",
            "hex": "FFDF18",
            "source": "https://postmates.com/press-and-media"
        },
        {
            "title": "Power BI",
            "hex": "F2C811",
            "source": "https://powerbi.microsoft.com/en-us/"
        },
        {
            "title": "POWERS",
            "hex": "E74536",
            "source": "https://www.powerswhiskey.com/"
        },
        {
            "title": "PowerShell",
            "hex": "5391FE",
            "source": "https://github.com/PowerShell/PowerShell"
        },
        {
            "title": "pr.co",
            "slug": "pr-dot-co",
            "hex": "0080FF",
            "source": "https://news.pr.co/media_kits"
        },
        {
            "title": "pre-commit",
            "slug": "pre-commit",
            "hex": "FAB040",
            "source": "https://github.com/pre-commit/pre-commit.com/blob/f263cdbcf46f97e1bd6229f2ab6d27bf8290ca88/logo.svg"
        },
        {
            "title": "Premier League",
            "hex": "360D3A",
            "source": "https://www.premierleague.com"
        },
        {
            "title": "PrestaShop",
            "hex": "DF0067",
            "source": "https://www.prestashop.com/en/media-kit"
        },
        {
            "title": "Presto",
            "hex": "5890FF",
            "source": "https://github.com/prestodb/presto/blob/414ab2a6bbdcca6479c2615b048920adac34dd20/presto-docs/src/main/resources/logo/web/fb/dark-blue/Presto_FB_Lockups_DARKBLUE_BG-14.svg"
        },
        {
            "title": "Prettier",
            "hex": "F7B93E",
            "source": "https://github.com/prettier/prettier-logo/blob/06997b307e0608ebee2044dafa0b9429d6b5a103/images/prettier-icon-clean-centred.svg"
        },
        {
            "title": "Prezi",
            "hex": "3181FF",
            "source": "https://prezi.com/press/kit/"
        },
        {
            "title": "Prime",
            "hex": "00A8E1",
            "source": "https://www.amazon.com/b?node=17277626011",
            "guidelines": "https://www.amazon.com/b?node=17277626011"
        },
        {
            "title": "Prime Video",
            "hex": "1F2E3E",
            "source": "https://videodirect.amazon.com/home/help?topicId=GT7W7GJBTDJW6Z8W#G8T2JFQZXPMHJLRZ",
            "guidelines": "https://videodirect.amazon.com/home/help?topicId=GT7W7GJBTDJW6Z8W#G8T2JFQZXPMHJLRZ"
        },
        {
            "title": "Prisma",
            "hex": "2D3748",
            "source": "https://github.com/prisma/presskit"
        },
        {
            "title": "Prismic",
            "hex": "5163BA",
            "source": "https://prismic.io/"
        },
        {
            "title": "Private Internet Access",
            "hex": "4BB749",
            "source": "https://www.privateinternetaccess.com/pages/press"
        },
        {
            "title": "Pro Tools",
            "hex": "7ACB10",
            "source": "https://cdn-www.avid.com/Content/fonts/avidmoon.ttf"
        },
        {
            "title": "Probot",
            "hex": "00B0D8",
            "source": "https://github.com/probot/probot/blob/5d29945dd2116618d63aba9d7a4460b940a85f5d/static/robot.svg"
        },
        {
            "title": "Processing Foundation",
            "hex": "006699",
            "source": "https://processingfoundation.org/"
        },
        {
            "title": "ProcessWire",
            "hex": "2480E6",
            "source": "https://processwire.com/"
        },
        {
            "title": "Product Hunt",
            "hex": "DA552F",
            "source": "https://www.producthunt.com/branding",
            "guidelines": "https://www.producthunt.com/branding"
        },
        {
            "title": "Progate",
            "hex": "380953",
            "source": "https://progate.com"
        },
        {
            "title": "Progress",
            "hex": "5CE500",
            "source": "https://www.progress.com/",
            "guidelines": "https://www.progress.com/legal/trademarks/trademarks-use-policy"
        },
        {
            "title": "Prometheus",
            "hex": "E6522C",
            "source": "https://prometheus.io/"
        },
        {
            "title": "ProSieben",
            "hex": "E6000F",
            "source": "https://www.prosieben.de/"
        },
        {
            "title": "Proto.io",
            "slug": "proto-dot-io",
            "hex": "34A7C1",
            "source": "https://proto.io/en/presskit"
        },
        {
            "title": "protocols.io",
            "slug": "protocols-dot-io",
            "hex": "4D9FE7",
            "source": "https://www.protocols.io/brand",
            "guidelines": "https://www.protocols.io/brand"
        },
        {
            "title": "ProtonDB",
            "hex": "F50057",
            "source": "https://www.protondb.com/"
        },
        {
            "title": "ProtonMail",
            "hex": "8B89CC",
            "source": "https://protonmail.com/media-kit"
        },
        {
            "title": "ProtonVPN",
            "hex": "56B366",
            "source": "https://protonvpn.com/press"
        },
        {
            "title": "Proxmox",
            "hex": "E57000",
            "source": "https://www.proxmox.com/en/news/media-kit",
            "guidelines": "https://www.proxmox.com/en/news/media-kit"
        },
        {
            "title": "Publons",
            "hex": "336699",
            "source": "https://publons.com/about/the-publons-logo",
            "guidelines": "https://publons.com/about/the-publons-logo"
        },
        {
            "title": "PubMed",
            "hex": "326599",
            "source": "https://pubmed.ncbi.nlm.nih.gov/"
        },
        {
            "title": "Pug",
            "hex": "A86454",
            "source": "https://github.com/pugjs/pug-logo/blob/61429fc45b5a411b83bdb5c99a61084d3054d1e6/SVG/pug-final-logo_-mono-64.svg"
        },
        {
            "title": "Puppet",
            "hex": "FFAE1A",
            "source": "https://puppet.com/company/press-room/"
        },
        {
            "title": "Puppeteer",
            "hex": "40B5A4",
            "source": "https://pptr.dev/"
        },
        {
            "title": "PureScript",
            "hex": "14161A",
            "source": "https://github.com/purescript/logo",
            "license": {
                "type": "CC-BY-4.0"
            }
        },
        {
            "title": "PurgeCSS",
            "hex": "14161A",
            "source": "https://github.com/FullHuman/purgecss/blob/4e2bf58e218119cc9faf9faa615d62a059bf9d9a/docs/.vuepress/public/safari-pinned-tab.svg"
        },
        {
            "title": "Purism",
            "hex": "2D2D2D",
            "source": "https://puri.sm/pr/images/"
        },
        {
            "title": "Pusher",
            "hex": "300D4F",
            "source": "https://pusher.com/"
        },
        {
            "title": "PyCharm",
            "hex": "000000",
            "source": "https://www.jetbrains.com/company/brand/logos/",
            "guidelines": "https://www.jetbrains.com/company/brand/"
        },
        {
            "title": "PyPI",
            "hex": "3775A9",
            "source": "https://pypi.org/"
        },
        {
            "title": "PyPy",
            "hex": "193440",
            "source": "https://www.pypy.org/images/pypy-logo.svg"
        },
        {
            "title": "Python",
            "hex": "3776AB",
            "source": "https://www.python.org/community/logos/",
            "guidelines": "https://www.python.org/community/logos/"
        },
        {
            "title": "PyTorch",
            "hex": "EE4C2C",
            "source": "https://github.com/pytorch/pytorch.github.io/blob/8f083bd12192ca12d5e1c1f3d236f4831d823d8f/assets/images/logo.svg",
            "guidelines": "https://github.com/pytorch/pytorch.github.io/blob/381117ec296f002b2de475402ef29cca6c55e209/assets/brand-guidelines/PyTorch-Brand-Guidelines.pdf"
        },
        {
            "title": "PyTorch Lightning",
            "hex": "792EE5",
            "source": "https://github.com/PyTorchLightning/pytorch-lightning/blob/a584196abf820179adb0758ef67ddae91c44e7bc/docs/source/_static/images/icon.svg"
        },
        {
            "title": "PyUp",
            "hex": "9F55FF",
            "source": "https://pyup.io/"
        },
        {
            "title": "Qantas",
            "hex": "E40000",
            "source": "https://freight.qantas.com/"
        },
        {
            "title": "Qatar Airways",
            "hex": "5C0D34",
            "source": "https://www.qatarairways.com/en/press-kit.html"
        },
        {
            "title": "QEMU",
            "hex": "FF6600",
            "source": "https://wiki.qemu.org/Logo"
        },
        {
            "title": "Qgis",
            "hex": "589632",
            "source": "https://www.qgis.org/en/site/getinvolved/styleguide.html",
            "guidelines": "https://www.qgis.org/en/site/getinvolved/styleguide.html"
        },
        {
            "title": "Qi",
            "hex": "000000",
            "source": "https://www.wirelesspowerconsortium.com/knowledge-base/retail/qi-logo-guidelines-and-artwork.html",
            "guidelines": "https://www.wirelesspowerconsortium.com/knowledge-base/retail/qi-logo-guidelines-and-artwork.html"
        },
        {
            "title": "Qiita",
            "hex": "55C500",
            "source": "https://help.qiita.com/ja/articles/others-brand-guideline",
            "guidelines": "https://help.qiita.com/ja/articles/others-brand-guideline"
        },
        {
            "title": "Qiskit",
            "hex": "6929C4",
            "source": "https://qiskit.org"
        },
        {
            "title": "QIWI",
            "hex": "FF8C00",
            "source": "https://qiwi.com/"
        },
        {
            "title": "Qt",
            "hex": "41CD52",
            "source": "https://qt-brandbook.webflow.io/design",
            "guidelines": "https://qt-brandbook.webflow.io/design"
        },
        {
            "title": "Qualcomm",
            "hex": "3253DC",
            "source": "https://www.qualcomm.com"
        },
        {
            "title": "Qualtrics",
            "hex": "00B4EF",
            "source": "https://www.qualtrics.com/brand-book/",
            "guidelines": "https://www.qualtrics.com/brand-book/"
        },
        {
            "title": "Quantcast",
            "hex": "000000",
            "source": "https://www.quantcast.com/"
        },
        {
            "title": "QuantConnect",
            "hex": "F5AE29",
            "source": "https://www.quantconnect.com/docs/home/home"
        },
        {
            "title": "Quantopian",
            "hex": "C51E25",
            "source": "https://www.quantopian.com/about"
        },
        {
            "title": "Quarkus",
            "hex": "4695EB",
            "source": "https://design.jboss.org/quarkus/"
        },
        {
            "title": "Quasar",
            "hex": "1976D2",
            "source": "https://github.com/quasarframework/quasar-art/blob/cbbbb4b0b7ec7181dfc2d1b29a1ce025e71575bc/src/quasar-logo.svg",
            "license": {
                "type": "CC-BY-4.0"
            }
        },
        {
            "title": "Qubes OS",
            "hex": "3874D8",
            "source": "https://github.com/QubesOS/qubes-attachment/blob/ed7e552eb8a5fca4e099361d137793d3551b3968/icons/qubes-logo-home.svg"
        },
        {
            "title": "Quest",
            "hex": "FB4F14",
            "source": "https://brand.quest.com/",
            "guidelines": "https://brand.quest.com/"
        },
        {
            "title": "QuickBooks",
            "hex": "2CA01C",
            "source": "https://designsystem.quickbooks.com/visual-assets/logos/",
            "guidelines": "https://designsystem.quickbooks.com/visual-assets/logos/"
        },
        {
            "title": "QuickTime",
            "hex": "1C69F0",
            "source": "https://support.apple.com/quicktime"
        },
        {
            "title": "Quip",
            "hex": "F27557",
            "source": "https://quip.com/"
        },
        {
            "title": "Quora",
            "hex": "B92B27",
            "source": "https://www.quora.com"
        },
        {
            "title": "Qwiklabs",
            "hex": "F5CD0E",
            "source": "https://www.qwiklabs.com"
        },
        {
            "title": "Qzone",
            "hex": "FECE00",
            "source": "https://qzone.qq.com/"
        },
        {
            "title": "R",
            "hex": "276DC3",
            "source": "https://www.r-project.org/logo/",
            "license": {
                "type": "CC-BY-SA-4.0"
            }
        },
        {
            "title": "R3",
            "hex": "EC1D24",
            "source": "https://www.r3.com/",
            "guidelines": "https://www.r3.com/contact-press-media/"
        },
        {
            "title": "RabbitMQ",
            "hex": "FF6600",
            "source": "https://www.rabbitmq.com/",
            "guidelines": "https://www.rabbitmq.com/trademark-guidelines.html"
        },
        {
            "title": "Racket",
            "hex": "9F1D20",
            "source": "https://racket-lang.org/"
        },
        {
            "title": "Radar",
            "hex": "007AFF",
            "source": "https://radar.io/"
        },
        {
            "title": "RadioPublic",
            "hex": "CE262F",
            "source": "https://help.radiopublic.com/hc/en-us/articles/360002546754-RadioPublic-logos"
        },
        {
            "title": "Rainmeter",
            "hex": "19519B",
            "source": "https://github.com/rainmeter/rainmeter-www/blob/867fd905fda8d1b1083730adcb7f49f1775cb5b0/source/img/logo_blue.ai"
        },
        {
            "title": "Rakuten",
            "hex": "BF0000",
            "source": "https://global.rakuten.com/corp/assets/img/site-icons/rakuten-black.svg",
            "guidelines": "https://global.rakuten.com/corp/news/media/"
        },
        {
            "title": "Ram",
            "hex": "000000",
            "source": "http://www.fcaci.com/x/RAMv15",
            "guidelines": "http://www.fcaci.com/x/RAMv15"
        },
        {
            "title": "Rancher",
            "hex": "0075A8",
            "source": "https://rancher.com/brand-guidelines/",
            "guidelines": "https://rancher.com/brand-guidelines/"
        },
        {
            "title": "Raspberry Pi",
            "hex": "A22846",
            "source": "https://www.raspberrypi.org/trademark-rules",
            "guidelines": "https://www.raspberrypi.org/trademark-rules"
        },
        {
            "title": "Razer",
            "hex": "00FF00",
            "source": "https://press.razer.com/"
        },
        {
            "title": "React",
            "hex": "61DAFB",
            "source": "https://github.com/facebook/create-react-app/blob/282c03f9525fdf8061ffa1ec50dce89296d916bd/test/fixtures/relative-paths/src/logo.svg",
            "aliases": {
                "dup": [
                    {
                        "title": "React Native",
                        "source": "https://reactnative.dev/"
                    }
                ]
            }
        },
        {
            "title": "React Router",
            "hex": "CA4245",
            "source": "https://github.com/ReactTraining/react-router/blob/c94bcd8cef0c811f80b02777ec26fee3618f8e86/website/static/safari-pinned-tab.svg"
        },
        {
            "title": "ReactiveX",
            "hex": "B7178C",
            "source": "https://github.com/ReactiveX/rxjs/blob/master/resources/CI-CD/logo/svg/RxJs_Logo_Black.svg"
        },
        {
            "title": "ReactOS",
            "hex": "0088CC",
            "source": "https://github.com/reactos/press-media"
        },
        {
            "title": "Read the Docs",
            "hex": "8CA1AF",
            "source": "https://github.com/readthedocs/readthedocs.org/blob/2dc9706c4fe7fa6d4410ed0e5aedca8d4796fe0f/media/readthedocsbranding.ai"
        },
        {
            "title": "Realm",
            "hex": "39477F",
            "source": "https://realm.io/"
        },
        {
            "title": "Reason",
            "hex": "DD4B39",
            "source": "https://reasonml.github.io/img/reason.svg"
        },
        {
            "title": "Reason Studios",
            "hex": "FFFFFF",
            "source": "https://www.reasonstudios.com/press",
            "guidelines": "https://www.reasonstudios.com/press"
        },
        {
            "title": "Red Hat",
            "hex": "EE0000",
            "source": "https://www.redhat.com/en/about/brand/new-brand/details"
        },
        {
            "title": "Red Hat Open Shift",
            "hex": "EE0000",
            "source": "https://www.openshift.com/"
        },
        {
            "title": "Redbubble",
            "hex": "E41321",
            "source": "https://www.redbubble.com/explore/client/4196122a442ab3f429ec802f71717465.svg"
        },
        {
            "title": "Reddit",
            "hex": "FF4500",
            "source": "https://www.redditinc.com/brand",
            "guidelines": "https://www.redditinc.com/brand"
        },
        {
            "title": "Redis",
            "hex": "DC382D",
            "source": "https://www.redislabs.com/brand-guidelines/",
            "guidelines": "https://www.redislabs.com/brand-guidelines/"
        },
        {
            "title": "Redux",
            "hex": "764ABC",
            "source": "https://github.com/reactjs/redux/tree/master/logo"
        },
        {
            "title": "Redux-Saga",
            "slug": "redux-saga",
            "hex": "999999",
            "source": "https://github.com/redux-saga/redux-saga/blob/9d2164946f402e594a0dfe453c6d20fb6f14858f/logo/3840/Redux-Saga-Logo.png"
        },
        {
            "title": "RedwoodJS",
            "hex": "BF4722",
            "source": "https://redwoodjs.com/logos/",
            "guidelines": "https://redwoodjs.com/logos/"
        },
        {
            "title": "Reliance Industries Limited",
            "hex": "D1AB66",
            "source": "https://www.ril.com/getattachment/7c210e67-5b0e-4965-b1a2-2ee83e19cee9/Morgan-Stanley-Eighteenth-Annual-India-Summit,-31.aspx"
        },
        {
            "title": "Ren'Py",
            "hex": "FF7F7F",
            "source": "https://renpy.org"
        },
        {
            "title": "Renault",
            "hex": "FFCC33",
            "source": "https://en.media.groupe.renault.com/news/renault-news-march-2021-5f28-989c5.html"
        },
        {
            "title": "RenovateBot",
            "hex": "1A1F6C",
            "source": "https://avatars1.githubusercontent.com/u/38656520"
        },
        {
            "title": "Renren",
            "hex": "217DC6",
            "source": "https://seeklogo.com/vector-logo/184137/renren-inc"
        },
        {
            "title": "repl.it",
            "slug": "repl-dot-it",
            "hex": "667881",
            "source": "https://repl.it/"
        },
        {
            "title": "ResearchGate",
            "hex": "00CCBB",
            "source": "https://c5.rgstatic.net/m/428059296771819/images/favicon/favicon.svg"
        },
        {
            "title": "Resurrection Remix OS",
            "hex": "000000",
            "source": "https://github.com/ResurrectionRemix"
        },
        {
            "title": "RetroArch",
            "hex": "000000",
            "source": "https://github.com/libretro/RetroArch/blob/b01aabf7d1f025999ad0f7812e6e6816d011e631/media/retroarch.svg"
        },
        {
            "title": "RetroPie",
            "hex": "CC0000",
            "source": "https://github.com/RetroPie/RetroPie-Docs/blob/c4e882bd2c9d740c591ff346e07a4a4cb536ca93/images/logo.svg"
        },
        {
            "title": "reveal.js",
            "slug": "reveal-dot-js",
            "hex": "F2E142",
            "source": "https://revealjs.com/"
        },
        {
            "title": "ReverbNation",
            "hex": "E43526",
            "source": "https://www.reverbnation.com"
        },
        {
            "title": "Revolut",
            "hex": "0075EB",
            "source": "https://www.revolut.com/"
        },
        {
            "title": "Revue",
            "hex": "E15718",
            "source": "https://www.getrevue.co/"
        },
        {
            "title": "REWE",
            "hex": "CC071E",
            "source": "https://www.rewe.de/"
        },
        {
            "title": "Rezgo",
            "hex": "F76C00",
            "source": "https://www.rezgo.com/"
        },
        {
            "title": "Rhinoceros",
            "hex": "801010",
            "source": "https://github.com/mcneel/compute.rhino3d/blob/2204d998ff0397a1c6a18dd2312a96508ad48bdb/README.md"
        },
        {
            "title": "Rider",
            "hex": "000000",
            "source": "https://www.jetbrains.com/company/brand/logos/",
            "guidelines": "https://www.jetbrains.com/company/brand/"
        },
        {
            "title": "Ring",
            "hex": "1C9AD6",
            "source": "https://store.ring.com/press"
        },
        {
            "title": "Riot Games",
            "hex": "D32936",
            "source": "https://www.riotgames.com/en/press"
        },
        {
            "title": "Ripple",
            "hex": "0085C0",
            "source": "https://www.ripple.com/media-kit/",
            "guidelines": "https://brand.ripple.com/article/brand-policy"
        },
        {
            "title": "Riseup",
            "hex": "FF0000",
            "source": "https://riseup.net/en/about-us/images"
        },
        {
            "title": "Roam Research",
            "hex": "343A40",
            "source": "https://roamresearch.com/#/app/help/page/Vu1MmjinS"
        },
        {
            "title": "Roblox",
            "hex": "000000",
            "source": "https://corp.roblox.com/press-kit/",
            "guidelines": "https://corp.roblox.com/wp-content/uploads/2021/03/Logo_Roblox.zip"
        },
        {
            "title": "Robot Framework",
            "hex": "000000",
            "source": "https://github.com/robotframework/visual-identity",
            "guidelines": "https://github.com/robotframework/visual-identity/blob/master/robot-framework-brand-guidelines.pdf"
        },
        {
            "title": "Rocket.Chat",
            "slug": "rocket-dot-chat",
            "hex": "F5455C",
            "source": "https://rocket.chat/press",
            "guidelines": "https://docs.rocket.chat/guides/brand-and-visual-guidelines/logo"
        },
        {
            "title": "Roku",
            "hex": "662D91",
            "source": "https://www.roku.com/",
            "guidelines": "https://docs.roku.com/published/trademarkguidelines/en/ca"
        },
        {
            "title": "Rolls-Royce",
            "slug": "rolls-royce",
            "hex": "281432",
            "source": "https://www.rolls-roycemotorcars.com/"
        },
        {
            "title": "rollup.js",
            "slug": "rollup-dot-js",
            "hex": "EC4A3F",
            "source": "https://rollupjs.org/"
        },
        {
            "title": "Roots",
            "hex": "525DDC",
            "source": "https://roots.io/about/brand/",
            "guidelines": "https://roots.io/about/brand/"
        },
        {
            "title": "Roots Bedrock",
            "hex": "525DDC",
            "source": "https://roots.io/about/brand/"
        },
        {
            "title": "Roots Sage",
            "hex": "525DDC",
            "source": "https://roots.io/about/brand/"
        },
        {
            "title": "ROS",
            "hex": "22314E",
            "source": "https://www.ros.org/press-kit/",
            "guidelines": "https://www.ros.org/press-kit/"
        },
        {
            "title": "Rotten Tomatoes",
            "hex": "FA320A",
            "source": "https://commons.wikimedia.org/wiki/File:Rottentomatoesalternativelogo.svg"
        },
        {
            "title": "Roundcube",
            "hex": "37BEFF",
            "source": "https://roundcube.net/"
        },
        {
            "title": "RSS",
            "hex": "FFA500",
            "source": "https://en.wikipedia.org/wiki/Feed_icon"
        },
        {
            "title": "RStudio",
            "hex": "75AADB",
            "source": "https://www.rstudio.com/about/logos/",
            "guidelines": "https://www.rstudio.com/about/logos/"
        },
        {
            "title": "RTÉ",
            "hex": "00A7B3",
            "source": "https://www.rte.ie/archives/"
        },
        {
            "title": "RTL",
            "hex": "E9113B",
            "source": "https://commons.wikimedia.org/wiki/File:RTL_Cornerlogo.svg"
        },
        {
            "title": "RTLZWEI",
            "hex": "00BCF6",
            "source": "https://www.rtl2.de/"
        },
        {
            "title": "Ruby",
            "hex": "CC342D",
            "source": "https://www.ruby-lang.org/en/about/logo/",
            "license": {
                "type": "CC-BY-SA-2.5"
            }
        },
        {
            "title": "Ruby on Rails",
            "hex": "CC0000",
            "source": "http://rubyonrails.org/",
            "guidelines": "https://rubyonrails.org/trademarks/"
        },
        {
            "title": "RubyGems",
            "hex": "E9573F",
            "source": "https://rubygems.org/pages/about"
        },
        {
            "title": "Runkeeper",
            "hex": "001E62",
            "source": "https://runkeeper.com/cms/press-kit",
            "guidelines": "https://runkeeper.com/cms/press-kit"
        },
        {
            "title": "RunKit",
            "hex": "491757",
            "source": "https://www.npmjs.com/package/@runkit/brand"
        },
        {
            "title": "Rust",
            "hex": "000000",
            "source": "https://www.rust-lang.org/",
            "guidelines": "https://www.rust-lang.org/policies/media-guide",
            "license": {
                "type": "CC-BY-SA-4.0"
            }
        },
        {
            "title": "RxDB",
            "hex": "8D1F89",
            "source": "https://github.com/pubkey/rxdb/blob/0c554dbcf7a4e6c48cd581ec1e3b130a4b5ab7d6/docs/files/logo/logo.svg"
        },
        {
            "title": "Ryanair",
            "hex": "073590",
            "source": "https://corporate.ryanair.com/media-centre/stock-images-gallery/#album-container-3"
        },
        {
            "title": "S7 Airlines",
            "hex": "BED600",
            "source": "https://www.s7.ru/"
        },
        {
            "title": "Safari",
            "hex": "000000",
            "source": "https://images.techhive.com/images/article/2014/11/safari-favorites-100530680-large.jpg"
        },
        {
            "title": "Sahibinden",
            "hex": "FFE800",
            "source": "https://www.sahibinden.com/favicon.ico"
        },
        {
            "title": "Salesforce",
            "hex": "00A1E0",
            "source": "https://www.salesforce.com/styleguide/elements/logos"
        },
        {
            "title": "SaltStack",
            "hex": "00EACE",
            "source": "https://www.saltstack.com/resources/brand/"
        },
        {
            "title": "Samsung",
            "hex": "1428A0",
            "source": "https://www.samsung.com/us"
        },
        {
            "title": "Samsung Pay",
            "hex": "1428A0",
            "source": "https://pay.samsung.com/developers/resource/brand"
        },
        {
            "title": "San Francisco Municipal Railway",
            "hex": "BA0C2F",
            "source": "http://www.actransit.org/wp-content/uploads/HSP_CC-sched.pdf"
        },
        {
            "title": "São Paulo Metro",
            "hex": "004382",
            "source": "https://upload.wikimedia.org/wikipedia/commons/d/da/Sao_Paulo_Metro_Logo.svg"
        },
        {
            "title": "SAP",
            "hex": "0FAAFF",
            "source": "https://www.sap.com/"
        },
        {
            "title": "Sass",
            "hex": "CC6699",
            "source": "http://sass-lang.com/styleguide/brand"
        },
        {
            "title": "Sat.1",
            "slug": "sat-dot-1",
            "hex": "047DA3",
            "source": "https://www.prosiebensat1.com/presse/downloads/logos"
        },
        {
            "title": "Sauce Labs",
            "hex": "E2231A",
            "source": "https://saucelabs.com/"
        },
        {
            "title": "Scala",
            "hex": "DC322F",
            "source": "https://www.scala-lang.org/"
        },
        {
            "title": "Scaleway",
            "hex": "4F0599",
            "source": "https://www.scaleway.com"
        },
        {
            "title": "Scania",
            "hex": "041E42",
            "source": "https://www.scania.com/"
        },
        {
            "title": "scikit-learn",
            "slug": "scikit-learn",
            "hex": "F7931E",
            "source": "https://github.com/scikit-learn/scikit-learn/blob/c5ef2e985c13119001aa697e446ebb3dbcb326e5/doc/logos/scikit-learn-logo.svg"
        },
        {
            "title": "SciPy",
            "hex": "8CAAE6",
            "source": "https://github.com/scikit-image/skimage-branding/blob/eafb65cbc3a700e3d9c8ba2ba15788fcc8703984/logo/scipy.svg"
        },
        {
            "title": "Scopus",
            "hex": "E9711C",
            "source": "https://www.scopus.com/"
        },
        {
            "title": "Scratch",
            "hex": "4D97FF",
            "source": "https://github.com/LLK/scratch-link/blob/027e3754ba6db976495e905023d5ac5e730dccfc/Assets/Windows/SVG/Windows%20Tray%20400x400.svg"
        },
        {
            "title": "Screencastify",
            "hex": "FF8282",
            "source": "https://www.screencastify.com/"
        },
        {
            "title": "Scribd",
            "hex": "1A7BBA",
            "source": "https://www.scribd.com"
        },
        {
            "title": "Scrimba",
            "hex": "2B283A",
            "source": "https://scrimba.com/"
        },
        {
            "title": "ScrollReveal",
            "hex": "FFCB36",
            "source": "https://scrollrevealjs.org/"
        },
        {
            "title": "Scrum Alliance",
            "hex": "009FDA",
            "source": "https://www.scrumalliance.org/ScrumRedesignDEVSite/media/ScrumAllianceMedia/Files%20and%20PDFs/Infographics/S_BrandGuidelines_2018_rev.pdf",
            "guidelines": "https://www.scrumalliance.org/ScrumRedesignDEVSite/media/ScrumAllianceMedia/Files%20and%20PDFs/Infographics/S_BrandGuidelines_2018_rev.pdf"
        },
        {
            "title": "Scrutinizer CI",
            "hex": "8A9296",
            "source": "https://scrutinizer-ci.com"
        },
        {
            "title": "Seagate",
            "hex": "6EBE49",
            "source": "https://branding.seagate.com/productpage/3fc51aba-c35a-4eff-a833-a258b0440bd2"
        },
        {
            "title": "SEAT",
            "hex": "33302E",
            "source": "https://www.seat.es/"
        },
        {
            "title": "Sefaria",
            "hex": "212E50",
            "source": "https://github.com/Sefaria/Sefaria-Project/blob/c141b2b3491660ed563df9f4b1a2e4c071e88688/static/img/logo/samekh.svg"
        },
        {
            "title": "Sega",
            "hex": "0089CF",
            "source": "https://en.wikipedia.org/wiki/Sega#/media/File:Sega_logo.svg"
        },
        {
            "title": "Selenium",
            "hex": "43B02A",
            "source": "https://github.com/SeleniumHQ/heroku-selenium/blob/2f66891ba030d3aa1f36ab1748c52ba4fb4e057d/selenium-green.svg"
        },
        {
            "title": "Sellfy",
            "hex": "21B352",
            "source": "https://sellfy.com/about/"
        },
        {
            "title": "Semantic UI React",
            "hex": "35BDB2",
            "source": "https://react.semantic-ui.com"
        },
        {
            "title": "Semantic Web",
            "hex": "005A9C",
            "source": "https://www.w3.org/2007/10/sw-logos.html"
        },
        {
            "title": "semantic-release",
            "slug": "semantic-release",
            "hex": "494949",
            "source": "https://github.com/semantic-release/semantic-release/blob/85bc213f04445a9bb8f19e5d45d6ecd7acccf841/media/semantic-release-logo.svg"
        },
        {
            "title": "Semaphore CI",
            "hex": "19A974",
            "source": "https://semaphoreci.com/"
        },
        {
            "title": "SemVer",
            "hex": "3F4551",
            "source": "https://github.com/semver/semver.org/blob/b6983849e38911195a24357809187c2f50af0d40/assets/500x500(light).jpg"
        },
        {
            "title": "Sencha",
            "hex": "86BC40",
            "source": "http://design.sencha.com/"
        },
        {
            "title": "Sennheiser",
            "hex": "000000",
            "source": "https://sennheiser.com"
        },
        {
            "title": "Sensu",
            "hex": "89C967",
            "source": "https://github.com/sensu/sensu-go/blob/master/dashboard/src/assets/logo/graphic/green.svg"
        },
        {
            "title": "Sentry",
            "hex": "362D59",
            "source": "https://sentry.io/branding/"
        },
        {
            "title": "SEPA",
            "hex": "2350A9",
            "source": "https://www.europeanpaymentscouncil.eu/document-library/other/sepa-logo-vector-format"
        },
        {
            "title": "Server Fault",
            "hex": "E7282D",
            "source": "http://stackoverflow.com/company/logos",
            "guidelines": "https://stackoverflow.com/legal/trademark-guidance"
        },
        {
            "title": "Serverless",
            "hex": "FD5750",
            "source": "https://serverless.com/"
        },
        {
            "title": "SFML",
            "hex": "8CC445",
            "source": "https://www.sfml-dev.org/download/goodies/"
        },
        {
            "title": "Shanghai Metro",
            "hex": "EC1C24",
            "source": "https://en.wikipedia.org/wiki/File:Shanghai_Metro_Full_Logo.svg"
        },
        {
            "title": "sharp",
            "hex": "99CC00",
            "source": "https://github.com/lovell/sharp/blob/315f519e1dd9adca0678e94a5ed0492cb5e0aae4/docs/image/sharp-logo-mono.svg"
        },
        {
            "title": "Shazam",
            "hex": "0088FF",
            "source": "https://brandfolder.com/shazam"
        },
        {
            "title": "Shell",
            "hex": "FFD500",
            "source": "https://en.wikipedia.org/wiki/File:Shell_logo.svg"
        },
        {
            "title": "Shelly",
            "hex": "4495D1",
            "source": "https://shelly.cloud/"
        },
        {
            "title": "Shenzhen Metro",
            "hex": "009943",
            "source": "https://en.wikipedia.org/wiki/File:Shenzhen_Metro_Corporation_logo_full.svg"
        },
        {
            "title": "Shields.io",
            "slug": "shields-dot-io",
            "hex": "000000",
            "source": "https://shields.io"
        },
        {
            "title": "Shikimori",
            "hex": "343434",
            "source": "https://shikimori.one"
        },
        {
            "title": "Shopify",
            "hex": "7AB55C",
            "source": "https://press.shopify.com/brand"
        },
        {
            "title": "Shopware",
            "hex": "189EFF",
            "source": "https://www.shopware.com/en/press/press-material/"
        },
        {
            "title": "Shotcut",
            "hex": "115C77",
            "source": "https://shotcut.com/media/"
        },
        {
            "title": "Showpad",
            "hex": "2D2E83",
            "source": "https://www.showpad.com/"
        },
        {
            "title": "Showtime",
            "hex": "B10000",
            "source": "https://commons.wikimedia.org/wiki/File:Showtime.svg"
        },
        {
            "title": "Shutterstock",
            "hex": "EE2B24",
            "source": "https://www.shutterstock.com/press/media"
        },
        {
            "title": "Siemens",
            "hex": "009999",
            "source": "https://siemens.com/"
        },
        {
            "title": "Signal",
            "hex": "2592E9",
            "source": "https://play.google.com/store/apps/details?id=org.thoughtcrime.securesms"
        },
        {
            "title": "Simkl",
            "hex": "000000",
            "source": "https://simkl.com"
        },
        {
            "title": "Simple Analytics",
            "hex": "FF4F64",
            "source": "https://simpleanalytics.com/",
            "guidelines": "https://simpleanalytics.com/press"
        },
        {
            "title": "Simple Icons",
            "hex": "111111",
            "source": "https://simpleicons.org/",
            "license": {
                "type": "CC0-1.0"
            }
        },
        {
            "title": "Sina Weibo",
            "hex": "E6162D",
            "source": "https://en.wikipedia.org/wiki/Sina_Weibo"
        },
        {
            "title": "SingleStore",
            "hex": "AA00FF",
            "source": "https://www.singlestore.com/brand/"
        },
        {
            "title": "SitePoint",
            "hex": "258AAF",
            "source": "http://www.sitepoint.com"
        },
        {
            "title": "Sketch",
            "hex": "F7B500",
            "source": "https://www.sketch.com/press/"
        },
        {
            "title": "Sketchfab",
            "hex": "1CAAD9",
            "source": "https://sketchfab.com/press"
        },
        {
            "title": "SketchUp",
            "hex": "005F9E",
            "source": "https://www.sketchup.com/themes/sketchup_www_terra/images/SketchUp-Horizontal-RGB.svg"
        },
        {
            "title": "Skillshare",
            "hex": "00FF84",
            "source": "https://www.skillshare.com"
        },
        {
            "title": "ŠKODA",
            "hex": "4BA82E",
            "source": "https://en.wikipedia.org/wiki/File:Skoda_Auto_logo_(2011).svg"
        },
        {
            "title": "Sky",
            "hex": "0072C9",
            "source": "https://www.skysports.com/"
        },
        {
            "title": "Skyliner",
            "hex": "2FCEA0",
            "source": "https://www.skyliner.io/help"
        },
        {
            "title": "Skype",
            "hex": "00AFF0",
            "source": "http://blogs.skype.com/?attachment_id=56273"
        },
        {
            "title": "Skype for Business",
            "hex": "00AFF0",
            "source": "https://en.wikipedia.org/wiki/Skype_for_Business_Server"
        },
        {
            "title": "Slack",
            "hex": "4A154B",
            "source": "https://slack.com/brand-guidelines"
        },
        {
            "title": "Slackware",
            "hex": "000000",
            "source": "https://en.wikipedia.org/wiki/Slackware"
        },
        {
            "title": "Slashdot",
            "hex": "026664",
            "source": "https://commons.wikimedia.org/wiki/File:Slashdot_wordmark_and_logo.svg"
        },
        {
            "title": "SlickPic",
            "hex": "FF880F",
            "source": "https://www.slickpic.com/"
        },
        {
            "title": "Slides",
            "hex": "E4637C",
            "source": "https://slides.com/about"
        },
        {
            "title": "SlideShare",
            "hex": "008ED2",
            "source": "https://www.slideshare.net/ss/creators/"
        },
        {
            "title": "smart",
            "hex": "FABC0C",
            "source": "https://www.smart.com/gb/en/models/eq-fortwo-coupe"
        },
        {
            "title": "SmartThings",
            "hex": "15BFFF",
            "source": "https://www.smartthings.com/press-kit"
        },
        {
            "title": "smash.gg",
            "hex": "CB333B",
            "source": "https://help.smash.gg/en/articles/1716774-smash-gg-brand-guidelines",
            "guidelines": "https://help.smash.gg/en/articles/1716774-smash-gg-brand-guidelines"
        },
        {
            "title": "Smashing Magazine",
            "hex": "E85C33",
            "source": "https://www.smashingmagazine.com/"
        },
        {
            "title": "SMRT",
            "hex": "EE2E24",
            "source": "https://commons.wikimedia.org/wiki/File:SMRT_Corporation.svg"
        },
        {
            "title": "SmugMug",
            "hex": "6DB944",
            "source": "https://help.smugmug.com/using-smugmug's-logo-HJulJePkEBf"
        },
        {
            "title": "Snapchat",
            "hex": "FFFC00",
            "source": "https://www.snapchat.com/brand-guidelines"
        },
        {
            "title": "Snapcraft",
            "hex": "82BEA0",
            "source": "https://github.com/snapcore/snap-store-badges"
        },
        {
            "title": "Snowflake",
            "hex": "56B9EB",
            "source": "https://www.snowflake.com/about/press-and-news/"
        },
        {
            "title": "Snyk",
            "hex": "4C4A73",
            "source": "https://snyk.io/press-kit"
        },
        {
            "title": "Society6",
            "hex": "000000",
            "source": "https://blog.society6.com/app/themes/society6/dist/images/mark.svg"
        },
        {
            "title": "Socket.io",
            "slug": "socket-dot-io",
            "hex": "010101",
            "source": "https://socket.io"
        },
        {
            "title": "Sogou",
            "hex": "FB6022",
            "source": "https://www.sogou.com/"
        },
        {
            "title": "Solidity",
            "hex": "363636",
            "source": "https://docs.soliditylang.org/en/v0.7.4/brand-guide.html"
        },
        {
            "title": "SoloLearn",
            "hex": "1ABC9C",
            "source": "https://www.sololearn.com/"
        },
        {
            "title": "Solus",
            "hex": "5294E2",
            "source": "https://getsol.us/branding/"
        },
        {
            "title": "SonarCloud",
            "hex": "F3702A",
            "source": "https://sonarcloud.io/about"
        },
        {
            "title": "SonarLint",
            "hex": "CB2029",
            "source": "https://www.sonarsource.com"
        },
        {
            "title": "SonarQube",
            "hex": "4E9BCD",
            "source": "https://www.sonarqube.org/logos/"
        },
        {
            "title": "SonarSource",
            "hex": "CB3032",
            "source": "https://www.sonarsource.com/"
        },
        {
            "title": "Songkick",
            "hex": "F80046",
            "source": "http://blog.songkick.com/media-assets"
        },
        {
            "title": "Songoda",
            "hex": "FC494A",
            "source": "https://songoda.com/branding"
        },
        {
            "title": "SonicWall",
            "hex": "FF791A",
            "source": "https://brandfolder.com/sonicwall/sonicwall-external"
        },
        {
            "title": "Sonos",
            "hex": "000000",
            "source": "https://www.sonos.com/en-gb/home"
        },
        {
            "title": "SoundCloud",
            "hex": "FF3300",
            "source": "https://soundcloud.com/press"
        },
        {
            "title": "Source Engine",
            "hex": "F79A10",
            "source": "https://developer.valvesoftware.com/favicon.ico"
        },
        {
            "title": "SourceForge",
            "hex": "FF6600",
            "source": "https://sourceforge.net/"
        },
        {
            "title": "Sourcegraph",
            "hex": "00B4F2",
            "source": "https://sourcegraph.com/.assets/img"
        },
        {
            "title": "Southwest Airlines",
            "hex": "304CB2",
            "source": "https://www.southwest.com/"
        },
        {
            "title": "Spacemacs",
            "hex": "9266CC",
            "source": "http://spacemacs.org/"
        },
        {
            "title": "SpaceX",
            "hex": "000000",
            "source": "https://www.spacex.com/"
        },
        {
            "title": "Spark AR",
            "hex": "FF5C83",
            "source": "https://sparkar.facebook.com/"
        },
        {
            "title": "Sparkasse",
            "hex": "FF0000",
            "source": "https://www.sparkasse.de/",
            "guidelines": "https://www.sparkasse.de/nutzungshinweise.html"
        },
        {
            "title": "SparkFun",
            "hex": "E53525",
            "source": "https://www.sparkfun.com/brand_assets",
            "guidelines": "https://www.sparkfun.com/brand_assets"
        },
        {
            "title": "SparkPost",
            "hex": "FA6423",
            "source": "https://www.sparkpost.com/"
        },
        {
            "title": "SPDX",
            "hex": "4398CC",
            "source": "https://spdx.org/Resources"
        },
        {
            "title": "Speaker Deck",
            "hex": "009287",
            "source": "https://speakerdeck.com/"
        },
        {
            "title": "Spectrum",
            "hex": "7B16FF",
            "source": "https://spectrum.chat"
        },
        {
            "title": "Speedtest",
            "hex": "141526",
            "source": "https://www.speedtest.net/"
        },
        {
            "title": "Spinnaker",
            "hex": "139BB4",
            "source": "https://github.com/spinnaker/spinnaker.github.io/tree/master/assets/images"
        },
        {
            "title": "Spinrilla",
            "hex": "460856",
            "source": "https://spinrilla.com"
        },
        {
            "title": "Splunk",
            "hex": "000000",
            "source": "https://www.splunk.com/"
        },
        {
            "title": "Spotify",
            "hex": "1ED760",
            "source": "https://developer.spotify.com/design"
        },
        {
            "title": "Spotlight",
            "hex": "352A71",
            "source": "https://www.spotlight.com/"
        },
        {
            "title": "Spreaker",
            "hex": "F5C300",
            "source": "http://www.spreaker.com/press"
        },
        {
            "title": "Spring",
            "hex": "6DB33F",
            "source": "https://spring.io/trademarks"
        },
        {
            "title": "Spring Boot",
            "hex": "6DB33F",
            "source": "https://spring.io/projects"
        },
        {
            "title": "Sprint",
            "hex": "FFCE0A",
            "source": "https://www.sprint.com/"
        },
        {
            "title": "Spyder IDE",
            "hex": "FF0000",
            "source": "https://www.spyder-ide.org/"
        },
        {
            "title": "SQLite",
            "hex": "003B57",
            "source": "https://github.com/sqlite/sqlite/blob/43e862723ec680542ca6f608f9963c0993dd7324/art/sqlite370.eps"
        },
        {
            "title": "Square",
            "hex": "3E4348",
            "source": "https://squareup.com/"
        },
        {
            "title": "Square Enix",
            "hex": "ED1C24",
            "source": "https://www.square-enix.com/"
        },
        {
            "title": "Squarespace",
            "hex": "000000",
            "source": "http://squarespace.com/brand-guidelines"
        },
        {
            "title": "SSRN",
            "hex": "154881",
            "source": "https://www.ssrn.com"
        },
        {
            "title": "Stack Exchange",
            "hex": "1E5397",
            "source": "http://stackoverflow.com/company/logos",
            "guidelines": "https://stackoverflow.com/legal/trademark-guidance"
        },
        {
            "title": "Stack Overflow",
            "hex": "F58025",
            "source": "https://stackoverflow.design/brand/logo/",
            "guidelines": "https://stackoverflow.com/legal/trademark-guidance"
        },
        {
            "title": "Stackbit",
            "hex": "207BEA",
            "source": "https://www.stackbit.com/branding-guidelines/"
        },
        {
            "title": "StackPath",
            "hex": "000000",
            "source": "https://www.stackpath.com/company/logo-and-branding/"
        },
        {
            "title": "StackShare",
            "hex": "0690FA",
            "source": "https://stackshare.io/branding"
        },
        {
            "title": "Stadia",
            "hex": "CD2640",
            "source": "https://stadia.google.com/home"
        },
        {
            "title": "Staffbase",
            "hex": "00A4FD",
            "source": "https://staffbase.com/en/about/press-assets/"
        },
        {
            "title": "Star Trek",
            "hex": "FFE200",
            "source": "https://intl.startrek.com/"
        },
        {
            "title": "Starling Bank",
            "hex": "7433FF",
            "source": "https://www.starlingbank.com/media/"
        },
        {
            "title": "Starship",
            "hex": "DD0B78",
            "source": "https://starship.rs/"
        },
        {
            "title": "STARZ",
            "hex": "000000",
            "source": "https://www.starz.com/StaticContent/Prod/guides/starzlibrary/"
        },
        {
            "title": "Statamic",
            "hex": "FF269E",
            "source": "https://statamic.com/branding"
        },
        {
            "title": "Staticman",
            "hex": "000000",
            "source": "https://staticman.net/"
        },
        {
            "title": "Statuspage",
            "hex": "172B4D",
            "source": "https://www.atlassian.com/company/news/press-kit"
        },
        {
            "title": "Statuspal",
            "hex": "4934BF",
            "source": "https://statuspal.io/"
        },
        {
            "title": "Steam",
            "hex": "000000",
            "source": "https://partner.steamgames.com/public/marketing/Steam_Guidelines_02102016.pdf"
        },
        {
            "title": "SteamDB",
            "hex": "000000",
            "source": "https://steamdb.info/"
        },
        {
            "title": "Steamworks",
            "hex": "1E1E1E",
            "source": "https://partner.steamgames.com/"
        },
        {
            "title": "Steem",
            "hex": "171FC9",
            "source": "https://steem.com/brand/"
        },
        {
            "title": "Steemit",
            "hex": "06D6A9",
            "source": "https://steemit.com/"
        },
        {
            "title": "Steinberg",
            "hex": "C90827",
            "source": "https://www.steinberg.net/en/company/press.html"
        },
        {
            "title": "Stellar",
            "hex": "7D00FF",
            "source": "https://www.stellar.org/blog/announcing-the-new-stellar-logo"
        },
        {
            "title": "Stencyl",
            "hex": "8E1C04",
            "source": "http://www.stencyl.com/about/press/"
        },
        {
            "title": "Stimulus",
            "hex": "77E8B9",
            "source": "https://stimulus.hotwire.dev/"
        },
        {
            "title": "Stitcher",
            "hex": "000000",
            "source": "https://partners.stitcher.com/"
        },
        {
            "title": "STMicroelectronics",
            "hex": "03234B",
            "source": "https://www.st.com/"
        },
        {
            "title": "Storify",
            "hex": "3A98D9",
            "source": "https://storify.com"
        },
        {
            "title": "Storyblok",
            "hex": "09B3AF",
            "source": "https://www.storyblok.com/press",
            "guidelines": "https://www.storyblok.com/press"
        },
        {
            "title": "Storybook",
            "hex": "FF4785",
            "source": "https://github.com/storybookjs/brand"
        },
        {
            "title": "Strapi",
            "hex": "2F2E8B",
            "source": "https://strapi.io/newsroom"
        },
        {
            "title": "Strava",
            "hex": "FC4C02",
            "source": "https://itunes.apple.com/us/app/strava-running-and-cycling-gps/id426826309"
        },
        {
            "title": "Streamlit",
            "hex": "FF4B4B",
            "source": "https://www.streamlit.io/brand"
        },
        {
            "title": "Stripe",
            "hex": "008CDD",
            "source": "https://stripe.com/about/resources"
        },
        {
            "title": "strongSwan",
            "hex": "E00033",
            "source": "https://www.strongswan.org/images/"
        },
        {
            "title": "StubHub",
            "hex": "003168",
            "source": "http://www.stubhub.com"
        },
        {
            "title": "styled-components",
            "slug": "styled-components",
            "hex": "DB7093",
            "source": "https://www.styled-components.com/"
        },
        {
            "title": "stylelint",
            "hex": "263238",
            "source": "https://github.com/stylelint/stylelint/blob/1f7bbb2d189b3e27b42de25f2948e3e5eec1b759/identity/stylelint-icon-black.svg"
        },
        {
            "title": "StyleShare",
            "hex": "212121",
            "source": "https://www.stylesha.re/"
        },
        {
            "title": "Stylus",
            "hex": "333333",
            "source": "http://stylus-lang.com/img/stylus-logo.svg"
        },
        {
            "title": "Subaru",
            "hex": "013C74",
            "source": "https://commons.wikimedia.org/wiki/File:Subaru_logo.svg"
        },
        {
            "title": "Sublime Text",
            "hex": "FF9800",
            "source": "https://www.sublimetext.com/images/logo.svg"
        },
        {
            "title": "Substack",
            "hex": "FF6719",
            "source": "https://on.substack.com/"
        },
        {
            "title": "Subversion",
            "hex": "809CC9",
            "source": "http://subversion.apache.org/logo"
        },
        {
            "title": "suckless",
            "hex": "1177AA",
            "source": "https://suckless.org"
        },
        {
            "title": "Sumo Logic",
            "hex": "000099",
            "source": "https://sites.google.com/sumologic.com/sumo-logic-brand/home"
        },
        {
            "title": "Supabase",
            "hex": "3ECF8E",
            "source": "https://github.com/supabase/supabase/blob/2a983c3290148d17cfce9e34c0a39102b22fdf78/web/static/img/showcase-logo/supabase-logo.svg"
        },
        {
            "title": "Super User",
            "hex": "38A1CE",
            "source": "https://stackoverflow.design/brand/logo/",
            "guidelines": "https://stackoverflow.com/legal/trademark-guidance"
        },
        {
            "title": "SurveyMonkey",
            "hex": "00BF6F",
            "source": "https://www.surveymonkey.com/mp/brandassets/"
        },
        {
            "title": "SUSE",
            "hex": "0C322C",
            "source": "https://brand.suse.com/"
        },
        {
            "title": "Suzuki",
            "hex": "E30613",
            "source": "https://www.suzuki.ie/"
        },
        {
            "title": "Svelte",
            "hex": "FF3E00",
            "source": "https://github.com/sveltejs/branding/blob/c4dfca6743572087a6aef0e109ffe3d95596e86a/svelte-logo.svg",
            "aliases": {
                "dup": [
                    {
                        "title": "Sapper",
                        "hex": "159497",
                        "source": "https://sapper.svelte.dev/"
                    }
                ]
            }
        },
        {
            "title": "SVG",
            "hex": "FFB13B",
            "source": "https://www.w3.org/2009/08/svg-logos.html"
        },
        {
            "title": "SVGO",
            "hex": "3E7FC1",
            "source": "https://github.com/svg/svgo/blob/93a5db197ca32990131bf41becf2e002bb0841bf/logo/isotype.svg"
        },
        {
            "title": "Swagger",
            "hex": "85EA2D",
            "source": "https://swagger.io/swagger/media/assets/images/swagger_logo.svg"
        },
        {
            "title": "Swarm",
            "hex": "FFA633",
            "source": "https://foursquare.com/about/logos"
        },
        {
            "title": "Swift",
            "hex": "FA7343",
            "source": "https://developer.apple.com/develop/"
        },
        {
            "title": "Swiggy",
            "hex": "FC8019",
            "source": "https://www.swiggy.com/"
        },
        {
            "title": "Swiper",
            "hex": "6332F6",
            "source": "https://swiperjs.com/"
        },
        {
            "title": "Symantec",
            "hex": "FDB511",
            "source": "https://commons.wikimedia.org/wiki/File:Symantec_logo10.svg"
        },
        {
            "title": "Symfony",
            "hex": "000000",
            "source": "https://symfony.com/logo"
        },
        {
            "title": "Symphony",
            "hex": "0098FF",
            "source": "https://symphony.com/"
        },
        {
            "title": "SymPy",
            "hex": "3B5526",
            "source": "https://github.com/sympy/sympy.github.com/blob/e606a6dc2ee90b1ddaa9c36be6c92392ab300f72/media/sympy-notailtext.svg"
        },
        {
            "title": "Synology",
            "hex": "B5B5B6",
            "source": "https://www.synology.com/en-global/company/branding"
        },
        {
            "title": "T-Mobile",
            "slug": "t-mobile",
            "hex": "E20074",
            "source": "https://www.t-mobile.com/"
        },
        {
            "title": "Tableau",
            "hex": "E97627",
            "source": "https://www.tableau.com/about/media-download-center"
        },
        {
            "title": "tado°",
            "hex": "FFA900",
            "source": "https://www.tado.com/gb-en/press-assets"
        },
        {
            "title": "Tails",
            "hex": "56347C",
            "source": "https://tails.boum.org/contribute/how/promote/material/logo/"
        },
        {
            "title": "Tailwind CSS",
            "hex": "38B2AC",
            "source": "https://tailwindcss.com/"
        },
        {
            "title": "Talend",
            "hex": "1675BC",
            "source": "https://www.talend.com/"
        },
        {
            "title": "Tampermonkey",
            "hex": "00485B",
            "source": "https://commons.wikimedia.org/wiki/File:Tampermonkey_logo.svg"
        },
        {
            "title": "Taobao",
            "hex": "E94F20",
            "source": "https://www.alibabagroup.com/en/ir/reports"
        },
        {
            "title": "Tapas",
            "hex": "FFCE00",
            "source": "https://tapas.io/site/about#media"
        },
        {
            "title": "Tasmota",
            "hex": "1FA3EC",
            "source": "https://tasmota.github.io/docs/"
        },
        {
            "title": "Tata",
            "hex": "486AAE",
            "source": "https://www.tata.com/"
        },
        {
            "title": "TaxBuzz",
            "hex": "ED8B0B",
            "source": "https://www.taxbuzz.com/"
        },
        {
            "title": "TeamCity",
            "hex": "000000",
            "source": "https://www.jetbrains.com/company/brand/logos/",
            "guidelines": "https://www.jetbrains.com/company/brand/"
        },
        {
            "title": "TeamSpeak",
            "hex": "2580C3",
            "source": "https://www.teamspeak.com/en/more/media-pack/"
        },
        {
            "title": "TeamViewer",
            "hex": "0E8EE9",
            "source": "https://www.teamviewer.com/resources/images/logos/teamviewer-logo-big.svg"
        },
        {
            "title": "TED",
            "hex": "E62B1E",
            "source": "https://www.ted.com/participate/organize-a-local-tedx-event/tedx-organizer-guide/branding-promotions/logo-and-design/your-tedx-logo"
        },
        {
            "title": "Teespring",
            "hex": "39ACE6",
            "source": "https://teespring.com"
        },
        {
            "title": "Tekton",
            "hex": "FD495C",
            "source": "https://github.com/cdfoundation/artwork/blob/3e748ca9cf9c3136a4a571f7655271b568c16a64/tekton/icon/black/tekton-icon-black.svg",
            "guidelines": "https://github.com/cdfoundation/artwork/blob/main/tekton/tekton_brand_guide.pdf"
        },
        {
            "title": "TELE5",
            "hex": "C2AD6F",
            "source": "https://www.tele5.de"
        },
        {
            "title": "Telegram",
            "hex": "26A5E4",
            "source": "https://telegram.org"
        },
        {
            "title": "Telegraph",
            "hex": "FAFAFA",
            "source": "https://telegra.ph/"
        },
        {
            "title": "Tencent QQ",
            "hex": "EB1923",
            "source": "https://en.wikipedia.org/wiki/File:Tencent_QQ.svg#/media/File:Tencent_QQ.svg"
        },
        {
            "title": "Tencent Weibo",
            "hex": "20B8E5",
            "source": "http://t.qq.com/"
        },
        {
            "title": "TensorFlow",
            "hex": "FF6F00",
            "source": "https://www.tensorflow.org/extras/tensorflow_brand_guidelines.pdf"
        },
        {
            "title": "Teradata",
            "hex": "F37440",
            "source": "https://github.com/Teradata/teradata.github.io/"
        },
        {
            "title": "teratail",
            "hex": "F4C51C",
            "source": "https://teratail.com/"
        },
        {
            "title": "Terraform",
            "hex": "7B42BC",
            "source": "https://www.hashicorp.com/brand",
            "guidelines": "https://www.hashicorp.com/brand"
        },
        {
            "title": "Tesla",
            "hex": "CC0000",
            "source": "http://www.teslamotors.com/en_GB/about"
        },
        {
            "title": "Testin",
            "hex": "007DD7",
            "source": "https://www.testin.cn/"
        },
        {
            "title": "Testing Library",
            "hex": "E33332",
            "source": "https://testing-library.com/"
        },
        {
            "title": "Textpattern",
            "hex": "FFDA44",
            "source": "https://textpattern.com/"
        },
        {
            "title": "The Conversation",
            "hex": "D8352A",
            "source": "https://theconversation.com/republishing-guidelines"
        },
        {
            "title": "The Irish Times",
            "hex": "000000",
            "source": "https://www.irishtimes.com/"
        },
        {
            "title": "The Mighty",
            "hex": "D0072A",
            "source": "https://themighty.com/"
        },
        {
            "title": "The Models Resource",
            "hex": "3A75BD",
            "source": "https://www.models-resource.com/"
        },
        {
            "title": "The Movie Database",
            "hex": "01D277",
            "source": "https://www.themoviedb.org/about/logos-attribution"
        },
        {
            "title": "The Register",
            "hex": "FF0000",
            "source": "https://www.theregister.co.uk/"
        },
        {
            "title": "The Sounds Resource",
            "hex": "39BE6B",
            "source": "https://www.sounds-resource.com/"
        },
        {
            "title": "The Spriters Resource",
            "hex": "BE3939",
            "source": "https://www.spriters-resource.com/"
        },
        {
            "title": "The Washington Post",
            "hex": "231F20",
            "source": "https://www.washingtonpost.com/brand-studio/archive/"
        },
        {
            "title": "Thingiverse",
            "hex": "248BFB",
            "source": "https://www.thingiverse.com/"
        },
        {
            "title": "ThinkPad",
            "hex": "EE2624",
            "source": "https://www.lenovo.com/us/en/thinkpad"
        },
        {
            "title": "Three.js",
            "slug": "three-dot-js",
            "hex": "000000",
            "source": "https://github.com/mrdoob/three.js/blob/a567b810cfcb7f6a03e4faea99f03c53081da477/files/icon.svg"
        },
        {
            "title": "Threema",
            "hex": "3FE669",
            "source": "https://threema.ch/en/press"
        },
        {
            "title": "Thumbtack",
            "hex": "009FD9",
            "source": "https://www.thumbtack.com/press/media-resources/"
        },
        {
            "title": "Thunderbird",
            "hex": "0A84FF",
            "source": "https://demo.identihub.co/thunderbird"
        },
        {
            "title": "Thymeleaf",
            "hex": "005F0F",
            "source": "https://github.com/thymeleaf/thymeleaf-dist/tree/master/src/artwork/thymeleaf%202016"
        },
        {
            "title": "Ticketmaster",
            "hex": "026CDF",
            "source": "https://design.ticketmaster.com/brand/overview/"
        },
        {
            "title": "Tidal",
            "hex": "000000",
            "source": "https://tidal.com"
        },
        {
            "title": "Tide",
            "hex": "4050FB",
            "source": "https://www.tide.co/newsroom/"
        },
        {
            "title": "TikTok",
            "hex": "000000",
            "source": "https://tiktok.com"
        },
        {
            "title": "Tile",
            "hex": "000000",
            "source": "https://www.thetileapp.com/"
        },
        {
            "title": "Timescale",
            "hex": "FDB515",
            "source": "https://www.timescale.com/"
        },
        {
            "title": "Tinder",
            "hex": "FF6B6B",
            "source": "http://www.gotinder.com/press"
        },
        {
            "title": "TinyLetter",
            "hex": "ED1C24",
            "source": "https://tinyletter.com/site/press"
        },
        {
            "title": "tmux",
            "hex": "1BB91F",
            "source": "https://github.com/tmux/tmux/tree/f04cc3997629823f0e304d4e4184e2ec93c703f0/logo"
        },
        {
            "title": "Todoist",
            "hex": "E44332",
            "source": "https://doist.com/press/"
        },
        {
            "title": "Toggl",
            "hex": "E01B22",
            "source": "https://toggl.com/media-toolkit"
        },
        {
            "title": "Tokyo Metro",
            "hex": "149DD3",
            "source": "https://en.wikipedia.org/wiki/File:TokyoMetro.svg"
        },
        {
            "title": "Tomorrowland",
            "hex": "000000",
            "source": "https://global.tomorrowland.com/"
        },
        {
            "title": "Topcoder",
            "hex": "29A7DF",
            "source": "http://topcoder.com/"
        },
        {
            "title": "Toptal",
            "hex": "3863A0",
            "source": "https://www.toptal.com/branding"
        },
        {
            "title": "Tor Browser",
            "hex": "7D4698",
            "source": "https://styleguide.torproject.org/brand-assets/"
        },
        {
            "title": "Tor Project",
            "hex": "7E4798",
            "source": "https://styleguide.torproject.org/brand-assets/"
        },
        {
            "title": "Toshiba",
            "hex": "FF0000",
            "source": "https://commons.wikimedia.org/wiki/File:Toshiba_logo.svg"
        },
        {
            "title": "Toyota",
            "hex": "EB0A1E",
            "source": "https://www.toyota.com/brandguidelines/logo/",
            "guidelines": "https://www.toyota.com/brandguidelines/"
        },
        {
            "title": "TP-Link",
            "slug": "tp-link",
            "hex": "4ACBD6",
            "source": "https://www.tp-link.com/"
        },
        {
            "title": "tqdm",
            "hex": "FFC107",
            "source": "https://github.com/tqdm/img/blob/0dd23d9336af67976f88f9988ea660cde78c54d4/logo.svg"
        },
        {
            "title": "TrainerRoad",
            "hex": "E12726",
            "source": "https://www.trainerroad.com/"
        },
        {
            "title": "Trakt",
            "hex": "ED1C24",
            "source": "https://trakt.tv"
        },
        {
            "title": "TransferWise",
            "hex": "00B9FF",
            "source": "https://brand.transferwise.com/logo"
        },
        {
            "title": "Transport for Ireland",
            "hex": "00B274",
            "source": "https://www.transportforireland.ie/"
        },
        {
            "title": "Transport for London",
            "hex": "113B92",
            "source": "https://tfl.gov.uk/"
        },
        {
            "title": "Travis CI",
            "hex": "3EAAAF",
            "source": "https://travis-ci.com/logo"
        },
        {
            "title": "Treehouse",
            "hex": "5FCF80",
            "source": "https://teamtreehouse.com/about"
        },
        {
            "title": "Trello",
            "hex": "0052CC",
            "source": "https://atlassian.design/resources/logo-library",
            "guidelines": "https://atlassian.design/foundations/logos/"
        },
        {
            "title": "Trend Micro",
            "hex": "D71921",
            "source": "https://www.trendmicro.com/"
        },
        {
            "title": "Treyarch",
            "hex": "000000",
            "source": "https://upload.wikimedia.org/wikipedia/en/7/7a/Treyarch_logo.svg"
        },
        {
            "title": "Triller",
            "hex": "FF0089",
            "source": "https://triller.co/static/media/illustrations/logo-full-white.svg"
        },
        {
            "title": "Trino",
            "hex": "DD00A1",
            "source": "https://github.com/trinodb/docs.trino.io/blob/653a46f6bdc64b5f67302dc9ab8a0c432ca25e70/352/_static/trino.svg"
        },
        {
            "title": "Trip.com",
            "slug": "trip-dot-com",
            "hex": "287DFA",
            "source": "https://careers.trip.com/"
        },
        {
            "title": "Tripadvisor",
            "hex": "34E0A1",
            "source": "https://tripadvisor.mediaroom.com/logo-guidelines"
        },
        {
            "title": "Trove",
            "hex": "609540",
            "source": "https://trove.nla.gov.au/"
        },
        {
            "title": "TrueNAS",
            "hex": "0095D5",
            "source": "https://www.truenas.com/"
        },
        {
            "title": "Trulia",
            "hex": "53B50A",
            "source": "http://www.trulia.com"
        },
        {
            "title": "Trusted Shops",
            "hex": "FFDC0F",
            "source": "https://brand.trustedshops.com/d/dorIFVeUmcN9/corporate-design"
        },
        {
            "title": "Trustpilot",
            "hex": "00B67A",
            "source": "https://support.trustpilot.com/hc/en-us/articles/206289947-Trustpilot-Brand-Assets-Style-Guide"
        },
        {
            "title": "Try It Online",
            "hex": "303030",
            "source": "https://tio.run/"
        },
        {
            "title": "TryHackMe",
            "hex": "212C42",
            "source": "https://tryhackme.com/about"
        },
        {
            "title": "ts-node",
            "slug": "ts-node",
            "hex": "3178C6",
            "source": "https://typestrong.org/ts-node/"
        },
        {
            "title": "TUI",
            "hex": "70CBF4",
            "source": "https://www.tuiholidays.ie/"
        },
        {
            "title": "Tumblr",
            "hex": "36465D",
            "source": "https://www.tumblr.com/logo"
        },
        {
            "title": "TuneIn",
            "hex": "14D8CC",
            "source": "https://cms.tunein.com/press/"
        },
        {
            "title": "TurboSquid",
            "hex": "FF8135",
            "source": "https://www.brand.turbosquid.com/"
        },
        {
            "title": "Turkish Airlines",
            "hex": "C70A0C",
            "source": "https://www.turkishairlines.com/tr-int/basin-odasi/logo-arsivi/index.html"
        },
        {
            "title": "Tutanota",
            "hex": "840010",
            "source": "https://github.com/tutao/tutanota/blob/8ff5f0e7d78834ac8fcb0f2357c394b757ea4793/resources/images/logo-solo-red.svg"
        },
        {
            "title": "TV Time",
            "hex": "FFD400",
            "source": "https://www.tvtime.com/"
        },
        {
            "title": "Twilio",
            "hex": "F22F46",
            "source": "https://www.twilio.com/company/brand"
        },
        {
            "title": "Twitch",
            "hex": "9146FF",
            "source": "https://brand.twitch.tv"
        },
        {
            "title": "Twitter",
            "hex": "1DA1F2",
            "source": "https://brand.twitter.com"
        },
        {
            "title": "Twoo",
            "hex": "FF7102",
            "source": "http://www.twoo.com/about/press"
        },
        {
            "title": "TypeScript",
            "hex": "3178C6",
            "source": "https://www.staging-typescript.org/branding"
        },
        {
            "title": "TYPO3",
            "hex": "FF8700",
            "source": "https://typo3.com/fileadmin/assets/typo3logos/typo3_bullet_01.svg"
        },
        {
            "title": "Uber",
            "hex": "000000",
            "source": "https://www.uber.com/media/"
        },
        {
            "title": "Uber Eats",
            "hex": "06C167",
            "source": "https://www.ubereats.com"
        },
        {
            "title": "Ubiquiti",
            "hex": "0559C9",
            "source": "https://www.ui.com/marketing/#logos"
        },
        {
            "title": "Ubisoft",
            "hex": "000000",
            "source": "https://www.ubisoft.com/en-US/company/overview.aspx"
        },
        {
            "title": "uBlock Origin",
            "hex": "800000",
            "source": "https://github.com/gorhill/uBlock/blob/master/src/img/ublock.svg"
        },
        {
            "title": "Ubuntu",
            "hex": "E95420",
            "source": "https://design.ubuntu.com/brand/ubuntu-logo/",
            "guidelines": "https://design.ubuntu.com/brand/ubuntu-logo/"
        },
        {
            "title": "Udacity",
            "hex": "02B3E4",
            "source": "https://www.udacity.com"
        },
        {
            "title": "Udemy",
            "hex": "EC5252",
            "source": "https://about.udemy.com/newbrand/"
        },
        {
            "title": "UFC",
            "hex": "D20A0A",
            "source": "https://www.ufc.com"
        },
        {
            "title": "UIkit",
            "hex": "2396F3",
            "source": "https://getuikit.com"
        },
        {
            "title": "Ulule",
            "hex": "18A5D6",
            "source": "https://ulule.frontify.com/d/EX3dK8qsXgqh/branding-guidelines"
        },
        {
            "title": "Umbraco",
            "hex": "3544B1",
            "source": "https://umbraco.com/"
        },
        {
            "title": "Unacademy",
            "hex": "08BD80",
            "source": "https://unacademy.com/"
        },
        {
            "title": "Undertale",
            "hex": "E71D29",
            "source": "https://undertale.com/"
        },
        {
            "title": "Unicode",
            "hex": "5455FE",
            "source": "https://en.wikipedia.org/wiki/Unicode"
        },
        {
            "title": "Unilever",
            "hex": "1F36C7",
            "source": "https://www.unilever.co.uk/about/who-we-are/our-logo/"
        },
        {
            "title": "United Airlines",
            "hex": "002244",
            "source": "https://en.wikipedia.org/wiki/File:United_Airlines_Logo.svg"
        },
        {
            "title": "Unity",
            "hex": "000000",
            "source": "https://unity.com/"
        },
        {
            "title": "Unraid",
            "hex": "F15A2C",
            "source": "https://unraid.net/"
        },
        {
            "title": "Unreal Engine",
            "hex": "313131",
            "source": "https://www.unrealengine.com/en-US/branding",
            "guidelines": "https://www.unrealengine.com/en-US/branding"
        },
        {
            "title": "Unsplash",
            "hex": "000000",
            "source": "https://unsplash.com/"
        },
        {
            "title": "Untangle",
            "hex": "68BD49",
            "source": "https://www.untangle.com/company-overview/",
            "guidelines": "https://www.untangle.com/company-overview/"
        },
        {
            "title": "Untappd",
            "hex": "FFC000",
            "source": "https://untappd.com/"
        },
        {
            "title": "UpCloud",
            "hex": "7B00FF",
            "source": "https://upcloud.com/brand-assets/",
            "guidelines": "https://upcloud.com/brand-assets/"
        },
        {
            "title": "UpLabs",
            "hex": "3930D8",
            "source": "https://www.uplabs.com/"
        },
        {
            "title": "Uploaded",
            "hex": "0E70CB",
            "source": "https://www.uploaded.net"
        },
        {
            "title": "UPS",
            "hex": "150400",
            "source": "https://www.ups.com/"
        },
        {
            "title": "Upwork",
            "hex": "6FDA44",
            "source": "https://www.upwork.com/press/"
        },
        {
            "title": "USPS",
            "hex": "333366",
            "source": "https://www.usps.com/"
        },
        {
            "title": "V",
            "hex": "5D87BF",
            "source": "https://github.com/vlang/v-logo",
            "license": {
                "type": "MIT"
            }
        },
        {
            "title": "V8",
            "hex": "4B8BF5",
            "source": "https://v8.dev/logo"
        },
        {
            "title": "Vaadin",
            "hex": "00B4F0",
            "source": "https://vaadin.com/trademark",
            "guidelines": "https://vaadin.com/trademark"
        },
        {
            "title": "Vagrant",
            "hex": "1868F2",
            "source": "https://www.hashicorp.com/brand",
            "guidelines": "https://www.hashicorp.com/brand"
        },
        {
            "title": "Valve",
            "hex": "F74843",
            "source": "https://www.valvesoftware.com/"
        },
        {
            "title": "Vapor",
            "hex": "0D0D0D",
            "source": "https://vapor.codes/"
        },
        {
            "title": "Vault",
            "hex": "000000",
            "source": "https://www.hashicorp.com/brand",
            "guidelines": "https://www.hashicorp.com/brand"
        },
        {
            "title": "Vauxhall",
            "hex": "EB001E",
            "source": "https://www.stellantis.com/en/brands/vauxhall"
        },
        {
            "title": "vBulletin",
            "hex": "184D66",
            "source": "https://commons.wikimedia.org/wiki/File:VBulletin.svg"
        },
        {
            "title": "Vector Logo Zone",
            "hex": "184D66",
            "source": "https://www.vectorlogo.zone/"
        },
        {
            "title": "Vectorworks",
            "hex": "000000",
            "source": "https://www.vectorworks.net/en-US"
        },
        {
            "title": "Veeam",
            "hex": "00B336",
            "source": "https://www.veeam.com/newsroom/veeam-graphics.html"
        },
        {
            "title": "Veepee",
            "hex": "EC008C",
            "source": "https://www.veepee.fr/"
        },
        {
            "title": "Venmo",
            "hex": "3D95CE",
            "source": "https://venmo.com/about/brand/"
        },
        {
            "title": "Vercel",
            "hex": "000000",
            "source": "https://vercel.com/design"
        },
        {
            "title": "Verdaccio",
            "hex": "4B5E40",
            "source": "https://verdaccio.org/docs/en/logo"
        },
        {
            "title": "Veritas",
            "hex": "B1181E",
            "source": "https://my.veritas.com/cs/groups/partner/documents/styleguide/mdaw/mdq5/~edisp/tus3cpeapp3855186572.pdf"
        },
        {
            "title": "Verizon",
            "hex": "CD040B",
            "source": "https://www.verizondigitalmedia.com/about/logo-usage/"
        },
        {
            "title": "vFairs",
            "hex": "EF4678",
            "source": "https://www.vfairs.com/"
        },
        {
            "title": "Viadeo",
            "hex": "F07355",
            "source": "https://viadeo.journaldunet.com/"
        },
        {
            "title": "Viber",
            "hex": "7360F2",
            "source": "https://www.viber.com/brand-center/"
        },
        {
            "title": "Vim",
            "hex": "019733",
            "source": "https://commons.wikimedia.org/wiki/File:Vimlogo.svg"
        },
        {
            "title": "Vimeo",
            "hex": "1AB7EA",
            "source": "https://vimeo.com/about/brand_guidelines"
        },
        {
            "title": "Vimeo Livestream",
            "hex": "0A0A20",
            "source": "https://livestream.com"
        },
        {
            "title": "Vine",
            "hex": "11B48A",
            "source": "https://vine.co/logo"
        },
        {
            "title": "Virb",
            "hex": "0093DA",
            "source": "http://virb.com/about"
        },
        {
            "title": "VirtualBox",
            "hex": "183A61",
            "source": "https://commons.wikimedia.org/wiki/File:Virtualbox_logo.png"
        },
        {
            "title": "VirusTotal",
            "hex": "394EFF",
            "source": "https://www.virustotal.com/"
        },
        {
            "title": "Visa",
            "hex": "1A1F71",
            "source": "https://merchantsignageeu.visa.com/product.asp?dptID=696"
        },
        {
            "title": "Visual Studio",
            "hex": "5C2D91",
            "source": "https://visualstudio.microsoft.com/"
        },
        {
            "title": "Visual Studio Code",
            "hex": "007ACC",
            "source": "https://commons.wikimedia.org/wiki/File:Visual_Studio_Code_1.35_icon.svg"
        },
        {
            "title": "Vite",
            "hex": "646CFF",
            "source": "https://vitejs.dev/"
        },
        {
            "title": "Vivaldi",
            "hex": "EF3939",
            "source": "https://vivaldi.com/press/"
        },
        {
            "title": "Vivino",
            "hex": "AA1329",
            "source": "https://www.vivino.com/press"
        },
        {
            "title": "VK",
            "hex": "4680C2",
            "source": "https://vk.com/brand"
        },
        {
            "title": "VLC media player",
            "hex": "FF8800",
            "source": "http://git.videolan.org/?p=vlc.git;a=tree;f=extras/package/macosx/asset_sources"
        },
        {
            "title": "VMware",
            "hex": "607078",
            "source": "https://myvmware.workspaceair.com/"
        },
        {
            "title": "Vodafone",
            "hex": "E60000",
            "source": "https://web.vodafone.com.eg/"
        },
        {
            "title": "Volkswagen",
            "hex": "151F5D",
            "source": "https://www.volkswagen.ie/"
        },
        {
            "title": "Volvo",
            "hex": "003057",
            "source": "https://www.media.volvocars.com/global/en-gb/logos"
        },
        {
            "title": "Vonage",
            "hex": "FFFFFF",
            "source": "https://www.vonage.com"
        },
        {
            "title": "VOX",
            "hex": "DA074A",
            "source": "https://commons.wikimedia.org/wiki/File:VOX_Logo_2013.svg"
        },
        {
            "title": "VSCO",
            "hex": "000000",
            "source": "https://vscopress.co/media-kit"
        },
        {
            "title": "Vue.js",
            "slug": "vue-dot-js",
            "hex": "4FC08D",
            "source": "https://github.com/vuejs/art",
            "license": {
                "type": "custom",
                "url": "https://github.com/vuejs/art/blob/master/README.md"
            },
            "guidelines": "https://github.com/vuejs/art/blob/master/README.md"
        },
        {
            "title": "Vuetify",
            "hex": "1867C0",
            "source": "https://vuetifyjs.com/"
        },
        {
            "title": "Vulkan",
            "hex": "AC162C",
            "source": "https://www.khronos.org/legal/trademarks/"
        },
        {
            "title": "Vultr",
            "hex": "007BFC",
            "source": "https://www.vultr.com/company/brand-assets/"
        },
        {
            "title": "W3C",
            "hex": "005A9C",
            "source": "https://www.w3.org/Consortium/Legal/logo-usage-20000308",
            "license": {
                "type": "custom",
                "url": "https://www.w3.org/Consortium/Legal/2002/trademark-license-20021231"
            }
        },
        {
            "title": "Wagtail",
            "hex": "43B1B0",
            "source": "https://github.com/wagtail/wagtail/blob/e3e46e23b780aa2b1b521de081cb81872f77466d/wagtail/admin/static_src/wagtailadmin/images/wagtail-logo.svg"
        },
        {
            "title": "WakaTime",
            "hex": "000000",
            "source": "https://wakatime.com/legal/logos-and-trademark-usage",
            "guidelines": "https://wakatime.com/legal/logos-and-trademark-usage"
        },
        {
            "title": "WALKMAN",
            "hex": "000000",
            "source": "https://en.wikipedia.org/wiki/File:Walkman_logo.svg"
        },
        {
            "title": "Wappalyzer",
            "hex": "32067C",
            "source": "https://www.wappalyzer.com/"
        },
        {
            "title": "Warner Bros.",
            "slug": "warnerbros-dot",
            "hex": "004DB4",
            "source": "https://www.warnerbros.com/"
        },
        {
            "title": "Wattpad",
            "hex": "FF500A",
            "source": "https://company.wattpad.com/brandguideline",
            "guidelines": "https://company.wattpad.com/brandguideline"
        },
        {
            "title": "Waze",
            "hex": "33CCFF",
            "source": "https://www.waze.com/"
        },
        {
            "title": "Wear OS",
            "hex": "4285F4",
            "source": "https://partnermarketinghub.withgoogle.com/#/brands/"
        },
        {
            "title": "Weasyl",
            "hex": "990000",
            "source": "https://www.weasyl.com/"
        },
        {
            "title": "WebAssembly",
            "hex": "654FF0",
            "source": "https://webassembly.org/"
        },
        {
            "title": "WebAuthn",
            "hex": "3423A6",
            "source": "https://github.com/webauthn-open-source/webauthn-logos",
            "guidelines": "https://github.com/webauthn-open-source/webauthn-logos"
        },
        {
            "title": "webcomponents.org",
            "slug": "webcomponents-dot-org",
            "hex": "29ABE2",
            "source": "https://www.webcomponents.org/"
        },
        {
            "title": "WebdriverIO",
            "hex": "EA5906",
            "source": "https://webdriver.io/docs/api/"
        },
        {
            "title": "Webflow",
            "hex": "4353FF",
            "source": "https://webflow.com/"
        },
        {
            "title": "WebGL",
            "hex": "990000",
            "source": "https://www.khronos.org/legal/trademarks/",
            "guidelines": "https://www.khronos.org/legal/trademarks/"
        },
        {
            "title": "webhint",
            "hex": "4700A3",
            "source": "https://github.com/webhintio/webhint.io/blob/5c9f10a33a6d68e1f0d2b1eff0829685b9123433/src/webhint-theme/source/images/webhint-logo.svg"
        },
        {
            "title": "Weblate",
            "hex": "2ECCAA",
            "source": "https://github.com/WeblateOrg/graphics/blob/669e4f910abd9ec36fda172d2ea6f2f424a32ace/logo/weblate-black.svg",
            "license": {
                "type": "GPL-3.0-only"
            }
        },
        {
            "title": "Webmin",
            "hex": "7DA0D0",
            "source": "https://github.com/webmin/webmin/blob/84d2d3d17f638a43939220f78b83bfefbae37f76/images/webmin-blue.svg"
        },
        {
            "title": "WebMoney",
            "hex": "036CB5",
            "source": "https://www.webmoney.ru/rus/developers/logos.shtml"
        },
        {
            "title": "Webpack",
            "hex": "8DD6F9",
            "source": "https://webpack.js.org/branding/"
        },
        {
            "title": "WebRTC",
            "hex": "333333",
            "source": "https://webrtc.org/"
        },
        {
            "title": "WebStorm",
            "hex": "000000",
            "source": "https://www.jetbrains.com/company/brand/logos/",
            "guidelines": "https://www.jetbrains.com/company/brand/"
        },
        {
            "title": "WeChat",
            "hex": "07C160",
            "source": "https://wechat.design/standard/download/brand",
            "guidelines": "https://wechat.design/standard/download/brand"
        },
        {
            "title": "Weights & Biases",
            "slug": "weights-and-biases",
            "hex": "FFBE00",
            "source": "https://wandb.ai/"
        },
        {
            "title": "WEMO",
            "hex": "72D44C",
            "source": "https://commons.wikimedia.org/wiki/File:WeMoApp.svg"
        },
        {
            "title": "WeTransfer",
            "hex": "409FFF",
            "source": "https://wetransfer.com/"
        },
        {
            "title": "WhatsApp",
            "hex": "25D366",
            "source": "https://www.whatsappbrand.com",
            "guidelines": "https://whatsappbrand.com/"
        },
        {
            "title": "When I Work",
            "hex": "51A33D",
            "source": "https://wheniwork.com/"
        },
        {
            "title": "WhiteSource",
            "hex": "161D4E",
            "source": "https://www.whitesourcesoftware.com/whitesource-media-kit/"
        },
        {
            "title": "Wii",
            "hex": "8B8B8B",
            "source": "https://commons.wikimedia.org/wiki/File:Wii.svg"
        },
        {
            "title": "Wii U",
            "hex": "8B8B8B",
            "source": "https://commons.wikipedia.org/wiki/File:WiiU.svg"
        },
        {
            "title": "Wikidata",
            "hex": "006699",
            "source": "https://commons.wikimedia.org/wiki/File:Wikidata-logo-en.svg"
        },
        {
            "title": "Wikimedia Commons",
            "hex": "006699",
            "source": "https://commons.wikimedia.org/wiki/File:Commons-logo.svg"
        },
        {
            "title": "Wikipedia",
            "hex": "000000",
            "source": "https://commons.wikimedia.org/wiki/File:Wikipedia-logo-v2.svg"
        },
        {
            "title": "Wikiquote",
            "hex": "006699",
            "source": "https://commons.wikimedia.org/wiki/File:Wikiquote-logo.svg"
        },
        {
            "title": "Wikivoyage",
            "hex": "006699",
            "source": "https://commons.wikimedia.org/wiki/File:Wikivoyage-Logo-v3-en.svg"
        },
        {
            "title": "Windows",
            "hex": "0078D6",
            "source": "https://commons.wikimedia.org/wiki/File:Windows_10_Logo.svg"
        },
        {
            "title": "Windows 95",
            "hex": "008080",
            "source": "https://en.wikipedia.org/wiki/Windows_95"
        },
        {
            "title": "Windows Terminal",
            "hex": "4D4D4D",
            "source": "https://github.com/microsoft/terminal/blob/a90289548f8548bf5c370a4b141b4b815c22616b/res/terminal/Terminal_HC.svg"
        },
        {
            "title": "Windows XP",
            "hex": "003399",
            "source": "https://commons.wikimedia.org/wiki/File:Windows_logo_-_2002%E2%80%932012_(Multicolored).svg"
        },
        {
            "title": "Winmate",
            "hex": "C11920",
            "source": "https://www.winmate.com/NewsAndEvents/Publications"
        },
        {
            "title": "Wipro",
            "hex": "341C53",
            "source": "https://www.wipro.com/content/dam/nexus/en/service-lines/applications/latest-thinking/state-of-cybersecurity-report-2019.pdf"
        },
        {
            "title": "Wire",
            "hex": "000000",
            "source": "http://brand.wire.com",
            "guidelines": "https://brand.wire.com/"
        },
        {
            "title": "WireGuard",
            "hex": "88171A",
            "source": "https://www.wireguard.com/"
        },
        {
            "title": "Wireshark",
            "hex": "1679A7",
            "source": "https://gitlab.com/wanduow/wireshark/-/blob/cd5539b0f76975474869984a9d2f0fce29d5c21e/image/wsicon.svg"
        },
        {
            "title": "Wish",
            "hex": "2FB7EC",
            "source": "https://wish.com/"
        },
        {
            "title": "Wistia",
            "hex": "54BBFF",
            "source": "https://wistia.com/about/assets",
            "guidelines": "https://wistia.com/about/assets"
        },
        {
            "title": "Wix",
            "hex": "0C6EFC",
            "source": "http://www.wix.com/about/design-assets"
        },
        {
            "title": "Wizz Air",
            "hex": "C6007E",
            "source": "https://wizzair.com/en-gb/information-and-services/about-us/press-office/logos"
        },
        {
            "title": "Wolfram",
            "hex": "DD1100",
            "source": "http://company.wolfram.com/press-center/wolfram-corporate/"
        },
        {
            "title": "Wolfram Language",
            "hex": "DD1100",
            "source": "http://company.wolfram.com/press-center/language/"
        },
        {
            "title": "Wolfram Mathematica",
            "hex": "DD1100",
            "source": "http://company.wolfram.com/press-center/mathematica/"
        },
        {
            "title": "Woo",
            "hex": "96588A",
            "source": "https://woocommerce.com/style-guide/",
            "guidelines": "https://woocommerce.com/trademark-guidelines/"
        },
        {
            "title": "WooCommerce",
            "hex": "96588A",
            "source": "https://woocommerce.com/style-guide/",
            "guidelines": "https://woocommerce.com/trademark-guidelines/"
        },
        {
            "title": "WordPress",
            "hex": "21759B",
            "source": "https://wordpress.org/about/logos"
        },
        {
            "title": "Workplace",
            "hex": "20252D",
            "source": "https://en.facebookbrand.com/",
            "guidelines": "https://en.facebookbrand.com/"
        },
        {
            "title": "World Health Organization",
            "hex": "0093D5",
            "source": "https://www.who.int/"
        },
        {
            "title": "WP Engine",
            "hex": "0ECAD4",
            "source": "https://wpengine.com/brand-assets/"
        },
        {
            "title": "WP Rocket",
            "hex": "F56640",
            "source": "https://wp-rocket.me/"
        },
        {
            "title": "write.as",
            "slug": "write-dot-as",
            "hex": "5BC4EE",
            "source": "https://write.as/brand",
            "guidelines": "https://write.as/brand"
        },
        {
            "title": "WWE",
            "hex": "000000",
            "source": "https://commons.wikimedia.org/wiki/File:WWE_Network_logo.svg"
        },
        {
            "title": "Wwise",
            "hex": "00549F",
            "source": "https://www.audiokinetic.com/resources/credits/",
            "guidelines": "https://www.audiokinetic.com/resources/credits/"
        },
        {
            "title": "X-Pack",
            "slug": "x-pack",
            "hex": "005571",
            "source": "https://www.elastic.co/brand"
        },
        {
            "title": "X.Org",
            "slug": "x-dot-org",
            "hex": "F28834",
            "source": "https://upload.wikimedia.org/wikipedia/commons/9/90/X.Org_Logo.svg"
        },
        {
            "title": "Xamarin",
            "hex": "3498DB",
            "source": "https://github.com/dotnet/swag/tree/master/xamarin"
        },
        {
            "title": "XAML",
            "hex": "0C54C2",
            "source": "https://github.com/microsoft/microsoft-ui-xaml/issues/1185#issuecomment-529731046"
        },
        {
            "title": "XAMPP",
            "hex": "FB7A24",
            "source": "https://www.apachefriends.org/en/"
        },
        {
            "title": "Xbox",
            "hex": "107C10",
            "source": "https://www.xbox.com/en-US/consoles"
        },
        {
            "title": "Xcode",
            "hex": "147EFB",
            "source": "https://developer.apple.com/develop/"
        },
        {
            "title": "XDA Developers",
            "hex": "EA7100",
            "source": "https://www.xda-developers.com/"
        },
        {
            "title": "Xero",
            "hex": "13B5EA",
            "source": "https://www.xero.com/uk/about/media/downloads"
        },
        {
            "title": "XFCE",
            "hex": "2284F2",
            "source": "https://www.xfce.org/download#artwork"
        },
        {
            "title": "Xiaomi",
            "hex": "FF6900",
            "source": "https://www.mi.com/global"
        },
        {
            "title": "Xilinx",
            "hex": "E01F27",
            "source": "https://www.xilinx.com"
        },
        {
            "title": "Xing",
            "hex": "006567",
            "source": "https://dev.xing.com/logo_rules"
        },
        {
            "title": "XMPP",
            "hex": "002B5C",
            "source": "https://github.com/xsf/xmpp.org/tree/00c49187e353c1a156c95562dafaf129e688fbad/content/icons"
        },
        {
            "title": "XRP",
            "hex": "25A768",
            "source": "https://xrpl.org/"
        },
        {
            "title": "XSplit",
            "hex": "0095DE",
            "source": "https://www.xsplit.com/presskit"
        },
        {
            "title": "XState",
            "hex": "2C3E50",
            "source": "https://github.com/davidkpiano/xstate/blob/544df7f00e2ef49603b5e5ff2f0d183ff6bd5e7c/docs/.vuepress/public/logo.svg"
        },
        {
            "title": "Y Combinator",
            "hex": "F0652F",
            "source": "https://www.ycombinator.com/press/"
        },
        {
            "title": "Yahoo!",
            "hex": "6001D2",
            "source": "https://yahoo.com/"
        },
        {
            "title": "Yale",
            "hex": "FFD900",
            "source": "https://yalehome.com"
        },
        {
            "title": "Yamaha Corporation",
            "hex": "4B1E78",
            "source": "https://www.yamaha.com/en/"
        },
        {
            "title": "Yamaha Motor Corporation",
            "hex": "E60012",
            "source": "https://en.wikipedia.org/wiki/Yamaha_Motor_Company"
        },
        {
            "title": "Yammer",
            "hex": "106EBE",
            "source": "https://developer.microsoft.com/en-us/fluentui#/styles/web/colors/products"
        },
        {
            "title": "Yandex",
            "hex": "FF0000",
            "source": "https://yandex.com/company/general_info/logotype_rules"
        },
        {
            "title": "Yarn",
            "hex": "2C8EBB",
            "source": "https://github.com/yarnpkg/assets"
        },
        {
            "title": "Yelp",
            "hex": "D32323",
            "source": "https://www.yelp.com/styleguide/icons"
        },
        {
            "title": "Yoast",
            "hex": "A4286A",
            "source": "https://yoast.com/media/logo/"
        },
        {
            "title": "YourTravel.TV",
            "slug": "yourtravel-dot-tv",
            "hex": "F79025",
            "source": "https://yourtravel.tv"
        },
        {
            "title": "YouTube",
            "hex": "FF0000",
            "source": "https://www.youtube.com/yt/about/brand-resources/#logos-icons-colors"
        },
        {
            "title": "YouTube Gaming",
            "hex": "FF0000",
            "source": "https://gaming.youtube.com/"
        },
        {
            "title": "YouTube Music",
            "hex": "FF0000",
            "source": "https://partnermarketinghub.withgoogle.com/#/brands/"
        },
        {
            "title": "YouTube Studio",
            "hex": "FF0000",
            "source": "https://www.youtube.com/"
        },
        {
            "title": "YouTube TV",
            "hex": "FF0000",
            "source": "https://partnermarketinghub.withgoogle.com/#/brands/"
        },
        {
            "title": "Z-Wave",
            "slug": "z-wave",
            "hex": "1B365D",
            "source": "https://www.z-wave.com/"
        },
        {
            "title": "Zalando",
            "hex": "FF6900",
            "source": "https://www.zalando.co.uk/"
        },
        {
            "title": "Zapier",
            "hex": "FF4A00",
            "source": "https://zapier.com/about/brand"
        },
        {
            "title": "ZDF",
            "hex": "FA7D19",
            "source": "https://www.zdf.de/"
        },
        {
            "title": "Zelle",
            "hex": "6D1ED4",
            "source": "https://www.zellepay.com/"
        },
        {
            "title": "Zend",
            "hex": "0679EA",
            "source": "https://www.zend.com/"
        },
        {
            "title": "Zend Framework",
            "hex": "68B604",
            "source": "https://framework.zend.com/"
        },
        {
            "title": "Zendesk",
            "hex": "03363D",
            "source": "https://brandland.zendesk.com/"
        },
        {
            "title": "Zenn",
            "hex": "3EA8FF",
            "source": "https://zenn.dev/mediakit"
        },
        {
            "title": "Zerodha",
            "hex": "387ED1",
            "source": "https://zerodha.com"
        },
        {
            "title": "ZeroMQ",
            "hex": "DF0000",
            "source": "https://github.com/zeromq/zeromq.org/blob/master/static/safari-pinned-tab.svg"
        },
        {
            "title": "Zerply",
            "hex": "7BBB6E",
            "source": "https://zerply.com/about/resources"
        },
        {
            "title": "Zhihu",
            "hex": "0084FF",
            "source": "https://www.zhihu.com/"
        },
        {
            "title": "Zigbee",
            "hex": "EB0443",
            "source": "https://zigbeealliance.org/solution/zigbee/"
        },
        {
            "title": "Zillow",
            "hex": "006AFF",
            "source": "https://www.zillow.com/"
        },
        {
            "title": "Zingat",
            "hex": "009CFB",
            "source": "https://www.zingat.com/kurumsal-logolar"
        },
        {
            "title": "Zoho",
            "hex": "C8202B",
            "source": "https://www.zoho.com/branding/"
        },
        {
            "title": "Zoiper",
            "hex": "F47920",
            "source": "https://www.zoiper.com/en/products"
        },
        {
            "title": "Zomato",
            "hex": "E23744",
            "source": "https://www.zomato.com/business/apps"
        },
        {
            "title": "Zoom",
            "hex": "2D8CFF",
            "source": "https://zoom.us/brandguidelines"
        },
        {
            "title": "Zorin",
            "hex": "0CC1F3",
            "source": "https://zorinos.com/press/"
        },
        {
            "title": "Zotero",
            "hex": "CC2936",
            "source": "https://www.zotero.org/support/brand"
        },
        {
            "title": "Zulip",
            "hex": "FFFFFF",
            "source": "https://github.com/zulip/zulip/blob/df9e40491dc77b658d943cff36a816d46e32ce1b/static/images/logo/zulip-org-logo.svg"
        }
    ]
}<|MERGE_RESOLUTION|>--- conflicted
+++ resolved
@@ -4225,21 +4225,12 @@
             "source": "https://commons.wikimedia.org/wiki/File:ICQNewlogo.svg"
         },
         {
-<<<<<<< HEAD
-=======
-            "title": "iDEAL",
-            "hex": "CC0066",
-            "source": "https://www.ideal.nl/cms/files/Manual_iDEAL_logo.pdf",
-            "guidelines": "https://www.ideal.nl/cms/files/Manual_iDEAL_logo.pdf"
-        },
-        {
             "title": "IEEE",
             "hex": "00629B",
             "source": "https://brand-experience.ieee.org/templates-tools-resources/resources/master-brand-and-logos/",
             "guidelines": "https://brand-experience.ieee.org/guidelines/brand-identity/"
         },
         {
->>>>>>> 2459487e
             "title": "iFixit",
             "hex": "0071CE",
             "source": "https://www.ifixit.com/",
