--- conflicted
+++ resolved
@@ -741,20 +741,9 @@
             "source": "https://www.autodesk.com"
         },
         {
-<<<<<<< HEAD
-            "title": "Automatic",
-            "hex": "7D8084",
-            "source": "https://www.automatic.com/press"
-=======
             "title": "AutoHotkey",
             "hex": "334455",
             "source": "https://www.autohotkey.com/"
-        },
-        {
-            "title": "Automattic",
-            "hex": "3499CD",
-            "source": "https://automattic.com/press/brand-materials/"
->>>>>>> a92bf7ec
         },
         {
             "title": "Autotask",
