--- conflicted
+++ resolved
@@ -4996,20 +4996,19 @@
             "source": "https://phacility.com/trademarks/"
         },
         {
-<<<<<<< HEAD
+            "title": "Philips Hue",
+            "hex": "0065D3",
+            "source": "https://www2.meethue.com/en-us/support"
+        },
+        {
+            "title": "PhonePe",
+            "hex": "5F259F",
+            "source": "https://www.phonepe.com/"
+        },
+        {
             "title": "Photobucket",
             "hex": "0672CB",
             "source": "https://photobucket.com/"
-=======
-            "title": "Philips Hue",
-            "hex": "0065D3",
-            "source": "https://www2.meethue.com/en-us/support"
-        },
-        {
-            "title": "PhonePe",
-            "hex": "5F259F",
-            "source": "https://www.phonepe.com/"
->>>>>>> c92315df
         },
         {
             "title": "Photocrowd",
