--- conflicted
+++ resolved
@@ -5627,20 +5627,18 @@
             "source": "https://news.lenovo.com/press-kits/"
         },
         {
-<<<<<<< HEAD
             "title": "Lens",
             "hex": "3D90CE",
             "source": "https://github.com/lensapp/lens/blob/3cc12d9599b655a366e7a34c356d2a84654b2466/docs/img/lens-logo-icon.svg"
-=======
+        },
+        {
             "title": "Lerna",
             "hex": "2F0268",
             "source": "https://github.com/lerna/logo/blob/fb18db535d71aacc6ffb0f6b75a0c3bd9e353543/lerna.svg"
-        },
         {
             "title": "Leroy Merlin",
             "hex": "78BE20",
             "source": "https://www.leroymerlin.fr/"
->>>>>>> a189d943
         },
         {
             "title": "Less",
