{
    "icons": [
        {
            "title": ".NET",
            "hex": "5C2D91",
            "source": "https://docs.microsoft.com/en-us/dotnet/images/hub/net.svg"
        },
        {
            "title": "1Password",
            "hex": "0094F5",
            "source": "https://1password.com/press/"
        },
        {
            "title": "500px",
            "hex": "0099E5",
            "source": "https://about.500px.com/press"
        },
        {
            "title": "About.me",
            "hex": "00A98F",
            "source": "https://about.me/assets"
        },
        {
            "title": "ABB RobotStudio",
            "hex": "FF9E0F",
            "source": "https://new.abb.com/products/robotics/en/robotstudio/downloads"
        },
        {
            "title": "Abstract",
            "hex": "191A1B",
            "source": "https://www.abstract.com/about/"
        },
        {
            "title": "Academia",
            "hex": "41454A",
            "source": "https://www.academia.edu/"
        },
        {
            "title": "ACM",
            "hex": "0085CA",
            "source": "http://identitystandards.acm.org/"
        },
        {
            "title": "Accusoft",
            "hex": "FF7E4A",
            "source": "https://company-39138.frontify.com/d/7EKFm12NQSa8/accusoft-corporation-style-guide#/style-guide/logo"
        },
        {
            "title": "AddThis",
            "hex": "FF6550",
            "source": "http://www.addthis.com/"
        },
        {
            "title": "AdGuard",
            "hex": "66B574",
            "source": "https://adguard.com/en/contribute.html"
        },
        {
            "title": "Adobe",
            "hex": "FF0000",
            "source": "https://www.adobe.com/"
        },
        {
            "title": "Adobe Acrobat Reader",
            "hex": "EE3F24",
            "source": "https://wwwimages2.adobe.com/etc/clientlibs/beagle/ace/source/font/aceui-fonts.svg"
        },
        {
            "title": "Adobe After Effects",
            "hex": "D291FF",
            "source": "https://wwwimages2.adobe.com/etc/clientlibs/beagle/ace/source/font/aceui-fonts.svg"
        },
        {
            "title": "Adobe Audition",
            "hex": "00E4BB",
            "source": "https://helpx.adobe.com/content/dam/help/mnemonics/au_cc_app_RGB.svg"
        },
        {
            "title": "Adobe Dreamweaver",
            "hex": "35FA00",
            "source": "https://wwwimages2.adobe.com/etc/clientlibs/beagle/ace/source/font/aceui-fonts.svg"
        },
        {
            "title": "Adobe Illustrator",
            "hex": "FF7C00",
            "source": "https://wwwimages2.adobe.com/etc/clientlibs/beagle/ace/source/font/aceui-fonts.svg"
        },
        {
            "title": "Adobe InDesign",
            "hex": "FD3F93",
            "source": "https://wwwimages2.adobe.com/etc/clientlibs/beagle/ace/source/font/aceui-fonts.svg"
        },
        {
            "title": "Adobe Lightroom CC",
            "hex": "3DF0F0",
            "source": "https://www.adobe.com/products/photoshop-lightroom.html"
        },
        {
            "title": "Adobe Lightroom Classic",
            "hex": "ADD5EC",
            "source": "https://www.adobe.com/products/photoshop-lightroom-classic.html"
        },
        {
            "title": "Adobe Photoshop",
            "hex": "00C8FF",
            "source": "https://wwwimages2.adobe.com/etc/clientlibs/beagle/ace/source/font/aceui-fonts.svg"
        },
        {
            "title": "Adobe Premiere",
            "hex": "EA77FF",
            "source": "https://helpx.adobe.com/content/dam/help/mnemonics/pr_cc_app_RGB.svg"
        },
        {
            "title": "Adobe Typekit",
            "hex": "87EC00",
            "source": "https://helpx.adobe.com/content/dam/help/mnemonics/tk_appicon_RGB.svg"
        },
        {
            "title": "Adobe XD",
            "hex": "FF2BC2",
            "source": "https://www.adobe.com/products/xd.html"
        },
        {
            "title": "Airbnb",
            "hex": "FF5A5F",
            "source": "https://www.airbnb.com"
        },
        {
            "title": "Algolia",
            "hex": "5468FF",
            "source": "https://www.algolia.com/press/?section=brand-guidelines"
        },
        {
            "title": "AlliedModders",
            "hex": "1578D3",
            "source": "https://forums.alliedmods.net/index.php"
        },
        {
            "title": "AlloCiné",
            "hex": "FECC00",
            "source": "http://www.allocine.fr/favicon.ico"
        },
        {
            "title": "Amazon",
            "hex": "FF9900",
            "source": "https://worldvectorlogo.com/logo/amazon-icon"
        },
        {
            "title": "Amazon Alexa",
            "hex": "00CAFF",
            "source": "https://developer.amazon.com/docs/alexa-voice-service/logo-and-brand.html"
        },
        {
            "title": "Amazon AWS",
            "hex": "232F3E",
            "source": "https://upload.wikimedia.org/wikipedia/commons/9/93/Amazon_Web_Services_Logo.svg"
        },
        {
            "title": "AMD",
            "hex": "ED1C24",
            "source": "https://subscriptions.amd.com/greatpower/img/amd-logo-black.svg"
        },
        {
            "title": "American Express",
            "hex": "2E77BC",
            "source": "https://commons.wikimedia.org/wiki/File:American_Express_logo.svg"
        },
        {
            "title": "Anaconda",
            "hex": "42B029",
            "source": "https://www.anaconda.com/media-kit/"
        },
        {
            "title": "Analogue",
            "hex": "1A1A1A",
            "source": "https://www.analogue.co/"
        },
        {
            "title": "Anchor",
            "hex": "8940FA",
            "source": "https://anchor.fm/"
        },
        {
            "title": "Android",
            "hex": "3DDC84",
            "source": "https://developer.android.com/distribute/marketing-tools/brand-guidelines"
        },
        {
            "title": "AngelList",
            "hex": "000000",
            "source": "https://angel.co/logo"
        },
        {
            "title": "Angular",
            "hex": "DD0031",
            "source": "https://angular.io/assets/images/logos/angular/angular_solidBlack.svg"
        },
        {
            "title": "Angular Universal",
            "hex": "00ACC1",
            "source": "https://angular.io/presskit"
        },
        {
            "title": "Ansible",
            "hex": "EE0000",
            "source": "https://www.ansible.com/logos"
        },
        {
            "title": "Apache",
            "hex": "D22128",
            "source": "https://www.apache.org/foundation/press/kit/"
        },
        {
            "title": "Apache Airflow",
            "hex": "007A88",
            "source": "https://github.com/apache/airflow/tree/master/docs/img/logos"
        },
        {
            "title": "Apache Cordova",
            "hex": "E8E8E8",
            "source": "https://cordova.apache.org/artwork/"
        },
        {
            "title": "Apache Flink",
            "hex": "E6526F",
            "source": "https://flink.apache.org/material.html"
        },
        {
            "title": "Apache Kafka",
            "hex": "000000",
            "source": "https://commons.wikimedia.org/wiki/File:Apache_kafka.svg"
        },
        {
            "title": "Apache OpenOffice",
            "hex": "0E85CD",
            "source": "https://www.openoffice.org/marketing/art/galleries/logos/index.html"
        },
        {
            "title": "Apache NetBeans IDE",
            "hex": "1B6AC6",
            "source": "https://netbeans.apache.org/images/"
        },
        {
            "title": "Apache RocketMQ",
            "hex": "D77310",
            "source": "https://rocketmq.apache.org/"
        },
        {
            "title": "Apache Spark",
            "hex": "E25A1C",
            "source": "https://spark.apache.org/images/"
        },
        {
            "title": "Apple",
            "hex": "999999",
            "source": "https://worldvectorlogo.com/logo/apple"
        },
        {
            "title": "Apple Music",
            "hex": "000000",
            "source": "https://www.apple.com/itunes/marketing-on-music/identity-guidelines.html#apple-music-icon"
        },
        {
            "title": "Apple Pay",
            "hex": "000000",
            "source": "https://developer.apple.com/apple-pay/marketing/"
        },
        {
            "title": "Apple Podcasts",
            "hex": "9933CC",
            "source": "https://www.apple.com/itunes/marketing-on-podcasts/identity-guidelines.html#apple-podcasts-icon"
        },
        {
            "title": "AppVeyor",
            "hex": "00B3E0",
            "source": "https://commons.wikimedia.org/wiki/File:Appveyor_logo.svg"
        },
        {
            "title": "ARAL",
            "hex": "0063CB",
            "source": "https://upload.wikimedia.org/wikipedia/commons/6/60/Aral_Logo.svg"
        },
        {
            "title": "Arch Linux",
            "hex": "1793D1",
            "source": "https://www.archlinux.org/art/"
        },
        {
            "title": "Archive of Our Own",
            "hex": "990000",
            "source": "https://archiveofourown.org/"
        },
        {
            "title": "Arduino",
            "hex": "00979D",
            "source": "https://cdn.arduino.cc/projecthub/img/Arduino-logo.svg"
        },
        {
            "title": "ArtStation",
            "hex": "13AFF0",
            "source": "https://www.artstation.com/about/logo"
        },
        {
            "title": "arXiv",
            "hex": "B31B1B",
            "source": "https://static.arxiv.org/static/base/0.15.2/images/arxiv-logo-web.svg"
        },
        {
            "title": "Asana",
            "hex": "273347",
            "source": "https://asana.com/styles"
        },
        {
            "title": "Asciidoctor",
            "hex": "E40046",
            "source": "https://github.com/asciidoctor/brand"
        },
        {
            "title": "Atlassian",
            "hex": "0052CC",
            "source": "https://atlassian.design/guidelines/brand/logos-1"
        },
        {
            "title": "Atom",
            "hex": "66595C",
            "source": "https://commons.wikimedia.org/wiki/File:Atom_editor_logo.svg"
        },
        {
            "title": "AT&T",
            "hex": "00A8E0",
            "source": "https://commons.wikimedia.org/wiki/File:AT%26T_logo_2016.svg"
        },
        {
            "title": "Audi",
            "hex": "BB0A30",
            "source": "https://www.audi.com/ci/en/intro/basics/rings.html"
        },
        {
            "title": "Audible",
            "hex": "F8991C",
            "source": "https://commons.wikimedia.org/wiki/File:Audible_logo.svg"
        },
        {
            "title": "Aurelia",
            "hex": "ED2B88",
            "source": "https://aurelia.io/"
        },
        {
            "title": "Auth0",
            "hex": "EB5424",
            "source": "https://styleguide.auth0.com"
        },
        {
            "title": "Automatic",
            "hex": "7D8084",
            "source": "https://www.automatic.com/press"
        },
        {
            "title": "Autotask",
            "hex": "E51937",
            "source": "https://www.autotask.com/branding"
        },
        {
            "title": "Aventrix",
            "hex": "0099DD",
            "source": "https://www.aventrix.com/press"
        },
        {
            "title": "awesomeWM",
            "hex": "535D6C",
            "source": "https://awesomewm.org/"
        },
        {
            "title": "Azure Artifacts",
            "hex": "CB2E6D",
            "source": "https://azure.microsoft.com/en-us/services/devops/artifacts/"
        },
        {
            "title": "Azure DevOps",
            "hex": "0078D7",
            "source": "http://azure.com/devops"
        },
        {
            "title": "Azure Pipelines",
            "hex": "2560E0",
            "source": "https://github.com/vscode-icons/vscode-icons/pull/1741"
        },
        {
            "title": "Babel",
            "hex": "F9DC3E",
            "source": "https://babeljs.io/"
        },
        {
            "title": "Baidu",
            "hex": "2319DC",
            "source": "https://en.wikipedia.org/wiki/File:Baidu.svg"
        },
        {
            "title": "Bamboo",
            "hex": "0052CC",
            "source": "https://www.atlassian.design/guidelines/marketing/resources/logo-files"
        },
        {
            "title": "Bancontact",
            "hex": "005498",
            "source": "https://www.bancontact.com/en/promotion-material/guidelines-logo"
        },
        {
            "title": "Bandcamp",
            "hex": "408294",
            "source": "https://bandcamp.com/buttons"
        },
        {
            "title": "BandLab",
            "hex": "DC3710",
            "source": "https://blog.bandlab.com/press/"
        },
        {
            "title": "Basecamp",
            "hex": "5ECC62",
            "source": "https://basecamp.com/about/press"
        },
        {
            "title": "Bath ASU",
            "hex": "00A3E0",
            "source": "https://bathasu.com/press/"
        },
        {
            "title": "Beats",
            "hex": "005571",
            "source": "https://www.elastic.co/brand"
        },
        {
            "title": "Beats by Dre",
            "hex": "E01F3D",
            "source": "https://www.beatsbydre.com/"
        },
        {
            "title": "Behance",
            "hex": "1769FF",
            "source": "https://www.behance.net/dev/api/brand"
        },
        {
            "title": "Big Cartel",
            "hex": "222222",
            "source": "https://www.bigcartel.com"
        },
        {
            "title": "Bing",
            "hex": "008373",
            "source": "https://commons.wikimedia.org/wiki/File:Bing_logo_(2016).svg"
        },
        {
            "title": "Bit",
            "hex": "73398D",
            "source": "https://bit.dev"
        },
        {
            "title": "Bitbucket",
            "hex": "0052CC",
            "source": "https://www.atlassian.com/company/news/press-kit"
        },
        {
            "title": "Bitcoin",
            "hex": "F7931A",
            "source": "https://bitcoin.org/en"
        },
        {
            "title": "Bitdefender",
            "hex": "ED1C24",
            "source": "https://www.bitdefender.com/funzone/logos.html"
        },
        {
            "title": "Bitly",
            "hex": "EE6123",
            "source": "https://bitly.com/pages/press"
        },
        {
            "title": "Bitrise",
            "hex": "683D87",
            "source": "https://www.bitrise.io/presskit"
        },
        {
            "title": "Blackberry",
            "hex": "000000",
            "source": "https://www.blackberry.com/"
        },
        {
            "title": "Blender",
            "hex": "F5792A",
            "source": "https://www.blender.org/about/logo/"
        },
        {
            "title": "Blogger",
            "hex": "FF5722",
            "source": "https://www.blogger.com"
        },
        {
            "title": "BMC Software",
            "hex": "FE5000",
            "source": "https://www.bmc.com/"
        },
        {
            "title": "Boeing",
            "hex": "1D439C",
            "source": "https://upload.wikimedia.org/wikipedia/commons/4/4f/Boeing_full_logo.svg"
        },
        {
            "title": "Boost",
            "hex": "F69220",
            "source": "https://www.boostmobile.com/"
        },
        {
            "title": "Bootstrap",
            "hex": "563D7C",
            "source": "http://getbootstrap.com/about"
        },
        {
            "title": "Bower",
            "hex": "EF5734",
            "source": "https://bower.io/docs/about/#brand"
        },
        {
            "title": "Brand.ai",
            "hex": "0AA0FF",
            "source": "https://brand.ai/brand-ai/style"
        },
        {
            "title": "Brandfolder",
            "hex": "40D1F5",
            "source": "https://brandfolder.com/brandfolder"
        },
        {
            "title": "Brave",
            "hex": "FB542B",
            "source": "https://brave.com/brave-branding-assets/"
        },
        {
            "title": "Breaker",
            "hex": "003DAD",
            "source": "https://www.breaker.audio/i/brand"
        },
        {
            "title": "Buddy",
            "hex": "1A86FD",
            "source": "https://buddy.works/about"
        },
        {
            "title": "Buffer",
            "hex": "168EEA",
            "source": "https://buffer.com/press"
        },
        {
            "title": "Buy Me A Coffee",
            "hex": "FF813F",
            "source": "https://www.buymeacoffee.com/brand"
        },
        {
            "title": "BuzzFeed",
            "hex": "EE3322",
            "source": "http://www.buzzfeed.com/press/downloads"
        },
        {
            "title": "C",
            "hex": "A8B9CC",
            "source": "https://commons.wikimedia.org/wiki/File:The_C_Programming_Language_logo.svg"
        },

        {
            "title": "CakePHP",
            "hex": "D33C43",
            "source": "https://cakephp.org/logos"
        },
        {
            "title": "Campaign Monitor",
            "hex": "509CF6",
            "source": "https://www.campaignmonitor.com/brand"
        },
        {
            "title": "Canva",
            "hex": "00C4CC",
            "source": "https://www.canva.com/"
        },
        {
            "title": "Cash App",
            "hex": "00C244",
            "source": "https://cash.app/press"
        },
        {
            "title": "Castorama",
            "hex": "0078D7",
            "source": "https://www.castorama.fr/"
        },
        {
            "title": "Castro",
            "hex": "00B265",
            "source": "http://supertop.co/castro/press/"
        },
        {
            "title": "Cassandra",
            "hex": "1287B1",
            "source": "https://upload.wikimedia.org/wikipedia/commons/5/5e/Cassandra_logo.svg"
        },
        {
            "title": "CentOS",
            "hex": "262577",
            "source": "https://wiki.centos.org/ArtWork/Brand/Logo"
        },
        {
            "title": "CEVO",
            "hex": "1EABE2",
            "source": "https://cevo.com/"
        },
        {
            "title": "Chase",
            "hex": "117ACA",
            "source": "https://commons.wikimedia.org/wiki/File:Chase_logo_2007.svg"
        },
        {
            "title": "Chef",
            "hex": "F09820",
            "source": "https://www.chef.io/"
        },
        {
            "title": "Circle",
            "hex": "8669AE",
            "source": "https://www.circle.com/"
        },
        {
            "title": "CircleCI",
            "hex": "343434",
            "source": "https://circleci.com/press"
        },
        {
            "title": "Cirrus CI",
            "hex": "212121",
            "source": "https://cirrus-ci.org"
        },
        {
            "title": "Cisco",
            "hex": "1BA0D7",
            "source": "https://www.cisco.com/"
        },
        {
            "title": "CiviCRM",
            "hex": "81C459",
            "source": "https://civicrm.org/trademark"
        },
        {
            "title": "Clockify",
            "hex": "03A9F4",
            "source": "https://clockify.me/"
        },
        {
            "title": "Clojure",
            "hex": "5881D8",
            "source": "https://commons.wikimedia.org/wiki/File:Clojure_logo.svg"
        },
        {
            "title": "CloudBees",
            "hex": "1997B5",
            "source": "https://www.cloudbees.com/"
        },
        {
            "title": "Cloudflare",
            "hex": "F38020",
            "source": "https://www.cloudflare.com/logo/"
        },
        {
            "title": "CMake",
            "hex": "064F8C",
            "source": "https://www.kitware.com/platforms/"
        },
        {
            "title": "Codacy",
            "hex": "222F29",
            "source": "https://www.codacy.com/blog/"
        },
        {
            "title": "Codecademy",
            "hex": "1F4056",
            "source": "https://www.codecademy.com/"
        },
        {
            "title": "CodeChef",
            "hex": "5B4638",
            "source": "https://www.codechef.com/"
        },
        {
            "title": "Code Climate",
            "hex": "000000",
            "source": "https://codeclimate.com/"
        },
        {
            "title": "Codecov",
            "hex": "F01F7A",
            "source": "https://codecov.io/"
        },
        {
            "title": "CodeFactor",
            "hex": "F44A6A",
            "source": "https://www.codefactor.io/"
        },
        {
            "title": "Codeforces",
            "hex": "1F8ACB",
            "source": "http://codeforces.com/"
        },
        {
            "title": "CodeIgniter",
            "hex": "EE4623",
            "source": "https://www.codeigniter.com/help/legal"
        },
        {
            "title": "CodePen",
            "hex": "000000",
            "source": "http://codepen.io"
        },
        {
            "title": "Coderwall",
            "hex": "3E8DCC",
            "source": "https://github.com/twolfson/coderwall-svg"
        },
        {
            "title": "CodeSandbox",
            "hex": "000000",
            "source": "https://codesandbox.io"
        },
        {
            "title": "Codeship",
            "hex": "3C4858",
            "source": "https://app.codeship.com/"
        },
        {
            "title": "Codewars",
            "hex": "AD2C27",
            "source": "https://www.codewars.com"
        },
        {
            "title": "Codio",
            "hex": "4574E0",
            "source": "https://codio.com"
        },
        {
            "title": "CoffeeScript",
            "hex": "2F2625",
            "source": "https://coffeescript.org/"
        },
        {
            "title": "Composer",
            "hex": "885630",
            "source": "https://getcomposer.org/"
        },
        {
            "title": "ComproPago",
            "hex": "00AAEF",
            "source": "https://compropago.com"
        },
        {
            "title": "Conekta",
            "hex": "414959",
            "source": "https://www.conekta.io"
        },
        {
            "title": "Confluence",
            "hex": "172B4D",
            "source": "https://www.atlassian.com/company/news/press-kit"
        },
        {
            "title": "Conda-Forge",
            "hex": "000000",
            "source": "https://github.com/conda-forge/conda-forge.github.io/"
        },
        {
            "title": "Co-op",
            "hex": "00B1E7",
            "source": "http://www.co-operative.coop/corporate/press/logos/"
        },
        {
            "title": "Corona Renderer",
            "hex": "E6502A",
            "source": "https://corona-renderer.com/about"
        },
        {
            "title": "Coursera",
            "hex": "2A73CC",
            "source": "https://about.coursera.org/press"
        },
        {
            "title": "Coveralls",
            "hex": "3F5767",
            "source": "https://coveralls.io/"
        },
        {
            "title": "Adobe Creative Cloud",
            "hex": "D41818",
            "source": "https://www.adobe.io/apis/creativecloud/creativesdk/docs/websdk/adobe-creative-sdk-for-web_master/branding-guidelines.html"
        },
        {
            "title": "Creative Commons",
            "hex": "EF9421",
            "source": "https://creativecommons.org/"
        },
        {
            "title": "Crunchbase",
            "hex": "0288D1",
            "source": "https://www.crunchbase.com/home"
        },
        {
            "title": "Crunchyroll",
            "hex": "F47521",
            "source": "https://www.crunchyroll.com"
        },
        {
            "title": "CRYENGINE",
            "hex": "000000",
            "source": "https://www.cryengine.com/brand"
        },
        {
            "title": "CSS3",
            "hex": "1572B6",
            "source": "http://www.w3.org/html/logo/"
        },
        {
            "title": "CSS Wizardry",
            "hex": "F43059",
            "source": "http://csswizardry.com"
        },
        {
            "title": "Common Workflow Language",
            "hex": "B5314C",
            "source": "https://github.com/common-workflow-language/logo/blob/master/CWL-Logo-nofonts.svg"
        },
        {
            "title": "C Sharp",
            "hex": "239120",
            "source": "https://upload.wikimedia.org/wikipedia/commons/0/0d/C_Sharp_wordmark.svg"
        },
        {
            "title": "curl",
            "hex": "073551",
            "source": "https://curl.haxx.se/logo/"
        },
        {
            "title": "C++",
            "hex": "00599C",
            "source": "https://github.com/isocpp/logos"
        },
        {
            "title": "D3.js",
            "hex": "F9A03C",
            "source": "https://github.com/d3/d3-logo"
        },
        {
            "title": "Dailymotion",
            "hex": "0066DC",
            "source": "http://press.dailymotion.com/?page_id=346"
        },
        {
            "title": "Dart",
            "hex": "0175C2",
            "source": "https://github.com/dart-lang/site-shared/tree/master/src/_assets/image/dart/logo"
        },
        {
            "title": "Dashlane",
            "hex": "007C97",
            "source": "https://www.dashlane.com/"
        },
        {
            "title": "Dassault Systèmes",
            "hex": "005386",
            "source": "https://www.3ds.com/statics/menu/2/assets/img/logo/3ds-dark.svg"
        },
        {
            "title": "DataCamp",
            "hex": "33AACC",
            "source": "https://www.datacamp.com/"
        },
        {
            "title": "DAZN",
            "hex": "F8F8F5",
            "source": "https://media.dazn.com/en/assets/"
        },
        {
            "title": "dblp",
            "hex": "004F9F",
            "source": "https://dblp.org/"
        },
        {
            "title": "Debian",
            "hex": "A81D33",
            "source": "https://www.debian.org/logos"
        },
        {
            "title": "deepin",
            "hex": "007CFF",
            "source": "https://commons.wikimedia.org/wiki/File:Deepin_logo.svg"
        },
        {
            "title": "Deezer",
            "hex": "FEAA2D",
            "source": "https://deezerbrand.com/"
        },
        {
            "title": "Delicious",
            "hex": "3399FF",
            "source": "https://en.wikipedia.org/wiki/Delicious_(website)"
        },
        {
            "title": "Deliveroo",
            "hex": "00CCBC",
            "source": "https://www.deliveroo.design/"
        },
        {
            "title": "Dell",
            "hex": "007DB8",
            "source": "https://datasecurity.dell.com/wp-content/themes/dell/images/logo-dell.svg"
        },
        {
            "title": "Deno",
            "hex": "000000",
            "source": "https://github.com/denoland/deno/tree/1cc02a5d9d867f1a239ee4b69f587d8afac07b02/website/images"
        },
        {
            "title": "Dependabot",
            "hex": "025E8C",
            "source": "https://dependabot.com/dependabot-logo-symbol-square-mono.svg"
        },
        {
            "title": "Designer News",
            "hex": "2D72D9",
            "source": "https://www.designernews.co"
        },
        {
            "title": "DeviantArt",
            "hex": "05CC47",
            "source": "http://help.deviantart.com/21"
        },
        {
            "title": "devRant",
            "hex": "F99A66",
            "source": "https://devrant.com"
        },
        {
            "title": "dev.to",
            "hex": "0A0A0A",
            "source": "https://dev.to/"
        },
        {
            "title": "Diaspora",
            "hex": "000000",
            "source": "https://wiki.diasporafoundation.org/Branding"
        },
        {
            "title": "Digg",
            "hex": "000000",
            "source": "https://en.wikipedia.org/wiki/Digg"
        },
        {
            "title": "DigitalOcean",
            "hex": "0080FF",
            "source": "https://www.digitalocean.com/company/logos-and-badges/"
        },
        {
            "title": "Discord",
            "hex": "7289DA",
            "source": "https://discordapp.com/branding"
        },
        {
            "title": "Discourse",
            "hex": "000000",
            "source": "https://www.discourse.org/"
        },
        {
            "title": "Discover",
            "hex": "FF6000",
            "source": "https://www.discovernetwork.com/en-us/business-resources/free-signage-logos"
        },
        {
            "title": "Disroot",
            "hex": "50162D",
            "source": "https://git.fosscommunity.in/disroot/assests/blob/master/d.svg"
        },
        {
            "title": "Disqus",
            "hex": "2E9FFF",
            "source": "https://disqus.com/brand"
        },
        {
            "title": "Django",
            "hex": "092E20",
            "source": "https://www.djangoproject.com/community/logos/"
        },
        {
            "title": "Docker",
            "hex": "1488C6",
            "source": "https://www.docker.com"
        },
        {
            "title": "DocuSign",
            "hex": "FFCC22",
            "source": "https://github.com/simple-icons/simple-icons/issues/1098"
        },
        {
            "title": "Dolby",
            "hex": "000000",
            "source": "https://www.dolby.com/us/en/about/brand-identity.html"
        },
        {
            "title": "Draugiem.lv",
            "hex": "FF6600",
            "source": "https://www.frype.com/applications/dev/docs/logos/"
        },
        {
            "title": "Dribbble",
            "hex": "EA4C89",
            "source": "https://dribbble.com/branding"
        },
        {
            "title": "Drone",
            "hex": "212121",
            "source": "https://github.com/drone/brand"
        },
        {
            "title": "Dropbox",
            "hex": "0061FF",
            "source": "https://www.dropbox.com/branding"
        },
        {
            "title": "Drupal",
            "hex": "0678BE",
            "source": "https://www.drupal.org/drupalorg/style-guide/colors"
        },
        {
            "title": "DTube",
            "hex": "FF0000",
            "source": "https://about.d.tube/mediakit.html"
        },
        {
            "title": "DuckDuckGo",
            "hex": "DE5833",
            "source": "https://duckduckgo.com/"
        },
        {
            "title": "Duolingo",
            "hex": "58CC02",
            "source": "https://www.duolingo.com/"
        },
        {
            "title": "Dynatrace",
            "hex": "1496FF",
            "source": "https://www.dynatrace.com/company/press-kit/"
        },
        {
            "title": "eBay",
            "hex": "E53238",
            "source": "https://go.developer.ebay.com/logos"
        },
        {
            "title": "EVRY",
            "hex": "063A54",
            "source": "https://www.evry.com/en/"
        },
        {
            "title": "Exercism",
            "hex": "009CAB",
            "source": "https://github.com/exercism/website-icons/blob/master/exercism/logo-icon.svg"
        },
        {
            "title": "Eclipse IDE",
            "hex": "2C2255",
            "source": "https://www.eclipse.org/artwork/"
        },
        {
            "title": "Elastic",
            "hex": "005571",
            "source": "https://www.elastic.co/brand"
        },
        {
            "title": "Elastic Cloud",
            "hex": "005571",
            "source": "https://www.elastic.co/brand"
        },
        {
            "title": "Elasticsearch",
            "hex": "005571",
            "source": "https://www.elastic.co/brand"
        },
        {
            "title": "Elastic Stack",
            "hex": "005571",
            "source": "https://www.elastic.co/brand"
        },
        {
            "title": "Electron",
            "hex": "47848F",
            "source": "https://electronjs.org/images/electron-logo.svg"
        },
        {
            "title": "elementary",
            "hex": "64BAFF",
            "source": "https://elementary.io/brand"
        },
        {
            "title": "Eleventy",
            "hex": "000000",
            "source": "https://www.11ty.io"
        },
        {
            "title": "Ello",
            "hex": "000000",
            "source": "https://ello.co"
        },
        {
            "title": "Elsevier",
            "hex": "FF6C00",
            "source": "https://www.elsevier.com"
        },
        {
            "title": "Emlakjet",
            "hex": "0AE524",
            "source": "https://www.emlakjet.com/kurumsal-materyaller/"
        },
        {
            "title": "Empire Kred",
            "hex": "72BE50",
            "source": "http://www.empire.kred"
        },
        {
            "title": "Envato",
            "hex": "81B441",
            "source": "https://envato.com/"
        },
        {
            "title": "EPEL",
            "hex": "FC0000",
            "source": "https://fedoraproject.org/wiki/EPEL"
        },
        {
            "title": "Epic Games",
            "hex": "313131",
            "source": "https://www.epicgames.com/"
        },
        {
            "title": "Epson",
            "hex": "003399",
            "source": "https://global.epson.com/IR/library/"
        },
        {
            "title": "ESEA",
            "hex": "0E9648",
            "source": "https://play.esea.net/"
        },
        {
            "title": "ESLint",
            "hex": "4B32C3",
            "source": "https://eslint.org/img/logo.svg"
        },
        {
            "title": "Ethereum",
            "hex": "3C3C3D",
            "source": "https://www.ethereum.org/images/logos/Ethereum_Visual_Identity_1.0.0.pdf"
        },
        {
            "title": "Etsy",
            "hex": "F16521",
            "source": "https://www.etsy.com/uk/press"
        },
        {
            "title": "Eventbrite",
            "hex": "F05537",
            "source": "https://www.eventbrite.com/signin/"
        },
        {
            "title": "Event Store",
            "hex": "5AB552",
            "source": "https://github.com/eventstore/brand"
        },
        {
            "title": "Evernote",
            "hex": "00A82D",
            "source": "https://evernote.com/press"
        },
        {
            "title": "Everplaces",
            "hex": "FA4B32",
            "source": "https://everplaces.com"
        },
        {
            "title": "Experts Exchange",
            "hex": "00AAE7",
            "source": "https://www.experts-exchange.com/"
        },
        {
            "title": "Expo",
            "hex": "000000",
            "source": "http://expo.io"
        },
        {
            "title": "EyeEm",
            "hex": "000000",
            "source": "https://www.eyeem.com/"
        },
        {
            "title": "F-Droid",
            "hex": "1976D2",
            "source": "https://f-droid.org/"
        },
        {
            "title": "F-Secure",
            "hex": "00BAFF",
            "source": "https://vip.f-secure.com/en/marketing/logos"
        },
        {
            "title": "Facebook",
            "hex": "1877F2",
            "source": "https://en.facebookbrand.com/"
        },
        {
            "title": "FACEIT",
            "hex": "FF5500",
            "source": "https://corporate.faceit.com/branding/"
        },
        {
            "title": "Fandango",
            "hex": "FF7300",
            "source": "https://www.fandango.com"
        },
        {
            "title": "Favro",
            "hex": "512DA8",
            "source": "https://favro.com/login"
        },
        {
            "title": "FeatHub",
            "hex": "9B9B9B",
            "source": "http://feathub.com/"
        },
        {
            "title": "Fedora",
            "hex": "294172",
            "source": "https://fedoraproject.org/wiki/Logo/UsageGuidelines"
        },
        {
            "title": "Feedly",
            "hex": "2BB24C",
            "source": "https://blog.feedly.com/wp-content/themes/feedly-2017-v1.19.3/assets/images/logos/logo.svg"
        },
        {
            "title": "Fido Alliance",
            "hex": "FFBF3B",
            "source": "https://fidoalliance.org/overview/legal/logo-usage/"
        },
        {
            "title": "FileZilla",
            "hex": "BF0000",
            "source": "https://upload.wikimedia.org/wikipedia/commons/0/01/FileZilla_logo.svg"
        },
        {
            "title": "Firebase",
            "hex": "FFCA28",
            "source": "https://firebase.google.com/brand-guidelines/"
        },
        {
            "title": "Fitbit",
            "hex": "00B0B9",
            "source": "http://www.fitbit.com/uk/home"
        },
        {
            "title": "Fiverr",
            "hex": "1DBF73",
            "source": "https://www.fiverr.com/press-kit"
        },
        {
            "title": "Flask",
            "hex": "000000",
            "source": "http://flask.pocoo.org/community/logos/"
        },
        {
            "title": "Flattr",
            "hex": "000000",
            "source": "https://flattr.com/"
        },
        {
            "title": "Flickr",
            "hex": "0063DC",
            "source": "https://worldvectorlogo.com/logo/flickr-1"
        },
        {
            "title": "Flipboard",
            "hex": "E12828",
            "source": "https://about.flipboard.com/brand-guidelines"
        },
        {
            "title": "Flutter",
            "hex": "02569B",
            "source": "https://flutter.dev/brand"
        },
        {
            "title": "Fnac",
            "hex": "E1A925",
            "source": "http://www.fnac.com/"
        },
        {
            "title": "Formstack",
            "hex": "21B573",
            "source": "https://www.formstack.com/brand/guidelines"
        },
        {
            "title": "Fossa",
            "hex": "90A1B8",
            "source": "https://fossa.com/press/"
        },
        {
            "title": "Fossil SCM",
            "hex": "548294",
            "source": "https://fossil-scm.org/"
        },
        {
            "title": "Foursquare",
            "hex": "F94877",
            "source": "https://foursquare.com/about/logos"
        },
        {
            "title": "Figma",
            "hex": "F24E1E",
            "source": "https://figma.com/"
        },
        {
            "title": "Framer",
            "hex": "0055FF",
            "source": "https://framer.com"
        },
        {
            "title": "FreeBSD",
            "hex": "AB2B28",
            "source": "https://www.freebsdfoundation.org/about/project/"
        },
        {
            "title": "freeCodeCamp",
            "hex": "006400",
            "source": "https://freecodecamp.com"
        },
        {
            "title": "Fujifilm",
            "hex": "ED1A3A",
            "source": "https://upload.wikimedia.org/wikipedia/commons/a/a1/Fujifilm_logo.svg"
        },
        {
            "title": "Fujitsu",
            "hex": "FF0000",
            "source": "https://www.fujitsu.com/global/about/brandmanagement/logo/"
        },
        {
            "title": "Fur Affinity",
            "hex": "FAAF3A",
            "source": "https://www.furaffinity.net/"
        },
        {
            "title": "Furry Network",
            "hex": "2E75B4",
            "source": "https://furrynetwork.com"
        },
        {
            "title": "Garmin",
            "hex": "007CC3",
            "source": "https://developer.garmin.com/resources/brand-guidelines/"
        },
        {
            "title": "Gatsby",
            "hex": "663399",
            "source": "https://www.gatsbyjs.org/"
        },
        {
            "title": "Gauges",
            "hex": "2FA66A",
            "source": "http://get.gaug.es/"
        },
        {
            "title": "Genius",
            "hex": "FFFF64",
            "source": "https://upload.wikimedia.org/wikipedia/en/a/ad/Genius_website_logo.svg"
        },
        {
            "title": "Gentoo",
            "hex": "54487A",
            "source": "https://wiki.gentoo.org/wiki/Project:Artwork/Artwork#Variations_of_the_.22g.22_logo"
        },
        {
            "title": "Geocaching",
            "hex": "00874D",
            "source": "https://www.geocaching.com/about/logousage.aspx"
        },
        {
            "title": "Gerrit",
            "hex": "EEEEEE",
            "source": "https://gerrit-review.googlesource.com/c/75842/"
        },
        {
            "title": "Ghost",
            "hex": "738A94",
            "source": "https://ghost.org/design"
        },
        {
            "title": "GIMP",
            "hex": "5C5543",
            "source": "https://www.gimp.org/about/linking.html#wilber-the-gimp-mascot"
        },
        {
            "title": "Git",
            "hex": "F05032",
            "source": "http://git-scm.com/downloads/logos"
        },
        {
            "title": "Gitea",
            "hex": "609926",
            "source": "https://github.com/go-gitea/gitea/tree/master/assets"
        },
        {
            "title": "GitHub",
            "hex": "181717",
            "source": "https://github.com/logos"
        },
        {
            "title": "GitLab",
            "hex": "E24329",
            "source": "https://about.gitlab.com/press/"
        },
        {
            "title": "Gitpod",
            "hex": "1AA6E4",
            "source": "https://www.gitpod.io/"
        },
        {
            "title": "Gitter",
            "hex": "ED1965",
            "source": "https://gitter.im/"
        },
        {
            "title": "Glassdoor",
            "hex": "0CAA41",
            "source": "https://www.glassdoor.com/press/images/"
        },
        {
            "title": "Glitch",
            "hex": "3333FF",
            "source": "https://glitch.com/about/press/"
        },
        {
            "title": "Gmail",
            "hex": "D14836",
            "source": "https://material.io/guidelines/resources/sticker-sheets-icons.html#sticker-sheets-icons-components"
        },
        {
            "title": "GNU",
            "hex": "A42E2B",
            "source": "https://gnu.org"
        },
        {
            "title": "GNU IceCat",
            "hex": "002F5B",
            "source": "https://git.savannah.gnu.org/cgit/gnuzilla.git/plain/artwork/simple.svg"
        },
        {
            "title": "GNU Privacy Guard",
            "hex": "0093DD",
            "source": "https://git.gnupg.org/cgi-bin/gitweb.cgi?p=gnupg.git;a=tree;f=artwork/icons"
        },
        {
            "title": "GNU social",
            "hex": "A22430",
            "source": "https://www.gnu.org/graphics/social.html"
        },
        {
            "title": "Godot Engine",
            "hex": "478CBF",
            "source": "https://godotengine.org/themes/godotengine/assets/download/godot_logo.svg"
        },
        {
            "title": "GOG.com",
            "hex": "86328A",
            "source": "https://www.cdprojekt.com/en/media/logotypes/"
        },
        {
            "title": "GoldenLine",
            "hex": "F1B92B",
            "source": "http://www.goldenline.pl"
        },
        {
            "title": "Goodreads",
            "hex": "663300",
            "source": "https://www.goodreads.com/about/press"
        },
        {
            "title": "Go",
            "hex": "00ADD8",
            "source": "https://blog.golang.org/go-brand"
        },
        {
            "title": "Google",
            "hex": "4285F4",
            "source": "https://developers.google.com/+/branding-guidelines?hl=en"
        },
        {
            "title": "Google Ads",
            "hex": "4285F4",
            "source": "https://designguidelines.withgoogle.com/ads-branding/google-ads/logos.html#logos-brand-logo-lockups"
        },
        {
            "title": "Google Chrome",
            "hex": "4285F4",
            "source": "https://blog.google/press/?product_tag=chrome"
        },
        {
            "title": "Google Cloud",
            "hex": "4285F4",
            "source": "https://cloud.google.com/"
        },
        {
            "title": "Google Analytics",
            "hex": "FFC107",
            "source": "https://analytics.google.com"
        },
        {
            "title": "Google Drive",
            "hex": "4285F4",
            "source": "https://developers.google.com/drive/web/branding"
        },
        {
            "title": "Google Hangouts",
            "hex": "0C9D58",
            "source": "https://material.google.com/resources/sticker-sheets-icons.html#sticker-sheets-icons-components"
        },
        {
            "title": "Google Hangouts Chat",
            "hex": "00897B",
            "source": "https://chat.google.com/error/noaccess"
        },
        {
            "title": "Google Keep",
            "hex": "FFBB00",
            "source": "https://play.google.com/store/apps/details?id=com.google.android.keep"
        },
        {
            "title": "Google Pay",
            "hex": "5F6368",
            "source": "https://developers.google.com/pay/api/web/guides/brand-guidelines"
        },
        {
            "title": "Google Play",
            "hex": "607D8B",
            "source": "https://getsello.com"
        },
        {
            "title": "Google Podcasts",
            "hex": "4285F4",
            "source": "https://developers.google.com/search/docs/data-types/podcast"
        },
        {
            "title": "Google Scholar",
            "hex": "4885ED",
            "source": "https://scholar.google.com/intl/fr/scholar/images/2x/sprite_20161020.png"
        },
        {
            "title": "Google Search Console",
            "hex": "458CF5",
            "source": "https://search.google.com/search-console"
        },
        {
            "title": "GOV.UK",
            "hex": "005EA5",
            "source": "https://github.com/alphagov/design-assets/tree/master/Icons"
        },
        {
            "title": "Gradle",
            "hex": "02303A",
            "source": "https://gradle.com/brand"
        },
        {
            "title": "Grafana",
            "hex": "F46800",
            "source": "https://grafana.com/"
        },
        {
            "title": "Graphcool",
            "hex": "27AE60",
            "source": "https://www.graph.cool"
        },
        {
            "title": "GraphQL",
            "hex": "E10098",
            "source": "http://graphql.org/"
        },
        {
            "title": "Grav",
            "hex": "221E1F",
            "source": "http://getgrav.org/media"
        },
        {
            "title": "Gravatar",
            "hex": "1E8CBE",
            "source": "https://automattic.com/press"
        },
        {
            "title": "Greenkeeper",
            "hex": "00C775",
            "source": "https://greenkeeper.io/"
        },
        {
            "title": "GreenSock",
            "hex": "88CE02",
            "source": "https://greensock.com/"
        },
        {
            "title": "Groovy",
            "hex": "4298B8",
            "source": "https://groovy-lang.org/"
        },
        {
            "title": "Groupon",
            "hex": "53A318",
            "source": "https://brandplaybook.groupon.com/guidelines/logo/"
        },
        {
            "title": "Gulp",
            "hex": "DA4648",
            "source": "https://github.com/gulpjs/artwork/blob/master/gulp.svg"
        },
        {
            "title": "Gumroad",
            "hex": "36A9AE",
            "source": "https://gumroad.com/press"
        },
        {
            "title": "Gumtree",
            "hex": "72EF36",
            "source": "https://www.gumtree.com"
        },
        {
            "title": "Gutenberg",
            "hex": "000000",
            "source": "https://github.com/WordPress/gutenberg/blob/master/docs/final-g-wapuu-black.svg"
        },
        {
            "title": "Habr",
            "hex": "77A2B6",
            "source": "https://habr.com/"
        },
        {
            "title": "Hackaday",
            "hex": "1A1A1A",
            "source": "https://hackaday.com/"
        },
        {
            "title": "HackerEarth",
            "hex": "323754",
            "source": "https://www.hackerearth.com/logo/"
        },
        {
            "title": "HackerOne",
            "hex": "494649",
            "source": "https://www.hackerone.com/branding"
        },
        {
            "title": "HackerRank",
            "hex": "2EC866",
            "source": "https://www.hackerrank.com/"
        },
        {
            "title": "HackHands",
            "hex": "00ACBD",
            "source": "https://hackhands.com/"
        },
        {
            "title": "Hackster",
            "hex": "1BACF7",
            "source": "https://drive.google.com/file/d/0B3aqzR8LzoqdT1p4ZUlWVnJ1elk/view?usp=sharing"
        },
        {
            "title": "HappyCow",
            "hex": "7C4EC4",
            "source": "https://www.happycow.net/press-kits"
        },
        {
            "title": "Hashnode",
            "hex": "2962FF",
            "source": "https://hashnode.com/media"
        },
        {
            "title": "Haskell",
            "hex": "5D4F85",
            "source": "https://commons.wikimedia.org/wiki/File:Haskell-Logo.svg"
        },
        {
            "title": "Hatena Bookmark",
            "hex": "00A4DE",
            "source": "http://hatenacorp.jp/press/resource"
        },
        {
            "title": "Haxe",
            "hex": "EA8220",
            "source": "https://haxe.org/foundation/branding.html"
        },
        {
            "title": "Helm",
            "hex": "277A9F",
            "source": "https://helm.sh"
        },
        {
            "title": "HERE",
            "hex": "48DAD0",
            "source": "https://www.here.com"
        },
        {
            "title": "Heroku",
            "hex": "430098",
            "source": "https://www.heroku.com"
        },
        {
            "title": "Hexo",
            "hex": "0E83CD",
            "source": "https://hexo.io/"
        },
        {
            "title": "Highly",
            "hex": "FF3C00",
            "source": "https://highly.co/"
        },
        {
            "title": "HipChat",
            "hex": "0052CC",
            "source": "https://www.atlassian.com/company/news/press-kit"
        },
        {
            "title": "Hitachi",
            "hex": "E60027",
            "source": "https://commons.wikimedia.org/wiki/File:Hitachi_inspire_the_next-Logo.svg"
        },
        {
            "title": "HockeyApp",
            "hex": "009EE1",
            "source": "https://hockeyapp.net/brand-guidelines/"
        },
        {
            "title": "Home Assistant",
            "hex": "41BDF5",
            "source": "https://github.com/home-assistant/home-assistant-assets"
        },
        {
            "title": "homify",
            "hex": "7DCDA3",
            "source": "http://lsg.homify.com/"
        },
        {
            "title": "Hootsuite",
            "hex": "000000",
            "source": "https://hootsuite.com/en-gb/about/media-kit"
        },
        {
            "title": "Houzz",
            "hex": "4DBC15",
            "source": "https://www.houzz.com/logoGuidelines"
        },
        {
            "title": "HP",
            "hex": "0096D6",
            "source": "https://commons.wikimedia.org/wiki/File:HP_New_Logo_2D.svg"
        },
        {
            "title": "HTML5",
            "hex": "E34F26",
            "source": "http://www.w3.org/html/logo/"
        },
        {
            "title": "HTML Academy",
            "hex": "302683",
            "source": "https://htmlacademy.ru/"
        },
        {
            "title": "Huawei",
            "hex": "FF0000",
            "source": "https://en.wikipedia.org/wiki/File:Huawei.svg"
        },
        {
            "title": "HubSpot",
            "hex": "FF7A59",
            "source": "https://www.hubspot.com/style-guide"
        },
        {
            "title": "Hulu",
            "hex": "3DBB3D",
            "source": "https://www.hulu.com/press/brand-assets/"
        },
        {
            "title": "Humble Bundle",
            "hex": "CC2929",
            "source": "https://support.humblebundle.com/hc/en-us/articles/202742060-Bundle-Logos"
        },
        {
            "title": "Hurriyetemlak",
            "hex": "E02826",
            "source": "https://ilan.hurriyetemlak.com/emlak-ilani-yayinlama-kurallari"
        },
        {
            "title": "Hypothesis",
            "hex": "BD1C2B",
            "source": "https://web.hypothes.is/"
        },
        {
            "title": "Iata",
            "hex": "004E81",
            "source": "https://upload.wikimedia.org/wikipedia/commons/f/f7/IATAlogo.svg"
        },
        {
            "title": "IBM",
            "hex": "054ADA",
            "source": "https://www.ibm.com/design/language/elements/logos/8-bar/"
        },
        {
            "title": "iCloud",
            "hex": "3693F3",
            "source": "https://www.icloud.com/"
        },
        {
            "title": "Ionic",
            "hex": "3880FF",
            "source": "https://ionicframework.com/press"
        },
        {
<<<<<<< HEAD
            "title": "iOS",
            "hex": "000000",
            "source": "https://en.wikipedia.org/wiki/IOS"
=======
            "title": "IcoMoon",
            "hex": "825794",
            "source": "https://icomoon.io/"
>>>>>>> 5314ca7f
        },
        {
            "title": "IconJar",
            "hex": "16A5F3",
            "source": "https://geticonjar.com/press-kit/"
        },
        {
            "title": "ICQ",
            "hex": "7EBD00",
            "source": "https://en.wikipedia.org/wiki/File:ICQ.svg"
        },
        {
            "title": "iDEAL",
            "hex": "CC0066",
            "source": "https://www.ideal.nl/cms/files/Manual_iDEAL_logo.pdf"
        },
        {
            "title": "iFixit",
            "hex": "0071CE",
            "source": "https://www.ifixit.com/"
        },
        {
            "title": "IMDb",
            "hex": "E6B91E",
            "source": "http://www.imdb.com/pressroom/brand_guidelines"
        },
        {
            "title": "Imgur",
            "hex": "1BB76E",
            "source": "https://s.imgur.com/images/favicon-152.png"
        },
        {
            "title": "Indeed",
            "hex": "2164F3",
            "source": "https://www.indeed.com"
        },
        {
            "title": "InfluxDB",
            "hex": "22ADF6",
            "source": "https://www.influxdata.com/"
        },
        {
            "title": "Inkscape",
            "hex": "000000",
            "source": "https://commons.wikimedia.org/wiki/File:Inkscape_Logo.svg"
        },
        {
            "title": "Instacart",
            "hex": "43B02A",
            "source": "https://www.instacart.com/press"
        },
        {
            "title": "Instagram",
            "hex": "E4405F",
            "source": "https://www.instagram-brand.com"
        },
        {
            "title": "Instapaper",
            "hex": "1F1F1F",
            "source": "https://www.instapaper.com/"
        },
        {
            "title": "Intel",
            "hex": "0071C5",
            "source": "https://www.intel.com"
        },
        {
            "title": "IntelliJ IDEA",
            "hex": "000000",
            "source": "https://www.jetbrains.com/idea/"
        },
        {
            "title": "Intercom",
            "hex": "1F8DED",
            "source": "https://www.intercom.io"
        },
        {
            "title": "Internet Archive",
            "hex": "000000",
            "source": "https://openlibrary.org/static/images/ia-logo.svg"
        },
        {
            "title": "Internet Explorer",
            "hex": "0076D6",
            "source": "https://compass-ssl.microsoft.com/assets/c8/67/c867db4c-f328-45b8-817c-33834c70aae6.svg?n=IE.svg"
        },
        {
            "title": "InVision",
            "hex": "FF3366",
            "source": "https://projects.invisionapp.com/boards/BX4P1DY5H46R"
        },
        {
            "title": "Invoice Ninja",
            "hex": "000000",
            "source": "https://github.com/invoiceninja/invoiceninja"
        },
        {
            "title": "IPFS",
            "hex": "65C2CB",
            "source": "https://github.com/ipfs/logo"
        },
        {
            "title": "Issuu",
            "hex": "F36D5D",
            "source": "https://issuu.com/press"
        },
        {
            "title": "Itch.io",
            "hex": "FA5C5C",
            "source": "https://itch.io/press-kit"
        },
        {
            "title": "iTunes",
            "hex": "FB5BC5",
            "source": "https://upload.wikimedia.org/wikipedia/commons/d/df/ITunes_logo.svg"
        },
        {
            "title": "Jabber",
            "hex": "CC0000",
            "source": "https://commons.wikimedia.org/wiki/File:Jabber-bulb.svg"
        },
        {
            "title": "Java",
            "hex": "007396",
            "source": "https://www.oracle.com/legal/logos.html"
        },
        {
            "title": "JavaScript",
            "hex": "F7DF1E",
            "source": "https://github.com/voodootikigod/logo.js"
        },
        {
            "title": "Jekyll",
            "hex": "CC0000",
            "source": "https://github.com/jekyll/brand"
        },
        {
            "title": "Jenkins",
            "hex": "D24939",
            "source": "https://wiki.jenkins-ci.org/display/JENKINS/Logo"
        },
        {
            "title": "Jest",
            "hex": "C21325",
            "source": "https://jestjs.io/"
        },
        {
            "title": "JET",
            "hex": "FBBA00",
            "source": "https://de.wikipedia.org/wiki/Datei:JET.svg"
        },
        {
            "title": "JetBrains",
            "hex": "000000",
            "source": "https://www.jetbrains.com/company/brand/"
        },
        {
            "title": "Jira",
            "hex": "172B4D",
            "source": "https://www.atlassian.com/company/news/press-kit"
        },
        {
            "title": "Joomla",
            "hex": "5091CD",
            "source": "https://docs.joomla.org/Joomla:Brand_Identity_Elements"
        },
        {
            "title": "jQuery",
            "hex": "0769AD",
            "source": "https://brand.jquery.org/logos/"
        },
        {
            "title": "jsDelivr",
            "hex": "E84D3D",
            "source": "https://github.com/jsdelivr/www.jsdelivr.com/blob/eff02f3a8879cf7c7296840584e1293fe04e3a76/src/public/img/logo_horizontal.svg"
        },
        {
            "title": "JSFiddle",
            "hex": "4679A4",
            "source": "http://doc.jsfiddle.net/meta/downloads.html"
        },
        {
            "title": "JSON",
            "hex": "000000",
            "source": "https://commons.wikimedia.org/wiki/File:JSON_vector_logo.svg"
        },
        {
            "title": "Jupyter",
            "hex": "F37626",
            "source": "https://github.com/jupyter/design"
        },
        {
            "title": "JustGiving",
            "hex": "AD29B6",
            "source": "https://justgiving.com"
        },
        {
            "title": "Kaggle",
            "hex": "20BEFF",
            "source": "https://www.kaggle.com/contact"
        },
        {
            "title": "KaiOS",
            "hex": "6F02B5",
            "source": "https://www.dropbox.com/sh/2qihtgrzllws8ki/AABmo9X1KMT6lHnvh4Em7dpWa?dl=0"
        },
        {
            "title": "Kaspersky",
            "hex": "009982",
            "source": "https://www.kaspersky.com"
        },
        {
            "title": "Kentico",
            "hex": "F05A22",
            "source": "https://brand.kentico.com"
        },
        {
            "title": "Keras",
            "hex": "D00000",
            "source": "https://keras.io/"
        },
        {
            "title": "Keybase",
            "hex": "33A0FF",
            "source": "https://github.com/keybase/client/tree/master/media/logos"
        },
        {
            "title": "KeyCDN",
            "hex": "3686BE",
            "source": "https://www.keycdn.com/logos"
        },
        {
            "title": "Khan Academy",
            "hex": "14BF96",
            "source": "https://khanacademy.zendesk.com/hc/en-us/articles/202483630-Press-room"
        },
        {
            "title": "Kibana",
            "hex": "005571",
            "source": "https://www.elastic.co/brand"
        },
        {
            "title": "Kickstarter",
            "hex": "2BDE73",
            "source": "https://www.kickstarter.com/help/brand_assets"
        },
        {
            "title": "Kik",
            "hex": "82BC23",
            "source": "http://www.kik.com/press"
        },
        {
            "title": "Kirby",
            "hex": "FF0100",
            "source": "http://getkirby.com/assets/images/logo.svg"
        },
        {
            "title": "Klout",
            "hex": "E44600",
            "source": "https://klout.com/s/developers/styleguide"
        },
        {
            "title": "Known",
            "hex": "333333",
            "source": "https://withknown.com/img/logo_k.png"
        },
        {
            "title": "Kodi",
            "hex": "17B2E7",
            "source": "https://kodi.tv/"
        },
        {
            "title": "Koding",
            "hex": "00B057",
            "source": "https://koding.com/About"
        },
        {
            "title": "Kotlin",
            "hex": "0095D5",
            "source": "https://resources.jetbrains.com/storage/products/kotlin/docs/kotlin_logos.zip"
        },
        {
            "title": "Ko-fi",
            "hex": "F16061",
            "source": "https://ko-fi.com/home/about"
        },
        {
            "title": "Krita",
            "hex": "3BABFF",
            "source": "https://krita.org/en/about/press/"
        },
        {
            "title": "Kubernetes",
            "hex": "326CE5",
            "source": "https://github.com/kubernetes/kubernetes/tree/master/logo"
        },
        {
            "title": "Laravel",
            "hex": "FF2D20",
            "source": "https://github.com/laravel/art"
        },
        {
            "title": "Laravel Horizon",
            "hex": "405263",
            "source": "https://horizon.laravel.com/"
        },
        {
            "title": "Laravel Nova",
            "hex": "252D37",
            "source": "https://nova.laravel.com/"
        },
        {
            "title": "LastPass",
            "hex": "D32D27",
            "source": "https://lastpass.com/press-room/"
        },
        {
            "title": "Last.fm",
            "hex": "D51007",
            "source": "http://www.last.fm/about/resources"
        },
        {
            "title": "LaTeX",
            "hex": "008080",
            "source": "https://github.com/latex3/branding"
        },
        {
            "title": "Launchpad",
            "hex": "F8C300",
            "source": "https://help.launchpad.net/logo/submissions"
        },
        {
            "title": "LeetCode",
            "hex": "F89F1B",
            "source": "https://leetcode.com"
        },
        {
            "title": "Lenovo",
            "hex": "E2231A",
            "source": "https://www.lenovopartnernetwork.com/us/branding/"
        },
        {
            "title": "Let’s Encrypt",
            "hex": "003A70",
            "source": "https://letsencrypt.org/trademarks/"
        },
        {
            "title": "Letterboxd",
            "hex": "00D735",
            "source": "https://letterboxd.com/about/logos/"
        },
        {
            "title": "LGTM",
            "hex": "FFFFFF",
            "source": "https://lgtm.com/"
        },
        {
            "title": "LibraryThing",
            "hex": "251A15",
            "source": "https://twitter.com/LibraryThing/status/1054466649271656448"
        },
        {
            "title": "LibreOffice",
            "hex": "18A303",
            "source": "https://wiki.documentfoundation.org/Marketing/Branding"
        },
        {
            "title": "Liberapay",
            "hex": "F6C915",
            "source": "https://liberapay.com/assets/liberapay/icon-v2_yellow-r.svg"
        },
        {
            "title": "Line",
            "hex": "00C300",
            "source": "http://line.me/en/logo"
        },
        {
            "title": "LINE WEBTOON",
            "hex": "00D564",
            "source": "http://webtoons.com/"
        },
        {
            "title": "LinkedIn",
            "hex": "0077B5",
            "source": "https://brand.linkedin.com"
        },
        {
            "title": "Linode",
            "hex": "00A95C",
            "source": "https://www.linode.com/company/press/"
        },
        {
            "title": "Linux",
            "hex": "FCC624",
            "source": "http://www.linuxfoundation.org/about/about-linux"
        },
        {
            "title": "Linux Foundation",
            "hex": "009BEE",
            "source": "http://www.linuxfoundation.org/about/about-linux"
        },
        {
            "title": "LiveJournal",
            "hex": "00B0EA",
            "source": "http://www.livejournal.com"
        },
        {
            "title": "Livestream",
            "hex": "CF202E",
            "source": "https://livestream.com/press"
        },
        {
            "title": "LLVM",
            "hex": "262D3A",
            "source": "https://llvm.org/Logo.html"
        },
        {
            "title": "Logstash",
            "hex": "005571",
            "source": "https://www.elastic.co/brand"
        },
        {
            "title": "Loop",
            "hex": "F29400",
            "source": "https://loop.frontiersin.org/"
        },
        {
            "title": "Lua",
            "hex": "2C2D72",
            "source": "https://www.lua.org/docs.html"
        },
        {
            "title": "Lumen",
            "hex": "E74430",
            "source": "https://lumen.laravel.com/"
        },
        {
            "title": "Lyft",
            "hex": "FF00BF",
            "source": "https://www.lyft.com/press"
        },
        {
            "title": "Macy’s",
            "hex": "E21A2C",
            "source": "http://www.macysinc.com/press-room/logo-photo-gallery/logos-macys-inc/default.aspx"
        },
        {
            "title": "Magento",
            "hex": "EE672F",
            "source": "http://magento.com"
        },
        {
            "title": "Magisk",
            "hex": "00AF9C",
            "source": "https://github.com/topjohnwu/Magisk/blob/master/app/src/main/res/drawable/ic_magisk.xml"
        },
        {
            "title": "MailChimp",
            "hex": "FFE01B",
            "source": "http://mailchimp.com/about/brand-assets"
        },
        {
            "title": "Mail.Ru",
            "hex": "168DE2",
            "source": "https://corp.mail.ru/en/press/identity/"
        },
        {
            "title": "MakerBot",
            "hex": "FF1E0D",
            "source": "http://www.makerbot.com/makerbot-press-assets"
        },
        {
            "title": "ManageIQ",
            "hex": "EF2929",
            "source": "https://www.manageiq.org/logo/"
        },
        {
            "title": "Manjaro",
            "hex": "35BF5C",
            "source": "https://commons.wikimedia.org/wiki/File:Manjaro-logo.svg"
        },
        {
            "title": "Mapbox",
            "hex": "000000",
            "source": "https://www.mapbox.com/about/press/brand-guidelines"
        },
        {
            "title": "Markdown",
            "hex": "000000",
            "source": "https://github.com/dcurtis/markdown-mark"
        },
        {
            "title": "Marketo",
            "hex": "5C4C9F",
            "source": "https://www.marketo.com/"
        },
        {
            "title": "MasterCard",
            "hex": "EB001B",
            "source": "https://brand.mastercard.com/brandcenter/mastercard-brand-mark/downloads.html"
        },
        {
            "title": "Mastodon",
            "hex": "3088D4",
            "source": "https://source.joinmastodon.org/mastodon/joinmastodon/blob/master/public/press-kit.zip"
        },
        {
            "title": "Material Design",
            "hex": "757575",
            "source": "https://material.io/design/"
        },
        {
            "title": "Mathworks",
            "hex": "0076A8",
            "source": "https://www.mathworks.com/brand/visual-design/mathworks-logo.html"
        },
        {
            "title": "Matrix",
            "hex": "000000",
            "source": "https://matrix.org"
        },
        {
            "title": "Mattermost",
            "hex": "0072C6",
            "source": "https://www.mattermost.org/brand-guidelines/"
        },
        {
            "title": "Matternet",
            "hex": "261C29",
            "source": "http://mttr.net"
        },
        {
            "title": "McAfee",
            "hex": "C01818",
            "source": "https://www.mcafee.com/"
        },
        {
            "title": "MDN Web Docs",
            "hex": "000000",
            "source": "https://developer.mozilla.org/"
        },
        {
            "title": "MediaFire",
            "hex": "1299F3",
            "source": "https://www.mediafire.com/press/"
        },
        {
            "title": "MediaTemple",
            "hex": "000000",
            "source": "https://mediatemple.net/company/about-us"
        },
        {
            "title": "Medium",
            "hex": "12100E",
            "source": "https://medium.design/logos-and-brand-guidelines-f1a01a733592"
        },
        {
            "title": "Meetup",
            "hex": "ED1C40",
            "source": "https://www.meetup.com/help/customer/portal/articles/1802998-promotional-materials-for-your-meetup/"
        },
        {
            "title": "MEGA",
            "hex": "D9272E",
            "source": "https://en.wikipedia.org/wiki/File:01_mega_logo.svg"
        },
        {
            "title": "Mendeley",
            "hex": "9D1620",
            "source": "https://www.mendeley.com/"
        },
        {
            "title": "Mercedes",
            "hex": "242424",
            "source": "https://www.mercedes-benz.com/"
        },
        {
            "title": "Messenger",
            "hex": "00B2FF",
            "source": "https://en.facebookbrand.com/assets/messenger/"
        },
        {
            "title": "Meteor",
            "hex": "DE4F4F",
            "source": "http://logo.meteorapp.com/"
        },
        {
            "title": "Micro.blog",
            "hex": "FD8308",
            "source": "https://twitter.com/BradEllis/status/943956921886715904"
        },
        {
            "title": "Microgenetics",
            "hex": "FF0000",
            "source": "http://microgenetics.co.uk/"
        },
        {
            "title": "Microsoft",
            "hex": "666666",
            "source": "https://ratnacahayarina.files.wordpress.com/2014/03/microsoft.pdf"
        },
        {
            "title": "Microsoft Access",
            "hex": "BA141A",
            "source": "https://www.office.com"
        },
        {
            "title": "Microsoft Azure",
            "hex": "0089D6",
            "source": "https://upload.wikimedia.org/wikipedia/commons/a/a8/Microsoft_Azure_Logo.svg"
        },
        {
            "title": "Microsoft Edge",
            "hex": "0078D7",
            "source": "https://compass-ssl.microsoft.com/assets/86/b5/86b52157-162f-4130-ab00-3db03397c46d.svg?n=edge.svg"
        },
        {
            "title": "Microsoft Excel",
            "hex": "217346",
            "source": "https://www.office.com"
        },
        {
            "title": "Microsoft Office",
            "hex": "E74025",
            "source": "https://www.office.com/"
        },
        {
            "title": "Microsoft OneDrive",
            "hex": "094AB2",
            "source": "https://msdn.microsoft.com/en-us/onedrive/dn673556.aspx"
        },
        {
            "title": "Microsoft OneNote",
            "hex": "80397B",
            "source": "https://www.office.com"
        },
        {
            "title": "Microsoft Outlook",
            "hex": "0072C6",
            "source": "https://www.office.com"
        },
        {
            "title": "Microsoft PowerPoint",
            "hex": "D24726",
            "source": "https://www.office.com"
        },
        {
            "title": "Microsoft Word",
            "hex": "2B579A",
            "source": "https://www.office.com"
        },
        {
            "title": "Microsoft Teams",
            "hex": "6264A7",
            "source": "https://docs.microsoft.com/media/logos/logo_MSTeams.svg"
        },
        {
            "title": "MicroStrategy",
            "hex": "D9232E",
            "source": "https://www.microstrategy.com/us/company/press-kit"
        },
        {
            "title": "Minds",
            "hex": "FED12F",
            "source": "https://www.minds.com/"
        },
        {
            "title": "Minetest",
            "hex": "53AC56",
            "source": "https://www.minetest.net/"
        },
        {
            "title": "Linux Mint",
            "hex": "87CF3E",
            "source": "https://commons.wikimedia.org/wiki/File:Linux_Mint_logo_without_wordmark.svg"
        },
        {
            "title": "Minutemailer",
            "hex": "3ABFE6",
            "source": "https://minutemailer.com/press"
        },
        {
            "title": "Mix",
            "hex": "FF8126",
            "source": "https://mix.com"
        },
        {
            "title": "Mixcloud",
            "hex": "314359",
            "source": "https://www.mixcloud.com/branding"
        },
        {
            "title": "Mixer",
            "hex": "002050",
            "source": "https://github.com/mixer/branding-kit/"
        },
        {
            "title": "Mojang",
            "hex": "DB1F29",
            "source": "https://www.mojang.com/"
        },
        {
            "title": "Monero",
            "hex": "FF6600",
            "source": "https://getmonero.org"
        },
        {
            "title": "MongoDB",
            "hex": "47A248",
            "source": "https://www.mongodb.com/pressroom"
        },
        {
            "title": "Monkey tie",
            "hex": "FFC619",
            "source": "https://www.monkey-tie.com/presse"
        },
        {
            "title": "Monogram",
            "hex": "FDB22A",
            "source": "http://monogram.me"
        },
        {
            "title": "Monster",
            "hex": "6E46AE",
            "source": "https://www.monster.com/"
        },
        {
            "title": "Monzo",
            "hex": "14233C",
            "source": "https://monzo.com/press/"
        },
        {
            "title": "Moo",
            "hex": "00945E",
            "source": "https://www.moo.com/uk/about/press.html"
        },
        {
            "title": "Mozilla",
            "hex": "000000",
            "source": "https://mozilla.ninja/our-logo"
        },
        {
            "title": "Mozilla Firefox",
            "hex": "FF7139",
            "source": "https://mozilla.design/firefox/logos-usage/"
        },
        {
            "title": "MuseScore",
            "hex": "1A70B8",
            "source": "https://musescore.org/en/about/logos-and-graphics"
        },
        {
            "title": "MX Linux",
            "hex": "000000",
            "source": "https://mxlinux.org/art/"
        },
        {
            "title": "Myspace",
            "hex": "030303",
            "source": "https://myspace.com/pressroom/assetslogos"
        },
        {
            "title": "MySQL",
            "hex": "4479A1",
            "source": "https://www.mysql.com/about/legal/logos.html"
        },
        {
            "title": "NativeScript",
            "hex": "3655FF",
            "source": "https://docs.nativescript.org/"
        },
        {
            "title": "NEC",
            "hex": "1414A0",
            "source": "https://commons.wikimedia.org/wiki/File:NEC_logo.svg"
        },
        {
            "title": "Neo4j",
            "hex": "008CC1",
            "source": "https://neo4j.com/style-guide/"
        },
        {
            "title": "Netflix",
            "hex": "E50914",
            "source": "https://commons.wikimedia.org/wiki/File:Netflix_2014_logo.svg"
        },
        {
            "title": "Netlify",
            "hex": "00C7B7",
            "source": "https://www.netlify.com/press/"
        },
        {
            "title": "Next.js",
            "hex": "000000",
            "source": "https://nextjs.org/"
        },
        {
            "title": "Nextcloud",
            "hex": "0082C9",
            "source": "https://nextcloud.com/press/"
        },
        {
            "title": "Nextdoor",
            "hex": "00B246",
            "source": "https://nextdoor.com/newsroom/"
        },
        {
            "title": "NGINX",
            "hex": "269539",
            "source": "https://www.nginx.com/"
        },
        {
            "title": "Nim",
            "hex": "FFE953",
            "source": "https://nim-lang.org"
        },
        {
            "title": "Nintendo",
            "hex": "8F8F8F",
            "source": "https://en.wikipedia.org/wiki/Nintendo#/media/File:Nintendo.svg"
        },
        {
            "title": "Nintendo 3DS",
            "hex": "D12228",
            "source": "https://www.nintendo.de/"
        },
        {
            "title": "Nintendo GameCube",
            "hex": "6A5FBB",
            "source": "https://www.nintendo.com/consumer/systems/nintendogamecube/index.jsp"
        },
        {
            "title": "Nintendo Switch",
            "hex": "E60012",
            "source": "http://www.nintendo.co.uk/"
        },
        {
            "title": "Node.js",
            "hex": "339933",
            "source": "https://nodejs.org/en/about/resources/"
        },
        {
            "title": "Nodemon",
            "hex": "76D04B",
            "source": "https://nodemon.io/"
        },
        {
            "title": "Nokia",
            "hex": "124191",
            "source": "https://www.nokia.com/"
        },
        {
            "title": "Node-RED",
            "hex": "8F0000",
            "source": "https://nodered.org/about/resources/"
        },
        {
            "title": "Notion",
            "hex": "000000",
            "source": "https://www.notion.so/"
        },
        {
            "title": "Notist",
            "hex": "333333",
            "source": "https://noti.st/"
        },
        {
            "title": "NPM",
            "hex": "CB3837",
            "source": "https://github.com/npm/logos"
        },
        {
            "title": "Nucleo",
            "hex": "766DCC",
            "source": "https://nucleoapp.com/wp-content/themes/nucleo-webapp-12/img/logo.svg"
        },
        {
            "title": "NuGet",
            "hex": "004880",
            "source": "https://github.com/NuGet/Media"
        },
        {
            "title": "Nutanix",
            "hex": "024DA1",
            "source": "https://www.nutanix.com/content/dam/nutanix/en/cmn/documents/nutanix-brandbook.pdf"
        },
        {
            "title": "Nuxt.js",
            "hex": "00C58E",
            "source": "https://nuxtjs.org/"
        },
        {
            "title": "NVIDIA",
            "hex": "76B900",
            "source": "https://www.nvidia.com/etc/designs/nvidiaGDC/clientlibs_base/images/NVIDIA-Logo.svg"
        },
        {
            "title": "OBS Studio",
            "hex": "302E31",
            "source": "https://upload.wikimedia.org/wikipedia/commons/7/78/OBS.svg"
        },
        {
            "title": "OCaml",
            "hex": "EC6813",
            "source": "http://ocaml.org/img/OCaml_Sticker.svg"
        },
        {
            "title": "Octave",
            "hex": "0790C0",
            "source": "https://www.gnu.org/software/octave/"
        },
        {
            "title": "Octopus Deploy",
            "hex": "2F93E0",
            "source": "https://octopus.com/company/brand"
        },
        {
            "title": "Oculus",
            "hex": "1C1E20",
            "source": "https://www.oculus.com/en-us/press-kit"
        },
        {
            "title": "Odnoklassniki",
            "hex": "F4731C",
            "source": "http://v.ok.ru/logo.html"
        },
        {
            "title": "Open Access",
            "hex": "F68212",
            "source": "https://commons.wikimedia.org/wiki/File:Open_Access_logo_PLoS_white.svg"
        },
        {
            "title": "OpenAPI Initiative",
            "hex": "6BA539",
            "source": "https://www.openapis.org/faq/style-guide"
        },
        {
            "title": "Open Collective",
            "hex": "7FADF2",
            "source": "https://docs.opencollective.com/help/about#media-logo"
        },
        {
            "title": "OpenID",
            "hex": "F78C40",
            "source": "https://openid.net/add-openid/logos/"
        },
        {
            "title": "OpenStreetMap",
            "hex": "7EBC6F",
            "source": "https://www.openstreetmap.org"
        },
        {
            "title": "openSUSE",
            "hex": "73BA25",
            "source": "https://en.opensuse.org/Portal:Artwork"
        },
        {
            "title": "OpenVPN",
            "hex": "EA7E20",
            "source": "https://openvpn.net/wp-content/themes/openvpn/assets/images/logo.svg"
        },
        {
            "title": "Opera",
            "hex": "FF1B2D",
            "source": "https://github.com/operasoftware/logo"
        },
        {
            "title": "Opsgenie",
            "hex": "172B4D",
            "source": "https://www.atlassian.com/company/news/press-kit"
        },
        {
            "title": "Oracle",
            "hex": "F80000",
            "source": "https://www.oracle.com/webfolder/s/brand/identity/index.html"
        },
        {
            "title": "ORCID",
            "hex": "A6CE39",
            "source": "https://orcid.org/trademark-and-id-display-guidelines"
        },
        {
            "title": "Origin",
            "hex": "F56C2D",
            "source": "https://www.origin.com/gbr/en-us/store"
        },
        {
            "title": "Open Source Initiative",
            "hex": "3DA639",
            "source": "https://opensource.org/logo-usage-guidelines"
        },
        {
            "title": "OSMC",
            "hex": "17394A",
            "source": "https://github.com/osmc/osmc/tree/master/assets"
        },
        {
            "title": "Overcast",
            "hex": "FC7E0F",
            "source": "https://overcast.fm"
        },
        {
            "title": "Overleaf",
            "hex": "47A141",
            "source": "https://www.overleaf.com/for/press/media-resources"
        },
        {
            "title": "OVH",
            "hex": "123F6D",
            "source": "https://www.ovh.com/fr/news/logo-ovh.xml"
        },
        {
            "title": "Pagekit",
            "hex": "212121",
            "source": "https://pagekit.com/logo-guide"
        },
        {
            "title": "Palantir",
            "hex": "101113",
            "source": "https://github.com/palantir/conjure/blob/master/docs/media/palantir-logo.svg"
        },
        {
            "title": "Palo Alto Software",
            "hex": "83DA77",
            "source": "https://press.paloalto.com/logos"
        },
        {
            "title": "Pandora",
            "hex": "005483",
            "source": "http://blog.pandora.com/us/the-color-of-music-unveiling-a-new-pandora-look-that-reflects-your-music-experience/"
        },
        {
            "title": "Pantheon",
            "hex": "EFD01B",
            "source": "https://projects.invisionapp.com/boards/8UOJQWW2J3G5#/1145336"
        },
        {
            "title": "Parse.ly",
            "hex": "5BA745",
            "source": "https://www.parse.ly/"
        },
        {
            "title": "Pastebin",
            "hex": "02456C",
            "source": "https://pastebin.com/"
        },
        {
            "title": "Patreon",
            "hex": "F96854",
            "source": "https://www.patreon.com/brand/downloads"
        },
        {
            "title": "PayPal",
            "hex": "00457C",
            "source": "https://www.paypal-marketing.com/html/partner/na/portal-v2/pdf/PP_Masterbrandguidelines_v21_mm.pdf"
        },
        {
            "title": "PeerTube",
            "hex": "F1680D",
            "source": "https://github.com/Chocobozzz/PeerTube/tree/develop/client/src/assets/images"
        },
        {
            "title": "Periscope",
            "hex": "40A4C4",
            "source": "https://www.periscope.tv/press"
        },
        {
            "title": "PHP",
            "hex": "777BB4",
            "source": "http://php.net/download-logos.php"
        },
        {
            "title": "Picarto.TV",
            "hex": "1DA456",
            "source": "https://picarto.tv/site/press"
        },
        {
            "title": "Pinboard",
            "hex": "0000FF",
            "source": "https://commons.wikimedia.org/wiki/File:Feedbin-Icon-share-pinboard.svg"
        },
        {
            "title": "Pingdom",
            "hex": "FFF000",
            "source": "https://tools.pingdom.com"
        },
        {
            "title": "Pingup",
            "hex": "00B1AB",
            "source": "http://pingup.com/resources"
        },
        {
            "title": "Pinterest",
            "hex": "BD081C",
            "source": "https://business.pinterest.com/en/brand-guidelines"
        },
        {
            "title": "Pivotal Tracker",
            "hex": "517A9E",
            "source": "https://www.pivotaltracker.com/branding-guidelines"
        },
        {
            "title": "Pi-hole",
            "hex": "F60D1A",
            "source": "https://github.com/pi-hole/web/"
        },
        {
            "title": "PJSIP",
            "hex": "F86001",
            "source": "https://www.pjsip.org/favicon.ico"
        },
        {
            "title": "PlanGrid",
            "hex": "0085DE",
            "source": "https://plangrid.com/en/"
        },
        {
            "title": "Player.me",
            "hex": "C0379A",
            "source": "https://player.me/p/about-us"
        },
        {
            "title": "Player FM",
            "hex": "C8122A",
            "source": "https://player.fm/"
        },
        {
            "title": "PlayStation",
            "hex": "003791",
            "source": "http://uk.playstation.com/media/DPBjbK0o/CECH-4202_4203%20PS3_QSG_GB_Eastern_3_web_vf1.pdf"
        },
        {
            "title": "PlayStation 3",
            "hex": "003791",
            "source": "https://commons.wikimedia.org/wiki/File:PlayStation_3_Logo_neu.svg#/media/File:PS3.svg"
        },
        {
            "title": "PlayStation 4",
            "hex": "003791",
            "source": "https://commons.wikimedia.org/wiki/File:PlayStation_4_logo_and_wordmark.svg"
        },
        {
            "title": "Plesk",
            "hex": "52BBE6",
            "source": "https://www.plesk.com/brand/"
        },
        {
            "title": "Plex",
            "hex": "E5A00D",
            "source": "http://brand.plex.tv/d/qxmJ3odkK0fj/plex-style-guide"
        },
        {
            "title": "Pluralsight",
            "hex": "F15B2A",
            "source": "https://www.pluralsight.com/newsroom/brand-assets"
        },
        {
            "title": "Plurk",
            "hex": "FF574D",
            "source": "https://www.plurk.com/brandInfo"
        },
        {
            "title": "Pocket",
            "hex": "EF3F56",
            "source": "https://getpocket.com/blog/press/"
        },
        {
            "title": "Pocket Casts",
            "hex": "F43E37",
            "source": "https://blog.pocketcasts.com/press/"
        },
        {
            "title": "PostgreSQL",
            "hex": "336791",
            "source": "https://wiki.postgresql.org/wiki/Logo"
        },
        {
            "title": "Postman",
            "hex": "FF6C37",
            "source": "https://www.getpostman.com/resources/media-assets/"
        },
        {
            "title": "Postwoman",
            "hex": "50FA7B",
            "source": "https://github.com/liyasthomas/postwoman"
        },
        {
            "title": "PowerShell",
            "hex": "5391FE",
            "source": "https://github.com/PowerShell/PowerShell"
        },
        {
            "title": "PrestaShop",
            "hex": "DF0067",
            "source": "https://www.prestashop.com/en/media-kit"
        },
        {
            "title": "Prettier",
            "hex": "F7B93E",
            "source": "https://github.com/prettier/prettier-logo/tree/master/images"
        },
        {
            "title": "Prismic",
            "hex": "484A7A",
            "source": "https://prismic.io/"
        },
        {
            "title": "Probot",
            "hex": "00B0D8",
            "source": "https://github.com/probot/probot"
        },
        {
            "title": "ProcessWire",
            "hex": "EF145F",
            "source": "https://github.com/processwire"
        },
        {
            "title": "Product Hunt",
            "hex": "DA552F",
            "source": "https://www.producthunt.com/branding"
        },
        {
            "title": "Prometheus",
            "hex": "E6522C",
            "source": "https://prometheus.io/"
        },
        {
            "title": "Proto.io",
            "hex": "34A7C1",
            "source": "https://proto.io/en/presskit"
        },
        {
            "title": "ProtonMail",
            "hex": "8B89CC",
            "source": "https://protonmail.com/media-kit"
        },
        {
            "title": "Proxmox",
            "hex": "E57000",
            "source": "https://www.proxmox.com/en/news/media-kit"
        },
        {
            "title": "Publons",
            "hex": "336699",
            "source": "https://publons.com/about/logos"
        },
        {
            "title": "PureScript",
            "hex": "14161A",
            "source": "https://github.com/purescript/logo"
        },
        {
            "title": "PyPI",
            "hex": "3775A9",
            "source": "https://pypi.org/"
        },
        {
            "title": "Python",
            "hex": "3776AB",
            "source": "https://www.python.org/community/logos/"
        },
        {
            "title": "PyTorch",
            "hex": "EE4C2C",
            "source": "https://github.com/pytorch/pytorch/tree/master/docs/source/_static/img"
        },
        {
            "title": "PyUp",
            "hex": "9F55FF",
            "source": "https://pyup.io/"
        },
        {
            "title": "QEMU",
            "hex": "FF6600",
            "source": "https://wiki.qemu.org/Logo"
        },
        {
            "title": "Qgis",
            "hex": "589632",
            "source": "https://www.qgis.org/en/site/getinvolved/styleguide.html"
        },
        {
            "title": "Qiita",
            "hex": "55C500",
            "source": "https://www.qiita.com"
        },
        {
            "title": "Qualcomm",
            "hex": "3253DC",
            "source": "https://www.qualcomm.com"
        },
        {
            "title": "Quantopian",
            "hex": "C50000",
            "source": "https://www.quantopian.com"
        },
        {
            "title": "Quantcast",
            "hex": "1E262C",
            "source": "http://branding.quantcast.com/logouse/"
        },
        {
            "title": "Quarkus",
            "hex": "4695EB",
            "source": "https://design.jboss.org/quarkus/"
        },
        {
            "title": "QuickTime",
            "hex": "1C69F0",
            "source": "https://support.apple.com/quicktime"
        },
        {
            "title": "Quip",
            "hex": "F27557",
            "source": "https://quip.com/"
        },
        {
            "title": "Quora",
            "hex": "B92B27",
            "source": "https://www.quora.com"
        },
        {
            "title": "Qwiklabs",
            "hex": "F5CD0E",
            "source": "https://www.qwiklabs.com"
        },
        {
            "title": "Qzone",
            "hex": "FECE00",
            "source": "https://qzone.qq.com/"
        },
        {
            "title": "R",
            "hex": "276DC3",
            "source": "https://www.r-project.org/logo/"
        },
        {
            "title": "RabbitMQ",
            "hex": "FF6600",
            "source": "https://www.rabbitmq.com/"
        },
        {
            "title": "RadioPublic",
            "hex": "CE262F",
            "source": "https://help.radiopublic.com/hc/en-us/articles/360002546754-RadioPublic-logos"
        },
        {
            "title": "Rails",
            "hex": "CC0000",
            "source": "http://rubyonrails.org/images/rails-logo.svg"
        },
        {
            "title": "Raspberry Pi",
            "hex": "C51A4A",
            "source": "https://www.raspberrypi.org/trademark-rules"
        },
        {
            "title": "React",
            "hex": "61DAFB",
            "source": "https://facebook.github.io/react/"
        },
        {
            "title": "ReactOS",
            "hex": "0088CC",
            "source": "https://github.com/reactos/press-media"
        },
        {
            "title": "React Router",
            "hex": "CA4245",
            "source": "https://reacttraining.com/react-router/"
        },
        {
            "title": "Read the Docs",
            "hex": "8CA1AF",
            "source": "https://github.com/rtfd/readthedocs.org/blob/master/media/readthedocsbranding.ai"
        },
        {
            "title": "Realm",
            "hex": "39477F",
            "source": "https://realm.io/press"
        },
        {
            "title": "Reason",
            "hex": "DD4B39",
            "source": "https://reasonml.github.io/img/reason.svg"
        },
        {
            "title": "Reason Studios",
            "hex": "FFFFFF",
            "source": "https://www.reasonstudios.com/press"
        },
        {
            "title": "Redbubble",
            "hex": "E41321",
            "source": "https://www.redbubble.com/explore/client/4196122a442ab3f429ec802f71717465.svg"
        },
        {
            "title": "Reddit",
            "hex": "FF4500",
            "source": "https://worldvectorlogo.com/logo/reddit-2"
        },
        {
            "title": "Red Hat",
            "hex": "EE0000",
            "source": "https://www.redhat.com/en/about/brand/new-brand/details"
        },
        {
            "title": "Redis",
            "hex": "D82C20",
            "source": "https://redis.io/images/redis-logo.svg"
        },
        {
            "title": "Redux",
            "hex": "764ABC",
            "source": "https://github.com/reactjs/redux/tree/master/logo"
        },
        {
            "title": "Renren",
            "hex": "217DC6",
            "source": "https://seeklogo.com/vector-logo/184137/renren-inc"
        },
        {
            "title": "repl.it",
            "hex": "667881",
            "source": "https://repl.it/"
        },
        {
            "title": "ResearchGate",
            "hex": "00CCBB",
            "source": "https://c5.rgstatic.net/m/428059296771819/images/favicon/favicon.svg"
        },
        {
            "title": "ReverbNation",
            "hex": "E43526",
            "source": "https://www.reverbnation.com"
        },
        {
            "title": "Riot",
            "hex": "368BD6",
            "source": "https://github.com/vector-im/logos/tree/master/riot"
        },
        {
            "title": "Ripple",
            "hex": "0085C0",
            "source": "https://www.ripple.com/media-kit/"
        },
        {
            "title": "Riseup",
            "hex": "5E9EE3",
            "source": "https://riseup.net/en/about-us/images"
        },
        {
            "title": "rollup.js",
            "hex": "EC4A3F",
            "source": "https://rollupjs.org/"
        },
        {
            "title": "Roots",
            "hex": "525DDC",
            "source": "https://roots.io/"
        },
        {
            "title": "Roundcube",
            "hex": "37BEFF",
            "source": "https://roundcube.net/images/roundcube_logo_icon.svg"
        },
        {
            "title": "RSS",
            "hex": "FFA500",
            "source": "https://en.wikipedia.org/wiki/Feed_icon"
        },
        {
            "title": "RStudio",
            "hex": "75AADB",
            "source": "https://www.rstudio.com/about/logos/"
        },
        {
            "title": "Ruby",
            "hex": "CC342D",
            "source": "https://www.ruby-lang.org/en/about/logo/"
        },
        {
            "title": "RubyGems",
            "hex": "E9573F",
            "source": "https://rubygems.org/pages/about"
        },
        {
            "title": "Runkeeper",
            "hex": "2DC9D7",
            "source": "https://runkeeper.com/partnerships"
        },
        {
            "title": "Rust",
            "hex": "000000",
            "source": "https://www.rust-lang.org/"
        },
        {
            "title": "Safari",
            "hex": "000000",
            "source": "https://images.techhive.com/images/article/2014/11/safari-favorites-100530680-large.jpg"
        },
        {
            "title": "Sahibinden",
            "hex": "FFE800",
            "source": "https://www.sahibinden.com/favicon.ico"
        },
        {
            "title": "Salesforce",
            "hex": "00A1E0",
            "source": "https://www.salesforce.com/"
        },
        {
            "title": "SaltStack",
            "hex": "00EACE",
            "source": "https://www.saltstack.com/resources/brand/"
        },
        {
            "title": "Samsung",
            "hex": "1428A0",
            "source": "https://www.samsung.com/us"
        },
        {
            "title": "Samsung Pay",
            "hex": "1428A0",
            "source": "https://pay.samsung.com/developers/resource/brand"
        },
        {
            "title": "SAP",
            "hex": "008FD3",
            "source": "https://support.sap.com/content/dam/support/sap-logo.svg"
        },
        {
            "title": "Sass",
            "hex": "CC6699",
            "source": "http://sass-lang.com/styleguide/brand"
        },
        {
            "title": "Sauce Labs",
            "hex": "E2231A",
            "source": "https://saucelabs.com/"
        },
        {
            "title": "Scala",
            "hex": "DC322F",
            "source": "https://www.scala-lang.org/"
        },
        {
            "title": "Scaleway",
            "hex": "4F0599",
            "source": "https://www.scaleway.com"
        },
        {
            "title": "Scribd",
            "hex": "1A7BBA",
            "source": "https://www.scribd.com"
        },
        {
            "title": "Scrutinizer CI",
            "hex": "8A9296",
            "source": "https://scrutinizer-ci.com"
        },
        {
            "title": "Seagate",
            "hex": "72BE4F",
            "source": "https://www.seagate.com"
        },
        {
            "title": "Sega",
            "hex": "0089CF",
            "source": "https://en.wikipedia.org/wiki/Sega#/media/File:Sega_logo.svg"
        },
        {
            "title": "Sellfy",
            "hex": "21B352",
            "source": "https://sellfy.com/about/"
        },
        {
            "title": "Semaphore CI",
            "hex": "19A974",
            "source": "https://semaphoreci.com/"
        },
        {
            "title": "Sensu",
            "hex": "89C967",
            "source": "https://github.com/sensu/sensu-go/blob/master/dashboard/src/assets/logo/graphic/green.svg"
        },
        {
            "title": "Sentry",
            "hex": "FB4226",
            "source": "https://sentry.io/branding/"
        },
        {
            "title": "Server Fault",
            "hex": "E7282D",
            "source": "http://stackoverflow.com/company/logos"
        },
        {
            "title": "Shazam",
            "hex": "0088FF",
            "source": "https://brandfolder.com/shazam"
        },
        {
            "title": "Shell",
            "hex": "FFD500",
            "source": "https://en.wikipedia.org/wiki/File:Shell_logo.svg"
        },
        {
            "title": "Shopify",
            "hex": "7AB55C",
            "source": "https://press.shopify.com/brand"
        },
        {
            "title": "Showpad",
            "hex": "2D2E83",
            "source": "https://www.showpad.com/"
        },
        {
            "title": "Siemens",
            "hex": "009999",
            "source": "https://siemens.com/"
        },
        {
            "title": "Signal",
            "hex": "2592E9",
            "source": "https://play.google.com/store/apps/details?id=org.thoughtcrime.securesms"
        },
        {
            "title": "Simple Icons",
            "hex": "111111",
            "source": "https://simpleicons.org/"
        },
        {
            "title": "Sina Weibo",
            "hex": "E6162D",
            "source": "https://en.wikipedia.org/wiki/Sina_Weibo"
        },
        {
            "title": "SitePoint",
            "hex": "258AAF",
            "source": "http://www.sitepoint.com"
        },
        {
            "title": "Skillshare",
            "hex": "17C5CB",
            "source": "https://company-89494.frontify.com/d/Tquwc3XMiaBb/skillshare-style-guide"
        },
        {
            "title": "Skyliner",
            "hex": "2FCEA0",
            "source": "https://www.skyliner.io/help"
        },
        {
            "title": "Skype",
            "hex": "00AFF0",
            "source": "http://blogs.skype.com/?attachment_id=56273"
        },
        {
            "title": "Slack",
            "hex": "4A154B",
            "source": "https://slack.com/brand-guidelines"
        },
        {
            "title": "Slashdot",
            "hex": "026664",
            "source": "https://commons.wikimedia.org/wiki/File:Slashdot_wordmark_and_logo.svg"
        },
        {
            "title": "SlickPic",
            "hex": "FF880F",
            "source": "https://www.slickpic.com/"
        },
        {
            "title": "Slides",
            "hex": "E4637C",
            "source": "https://slides.com/about"
        },
        {
            "title": "Smashing Magazine",
            "hex": "E85C33",
            "source": "https://www.smashingmagazine.com/"
        },
        {
            "title": "SmugMug",
            "hex": "6DB944",
            "source": "https://help.smugmug.com/using-smugmug's-logo-HJulJePkEBf"
        },
        {
            "title": "Snapchat",
            "hex": "FFFC00",
            "source": "https://www.snapchat.com/brand-guidelines"
        },
        {
            "title": "Snapcraft",
            "hex": "82BEA0",
            "source": "https://github.com/snapcore/snap-store-badges"
        },
        {
            "title": "Snyk",
            "hex": "4C4A73",
            "source": "https://snyk.io/press-kit"
        },
        {
            "title": "Society6",
            "hex": "000000",
            "source": "https://blog.society6.com/app/themes/society6/dist/images/mark.svg"
        },
        {
            "title": "Socket.io",
            "hex": "010101",
            "source": "https://socket.io"
        },
        {
            "title": "Sogou",
            "hex": "FB6022",
            "source": "https://www.sogou.com/"
        },
        {
            "title": "Solus",
            "hex": "5294E2",
            "source": "https://getsol.us/branding/"
        },
        {
            "title": "SonarCloud",
            "hex": "F3702A",
            "source": "https://sonarcloud.io/about"
        },
        {
            "title": "SonarLint",
            "hex": "CC2026",
            "source": "https://github.com/SonarSource/sonarlint-website/"
        },
        {
            "title": "SonarQube",
            "hex": "4E9BCD",
            "source": "https://www.sonarqube.org/logos/"
        },
        {
            "title": "SonarSource",
            "hex": "CB3032",
            "source": "https://www.sonarsource.com/"
        },
        {
            "title": "Songkick",
            "hex": "F80046",
            "source": "http://blog.songkick.com/media-assets"
        },
        {
            "title": "SonicWall",
            "hex": "FF6600",
            "source": "https://brandfolder.com/sonicwall/sonicwall-external"
        },
        {
            "title": "Sonos",
            "hex": "000000",
            "source": "https://www.sonos.com/en-gb/home"
        },
        {
            "title": "SoundCloud",
            "hex": "FF3300",
            "source": "https://soundcloud.com/press"
        },
        {
            "title": "Source Engine",
            "hex": "F79A10",
            "source": "https://developer.valvesoftware.com/favicon.ico"
        },

        {
            "title": "SourceForge",
            "hex": "535353",
            "source": "https://sourceforge.net/"
        },
        {
            "title": "Sourcegraph",
            "hex": "00B4F2",
            "source": "https://github.com/sourcegraph/about"
        },
        {
            "title": "Spacemacs",
            "hex": "9266CC",
            "source": "http://spacemacs.org/"
        },
        {
            "title": "SpaceX",
            "hex": "005288",
            "source": "https://www.spacex.com/sites/all/themes/spacex2012/images/logo.svg"
        },
        {
            "title": "SparkFun",
            "hex": "E53525",
            "source": "https://www.sparkfun.com/brand_assets"
        },
        {
            "title": "SparkPost",
            "hex": "FA6423",
            "source": "https://www.sparkpost.com/"
        },
        {
            "title": "SPDX",
            "hex": "4398CC",
            "source": "https://spdx.org/Resources"
        },
        {
            "title": "Spectrum",
            "hex": "7B16FF",
            "source": "https://spectrum.chat"
        },
        {
            "title": "Speaker Deck",
            "hex": "339966",
            "source": "https://speakerdeck.com/"
        },
        {
            "title": "Spotify",
            "hex": "1ED760",
            "source": "https://developer.spotify.com/design"
        },
        {
            "title": "Spotlight",
            "hex": "352A71",
            "source": "https://www.spotlight.com/"
        },
        {
            "title": "Spreaker",
            "hex": "F5C300",
            "source": "http://www.spreaker.com/press"
        },
        {
            "title": "Spring",
            "hex": "6DB33F",
            "source": "https://spring.io/trademarks"
        },
        {
            "title": "Sprint",
            "hex": "FFCE0A",
            "source": "https://www.sprint.com/"
        },
        {
            "title": "Square",
            "hex": "3E4348",
            "source": "https://squareup.com/"
        },
        {
            "title": "Squarespace",
            "hex": "000000",
            "source": "http://squarespace.com/brand-guidelines"
        },
        {
            "title": "Stackbit",
            "hex": "3EB0FD",
            "source": "https://www.stackbit.com/"
        },
        {
            "title": "Stack Exchange",
            "hex": "1E5397",
            "source": "http://stackoverflow.com/company/logos"
        },
        {
            "title": "Stack Overflow",
            "hex": "FE7A16",
            "source": "http://stackoverflow.com"
        },
        {
            "title": "StackShare",
            "hex": "0690FA",
            "source": "https://stackshare.io/branding"
        },
        {
            "title": "Stadia",
            "hex": "CD2640",
            "source": "https://stadia.dev"
        },
        {
            "title": "Statamic",
            "hex": "1F3641",
            "source": "http://statamic.com/press"
        },
        {
            "title": "Statuspage",
            "hex": "172B4D",
            "source": "https://www.atlassian.com/company/news/press-kit"
        },
        {
            "title": "Staticman",
            "hex": "000000",
            "source": "https://staticman.net/"
        },
        {
            "title": "Steam",
            "hex": "000000",
            "source": "https://partner.steamgames.com/public/marketing/Steam_Guidelines_02102016.pdf"
        },
        {
            "title": "Steamworks",
            "hex": "1E1E1E",
            "source": "https://partner.steamgames.com/"
        },
        {
            "title": "Steem",
            "hex": "4BA2F2",
            "source": "https://steem.io/"
        },
        {
            "title": "Steemit",
            "hex": "06D6A9",
            "source": "https://steemit.com/"
        },
        {
            "title": "Steinberg",
            "hex": "C90827",
            "source": "https://www.steinberg.net/en/company/press.html"
        },
        {
            "title": "Stitcher",
            "hex": "000000",
            "source": "https://www.stitcher.com/"
        },
        {
            "title": "Storify",
            "hex": "3A98D9",
            "source": "https://storify.com"
        },
        {
            "title": "Storybook",
            "hex": "FF4785",
            "source": "https://github.com/storybookjs/brand"
        },
        {
            "title": "Strapi",
            "hex": "2E7EEA",
            "source": "https://strapi.io/"
        },
        {
            "title": "Strava",
            "hex": "FC4C02",
            "source": "https://itunes.apple.com/us/app/strava-running-and-cycling-gps/id426826309"
        },
        {
            "title": "Stripe",
            "hex": "008CDD",
            "source": "https://stripe.com/about/resources"
        },
        {
            "title": "strongSwan",
            "hex": "E00033",
            "source": "https://www.strongswan.org/images/"
        },
        {
            "title": "StubHub",
            "hex": "003168",
            "source": "http://www.stubhub.com"
        },
        {
            "title": "styled-components",
            "hex": "DB7093",
            "source": "https://www.styled-components.com/"
        },
        {
            "title": "StyleShare",
            "hex": "212121",
            "source": "https://www.stylesha.re/"
        },
        {
            "title": "Stylus",
            "hex": "333333",
            "source": "http://stylus-lang.com/img/stylus-logo.svg"
        },
        {
            "title": "Sublime Text",
            "hex": "FF9800",
            "source": "https://www.sublimetext.com/images/logo.svg"
        },
        {
            "title": "Subversion",
            "hex": "809CC9",
            "source": "http://subversion.apache.org/logo"
        },
        {
            "title": "Super User",
            "hex": "2EACE3",
            "source": "http://stackoverflow.com/company/logos"
        },
        {
            "title": "Svelte",
            "hex": "FF3E00",
            "source": "https://github.com/sveltejs/svelte/tree/master/site/static"
        },
        {
            "title": "SVG",
            "hex": "FFB13B",
            "source": "https://www.w3.org/2009/08/svg-logos.html"
        },
        {
            "title": "SVGO",
            "hex": "14B9FF",
            "source": "https://github.com/svg/svgo"
        },
        {
            "title": "Swagger",
            "hex": "85EA2D",
            "source": "https://swagger.io/swagger/media/assets/images/swagger_logo.svg"
        },
        {
            "title": "Swarm",
            "hex": "FFA633",
            "source": "https://foursquare.com/about/logos"
        },
        {
            "title": "Swift",
            "hex": "FA7343",
            "source": "https://developer.apple.com/develop/"
        },
        {
            "title": "Symantec",
            "hex": "FDB511",
            "source": "https://commons.wikimedia.org/wiki/File:Symantec_logo10.svg"
        },
        {
            "title": "Symfony",
            "hex": "000000",
            "source": "https://symfony.com/logo"
        },
        {
            "title": "Synology",
            "hex": "B6B5B6",
            "source": "https://www.synology.com/en-global/company/branding"
        },
        {
            "title": "Tableau",
            "hex": "E97627",
            "source": "https://www.tableau.com/about/media-download-center"
        },
        {
            "title": "Tails",
            "hex": "56347C",
            "source": "https://tails.boum.org/contribute/how/promote/material/logo/"
        },
        {
            "title": "Tailwind CSS",
            "hex": "38B2AC",
            "source": "https://tailwindcss.com/"
        },
        {
            "title": "Tapas",
            "hex": "FFCE00",
            "source": "https://tapas.io/site/about#media"
        },
        {
            "title": "TeamViewer",
            "hex": "0E8EE9",
            "source": "https://www.teamviewer.com/resources/images/logos/teamviewer-logo-big.svg"
        },
        {
            "title": "TED",
            "hex": "E62B1E",
            "source": "https://www.ted.com/participate/organize-a-local-tedx-event/tedx-organizer-guide/branding-promotions/logo-and-design/your-tedx-logo"
        },
        {
            "title": "Teespring",
            "hex": "39ACE6",
            "source": "https://teespring.com"
        },
        {
            "title": "Telegram",
            "hex": "2CA5E0",
            "source": "https://commons.wikimedia.org/wiki/File:Telegram_alternative_logo.svg"
        },
        {
            "title": "Tencent QQ",
            "hex": "EB1923",
            "source": "https://en.wikipedia.org/wiki/File:Tencent_QQ.svg#/media/File:Tencent_QQ.svg"
        },
        {
            "title": "Tencent Weibo",
            "hex": "20B8E5",
            "source": "http://t.qq.com/"
        },
        {
            "title": "TensorFlow",
            "hex": "FF6F00",
            "source": "https://www.tensorflow.org/extras/tensorflow_brand_guidelines.pdf"
        },
        {
            "title": "Teradata",
            "hex": "F37440",
            "source": "https://github.com/Teradata/teradata.github.io/"
        },
        {
            "title": "Tesla",
            "hex": "CC0000",
            "source": "http://www.teslamotors.com/en_GB/about"
        },
        {
            "title": "Terraform",
            "hex": "623CE4",
            "source": "https://www.hashicorp.com/brand#terraform"
        },
        {
            "title": "The Mighty",
            "hex": "D0072A",
            "source": "https://themighty.com/"
        },
        {
            "title": "The Movie Database",
            "hex": "01D277",
            "source": "https://www.themoviedb.org/about/logos-attribution"
        },
        {
            "title": "Tidal",
            "hex": "000000",
            "source": "https://tidal.com"
        },
        {
            "title": "Tik Tok",
            "hex": "000000",
            "source": "https://tiktok.com"
        },
        {
            "title": "Timescale",
            "hex": "FDB515",
            "source": "https://www.timescale.com/"
        },
        {
            "title": "Tinder",
            "hex": "FF6B6B",
            "source": "http://www.gotinder.com/press"
        },
        {
            "title": "T-Mobile",
            "hex": "E20074",
            "source": "https://www.t-mobile.com/news/media-library?fulltext=logo"
        },
        {
            "title": "Todoist",
            "hex": "E44332",
            "source": "https://doist.com/press/"
        },
        {
            "title": "Toggl",
            "hex": "E01B22",
            "source": "https://toggl.com/media-toolkit"
        },
        {
            "title": "Topcoder",
            "hex": "29A8E0",
            "source": "http://topcoder.com/"
        },
        {
            "title": "Toptal",
            "hex": "3863A0",
            "source": "https://www.toptal.com/branding"
        },
        {
            "title": "Tor",
            "hex": "7E4798",
            "source": "https://github.com/TheTorProject/tor-media/tree/master/Onion%20Icon"
        },
        {
            "title": "Toshiba",
            "hex": "FF0000",
            "source": "https://commons.wikimedia.org/wiki/File:Toshiba_logo.svg"
        },
        {
            "title": "TrainerRoad",
            "hex": "E12726",
            "source": "https://www.trainerroad.com/"
        },
        {
            "title": "Trakt",
            "hex": "ED1C24",
            "source": "https://trakt.tv"
        },
        {
            "title": "Travis CI",
            "hex": "3EAAAF",
            "source": "https://travis-ci.com/logo"
        },
        {
            "title": "Treehouse",
            "hex": "5FCF80",
            "source": "https://teamtreehouse.com/about"
        },
        {
            "title": "Trello",
            "hex": "0079BF",
            "source": "https://trello.com/about/branding"
        },
        {
            "title": "Trend Micro",
            "hex": "D71921",
            "source": "https://www.trendmicro.com/"
        },
        {
            "title": "TripAdvisor",
            "hex": "00AF87",
            "source": "https://tripadvisor.mediaroom.com/download/TripAdvisor_Logo_Guidelines_5_15_17.pdf"
        },
        {
            "title": "Trulia",
            "hex": "53B50A",
            "source": "http://www.trulia.com"
        },
        {
            "title": "Trustpilot",
            "hex": "00B67A",
            "source": "https://support.trustpilot.com/hc/en-us/articles/206289947-Trustpilot-Brand-Assets-Style-Guide"
        },
        {
            "title": "Tumblr",
            "hex": "36465D",
            "source": "https://www.tumblr.com/logo"
        },
        {
            "title": "Turkish Airlines",
            "hex": "C70A0C",
            "source": "https://www.turkishairlines.com/tr-int/basin-odasi/logo-arsivi/index.html"
        },
        {
            "title": "Twilio",
            "hex": "F22F46",
            "source": "https://www.twilio.com/company/brand"
        },
        {
            "title": "Twitch",
            "hex": "6441A4",
            "source": "http://www.twitch.tv/p/brand-assets"
        },
        {
            "title": "Twitter",
            "hex": "1DA1F2",
            "source": "https://brand.twitter.com"
        },
        {
            "title": "Twoo",
            "hex": "FF7102",
            "source": "http://www.twoo.com/about/press"
        },
        {
            "title": "TypeScript",
            "hex": "007ACC",
            "source": "https://github.com/remojansen/logo.ts"
        },
        {
            "title": "TYPO3",
            "hex": "FF8700",
            "source": "https://typo3.com/fileadmin/assets/typo3logos/typo3_bullet_01.svg"
        },
        {
            "title": "Uber",
            "hex": "000000",
            "source": "https://www.uber.com/media/"
        },
        {
            "title": "Uber Eats",
            "hex": "5FB709",
            "source": "https://about.ubereats.com/en/logo/"
        },
        {
            "title": "Ubisoft",
            "hex": "000000",
            "source": "https://www.ubisoft.com/en-US/company/overview.aspx"
        },
        {
            "title": "uBlock Origin",
            "hex": "800000",
            "source": "https://github.com/gorhill/uBlock/blob/master/src/img/ublock.svg"
        },
        {
            "title": "Ubuntu",
            "hex": "E95420",
            "source": "https://design.ubuntu.com/brand/ubuntu-logo/"
        },
        {
            "title": "Udacity",
            "hex": "01B3E3",
            "source": "https://www.udacity.com"
        },
        {
            "title": "Udemy",
            "hex": "EC5252",
            "source": "https://about.udemy.com/newbrand/"
        },
        {
            "title": "UIkit",
            "hex": "2396F3",
            "source": "https://getuikit.com"
        },
        {
            "title": "Umbraco",
            "hex": "00BEC1",
            "source": "https://umbraco.com/"
        },
        {
            "title": "Unity",
            "hex": "000000",
            "source": "https://unity.com/"
        },
        {
            "title": "Unreal Engine",
            "hex": "313131",
            "source": "https://www.unrealengine.com/en-US/branding"
        },
        {
            "title": "Unsplash",
            "hex": "000000",
            "source": "https://unsplash.com/"
        },
        {
            "title": "Untappd",
            "hex": "FFC000",
            "source": "https://untappd.com/"
        },
        {
            "title": "Upwork",
            "hex": "6FDA44",
            "source": "https://www.upwork.com/press/"
        },
        {
            "title": "V",
            "hex": "5D87BF",
            "source": "https://github.com/vlang/v-logo"
        },
        {
            "title": "V8",
            "hex": "4B8BF5",
            "source": "https://v8.dev/logo"
        },
        {
            "title": "Vagrant",
            "hex": "1563FF",
            "source": "https://www.hashicorp.com/brand#vagrant"
        },
        {
            "title": "Valve",
            "hex": "F74843",
            "source": "https://www.valvesoftware.com/"
        },
        {
            "title": "Veeam",
            "hex": "00B336",
            "source": "https://www.veeam.com/newsroom/veeam-graphics.html"
        },
        {
            "title": "Venmo",
            "hex": "3D95CE",
            "source": "https://venmo.com/about/brand/"
        },
        {
            "title": "Verizon",
            "hex": "CD040B",
            "source": "https://www.verizondigitalmedia.com/about/logo-usage/"
        },
        {
            "title": "Viadeo",
            "hex": "F88D2D",
            "source": "http://corporate.viadeo.com/en/media/resources"
        },
        {
            "title": "Viber",
            "hex": "665CAC",
            "source": "https://www.viber.com/brand-center/"
        },
        {
            "title": "Vim",
            "hex": "019733",
            "source": "https://commons.wikimedia.org/wiki/File:Vimlogo.svg"
        },
        {
            "title": "Vimeo",
            "hex": "1AB7EA",
            "source": "https://vimeo.com/about/brand_guidelines"
        },
        {
            "title": "Vine",
            "hex": "11B48A",
            "source": "https://vine.co/logo"
        },
        {
            "title": "Virb",
            "hex": "0093DA",
            "source": "http://virb.com/about"
        },
        {
            "title": "Visa",
            "hex": "142787",
            "source": "https://commons.wikimedia.org/wiki/File:Visa_2014_logo_detail.svg"
        },
        {
            "title": "Visual Studio",
            "hex": "5C2D91",
            "source": "https://visualstudio.microsoft.com/"
        },
        {
            "title": "Visual Studio Code",
            "hex": "007ACC",
            "source": "https://commons.wikimedia.org/wiki/File:Visual_Studio_Code_1.35_icon.svg"
        },
        {
            "title": "VK",
            "hex": "4680C2",
            "source": "https://vk.com/brand"
        },
        {
            "title": "VLC media player",
            "hex": "FF8800",
            "source": "http://git.videolan.org/?p=vlc.git;a=tree;f=extras/package/macosx/asset_sources"
        },
        {
            "title": "VSCO",
            "hex": "000000",
            "source": "https://vsco.co/about/press/vsco-releases-redesigned-mobile-app"
        },
        {
            "title": "Vue.js",
            "hex": "4FC08D",
            "source": "https://github.com/vuejs/art"
        },
        {
            "title": "W3C",
            "hex": "005A9C",
            "source": "https://www.w3.org/Consortium/Legal/logo-usage-20000308"
        },
        {
            "title": "Wattpad",
            "hex": "F68D12",
            "source": "https://www.wattpad.com/press/#assets"
        },
        {
            "title": "Weasyl",
            "hex": "990000",
            "source": "https://www.weasyl.com/"
        },
        {
            "title": "Webpack",
            "hex": "8DD6F9",
            "source": "https://webpack.js.org/branding/"
        },
        {
            "title": "webcomponents.org",
            "hex": "29ABE2",
            "source": "https://www.webcomponents.org/"
        },
        {
            "title": "Webmin",
            "hex": "7DA0D0",
            "source": "https://github.com/webmin/webmin"
        },
        {
            "title": "WebStorm",
            "hex": "000000",
            "source": "https://www.jetbrains.com/company/brand/logos/"
        },
        {
            "title": "WeChat",
            "hex": "7BB32E",
            "source": "https://worldvectorlogo.com/logo/wechat-3"
        },
        {
            "title": "WhatsApp",
            "hex": "25D366",
            "source": "https://www.whatsappbrand.com"
        },
        {
            "title": "When I Work",
            "hex": "51A33D",
            "source": "https://wheniwork.com/"
        },
        {
            "title": "Wii",
            "hex": "8B8B8B",
            "source": "https://de.wikipedia.org/wiki/Datei:WiiU.svg"
        },
        {
            "title": "Wii U",
            "hex": "8B8B8B",
            "source": "https://de.wikipedia.org/wiki/Datei:WiiU.svg"
        },
        {
            "title": "Wikipedia",
            "hex": "000000",
            "source": "https://en.wikipedia.org/wiki/Logo_of_Wikipedia"
        },
        {
            "title": "Windows",
            "hex": "0078D6",
            "source": "https://commons.wikimedia.org/wiki/File:Windows_10_Logo.svg"
        },
        {
            "title": "Wire",
            "hex": "000000",
            "source": "http://brand.wire.com"
        },
        {
            "title": "WireGuard",
            "hex": "88171A",
            "source": "https://www.wireguard.com/img/wireguard.svg"
        },
        {
            "title": "Wish",
            "hex": "2FB7EC",
            "source": "https://wish.com/"
        },
        {
            "title": "Wix",
            "hex": "FAAD4D",
            "source": "http://www.wix.com/about/design-assets"
        },
        {
            "title": "Wolfram",
            "hex": "DD1100",
            "source": "http://company.wolfram.com/press-center/wolfram-corporate/"
        },
        {
            "title": "Wolfram Language",
            "hex": "DD1100",
            "source": "http://company.wolfram.com/press-center/language/"
        },
        {
            "title": "Wolfram Mathematica",
            "hex": "DD1100",
            "source": "http://company.wolfram.com/press-center/mathematica/"
        },
        {
            "title": "WordPress",
            "hex": "21759B",
            "source": "https://wordpress.org/about/logos"
        },
        {
            "title": "Workplace",
            "hex": "20252D",
            "source": "https://en.facebookbrand.com/"
        },
        {
            "title": "WP Engine",
            "hex": "40BAC8",
            "source": "https://wpengine.com/"
        },
        {
            "title": "write.as",
            "hex": "5BC4EE",
            "source": "https://write.as/brand"
        },
        {
            "title": "Xbox",
            "hex": "107C10",
            "source": "http://mspartner-public.sharepoint.com/XBOX%20Games/Xbox%20logo's%20+%20Guidelines/Xbox%20Live/Xbox_Live_Guidelines_10-4-13.pdf"
        },
        {
            "title": "Xcode",
            "hex": "1575F9",
            "source": "https://developer.apple.com/develop/"
        },
        {
            "title": "XDA Developers",
            "hex": "F59812",
            "source": "https://www.xda-developers.com/"
        },
        {
            "title": "X.Org",
            "hex": "F28834",
            "source": "https://upload.wikimedia.org/wikipedia/commons/9/90/X.Org_Logo.svg"
        },
        {
            "title": "Xero",
            "hex": "13B5EA",
            "source": "https://www.xero.com/uk/about/media/downloads"
        },
        {
            "title": "XFCE",
            "hex": "2284F2",
            "source": "https://www.xfce.org/download#artwork"
        },
        {
            "title": "Xiaomi",
            "hex": "FA6709",
            "source": "https://www.mi.com/global"
        },
        {
            "title": "Xing",
            "hex": "006567",
            "source": "https://dev.xing.com/logo_rules"
        },
        {
            "title": "XMPP",
            "hex": "002B5C",
            "source": "https://xmpp.org/"
        },
        {
            "title": "X-Pack",
            "hex": "005571",
            "source": "https://www.elastic.co/brand"
        },
        {
            "title": "XRP",
            "hex": "25A768",
            "source": "https://xrpl.org/"
        },
        {
            "title": "XSplit",
            "hex": "0095DE",
            "source": "https://www.xsplit.com/presskit"
        },
        {
            "title": "Y Combinator",
            "hex": "F0652F",
            "source": "https://www.ycombinator.com/press/"
        },
        {
            "title": "Yahoo!",
            "hex": "6001D2",
            "source": "https://yahoo.com/"
        },
        {
            "title": "Yamaha Corporation",
            "hex": "4B1E78",
            "source": "https://www.yamaha.com/en/"
        },
        {
            "title": "Yamaha Motor Corporation",
            "hex": "E60012",
            "source": "https://en.wikipedia.org/wiki/Yamaha_Motor_Company"
        },
        {
            "title": "Yammer",
            "hex": "0072C6",
            "source": "https://developer.yammer.com/docs/branding-guide"
        },
        {
            "title": "Yandex",
            "hex": "FF0000",
            "source": "https://yandex.com/company/general_info/logotype_rules"
        },
        {
            "title": "Yarn",
            "hex": "2C8EBB",
            "source": "https://github.com/yarnpkg/assets"
        },
        {
            "title": "Yelp",
            "hex": "D32323",
            "source": "http://www.yelp.com/brand"
        },
        {
            "title": "YouTube",
            "hex": "FF0000",
            "source": "https://www.youtube.com/yt/about/brand-resources/#logos-icons-colors"
        },
        {
            "title": "Zalando",
            "hex": "FF6900",
            "source": "https://www.zalando.co.uk/"
        },
        {
            "title": "Zapier",
            "hex": "FF4A00",
            "source": "https://zapier.com/about/brand"
        },
        {
            "title": "Zeit",
            "hex": "000000",
            "source": "https://zeit.co/design/brand"
        },
        {
            "title": "Zendesk",
            "hex": "03363D",
            "source": "https://www.zendesk.com/company/brand-assets/#logo"
        },
        {
            "title": "ZeroMQ",
            "hex": "DF0000",
            "source": "https://github.com/zeromq/zeromq.org/blob/master/static/safari-pinned-tab.svg"
        },
        {
            "title": "Zerply",
            "hex": "9DBC7A",
            "source": "https://zerply.com/about/resources"
        },
        {
            "title": "Zhihu",
            "hex": "0084FF",
            "source": "https://www.zhihu.com/"
        },
        {
            "title": "Zillow",
            "hex": "0074E4",
            "source": "http://zillow.mediaroom.com/logos"
        },
        {
            "title": "Zingat",
            "hex": "009CFB",
            "source": "https://www.zingat.com/kurumsal-logolar"
        },
        {
            "title": "Zoom",
            "hex": "2D8CFF",
            "source": "https://zoom.us/brandguidelines"
        },
        {
            "title": "Zorin",
            "hex": "0CC1F3",
            "source": "https://zorinos.com/press/"
        },
        {
            "title": "Zulip",
            "hex": "52C2AF",
            "source": "https://github.com/zulip/zulip/"
        }
    ]
}<|MERGE_RESOLUTION|>--- conflicted
+++ resolved
@@ -1822,115 +1822,114 @@
             "source": "https://www.icloud.com/"
         },
         {
+            "title": "IcoMoon",
+            "hex": "825794",
+            "source": "https://icomoon.io/"
+        },
+        {
+            "title": "IconJar",
+            "hex": "16A5F3",
+            "source": "https://geticonjar.com/press-kit/"
+        },
+        {
+            "title": "ICQ",
+            "hex": "7EBD00",
+            "source": "https://en.wikipedia.org/wiki/File:ICQ.svg"
+        },
+        {
+            "title": "iDEAL",
+            "hex": "CC0066",
+            "source": "https://www.ideal.nl/cms/files/Manual_iDEAL_logo.pdf"
+        },
+        {
+            "title": "iFixit",
+            "hex": "0071CE",
+            "source": "https://www.ifixit.com/"
+        },
+        {
+            "title": "IMDb",
+            "hex": "E6B91E",
+            "source": "http://www.imdb.com/pressroom/brand_guidelines"
+        },
+        {
+            "title": "Imgur",
+            "hex": "1BB76E",
+            "source": "https://s.imgur.com/images/favicon-152.png"
+        },
+        {
+            "title": "Indeed",
+            "hex": "2164F3",
+            "source": "https://www.indeed.com"
+        },
+        {
+            "title": "InfluxDB",
+            "hex": "22ADF6",
+            "source": "https://www.influxdata.com/"
+        },
+        {
+            "title": "Inkscape",
+            "hex": "000000",
+            "source": "https://commons.wikimedia.org/wiki/File:Inkscape_Logo.svg"
+        },
+        {
+            "title": "Instacart",
+            "hex": "43B02A",
+            "source": "https://www.instacart.com/press"
+        },
+        {
+            "title": "Instagram",
+            "hex": "E4405F",
+            "source": "https://www.instagram-brand.com"
+        },
+        {
+            "title": "Instapaper",
+            "hex": "1F1F1F",
+            "source": "https://www.instapaper.com/"
+        },
+        {
+            "title": "Intel",
+            "hex": "0071C5",
+            "source": "https://www.intel.com"
+        },
+        {
+            "title": "IntelliJ IDEA",
+            "hex": "000000",
+            "source": "https://www.jetbrains.com/idea/"
+        },
+        {
+            "title": "Intercom",
+            "hex": "1F8DED",
+            "source": "https://www.intercom.io"
+        },
+        {
+            "title": "Internet Archive",
+            "hex": "000000",
+            "source": "https://openlibrary.org/static/images/ia-logo.svg"
+        },
+        {
+            "title": "Internet Explorer",
+            "hex": "0076D6",
+            "source": "https://compass-ssl.microsoft.com/assets/c8/67/c867db4c-f328-45b8-817c-33834c70aae6.svg?n=IE.svg"
+        },
+        {
+            "title": "InVision",
+            "hex": "FF3366",
+            "source": "https://projects.invisionapp.com/boards/BX4P1DY5H46R"
+        },
+        {
+            "title": "Invoice Ninja",
+            "hex": "000000",
+            "source": "https://github.com/invoiceninja/invoiceninja"
+        },
+        {
             "title": "Ionic",
             "hex": "3880FF",
             "source": "https://ionicframework.com/press"
         },
         {
-<<<<<<< HEAD
             "title": "iOS",
             "hex": "000000",
             "source": "https://en.wikipedia.org/wiki/IOS"
-=======
-            "title": "IcoMoon",
-            "hex": "825794",
-            "source": "https://icomoon.io/"
->>>>>>> 5314ca7f
-        },
-        {
-            "title": "IconJar",
-            "hex": "16A5F3",
-            "source": "https://geticonjar.com/press-kit/"
-        },
-        {
-            "title": "ICQ",
-            "hex": "7EBD00",
-            "source": "https://en.wikipedia.org/wiki/File:ICQ.svg"
-        },
-        {
-            "title": "iDEAL",
-            "hex": "CC0066",
-            "source": "https://www.ideal.nl/cms/files/Manual_iDEAL_logo.pdf"
-        },
-        {
-            "title": "iFixit",
-            "hex": "0071CE",
-            "source": "https://www.ifixit.com/"
-        },
-        {
-            "title": "IMDb",
-            "hex": "E6B91E",
-            "source": "http://www.imdb.com/pressroom/brand_guidelines"
-        },
-        {
-            "title": "Imgur",
-            "hex": "1BB76E",
-            "source": "https://s.imgur.com/images/favicon-152.png"
-        },
-        {
-            "title": "Indeed",
-            "hex": "2164F3",
-            "source": "https://www.indeed.com"
-        },
-        {
-            "title": "InfluxDB",
-            "hex": "22ADF6",
-            "source": "https://www.influxdata.com/"
-        },
-        {
-            "title": "Inkscape",
-            "hex": "000000",
-            "source": "https://commons.wikimedia.org/wiki/File:Inkscape_Logo.svg"
-        },
-        {
-            "title": "Instacart",
-            "hex": "43B02A",
-            "source": "https://www.instacart.com/press"
-        },
-        {
-            "title": "Instagram",
-            "hex": "E4405F",
-            "source": "https://www.instagram-brand.com"
-        },
-        {
-            "title": "Instapaper",
-            "hex": "1F1F1F",
-            "source": "https://www.instapaper.com/"
-        },
-        {
-            "title": "Intel",
-            "hex": "0071C5",
-            "source": "https://www.intel.com"
-        },
-        {
-            "title": "IntelliJ IDEA",
-            "hex": "000000",
-            "source": "https://www.jetbrains.com/idea/"
-        },
-        {
-            "title": "Intercom",
-            "hex": "1F8DED",
-            "source": "https://www.intercom.io"
-        },
-        {
-            "title": "Internet Archive",
-            "hex": "000000",
-            "source": "https://openlibrary.org/static/images/ia-logo.svg"
-        },
-        {
-            "title": "Internet Explorer",
-            "hex": "0076D6",
-            "source": "https://compass-ssl.microsoft.com/assets/c8/67/c867db4c-f328-45b8-817c-33834c70aae6.svg?n=IE.svg"
-        },
-        {
-            "title": "InVision",
-            "hex": "FF3366",
-            "source": "https://projects.invisionapp.com/boards/BX4P1DY5H46R"
-        },
-        {
-            "title": "Invoice Ninja",
-            "hex": "000000",
-            "source": "https://github.com/invoiceninja/invoiceninja"
         },
         {
             "title": "IPFS",
