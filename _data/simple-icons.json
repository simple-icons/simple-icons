{
    "icons": [
        {
            "title": ".ENV",
            "hex": "ECD53F",
            "source": "https://github.com/motdotla/dotenv/tree/40e75440337d1de2345dc8326d6108331f583fd8",
            "aliases": {
                "aka": [
                    "Dotenv"
                ]
            }
        },
        {
            "title": ".NET",
            "hex": "512BD4",
            "source": "https://github.com/dotnet/brand/tree/defe0408e765b48223a434a0d9a94213edc062f8"
        },
        {
            "title": "/e/",
            "hex": "000000",
            "source": "https://gitlab.e.foundation/e/cloud/my-spot/-/blob/4e5430a17ba4ce77d4cb188222e47924f032b197/searx/static/themes/eelo/img/logo.svg"
        },
        {
            "title": "1001Tracklists",
            "hex": "40AEF0",
            "source": "https://www.1001tracklists.com"
        },
        {
            "title": "1Password",
            "hex": "0094F5",
            "source": "https://1password.com/press/"
        },
        {
            "title": "3M",
            "hex": "FF0000",
            "source": "https://www.3m.com"
        },
        {
            "title": "42",
            "hex": "000000",
            "source": "https://www.42.fr"
        },
        {
            "title": "4chan",
            "hex": "006600",
            "source": "https://www.4chan.org"
        },
        {
            "title": "4D",
            "hex": "004088",
            "source": "https://www.4d.com"
        },
        {
            "title": "500px",
            "hex": "0099E5",
            "source": "https://about.500px.com/press"
        },
        {
            "title": "A-Frame",
            "hex": "EF2D5E",
            "source": "https://aframe.io/docs/"
        },
        {
            "title": "ABB RobotStudio",
            "hex": "FF9E0F",
            "source": "https://new.abb.com/products/robotics/en/robotstudio/downloads"
        },
        {
            "title": "Abbott",
            "hex": "008FC7",
            "source": "https://commons.wikimedia.org/wiki/File:Logo_Abbott_Laboratories.svg"
        },
        {
            "title": "Abbvie",
            "hex": "071D49",
            "source": "https://www.abbvie.com"
        },
        {
            "title": "Ableton Live",
            "hex": "000000",
            "source": "https://www.ableton.com/en/legal/branding-trademark-guidelines/"
        },
        {
            "title": "About.me",
            "hex": "00A98F",
            "source": "https://about.me/assets"
        },
        {
            "title": "Abstract",
            "hex": "191A1B",
            "source": "https://www.abstract.com/about/"
        },
        {
            "title": "Academia",
            "hex": "41454A",
            "source": "https://www.academia.edu"
        },
        {
            "title": "Accenture",
            "hex": "A100FF",
            "source": "https://www.accenture.com"
        },
        {
            "title": "Acclaim",
            "hex": "26689A",
            "source": "https://www.youracclaim.com"
        },
        {
            "title": "Accusoft",
            "hex": "A9225C",
            "source": "https://company-39138.frontify.com/d/7EKFm12NQSa8/accusoft-corporation-style-guide#/style-guide/logo"
        },
        {
            "title": "Acer",
            "hex": "83B81A",
            "source": "https://www.acer.com/ac/en/GB/content/home"
        },
        {
            "title": "ACM",
            "hex": "0085CA",
            "source": "https://identitystandards.acm.org"
        },
        {
            "title": "ActiGraph",
            "hex": "0B2C4A",
            "source": "https://www.actigraphcorp.com"
        },
        {
            "title": "Activision",
            "hex": "000000",
            "source": "https://www.activision.com"
        },
        {
            "title": "Acura",
            "hex": "000000",
            "source": "https://www.acura.com",
            "guidelines": "https://www.honda.com/privacy/terms-and-conditions"
        },
        {
            "title": "Adafruit",
            "hex": "000000",
            "source": "https://www.adafruit.com"
        },
        {
            "title": "AdBlock",
            "hex": "F40D12",
            "source": "https://getadblock.com"
        },
        {
            "title": "Adblock Plus",
            "hex": "C70D2C",
            "source": "https://adblockplus.org"
        },
        {
            "title": "AddThis",
            "hex": "FF6550",
            "source": "https://www.addthis.com"
        },
        {
            "title": "AdGuard",
            "hex": "68BC71",
            "source": "https://adguard.com/en/media-materials.html"
        },
        {
            "title": "Adidas",
            "hex": "000000",
            "source": "https://www.adidas.com"
        },
        {
            "title": "Adminer",
            "hex": "34567C",
            "source": "https://www.adminer.org"
        },
        {
            "title": "Adobe",
            "hex": "FF0000",
            "source": "https://www.adobe.com"
        },
        {
            "title": "Adobe Acrobat Reader",
            "hex": "EC1C24",
            "source": "https://acrobat.adobe.com"
        },
        {
            "title": "Adobe After Effects",
            "hex": "9999FF",
            "source": "https://www.adobe.com/products/aftereffects.html"
        },
        {
            "title": "Adobe Audition",
            "hex": "9999FF",
            "source": "https://www.adobe.com/creativecloud/video.html"
        },
        {
            "title": "Adobe Creative Cloud",
            "hex": "DA1F26",
            "source": "https://www.adobe.com/creativecloud/plans.html"
        },
        {
            "title": "Adobe Dreamweaver",
            "hex": "FF61F6",
            "source": "https://www.adobe.com/products/dreamweaver.html"
        },
        {
            "title": "Adobe Fonts",
            "hex": "000B1D",
            "source": "https://www.adobe.com/creativecloud/services.html"
        },
        {
            "title": "Adobe Illustrator",
            "hex": "FF9A00",
            "source": "https://www.adobe.com/products/illustrator.html"
        },
        {
            "title": "Adobe InDesign",
            "hex": "FF3366",
            "source": "https://www.adobe.com/products/indesign.html"
        },
        {
            "title": "Adobe Lightroom",
            "hex": "31A8FF",
            "source": "https://www.adobe.com/products/photoshop-lightroom.html"
        },
        {
            "title": "Adobe Lightroom Classic",
            "hex": "31A8FF",
            "source": "https://www.adobe.com/products/photoshop-lightroom-classic.html"
        },
        {
            "title": "Adobe Photoshop",
            "hex": "31A8FF",
            "source": "https://www.adobe.com/products/photoshop.html"
        },
        {
            "title": "Adobe Premiere Pro",
            "hex": "9999FF",
            "source": "https://www.adobe.com/ie/products/premiere.html"
        },
        {
            "title": "Adobe XD",
            "hex": "FF61F6",
            "source": "https://www.adobe.com/products/xd.html"
        },
        {
            "title": "AdonisJS",
            "hex": "5A45FF",
            "source": "https://adonisjs.com",
            "guidelines": "https://www.notion.so/adonisjs/Welcome-to-the-AdonisJS-Brand-Assets-Guidelines-a042a6d0be7640c6bc78eb32e1bbaaa1"
        },
        {
            "title": "ADP",
            "hex": "D0271D",
            "source": "https://www.adp.com",
            "guidelines": "https://www.adp.com/legal.aspx"
        },
        {
            "title": "Adyen",
            "hex": "0ABF53",
            "source": "https://www.adyen.com/press-and-media/presskit",
            "guidelines": "https://www.adyen.com/press-and-media/presskit"
        },
        {
            "title": "Aer Lingus",
            "hex": "006272",
            "source": "https://www.aerlingus.com"
        },
        {
            "title": "Aeroflot",
            "hex": "02458D",
            "source": "https://www.aeroflot.ru/ru-en/information/onboard/press"
        },
        {
            "title": "Aeroméxico",
            "hex": "0B2343",
            "source": "https://www.aeromexico.com"
        },
        {
            "title": "Aerospike",
            "hex": "C41E25",
            "source": "https://pages.aerospike.com/rs/aerospike/images/Acid_Whitepaper.pdf"
        },
        {
            "title": "AEW",
            "aliases": {
                "aka": [
                    "All Elite Wrestling"
                ]
            },
            "hex": "000000",
            "source": "https://commons.wikimedia.org/wiki/File:AEW_Logo_(simplified).svg"
        },
        {
            "title": "AFFiNE",
            "hex": "1E96EB",
            "source": "https://affine.pro"
        },
        {
            "title": "Affinity",
            "hex": "222324",
            "source": "https://affinity.serif.com"
        },
        {
            "title": "Affinity Designer",
            "hex": "1B72BE",
            "source": "https://affinity.serif.com/en-gb/designer/"
        },
        {
            "title": "Affinity Photo",
            "hex": "7E4DD2",
            "source": "https://affinity.serif.com/en-gb/photo/"
        },
        {
            "title": "Affinity Publisher",
            "hex": "C9284D",
            "source": "https://affinity.serif.com/en-gb/publisher/"
        },
        {
            "title": "Agora",
            "hex": "099DFD",
            "source": "https://github.com/AgoraIO/Docs/blob/c77b7131e351dbbb99158228971dc4e53de336b1/static/img/agora.svg"
        },
        {
            "title": "AI Dungeon",
            "hex": "000000",
            "source": "https://commons.wikimedia.org/wiki/File:AI_Dungeon_Logo.png"
        },
        {
            "title": "AIB",
            "hex": "7F2B7B",
            "source": "https://aib.ie",
            "aliases": {
                "aka": [
                    "Allied Irish Banks"
                ]
            }
        },
        {
            "title": "AIOHTTP",
            "hex": "2C5BB4",
            "source": "https://github.com/aio-libs/aiohttp/blob/fb5fe72b1bca3b899af579d376f5fe45745410e4/docs/aiohttp-plain.svg"
        },
        {
            "title": "Aiqfome",
            "hex": "7A1FA2",
            "source": "https://aiqfome.com"
        },
        {
            "title": "Air Canada",
            "hex": "F01428",
            "source": "https://www.aircanada.com"
        },
        {
            "title": "Air China",
            "hex": "E30E17",
            "source": "https://www.airchina.com.cn/en/investor_relations/"
        },
        {
            "title": "Air France",
            "hex": "002157",
            "source": "https://www.airfrance.fr"
        },
        {
            "title": "AirAsia",
            "hex": "FF0000",
            "source": "https://www.airasia.com/shop"
        },
        {
            "title": "Airbnb",
            "hex": "FF5A5F",
            "source": "https://www.airbnb.com"
        },
        {
            "title": "Airbus",
            "hex": "00205B",
            "source": "https://brand.airbus.com/brand-elements/logo.html"
        },
        {
            "title": "Airbyte",
            "hex": "615EFF",
            "source": "https://airbyte.com"
        },
        {
            "title": "Aircall",
            "hex": "00B388",
            "source": "https://aircall.io"
        },
        {
            "title": "AirPlay Audio",
            "hex": "000000",
            "source": "https://developer.apple.com/design/human-interface-guidelines/airplay/overview/icons/"
        },
        {
            "title": "AirPlay Video",
            "hex": "000000",
            "source": "https://developer.apple.com/design/human-interface-guidelines/airplay/overview/icons/"
        },
        {
            "title": "Airtable",
            "hex": "18BFFF",
            "source": "https://airtable.com/press"
        },
        {
            "title": "Ajv",
            "hex": "23C8D2",
            "source": "https://github.com/ajv-validator/ajv/blob/95b15b683dfb60f63c5129b0426629b968d53af8/docs/.vuepress/public/img/ajv.svg"
        },
        {
            "title": "Akamai",
            "hex": "0096D6",
            "source": "https://www.akamai.com"
        },
        {
            "title": "Alacritty",
            "hex": "F46D01",
            "source": "https://github.com/alacritty/alacritty/blob/6d8db6b9dfadd6164c4be7a053f25db8ef6b7998/extra/logo/alacritty-simple.svg"
        },
        {
            "title": "Albert Heijn",
            "hex": "04ACE6",
            "source": "https://www.ah.nl"
        },
        {
            "title": "Alchemy",
            "hex": "0C0C0E",
            "source": "https://www.alchemy.com"
        },
        {
            "title": "Aldi Nord",
            "hex": "2490D7",
            "source": "https://commons.wikimedia.org/wiki/File:Aldi_Nord_201x_logo.svg"
        },
        {
            "title": "Aldi Süd",
            "hex": "00005F",
            "source": "https://www.aldi-sued.de"
        },
        {
            "title": "Alfa Romeo",
            "hex": "981E32",
            "source": "https://www.fcaci.com/x/Alfa"
        },
        {
            "title": "Alfred",
            "hex": "5C1F87",
            "source": "https://www.alfredapp.com"
        },
        {
            "title": "Algolia",
            "hex": "003DFF",
            "source": "https://algolia.frontify.com/d/1AZwVNcFZiu7/style-guide"
        },
        {
            "title": "Algorand",
            "hex": "000000",
            "source": "https://www.algorand.com/about/media-kit"
        },
        {
            "title": "Alibaba Cloud",
            "hex": "FF6A00",
            "source": "https://www.alibabagroup.com/en/ir/reports"
        },
        {
            "title": "Alibaba.com",
            "hex": "FF6A00",
            "source": "https://www.alibabagroup.com/en/ir/reports"
        },
        {
            "title": "AliExpress",
            "hex": "FF4747",
            "source": "https://www.alibabagroup.com/en/ir/reports"
        },
        {
            "title": "Alipay",
            "hex": "00A1E9",
            "source": "https://gw.alipayobjects.com/os/rmsportal/trUJZfSrlnRCcFgfZGjD.ai"
        },
        {
            "title": "Allegro",
            "hex": "FF5A00",
            "source": "https://allegro.pl"
        },
        {
            "title": "AlliedModders",
            "hex": "1578D3",
            "source": "https://forums.alliedmods.net"
        },
        {
            "title": "AlloCiné",
            "hex": "FECC00",
            "source": "https://www.allocine.fr"
        },
        {
            "title": "AllTrails",
            "hex": "428813",
            "source": "https://www.alltrails.com"
        },
        {
            "title": "Alpine Linux",
            "hex": "0D597F",
            "source": "https://alpinelinux.org"
        },
        {
            "title": "Alpine.js",
            "hex": "8BC0D0",
            "source": "https://github.com/simple-icons/simple-icons/issues/5583#issuecomment-832770167"
        },
        {
            "title": "Altium Designer",
            "hex": "A5915F",
            "source": "https://www.altium.com/altium-designer/"
        },
        {
            "title": "Alwaysdata",
            "hex": "E9568E",
            "source": "https://www.alwaysdata.com"
        },
        {
            "title": "Amazon",
            "hex": "FF9900",
            "source": "https://worldvectorlogo.com/logo/amazon-icon",
            "guidelines": "https://worldvectorlogo.com/terms-of-use"
        },
        {
            "title": "Amazon Alexa",
            "hex": "00CAFF",
            "source": "https://developer.amazon.com/docs/alexa-voice-service/logo-and-brand.html"
        },
        {
            "title": "Amazon API Gateway",
            "hex": "FF4F8B",
            "source": "https://aws.amazon.com/architecture/icons/",
            "guidelines": "https://aws.amazon.com/architecture/icons/",
            "aliases": {
                "aka": [
                    "AWS API Gateway"
                ]
            }
        },
        {
            "title": "Amazon AWS",
            "hex": "232F3E",
            "source": "https://upload.wikimedia.org/wikipedia/commons/9/93/Amazon_Web_Services_Logo.svg",
            "aliases": {
                "aka": [
                    "AWS"
                ]
            }
        },
        {
            "title": "Amazon CloudWatch",
            "hex": "FF4F8B",
            "source": "https://aws.amazon.com/architecture/icons/",
            "guidelines": "https://aws.amazon.com/architecture/icons/",
            "aliases": {
                "aka": [
                    "AWS CloudWatch"
                ]
            }
        },
        {
            "title": "Amazon DynamoDB",
            "hex": "4053D6",
            "source": "https://aws.amazon.com/architecture/icons/",
            "guidelines": "https://aws.amazon.com/architecture/icons/",
            "aliases": {
                "aka": [
                    "AWS DynamoDB"
                ]
            }
        },
        {
            "title": "Amazon EC2",
            "hex": "FF9900",
            "source": "https://aws.amazon.com/architecture/icons/",
            "guidelines": "https://aws.amazon.com/architecture/icons/",
            "aliases": {
                "aka": [
                    "Amazon Elastic Compute Cloud",
                    "AWS EC2",
                    "AWS Elastic Compute Cloud"
                ]
            }
        },
        {
            "title": "Amazon ECS",
            "hex": "FF9900",
            "source": "https://aws.amazon.com/architecture/icons/",
            "guidelines": "https://aws.amazon.com/architecture/icons/",
            "aliases": {
                "aka": [
                    "Amazon Elastic Container Service",
                    "AWS ECS",
                    "AWS Elastic Container Service"
                ]
            }
        },
        {
            "title": "Amazon EKS",
            "hex": "FF9900",
            "source": "https://aws.amazon.com/architecture/icons/",
            "guidelines": "https://aws.amazon.com/architecture/icons/",
            "aliases": {
                "aka": [
                    "Amazon Elastic Kubernetes Service",
                    "AWS EKS",
                    "AWS Elastic Kubernetes Service"
                ]
            }
        },
        {
            "title": "Amazon Fire TV",
            "hex": "FC4C02",
            "source": "https://www.amazon.com/gp/help/customer/display.html?nodeId=201348270"
        },
        {
            "title": "Amazon Games",
            "hex": "FF9900",
            "source": "https://www.amazongames.com"
        },
        {
            "title": "Amazon Lumberyard",
            "hex": "66459B",
            "source": "https://aws.amazon.com/architecture/icons/",
            "guidelines": "https://aws.amazon.com/architecture/icons/"
        },
        {
            "title": "Amazon Pay",
            "hex": "FF9900",
            "source": "https://pay.amazon.com"
        },
        {
            "title": "Amazon Prime",
            "hex": "00A8E1",
            "source": "https://www.amazon.com/b?node=17277626011"
        },
        {
            "title": "Amazon RDS",
            "hex": "527FFF",
            "source": "https://aws.amazon.com/architecture/icons/",
            "guidelines": "https://aws.amazon.com/architecture/icons/",
            "aliases": {
                "aka": [
                    "AWS RDS"
                ]
            }
        },
        {
            "title": "Amazon Redshift",
            "hex": "8C4FFF",
            "source": "https://aws.amazon.com/architecture/icons/",
            "guidelines": "https://aws.amazon.com/architecture/icons/"
        },
        {
            "title": "Amazon S3",
            "hex": "569A31",
            "source": "https://aws.amazon.com/architecture/icons/",
            "guidelines": "https://aws.amazon.com/architecture/icons/",
            "aliases": {
                "aka": [
                    "AWS S3"
                ]
            }
        },
        {
            "title": "Amazon SQS",
            "hex": "FF4F8B",
            "source": "https://aws.amazon.com/architecture/icons/",
            "guidelines": "https://aws.amazon.com/architecture/icons/",
            "aliases": {
                "aka": [
                    "Amazon Simple Queue Service",
                    "AWS SQS",
                    "AWS Simple Queue Service"
                ]
            }
        },
        {
            "title": "AMD",
            "hex": "ED1C24",
            "source": "https://www.amd.com"
        },
        {
            "title": "Ameba",
            "hex": "2D8C3C",
            "source": "https://ameblo.jp",
            "aliases": {
                "aka": [
                    "Ameba Blog",
                    "Ameblo"
                ],
                "loc": {
                    "ja-JP": "アメブロ"
                }
            }
        },
        {
            "title": "American Airlines",
            "hex": "0078D2",
            "source": "https://en.wikipedia.org/wiki/File:American_Airlines_logo_2013.svg"
        },
        {
            "title": "American Express",
            "hex": "2E77BC",
            "source": "https://commons.wikimedia.org/wiki/File:American_Express_logo.svg"
        },
        {
            "title": "AMG",
            "hex": "000000",
            "source": "https://www.mercedes-amg.com/etc/clientlibs/amg/amg.base/assets/images/svg/amg-logo.svg"
        },
        {
            "title": "AMP",
            "hex": "005AF0",
            "source": "https://amp.dev"
        },
        {
            "title": "Amul",
            "hex": "ED1D24",
            "source": "https://amul.com/classic/products/horeca.php"
        },
        {
            "title": "ANA",
            "hex": "13448F",
            "source": "https://www.ana.co.jp/en/eur/the-ana-experience/brand/"
        },
        {
            "title": "Anaconda",
            "hex": "44A833",
            "source": "https://www.anaconda.com"
        },
        {
            "title": "Analogue",
            "hex": "1A1A1A",
            "source": "https://www.analogue.co"
        },
        {
            "title": "Anchor",
            "hex": "5000B9",
            "source": "https://anchor.fm"
        },
        {
            "title": "Andela",
            "hex": "173B3F",
            "source": "https://andela.com/press/",
            "guidelines": "https://andela.com/press/"
        },
        {
            "title": "Android",
            "hex": "3DDC84",
            "source": "https://thepartnermarketinghub.withgoogle.com/brands/android/visual-identity/visual-identity/logo-lock-ups/"
        },
        {
            "title": "Android Auto",
            "hex": "3DDC84",
            "source": "https://thepartnermarketinghub.withgoogle.com/brands/android-auto/"
        },
        {
            "title": "Android Studio",
            "hex": "3DDC84",
            "source": "https://developer.android.com/studio/"
        },
        {
            "title": "AngelList",
            "hex": "000000",
            "source": "https://angel.co/logo"
        },
        {
            "title": "Angular",
            "hex": "DD0031",
            "source": "https://angular.io/assets/images/logos/angular/angular_solidBlack.svg"
        },
        {
            "title": "Angular Universal",
            "hex": "00ACC1",
            "source": "https://angular.io/presskit"
        },
        {
            "title": "AngularJS",
            "hex": "E23237",
            "source": "https://angularjs.org"
        },
        {
            "title": "AniList",
            "hex": "02A9FF",
            "source": "https://anilist.co/img/icons/icon.svg"
        },
        {
            "title": "Ansible",
            "hex": "EE0000",
            "source": "https://www.ansible.com/logos"
        },
        {
            "title": "Answer",
            "hex": "0033FF",
            "source": "https://answer.dev"
        },
        {
            "title": "Ansys",
            "hex": "FFB71B",
            "source": "https://www.ansys.com/about-ansys/brand"
        },
        {
            "title": "Ant Design",
            "hex": "0170FE",
            "source": "https://ant.design/components/icon/"
        },
        {
            "title": "Anta",
            "hex": "D70010",
            "source": "https://www.anta.com"
        },
        {
            "title": "Antena 3",
            "hex": "FF7328",
            "source": "https://www.antena3.com"
        },
        {
            "title": "AnyDesk",
            "hex": "EF443B",
            "source": "https://anydesk.com"
        },
        {
            "title": "AOL",
            "hex": "3399FF",
            "source": "https://www.aol.com",
            "guidelines": "https://styleguide.aol.com"
        },
        {
            "title": "Apache",
            "hex": "D22128",
            "source": "https://www.apache.org/foundation/press/kit/"
        },
        {
            "title": "Apache Airflow",
            "hex": "017CEE",
            "source": "https://apache.org/logos/"
        },
        {
            "title": "Apache Ant",
            "hex": "A81C7D",
            "source": "https://apache.org/logos/"
        },
        {
            "title": "Apache Cassandra",
            "hex": "1287B1",
            "source": "https://upload.wikimedia.org/wikipedia/commons/5/5e/Cassandra_logo.svg"
        },
        {
            "title": "Apache CloudStack",
            "hex": "2AA5DC",
            "source": "https://cloudstack.apache.org/trademark-guidelines.html"
        },
        {
            "title": "Apache Cordova",
            "hex": "E8E8E8",
            "source": "https://cordova.apache.org/artwork/"
        },
        {
            "title": "Apache CouchDB",
            "hex": "E42528",
            "source": "https://apache.org/logos/#couchdb"
        },
        {
            "title": "Apache Druid",
            "hex": "29F1FB",
            "source": "https://apache.org/logos/"
        },
        {
            "title": "Apache ECharts",
            "hex": "AA344D",
            "source": "https://apache.org/logos/"
        },
        {
            "title": "Apache Flink",
            "hex": "E6526F",
            "source": "https://apache.org/logos/"
        },
        {
            "title": "Apache Groovy",
            "hex": "4298B8",
            "source": "https://groovy-lang.org"
        },
        {
            "title": "Apache Hadoop",
            "hex": "66CCFF",
            "source": "https://apache.org/logos/#hadoop"
        },
        {
            "title": "Apache Hive",
            "hex": "FDEE21",
            "source": "https://apache.org/logos/"
        },
        {
            "title": "Apache JMeter",
            "hex": "D22128",
            "source": "https://apache.org/logos/"
        },
        {
            "title": "Apache Kafka",
            "hex": "231F20",
            "source": "https://apache.org/logos/"
        },
        {
            "title": "Apache Kylin",
            "hex": "F09D13",
            "source": "https://apache.org/logos/"
        },
        {
            "title": "Apache Maven",
            "hex": "C71A36",
            "source": "https://apache.org/logos/"
        },
        {
            "title": "Apache NetBeans IDE",
            "hex": "1B6AC6",
            "source": "https://apache.org/logos/"
        },
        {
            "title": "Apache OpenOffice",
            "hex": "0E85CD",
            "source": "https://apache.org/logos"
        },
        {
            "title": "Apache Parquet",
            "hex": "50ABF1",
            "source": "https://apache.org/logos/"
        },
        {
            "title": "Apache Pulsar",
            "hex": "188FFF",
            "source": "https://apache.org/logos/"
        },
        {
            "title": "Apache RocketMQ",
            "hex": "D77310",
            "source": "https://apache.org/logos/"
        },
        {
            "title": "Apache Solr",
            "hex": "D9411E",
            "source": "https://apache.org/logos/"
        },
        {
            "title": "Apache Spark",
            "hex": "E25A1C",
            "source": "https://apache.org/logos/"
        },
        {
            "title": "Apache Tomcat",
            "hex": "F8DC75",
            "source": "https://apache.org/logos/"
        },
        {
            "title": "Aparat",
            "hex": "ED145B",
            "source": "https://www.aparat.com/logo"
        },
        {
            "title": "Apollo GraphQL",
            "hex": "311C87",
            "source": "https://github.com/apollographql/space-kit/blob/9a42083746a49c9a734563f427c13233e42adcc9/logos/mark.svg"
        },
        {
            "title": "Apostrophe",
            "hex": "6236FF",
            "source": "https://github.com/apostrophecms/apostrophe/blob/a7fcc6b13831302e27f79a6fcaaf58e3a40517df/logo.svg"
        },
        {
            "title": "App Store",
            "hex": "0D96F6",
            "source": "https://developer.apple.com/app-store/"
        },
        {
            "title": "Appian",
            "hex": "2322F0",
            "source": "https://appian.com",
            "guidelines": "https://assets.appian.com/uploads/assets/Appian_BrandGuidelines_Newsroom.pdf"
        },
        {
            "title": "Apple",
            "hex": "000000",
            "source": "https://www.apple.com"
        },
        {
            "title": "Apple Arcade",
            "hex": "000000",
            "source": "https://www.apple.com/apple-arcade/"
        },
        {
            "title": "Apple Music",
            "hex": "FA243C",
            "source": "https://www.apple.com/itunes/marketing-on-music/identity-guidelines.html#apple-music-icon"
        },
        {
            "title": "Apple News",
            "hex": "FD415E",
            "source": "https://www.apple.com/apple-news/"
        },
        {
            "title": "Apple Pay",
            "hex": "000000",
            "source": "https://developer.apple.com/apple-pay/marketing/"
        },
        {
            "title": "Apple Podcasts",
            "hex": "9933CC",
            "source": "https://www.apple.com/itunes/marketing-on-podcasts/identity-guidelines.html#apple-podcasts-icon"
        },
        {
            "title": "Apple TV",
            "hex": "000000",
            "source": "https://commons.wikimedia.org/wiki/File:AppleTV.svg"
        },
        {
            "title": "AppSignal",
            "hex": "21375A",
            "source": "https://appsignal.com"
        },
        {
            "title": "Appsmith",
            "hex": "2A2F3D",
            "source": "https://www.appsmith.com"
        },
        {
            "title": "AppVeyor",
            "hex": "00B3E0",
            "source": "https://commons.wikimedia.org/wiki/File:Appveyor_logo.svg"
        },
        {
            "title": "Appwrite",
            "hex": "F02E65",
            "source": "https://github.com/appwrite/appwrite/blob/c961382fb7a59ce908b4982a572e02e6e0feacd5/public/images/appwrite.svg"
        },
        {
            "title": "Aqua",
            "hex": "1904DA",
            "source": "https://www.aquasec.com/brand/",
            "guidelines": "https://www.aquasec.com/brand/"
        },
        {
            "title": "ARAL",
            "hex": "0063CB",
            "source": "https://upload.wikimedia.org/wikipedia/commons/6/60/Aral_Logo.svg"
        },
        {
            "title": "ArangoDB",
            "hex": "DDE072",
            "source": "https://www.arangodb.com",
            "guidelines": "https://www.arangodb.com/resources/logos"
        },
        {
            "title": "ArcGIS",
            "hex": "2C7AC3",
            "source": "https://www.esri.com/en-us/arcgis/products/arcgis-pro/overview"
        },
        {
            "title": "Arch Linux",
            "hex": "1793D1",
            "source": "https://www.archlinux.org/art/",
            "guidelines": "https://wiki.archlinux.org/index.php/DeveloperWiki:TrademarkPolicy#Logo_Usage_Guidelines"
        },
        {
            "title": "Archicad",
            "hex": "2D50A5",
            "source": "https://graphisoft.com/contact-us/press-relations#/documents/archicad-logo-98604"
        },
        {
            "title": "Archive of Our Own",
            "hex": "990000",
            "source": "https://archiveofourown.org"
        },
        {
            "title": "Ardour",
            "hex": "C61C3E",
            "source": "https://github.com/Ardour/ardour/tree/d39f064756c88197adfe13fe695b86bd8cb3bb81/tools/misc_resources"
        },
        {
            "title": "Arduino",
            "hex": "00979D",
            "source": "https://cdn.arduino.cc/projecthub/img/Arduino-logo.svg"
        },
        {
            "title": "Argo",
            "hex": "EF7B4D",
            "source": "https://cncf-branding.netlify.app/projects/argo/"
        },
        {
            "title": "Argos",
            "hex": "DA291C",
            "source": "https://www.argos.co.uk"
        },
        {
            "title": "ARK Ecosystem",
            "hex": "C9292C",
            "source": "https://ark.io/press-kit"
        },
        {
            "title": "Arlo",
            "hex": "49B48A",
            "source": "https://www.arlo.com"
        },
        {
            "title": "Arm",
            "hex": "0091BD",
            "source": "https://www.arm.com",
            "guidelines": "https://www.arm.com/company/policies/trademarks/guidelines-corporate-logo"
        },
        {
            "title": "Artifact Hub",
            "hex": "417598",
            "source": "https://raw.githubusercontent.com/artifacthub/hub/87a1fed/web/public/static/media/logo/artifacthub-brand-white.svg"
        },
        {
            "title": "Artix Linux",
            "hex": "10A0CC",
            "source": "https://gitea.artixlinux.org/artix/artwork/src/commit/256432e3d06b3e9024bfd6912768e80281ea3746/icons/logo-gray.svg"
        },
        {
            "title": "ArtStation",
            "hex": "13AFF0",
            "source": "https://www.artstation.com/about/logo"
        },
        {
            "title": "arXiv",
            "hex": "B31B1B",
            "source": "https://static.arxiv.org/static/base/0.15.2/images/arxiv-logo-web.svg"
        },
        {
            "title": "Asana",
            "hex": "F06A6A",
            "source": "https://asana.com/styles",
            "guidelines": "https://asana.com/brand"
        },
        {
            "title": "Asciidoctor",
            "hex": "E40046",
            "source": "https://github.com/asciidoctor/brand/blob/b9cf5e276616f4770c4f1227e646e7daee0cbf24/logo/logo-fill-bw.svg"
        },
        {
            "title": "asciinema",
            "hex": "D40000",
            "source": "https://github.com/asciinema/asciinema-logo/tree/1c743621830c0d8c92fd0076b4f15f75b4cf79f4"
        },
        {
            "title": "ASDA",
            "hex": "68A51C",
            "source": "https://www.asda.com"
        },
        {
            "title": "Aseprite",
            "hex": "7D929E",
            "source": "https://www.aseprite.org"
        },
        {
            "title": "Ask Ubuntu",
            "hex": "DC461D",
            "source": "https://askubuntu.com",
            "guidelines": "https://stackoverflow.com/legal/trademark-guidance"
        },
        {
            "title": "ASKfm",
            "hex": "DB3552",
            "source": "https://ask.fm"
        },
        {
            "title": "AssemblyScript",
            "hex": "007AAC",
            "source": "https://www.assemblyscript.org"
        },
        {
            "title": "Aston Martin",
            "hex": "000000",
            "source": "https://www.astonmartin.com"
        },
        {
            "title": "Astro",
            "hex": "FF5D01",
            "source": "https://github.com/withastro/astro/blob/09144e8e88fbb79a75a2283aca8bf6eba6dc45f0/assets/brand/logo-white.svg",
            "license": {
                "type": "MIT"
            }
        },
        {
            "title": "ASUS",
            "hex": "000000",
            "source": "https://www.asus.com"
        },
        {
            "title": "AT&T",
            "hex": "009FDB",
            "source": "https://www.att.com"
        },
        {
            "title": "Atari",
            "hex": "E4202E",
            "source": "https://atarivcs.com"
        },
        {
            "title": "Atlassian",
            "hex": "0052CC",
            "source": "https://www.atlassian.com/company/news/press-kit"
        },
        {
            "title": "Atom",
            "hex": "66595C",
            "source": "https://commons.wikimedia.org/wiki/File:Atom_editor_logo.svg"
        },
        {
            "title": "Auchan",
            "hex": "D6180B",
            "source": "https://www.auchan.fr"
        },
        {
            "title": "Audacity",
            "hex": "0000CC",
            "source": "https://github.com/audacity/audacity/blob/c818449c69193f5311b430fbf600d8d6cbe49047/images/audacity.svg"
        },
        {
            "title": "Audi",
            "hex": "BB0A30",
            "source": "https://www.audi.com/ci/en/intro/basics/rings.html"
        },
        {
            "title": "Audible",
            "hex": "F8991C",
            "source": "https://commons.wikimedia.org/wiki/File:Audible_logo.svg"
        },
        {
            "title": "Audio-Technica",
            "hex": "000000",
            "source": "https://wikipedia.org/wiki/File:Audio-technica.svg"
        },
        {
            "title": "Audioboom",
            "hex": "007CE2",
            "source": "https://audioboom.com/about/brand-guidelines"
        },
        {
            "title": "Audiomack",
            "hex": "FFA200",
            "source": "https://styleguide.audiomack.com"
        },
        {
            "title": "Aurelia",
            "hex": "ED2B88",
            "source": "https://aurelia.io"
        },
        {
            "title": "Auth0",
            "hex": "EB5424",
            "source": "https://styleguide.auth0.com"
        },
        {
            "title": "Authy",
            "hex": "EC1C24",
            "source": "https://authy.com"
        },
        {
            "title": "Autodesk",
            "hex": "000000",
            "source": "https://brand.autodesk.com",
            "guidelines": "https://brand.autodesk.com/brand-system/logo/"
        },
        {
            "title": "AutoHotkey",
            "hex": "334455",
            "source": "https://www.autohotkey.com"
        },
        {
            "title": "Automattic",
            "hex": "3499CD",
            "source": "https://automattic.com/press/brand-materials/"
        },
        {
            "title": "Autoprefixer",
            "hex": "DD3735",
            "source": "https://github.com/postcss/autoprefixer/blob/1341747bc8142a147342f55eea5ed4286a3ca318/logo.svg"
        },
        {
            "title": "avajs",
            "hex": "4B4B77",
            "source": "https://github.com/avajs/ava/blob/6f8e30c94626238a5b26deadac319089fa43d333/media/logo.svg"
        },
        {
            "title": "Avast",
            "hex": "FF7800",
            "source": "https://www.avast.com",
            "guidelines": "https://press.avast.com/media-materials"
        },
        {
            "title": "Awesome Lists",
            "hex": "FC60A8",
            "source": "https://github.com/sindresorhus/awesome/tree/52b6dbacde01c2595f2133a5378cb8d2f89906fa/media"
        },
        {
            "title": "awesomeWM",
            "hex": "535D6C",
            "source": "https://awesomewm.org"
        },
        {
            "title": "AWS Amplify",
            "hex": "FF9900",
            "source": "https://aws.amazon.com/architecture/icons/",
            "guidelines": "https://aws.amazon.com/architecture/icons/"
        },
        {
            "title": "AWS Fargate",
            "hex": "FF9900",
            "source": "https://aws.amazon.com/architecture/icons/",
            "guidelines": "https://aws.amazon.com/architecture/icons/"
        },
        {
            "title": "AWS Lambda",
            "hex": "FF9900",
            "source": "https://aws.amazon.com/architecture/icons/",
            "guidelines": "https://aws.amazon.com/architecture/icons/"
        },
        {
            "title": "Axios",
            "hex": "5A29E4",
            "source": "https://github.com/axios/axios-docs/blob/ba35d67160f94419c1b0292831cd1a4b378adb42/assets/logo.svg"
        },
        {
            "title": "Azure Artifacts",
            "hex": "CB2E6D",
            "source": "https://azure.microsoft.com/en-us/services/devops/artifacts/"
        },
        {
            "title": "Azure Data Explorer",
            "hex": "0078D4",
            "source": "https://azure.microsoft.com/en-us/pricing/details/data-explorer/"
        },
        {
            "title": "Azure DevOps",
            "hex": "0078D7",
            "source": "https://azure.microsoft.com/products/devops/"
        },
        {
            "title": "Azure Functions",
            "hex": "0062AD",
            "source": "https://azure.microsoft.com/en-us/services/functions"
        },
        {
            "title": "Azure Pipelines",
            "hex": "2560E0",
            "source": "https://github.com/vscode-icons/vscode-icons/blob/dc7872262c9b059c574bd16fc4cfedbb6bdf156e/icons/file_type_azurepipelines.svg"
        },
        {
            "title": "B&R Automation",
            "hex": "FF8800",
            "source": "https://www.br-automation.com"
        },
        {
            "title": "Babel",
            "hex": "F9DC3E",
            "source": "https://github.com/babel/website/blob/93330158b6ecca1ab88d3be8dbf661f5c2da6c76/website/static/img/babel-black.svg"
        },
        {
            "title": "Babylon.js",
            "hex": "BB464B",
            "source": "https://github.com/BabylonJS/Brand-Toolkit/blob/8583d4d9bf252a233fa480fa02ac6f367d5207a1/babylon_logo/monochrome/babylon_logo_monochrome_dark.svg"
        },
        {
            "title": "Backblaze",
            "hex": "E21E29",
            "source": "https://www.backblaze.com/company/news.html",
            "guidelines": "https://www.backblaze.com/company/news.html"
        },
        {
            "title": "Backbone.js",
            "hex": "0071B5",
            "source": "https://upload.wikimedia.org/wikipedia/commons/2/20/Backbone.js_logo.svg",
            "license": {
                "type": "MIT",
                "url": "https://github.com/jashkenas/backbone/blob/master/LICENSE"
            }
        },
        {
            "title": "Backendless",
            "hex": "FFFFFF",
            "source": "https://backendless.com"
        },
        {
            "title": "Backstage",
            "hex": "9BF0E1",
            "source": "https://github.com/backstage/backstage/blob/862f2517188849dd7467d059edeb8692e6933c35/microsite/static/logo_assets/svg/Icon_Teal.svg",
            "guidelines": "https://backstage.io/logo_assets/Backstage_Identity_Assets_Overview.pdf"
        },
        {
            "title": "Badgr",
            "hex": "282C4C",
            "source": "https://info.badgr.com"
        },
        {
            "title": "Badoo",
            "hex": "783BF9",
            "source": "https://badoo.com/team/press/"
        },
        {
            "title": "Baidu",
            "hex": "2932E1",
            "source": "https://www.baidu.com"
        },
        {
            "title": "Bamboo",
            "hex": "0052CC",
            "source": "https://www.atlassian.design/guidelines/marketing/resources/logo-files"
        },
        {
            "title": "Bandcamp",
            "hex": "408294",
            "source": "https://bandcamp.com/buttons"
        },
        {
            "title": "BandLab",
            "hex": "F12C18",
            "source": "https://blog.bandlab.com/press/"
        },
        {
            "title": "Bandsintown",
            "hex": "00CEC8",
            "source": "https://corp.bandsintown.com/media-library"
        },
        {
            "title": "Bank of America",
            "hex": "012169",
            "source": "https://www.bankofamerica.com"
        },
        {
            "title": "Barclays",
            "hex": "00AEEF",
            "source": "https://home.barclays"
        },
        {
            "title": "Baremetrics",
            "hex": "6078FF",
            "source": "https://baremetrics.com"
        },
        {
            "title": "Basecamp",
            "hex": "1D2D35",
            "source": "https://basecamp.com/about/press"
        },
        {
            "title": "Bastyon",
            "hex": "00A4FF",
            "source": "https://github.com/pocketnetteam/pocketnet.gui/blob/978201dca0d63bc87c4c66513a67f085f2f51d83/img/logo.svg",
            "aliases": {
                "aka": [
                    "pocketnet"
                ]
            }
        },
        {
            "title": "Bata",
            "hex": "DD282E",
            "source": "https://www.bata.com"
        },
        {
            "title": "Bath ASU",
            "hex": "00A3E0",
            "source": "https://bathasu.com/press/"
        },
        {
            "title": "Battle.net",
            "hex": "148EFF",
            "source": "https://eu.shop.battle.net/en-gb"
        },
        {
            "title": "BBC",
            "hex": "000000",
            "source": "https://commons.wikimedia.org/wiki/File:BBC.svg",
            "guidelines": "https://www.bbc.co.uk/branding/logo-use"
        },
        {
            "title": "BBC iPlayer",
            "hex": "F54997",
            "source": "https://www.bbc.co.uk/iplayer"
        },
        {
            "title": "Beatport",
            "hex": "01FF95",
            "source": "https://brand.beatport.com",
            "guidelines": "https://support.beatport.com/hc/en-us/articles/200353255-Beatport-Logos-and-Images"
        },
        {
            "title": "Beats",
            "hex": "005571",
            "source": "https://www.elastic.co/brand"
        },
        {
            "title": "Beats by Dre",
            "hex": "E01F3D",
            "source": "https://www.beatsbydre.com"
        },
        {
            "title": "Behance",
            "hex": "1769FF",
            "source": "https://www.behance.net/dev/api/brand"
        },
        {
            "title": "Beijing Subway",
            "hex": "004A9D",
            "source": "https://zh.wikipedia.org/wiki/File:Beijing_Subway_Logo.svg"
        },
        {
            "title": "BEM",
            "hex": "000000",
            "source": "https://en.bem.info"
        },
        {
            "title": "Bentley",
            "hex": "333333",
            "source": "https://en.wikipedia.org/wiki/File:Bentley_logo_2.svg"
        },
        {
            "title": "Bento",
            "hex": "768CFF",
            "source": "https://bento.me"
        },
        {
            "title": "Betfair",
            "hex": "FFB80B",
            "source": "https://partnerships.betfair.com"
        },
        {
            "title": "Big Cartel",
            "hex": "222222",
            "source": "https://www.bigcartel.com"
        },
        {
            "title": "bigbasket",
            "hex": "A5CD39",
            "source": "https://www.bigbasket.com"
        },
        {
            "title": "BigBlueButton",
            "hex": "283274",
            "source": "https://github.com/bigbluebutton/bbb-app-rooms/blob/0fcf9636a3ba683296326f46354265917c4f0ea4/app/assets/images/icon.svg",
            "guidelines": "https://bigbluebutton.org/trademark/"
        },
        {
            "title": "BigCommerce",
            "hex": "121118",
            "source": "https://www.bigcommerce.co.uk/press/media-kit/"
        },
        {
            "title": "Bilibili",
            "hex": "00A1D6",
            "source": "https://www.bilibili.com"
        },
        {
            "title": "Billboard",
            "hex": "000000",
            "source": "https://www.billboard.com"
        },
        {
            "title": "BIM",
            "hex": "EB1928",
            "source": "https://upload.wikimedia.org/wikipedia/commons/2/2d/Bim_%28company%29_logo.svg"
        },
        {
            "title": "Binance",
            "hex": "F0B90B",
            "source": "https://binance.com"
        },
        {
            "title": "Bio Link",
            "hex": "000000",
            "source": "https://bio.link"
        },
        {
            "title": "Bit",
            "hex": "73398D",
            "source": "https://bit.dev"
        },
        {
            "title": "Bitbucket",
            "hex": "0052CC",
            "source": "https://www.atlassian.com/company/news/press-kit"
        },
        {
            "title": "Bitcoin",
            "hex": "F7931A",
            "source": "https://bitcoin.org/en"
        },
        {
            "title": "Bitcoin Cash",
            "hex": "0AC18E",
            "source": "https://www.bitcoincash.org/graphics/"
        },
        {
            "title": "Bitcoin SV",
            "hex": "EAB300",
            "source": "https://bitcoinsv.com"
        },
        {
            "title": "Bitdefender",
            "hex": "ED1C24",
            "source": "https://www.bitdefender.com/funzone/logos.html"
        },
        {
            "title": "Bitly",
            "hex": "EE6123",
            "source": "https://bitly.com/pages/press"
        },
        {
            "title": "Bitrise",
            "hex": "683D87",
            "source": "https://www.bitrise.io/presskit"
        },
        {
            "title": "Bitwarden",
            "hex": "175DDC",
            "source": "https://github.com/bitwarden/brand/blob/6182cd64321d810c6f6255db08c2a17804d2b724/icons/icon.svg"
        },
        {
            "title": "Bitwig",
            "hex": "FF5A00",
            "source": "https://www.bitwig.com"
        },
        {
            "title": "Blackberry",
            "hex": "000000",
            "source": "https://www.blackberry.com"
        },
        {
            "title": "Blazemeter",
            "hex": "CA2133",
            "source": "https://www.blazemeter.com"
        },
        {
            "title": "Blazor",
            "hex": "512BD4",
            "source": "https://dotnet.microsoft.com/apps/aspnet/web-apps/blazor"
        },
        {
            "title": "Blender",
            "hex": "F5792A",
            "source": "https://www.blender.org/about/logo/"
        },
        {
            "title": "Blockchain.com",
            "hex": "121D33",
            "source": "https://www.blockchain.com",
            "guidelines": "https://www.blockchain.com/en/press"
        },
        {
            "title": "Blogger",
            "hex": "FF5722",
            "source": "https://www.blogger.com"
        },
        {
            "title": "Bloglovin",
            "hex": "000000",
            "source": "https://www.bloglovin.com/widgets"
        },
        {
            "title": "Blueprint",
            "hex": "137CBD",
            "source": "https://blueprintjs.com"
        },
        {
            "title": "Bluetooth",
            "hex": "0082FC",
            "source": "https://www.bluetooth.com/develop-with-bluetooth/marketing-branding/"
        },
        {
            "title": "BMC Software",
            "hex": "FE5000",
            "source": "https://www.bmc.com"
        },
        {
            "title": "BMW",
            "hex": "0066B1",
            "source": "https://www.bmw.de"
        },
        {
            "title": "BoardGameGeek",
            "hex": "FF5100",
            "source": "https://boardgamegeek.com"
        },
        {
            "title": "Boehringer Ingelheim",
            "hex": "003366",
            "source": "https://cd.boehringer-ingelheim.com"
        },
        {
            "title": "Boeing",
            "hex": "1D439C",
            "source": "https://commons.wikimedia.org/wiki/File:Boeing_full_logo.svg"
        },
        {
            "title": "Bookalope",
            "hex": "DC2829",
            "source": "https://bookalope.net"
        },
        {
            "title": "BookBub",
            "hex": "F44336",
            "source": "https://insights.bookbub.com/bookbub-follow-bookmark-buttons-for-authors-websites/"
        },
        {
            "title": "Bookmeter",
            "hex": "64BC4B",
            "source": "https://bookmeter.com"
        },
        {
            "title": "BookMyShow",
            "hex": "C4242B",
            "source": "https://in.bookmyshow.com"
        },
        {
            "title": "BookStack",
            "hex": "0288D1",
            "source": "https://www.bookstackapp.com"
        },
        {
            "title": "Boost",
            "hex": "F7901E",
            "source": "https://www.boostmobile.com"
        },
        {
            "title": "Boots",
            "hex": "05054B",
            "source": "https://www.boots-uk.com/css/images/Boots_logo.svg"
        },
        {
            "title": "Bootstrap",
            "hex": "7952B3",
            "source": "https://getbootstrap.com/about"
        },
        {
            "title": "BorgBackup",
            "hex": "00DD00",
            "source": "https://www.borgbackup.org"
        },
        {
            "title": "Bosch",
            "hex": "EA0016",
            "source": "https://www.bosch.de"
        },
        {
            "title": "Bose",
            "hex": "000000",
            "source": "https://developer.bose.com/sites/default/files/Bose%20AR%20Design%20Guidelines%20v1.0.pdf"
        },
        {
            "title": "Botble CMS",
            "hex": "205081",
            "source": "https://botble.com"
        },
        {
            "title": "boulanger",
            "hex": "FD5300",
            "source": "https://www.boulanger.com"
        },
        {
            "title": "Bower",
            "hex": "EF5734",
            "source": "https://bower.io/docs/about/#brand"
        },
        {
            "title": "Box",
            "hex": "0061D5",
            "source": "https://www.box.com/en-gb/about-us/press"
        },
        {
            "title": "Boxy SVG",
            "hex": "3584E3",
            "source": "https://boxy-svg.com/ideas/7/redesign-the-app-icon#comment-1875"
        },
        {
            "title": "Brandfolder",
            "hex": "40D1F5",
            "source": "https://brandfolder.com/brandfolder"
        },
        {
            "title": "Brave",
            "hex": "FB542B",
            "source": "https://brave.com/brave-branding-assets/"
        },
        {
            "title": "Breaker",
            "hex": "003DAD",
            "source": "https://www.breaker.audio/i/brand"
        },
        {
            "title": "British Airways",
            "hex": "2E5C99",
            "source": "https://www.britishairways.com/travel/home/public/en_ie/"
        },
        {
            "title": "Broadcom",
            "hex": "CC092F",
            "source": "https://en.wikipedia.org/wiki/Broadcom_Inc"
        },
        {
            "title": "BT",
            "hex": "6400AA",
            "source": "https://www.bt.com"
        },
        {
            "title": "Buddy",
            "hex": "1A86FD",
            "source": "https://buddy.works/about"
        },
        {
            "title": "Budibase",
            "hex": "000000",
            "source": "https://github.com/Budibase/budibase/blob/6137ffd9a278ecb3e4dbb42af804c9652741699e/packages/builder/assets/bb-emblem.svg"
        },
        {
            "title": "Buefy",
            "hex": "7957D5",
            "source": "https://github.com/buefy/buefy/blob/a9a724efca0b531e6a64ab734889b00bf4507a9d/static/img/icons/safari-pinned-tab.svg"
        },
        {
            "title": "Buffer",
            "hex": "231F20",
            "source": "https://buffer.com/press"
        },
        {
            "title": "Bugatti",
            "hex": "BE0030",
            "source": "https://www.bugatti.com"
        },
        {
            "title": "Bugcrowd",
            "hex": "F26822",
            "source": "https://www.bugcrowd.com/about/press-kit/"
        },
        {
            "title": "Bugsnag",
            "hex": "4949E4",
            "source": "https://www.bugsnag.com/newsroom"
        },
        {
            "title": "Buildkite",
            "hex": "14CC80",
            "source": "https://buildkite.com/brand-assets"
        },
        {
            "title": "Bukalapak",
            "hex": "E31E52",
            "source": "https://assets.bukalapak.com/sigil/bukalapak-logo-icon.svg",
            "guidelines": "https://brand.bukalapak.design/brand-elements#logo-overview"
        },
        {
            "title": "Bulma",
            "hex": "00D1B2",
            "source": "https://github.com/jgthms/bulma/tree/b0ed28b0e63fdfe54ef802ad155c889241fb6ae1"
        },
        {
            "title": "Bun",
            "hex": "000000",
            "source": "https://bun.sh"
        },
        {
            "title": "bunq",
            "hex": "3394D7",
            "source": "https://www.bunq.com/press/"
        },
        {
            "title": "Burger King",
            "hex": "D62300",
            "source": "https://www.bk.com",
            "guidelines": "https://www.bk.com/trademarks"
        },
        {
            "title": "Burton",
            "hex": "000000",
            "source": "https://brand.burton.com/logo/",
            "guidelines": "https://brand.burton.com/logo/"
        },
        {
            "title": "Buy Me A Coffee",
            "hex": "FFDD00",
            "source": "https://www.buymeacoffee.com/brand"
        },
        {
            "title": "BuzzFeed",
            "hex": "EE3322",
            "source": "https://www.buzzfeed.com/press/assets"
        },
        {
            "title": "BVG",
            "hex": "F0D722",
            "source": "https://www.bvg.de",
            "aliases": {
                "aka": [
                    "Berliner Verkehrsbetriebe"
                ]
            }
        },
        {
            "title": "Byju's",
            "hex": "813588",
            "source": "https://byjus.com/byjus-the-learning-app/"
        },
        {
            "title": "byte",
            "hex": "551DEF",
            "source": "https://byte.co/byte"
        },
        {
            "title": "ByteDance",
            "hex": "3C8CFF",
            "source": "https://www.bytedance.com"
        },
        {
            "title": "C",
            "hex": "A8B9CC",
            "source": "https://commons.wikimedia.org/wiki/File:The_C_Programming_Language_logo.svg"
        },
        {
            "title": "C Sharp",
            "hex": "239120",
            "source": "https://upload.wikimedia.org/wikipedia/commons/0/0d/C_Sharp_wordmark.svg"
        },
        {
            "title": "C++",
            "hex": "00599C",
            "source": "https://github.com/isocpp/logos/tree/64ef037049f87ac74875dbe72695e59118b52186"
        },
        {
            "title": "Cachet",
            "hex": "7ED321",
            "source": "https://cachethq.io/press"
        },
        {
            "title": "Cadillac",
            "hex": "000000",
            "source": "https://www.cadillac.com",
            "guidelines": "https://www.gm.com/copyright-trademark"
        },
        {
            "title": "CafePress",
            "hex": "58A616",
            "source": "https://en.wikipedia.org/wiki/CafePress#/media/File:CafePress_logo.svg"
        },
        {
            "title": "Caffeine",
            "hex": "0000FF",
            "source": "https://www.caffeine.tv",
            "guidelines": "https://www.caffeine.tv/newsroom.html"
        },
        {
            "title": "Cairo Graphics",
            "hex": "F39914",
            "source": "https://github.com/freedesktop/cairo/blob/44f808fce9f437e14f2b0ef4e1583def8ab578ae/doc/tutorial/slides/cairo-title.svg"
        },
        {
            "title": "Cairo Metro",
            "hex": "C10C0C",
            "source": "https://en.wikipedia.org/wiki/File:Cairo_metro_logo2012.svg"
        },
        {
            "title": "CakePHP",
            "hex": "D33C43",
            "source": "https://cakephp.org/logos"
        },
        {
            "title": "Campaign Monitor",
            "hex": "111324",
            "source": "https://www.campaignmonitor.com/company/brand/"
        },
        {
            "title": "Canonical",
            "hex": "77216F",
            "source": "https://design.ubuntu.com/downloads/",
            "guidelines": "https://design.ubuntu.com/brand/canonical-logo/",
            "license": {
                "type": "CC-BY-SA-3.0"
            }
        },
        {
            "title": "Canva",
            "hex": "00C4CC",
            "source": "https://www.canva.com"
        },
        {
            "title": "Capacitor",
            "hex": "119EFF",
            "source": "https://github.com/ionic-team/ionicons-site/blob/b0c97018d737b763301154231b34e1b882c0c84d/docs/ionicons/svg/logo-capacitor.svg"
        },
        {
            "title": "Car Throttle",
            "hex": "FF9C42",
            "source": "https://www.carthrottle.com"
        },
        {
            "title": "Cardano",
            "hex": "0133AD",
            "source": "https://cardano.org/brand-assets/"
        },
        {
            "title": "Carrefour",
            "hex": "004E9F",
            "source": "https://upload.wikimedia.org/wikipedia/commons/5/5b/Carrefour_logo.svg"
        },
        {
            "title": "Carto",
            "hex": "EB1510",
            "source": "https://carto.com/brand/"
        },
        {
            "title": "Cash App",
            "hex": "00C244",
            "source": "https://cash.app/press"
        },
        {
            "title": "Castbox",
            "hex": "F55B23",
            "source": "https://castbox.fm/newsroom/"
        },
        {
            "title": "Castorama",
            "hex": "0078D7",
            "source": "https://www.castorama.fr"
        },
        {
            "title": "Castro",
            "hex": "00B265",
            "source": "https://supertop.co/castro/press/"
        },
        {
            "title": "Caterpillar",
            "hex": "FFCD11",
            "source": "https://commons.wikimedia.org/wiki/File:Caterpillar_logo.svg"
        },
        {
            "title": "CBS",
            "hex": "033963",
            "source": "https://www.cbs.com"
        },
        {
            "title": "CD Projekt",
            "hex": "DC0D15",
            "source": "https://www.cdprojekt.com/en/media/logotypes/"
        },
        {
            "title": "Celery",
            "hex": "37814A",
            "source": "https://github.com/celery/celery/blob/4d77ddddb10797011dc10dd2e4e1e7a7467b8431/docs/images/favicon.ico"
        },
        {
            "title": "CentOS",
            "hex": "262577",
            "source": "https://wiki.centos.org/ArtWork/Brand/Logo"
        },
        {
            "title": "Ceph",
            "hex": "EF5C55",
            "source": "https://github.com/ceph/ceph/blob/b106a03dcddaee80493825e85bc5e399ab4d8746/src/pybind/mgr/dashboard/frontend/src/assets/Ceph_Logo.svg"
        },
        {
            "title": "Cesium",
            "hex": "6CADDF",
            "source": "https://cesium.com/press/"
        },
        {
            "title": "Chai",
            "hex": "A30701",
            "source": "https://github.com/simple-icons/simple-icons/issues/4983#issuecomment-796736373"
        },
        {
            "title": "Chainguard",
            "hex": "4445E7",
            "source": "https://www.chainguard.dev"
        },
        {
            "title": "Chainlink",
            "hex": "375BD2",
            "source": "https://chain.link/brand-assets"
        },
        {
            "title": "Chakra UI",
            "hex": "319795",
            "source": "https://github.com/chakra-ui/chakra-ui/blob/327e1624d22936abb43068e1f57054e43c9c6819/logo/logomark-colored.svg"
        },
        {
            "title": "Chart.js",
            "hex": "FF6384",
            "source": "https://www.chartjs.org"
        },
        {
            "title": "ChartMogul",
            "hex": "13324B",
            "source": "https://chartmogul.com/company/"
        },
        {
            "title": "Chase",
            "hex": "117ACA",
            "source": "https://commons.wikimedia.org/wiki/File:Chase_logo_2007.svg"
        },
        {
            "title": "ChatBot",
            "hex": "0066FF",
            "source": "https://chatbot.design",
            "guidelines": "https://chatbot.design"
        },
        {
            "title": "CheckiO",
            "hex": "008DB6",
            "source": "https://py.checkio.org/blog/"
        },
        {
            "title": "Checkmarx",
            "hex": "54B848",
            "source": "https://www.checkmarx.com/resources/datasheets/"
        },
        {
            "title": "Chef",
            "hex": "F09820",
            "source": "https://www.chef.io"
        },
        {
            "title": "Chemex",
            "hex": "4D2B1A",
            "source": "https://vtlogo.com/chemex-coffeemaker-vector-logo-svg/"
        },
        {
            "title": "Chevrolet",
            "hex": "CD9834",
            "source": "https://www.chevrolet.com/content/dam/chevrolet/na/us/english/index/shopping-tools/download-catalog/02-pdf/2019-chevrolet-corvette-catalog.pdf"
        },
        {
            "title": "Chia Network",
            "hex": "5ECE71",
            "source": "https://www.chia.net/branding/",
            "guidelines": "https://www.chia.net/wp-content/uploads/2022/08/Guidelines-for-Using-Chia-Network.pdf",
            "license": {
                "type": "custom",
                "url": "https://www.chia.net/wp-content/uploads/2022/08/Chia-Trademark-Policy.pdf"
            }
        },
        {
            "title": "China Eastern Airlines",
            "hex": "1A2477",
            "source": "https://uk.ceair.com/newCMS/uk/en/content/en_Footer/Support/201904/t20190404_5763.html"
        },
        {
            "title": "China Southern Airlines",
            "hex": "008BCB",
            "source": "https://www.csair.com/en/about/investor/yejibaogao/2020/"
        },
        {
            "title": "Chocolatey",
            "hex": "80B5E3",
            "source": "https://chocolatey.org/media-kit"
        },
        {
            "title": "Chromecast",
            "hex": "999999",
            "source": "https://www.google.com/intl/en_us/chromecast/built-in/",
            "aliases": {
                "aka": [
                    "Google Cast"
                ]
            }
        },
        {
            "title": "Chrysler",
            "hex": "000000",
            "source": "https://www.stellantis.com/en/brands/chrysler"
        },
        {
            "title": "Chupa Chups",
            "hex": "CF103E",
            "source": "https://www.chupachups.co.uk"
        },
        {
            "title": "Cilium",
            "hex": "F8C517",
            "source": "https://github.com/cilium/cilium/blob/774a91f0e7497d9c9085234005ec81f1065c3783/Documentation/images/logo-solo.svg"
        },
        {
            "title": "Cinema 4D",
            "hex": "011A6A",
            "source": "https://www.maxon.net/en/about-maxon/branding"
        },
        {
            "title": "Circle",
            "hex": "8669AE",
            "source": "https://www.circle.com"
        },
        {
            "title": "CircleCI",
            "hex": "343434",
            "source": "https://circleci.com/press"
        },
        {
            "title": "CircuitVerse",
            "hex": "42B883",
            "source": "https://circuitverse.org"
        },
        {
            "title": "Cirrus CI",
            "hex": "4051B5",
            "source": "https://cirrus-ci.org"
        },
        {
            "title": "Cisco",
            "hex": "1BA0D7",
            "source": "https://www.cisco.com"
        },
        {
            "title": "Citrix",
            "hex": "452170",
            "source": "https://brand.citrix.com"
        },
        {
            "title": "Citroën",
            "hex": "6E6E6E",
            "source": "https://citroen.pcaci.co.uk/logo.php"
        },
        {
            "title": "CiviCRM",
            "hex": "81C459",
            "source": "https://civicrm.org/trademark"
        },
        {
            "title": "Civo",
            "hex": "239DFF",
            "source": "https://www.civo.com/brand-assets",
            "guidelines": "https://www.civo.com/brand-assets"
        },
        {
            "title": "CKEditor 4",
            "hex": "0287D0",
            "source": "https://github.com/ckeditor/ckeditor4/blob/7d8305ce4d12683853a563b9d6ea54e0d4686a2f/samples/img/logo.svg"
        },
        {
            "title": "Claris",
            "hex": "000000",
            "source": "https://www.claris.com"
        },
        {
            "title": "ClickHouse",
            "hex": "FFCC01",
            "source": "https://github.com/ClickHouse/ClickHouse/blob/12bd453a43819176d25ecf247033f6cb1af54beb/website/images/logo-clickhouse.svg"
        },
        {
            "title": "ClickUp",
            "hex": "7B68EE",
            "source": "https://clickup.com/brand"
        },
        {
            "title": "CLion",
            "hex": "000000",
            "source": "https://www.jetbrains.com/company/brand/logos/",
            "guidelines": "https://www.jetbrains.com/company/brand/"
        },
        {
            "title": "Cliqz",
            "hex": "00AEF0",
            "source": "https://cliqz.com/design"
        },
        {
            "title": "Clockify",
            "hex": "03A9F4",
            "source": "https://clockify.me/brand-assets"
        },
        {
            "title": "Clojure",
            "hex": "5881D8",
            "source": "https://commons.wikimedia.org/wiki/File:Clojure_logo.svg"
        },
        {
            "title": "Cloud 66",
            "hex": "3C72B9",
            "source": "https://www.cloud66.com"
        },
        {
            "title": "Cloud Foundry",
            "hex": "0C9ED5",
            "source": "https://www.cloudfoundry.org",
            "guidelines": "https://www.cloudfoundry.org/logo/"
        },
        {
            "title": "CloudBees",
            "hex": "1997B5",
            "source": "https://www.cloudbees.com"
        },
        {
            "title": "CloudCannon",
            "hex": "407AFC",
            "source": "https://cloudcannon.com"
        },
        {
            "title": "Cloudera",
            "hex": "F96702",
            "source": "https://www.cloudera.com"
        },
        {
            "title": "Cloudflare",
            "hex": "F38020",
            "source": "https://www.cloudflare.com/logo/",
            "guidelines": "https://www.cloudflare.com/trademark/"
        },
        {
            "title": "Cloudflare Pages",
            "hex": "F38020",
            "source": "https://pages.cloudflare.com",
            "guidelines": "https://www.cloudflare.com/trademark/"
        },
        {
            "title": "Cloudsmith",
            "hex": "2A6FE1",
            "source": "https://cloudsmith.com/company/brand/",
            "guidelines": "https://cloudsmith.com/company/brand/"
        },
        {
            "title": "Cloudways",
            "hex": "2C39BD",
            "source": "https://www.cloudways.com/en/media-kit.php"
        },
        {
            "title": "Clubhouse",
            "hex": "6515DD",
            "source": "https://brand.clubhouse.io",
            "guidelines": "https://brand.clubhouse.io"
        },
        {
            "title": "Clyp",
            "hex": "3CBDB1",
            "source": "https://clyp.it"
        },
        {
            "title": "CMake",
            "hex": "064F8C",
            "source": "https://www.kitware.com/platforms/"
        },
        {
            "title": "CNCF",
            "hex": "231F20",
            "source": "https://github.com/cncf/artwork/blob/d2ed716cc0769e6c65d2e58f9a503fca02b60a56/examples/other.md#cncf-logos",
            "guidelines": "https://www.cncf.io/brand-guidelines/"
        },
        {
            "title": "CNN",
            "hex": "CC0000",
            "source": "https://edition.cnn.com"
        },
        {
            "title": "Co-op",
            "hex": "00B1E7",
            "source": "https://www.co-operative.coop/media/assets"
        },
        {
            "title": "Coca Cola",
            "hex": "D00013",
            "source": "https://upload.wikimedia.org/wikipedia/commons/c/ce/Coca-Cola_logo.svg"
        },
        {
            "title": "Cockpit",
            "hex": "0066CC",
            "source": "https://github.com/cockpit-project/cockpit-project.github.io/blob/b851b3477d90017961ac9b252401c9a6cb6239f1/images/site/cockpit-logo.svg"
        },
        {
            "title": "Cockroach Labs",
            "hex": "6933FF",
            "source": "https://www.cockroachlabs.com"
        },
        {
            "title": "CocoaPods",
            "hex": "EE3322",
            "source": "https://github.com/CocoaPods/shared_resources/tree/3125baf19976bd240c86459645f45b68d2facd10",
            "license": {
                "type": "CC-BY-NC-4.0"
            }
        },
        {
            "title": "Cocos",
            "hex": "55C2E1",
            "source": "https://www.cocos.com/en/"
        },
        {
            "title": "Coda",
            "hex": "F46A54",
            "source": "https://coda.io"
        },
        {
            "title": "Codacy",
            "hex": "222F29",
            "source": "https://www.codacy.com/blog/"
        },
        {
            "title": "Code Climate",
            "hex": "000000",
            "source": "https://codeclimate.com/github/codeclimate/python-test-reporter/badges/"
        },
        {
            "title": "Code Review",
            "hex": "485A62",
            "source": "https://codereview.stackexchange.com",
            "guidelines": "https://stackoverflow.com/legal/trademark-guidance"
        },
        {
            "title": "Codeberg",
            "hex": "2185D0",
            "source": "https://codeberg.org"
        },
        {
            "title": "Codecademy",
            "hex": "1F4056",
            "source": "https://www.codecademy.com"
        },
        {
            "title": "CodeceptJS",
            "hex": "F6E05E",
            "source": "https://github.com/codeceptjs/codeceptjs.github.io/blob/c7917445b9a70a9daacf20986c403c3299f5c960/favicon/safari-pinned-tab.svg"
        },
        {
            "title": "CodeChef",
            "hex": "5B4638",
            "source": "https://www.codechef.com"
        },
        {
            "title": "Codecov",
            "hex": "F01F7A",
            "source": "https://codecov.io"
        },
        {
            "title": "CodeFactor",
            "hex": "F44A6A",
            "source": "https://www.codefactor.io"
        },
        {
            "title": "Codeforces",
            "hex": "1F8ACB",
            "source": "https://codeforces.com"
        },
        {
            "title": "CodeIgniter",
            "hex": "EF4223",
            "source": "https://www.codeigniter.com/help/legal"
        },
        {
            "title": "Codemagic",
            "hex": "F45E3F",
            "source": "https://codemagic.io"
        },
        {
            "title": "CodeMirror",
            "hex": "D30707",
            "source": "https://github.com/codemirror/CodeMirror/blob/6e7aa65a8bfb64837ae9d082b674b2f5ee056d2c/doc/logo.svg"
        },
        {
            "title": "CodeNewbie",
            "hex": "9013FE",
            "source": "https://community.codenewbie.org"
        },
        {
            "title": "CodePen",
            "hex": "000000",
            "source": "https://blog.codepen.io/documentation/brand-assets/logos/"
        },
        {
            "title": "CodeProject",
            "hex": "FF9900",
            "source": "https://www.codeproject.com"
        },
        {
            "title": "CodersRank",
            "hex": "67A4AC",
            "source": "https://codersrank.io"
        },
        {
            "title": "Coderwall",
            "hex": "3E8DCC",
            "source": "https://github.com/twolfson/coderwall-svg/tree/e87fb90eab5e401210a174f9418b5af0a246758e"
        },
        {
            "title": "CodeSandbox",
            "hex": "151515",
            "source": "https://codesandbox.io/CodeSandbox-Press-Kit.zip"
        },
        {
            "title": "Codeship",
            "hex": "004466",
            "source": "https://app.codeship.com"
        },
        {
            "title": "Codewars",
            "hex": "B1361E",
            "source": "https://github.com/codewars/branding/tree/1ff0d44db52ac4a5e3a1c43277dc35f228eb6983"
        },
        {
            "title": "Coding Ninjas",
            "hex": "DD6620",
            "source": "https://www.codingninjas.com/press-release"
        },
        {
            "title": "CodinGame",
            "hex": "F2BB13",
            "source": "https://www.codingame.com/work/press/press-kit/"
        },
        {
            "title": "Codio",
            "hex": "4574E0",
            "source": "https://codio.com"
        },
        {
            "title": "CoffeeScript",
            "hex": "2F2625",
            "source": "https://coffeescript.org"
        },
        {
            "title": "Cognizant",
            "hex": "1A4CA1",
            "source": "https://www.cognizant.com"
        },
        {
            "title": "Coil",
            "hex": "000000",
            "source": "https://coil.com/press/brand-guidelines",
            "guidelines": "https://coil.com/press/brand-guidelines"
        },
        {
            "title": "Coinbase",
            "hex": "0052FF",
            "source": "https://www.coinbase.com/press"
        },
        {
            "title": "CoinMarketCap",
            "hex": "17181B",
            "source": "https://www.coinmarketcap.com"
        },
        {
            "title": "Commerzbank",
            "hex": "FFCC33",
            "source": "https://commons.wikimedia.org/wiki/Category:Commerzbank_logos"
        },
        {
            "title": "commitlint",
            "hex": "000000",
            "source": "https://github.com/conventional-changelog/commitlint/blob/0b177635472214faac5a5800ced970bf4d2e6012/docs/assets/icon.svg"
        },
        {
            "title": "Commodore",
            "hex": "1E2A4E",
            "source": "https://commodore.inc"
        },
        {
            "title": "Common Workflow Language",
            "hex": "B5314C",
            "source": "https://github.com/common-workflow-language/logo/blob/54b1624bc88df6730fa7b6c928a05fc9c939e47e/CWL-Logo-nofonts.svg"
        },
        {
            "title": "Compiler Explorer",
            "hex": "67C52A",
            "source": "https://github.com/compiler-explorer/infra/blob/8d362efe7ddc24e6a625f7db671d0a6e7600e3c9/logo/icon/CompilerExplorer%20Logo%20Icon%20SVG.svg"
        },
        {
            "title": "Composer",
            "hex": "885630",
            "source": "https://getcomposer.org"
        },
        {
            "title": "Comsol",
            "hex": "368CCB",
            "source": "https://cdn.comsol.com/company/comsol-brand-guide-November2019.pdf"
        },
        {
            "title": "Conan",
            "hex": "6699CB",
            "source": "https://conan.io"
        },
        {
            "title": "Concourse",
            "hex": "3398DC",
            "source": "https://concourse-ci.org"
        },
        {
            "title": "Conda-Forge",
            "hex": "000000",
            "source": "https://github.com/conda-forge/conda-forge.github.io/tree/0fc7dac2b989f3601dcc1be8a9f92c5b617c291e"
        },
        {
            "title": "Conekta",
            "hex": "0A1837",
            "source": "https://www.conekta.com"
        },
        {
            "title": "Confluence",
            "hex": "172B4D",
            "source": "https://www.atlassian.com/company/news/press-kit"
        },
        {
            "title": "Construct 3",
            "hex": "00FFDA",
            "source": "https://www.construct.net",
            "guidelines": "https://www.construct.net"
        },
        {
            "title": "Consul",
            "hex": "F24C53",
            "source": "https://www.hashicorp.com/brand",
            "guidelines": "https://www.hashicorp.com/brand"
        },
        {
            "title": "Contactless Payment",
            "hex": "000000",
            "source": "https://en.wikipedia.org/wiki/Contactless_payment"
        },
        {
            "title": "containerd",
            "hex": "575757",
            "source": "https://cncf-branding.netlify.app/projects/containerd/"
        },
        {
            "title": "Contao",
            "hex": "F47C00",
            "source": "https://contao.org",
            "guidelines": "https://contao.org/en/media"
        },
        {
            "title": "Contentful",
            "hex": "2478CC",
            "source": "https://press.contentful.com/media_kits"
        },
        {
            "title": "Conventional Commits",
            "hex": "FE5196",
            "source": "https://www.conventionalcommits.org",
            "license": {
                "type": "MIT"
            }
        },
        {
            "title": "Convertio",
            "hex": "FF3333",
            "source": "https://convertio.co"
        },
        {
            "title": "Cookiecutter",
            "hex": "D4AA00",
            "source": "https://github.com/cookiecutter/cookiecutter/blob/52dd18513bbab7f0fbfcb2938c9644d9092247cf/logo/cookiecutter-logo.svg"
        },
        {
            "title": "Cora",
            "hex": "E61845",
            "source": "https://www.cora.fr"
        },
        {
            "title": "Corona Engine",
            "hex": "F96F29",
            "source": "https://coronalabs.com",
            "guidelines": "https://coronalabs.com/presskit.pdf"
        },
        {
            "title": "Corona Renderer",
            "hex": "E6502A",
            "source": "https://corona-renderer.com/about"
        },
        {
            "title": "Corsair",
            "hex": "000000",
            "source": "https://www.corsair.com",
            "guidelines": "https://www.corsair.com/press"
        },
        {
            "title": "Couchbase",
            "hex": "EA2328",
            "source": "https://www.couchbase.com"
        },
        {
            "title": "Counter-Strike",
            "hex": "000000",
            "source": "https://en.wikipedia.org/wiki/File:CS-GO_Logo.svg"
        },
        {
            "title": "CountingWorks PRO",
            "hex": "2E3084",
            "source": "https://www.countingworks.com/blog"
        },
        {
            "title": "Coursera",
            "hex": "0056D2",
            "source": "https://about.coursera.org/press"
        },
        {
            "title": "Coveralls",
            "hex": "3F5767",
            "source": "https://coveralls.io"
        },
        {
            "title": "cPanel",
            "hex": "FF6C2C",
            "source": "https://cpanel.net/company/cpanel-brand-guide/"
        },
        {
            "title": "Craft CMS",
            "hex": "E5422B",
            "source": "https://craftcms.com/brand-resources"
        },
        {
            "title": "CrateDB",
            "hex": "009DC7",
            "source": "https://github.com/crate/crate-docs-theme/blob/cbd734b3617489ca937f35e30f37f3f6c1870e1f/src/crate/theme/rtd/crate/static/images/crate-logo.svg"
        },
        {
            "title": "Crayon",
            "hex": "FF6A4C",
            "source": "https://www.crayon.com"
        },
        {
            "title": "Create React App",
            "hex": "09D3AC",
            "source": "https://github.com/facebook/create-react-app/blob/9d0369b1fe3260e620b08effcf85f1edefc5d1ea/docusaurus/website/static/img/logo.svg"
        },
        {
            "title": "Creative Commons",
            "hex": "EF9421",
            "source": "https://creativecommons.org"
        },
        {
            "title": "Creative Technology",
            "hex": "000000",
            "source": "https://creative.com"
        },
        {
            "title": "Credly",
            "hex": "FF6B00",
            "source": "https://cdn.credly.com/assets/structure/logo-78b59f8114817c758ca965ed8f1a58a76a39b6fd70d031f771a9bbc581fcde65.svg"
        },
        {
            "title": "Crehana",
            "hex": "4B22F4",
            "source": "https://www.crehana.com"
        },
        {
            "title": "Critical Role",
            "hex": "000000",
            "source": "https://critrole.com"
        },
        {
            "title": "Crowdin",
            "hex": "2E3340",
            "source": "https://support.crowdin.com/using-logo/"
        },
        {
            "title": "Crowdsource",
            "hex": "4285F4",
            "source": "https://crowdsource.google.com/about/"
        },
        {
            "title": "Crunchbase",
            "hex": "0288D1",
            "source": "https://www.crunchbase.com/home"
        },
        {
            "title": "Crunchyroll",
            "hex": "F47521",
            "source": "https://www.crunchyroll.com"
        },
        {
            "title": "CRYENGINE",
            "hex": "000000",
            "source": "https://www.cryengine.com/brand"
        },
        {
            "title": "Crystal",
            "hex": "000000",
            "source": "https://crystal-lang.org/media/"
        },
        {
            "title": "CSS Modules",
            "hex": "000000",
            "source": "https://github.com/css-modules/logos/blob/32e4717062e4328ed861fa92d5d9cfd47859362f/css-modules-logo.svg"
        },
        {
            "title": "CSS Wizardry",
            "hex": "F43059",
            "source": "https://csswizardry.com"
        },
        {
            "title": "CSS3",
            "hex": "1572B6",
            "source": "https://www.w3.org/html/logo/"
        },
        {
            "title": "CTS",
            "hex": "E53236",
            "source": "https://commons.wikimedia.org/wiki/File:Logo_Compagnie_des_transports_strasbourgeois.svg",
            "aliases": {
                "aka": [
                    "Compagnie des Transports Strasbourgeois"
                ]
            }
        },
        {
            "title": "Cucumber",
            "hex": "23D96C",
            "source": "https://cucumber.io"
        },
        {
            "title": "Cultura",
            "hex": "1D2C54",
            "source": "https://www.cultura.com"
        },
        {
            "title": "curl",
            "hex": "073551",
            "source": "https://curl.haxx.se/logo/"
        },
        {
            "title": "CurseForge",
            "hex": "6441A4",
            "source": "https://www.curseforge.com"
        },
        {
            "title": "Cycling '74",
            "hex": "111111",
            "source": "https://cycling74.com"
        },
        {
            "title": "Cypress",
            "hex": "17202C",
            "source": "https://cypress.io"
        },
        {
            "title": "Cytoscape.js",
            "hex": "F7DF1E",
            "source": "https://github.com/cytoscape/cytoscape.js/blob/97c27700feefe2f7b79fca248763049e9a0b38c6/documentation/img/cytoscape-logo.svg"
        },
        {
            "title": "D",
            "hex": "B03931",
            "source": "https://github.com/dlang/dlang.org/blob/6d0e2e5f6a8249031cfd010e389b99ff014cd320/images/dlogo.svg"
        },
        {
            "title": "D-EDGE",
            "hex": "432975",
            "source": "https://github.com/d-edge/JoinUs/blob/4d8b5cf7145db26649fe9f1587194e44dbbe3565/d-edge.svg"
        },
        {
            "title": "D-Wave Systems",
            "hex": "008CD7",
            "source": "https://www.dwavesys.com"
        },
        {
            "title": "D3.js",
            "hex": "F9A03C",
            "source": "https://github.com/d3/d3-logo/tree/6d9c471aa852033501d00ca63fe73d9f8be82d1d"
        },
        {
            "title": "Dacia",
            "hex": "122AFF",
            "source": "https://www.dacia.ro"
        },
        {
            "title": "DAF",
            "hex": "00529B",
            "source": "https://www.daf.com/en"
        },
        {
            "title": "Dailymotion",
            "hex": "0D0D0D",
            "source": "https://about.dailymotion.com/en/press/"
        },
        {
            "title": "Daimler",
            "hex": "E6E6E6",
            "source": "https://designnavigator.daimler.com/Daimler_Corporate_Logotype_Black_DTP",
            "guidelines": "https://designnavigator.daimler.com/Daimler_Corporate_Logotype"
        },
        {
            "title": "DaisyUI",
            "hex": "5A0EF8",
            "source": "https://raw.githubusercontent.com/saadeghi/files/main/daisyui/logo-4.svg"
        },
        {
            "title": "Dapr",
            "hex": "0D2192",
            "source": "https://raw.githubusercontent.com/dapr/dapr/18575823c74318c811d6cd6f57ffac76d5debe93/img/dapr_logo.svg"
        },
        {
            "title": "Dark Reader",
            "hex": "141E24",
            "source": "https://github.com/simple-icons/simple-icons/pull/3348#issuecomment-667090608"
        },
        {
            "title": "Dart",
            "hex": "0175C2",
            "source": "https://github.com/dart-lang/site-shared/tree/18458ff440afd3d06f04e5cb871c4c5eda29c9d5/src/_assets/image/dart/logo"
        },
        {
            "title": "Darty",
            "hex": "EB1B23",
            "source": "https://www.darty.com"
        },
        {
            "title": "Das Erste",
            "hex": "001A4B",
            "source": "https://en.wikipedia.org/wiki/Das_Erste"
        },
        {
            "title": "Dash",
            "hex": "008DE4",
            "source": "https://www.dash.org/brand-assets/",
            "guidelines": "https://www.dash.org/brand-guidelines/"
        },
        {
            "title": "Dashlane",
            "hex": "0E353D",
            "source": "https://brandfolder.com/dashlane/brandkitpartners"
        },
        {
            "title": "Dask",
            "hex": "FDA061",
            "source": "https://github.com/dask/dask/blob/fc911b6d481e602f7549eecb180c3f7622260001/docs/source/images/dask_icon.svg"
        },
        {
            "title": "Dassault Systèmes",
            "hex": "005386",
            "source": "https://www.3ds.com"
        },
        {
            "title": "data.ai",
            "hex": "000000",
            "source": "https://www.data.ai/en/about/press/"
        },
        {
            "title": "Databricks",
            "hex": "FF3621",
            "source": "https://www.databricks.com",
            "guidelines": "https://brand.databricks.com/Styleguide/Guide/"
        },
        {
            "title": "DataCamp",
            "hex": "03EF62",
            "source": "https://www.datacamp.com"
        },
        {
            "title": "Datadog",
            "hex": "632CA6",
            "source": "https://www.datadoghq.com/about/resources",
            "guidelines": "https://www.datadoghq.com/about/resources/"
        },
        {
            "title": "DataGrip",
            "hex": "000000",
            "source": "https://www.jetbrains.com/company/brand/logos/",
            "guidelines": "https://www.jetbrains.com/company/brand/"
        },
        {
            "title": "Dataiku",
            "hex": "2AB1AC",
            "source": "https://www.dataiku.com/company/media-kit/"
        },
        {
            "title": "DataStax",
            "hex": "3A3A42",
            "source": "https://www.datastax.com/brand-resources",
            "guidelines": "https://www.datastax.com/brand-resources"
        },
        {
            "title": "Dataverse",
            "hex": "088142",
            "source": "https://docs.microsoft.com/en-us/power-platform/guidance/icons",
            "guidelines": "https://docs.microsoft.com/en-us/power-platform/guidance/icons",
            "license": {
                "type": "custom",
                "url": "https://docs.microsoft.com/en-us/power-platform/guidance/icons"
            }
        },
        {
            "title": "DatoCMS",
            "hex": "FF7751",
            "source": "https://www.datocms.com/company/brand-assets",
            "guidelines": "https://www.datocms.com/company/brand-assets"
        },
        {
            "title": "Datto",
            "hex": "199ED9",
            "source": "https://www.datto.com/brand/logos",
            "guidelines": "https://www.datto.com/brand"
        },
        {
            "title": "DAZN",
            "hex": "F8F8F5",
            "source": "https://media.dazn.com/en/assets/"
        },
        {
            "title": "dblp",
            "hex": "004F9F",
            "source": "https://dblp.org"
        },
        {
            "title": "dbt",
            "hex": "FF694B",
            "source": "https://github.com/fishtown-analytics/dbt-styleguide/blob/a2895e005457eda531880dfde62f31959d42f18b/_includes/icons/logo.svg"
        },
        {
            "title": "DC Entertainment",
            "hex": "0078F0",
            "source": "https://www.readdc.com"
        },
        {
            "title": "De'Longhi",
            "hex": "072240",
            "source": "https://www.delonghi.com"
        },
        {
            "title": "Debian",
            "hex": "A81D33",
            "source": "https://www.debian.org/logos",
            "guidelines": "https://www.debian.org/logos/",
            "license": {
                "type": "CC-BY-SA-3.0"
            }
        },
        {
            "title": "deepin",
            "hex": "007CFF",
            "source": "https://commons.wikimedia.org/wiki/File:Deepin_logo.svg"
        },
        {
            "title": "Deepnote",
            "hex": "3793EF",
            "source": "https://deepnote.com"
        },
        {
            "title": "Deezer",
            "hex": "FEAA2D",
            "source": "https://deezerbrand.com",
            "guidelines": "https://deezerbrand.com"
        },
        {
            "title": "del.icio.us",
            "slug": "delicious",
            "hex": "0000FF",
            "source": "https://del.icio.us",
            "aliases": {
                "aka": [
                    "Delicious"
                ]
            }
        },
        {
            "title": "Deliveroo",
            "hex": "00CCBC",
            "source": "https://deliveroo.com"
        },
        {
            "title": "Dell",
            "hex": "007DB8",
            "source": "https://www.dell.com",
            "guidelines": "https://brand.delltechnologies.com/logos/"
        },
        {
            "title": "Delphi",
            "hex": "EE1F35",
            "source": "https://www.embarcadero.com/news/logo"
        },
        {
            "title": "Delta",
            "hex": "003366",
            "source": "https://news.delta.com/delta-air-lines-logos-brand-guidelines"
        },
        {
            "title": "Deno",
            "hex": "000000",
            "source": "https://github.com/denoland/dotland/blob/f1ba74327b401b47de678f30d768ff9bf54494b6/public/logo.svg",
            "license": {
                "type": "MIT"
            }
        },
        {
            "title": "Dependabot",
            "hex": "025E8C",
            "source": "https://dependabot.com"
        },
        {
            "title": "Der Spiegel",
            "hex": "E64415",
            "source": "https://www.spiegel.de"
        },
        {
            "title": "Designer News",
            "hex": "2D72D9",
            "source": "https://www.designernews.co"
        },
        {
            "title": "Deutsche Bahn",
            "hex": "F01414",
            "source": "https://www.bahn.de"
        },
        {
            "title": "Deutsche Bank",
            "hex": "0018A8",
            "source": "https://www.db.com"
        },
        {
            "title": "dev.to",
            "hex": "0A0A0A",
            "source": "https://dev.to"
        },
        {
            "title": "DevExpress",
            "hex": "FF7200",
            "source": "https://www.devexpress.com/aboutus/"
        },
        {
            "title": "DeviantArt",
            "hex": "05CC47",
            "source": "https://help.deviantart.com/21"
        },
        {
            "title": "Devpost",
            "hex": "003E54",
            "source": "https://github.com/challengepost/supportcenter/blob/e40066cde2ed25dc14c0541edb746ff8c6933114/images/devpost-icon-rgb.svg"
        },
        {
            "title": "devRant",
            "hex": "F99A66",
            "source": "https://devrant.com"
        },
        {
            "title": "Dgraph",
            "hex": "E50695",
            "source": "https://dgraph.io"
        },
        {
            "title": "DHL",
            "hex": "FFCC00",
            "source": "https://www.dpdhl-brands.com/dhl/en/guides/design-basics/logo-and-claim.html",
            "guidelines": "https://www.dpdhl-brands.com/dhl/en/guides/design-basics/logo-and-claim.html"
        },
        {
            "title": "diagrams.net",
            "hex": "F08705",
            "source": "https://github.com/jgraph/drawio/blob/4743eba8d5eaa497dc003df7bf7295b695c59bea/src/main/webapp/images/drawlogo.svg",
            "aliases": {
                "aka": [
                    "draw.io"
                ]
            }
        },
        {
            "title": "Dialogflow",
            "hex": "FF9800",
            "source": "https://dialogflow.cloud.google.com"
        },
        {
            "title": "Diaspora",
            "hex": "000000",
            "source": "https://wiki.diasporafoundation.org/Branding"
        },
        {
            "title": "Digg",
            "hex": "000000",
            "source": "https://digg.com"
        },
        {
            "title": "Digi-Key Electronics",
            "hex": "CC0000",
            "source": "https://www.digikey.com"
        },
        {
            "title": "DigitalOcean",
            "hex": "0080FF",
            "source": "https://www.digitalocean.com/press/",
            "guidelines": "https://www.digitalocean.com/press/"
        },
        {
            "title": "Dior",
            "hex": "000000",
            "source": "https://www.dior.com"
        },
        {
            "title": "Directus",
            "hex": "263238",
            "source": "https://directus.io"
        },
        {
            "title": "Discogs",
            "hex": "333333",
            "source": "https://www.discogs.com/brand"
        },
        {
            "title": "Discord",
            "hex": "5865F2",
            "source": "https://discord.com/branding",
            "guidelines": "https://discord.com/branding"
        },
        {
            "title": "Discourse",
            "hex": "000000",
            "source": "https://www.discourse.org"
        },
        {
            "title": "Discover",
            "hex": "FF6000",
            "source": "https://www.discovernetwork.com/en-us/business-resources/free-signage-logos"
        },
        {
            "title": "Disqus",
            "hex": "2E9FFF",
            "source": "https://disqus.com/brand"
        },
        {
            "title": "Disroot",
            "hex": "50162D",
            "source": "https://disroot.org/en"
        },
        {
            "title": "Django",
            "hex": "092E20",
            "source": "https://www.djangoproject.com/community/logos/"
        },
        {
            "title": "Dlib",
            "hex": "008000",
            "source": "https://github.com/davisking/dlib/blob/8a2c7442074339ac9ffceff6ef5a49e0114222b9/docs/docs/dlib-logo-and-icons.svg"
        },
        {
            "title": "DLNA",
            "hex": "48A842",
            "source": "https://upload.wikimedia.org/wikipedia/de/e/eb/Digital_Living_Network_Alliance_logo.svg"
        },
        {
            "title": "dm",
            "hex": "002878",
            "source": "https://www.dm.de"
        },
        {
            "title": "Docker",
            "hex": "2496ED",
            "source": "https://www.docker.com/company/newsroom/media-resources"
        },
        {
            "title": "Docs.rs",
            "hex": "000000",
            "source": "https://docs.rs"
        },
        {
            "title": "DocuSign",
            "hex": "FFCC22",
            "source": "https://www.docusign.com/sites/all/themes/custom/docusign/favicons/mstile-310x310.png"
        },
        {
            "title": "Dogecoin",
            "hex": "C2A633",
            "source": "https://cryptologos.cc/dogecoin"
        },
        {
            "title": "DOI",
            "hex": "FAB70C",
            "source": "https://www.doi.org/images/logos/header_logo_cropped.svg",
            "guidelines": "https://www.doi.org/resources/130718-trademark-policy.pdf"
        },
        {
            "title": "Dolby",
            "hex": "000000",
            "source": "https://www.dolby.com/us/en/about/brand-identity.html"
        },
        {
            "title": "DoorDash",
            "hex": "FF3008",
            "source": "https://www.doordash.com/about/"
        },
        {
            "title": "Douban",
            "hex": "2D963D",
            "source": "https://www.douban.com/about",
            "license": {
                "type": "custom",
                "url": "https://www.douban.com/about/legal#info_data"
            }
        },
        {
            "title": "Douban Read",
            "hex": "389EAC",
            "source": "https://read.douban.com",
            "license": {
                "type": "custom",
                "url": "https://www.douban.com/about/legal#info_data"
            }
        },
        {
            "title": "Dovecot",
            "hex": "54BCAB",
            "source": "https://commons.wikimedia.org/wiki/File:Dovecot_logo.svg"
        },
        {
            "title": "DPD",
            "hex": "DC0032",
            "source": "https://www.dpd.com"
        },
        {
            "title": "Dragonframe",
            "hex": "D4911E",
            "source": "https://dragonframe.com"
        },
        {
            "title": "Draugiem.lv",
            "hex": "FF6600",
            "source": "https://www.frype.com/applications/dev/docs/logos/"
        },
        {
            "title": "Dribbble",
            "hex": "EA4C89",
            "source": "https://dribbble.com/branding"
        },
        {
            "title": "Drone",
            "hex": "212121",
            "source": "https://github.com/drone/brand/tree/f3ba7a1ad3c35abfe9571ea9c3ea93dff9912955"
        },
        {
            "title": "Drooble",
            "hex": "19C4BE",
            "source": "https://blog.drooble.com/press/"
        },
        {
            "title": "Dropbox",
            "hex": "0061FF",
            "source": "https://www.dropbox.com/branding"
        },
        {
            "title": "Drupal",
            "hex": "0678BE",
            "source": "https://www.drupal.org/about/media-kit/logos"
        },
        {
            "title": "DS Automobiles",
            "hex": "1D1717",
            "source": "https://www.stellantis.com/en/brands/ds"
        },
        {
            "title": "DTS",
            "hex": "F98B2B",
            "source": "https://xperi.com/brands/dts/",
            "guidelines": "https://xperi.com/terms-conditions/"
        },
        {
            "title": "DTube",
            "hex": "F01A30",
            "source": "https://about.d.tube/mediakit.html"
        },
        {
            "title": "Ducati",
            "hex": "CC0000",
            "source": "https://brandlogos.net/ducati-logo-vector-svg-92931.html"
        },
        {
            "title": "DuckDB",
            "hex": "FFF000",
            "source": "https://duckdb.org"
        },
        {
            "title": "DuckDuckGo",
            "hex": "DE5833",
            "source": "https://duckduckgo.com"
        },
        {
            "title": "Dungeons & Dragons",
            "hex": "ED1C24",
            "source": "https://dnd.wizards.com/articles/features/basicrules",
            "guidelines": "https://dnd.wizards.com/articles/features/fan-site-kit",
            "aliases": {
                "aka": [
                    "D&D"
                ]
            }
        },
        {
            "title": "Dunked",
            "hex": "2DA9D7",
            "source": "https://dunked.com"
        },
        {
            "title": "Duolingo",
            "hex": "58CC02",
            "source": "https://www.duolingo.com"
        },
        {
            "title": "DVC",
            "aliases": {
                "aka": [
                    "Data Version Control"
                ]
            },
            "hex": "13ADC7",
            "source": "https://iterative.ai/brand/",
            "guidelines": "https://iterative.ai/brand/"
        },
        {
            "title": "dwm",
            "hex": "1177AA",
            "source": "https://dwm.suckless.org"
        },
        {
            "title": "Dynamics 365",
            "hex": "0B53CE",
            "source": "https://docs.microsoft.com/en-us/dynamics365/get-started/icons",
            "guidelines": "https://docs.microsoft.com/en-us/dynamics365/get-started/icons",
            "license": {
                "type": "custom",
                "url": "https://docs.microsoft.com/en-us/dynamics365/get-started/icons"
            }
        },
        {
            "title": "Dynatrace",
            "hex": "1496FF",
            "source": "https://www.dynatrace.com/company/press-kit/"
        },
        {
            "title": "E.Leclerc",
            "hex": "0066CC",
            "source": "https://www.e.leclerc/assets/images/sue-logo.svg"
        },
        {
            "title": "E3",
            "hex": "E73D2F",
            "source": "https://commons.wikimedia.org/wiki/File:E3_Logo.svg",
            "aliases": {
                "aka": [
                    "Electronic Entertainment Expo"
                ]
            }
        },
        {
            "title": "EA",
            "hex": "000000",
            "source": "https://www.ea.com"
        },
        {
            "title": "Eagle",
            "hex": "0072EF",
            "source": "https://en.eagle.cool"
        },
        {
            "title": "easyJet",
            "hex": "FF6600",
            "source": "https://www.easyjet.com"
        },
        {
            "title": "eBay",
            "hex": "E53238",
            "source": "https://go.developer.ebay.com/logos"
        },
        {
            "title": "EBOX",
            "hex": "BE2323",
            "source": "https://www.ebox.ca"
        },
        {
            "title": "Eclipse Adoptium",
            "hex": "FF1464",
            "source": "https://www.eclipse.org/org/artwork/",
            "guidelines": "https://www.eclipse.org/legal/logo_guidelines.php"
        },
        {
            "title": "Eclipse Che",
            "hex": "525C86",
            "source": "https://www.eclipse.org/che/"
        },
        {
            "title": "Eclipse IDE",
            "hex": "2C2255",
            "source": "https://www.eclipse.org/artwork/"
        },
        {
            "title": "Eclipse Jetty",
            "hex": "FC390E",
            "source": "https://github.com/eclipse/jetty.project/blob/dab26c601d08d350cd830c1007bb196c5196f0f6/logos/jetty-avatar.svg"
        },
        {
            "title": "Eclipse Mosquitto",
            "hex": "3C5280",
            "source": "https://github.com/eclipse/mosquitto/blob/75fc908bba90d4bd06e85efc1c4ed77952ec842c/logo/mosquitto-logo-only.svg"
        },
        {
            "title": "Eclipse Vert.x",
            "hex": "782A90",
            "source": "https://github.com/vert-x3/.github/blob/1ad6612d87f35665e50a00fc32eb9c542556385d/workflow-templates/vertx-favicon.svg"
        },
        {
            "title": "EDEKA",
            "hex": "1B66B3",
            "source": "https://www.edeka.de"
        },
        {
            "title": "EditorConfig",
            "hex": "FEFEFE",
            "source": "https://editorconfig.org"
        },
        {
            "title": "edX",
            "hex": "02262B",
            "source": "https://www.edx.org"
        },
        {
            "title": "egghead",
            "hex": "FCFBFA",
            "source": "https://egghead.io"
        },
        {
            "title": "Egnyte",
            "hex": "00968F",
            "source": "https://www.egnyte.com/presskit.html"
        },
        {
            "title": "Eight Sleep",
            "hex": "262729",
            "source": "https://www.eightsleep.com/press/"
        },
        {
            "title": "El Jueves",
            "hex": "BE312E",
            "source": "https://www.eljueves.es"
        },
        {
            "title": "Elastic",
            "hex": "005571",
            "source": "https://www.elastic.co/brand"
        },
        {
            "title": "Elastic Cloud",
            "hex": "005571",
            "source": "https://www.elastic.co/brand"
        },
        {
            "title": "Elastic Stack",
            "hex": "005571",
            "source": "https://www.elastic.co/brand"
        },
        {
            "title": "Elasticsearch",
            "hex": "005571",
            "source": "https://www.elastic.co/brand"
        },
        {
            "title": "Elavon",
            "hex": "0C2074",
            "source": "https://www.elavon.com"
        },
        {
            "title": "Electron",
            "hex": "47848F",
            "source": "https://www.electronjs.org"
        },
        {
            "title": "Electron Fiddle",
            "hex": "E79537",
            "source": "https://github.com/electron/fiddle/blob/19360ade76354240630e5660469b082128e1e57e/assets/icons/fiddle.svg"
        },
        {
            "title": "electron-builder",
            "hex": "FFFFFF",
            "source": "https://www.electron.build"
        },
        {
            "title": "Element",
            "hex": "0DBD8B",
            "source": "https://element.io"
        },
        {
            "title": "elementary",
            "hex": "64BAFF",
            "source": "https://elementary.io/brand"
        },
        {
            "title": "Elementor",
            "hex": "92003B",
            "source": "https://elementor.com/logos/",
            "guidelines": "https://elementor.com/logos/"
        },
        {
            "title": "Eleventy",
            "hex": "000000",
            "source": "https://www.11ty.io"
        },
        {
            "title": "Elgato",
            "hex": "101010",
            "source": "https://www.elgato.com/en/media-room"
        },
        {
            "title": "Elixir",
            "hex": "4B275F",
            "source": "https://github.com/elixir-lang/elixir-lang.github.com/tree/031746384ee23b9be19298c92a9699c56cc05845/images/logo"
        },
        {
            "title": "Ello",
            "hex": "000000",
            "source": "https://ello.co"
        },
        {
            "title": "Elm",
            "hex": "1293D8",
            "source": "https://github.com/elm/foundation.elm-lang.org/blob/2d097b317d8af2aaeab49284830260a32d817305/assets/elm_logo.svg"
        },
        {
            "title": "Elsevier",
            "hex": "FF6C00",
            "source": "https://www.elsevier.com"
        },
        {
            "title": "Embarcadero",
            "hex": "ED1F35",
            "source": "https://www.embarcadero.com/news/logo"
        },
        {
            "title": "Ember.js",
            "hex": "E04E39",
            "source": "https://emberjs.com/logos/",
            "guidelines": "https://emberjs.com/logos/"
        },
        {
            "title": "Emby",
            "hex": "52B54B",
            "source": "https://emby.media"
        },
        {
            "title": "Emirates",
            "hex": "D71921",
            "source": "https://www.emirates.com/ie/english/"
        },
        {
            "title": "Emlakjet",
            "hex": "0AE524",
            "source": "https://www.emlakjet.com/kurumsal-materyaller/"
        },
        {
            "title": "Empire Kred",
            "hex": "72BE50",
            "source": "https://www.empire.kred"
        },
        {
            "title": "Engadget",
            "hex": "000000",
            "source": "https://www.engadget.com",
            "guidelines": "https://o.aolcdn.com/engadget/brand-kit/eng-logo-guidelines.pdf"
        },
        {
            "title": "Enpass",
            "hex": "0D47A1",
            "source": "https://www.enpass.io/press/"
        },
        {
            "title": "EnterpriseDB",
            "hex": "FF3E00",
            "source": "https://www.enterprisedb.com"
        },
        {
            "title": "Envato",
            "hex": "81B441",
            "source": "https://envato.com"
        },
        {
            "title": "Envoy Proxy",
            "hex": "AC6199",
            "source": "https://d33wubrfki0l68.cloudfront.net/6f16455dae972425b77c7e31642269b375ec250e/3bd11/img/envoy-logo.svg"
        },
        {
            "title": "EPEL",
            "hex": "FC0000",
            "source": "https://fedoraproject.org/wiki/EPEL"
        },
        {
            "title": "Epic Games",
            "hex": "313131",
            "source": "https://dev.epicgames.com/docs/services/en-US/EpicAccountServices/DesignGuidelines/index.html#epicgamesbrandguidelines",
            "guidelines": "https://dev.epicgames.com/docs/services/en-US/EpicAccountServices/DesignGuidelines/index.html#epicgamesbrandguidelines"
        },
        {
            "title": "Epson",
            "hex": "003399",
            "source": "https://global.epson.com/IR/library/"
        },
        {
            "title": "Equinix Metal",
            "hex": "ED2224",
            "source": "https://metal.equinix.com"
        },
        {
            "title": "Erlang",
            "hex": "A90533",
            "source": "https://github.com/erlang/erlide_eclipse/blob/99d1d61fde8e32ef1630ca0e1b05a6822b3d6489/meta/media/erlang-logo.svg"
        },
        {
            "title": "esbuild",
            "hex": "FFCF00",
            "source": "https://github.com/evanw/esbuild/blob/ac542f913908d7326b65eb2e01f0559ed135a40e/images/logo.svg"
        },
        {
            "title": "ESEA",
            "hex": "0E9648",
            "source": "https://play.esea.net"
        },
        {
            "title": "ESLGaming",
            "hex": "FFFF09",
            "source": "https://brand.eslgaming.com",
            "guidelines": "https://brand.eslgaming.com"
        },
        {
            "title": "ESLint",
            "hex": "4B32C3",
            "source": "https://eslint.org"
        },
        {
            "title": "ESPHome",
            "hex": "000000",
            "source": "https://esphome.io"
        },
        {
            "title": "Espressif",
            "hex": "E7352C",
            "source": "https://www.espressif.com"
        },
        {
            "title": "ESRI",
            "hex": "000000",
            "source": "https://www.esri.com/en-us/arcgis/products/arcgis-pro/overview"
        },
        {
            "title": "etcd",
            "hex": "419EDA",
            "source": "https://cncf-branding.netlify.app/projects/etcd/"
        },
        {
            "title": "Ethereum",
            "hex": "3C3C3D",
            "source": "https://ethereum.org/en/assets/"
        },
        {
            "title": "Ethiopian Airlines",
            "hex": "648B1A",
            "source": "https://corporate.ethiopianairlines.com/media/Ethiopian-Factsheet"
        },
        {
            "title": "Etihad Airways",
            "hex": "BD8B13",
            "source": "https://www.etihad.com/en-ie/manage/duty-free"
        },
        {
            "title": "Etsy",
            "hex": "F16521",
            "source": "https://www.etsy.com/uk/press"
        },
        {
            "title": "Event Store",
            "hex": "5AB552",
            "source": "https://github.com/EventStore/Brand/tree/319d6f8dadc2881062917ea5a6dafa675775ea85"
        },
        {
            "title": "Eventbrite",
            "hex": "F05537",
            "source": "https://www.eventbrite.com/signin/"
        },
        {
            "title": "Evernote",
            "hex": "00A82D",
            "source": "https://evernote.com/about-us",
            "guidelines": "https://evernote.com/about-us"
        },
        {
            "title": "Exercism",
            "hex": "009CAB",
            "source": "https://github.com/exercism/website-icons/blob/2ad12baa465acfaa74efc5da27a6a12f8b05e3d0/exercism/logo-icon.svg",
            "license": {
                "type": "CC-BY-3.0"
            }
        },
        {
            "title": "Exordo",
            "hex": "DAA449",
            "source": "https://www.exordo.com"
        },
        {
            "title": "Exoscale",
            "hex": "DA291C",
            "source": "https://www.exoscale.com/press/",
            "guidelines": "https://www.exoscale.com/press/"
        },
        {
            "title": "Expensify",
            "hex": "0185FF",
            "source": "https://use.expensify.com/press-kit",
            "guidelines": "https://use.expensify.com/press-kit"
        },
        {
            "title": "Experts Exchange",
            "hex": "00AAE7",
            "source": "https://www.experts-exchange.com"
        },
        {
            "title": "Expo",
            "hex": "000020",
            "source": "https://expo.io/brand/"
        },
        {
            "title": "Express",
            "hex": "000000",
            "source": "https://github.com/openjs-foundation/artwork/blob/ac43961d1157f973c54f210cf5e0c9c45e3d3f10/projects/express/express-icon-black.svg"
        },
        {
            "title": "ExpressVPN",
            "hex": "DA3940",
            "source": "https://www.expressvpn.com/press",
            "guidelines": "https://www.expressvpn.com/press"
        },
        {
            "title": "EyeEm",
            "hex": "000000",
            "source": "https://www.eyeem.com"
        },
        {
            "title": "F-Droid",
            "hex": "1976D2",
            "source": "https://f-droid.org"
        },
        {
            "title": "F-Secure",
            "hex": "00BAFF",
            "source": "https://vip.f-secure.com/en/marketing/logos"
        },
        {
            "title": "F1",
            "hex": "E10600",
            "source": "https://www.formula1.com"
        },
        {
            "title": "F5",
            "hex": "E4002B",
            "source": "https://www.f5.com/company/news/press-kit"
        },
        {
            "title": "Facebook",
            "hex": "1877F2",
            "source": "https://en.facebookbrand.com"
        },
        {
            "title": "Facebook Gaming",
            "hex": "005FED",
            "source": "https://www.facebook.com/fbgaminghome/"
        },
        {
            "title": "Facebook Live",
            "hex": "ED4242",
            "source": "https://en.facebookbrand.com"
        },
        {
            "title": "FACEIT",
            "hex": "FF5500",
            "source": "https://corporate.faceit.com/branding/"
        },
        {
            "title": "Facepunch",
            "hex": "EC1C24",
            "source": "https://facepunch.com/img/brand/default-light.svg"
        },
        {
            "title": "Falcon",
            "hex": "F0AD4E",
            "source": "https://falconframework.org"
        },
        {
            "title": "FamPay",
            "hex": "FFAD00",
            "source": "https://fampay.in"
        },
        {
            "title": "Fandango",
            "hex": "FF7300",
            "source": "https://www.fandango.com"
        },
        {
            "title": "Fandom",
            "hex": "FA005A",
            "source": "https://fandomdesignsystem.com"
        },
        {
            "title": "Fanfou",
            "hex": "00CCFF",
            "source": "https://fanfou.com"
        },
        {
            "title": "Fantom",
            "hex": "0928FF",
            "source": "https://fantom.foundation"
        },
        {
            "title": "FARFETCH",
            "hex": "000000",
            "source": "https://www.farfetch.com"
        },
        {
            "title": "FastAPI",
            "hex": "009688",
            "source": "https://github.com/tiangolo/fastapi/blob/6205935323ded4767438ee81623892621b353415/docs/en/docs/img/icon-white.svg"
        },
        {
            "title": "Fastify",
            "hex": "000000",
            "source": "https://github.com/fastify/graphics/blob/91e8a3d4754807de3b69440f66c72a737a5fde94/fastify-1000px-square-02.svg"
        },
        {
            "title": "Fastlane",
            "hex": "00F200",
            "source": "https://github.com/fastlane/fastlane.tools/blob/19ff41a6c0f27510a7a7879e6944809d40ab382e/assets/img/logo-mobile.svg"
        },
        {
            "title": "Fastly",
            "hex": "FF282D",
            "source": "https://assets.fastly.com/style-guide/docs/"
        },
        {
            "title": "Fathom",
            "hex": "9187FF",
            "source": "https://usefathom.com/brand"
        },
        {
            "title": "Fauna",
            "hex": "3A1AB6",
            "source": "https://fauna.com"
        },
        {
            "title": "Favro",
            "hex": "512DA8",
            "source": "https://favro.com/login"
        },
        {
            "title": "FeatHub",
            "hex": "9B9B9B",
            "source": "https://feathub.com"
        },
        {
            "title": "FedEx",
            "hex": "4D148C",
            "source": "https://newsroom.fedex.com"
        },
        {
            "title": "Fedora",
            "hex": "51A2DA",
            "source": "https://docs.fedoraproject.org/en-US/project/brand/",
            "guidelines": "https://fedoraproject.org/wiki/Legal:Trademark_guidelines",
            "license": {
                "type": "custom",
                "url": "https://docs.fedoraproject.org/en-US/project/brand/"
            }
        },
        {
            "title": "Feedly",
            "hex": "2BB24C",
            "source": "https://blog.feedly.com"
        },
        {
            "title": "Ferrari",
            "hex": "D40000",
            "source": "https://www.ferrari.com"
        },
        {
            "title": "Ferrari N.V.",
            "slug": "ferrarinv",
            "hex": "EB2E2C",
            "source": "https://corporate.ferrari.com"
        },
        {
            "title": "FFmpeg",
            "hex": "007808",
            "source": "https://commons.wikimedia.org/wiki/File:FFmpeg_Logo_new.svg"
        },
        {
            "title": "Fi",
            "hex": "00B899",
            "source": "https://fi.money",
            "aliases": {
                "aka": [
                    "Fi.Money",
                    "epiFi"
                ]
            }
        },
        {
            "title": "Fiat",
            "hex": "941711",
            "source": "https://www.fcaci.com/x/FIATv15"
        },
        {
            "title": "Fido Alliance",
            "hex": "FFBF3B",
            "source": "https://fidoalliance.org/overview/legal/logo-usage/",
            "guidelines": "https://fidoalliance.org/overview/legal/fido-trademark-and-service-mark-usage-agreement-for-websites/"
        },
        {
            "title": "FIFA",
            "hex": "326295",
            "source": "https://en.wikipedia.org/wiki/FIFA"
        },
        {
            "title": "Fig",
            "hex": "000000",
            "source": "https://fig.io/icons/fig.svg"
        },
        {
            "title": "Figma",
            "hex": "F24E1E",
            "source": "https://www.figma.com/using-the-figma-brand/",
            "guidelines": "https://www.figma.com/using-the-figma-brand/"
        },
        {
            "title": "figshare",
            "hex": "556472",
            "source": "https://en.wikipedia.org/wiki/Figshare"
        },
        {
            "title": "Fila",
            "hex": "03234C",
            "source": "https://en.wikipedia.org/wiki/Fila_(company)"
        },
        {
            "title": "Files",
            "hex": "4285F4",
            "source": "https://files.google.com"
        },
        {
            "title": "FileZilla",
            "hex": "BF0000",
            "source": "https://commons.wikimedia.org/wiki/File:FileZilla_logo.svg"
        },
        {
            "title": "Fing",
            "hex": "009AEE",
            "source": "https://www.fing.com"
        },
        {
            "title": "Firebase",
            "hex": "FFCA28",
            "source": "https://firebase.google.com/brand-guidelines/",
            "guidelines": "https://firebase.google.com/brand-guidelines/"
        },
        {
            "title": "Firefox",
            "hex": "FF7139",
            "source": "https://mozilla.design/firefox/logos-usage/",
            "guidelines": "https://mozilla.design/firefox/logos-usage/"
        },
        {
            "title": "Firefox Browser",
            "hex": "FF7139",
            "source": "https://mozilla.design/firefox/logos-usage/"
        },
        {
            "title": "Fireship",
            "hex": "EB844E",
            "source": "https://github.com/fireship-io/fireship.io/blob/987da97305a5968b99347aa748f928a4667336f8/hugo/layouts/partials/svg/logo.svg"
        },
        {
            "title": "Firewalla",
            "hex": "C8332D",
            "source": "https://github.com/firewalla/firewalla/blob/97f7463fe07b85b979a8f0738fdf14c1af0249a8/extension/diag/static/firewalla.svg"
        },
        {
            "title": "FIRST",
            "hex": "0066B3",
            "source": "https://www.firstinspires.org/brand"
        },
        {
            "title": "Fitbit",
            "hex": "00B0B9",
            "source": "https://www.fitbit.com/uk/home"
        },
        {
            "title": "FITE",
            "hex": "CA0404",
            "source": "https://www.fite.tv"
        },
        {
            "title": "FiveM",
            "hex": "F40552",
            "source": "https://fivem.net"
        },
        {
            "title": "Fiverr",
            "hex": "1DBF73",
            "source": "https://www.fiverr.com/press-kit"
        },
        {
            "title": "Flask",
            "hex": "000000",
            "source": "https://github.com/pallets/flask/blob/e6e75e55470a0682ee8370e6d68062e515a248b9/artwork/logo-full.svg",
            "license": {
                "type": "custom",
                "url": "https://github.com/pallets/flask/blob/master/artwork/LICENSE.rst"
            }
        },
        {
            "title": "Flat",
            "hex": "3481FE",
            "source": "https://github.com/netless-io/flat/blob/525b2247f36e96ae2f9e6a39b4fe0967152305f2/desktop/renderer-app/src/assets/image/logo.svg"
        },
        {
            "title": "Flathub",
            "hex": "000000",
            "source": "https://flathub.org"
        },
        {
            "title": "Flatpak",
            "hex": "4A90D9",
            "source": "https://flatpak.org/press",
            "guidelines": "https://flatpak.org/press"
        },
        {
            "title": "Flattr",
            "hex": "000000",
            "source": "https://flattr.com"
        },
        {
            "title": "Flickr",
            "hex": "0063DC",
            "source": "https://www.flickr.com"
        },
        {
            "title": "Flipboard",
            "hex": "E12828",
            "source": "https://about.flipboard.com/brand-guidelines"
        },
        {
            "title": "Flipkart",
            "hex": "2874F0",
            "source": "https://www.flipkart.com"
        },
        {
            "title": "Floatplane",
            "hex": "00AEEF",
            "source": "https://www.floatplane.com"
        },
        {
            "title": "Flood",
            "hex": "4285F4",
            "source": "https://flood.io"
        },
        {
            "title": "Fluent Bit",
            "hex": "49BDA5",
            "source": "https://github.com/fluent/fluent-bit/blob/cdb35721d06242d66a729656282831ccd1589ca2/snap/fluent-bit.svg"
        },
        {
            "title": "Fluentd",
            "hex": "0E83C8",
            "source": "https://docs.fluentd.org/quickstart/logo",
            "license": {
                "type": "Apache-2.0"
            }
        },
        {
            "title": "Flutter",
            "hex": "02569B",
            "source": "https://flutter.dev/brand",
            "guidelines": "https://flutter.dev/brand"
        },
        {
            "title": "Fluxus",
            "hex": "FFFFFF",
            "source": "https://github.com/YieldingFluxus/fluxuswebsite/blob/651d798b8753786dcc51644c3b048a4f399db166/public/icon-svg.svg"
        },
        {
            "title": "Flyway",
            "hex": "CC0200",
            "source": "https://github.com/flyway/flywaydb.org/blob/8a7923cb9ead016442d4c5caf2e8ba5a9bfad5cf/assets/logo/flyway-logo.png"
        },
        {
            "title": "FMOD",
            "hex": "000000",
            "source": "https://www.fmod.com/attribution",
            "guidelines": "https://www.fmod.com/attribution"
        },
        {
            "title": "Fnac",
            "hex": "E1A925",
            "source": "https://www.fnac.com"
        },
        {
            "title": "Folium",
            "hex": "77B829",
            "source": "https://python-visualization.github.io/folium/"
        },
        {
            "title": "Fonoma",
            "hex": "02B78F",
            "source": "https://en.fonoma.com"
        },
        {
            "title": "Font Awesome",
            "hex": "528DD7",
            "source": "https://fontawesome.com/v5.15/icons/font-awesome-flag"
        },
        {
            "title": "FontBase",
            "hex": "3D03A7",
            "source": "https://fontba.se"
        },
        {
            "title": "FontForge",
            "hex": "F2712B",
            "source": "https://fontforge.org"
        },
        {
            "title": "foodpanda",
            "hex": "D70F64",
            "source": "https://www.foodpanda.com"
        },
        {
            "title": "Ford",
            "hex": "00274E",
            "source": "https://secure.ford.com/brochures/"
        },
        {
            "title": "Forestry",
            "hex": "343A40",
            "source": "https://forestry.io"
        },
        {
            "title": "Forgejo",
            "hex": "FB923C",
            "source": "https://codeberg.org/forgejo/meta/raw/branch/readme/branding/logo/forgejo-monochrome.svg",
            "guidelines": "https://codeberg.org/forgejo/meta/src/branch/readme/branding/README.md#logo",
            "license": {
                "type": "CC-BY-SA-4.0",
                "url": "https://codeberg.org/forgejo/meta/src/branch/readme/branding/logo/forgejo-logo-license-exemption.txt"
            }
        },
        {
            "title": "Formstack",
            "hex": "21B573",
            "source": "https://www.formstack.com/brand/guidelines"
        },
        {
            "title": "Fortinet",
            "hex": "EE3124",
            "source": "https://www.fortinet.com"
        },
        {
            "title": "Fortran",
            "hex": "734F96",
            "source": "https://github.com/fortran-lang/fortran-lang.org/blob/5469465d08d3fcbf16d048e651ca5c9ba050839c/assets/img/fortran-logo.svg"
        },
        {
            "title": "Fossa",
            "hex": "289E6D",
            "source": "https://fossa.com/press/"
        },
        {
            "title": "Fossil SCM",
            "hex": "548294",
            "source": "https://fossil-scm.org"
        },
        {
            "title": "Foursquare",
            "hex": "3333FF",
            "source": "https://foursquare.com/brand/",
            "guidelines": "https://foursquare.com/brand/"
        },
        {
            "title": "Foursquare City Guide",
            "hex": "F94877",
            "source": "https://foursquare.com/about/logos"
        },
        {
            "title": "FOX",
            "hex": "000000",
            "source": "https://www.fox.com"
        },
        {
            "title": "Foxtel",
            "hex": "EB5205",
            "source": "https://www.foxtel.com.au"
        },
        {
            "title": "Fozzy",
            "hex": "F15B29",
            "source": "https://fozzy.com/partners.shtml?tab=materials"
        },
        {
            "title": "Framer",
            "hex": "0055FF",
            "source": "https://framer.com"
        },
        {
            "title": "Framework7",
            "hex": "EE350F",
            "source": "https://github.com/framework7io/framework7-website/blob/2a1e32290c795c2070ffc7019ba7276614e00de0/public/i/logo.svg"
        },
        {
            "title": "Franprix",
            "hex": "EC6237",
            "source": "https://www.franprix.fr"
        },
        {
            "title": "Fraunhofer-Gesellschaft",
            "hex": "179C7D",
            "source": "https://www.fraunhofer.de"
        },
        {
            "title": "FreeBSD",
            "hex": "AB2B28",
            "source": "https://www.freebsdfoundation.org/about/project/"
        },
        {
            "title": "freeCodeCamp",
            "hex": "0A0A23",
            "source": "https://design-style-guide.freecodecamp.org",
            "guidelines": "https://design-style-guide.freecodecamp.org",
            "license": {
                "type": "CC-BY-SA-4.0",
                "url": "https://github.com/freeCodeCamp/design-style-guide/blob/cc950c311c61574b6ecbd9e724b6631026e14bfa/LICENSE"
            }
        },
        {
            "title": "freedesktop.org",
            "hex": "3B80AE",
            "source": "https://commons.wikimedia.org/wiki/File:Freedesktop-logo.svg"
        },
        {
            "title": "Freelancer",
            "hex": "29B2FE",
            "source": "https://www.freelancer.com"
        },
        {
            "title": "FreeNAS",
            "hex": "343434",
            "source": "https://github.com/freenas/webui/blob/fd668f4c5920fe864fd98fa98e20fd333336c609/src/assets/images/logo.svg"
        },
        {
            "title": "Freepik",
            "hex": "1273EB",
            "source": "https://commons.wikimedia.org/wiki/File:Freepik.svg"
        },
        {
            "title": "Frontend Mentor",
            "hex": "3F54A3",
            "source": "https://www.frontendmentor.io"
        },
        {
            "title": "Frontify",
            "hex": "2D3232",
            "source": "https://brand.frontify.com/d/7WQZazaZFkMz/brand-guidelines-1#/visual/logo"
        },
        {
            "title": "Fuga Cloud",
            "hex": "242F4B",
            "source": "https://fuga.cloud",
            "guidelines": "https://fuga.cloud/media/"
        },
        {
            "title": "Fujifilm",
            "hex": "ED1A3A",
            "source": "https://upload.wikimedia.org/wikipedia/commons/a/a1/Fujifilm_logo.svg"
        },
        {
            "title": "Fujitsu",
            "hex": "FF0000",
            "source": "https://www.fujitsu.com/global/about/brandmanagement/logo/"
        },
        {
            "title": "Funimation",
            "hex": "5B0BB5",
            "source": "https://www.funimation.com",
            "guidelines": "https://brandpad.io/funimationstyleguide"
        },
        {
            "title": "Fur Affinity",
            "hex": "36566F",
            "source": "https://www.furaffinity.net"
        },
        {
            "title": "Furry Network",
            "hex": "2E75B4",
            "source": "https://furrynetwork.com"
        },
        {
            "title": "FutureLearn",
            "hex": "DE00A5",
            "source": "https://www.futurelearn.com"
        },
        {
            "title": "G2",
            "hex": "FF492C",
            "source": "https://www.g2.com",
            "guidelines": "https://company.g2.com/brand-resources"
        },
        {
            "title": "G2A",
            "hex": "F05F00",
            "source": "https://www.g2a.co/documents/",
            "guidelines": "https://www.g2a.co/documents/"
        },
        {
            "title": "Game & Watch",
            "hex": "000000",
            "source": "https://upload.wikimedia.org/wikipedia/commons/4/41/Game_and_watch_logo.svg"
        },
        {
            "title": "Game Developer",
            "hex": "E60012",
            "source": "https://www.gamedeveloper.com",
            "aliases": {
                "aka": [
                    "Gamasutra"
                ]
            }
        },
        {
            "title": "Game Jolt",
            "hex": "CCFF00",
            "source": "https://gamejolt.com/about",
            "guidelines": "https://gamejolt.com/about"
        },
        {
            "title": "Garmin",
            "hex": "000000",
            "source": "https://creative.garmin.com/styleguide/logo/",
            "guidelines": "https://creative.garmin.com/styleguide/brand/"
        },
        {
            "title": "Gatling",
            "hex": "FF9E2A",
            "source": "https://gatling.io"
        },
        {
            "title": "Gatsby",
            "hex": "663399",
            "source": "https://www.gatsbyjs.com/guidelines/logo",
            "guidelines": "https://www.gatsbyjs.com/guidelines/logo"
        },
        {
            "title": "GDAL",
            "hex": "5CAE58",
            "source": "https://www.osgeo.org/projects/gdal/"
        },
        {
            "title": "Géant",
            "hex": "DD1F26",
            "source": "https://www.geantcasino.fr"
        },
        {
            "title": "GeeksforGeeks",
            "hex": "2F8D46",
            "source": "https://www.geeksforgeeks.org"
        },
        {
            "title": "General Electric",
            "hex": "0870D8",
            "source": "https://www.ge.com/brand/"
        },
        {
            "title": "General Motors",
            "hex": "0170CE",
            "source": "https://www.gm.com"
        },
        {
            "title": "Genius",
            "hex": "FFFF64",
            "source": "https://genius.com"
        },
        {
            "title": "Gentoo",
            "hex": "54487A",
            "source": "https://wiki.gentoo.org/wiki/Project:Artwork/Artwork#Variations_of_the_.22g.22_logo",
            "guidelines": "https://www.gentoo.org/inside-gentoo/foundation/name-logo-guidelines.html",
            "license": {
                "type": "CC-BY-SA-2.5"
            }
        },
        {
            "title": "Geocaching",
            "hex": "00874D",
            "source": "https://www.geocaching.com/about/logousage.aspx",
            "guidelines": "https://www.geocaching.com/about/logousage.aspx"
        },
        {
            "title": "Gerrit",
            "hex": "EEEEEE",
            "source": "https://gerrit-review.googlesource.com/c/75842/"
        },
        {
            "title": "Ghost",
            "hex": "15171A",
            "source": "https://github.com/TryGhost/Admin/blob/e3e1fa3353767c3729b1658ad42cc35f883470c5/public/assets/icons/icon.svg",
            "guidelines": "https://ghost.org/docs/logos/"
        },
        {
            "title": "Ghostery",
            "hex": "00AEF0",
            "source": "https://www.ghostery.com",
            "guidelines": "https://www.ghostery.com/press/"
        },
        {
            "title": "GIMP",
            "hex": "5C5543",
            "source": "https://www.gimp.org/about/linking.html#wilber-the-gimp-mascot",
            "license": {
                "type": "CC-BY-SA-3.0"
            }
        },
        {
            "title": "GIPHY",
            "hex": "FF6666",
            "source": "https://support.giphy.com/hc/en-us/articles/360022283772-GIPHY-Brand-Guidelines",
            "guidelines": "https://support.giphy.com/hc/en-us/articles/360022283772-GIPHY-Brand-Guidelines"
        },
        {
            "title": "Git",
            "hex": "F05032",
            "source": "https://git-scm.com/downloads/logos",
            "license": {
                "type": "CC-BY-3.0"
            }
        },
        {
            "title": "Git Extensions",
            "hex": "212121",
            "source": "https://github.com/gitextensions/gitextensions/blob/273a0f6fd3e07858f837cdc19d50827871e32319/Logo/Artwork/git-extensions-logo.svg"
        },
        {
            "title": "Git LFS",
            "hex": "F64935",
            "source": "https://git-lfs.github.com"
        },
        {
            "title": "GitBook",
            "hex": "3884FF",
            "source": "https://github.com/GitbookIO/styleguide/blob/c958388dab901defa3e22978ca01272295627e05/icons/Logo.svg"
        },
        {
            "title": "Gitea",
            "hex": "609926",
            "source": "https://github.com/go-gitea/gitea/blob/e0c753e770a64cda5e3900aa1da3d7e1f3263c9a/assets/logo.svg"
        },
        {
            "title": "Gitee",
            "hex": "C71D23",
            "source": "https://gitee.com/about_us"
        },
        {
            "title": "GitHub",
            "hex": "181717",
            "source": "https://github.com/logos",
            "guidelines": "https://github.com/logos"
        },
        {
            "title": "GitHub Actions",
            "hex": "2088FF",
            "source": "https://github.com/features/actions"
        },
        {
            "title": "GitHub Pages",
            "hex": "222222",
            "source": "https://pages.github.com"
        },
        {
            "title": "GitHub Sponsors",
            "hex": "EA4AAA",
            "source": "https://github.com/sponsors"
        },
        {
            "title": "gitignore.io",
            "hex": "204ECF",
            "source": "https://docs.gitignore.io/design/logo"
        },
        {
            "title": "GitKraken",
            "hex": "179287",
            "source": "https://www.gitkraken.com"
        },
        {
            "title": "GitLab",
            "hex": "FC6D26",
            "source": "https://about.gitlab.com/press/press-kit/",
            "guidelines": "https://about.gitlab.com/handbook/marketing/corporate-marketing/brand-activation/trademark-guidelines/"
        },
        {
            "title": "Gitpod",
            "hex": "FFAE33",
            "source": "https://www.gitpod.io"
        },
        {
            "title": "Gitter",
            "hex": "ED1965",
            "source": "https://gitter.im"
        },
        {
            "title": "Glassdoor",
            "hex": "0CAA41",
            "source": "https://www.glassdoor.com/about-us/press/media-assets/",
            "guidelines": "https://www.glassdoor.com/about-us/press/media-assets/"
        },
        {
            "title": "Glitch",
            "hex": "3333FF",
            "source": "https://glitch.com/about/press/"
        },
        {
            "title": "Globus",
            "hex": "CA6201",
            "source": "https://www.globus.de"
        },
        {
            "title": "Gmail",
            "hex": "EA4335",
            "source": "https://fonts.gstatic.com/s/i/productlogos/gmail_2020q4/v8/192px.svg"
        },
        {
            "title": "GNOME",
            "hex": "4A86CF",
            "source": "https://wiki.gnome.org/Engagement/BrandGuidelines",
            "guidelines": "https://gitlab.gnome.org/Teams/Design/brand/-/blob/master/brand-book.pdf"
        },
        {
            "title": "GNOME Terminal",
            "hex": "241F31",
            "source": "https://gitlab.gnome.org/GNOME/gnome-terminal/-/blob/9c32e039bfb7902c136dc7aed3308e027325776c/data/icons/hicolor_apps_scalable_org.gnome.Terminal.svg",
            "guidelines": "https://gitlab.gnome.org/Teams/Design/brand/-/blob/master/brand-book.pdf"
        },
        {
            "title": "GNU",
            "hex": "A42E2B",
            "source": "https://gnu.org",
            "license": {
                "type": "CC-BY-SA-2.0"
            }
        },
        {
            "title": "GNU Bash",
            "hex": "4EAA25",
            "source": "https://github.com/odb/official-bash-logo/tree/61eff022f2dad3c7468f5deb4f06652d15f2c143",
            "guidelines": "https://github.com/odb/official-bash-logo",
            "license": {
                "type": "MIT"
            }
        },
        {
            "title": "GNU Emacs",
            "hex": "7F5AB6",
            "source": "https://git.savannah.gnu.org/cgit/emacs.git/tree/etc/images/icons/hicolor/scalable/apps/emacs.svg",
            "license": {
                "type": "GPL-2.0-or-later"
            }
        },
        {
            "title": "GNU IceCat",
            "hex": "002F5B",
            "source": "https://git.savannah.gnu.org/cgit/gnuzilla.git/plain/artwork/simple.svg"
        },
        {
            "title": "GNU Privacy Guard",
            "hex": "0093DD",
            "source": "https://git.gnupg.org/cgi-bin/gitweb.cgi?p=gnupg.git;a=tree;f=artwork/icons",
            "license": {
                "type": "GPL-3.0-or-later"
            }
        },
        {
            "title": "GNU social",
            "hex": "A22430",
            "source": "https://www.gnu.org/graphics/social.html",
            "license": {
                "type": "CC0-1.0"
            }
        },
        {
            "title": "Go",
            "hex": "00ADD8",
            "source": "https://blog.golang.org/go-brand",
            "guidelines": "https://blog.golang.org/go-brand"
        },
        {
            "title": "GoCD",
            "hex": "94399E",
            "source": "https://www.gocd.org",
            "guidelines": "https://www.gocd.org"
        },
        {
            "title": "GoDaddy",
            "hex": "1BDBDB",
            "source": "https://godaddy.design/the-go/",
            "guidelines": "https://godaddy.design/the-go/"
        },
        {
            "title": "Godot Engine",
            "hex": "478CBF",
            "source": "https://godotengine.org/press",
            "guidelines": "https://godotengine.org/press",
            "license": {
                "type": "CC-BY-4.0"
            }
        },
        {
            "title": "GoFundMe",
            "hex": "00B964",
            "source": "https://www.gofundme.com"
        },
        {
            "title": "GOG.com",
            "hex": "86328A",
            "source": "https://www.cdprojekt.com/en/media/logotypes/"
        },
        {
            "title": "GoLand",
            "hex": "000000",
            "source": "https://www.jetbrains.com/company/brand/#logos-and-icons-jetbrains-logos",
            "guidelines": "https://www.jetbrains.com/company/brand/#brand-guidelines"
        },
        {
            "title": "GoldenLine",
            "hex": "FFE005",
            "source": "https://www.goldenline.pl"
        },
        {
            "title": "Goodreads",
            "hex": "372213",
            "source": "https://www.goodreads.com/about/press"
        },
        {
            "title": "Google",
            "hex": "4285F4",
            "source": "https://partnermarketinghub.withgoogle.com",
            "guidelines": "https://about.google/brand-resource-center/brand-elements/"
        },
        {
            "title": "Google AdMob",
            "hex": "EA4335",
            "source": "https://commons.wikimedia.org/wiki/File:Google_AdMob_logo.svg"
        },
        {
            "title": "Google Ads",
            "hex": "4285F4",
            "source": "https://ads.google.com/home/"
        },
        {
            "title": "Google AdSense",
            "hex": "4285F4",
            "source": "https://www.google.com/adsense/"
        },
        {
            "title": "Google Analytics",
            "hex": "E37400",
            "source": "https://marketingplatform.google.com/intl/en_uk/about/analytics/"
        },
        {
            "title": "Google Apps Script",
            "hex": "4285F4",
            "source": "https://github.com/simple-icons/simple-icons/issues/3556#issuecomment-800482267"
        },
        {
            "title": "Google Assistant",
            "hex": "4285F4",
            "source": "https://assistant.google.com"
        },
        {
            "title": "Google Calendar",
            "hex": "4285F4",
            "source": "https://fonts.gstatic.com/s/i/productlogos/calendar_2020q4/v8/192px.svg"
        },
        {
            "title": "Google Cardboard",
            "hex": "FF7143",
            "source": "https://arvr.google.com/cardboard/images/header/vr-home.svg"
        },
        {
            "title": "Google Chat",
            "hex": "00AC47",
            "source": "https://chat.google.com"
        },
        {
            "title": "Google Chrome",
            "hex": "4285F4",
            "source": "https://www.google.com/chrome/"
        },
        {
            "title": "Google Classroom",
            "hex": "0F9D58",
            "source": "https://classroom.google.com"
        },
        {
            "title": "Google Cloud",
            "hex": "4285F4",
            "source": "https://cloud.google.com"
        },
        {
            "title": "Google Colab",
            "hex": "F9AB00",
            "source": "https://colab.research.google.com"
        },
        {
            "title": "Google Domains",
            "hex": "4285F4",
            "source": "https://domains.google"
        },
        {
            "title": "Google Drive",
            "hex": "4285F4",
            "source": "https://developers.google.com/drive/web/branding"
        },
        {
            "title": "Google Earth",
            "hex": "4285F4",
            "source": "https://earth.google.com/web/"
        },
        {
            "title": "Google Fit",
            "hex": "4285F4",
            "source": "https://partnermarketinghub.withgoogle.com/brands/google-fit/"
        },
        {
            "title": "Google Fonts",
            "hex": "4285F4",
            "source": "https://fonts.google.com"
        },
        {
            "title": "Google Hangouts",
            "hex": "0C9D58",
            "source": "https://upload.wikimedia.org/wikipedia/commons/e/ee/Hangouts_icon.svg"
        },
        {
            "title": "Google Home",
            "hex": "4285F4",
            "source": "https://home.google.com/welcome/"
        },
        {
            "title": "Google Keep",
            "hex": "FFBB00",
            "source": "https://about.google/brand-resource-center/logos-list/"
        },
        {
            "title": "Google Lens",
            "hex": "4285F4",
            "source": "https://lens.google.com"
        },
        {
            "title": "Google Maps",
            "hex": "4285F4",
            "source": "https://upload.wikimedia.org/wikipedia/commons/a/a9/Google_Maps_icon.svg"
        },
        {
            "title": "Google Marketing Platform",
            "hex": "4285F4",
            "source": "https://about.google/brand-resource-center/logos-list/"
        },
        {
            "title": "Google Meet",
            "hex": "00897B",
            "source": "https://about.google/brand-resource-center/logos-list/"
        },
        {
            "title": "Google Messages",
            "hex": "1A73E8",
            "source": "https://messages.google.com"
        },
        {
            "title": "Google My Business",
            "hex": "4285F4",
            "source": "https://business.google.com"
        },
        {
            "title": "Google Nearby",
            "hex": "4285F4",
            "source": "https://developers.google.com/nearby/developer-guidelines"
        },
        {
            "title": "Google News",
            "hex": "174EA6",
            "source": "https://partnermarketinghub.withgoogle.com/brands/google-news/",
            "guidelines": "https://partnermarketinghub.withgoogle.com/brands/google-news/legal-and-trademarks/legal-requirements/"
        },
        {
            "title": "Google Optimize",
            "hex": "B366F6",
            "source": "https://marketingplatform.google.com/about/optimize/"
        },
        {
            "title": "Google Pay",
            "hex": "4285F4",
            "source": "https://pay.google.com/intl/en_us/about/"
        },
        {
            "title": "Google Photos",
            "hex": "4285F4",
            "source": "https://partnermarketinghub.withgoogle.com/brands/google-photos/visual-identity/visual-identity/icon/",
            "guidelines": "https://partnermarketinghub.withgoogle.com/brands/google-photos/visual-identity/visual-identity/icon/"
        },
        {
            "title": "Google Play",
            "hex": "414141",
            "source": "https://partnermarketinghub.withgoogle.com/brands/google-play/visual-identity/primary-logos/",
            "guidelines": "https://partnermarketinghub.withgoogle.com/brands/google-play/visual-identity/primary-logos/"
        },
        {
            "title": "Google Podcasts",
            "hex": "4285F4",
            "source": "https://developers.google.com/search/docs/data-types/podcast"
        },
        {
            "title": "Google Scholar",
            "hex": "4285F4",
            "source": "https://commons.wikimedia.org/wiki/File:Google_Scholar_logo.svg"
        },
        {
            "title": "Google Search Console",
            "hex": "458CF5",
            "source": "https://search.google.com/search-console"
        },
        {
            "title": "Google Sheets",
            "hex": "34A853",
            "source": "https://sheets.google.com"
        },
        {
            "title": "Google Street View",
            "hex": "FEC111",
            "source": "https://developers.google.com/streetview/ready/branding",
            "guidelines": "https://developers.google.com/streetview/ready/branding"
        },
        {
            "title": "Google Tag Manager",
            "hex": "246FDB",
            "source": "https://tagmanager.google.com/#/home"
        },
        {
            "title": "Google Translate",
            "hex": "4285F4",
            "source": "https://commons.wikimedia.org/wiki/File:Google_Translate_logo.svg"
        },
        {
            "title": "GoToMeeting",
            "hex": "F68D2E",
            "source": "https://www.gotomeeting.com",
            "aliases": {
                "dup": [
                    {
                        "title": "GoToWebinar",
                        "hex": "00C0F3",
                        "source": "https://www.gotomeeting.com/en-ie/webinar"
                    }
                ]
            }
        },
        {
            "title": "Grab",
            "hex": "00B14F",
            "source": "https://en.wikipedia.org/wiki/File:Grab_(application)_logo.svg"
        },
        {
            "title": "Gradle",
            "hex": "02303A",
            "source": "https://gradle.com/brand",
            "guidelines": "https://gradle.com/brand"
        },
        {
            "title": "Grafana",
            "hex": "F46800",
            "source": "https://grafana.com"
        },
        {
            "title": "Grammarly",
            "hex": "15C39A",
            "source": "https://www.grammarly.com/media-assets"
        },
        {
            "title": "Grand Frais",
            "hex": "ED2D2F",
            "source": "https://www.grandfrais.com"
        },
        {
            "title": "GraphQL",
            "hex": "E10098",
            "source": "https://graphql.org/brand",
            "guidelines": "https://graphql.org/brand"
        },
        {
            "title": "Grav",
            "hex": "221E1F",
            "source": "https://getgrav.org/media"
        },
        {
            "title": "Gravatar",
            "hex": "1E8CBE",
            "source": "https://automattic.com/press/brand-materials/"
        },
        {
            "title": "Graylog",
            "hex": "FF3633",
            "source": "https://www.graylog.org"
        },
        {
            "title": "Greenhouse",
            "hex": "24A47F",
            "source": "https://brand.greenhouse.io/brand-portal/p/6",
            "guidelines": "https://brand.greenhouse.io/brand-portal/p/5"
        },
        {
            "title": "GreenSock",
            "hex": "88CE02",
            "source": "https://greensock.com"
        },
        {
            "title": "Grid.ai",
            "hex": "78FF96",
            "source": "https://github.com/gridai/logos/blob/1e12c83b77abdc22a41566cab232f4db40223895/GridAI-icons/icon-white-48.svg"
        },
        {
            "title": "Gridsome",
            "hex": "00A672",
            "source": "https://gridsome.org/logo/"
        },
        {
            "title": "GroupMe",
            "hex": "00AFF0",
            "source": "https://groupme.com"
        },
        {
            "title": "Groupon",
            "hex": "53A318",
            "source": "https://about.groupon.com/press/",
            "guidelines": "https://about.groupon.com/press/"
        },
        {
            "title": "Grubhub",
            "hex": "F63440",
            "source": "https://www.grubhub.com"
        },
        {
            "title": "Grunt",
            "hex": "FAA918",
            "source": "https://github.com/gruntjs/gruntjs.com/blob/70f43898d9ce8e6cc862ad72bf8a7aee5ca199a9/src/media/grunt-logo-no-wordmark.svg",
            "guidelines": "https://github.com/gruntjs/grunt-docs/blob/main/Grunt-Brand-Guide.md"
        },
        {
            "title": "GSK",
            "hex": "F36633",
            "source": "https://www.gskbrandhub.com",
            "aliases": {
                "aka": [
                    "GlaxoSmithKline"
                ]
            }
        },
        {
            "title": "GTK",
            "hex": "7FE719",
            "source": "https://commons.wikimedia.org/wiki/File:GTK_logo.svg",
            "guidelines": "https://foundation.gnome.org/logo-and-trademarks/"
        },
        {
            "title": "Guangzhou Metro",
            "hex": "C51935",
            "source": "https://commons.wikimedia.org/wiki/File:Guangzhou_Metro_logo.svg"
        },
        {
            "title": "Guilded",
            "hex": "F5C400",
            "source": "https://www.guilded.gg/brand",
            "guidelines": "https://www.guilded.gg/brand"
        },
        {
            "title": "gulp",
            "hex": "CF4647",
            "source": "https://github.com/gulpjs/artwork/blob/4e14158817ac88e9a5c02b3b307e6f630fe222fb/gulp-white-text.svg",
            "guidelines": "https://github.com/gulpjs/artwork",
            "license": {
                "type": "CC0-1.0"
            }
        },
        {
            "title": "Gumroad",
            "hex": "36A9AE",
            "source": "https://gumroad.com/press"
        },
        {
            "title": "Gumtree",
            "hex": "72EF36",
            "source": "https://www.gumtree.com"
        },
        {
            "title": "Gunicorn",
            "hex": "499848",
            "source": "https://github.com/benoitc/gunicorn/blob/ff58e0c6da83d5520916bc4cc109a529258d76e1/docs/logo/gunicorn.svg"
        },
        {
            "title": "Gurobi",
            "hex": "EE3524",
            "source": "https://cdn.gurobi.com/wp-content/uploads/2021/02/Gurobi-Optimization_Corporate-Brochure.pdf"
        },
        {
            "title": "Gutenberg",
            "hex": "000000",
            "source": "https://github.com/WordPress/gutenberg/blob/7829913ae117dfb561d14c600eea7b281afd6556/docs/final-g-wapuu-black.svg"
        },
        {
            "title": "Habr",
            "hex": "65A3BE",
            "source": "https://kiosk.habr.com"
        },
        {
            "title": "Hack Club",
            "hex": "EC3750",
            "source": "https://hackclub.com/brand"
        },
        {
            "title": "Hack The Box",
            "hex": "9FEF00",
            "source": "https://www.hackthebox.eu/docs/Hack_The_Box_Brand_Assets_Guide.pdf",
            "guidelines": "https://www.hackthebox.eu/docs/Hack_The_Box_Brand_Assets_Guide.pdf"
        },
        {
            "title": "Hackaday",
            "hex": "1A1A1A",
            "source": "https://hackaday.com"
        },
        {
            "title": "Hacker Noon",
            "hex": "00FE00",
            "source": "https://sponsor.hackernoon.com/#brandasauthor"
        },
        {
            "title": "HackerEarth",
            "hex": "2C3454",
            "source": "https://www.hackerearth.com/logo/"
        },
        {
            "title": "HackerOne",
            "hex": "494649",
            "source": "https://www.hackerone.com/branding"
        },
        {
            "title": "HackerRank",
            "hex": "00EA64",
            "source": "https://www.hackerrank.com/about-us/"
        },
        {
            "title": "Hackster",
            "hex": "2E9FE6",
            "source": "https://www.hackster.io/branding#logos",
            "guidelines": "https://www.hackster.io/branding"
        },
        {
            "title": "Handlebars.js",
            "hex": "000000",
            "source": "https://raw.githubusercontent.com/handlebars-lang/docs/master/src/.vuepress/public/icons/handlebarsjs-icon.svg"
        },
        {
            "title": "Handshake",
            "hex": "FF2F1C",
            "source": "https://joinhandshake.com/career-centers/marketing-toolkit/",
            "guidelines": "https://joinhandshake.com/career-centers/marketing-toolkit/"
        },
        {
            "title": "Handshake",
            "slug": "handshake_protocol",
            "hex": "000000",
            "source": "https://handshake.org"
        },
        {
            "title": "HappyCow",
            "hex": "7C4EC4",
            "source": "https://www.happycow.net/press-kits"
        },
        {
            "title": "Harbor",
            "hex": "60B932",
            "source": "https://branding.cncf.io/projects/harbor/"
        },
        {
            "title": "HarmonyOS",
            "hex": "000000",
            "source": "https://www.harmonyos.com",
            "aliases": {
                "aka": [
                    "HMOS"
                ]
            }
        },
        {
            "title": "Hashnode",
            "hex": "2962FF",
            "source": "https://hashnode.com/media"
        },
        {
            "title": "Haskell",
            "hex": "5D4F85",
            "source": "https://wiki.haskell.org/Thompson-Wheeler_logo"
        },
        {
            "title": "Hasura",
            "hex": "1EB4D4",
            "source": "https://github.com/hasura/graphql-engine/blob/5850423aa60594c06320c3ef600117c31963e910/assets/brand/hasura_icon_blue.svg"
        },
        {
            "title": "Hatena Bookmark",
            "hex": "00A4DE",
            "source": "https://hatenacorp.jp/press/resource"
        },
        {
            "title": "haveibeenpwned",
            "hex": "2A6379",
            "source": "https://haveibeenpwned.com"
        },
        {
            "title": "Haxe",
            "hex": "EA8220",
            "source": "https://haxe.org/foundation/branding.html",
            "guidelines": "https://haxe.org/foundation/branding.html"
        },
        {
            "title": "HBO",
            "hex": "000000",
            "source": "https://www.hbo.com"
        },
        {
            "title": "HCL",
            "hex": "006BB6",
            "source": "https://www.hcl.com/brand-guidelines",
            "guidelines": "https://www.hcl.com/brand-guidelines"
        },
        {
            "title": "Headless UI",
            "hex": "66E3FF",
            "source": "https://headlessui.dev"
        },
        {
            "title": "Headspace",
            "hex": "F47D31",
            "source": "https://www.headspace.com/press-and-media"
        },
        {
            "title": "Hedera",
            "hex": "222222",
            "source": "https://hederabrandcentral.frontify.com/d/Tmocz52AXpLj/brand-assets#/brand-assets/brand-identity/our-hbar-logomark",
            "guidelines": "https://hederabrandcentral.frontify.com/d/Tmocz52AXpLj/brand-assets#/brand-assets/brand-identity"
        },
        {
            "title": "HelloFresh",
            "hex": "99CC33",
            "source": "https://www.hellofresh.com/landing/student"
        },
        {
            "title": "Helly Hansen",
            "hex": "DA2128",
            "source": "https://www.hellyhansen.com"
        },
        {
            "title": "Helm",
            "hex": "0F1689",
            "source": "https://helm.sh"
        },
        {
            "title": "Help Scout",
            "hex": "1292EE",
            "source": "https://www.helpscout.com"
        },
        {
            "title": "HelpDesk",
            "hex": "2FC774",
            "source": "https://helpdesk.design",
            "guidelines": "https://helpdesk.design"
        },
        {
            "title": "HERE",
            "hex": "00AFAA",
            "source": "https://www.here.com/company/media-assets"
        },
        {
            "title": "Heroku",
            "hex": "430098",
            "source": "https://brand.heroku.com",
            "guidelines": "https://brand.heroku.com"
        },
        {
            "title": "Hetzner",
            "hex": "D50C2D",
            "source": "https://www.hetzner.com"
        },
        {
            "title": "Hexo",
            "hex": "0E83CD",
            "source": "https://hexo.io"
        },
        {
            "title": "HEY",
            "hex": "5522FA",
            "source": "https://hey.com"
        },
        {
            "title": "Hi Bob",
            "hex": "E42C51",
            "source": "https://www.hibob.com",
            "aliases": {
                "aka": [
                    "Bob"
                ]
            }
        },
        {
            "title": "Hibernate",
            "hex": "59666C",
            "source": "https://hibernate.org"
        },
        {
            "title": "Hilton",
            "hex": "124D97",
            "source": "https://newsroom.hilton.com/hhr/page/logos"
        },
        {
            "title": "Hitachi",
            "hex": "E60027",
            "source": "https://commons.wikimedia.org/wiki/File:Hitachi_inspire_the_next-Logo.svg"
        },
        {
            "title": "Hive",
            "hex": "FF7A00",
            "source": "https://www.hivehome.com"
        },
        {
            "title": "Hive",
            "slug": "hive_blockchain",
            "hex": "E31337",
            "source": "https://hive.io/brand/"
        },
        {
            "title": "Home Assistant",
            "hex": "41BDF5",
            "source": "https://github.com/home-assistant/assets/blob/1e19f0dca208f0876b274c68345fcf989de7377a/logo/logo-small.png",
            "license": {
                "type": "CC-BY-NC-SA-4.0"
            }
        },
        {
            "title": "Home Assistant Community Store",
            "hex": "41BDF5",
            "source": "https://hacs.xyz"
        },
        {
            "title": "HomeAdvisor",
            "hex": "F68315",
            "source": "https://www.homeadvisor.com"
        },
        {
            "title": "Homebrew",
            "hex": "FBB040",
            "source": "https://github.com/Homebrew/brew.sh/blob/2e576aaca83e62dda41a188597bb4bd20e75e385/assets/img/homebrew.svg"
        },
        {
            "title": "Homebridge",
            "hex": "491F59",
            "source": "https://github.com/homebridge/branding/blob/6ef3a1685e79f79a2ecdcc83824e53775ec0475d/logos/homebridge-silhouette-round-black.svg"
        },
        {
            "title": "homify",
            "hex": "7DCDA3",
            "source": "https://www.homify.com"
        },
        {
            "title": "Honda",
            "hex": "E40521",
            "source": "https://www.honda.ie"
        },
        {
            "title": "Honey",
            "hex": "FF6801",
            "source": "https://www.joinhoney.com"
        },
        {
            "title": "Hootsuite",
            "hex": "143059",
            "source": "https://hootsuite.widencollective.com/portals/bafpk5oo/MediaKitAssets/c/b9e3a7bb-aca7-48d7-90ed-cff5898aafd0",
            "guidelines": "https://hootsuite.widencollective.com/portals/bafpk5oo/MediaKitAssets"
        },
        {
            "title": "Hoppscotch",
            "hex": "31C48D",
            "source": "https://github.com/hoppscotch/hoppscotch/blob/77862cdf9bd902a4ea64bd8b2301ed2206820649/static/images/ufo_logo.svg"
        },
        {
            "title": "Hotels.com",
            "hex": "D32F2F",
            "source": "https://en.wikipedia.org/wiki/File:Hotels.com_logo.svg"
        },
        {
            "title": "Hotjar",
            "hex": "FD3A5C",
            "source": "https://www.hotjar.com"
        },
        {
            "title": "Houdini",
            "hex": "FF4713",
            "source": "https://www.sidefx.com/products/houdini/"
        },
        {
            "title": "Houzz",
            "hex": "4DBC15",
            "source": "https://www.houzz.com/logoGuidelines",
            "guidelines": "https://www.houzz.com/logoGuidelines"
        },
        {
            "title": "HP",
            "hex": "0096D6",
            "source": "https://brandcentral.ext.hp.com/login"
        },
        {
            "title": "HTML Academy",
            "hex": "302683",
            "source": "https://htmlacademy.ru"
        },
        {
            "title": "HTML5",
            "hex": "E34F26",
            "source": "https://www.w3.org/html/logo/"
        },
        {
            "title": "HTTPie",
            "hex": "73DC8C",
            "source": "https://github.com/httpie/httpie/blob/d262181bede5241a6b692c3245a77e2eb02bc262/docs/httpie-logo.svg"
        },
        {
            "title": "Huawei",
            "hex": "FF0000",
            "source": "https://e.huawei.com/ph/material/partner/0a72728b864949c48b22106454352483",
            "guidelines": "https://e.huawei.com/ph/material/partner/0a72728b864949c48b22106454352483"
        },
        {
            "title": "HubSpot",
            "hex": "FF7A59",
            "source": "https://www.hubspot.com/style-guide",
            "guidelines": "https://www.hubspot.com/style-guide"
        },
        {
            "title": "Hugo",
            "hex": "FF4088",
            "source": "https://gohugo.io"
        },
        {
            "title": "Hulu",
            "hex": "1CE783",
            "source": "https://thisis.hulu.com",
            "guidelines": "https://thisis.hulu.com"
        },
        {
            "title": "Humble Bundle",
            "hex": "CC2929",
            "source": "https://support.humblebundle.com/hc/en-us/articles/202742060-Bundle-Logos"
        },
        {
            "title": "Hungry Jack's",
            "hex": "D0021B",
            "source": "https://www.hungryjacks.com.au"
        },
        {
            "title": "Hurriyetemlak",
            "hex": "E02826",
            "source": "https://ilan.hurriyetemlak.com/emlak-ilani-yayinlama-kurallari"
        },
        {
            "title": "Husqvarna",
            "hex": "273A60",
            "source": "https://www.husqvarna.com/uk/catalogues/"
        },
        {
            "title": "Hyper",
            "hex": "000000",
            "source": "https://hyper.is"
        },
        {
            "title": "Hyperledger",
            "hex": "2F3134",
            "source": "https://www.hyperledger.org"
        },
        {
            "title": "Hypothesis",
            "hex": "BD1C2B",
            "source": "https://web.hypothes.is/brand/"
        },
        {
            "title": "Hyundai",
            "hex": "002C5F",
            "source": "https://en.wikipedia.org/wiki/File:Hyundai_Motor_Company_logo.svg",
            "guidelines": "https://www.hyundai.pl/fileadmin/user_upload/media/logo/201607_HYU_Guideline_ENG_small.pdf"
        },
        {
            "title": "i18next",
            "hex": "26A69A",
            "source": "https://github.com/i18next/i18next-gitbook/blob/32efcfd9c59ae55cc63a60e633dbc1651c7950ad/assets/img/logo.svg"
        },
        {
            "title": "Iata",
            "hex": "004E81",
            "source": "https://upload.wikimedia.org/wikipedia/commons/f/f7/IATAlogo.svg"
        },
        {
            "title": "iBeacon",
            "hex": "3D7EBB",
            "source": "https://developer.apple.com/ibeacon/"
        },
        {
            "title": "IBM",
            "hex": "052FAD",
            "source": "https://www.ibm.com/design/language/ibm-logos/8-bar/",
            "guidelines": "https://www.ibm.com/design/language/ibm-logos/8-bar/"
        },
        {
            "title": "IBM Cloud",
            "hex": "1261FE",
            "source": "https://www.ibm.com/brand/systems/cloud/brand/logo"
        },
        {
            "title": "IBM Watson",
            "hex": "BE95FF",
            "source": "https://www.ibm.com/brand/systems/watson/brand/"
        },
        {
            "title": "Iced",
            "hex": "3645FF",
            "source": "https://iced.rs"
        },
        {
            "title": "Iceland",
            "hex": "CC092F",
            "source": "https://www.iceland.co.uk"
        },
        {
            "title": "Icinga",
            "hex": "06062C",
            "source": "https://github.com/Icinga/icingaweb2/blob/293021b2000e9d459387153ca5690f97e0184aaa/public/img/icinga-logo-compact.svg"
        },
        {
            "title": "iCloud",
            "hex": "3693F3",
            "source": "https://commons.wikimedia.org/wiki/File:ICloud_logo.svg"
        },
        {
            "title": "IcoMoon",
            "hex": "825794",
            "source": "https://icomoon.io"
        },
        {
            "title": "ICON",
            "hex": "31B8BB",
            "source": "https://icon.foundation/contents/resrce/media"
        },
        {
            "title": "Iconfinder",
            "hex": "1A1B1F",
            "source": "https://www.iconfinder.com/p/about"
        },
        {
            "title": "Iconify",
            "hex": "1769AA",
            "source": "https://iconify.design"
        },
        {
            "title": "IconJar",
            "hex": "16A5F3",
            "source": "https://geticonjar.com"
        },
        {
            "title": "Icons8",
            "hex": "1FB141",
            "source": "https://icons8.com"
        },
        {
            "title": "ICQ",
            "hex": "24FF00",
            "source": "https://commons.wikimedia.org/wiki/File:ICQNewlogo.svg"
        },
        {
            "title": "IEEE",
            "hex": "00629B",
            "source": "https://brand-experience.ieee.org/templates-tools-resources/resources/master-brand-and-logos/",
            "guidelines": "https://brand-experience.ieee.org/guidelines/brand-identity/"
        },
        {
            "title": "iFixit",
            "hex": "0071CE",
            "source": "https://www.ifixit.com",
            "guidelines": "https://www.ifixit.com/Info/Media"
        },
        {
            "title": "iFood",
            "hex": "EA1D2C",
            "source": "https://ifood.com.br"
        },
        {
            "title": "IFTTT",
            "hex": "000000",
            "source": "https://ifttt.com/discover/brand-guidelines",
            "guidelines": "https://ifttt.com/discover/brand-guidelines"
        },
        {
            "title": "iHeartRadio",
            "hex": "C6002B",
            "source": "https://brand.iheart.com/logo",
            "guidelines": "https://brand.iheart.com/logo"
        },
        {
            "title": "IKEA",
            "hex": "0058A3",
            "source": "https://www.ikea.com"
        },
        {
            "title": "Île-de-France Mobilités",
            "hex": "67B4E7",
            "source": "https://www.iledefrance-mobilites.fr"
        },
        {
            "title": "ImageJ",
            "hex": "00D8E0",
            "source": "https://github.com/imagej/imagej/blob/0667395bcac20e5d7a371ac9f468522c74367d59/logo/inkscape_image_logo_src.svg"
        },
        {
            "title": "IMDb",
            "hex": "F5C518",
            "source": "https://brand.imdb.com/imdb",
            "guidelines": "https://brand.imdb.com/imdb"
        },
        {
            "title": "Imgur",
            "hex": "1BB76E",
            "source": "https://imgurinc.com/press",
            "guidelines": "https://help.imgur.com/hc/en-us/articles/202062878-Trademark-Use-Policy"
        },
        {
            "title": "Immer",
            "hex": "00E7C3",
            "source": "https://github.com/immerjs/immer/blob/7a5382899bc8b0bf5e21972a1c7db63f53e1d697/website/static/img/immer-logo.svg"
        },
        {
            "title": "Immich",
            "hex": "4250AF",
            "source": "https://github.com/immich-app/immich/blob/bba4c4418279b7dc87e0f4a0b346a4e81057a631/design/immich-logo.svg"
        },
        {
            "title": "Imou",
            "hex": "E89313",
            "source": "https://www.imoulife.com/support/download/userManual"
        },
        {
            "title": "Indeed",
            "hex": "003A9B",
            "source": "https://indeed.design/resources"
        },
        {
            "title": "Infiniti",
            "hex": "000000",
            "source": "https://www.infinitiusa.com"
        },
        {
            "title": "InfluxDB",
            "hex": "22ADF6",
            "source": "https://influxdata.github.io/branding/logo/downloads/",
            "guidelines": "https://influxdata.github.io/branding/logo/usage/"
        },
        {
            "title": "Informatica",
            "hex": "FF4D00",
            "source": "https://www.informatica.com"
        },
        {
            "title": "Infosys",
            "hex": "007CC3",
            "source": "https://www.infosys.com/newsroom/journalist-resources/infosyslogo.html"
        },
        {
            "title": "Infracost",
            "hex": "DB44B8",
            "source": "https://www.infracost.io/img/logo.svg"
        },
        {
            "title": "Ingress",
            "hex": "783CBD",
            "source": "https://ingress.com/assets/fonts/ingress_icons.woff"
        },
        {
            "title": "Inkdrop",
            "hex": "7A78D7",
            "source": "https://site-cdn.inkdrop.app/site/icons/inkdrop-icon.svg"
        },
        {
            "title": "Inkscape",
            "hex": "000000",
            "source": "https://inkscape.org/gallery/=inkscape-branding/inkscape-brand-assets/",
            "license": {
                "type": "CC-BY-SA-3.0"
            }
        },
        {
            "title": "Insomnia",
            "hex": "4000BF",
            "source": "https://insomnia.rest"
        },
        {
            "title": "Instacart",
            "hex": "43B02A",
            "source": "https://www.instacart.com/press"
        },
        {
            "title": "Instagram",
            "hex": "E4405F",
            "source": "https://en.facebookbrand.com/instagram/",
            "guidelines": "https://en.facebookbrand.com/instagram/"
        },
        {
            "title": "Instapaper",
            "hex": "1F1F1F",
            "source": "https://www.instapaper.com"
        },
        {
            "title": "Instatus",
            "hex": "4EE3C2",
            "source": "https://www.instatus.com"
        },
        {
            "title": "Instructables",
            "hex": "FABF15",
            "source": "https://www.instructables.com/community/Official-Instructables-Logos-1/"
        },
        {
            "title": "Instructure",
            "hex": "2A7BA0",
            "source": "https://www.instructure.com/about/brand-guide/download-logos",
            "guidelines": "https://www.instructure.com/canvas/resources/noram-guides/instructure-brand-guide-2022"
        },
        {
            "title": "Integromat",
            "hex": "2F8CBB",
            "source": "https://www.integromat.com"
        },
        {
            "title": "Intel",
            "hex": "0071C5",
            "source": "https://www.intel.com/content/www/us/en/newsroom/resources/press-kits-intel-overview.html"
        },
        {
            "title": "IntelliJ IDEA",
            "hex": "000000",
            "source": "https://www.jetbrains.com/idea/",
            "guidelines": "https://www.jetbrains.com/company/brand/"
        },
        {
            "title": "Interaction Design Foundation",
            "hex": "2B2B2B",
            "source": "https://www.interaction-design.org"
        },
        {
            "title": "InteractJS",
            "hex": "2599ED",
            "source": "https://github.com/taye/interact.js/blob/603c34d4b34dece8a260381e2e5991b810d6d739/img/ijs-icon.svg"
        },
        {
            "title": "Intercom",
            "hex": "6AFDEF",
            "source": "https://www.intercom.com/press",
            "guidelines": "https://www.intercom.com/press"
        },
        {
            "title": "Intermarche",
            "hex": "E2001A",
            "source": "https://www.intermarche.com"
        },
        {
            "title": "Internet Archive",
            "hex": "666666",
            "source": "https://archive.org"
        },
        {
            "title": "Internet Explorer",
            "hex": "0076D6",
            "source": "https://compass-ssl.microsoft.com/assets/c8/67/c867db4c-f328-45b8-817c-33834c70aae6.svg?n=IE.svg"
        },
        {
            "title": "Intigriti",
            "hex": "161A36",
            "source": "https://www.intigriti.com"
        },
        {
            "title": "InVision",
            "hex": "FF3366",
            "source": "https://www.invisionapp.com/news",
            "guidelines": "https://in.invisionapp.com/boards/FH3LW3S7XSD/"
        },
        {
            "title": "Invoice Ninja",
            "hex": "000000",
            "source": "https://github.com/invoiceninja/invoiceninja/blob/2bdb26dd06123a0426cc7a8da77fc8fce7e5a222/public/images/round_logo.png"
        },
        {
            "title": "ioBroker",
            "hex": "3399CC",
            "source": "https://github.com/ioBroker/awesome-iobroker/blob/6ba42e9fcda7c88356e2f8c98f435ce7b02d4e37/images/awesome-iobroker.svg"
        },
        {
            "title": "Ionic",
            "hex": "3880FF",
            "source": "https://ionicframework.com/press"
        },
        {
            "title": "Ionos",
            "hex": "003D8F",
            "source": "https://www.ionos.de"
        },
        {
            "title": "iOS",
            "hex": "000000",
            "source": "https://en.wikipedia.org/wiki/IOS"
        },
        {
            "title": "IOTA",
            "hex": "131F37",
            "source": "https://www.iota.org/connect/brand",
            "guidelines": "https://www.iota.org/connect/brand",
            "license": {
                "type": "CC-BY-SA-4.0"
            }
        },
        {
            "title": "IPFS",
            "hex": "65C2CB",
            "source": "https://github.com/ipfs-inactive/logo/tree/73169b495332415b174ac2f37ec27c4b2ee8da83",
            "license": {
                "type": "CC-BY-SA-3.0"
            }
        },
        {
            "title": "Issuu",
            "hex": "F36D5D",
            "source": "https://issuu.com/press",
            "guidelines": "https://issuu.com/press"
        },
        {
            "title": "Istio",
            "hex": "466BB0",
            "source": "https://github.com/istio/istio/blob/5a047251817eb2523af297607b7614120812e47a/logo/istio-bluelogo-whitebackground-unframed.svg"
        },
        {
            "title": "Itch.io",
            "hex": "FA5C5C",
            "source": "https://itch.io/press-kit",
            "guidelines": "https://itch.io/press-kit"
        },
        {
            "title": "iTerm2",
            "hex": "000000",
            "source": "https://github.com/gnachman/iTerm2/blob/6a857f3f5872eb1465ddc0dd83412015991e79ae/images/AppIcon/iTermIcon.sketch"
        },
        {
            "title": "iTunes",
            "hex": "FB5BC5",
            "source": "https://upload.wikimedia.org/wikipedia/commons/d/df/ITunes_logo.svg"
        },
        {
            "title": "ITVx",
            "hex": "DEEB52",
            "source": "https://www.itvmedia.co.uk"
        },
        {
            "title": "IVECO",
            "hex": "004994",
            "source": "https://www.iveco.com/germany/Pages/Home-page.aspx"
        },
        {
            "title": "Jabber",
            "hex": "CC0000",
            "source": "https://commons.wikimedia.org/wiki/File:Jabber-bulb.svg",
            "guidelines": "https://www.jabber.org/faq.html#logo",
            "license": {
                "type": "CC-BY-2.5"
            }
        },
        {
            "title": "Jaguar",
            "hex": "FFFFFF",
            "source": "https://media.jaguar.com/en/press-kit"
        },
        {
            "title": "Jamboard",
            "hex": "F37C20",
            "source": "https://cdn2.hubspot.net/hubfs/159104/ECS/Jamboard/Approved%20Jamboard%20Brand%20Book.pdf",
            "guidelines": "https://cdn2.hubspot.net/hubfs/159104/ECS/Jamboard/Approved%20Jamboard%20Brand%20Book.pdf"
        },
        {
            "title": "Jameson",
            "hex": "004027",
            "source": "https://www.jamesonwhiskey.com"
        },
        {
            "title": "Jamstack",
            "hex": "F0047F",
            "source": "https://github.com/jamstack/jamstack.org/tree/9e761f6b77ad11e8dc6d3a953e61e53f1d99a1e6/src/site/img/logo"
        },
        {
            "title": "Jasmine",
            "hex": "8A4182",
            "source": "https://github.com/jasmine/jasmine/blob/8991b1bba39b5b7e89fc5eeb07ae271a684cb1a4/images/jasmine-horizontal.svg"
        },
        {
            "title": "JavaScript",
            "hex": "F7DF1E",
            "source": "https://github.com/voodootikigod/logo.js/tree/1544bdeed6d618a6cfe4f0650d04ab8d9cfa76d9",
            "license": {
                "type": "MIT"
            }
        },
        {
            "title": "JBL",
            "hex": "FF3300",
            "source": "https://www.jbl.com"
        },
        {
            "title": "JCB",
            "hex": "0B4EA2",
            "source": "https://www.global.jcb/en/about-us/brand-concept/"
        },
        {
            "title": "Jeep",
            "hex": "000000",
            "source": "https://www.fcaci.com/x/JEEPv15",
            "guidelines": "https://www.fcaci.com/x/JEEPv15"
        },
        {
            "title": "Jekyll",
            "hex": "CC0000",
            "source": "https://github.com/jekyll/brand/blob/8302ad3ecf045054a095020729a8d2cc7005faf8/jekyll-logo-black.svg",
            "guidelines": "https://github.com/jekyll/brand",
            "license": {
                "type": "CC-BY-4.0"
            }
        },
        {
            "title": "Jellyfin",
            "hex": "00A4DC",
            "source": "https://jellyfin.org/docs/general/contributing/branding.html",
            "guidelines": "https://jellyfin.org/docs/general/contributing/branding.html"
        },
        {
            "title": "Jenkins",
            "hex": "D24939",
            "source": "https://get.jenkins.io/art/",
            "guidelines": "https://www.jenkins.io/press/",
            "license": {
                "type": "CC-BY-SA-3.0"
            }
        },
        {
            "title": "Jenkins X",
            "hex": "73C3D5",
            "source": "https://github.com/cdfoundation/artwork/tree/358a7db882463b68f59ae9bc669b8f97c4539ffd"
        },
        {
            "title": "Jest",
            "hex": "C21325",
            "source": "https://jestjs.io"
        },
        {
            "title": "JET",
            "hex": "FBBA00",
            "source": "https://de.wikipedia.org/wiki/Datei:JET.svg"
        },
        {
            "title": "JetBrains",
            "hex": "000000",
            "source": "https://www.jetbrains.com/company/brand/logos/",
            "guidelines": "https://www.jetbrains.com/company/brand/"
        },
        {
            "title": "Jetpack Compose",
            "hex": "4285F4",
            "source": "https://developer.android.com/jetpack/compose/"
        },
        {
            "title": "JFrog",
            "hex": "41BF47",
            "source": "https://jfrog.com/brand-guidelines/",
            "guidelines": "https://jfrog.com/brand-guidelines/"
        },
        {
            "title": "JFrog Bintray",
            "hex": "43A047",
            "source": "https://bintray.com"
        },
        {
            "title": "Jinja",
            "hex": "B41717",
            "source": "https://github.com/pallets/jinja/blob/1c240154865a7b6034033027e3c2ca8a2fa53fc2/artwork/jinjalogo.svg"
        },
        {
            "title": "Jira",
            "hex": "0052CC",
            "source": "https://atlassian.design/resources/logo-library",
            "guidelines": "https://atlassian.design/foundations/logos/"
        },
        {
            "title": "Jira Software",
            "hex": "0052CC",
            "source": "https://www.atlassian.com/company/news/press-kit",
            "guidelines": "https://atlassian.design/foundations/logos/"
        },
        {
            "title": "Jitsi",
            "hex": "97979A",
            "source": "https://github.com/jitsi/jitsi-meet/blob/f8a41aea9c32796646c0fea11064775a4e5c3523/images/watermark.svg"
        },
        {
            "title": "John Deere",
            "hex": "367C2B",
            "source": "https://en.wikipedia.org/wiki/File:John_Deere_logo.svg",
            "guidelines": "https://johndeere.widencollective.com/portals/arrshkzc/MyPortalFeb23,2021"
        },
        {
            "title": "Joomla",
            "hex": "5091CD",
            "source": "https://docs.joomla.org/Joomla:Brand_Identity_Elements/Official_Logo",
            "guidelines": "https://docs.joomla.org/Joomla:Brand_Identity_Elements"
        },
        {
            "title": "Joplin",
            "hex": "1071D3",
            "source": "https://github.com/laurent22/joplin/blob/45e35576bd8b1bb0ffe958309cc1ab3736cc266b/Assets/JoplinLetter.svg"
        },
        {
            "title": "Jordan",
            "hex": "000000",
            "source": "https://www.nike.com/jordan"
        },
        {
            "title": "JPEG",
            "hex": "8A8A8A",
            "source": "https://jpeg.org/contact.html",
            "license": {
                "type": "CC-BY-ND-4.0"
            }
        },
        {
            "title": "jQuery",
            "hex": "0769AD",
            "source": "https://brand.jquery.org/logos/",
            "guidelines": "https://brand.jquery.org/logos/"
        },
        {
            "title": "JR Group",
            "hex": "000000",
            "source": "https://www.jrhokkaido.co.jp"
        },
        {
            "title": "jsDelivr",
            "hex": "E84D3D",
            "source": "https://github.com/jsdelivr/www.jsdelivr.com/blob/eff02f3a8879cf7c7296840584e1293fe04e3a76/src/public/img/logo_horizontal.svg"
        },
        {
            "title": "JSFiddle",
            "hex": "0084FF",
            "source": "https://jsfiddle.net"
        },
        {
            "title": "JSON",
            "hex": "000000",
            "source": "https://commons.wikimedia.org/wiki/File:JSON_vector_logo.svg"
        },
        {
            "title": "JSON Web Tokens",
            "hex": "000000",
            "source": "https://jwt.io"
        },
        {
            "title": "JSS",
            "hex": "F7DF1E",
            "source": "https://cssinjs.org"
        },
        {
            "title": "JUKE",
            "hex": "6CD74A",
            "source": "https://juke.nl"
        },
        {
            "title": "Julia",
            "hex": "9558B2",
            "source": "https://github.com/JuliaLang/julia-logo-graphics/blob/b5551ca7946b4a25746c045c15fbb8806610f8d0/images/julia-dots.svg"
        },
        {
            "title": "Juniper Networks",
            "hex": "84B135",
            "source": "https://www.juniper.net/us/en/company/press-center/images/image-library/logos/",
            "guidelines": "https://www.juniper.net/us/en/company/press-center/images/image-library/logos/"
        },
        {
            "title": "JUnit5",
            "hex": "25A162",
            "source": "https://raw.githubusercontent.com/junit-team/junit5/86465f4f491219ad0c0cf9c64eddca7b0edeb86f/assets/img/junit5-logo.svg"
        },
        {
            "title": "Jupyter",
            "hex": "F37626",
            "source": "https://github.com/jupyter/design/blob/80716ee75dd7b2a6ec6abcd89922d020483589b1/logos/Logo%20Mark/logomark-whitebody-whitemoons/logomark-whitebody-whitemoons.svg",
            "guidelines": "https://github.com/jupyter/design"
        },
        {
            "title": "Just Eat",
            "hex": "F36D00",
            "source": "https://www.justeattakeaway.com/media/media-kit/"
        },
        {
            "title": "JustGiving",
            "hex": "AD29B6",
            "source": "https://justgiving.com"
        },
        {
            "title": "K3s",
            "hex": "FFC61C",
            "source": "https://k3s.io"
        },
        {
            "title": "k6",
            "hex": "7D64FF",
            "source": "https://commons.wikimedia.org/wiki/File:K6-logo.svg",
            "aliases": {
                "aka": [
                    "Grafana k6"
                ]
            }
        },
        {
            "title": "Kaggle",
            "hex": "20BEFF",
            "source": "https://www.kaggle.com/brand-guidelines",
            "guidelines": "https://www.kaggle.com/brand-guidelines"
        },
        {
            "title": "Kahoot!",
            "hex": "46178F",
            "source": "https://kahoot.com/library/kahoot-logo/",
            "guidelines": "https://kahoot.com/library/kahoot-logo/"
        },
        {
            "title": "KaiOS",
            "hex": "6F02B5",
            "source": "https://www.kaiostech.com/company/press-room"
        },
        {
            "title": "Kakao",
            "hex": "FFCD00",
            "source": "https://www.kakaocorp.com/kakao/introduce/ci"
        },
        {
            "title": "KakaoTalk",
            "hex": "FFCD00",
            "source": "https://commons.wikimedia.org/wiki/File:KakaoTalk_logo.svg"
        },
        {
            "title": "Kali Linux",
            "hex": "557C94",
            "source": "https://www.kali.org/docs/policy/trademark/",
            "guidelines": "https://www.kali.org/docs/policy/trademark/"
        },
        {
            "title": "Kaniko",
            "hex": "FFA600",
            "source": "https://github.com/GoogleContainerTools/kaniko/blob/cf5ca26aa4e2f7bf0de56efdf3b4e86b0ff74ed0/logo/Kaniko-Logo-Monochrome.svg"
        },
        {
            "title": "Karlsruher Verkehrsverbund",
            "hex": "9B2321",
            "source": "https://commons.wikimedia.org/wiki/File:KVV_2010.svg"
        },
        {
            "title": "Kasa Smart",
            "hex": "4ACBD6",
            "source": "https://www.tp-link.com/us/support/download/hs200/"
        },
        {
            "title": "KashFlow",
            "hex": "E5426E",
            "source": "https://www.kashflow.com"
        },
        {
            "title": "Kaspersky",
            "hex": "006D5C",
            "source": "https://www.kaspersky.com"
        },
        {
            "title": "Katacoda",
            "hex": "F48220",
            "source": "https://katacoda.com/press-kit"
        },
        {
            "title": "Katana",
            "hex": "000000",
            "source": "https://www.foundry.com/products/katana"
        },
        {
            "title": "Kaufland",
            "hex": "E10915",
            "source": "https://www.kaufland.com/etc.clientlibs/kaufland/clientlibs/clientlib-klsite/resources/frontend/img/kl-logo-small-e825b661c5.svg"
        },
        {
            "title": "KDE",
            "hex": "1D99F3",
            "source": "https://kde.org/stuff/clipart/"
        },
        {
            "title": "Kdenlive",
            "hex": "527EB2",
            "source": "https://kdenlive.org/en/logo/",
            "guidelines": "https://kdenlive.org/en/logo/"
        },
        {
            "title": "Keep a Changelog",
            "hex": "E05735",
            "source": "https://keepachangelog.com"
        },
        {
            "title": "KeePassXC",
            "hex": "6CAC4D",
            "source": "https://github.com/keepassxreboot/keepassxc/tree/3fdafc6d25e85050976e0cc645db579086db3f45"
        },
        {
            "title": "Kentico",
            "hex": "F05A22",
            "source": "https://www.kentico.com"
        },
        {
            "title": "Keras",
            "hex": "D00000",
            "source": "https://keras.io"
        },
        {
            "title": "Keybase",
            "hex": "33A0FF",
            "source": "https://github.com/keybase/client/tree/a144e0ce38ee9e495cc5acbcd4ef859f5534d820/media/logos"
        },
        {
            "title": "KeyCDN",
            "hex": "047AED",
            "source": "https://www.keycdn.com/logos"
        },
        {
            "title": "Keystone",
            "hex": "166BFF",
            "source": "https://keystonejs.com"
        },
        {
            "title": "KFC",
            "hex": "F40027",
            "source": "https://global.kfc.com/asset-library/",
            "aliases": {
                "aka": [
                    "Kentucky Fried Chicken"
                ]
            }
        },
        {
            "title": "Khan Academy",
            "hex": "14BF96",
            "source": "https://khanacademy.zendesk.com/hc/en-us/articles/202483630-Press-room",
            "guidelines": "https://support.khanacademy.org/hc/en-us/articles/202263034-Trademark-and-Brand-Usage-Policy"
        },
        {
            "title": "Khronos Group",
            "hex": "CC3333",
            "source": "https://www.khronos.org/legal/trademarks/",
            "guidelines": "https://www.khronos.org/legal/trademarks/"
        },
        {
            "title": "Kia",
            "hex": "05141F",
            "source": "https://www.kia.com"
        },
        {
            "title": "Kibana",
            "hex": "005571",
            "source": "https://www.elastic.co/brand"
        },
        {
            "title": "KiCad",
            "hex": "314CB0",
            "source": "https://www.kicad.org/about/kicad/",
            "license": {
                "type": "GPL-3.0-or-later"
            }
        },
        {
            "title": "Kickstarter",
            "hex": "05CE78",
            "source": "https://www.kickstarter.com/help/brand_assets"
        },
        {
            "title": "Kik",
            "hex": "82BC23",
            "source": "https://www.kik.com/news/"
        },
        {
            "title": "Kingston Technology",
            "aliases": {
                "aka": [
                    "Kingston"
                ]
            },
            "hex": "000000",
            "source": "https://www.kingston.com"
        },
        {
            "title": "KinoPoisk",
            "hex": "FF6600",
            "source": "https://www.kinopoisk.ru",
            "aliases": {
                "loc": {
                    "ru-RU": "КиноПоиск"
                }
            }
        },
        {
            "title": "Kinsta",
            "hex": "5333ED",
            "source": "https://kinsta.com/press"
        },
        {
            "title": "Kirby",
            "hex": "000000",
            "source": "https://getkirby.com/press"
        },
        {
            "title": "Kitsu",
            "hex": "FD755C",
            "source": "https://kitsu.io"
        },
        {
            "title": "Klarna",
            "hex": "FFB3C7",
            "source": "https://klarna.design"
        },
        {
            "title": "KLM",
            "hex": "00A1DE",
            "source": "https://www.klm.com"
        },
        {
            "title": "Klook",
            "hex": "FF5722",
            "source": "https://www.klook.com/en-GB/newsroom/"
        },
        {
            "title": "Knative",
            "hex": "0865AD",
            "source": "https://github.com/knative/community/blob/fb49068c9b7619685248247d29e48eb3d96f3ac2/icons/logo.svg",
            "guidelines": "https://github.com/knative/community/blob/main/BRANDING.MD"
        },
        {
            "title": "KnowledgeBase",
            "hex": "9146FF",
            "source": "https://www.knowledgebase.com/design",
            "guidelines": "https://www.knowledgebase.com/design"
        },
        {
            "title": "Known",
            "hex": "333333",
            "source": "https://github.com/idno/known/tree/22c4935b57a61d94d2508651128b4f828f864989/gfx/logos"
        },
        {
            "title": "Ko-fi",
            "hex": "FF5E5B",
            "source": "https://more.ko-fi.com/brand-assets",
            "guidelines": "https://more.ko-fi.com/brand-assets"
        },
        {
            "title": "Koa",
            "hex": "33333D",
            "source": "https://koajs.com"
        },
        {
            "title": "Koc",
            "hex": "F9423A",
            "source": "https://www.koc.com.tr/en"
        },
        {
            "title": "Kodi",
            "hex": "17B2E7",
            "source": "https://kodi.tv"
        },
        {
            "title": "Kofax",
            "hex": "00558C",
            "source": "https://www.kofax.com"
        },
        {
            "title": "Komoot",
            "hex": "6AA127",
            "source": "https://newsroom.komoot.com/media_kits/219423/",
            "guidelines": "https://newsroom.komoot.com/media_kits/219423/"
        },
        {
            "title": "Konami",
            "hex": "B60014",
            "source": "https://commons.wikimedia.org/wiki/File:Konami_4th_logo_2.svg"
        },
        {
            "title": "Kong",
            "hex": "003459",
            "source": "https://konghq.com/brand-assets/",
            "guidelines": "https://konghq.com/brand/"
        },
        {
            "title": "Kongregate",
            "hex": "990000",
            "source": "https://www.kongregate.com/pages/logos-and-branding"
        },
        {
            "title": "Konva",
            "hex": "0D83CD",
            "source": "https://github.com/konvajs/konvajs.github.io/blob/2cfe67461dfe32076ba56c88a75fe8e99d068130/icon.png"
        },
        {
            "title": "Kotlin",
            "hex": "7F52FF",
            "source": "https://www.jetbrains.com/company/brand/logos/",
            "guidelines": "https://www.jetbrains.com/company/brand/"
        },
        {
            "title": "Koyeb",
            "hex": "121212",
            "source": "https://www.koyeb.com"
        },
        {
            "title": "Krita",
            "hex": "3BABFF",
            "source": "https://krita.org/en/about/press/"
        },
        {
            "title": "KTM",
            "hex": "FF6600",
            "source": "https://ktm.com"
        },
        {
            "title": "Kuaishou",
            "hex": "FF4906",
            "source": "https://www.kuaishou.com/official/material-lib",
            "guidelines": "https://www.kuaishou.com/official/material-lib"
        },
        {
            "title": "Kubernetes",
            "hex": "326CE5",
            "source": "https://github.com/kubernetes/kubernetes/tree/cac53883f4714452f3084a22e4be20d042a9df33/logo"
        },
        {
            "title": "Kubuntu",
            "hex": "0079C1",
            "source": "https://kubuntu.org"
        },
        {
            "title": "Kuma",
            "hex": "290B53",
            "source": "https://cncf-branding.netlify.app/projects/kuma/"
        },
        {
            "title": "Kuula",
            "hex": "4092B4",
            "source": "https://kuula.co"
        },
        {
            "title": "Kyocera",
            "hex": "DF0522",
            "source": "https://uk.kyocera.com"
        },
        {
            "title": "LabVIEW",
            "hex": "FFDB00",
            "source": "https://forums.ni.com/t5/NI-Partner-Network/New-Partner-Co-Marketing-Style-Guide/ba-p/3786987",
            "guidelines": "https://forums.ni.com/t5/NI-Partner-Network/New-Partner-Co-Marketing-Style-Guide/ba-p/3786987"
        },
        {
            "title": "Lada",
            "hex": "ED6B21",
            "source": "https://www.lada.ru/priora/sedan/accessories.html"
        },
        {
            "title": "Lamborghini",
            "hex": "DDB320",
            "source": "https://en.wikipedia.org/wiki/File:Lamborghini_Logo.svg"
        },
        {
            "title": "Land Rover",
            "hex": "005A2B",
            "source": "https://media.landrover.com/en/press-kit"
        },
        {
            "title": "Lapce",
            "hex": "3B82F6",
            "source": "https://github.com/lapce/lapce/blob/95c4cf2d87083e348c0b621d0be0ea17f79ed703/extra/images/logo.svg"
        },
        {
            "title": "Laragon",
            "hex": "0E83CD",
            "source": "https://laragon.org"
        },
        {
            "title": "Laravel",
            "hex": "FF2D20",
            "source": "https://github.com/laravel/art/tree/5a8325b064634b900f25dbb6f1cafd888b2d2211"
        },
        {
            "title": "Laravel Horizon",
            "hex": "405263",
            "source": "https://github.com/laravel/horizon/blob/79ed572422d0ff789e9673a6dd9579026f14233a/public/img/horizon.svg"
        },
        {
            "title": "Laravel Nova",
            "hex": "252D37",
            "source": "https://nova.laravel.com"
        },
        {
            "title": "Last.fm",
            "hex": "D51007",
            "source": "https://commons.wikimedia.org/wiki/File:Lastfm_logo.svg"
        },
        {
            "title": "LastPass",
            "hex": "D32D27",
            "source": "https://lastpass.com/press-room/",
            "guidelines": "https://lastpass.com/press-room/"
        },
        {
            "title": "LaTeX",
            "hex": "008080",
            "source": "https://github.com/latex3/branding/tree/9def6b5f6075567d62b67424e11dbe6d4d5245b4"
        },
        {
            "title": "Launchpad",
            "hex": "F8C300",
            "source": "https://help.launchpad.net/logo/submissions",
            "guidelines": "https://help.launchpad.net/Legal",
            "license": {
                "type": "CC-BY-ND-2.0"
            }
        },
        {
            "title": "Lazarus",
            "hex": "000000",
            "source": "https://sourceforge.net/projects/lazarus/"
        },
        {
            "title": "LBRY",
            "hex": "2F9176",
            "source": "https://lbry.com/press-kit",
            "guidelines": "https://lbry.com/faq/acceptable-use-policy"
        },
        {
            "title": "Leader Price",
            "hex": "E50005",
            "source": "https://www.leaderprice.fr"
        },
        {
            "title": "Leaflet",
            "hex": "199900",
            "source": "https://github.com/Leaflet/Leaflet/blob/d843c3b88486713827d7e860b58bdba75bfbd5a2/src/images/logo.svg"
        },
        {
            "title": "Leanpub",
            "hex": "FFFFFF",
            "source": "https://leanpub.com/press",
            "guidelines": "https://leanpub.com/press"
        },
        {
            "title": "LeetCode",
            "hex": "FFA116",
            "source": "https://leetcode.com/store"
        },
        {
            "title": "Legacy Games",
            "hex": "144B9E",
            "source": "https://legacygames.com"
        },
        {
            "title": "Lemmy",
            "hex": "FFFFFF",
            "source": "https://join-lemmy.org"
        },
        {
            "title": "Lenovo",
            "hex": "E2231A",
            "source": "https://news.lenovo.com/press-kits/"
        },
        {
            "title": "Lens",
            "hex": "3D90CE",
            "source": "https://github.com/lensapp/lens/blob/3cc12d9599b655a366e7a34c356d2a84654b2466/docs/img/lens-logo-icon.svg"
        },
        {
            "title": "Leptos",
            "hex": "EF3939",
            "source": "https://github.com/leptos-rs/leptos/blob/6fac92cb6298f1bfa72464de47e33e47b5e5857d/logos/Simple_Icon.svg"
        },
        {
            "title": "Lerna",
            "hex": "9333EA",
            "source": "https://github.com/lerna/logo/blob/fb18db535d71aacc6ffb0f6b75a0c3bd9e353543/lerna.svg"
        },
        {
            "title": "Leroy Merlin",
            "hex": "78BE20",
            "source": "https://www.leroymerlin.fr"
        },
        {
            "title": "Less",
            "hex": "1D365D",
            "source": "https://github.com/less/logo/blob/c9c10c328cfc00071e92443934b35e389310abf8/less_logo.ai"
        },
        {
            "title": "Let's Encrypt",
            "hex": "003A70",
            "source": "https://letsencrypt.org/trademarks/",
            "guidelines": "https://letsencrypt.org/trademarks/",
            "license": {
                "type": "CC-BY-NC-4.0"
            }
        },
        {
            "title": "Letterboxd",
            "hex": "00D735",
            "source": "https://letterboxd.com/about/logos/"
        },
        {
            "title": "levels.fyi",
            "hex": "788B95",
            "source": "https://www.levels.fyi/press/"
        },
        {
            "title": "LG",
            "hex": "A50034",
            "source": "https://en.wikipedia.org/wiki/LG_Corporation",
            "guidelines": "https://www.lg.com/global/about-lg-brand-identity"
        },
        {
            "title": "LGTM",
            "hex": "FFFFFF",
            "source": "https://lgtm.com"
        },
        {
            "title": "Liberapay",
            "hex": "F6C915",
            "source": "https://en.liberapay.com/about/logos",
            "guidelines": "https://en.liberapay.com/about/logos",
            "license": {
                "type": "CC0-1.0"
            }
        },
        {
            "title": "Libraries.io",
            "hex": "337AB7",
            "source": "https://github.com/librariesio/libraries.io/blob/9ab0f659bb7fe137c15cf676612b6811f501a0bd/public/safari-pinned-tab.svg"
        },
        {
            "title": "LibraryThing",
            "hex": "251A15",
            "source": "https://twitter.com/LibraryThing/status/1054466649271656448"
        },
        {
            "title": "LibreOffice",
            "hex": "18A303",
            "source": "https://wiki.documentfoundation.org/Marketing/Branding",
            "guidelines": "https://wiki.documentfoundation.org/Marketing/Branding"
        },
        {
            "title": "libuv",
            "hex": "403C3D",
            "source": "https://github.com/libuv/libuv/blob/e4087dedf837f415056a45a838f639a3d9dc3ced/img/logos.svg"
        },
        {
            "title": "Lichess",
            "hex": "000000",
            "source": "https://lichess.org/about"
        },
        {
            "title": "Lidl",
            "hex": "0050AA",
            "source": "https://www.lidl.de"
        },
        {
            "title": "LIFX",
            "hex": "000000",
            "source": "https://www.lifx.com/pages/press-enquiries",
            "guidelines": "https://www.dropbox.com/sh/i9khucz3ucy0q5v/AACrbtcpEIS0PdP84RdkhoAFa/Guides"
        },
        {
            "title": "Lighthouse",
            "hex": "F44B21",
            "source": "https://github.com/GoogleChrome/lighthouse/blob/80d2e6c1948f232ec4f1bdeabc8bc632fc5d0bfd/assets/lh_favicon.svg"
        },
        {
            "title": "Lightning",
            "hex": "792EE5",
            "source": "https://github.com/Lightning-AI/lightning/blob/a584196abf820179adb0758ef67ddae91c44e7bc/docs/source/_static/images/icon.svg"
        },
        {
            "title": "LINE",
            "hex": "00C300",
            "source": "https://line.me/en/logo",
            "guidelines": "https://line.me/en/logo"
        },
        {
            "title": "LineageOS",
            "hex": "167C80",
            "source": "https://www.lineageos.org",
            "guidelines": "https://docs.google.com/presentation/d/1VmxFrVqkjtNMjZbAcrC4egp8C_So7gjJR3KuxdJfJDo/edit?usp=sharing"
        },
        {
            "title": "Linear",
            "hex": "5E6AD2",
            "source": "https://linear.app"
        },
        {
            "title": "LinkedIn",
            "hex": "0A66C2",
            "source": "https://brand.linkedin.com",
            "guidelines": "https://brand.linkedin.com/policies"
        },
        {
            "title": "Linkerd",
            "hex": "2BEDA7",
            "source": "https://cncf-branding.netlify.app/projects/linkerd/"
        },
        {
            "title": "Linkfire",
            "hex": "FF3850",
            "source": "https://www.linkfire.com"
        },
        {
            "title": "Linktree",
            "hex": "43E55E",
            "source": "https://linktr.ee"
        },
        {
            "title": "Linux",
            "hex": "FCC624",
            "source": "https://www.linuxfoundation.org/the-linux-mark/"
        },
        {
            "title": "Linux Containers",
            "hex": "333333",
            "source": "https://github.com/lxc/linuxcontainers.org/blob/29d3299ddf8718099b6de1464570fbbadbaabecb/static/img/containers.svg"
        },
        {
            "title": "Linux Foundation",
            "hex": "003366",
            "source": "https://www.linuxfoundation.org/en/about/brand/",
            "guidelines": "https://www.linuxfoundation.org/en/about/brand/"
        },
        {
            "title": "Linux Mint",
            "hex": "87CF3E",
            "source": "https://commons.wikimedia.org/wiki/File:Linux_Mint_logo_without_wordmark.svg"
        },
        {
            "title": "Lion Air",
            "hex": "ED3237",
            "source": "https://lionairthai.com/en/"
        },
        {
            "title": "Liquibase",
            "hex": "2962FF",
            "source": "https://www.liquibase.com/brand",
            "guidelines": "https://www.liquibase.com/brand"
        },
        {
            "title": "Lit",
            "hex": "324FFF",
            "source": "https://github.com/lit/lit.dev/blob/5e59bdb00b7a261d6fdcd6a4ae529e17f6146ed3/packages/lit-dev-content/site/images/flame-favicon.svg"
        },
        {
            "title": "Litecoin",
            "hex": "A6A9AA",
            "source": "https://litecoin-foundation.org/litecoin-branding-guidelines/",
            "guidelines": "https://litecoin-foundation.org/litecoin-branding-guidelines/"
        },
        {
            "title": "LITIENGINE",
            "hex": "00A5BC",
            "source": "https://litiengine.com"
        },
        {
            "title": "LiveChat",
            "hex": "FF5100",
            "source": "https://livechat.design",
            "guidelines": "https://livechat.design"
        },
        {
            "title": "LiveJournal",
            "hex": "00B0EA",
            "source": "https://www.livejournal.com"
        },
        {
            "title": "Livewire",
            "hex": "4E56A6",
            "source": "https://laravel-livewire.com"
        },
        {
            "title": "LLVM",
            "hex": "262D3A",
            "source": "https://llvm.org/Logo.html"
        },
        {
            "title": "LMMS",
            "hex": "10B146",
            "source": "https://lmms.io/branding"
        },
        {
            "title": "Lodash",
            "hex": "3492FF",
            "source": "https://github.com/lodash/lodash.com/blob/c8d41c62b446f08905fd94802db4da8da05d3e92/assets/img/lodash.svg"
        },
        {
            "title": "Logitech",
            "hex": "00B8FC",
            "source": "https://www.logitech.com/en-us/pr/library"
        },
        {
            "title": "LogMeIn",
            "hex": "45B6F2",
            "source": "https://www.logmein.com/legal/trademark",
            "guidelines": "https://www.logmein.com/legal/trademark"
        },
        {
            "title": "Logseq",
            "hex": "85C8C8",
            "source": "https://github.com/logseq/logseq/blob/c4d15ec8487c9fb6b6f41780fc1abddab89491e4/resources/icon.png"
        },
        {
            "title": "Logstash",
            "hex": "005571",
            "source": "https://www.elastic.co/brand",
            "guidelines": "https://www.elastic.co/brand"
        },
        {
            "title": "Looker",
            "hex": "4285F4",
            "source": "https://looker.com"
        },
        {
            "title": "Loom",
            "hex": "625DF5",
            "source": "https://www.loom.com/press"
        },
        {
            "title": "Loop",
            "hex": "F29400",
            "source": "https://loop.frontiersin.org"
        },
        {
            "title": "LoopBack",
            "hex": "3F5DFF",
            "source": "https://loopback.io/resources"
        },
        {
            "title": "Lospec",
            "hex": "EAEAEA",
            "source": "https://lospec.com/brand",
            "guidelines": "https://lospec.com/brand"
        },
        {
            "title": "LOT Polish Airlines",
            "hex": "11397E",
            "source": "https://www.lot.com/us/en/kaleidoscope-inflight-magazine"
        },
        {
            "title": "Lua",
            "hex": "2C2D72",
            "source": "https://www.lua.org/images/",
            "guidelines": "https://www.lua.org/images/"
        },
        {
            "title": "Lubuntu",
            "hex": "0068C8",
            "source": "https://lubuntu.net"
        },
        {
            "title": "Ludwig",
            "hex": "FFFFFF",
            "source": "https://github.com/ludwig-ai/ludwig-docs/blob/8d8abb2117a93af2622a6545943c773b27153e1b/docs/images/ludwig_icon.svg"
        },
        {
            "title": "Lufthansa",
            "hex": "05164D",
            "source": "https://www.lufthansa.com"
        },
        {
            "title": "Lumen",
            "hex": "E74430",
            "source": "https://lumen.laravel.com"
        },
        {
            "title": "Lunacy",
            "hex": "179DE3",
            "source": "https://icons8.com/lunacy"
        },
        {
            "title": "Lydia",
            "hex": "0180FF",
            "source": "https://lydia-app.com/en/info/press.html",
            "guidelines": "https://lydia-app.com/en/info/press.html"
        },
        {
            "title": "Lyft",
            "hex": "FF00BF",
            "source": "https://www.lyft.com/press"
        },
        {
            "title": "MAAS",
            "hex": "E95420",
            "source": "https://design.ubuntu.com/downloads/",
            "license": {
                "type": "CC-BY-SA-3.0"
            }
        },
        {
            "title": "macOS",
            "hex": "000000",
            "source": "https://commons.wikimedia.org/wiki/File:MacOS_wordmark_(2017).svg"
        },
        {
            "title": "MacPaw",
            "hex": "000000",
            "source": "https://macpaw.com"
        },
        {
            "title": "Macy's",
            "hex": "E21A2C",
            "source": "https://www.macysinc.com/news-media/media-assets"
        },
        {
            "title": "Magasins U",
            "hex": "E71B34",
            "source": "https://www.magasins-u.com"
        },
        {
            "title": "Magento",
            "hex": "EE672F",
            "source": "https://magento.com"
        },
        {
            "title": "Magisk",
            "hex": "00AF9C",
            "source": "https://github.com/topjohnwu/Magisk/blob/23ad611566b557f26d268920692b25aa89fc0070/app/src/main/res/drawable/ic_magisk.xml"
        },
        {
            "title": "mail.com",
            "hex": "004788",
            "source": "https://www.mail.com",
            "guidelines": "https://www.mail.com/company/terms/"
        },
        {
            "title": "Mail.Ru",
            "hex": "005FF9",
            "source": "https://my.mail.ru"
        },
        {
            "title": "MailChimp",
            "hex": "FFE01B",
            "source": "https://mailchimp.com/about/brand-assets",
            "guidelines": "https://mailchimp.com/about/brand-assets"
        },
        {
            "title": "Mailgun",
            "hex": "F06B66",
            "source": "https://mailgun.com"
        },
        {
            "title": "Major League Hacking",
            "hex": "265A8F",
            "source": "https://mlh.io/brand-guidelines",
            "guidelines": "https://mlh.io/brand-guidelines"
        },
        {
            "title": "MakerBot",
            "hex": "FF1E0D",
            "source": "https://www.makerbot.com/makerbot-press-assets"
        },
        {
            "title": "MAMP",
            "hex": "02749C",
            "source": "https://www.mamp.info/en/mamp/mac/"
        },
        {
            "title": "MAN",
            "hex": "E40045",
            "source": "https://www.corporate.man.eu"
        },
        {
            "title": "ManageIQ",
            "hex": "EF2929",
            "source": "https://www.manageiq.org/logo/"
        },
        {
            "title": "Manjaro",
            "hex": "35BF5C",
            "source": "https://manjaro.org"
        },
        {
            "title": "Mapbox",
            "hex": "000000",
            "source": "https://www.mapbox.com/about/press/brand-guidelines",
            "guidelines": "https://www.mapbox.com/about/press/brand-guidelines"
        },
        {
            "title": "MapLibre",
            "hex": "396CB2",
            "source": "https://github.com/maplibre/maplibre-gl-js-docs/blob/e916a4cdd671890126f88b26b2b16c04220dc4b0/docs/pages/assets/favicon/maplibregl-favicon.svg"
        },
        {
            "title": "MariaDB",
            "hex": "003545",
            "source": "https://mariadb.com/about-us/logos/",
            "guidelines": "https://mariadb.com/about-us/logos/"
        },
        {
            "title": "MariaDB Foundation",
            "hex": "1F305F",
            "source": "https://mariadb.org"
        },
        {
            "title": "Markdown",
            "hex": "000000",
            "source": "https://github.com/dcurtis/markdown-mark/tree/360a3657fef7f6ad0b303296a95ad52985caa0d3",
            "guidelines": "https://github.com/dcurtis/markdown-mark",
            "license": {
                "type": "CC0-1.0"
            }
        },
        {
            "title": "Marketo",
            "hex": "5C4C9F",
            "source": "https://www.marketo.com"
        },
        {
            "title": "Marko",
            "hex": "2596BE",
            "source": "https://github.com/marko-js/website/blob/c03b8229e8fe8e01fde6c0772bc1cb0ceae9be05/src/logos/marko.svg"
        },
        {
            "title": "Marriott",
            "hex": "A70023",
            "source": "https://marriott-hotels.marriott.com"
        },
        {
            "title": "Maserati",
            "hex": "0C2340",
            "source": "https://www.stellantis.com/en/brands/maserati"
        },
        {
            "title": "MasterCard",
            "hex": "EB001B",
            "source": "https://brand.mastercard.com/brandcenter/mastercard-brand-mark/downloads.html",
            "guidelines": "https://brand.mastercard.com/brandcenter/mastercard-brand-mark.html"
        },
        {
            "title": "mastercomfig",
            "hex": "009688",
            "source": "https://github.com/mastercomfig/mastercomfig.github.io/blob/d910ce7e868a6ef32106e36996c3473d78da2ce3/img/mastercomfig_logo.svg"
        },
        {
            "title": "Mastodon",
            "hex": "6364FF",
            "source": "https://github.com/mastodon/mastodon/blob/7ccf7a73f1c47a8c03712c39f7c591e837cf6d08/app/javascript/images/logo-symbol-icon.svg"
        },
        {
            "title": "Material Design",
            "hex": "757575",
            "source": "https://material.io/design/"
        },
        {
            "title": "Material Design Icons",
            "hex": "2196F3",
            "source": "https://materialdesignicons.com/icon/vector-square",
            "license": {
                "type": "Apache-2.0"
            }
        },
        {
            "title": "Matomo",
            "hex": "3152A0",
            "source": "https://matomo.org/media/"
        },
        {
            "title": "Matrix",
            "hex": "000000",
            "source": "https://matrix.org"
        },
        {
            "title": "Matter.js",
            "hex": "4B5562",
            "source": "https://brm.io/matter-js"
        },
        {
            "title": "Mattermost",
            "hex": "0058CC",
            "source": "https://www.mattermost.org/brand-guidelines/",
            "guidelines": "https://www.mattermost.org/brand-guidelines/"
        },
        {
            "title": "Matternet",
            "hex": "261C29",
            "source": "https://mttr.net"
        },
        {
            "title": "Max",
            "hex": "525252",
            "source": "https://cycling74.com"
        },
        {
            "title": "Max-Planck-Gesellschaft",
            "hex": "006C66",
            "source": "https://www.mpg.de"
        },
        {
            "title": "Maytag",
            "hex": "002E5F",
            "source": "https://www.maytagcommerciallaundry.com/mclstorefront/c/-/p/MYR40PD"
        },
        {
            "title": "Mazda",
            "hex": "101010",
            "source": "https://www.mazda.com/en/about/profile/library/"
        },
        {
            "title": "McAfee",
            "hex": "C01818",
            "source": "https://www.mcafee.com/enterprise/en-us/about/newsroom/product-images.html"
        },
        {
            "title": "McDonald's",
            "hex": "FBC817",
            "source": "https://www.mcdonalds.com/gb/en-gb/newsroom.html"
        },
        {
            "title": "McLaren",
            "hex": "FF0000",
            "source": "https://cars.mclaren.com"
        },
        {
            "title": "mdBook",
            "hex": "000000",
            "source": "https://github.com/rust-lang/mdBook/blob/cdfa5ad9909e2cba8390688f3f0686fb70cb4bef/src/theme/favicon.svg"
        },
        {
            "title": "MDN Web Docs",
            "hex": "000000",
            "source": "https://github.com/mdn/yari/blob/77e6cda02f7013219e9da27a00b9424085e60fdb/client/src/assets/mdn-logo.svg"
        },
        {
            "title": "MDX",
            "hex": "1B1F24",
            "source": "https://github.com/mdx-js/mdx/blob/b8a76c95deb14f7297bafdac1aa3eddd2b0fbb8f/docs/_static/icon.svg"
        },
        {
            "title": "MediaFire",
            "hex": "1299F3",
            "source": "https://www.mediafire.com/developers/brand_assets/mediafire_brand_assets/",
            "guidelines": "https://www.mediafire.com/developers/brand_assets/mediafire_brand_assets/"
        },
        {
            "title": "MediaMarkt",
            "hex": "DF0000",
            "source": "https://www.mediamarkt.de"
        },
        {
            "title": "MediaTek",
            "hex": "EC9430",
            "source": "https://corp.mediatek.com/news-events/press-library"
        },
        {
            "title": "MediaTemple",
            "hex": "000000",
            "source": "https://mediatemple.net"
        },
        {
            "title": "Medium",
            "hex": "000000",
            "source": "https://medium.design/logos-and-brand-guidelines-f1a01a733592",
            "guidelines": "https://medium.design/logos-and-brand-guidelines-f1a01a733592"
        },
        {
            "title": "Meetup",
            "hex": "ED1C40",
            "source": "https://www.meetup.com/media/"
        },
        {
            "title": "MEGA",
            "hex": "D9272E",
            "source": "https://mega.io/corporate"
        },
        {
            "title": "Mendeley",
            "hex": "9D1620",
            "source": "https://www.mendeley.com"
        },
        {
            "title": "Mercado Pago",
            "hex": "00B1EA",
            "source": "https://www.mercadopago.com"
        },
        {
            "title": "Mercedes",
            "hex": "242424",
            "source": "https://www.mercedes-benz.com"
        },
        {
            "title": "Merck",
            "hex": "007A73",
            "source": "https://www.merck.com"
        },
        {
            "title": "Mercurial",
            "hex": "999999",
            "source": "https://www.mercurial-scm.org/hg-logo/",
            "guidelines": "https://www.mercurial-scm.org/hg-logo/",
            "license": {
                "type": "GPL-2.0-or-later"
            }
        },
        {
            "title": "Messenger",
            "hex": "00B2FF",
            "source": "https://en.facebookbrand.com/facebookapp/assets/messenger/",
            "guidelines": "https://en.facebookbrand.com/facebookapp/assets/messenger/"
        },
        {
            "title": "Meta",
            "hex": "0467DF",
            "source": "https://www.meta.com",
            "guidelines": "https://www.facebook.com/brand/resources/meta/company-brand"
        },
        {
            "title": "Metabase",
            "hex": "509EE3",
            "source": "https://www.metabase.com"
        },
        {
            "title": "MetaFilter",
            "hex": "065A8F",
            "source": "https://www.metafilter.com/apple-touch-icon.png"
        },
        {
            "title": "Meteor",
            "hex": "DE4F4F",
            "source": "https://logo.meteorapp.com"
        },
        {
            "title": "Metro",
            "hex": "EF4242",
            "source": "https://facebook.github.io/metro/"
        },
        {
            "title": "Metro de la Ciudad de México",
            "hex": "F77E1C",
            "source": "https://es.wikipedia.org/wiki/Archivo:Metro_de_la_Ciudad_de_M%C3%A9xico_(logo)_version_2019.svg"
        },
        {
            "title": "Metro de Madrid",
            "hex": "255E9C",
            "source": "https://commons.wikimedia.org/wiki/File:MetroMadridLogo.svg"
        },
        {
            "title": "Métro de Paris",
            "hex": "003E95",
            "source": "https://www.ratp.fr"
        },
        {
            "title": "MeWe",
            "hex": "17377F",
            "source": "https://mewe.com"
        },
        {
            "title": "MG",
            "aliases": {
                "aka": [
                    "Morris Garages"
                ]
            },
            "hex": "FF0000",
            "source": "https://www.mg.co.uk/themes/custom/mg/assets/images/svg/mg-logo-desktop.svg",
            "guidelines": "https://www.mg.co.uk/terms-and-conditions"
        },
        {
            "title": "micro:bit",
            "hex": "00ED00",
            "source": "https://microbit.org"
        },
        {
            "title": "Micro.blog",
            "hex": "FF8800",
            "source": "https://help.micro.blog"
        },
        {
            "title": "Microgenetics",
            "hex": "FF0000",
            "source": "https://microgenetics.co.uk"
        },
        {
            "title": "MicroPython",
            "hex": "2B2728",
            "source": "https://commons.wikimedia.org/wiki/File:MicroPython_new_logo.svg"
        },
        {
            "title": "Microsoft",
            "hex": "5E5E5E",
            "source": "https://developer.microsoft.com"
        },
        {
            "title": "Microsoft Academic",
            "hex": "2D9FD9",
            "source": "https://academic.microsoft.com"
        },
        {
            "title": "Microsoft Access",
            "hex": "A4373A",
            "source": "https://developer.microsoft.com/en-us/fluentui#/styles/web/colors/products"
        },
        {
            "title": "Microsoft Azure",
            "hex": "0078D4",
            "source": "https://github.com/microsoft/vscode-azureresourcegroups/blob/0a06362e82170fd7f8dc2496286825b1a69cc42b/resources/azure.svg"
        },
        {
            "title": "Microsoft Bing",
            "hex": "258FFA",
            "source": "https://www.bing.com/covid/"
        },
        {
            "title": "Microsoft Edge",
            "hex": "0078D7",
            "source": "https://support.microsoft.com/en-us/help/17171/microsoft-edge-get-to-know"
        },
        {
            "title": "Microsoft Excel",
            "hex": "217346",
            "source": "https://developer.microsoft.com/en-us/fluentui#/styles/web/colors/products"
        },
        {
            "title": "Microsoft Exchange",
            "hex": "0078D4",
            "source": "https://developer.microsoft.com/en-us/fluentui#/styles/web/colors/products"
        },
        {
            "title": "Microsoft Office",
            "hex": "D83B01",
            "source": "https://developer.microsoft.com/en-us/microsoft-365"
        },
        {
            "title": "Microsoft OneDrive",
            "hex": "0078D4",
            "source": "https://developer.microsoft.com/en-us/fluentui#/styles/web/colors/products"
        },
        {
            "title": "Microsoft OneNote",
            "hex": "7719AA",
            "source": "https://developer.microsoft.com/en-us/fluentui#/styles/web/colors/products"
        },
        {
            "title": "Microsoft Outlook",
            "hex": "0078D4",
            "source": "https://developer.microsoft.com/en-us/outlook/docs"
        },
        {
            "title": "Microsoft PowerPoint",
            "hex": "B7472A",
            "source": "https://developer.microsoft.com/en-us/fluentui#/styles/web/colors/products"
        },
        {
            "title": "Microsoft SharePoint",
            "hex": "0078D4",
            "source": "https://developer.microsoft.com/en-us/fluentui#/styles/web/colors/products"
        },
        {
            "title": "Microsoft SQL Server",
            "hex": "CC2927",
            "source": "https://de.wikipedia.org/wiki/Datei:Microsoft_SQL_Server_Logo.svg"
        },
        {
            "title": "Microsoft Teams",
            "hex": "6264A7",
            "source": "https://developer.microsoft.com/en-us/fluentui#/styles/web/colors/products"
        },
        {
            "title": "Microsoft Translator",
            "hex": "057B00",
            "source": "https://translator.microsoft.com"
        },
        {
            "title": "Microsoft Visio",
            "hex": "3955A3",
            "source": "https://developer.microsoft.com/en-us/fluentui#/styles/web/colors/products"
        },
        {
            "title": "Microsoft Word",
            "hex": "2B579A",
            "source": "https://developer.microsoft.com/en-us/fluentui#/styles/web/colors/products"
        },
        {
            "title": "MicroStrategy",
            "hex": "D9232E",
            "source": "https://www.microstrategy.com/en/company/press-kit",
            "guidelines": "https://www.microstrategy.com/en/company/press-kit"
        },
        {
            "title": "MIDI",
            "hex": "000000",
            "source": "https://en.wikipedia.org/wiki/MIDI"
        },
        {
            "title": "Mikrotik",
            "hex": "293239",
            "source": "https://mikrotik.com/aboutus"
        },
        {
            "title": "Minds",
            "hex": "FED12F",
            "source": "https://www.minds.com/branding",
            "license": {
                "type": "CC-BY-SA-4.0"
            }
        },
        {
            "title": "Minecraft",
            "hex": "62B47A",
            "source": "https://education.minecraft.net/press/"
        },
        {
            "title": "Minetest",
            "hex": "53AC56",
            "source": "https://www.minetest.net"
        },
        {
            "title": "Mini",
            "hex": "000000",
            "source": "https://mini.co.uk"
        },
        {
            "title": "Minutemailer",
            "hex": "30B980",
            "source": "https://minutemailer.com"
        },
        {
            "title": "Miro",
            "hex": "050038",
            "source": "https://miro.com"
        },
        {
            "title": "Misskey",
            "hex": "A1CA03",
            "source": "https://misskey-hub.net/appendix/assets.html",
            "license": {
                "type": "CC-BY-NC-SA-4.0"
            }
        },
        {
            "title": "Mitsubishi",
            "hex": "E60012",
            "source": "https://www.mitsubishi.com"
        },
        {
            "title": "Mix",
            "hex": "FF8126",
            "source": "https://mix.com"
        },
        {
            "title": "Mixcloud",
            "hex": "5000FF",
            "source": "https://www.mixcloud.com/about",
            "guidelines": "https://www.mixcloud.com/about"
        },
        {
            "title": "MLB",
            "hex": "041E42",
            "source": "https://www.mlb.com",
            "aliases": {
                "aka": [
                    "Major League Baseball"
                ]
            }
        },
        {
            "title": "MLflow",
            "hex": "0194E2",
            "source": "https://github.com/mlflow/mlflow/blob/855881f93703b15ffe643003fb4d7c84f0ec2502/assets/icon.svg"
        },
        {
            "title": "MobX",
            "hex": "FF9955",
            "source": "https://github.com/mobxjs/mobx/blob/248e25e37af31c2e71ff452bc662a85816fa40d8/docs/assets/mobservable.svg"
        },
        {
            "title": "MobX-State-Tree",
            "hex": "FF7102",
            "source": "https://github.com/mobxjs/mobx-state-tree/blob/666dabd60a7fb87faf83d177c14f516481b5f141/website/static/img/mobx-state-tree-logo.svg"
        },
        {
            "title": "Mocha",
            "hex": "8D6748",
            "source": "https://mochajs.org"
        },
        {
            "title": "Modin",
            "hex": "001729",
            "source": "https://modin.org"
        },
        {
            "title": "Modrinth",
            "hex": "00AF5C",
            "source": "https://github.com/modrinth/art/blob/d5ab4f965b0b4cea7201967483885ecd8d04a562/Branding/Favicon/favicon.svg"
        },
        {
            "title": "MODX",
            "hex": "102C53",
            "source": "https://docs.modx.com"
        },
        {
            "title": "Mojang Studios",
            "hex": "EF323D",
            "source": "https://www.minecraft.net"
        },
        {
            "title": "Moleculer",
            "hex": "3CAFCE",
            "source": "https://moleculer.services"
        },
        {
            "title": "Momenteo",
            "hex": "5A6AB1",
            "source": "https://www.momenteo.com/media"
        },
        {
            "title": "Monero",
            "hex": "FF6600",
            "source": "https://www.getmonero.org/press-kit/"
        },
        {
            "title": "MoneyGram",
            "hex": "FF6600",
            "source": "https://moneygram.com"
        },
        {
            "title": "MongoDB",
            "hex": "47A248",
            "source": "https://www.mongodb.com/pressroom"
        },
        {
            "title": "Mongoose",
            "hex": "880000",
            "source": "https://github.com/Automattic/mongoose/blob/7971a4dbd55888f0b005e65b06024109af8352f7/docs/images/mongoose.svg"
        },
        {
            "title": "Monica",
            "hex": "2C2B29",
            "source": "https://github.com/monicahq/monica/blob/d7886cc6fd11388a95b7504e1a5363ecc7ad9a59/public/img/monica.svg"
        },
        {
            "title": "monkey tie",
            "hex": "1A52C2",
            "source": "https://www.monkey-tie.com"
        },
        {
            "title": "Monkeytype",
            "hex": "E2B714",
            "source": "https://github.com/monkeytypegame/monkeytype/blob/20a08d27ead851bbfd5ac557b4ea444ea8bddd79/frontend/static/html/top.html",
            "license": {
                "type": "GPL-3.0-only",
                "url": "https://github.com/monkeytypegame/monkeytype/blob/20a08d27ead851bbfd5ac557b4ea444ea8bddd79/LICENSE"
            }
        },
        {
            "title": "MonoGame",
            "hex": "E73C00",
            "source": "https://www.monogame.net"
        },
        {
            "title": "Monoprix",
            "hex": "FB1911",
            "source": "https://www.monoprix.fr"
        },
        {
            "title": "Monster",
            "hex": "6D4C9F",
            "source": "https://www.monster.com/press/"
        },
        {
            "title": "Monzo",
            "hex": "14233C",
            "source": "https://monzo.com/press/"
        },
        {
            "title": "Moo",
            "hex": "00945E",
            "source": "https://www.moo.com/uk/about/press"
        },
        {
            "title": "Moonrepo",
            "hex": "6F53F3",
            "source": "https://moonrepo.dev"
        },
        {
            "title": "Morrisons",
            "hex": "007531",
            "source": "https://groceries.morrisons.com"
        },
        {
            "title": "Moscow Metro",
            "hex": "D9232E",
            "source": "https://mosmetro.ru"
        },
        {
            "title": "Motorola",
            "hex": "E1140A",
            "source": "https://motorola-global-portal-de.custhelp.com"
        },
        {
            "title": "Mozilla",
            "hex": "000000",
            "source": "https://mozilla.design/mozilla/",
            "guidelines": "https://mozilla.design/mozilla/"
        },
        {
            "title": "MQTT",
            "hex": "660066",
            "source": "https://mqtt.org"
        },
        {
            "title": "MSI",
            "aliases": {
                "aka": [
                    "Micro-Star International"
                ]
            },
            "hex": "FF0000",
            "source": "https://www.msi.com/page/brochure"
        },
        {
            "title": "MSI Business",
            "hex": "9A8555",
            "source": "https://www.msi.com/Business-Productivity"
        },
        {
            "title": "MTA",
            "hex": "0039A6",
            "source": "https://mta.info"
        },
        {
            "title": "MTR",
            "hex": "AC2E45",
            "source": "https://commons.wikimedia.org/wiki/File:MTR_(logo_with_text).svg"
        },
        {
            "title": "MUBI",
            "hex": "000000",
            "source": "https://mubi.com"
        },
        {
            "title": "MUI",
            "aliases": {
                "aka": [
                    "Material-UI"
                ]
            },
            "hex": "007FFF",
            "source": "https://github.com/mui-org/material-ui/blob/353cecb5391571163eb6bd8cbf36d2dd299aaf56/docs/src/icons/SvgMuiLogo.tsx"
        },
        {
            "title": "Mulesoft",
            "hex": "00A0DF",
            "source": "https://www.mulesoft.com/brand",
            "guidelines": "https://www.mulesoft.com/brand"
        },
        {
            "title": "Müller",
            "hex": "F46519",
            "source": "https://www.mueller.de"
        },
        {
            "title": "Multisim",
            "hex": "57B685",
            "source": "https://www.multisim.com",
            "guidelines": "https://www.ni.com/en-us/about-ni/legal.html"
        },
        {
            "title": "Mumble",
            "hex": "FFFFFF",
            "source": "https://github.com/mumble-voip/mumble/blob/d40a19eb88cda61084da245a1b6cb8f32ef1b6e4/icons/mumble_small.svg",
            "guidelines": "https://github.com/mumble-voip/mumble/blob/d40a19eb88cda61084da245a1b6cb8f32ef1b6e4/LICENSE"
        },
        {
            "title": "MuseScore",
            "hex": "1A70B8",
            "source": "https://musescore.org/en/about/logos-and-graphics"
        },
        {
            "title": "MusicBrainz",
            "hex": "BA478F",
            "source": "https://metabrainz.org/projects"
        },
        {
            "title": "MX Linux",
            "hex": "000000",
            "source": "https://mxlinux.org/art/",
            "license": {
                "type": "GPL-3.0-only"
            }
        },
        {
            "title": "MyAnimeList",
            "hex": "2E51A2",
            "source": "https://myanimelist.net/forum/?topicid=1575618"
        },
        {
            "title": "MYOB",
            "hex": "6100A5",
            "source": "https://myob-identikit.frontify.com/d/JK2D4WFOdAwV/for-developers"
        },
        {
            "title": "Myspace",
            "hex": "030303",
            "source": "https://myspace.com"
        },
        {
            "title": "MySQL",
            "hex": "4479A1",
            "source": "https://www.mysql.com/about/legal/logos.html",
            "guidelines": "https://www.mysql.com/about/legal/logos.html"
        },
        {
            "title": "N26",
            "hex": "48AC98",
            "source": "https://n26.com"
        },
        {
            "title": "Namebase",
            "hex": "0068FF",
            "source": "https://www.namebase.io"
        },
        {
            "title": "Namecheap",
            "hex": "DE3723",
            "source": "https://www.namecheap.com"
        },
        {
            "title": "Nano",
            "hex": "4A90E2",
            "source": "https://nano.org/resources",
            "guidelines": "https://nano.org/resources"
        },
        {
            "title": "NASA",
            "hex": "E03C31",
            "source": "https://commons.wikimedia.org/wiki/File:NASA_Worm_logo.svg",
            "guidelines": "https://www.nasa.gov/multimedia/guidelines/index.html"
        },
        {
            "title": "National Grid",
            "hex": "00148C",
            "source": "https://www.nationalgrid.com"
        },
        {
            "title": "NativeScript",
            "hex": "65ADF1",
            "source": "https://docs.nativescript.org"
        },
        {
            "title": "Naver",
            "hex": "03C75A",
            "source": "https://developers.naver.com/docs/login/bi/bi.md",
            "guidelines": "https://developers.naver.com/docs/login/bi/bi.md",
            "aliases": {
                "loc": {
                    "ko-KR": "네이버",
                    "ja-JP": "ネイバー"
                }
            }
        },
        {
            "title": "NBA",
            "hex": "253B73",
            "source": "https://nba.com"
        },
        {
            "title": "NBB",
            "hex": "FF7100",
            "source": "https://presse.notebooksbilliger.de/presskits/style-guide"
        },
        {
            "title": "NDR",
            "hex": "0C1754",
            "source": "https://www.ndr.de"
        },
        {
            "title": "NEC",
            "hex": "1414A0",
            "source": "https://commons.wikimedia.org/wiki/File:NEC_logo.svg"
        },
        {
            "title": "Neo4j",
            "hex": "4581C3",
            "source": "https://neo4j.com/brand/#logo",
            "guidelines": "https://neo4j.com/brand/#logo"
        },
        {
            "title": "Neovim",
            "hex": "57A143",
            "source": "https://neovim.io",
            "license": {
                "type": "CC-BY-SA-3.0"
            }
        },
        {
            "title": "NestJS",
            "hex": "E0234E",
            "source": "https://nestjs.com"
        },
        {
            "title": "NetApp",
            "hex": "0067C5",
            "source": "https://www.netapp.com",
            "guidelines": "https://www.netapp.com/company/legal/trademark-guidelines/"
        },
        {
            "title": "NetBSD",
            "hex": "FF6600",
            "source": "https://www.netbsd.org",
            "guidelines": "https://www.netbsd.org/about/disclaimer.html"
        },
        {
            "title": "Netflix",
            "hex": "E50914",
            "source": "https://brand.netflix.com/en/assets/brand-symbol",
            "guidelines": "https://brand.netflix.com/en/assets/brand-symbol"
        },
        {
            "title": "Netlify",
            "hex": "00C7B7",
            "source": "https://www.netlify.com/press/",
            "guidelines": "https://www.netlify.com/press/",
            "aliases": {
                "dup": [
                    {
                        "title": "Netlify CMS",
                        "hex": "C9FA4B",
                        "source": "https://www.netlifycms.org"
                    }
                ]
            }
        },
        {
            "title": "Nette",
            "hex": "3484D2",
            "source": "https://nette.org/en/logo",
            "guidelines": "https://nette.org/en/logo"
        },
        {
            "title": "Netto",
            "hex": "FFE500",
            "source": "https://www.netto-online.de/INTERSHOP/static/WFS/Plus-NettoDE-Site/-/-/de_DE/css/images/netto-logo.svg"
        },
        {
            "title": "Neutralinojs",
            "hex": "F89901",
            "source": "https://github.com/neutralinojs/design-guide/blob/52a7232598ff22cddd810a3079e09a2cc2892609/logo/neutralinojs_logo_vector.svg"
        },
        {
            "title": "New Balance",
            "hex": "CF0A2C",
            "source": "https://www.newbalance.com"
        },
        {
            "title": "New Japan Pro-Wrestling",
            "hex": "FF160B",
            "source": "https://en.wikipedia.org/wiki/File:NJPW_World_Logo.svg",
            "aliases": {
                "aka": [
                    "NJPW"
                ],
                "dup": [
                    {
                        "title": "NJPW World",
                        "hex": "B79C65",
                        "source": "https://njpwworld.com"
                    }
                ],
                "loc": {
                    "ja-JP": "新日本プロレスリング"
                }
            }
        },
        {
            "title": "New Relic",
            "hex": "1CE783",
            "source": "https://newrelic.com/about/media-assets",
            "guidelines": "https://newrelic.com/about/media-assets#guidelines"
        },
        {
            "title": "New York Times",
            "hex": "000000",
            "source": "https://www.nytimes.com"
        },
        {
            "title": "Next.js",
            "hex": "000000",
            "source": "https://nextjs.org"
        },
        {
            "title": "NextBillion.ai",
            "hex": "8D5A9E",
            "source": "https://nextbillion.ai"
        },
        {
            "title": "Nextcloud",
            "hex": "0082C9",
            "source": "https://nextcloud.com/press/",
            "guidelines": "https://nextcloud.com/trademarks/"
        },
        {
            "title": "Nextdoor",
            "hex": "8ED500",
            "source": "https://about.nextdoor.com/us-media/"
        },
        {
            "title": "NFC",
            "hex": "002E5F",
            "source": "https://nfc-forum.org/our-work/nfc-branding/n-mark/guidelines-and-brand-assets/",
            "guidelines": "https://nfc-forum.org/our-work/nfc-branding/n-mark/guidelines-and-brand-assets/"
        },
        {
            "title": "NGINX",
            "hex": "009639",
            "source": "https://www.nginx.com/press/",
            "guidelines": "https://www.nginx.com/press/"
        },
        {
            "title": "Nginx Proxy Manager",
            "hex": "F15833",
            "source": "https://github.com/NginxProxyManager/nginx-proxy-manager/blob/2a06384a4aa597777931d38cef49cf89540392e6/docs/.vuepress/public/logo.svg"
        },
        {
            "title": "ngrok",
            "hex": "1F1E37",
            "source": "https://ngrok.com"
        },
        {
            "title": "niconico",
            "hex": "231815",
            "source": "https://www.nicovideo.jp"
        },
        {
            "title": "Nike",
            "hex": "111111",
            "source": "https://www.nike.com"
        },
        {
            "title": "Nikon",
            "hex": "FFE100",
            "source": "https://www.nikon.com",
            "guidelines": "https://www.nikon.com/usage/group-info"
        },
        {
            "title": "Nim",
            "hex": "FFE953",
            "source": "https://nim-lang.org"
        },
        {
            "title": "Nintendo",
            "hex": "8F8F8F",
            "source": "https://en.wikipedia.org/wiki/Nintendo#/media/File:Nintendo.svg"
        },
        {
            "title": "Nintendo 3DS",
            "hex": "D12228",
            "source": "https://www.nintendo.de"
        },
        {
            "title": "Nintendo GameCube",
            "hex": "6A5FBB",
            "source": "https://www.nintendo.com/consumer/systems/nintendogamecube/index.jsp"
        },
        {
            "title": "Nintendo Network",
            "hex": "FF7D00",
            "source": "https://id.nintendo.net/login"
        },
        {
            "title": "Nintendo Switch",
            "hex": "E60012",
            "source": "https://www.nintendo.com/switch/"
        },
        {
            "title": "Nissan",
            "hex": "C3002F",
            "source": "https://www.nissan.ie"
        },
        {
            "title": "NixOS",
            "hex": "5277C3",
            "source": "https://github.com/NixOS/nixos-homepage/tree/58cfdb770aba28b73446a1b3ee65a5cec4f0d44f/logo"
        },
        {
            "title": "Node-RED",
            "hex": "8F0000",
            "source": "https://nodered.org/about/resources/"
        },
        {
            "title": "Node.js",
            "hex": "339933",
            "source": "https://nodejs.org/en/about/resources/",
            "guidelines": "https://nodejs.org/en/about/resources/"
        },
        {
            "title": "Nodemon",
            "hex": "76D04B",
            "source": "https://nodemon.io"
        },
        {
            "title": "Nokia",
            "hex": "005AFF",
            "source": "https://www.nokia.com"
        },
        {
            "title": "Norco",
            "hex": "00FF00",
            "source": "https://www.norco.com"
        },
        {
            "title": "NordVPN",
            "hex": "4687FF",
            "source": "https://nordvpn.com/press-area/",
            "guidelines": "https://nordvpn.com/press-area/"
        },
        {
            "title": "Normalize.css",
            "hex": "E3695F",
            "source": "https://github.com/necolas/normalize.css/blob/3a60304f90870c6087d226f53e02a7523c907a35/logo.svg"
        },
        {
            "title": "Norwegian",
            "hex": "D81939",
            "source": "https://www.norwegian.com/ie/travel-info/on-board/in-flight-entertainment/magazine/"
        },
        {
            "title": "Notepad++",
            "hex": "90E59A",
            "source": "https://github.com/notepad-plus-plus/notepad-plus-plus/blob/1f2c63cce173e3e1dc5922637c81a851693e2856/PowerEditor/misc/chameleon/chameleon-pencil.eps"
        },
        {
            "title": "Notion",
            "hex": "000000",
            "source": "https://www.notion.so"
        },
        {
            "title": "Notist",
            "hex": "333333",
            "source": "https://noti.st"
        },
        {
            "title": "Noun Project",
            "hex": "000000",
            "source": "https://www.lingoapp.com/6/s/oJkq3W/?v=3"
        },
        {
            "title": "Novu",
            "hex": "000000",
            "source": "https://handbook.novu.co/logos-assets"
        },
        {
            "title": "NOW",
            "hex": "001211",
            "source": "https://www.nowtv.com"
        },
        {
            "title": "npm",
            "hex": "CB3837",
            "source": "https://www.npmjs.com",
            "guidelines": "https://www.npmjs.com/policies/trademark"
        },
        {
            "title": "Nrwl",
            "hex": "96D7E8",
            "source": "https://nrwl.io/assets/nrwl-logo-white.svg"
        },
        {
            "title": "Nubank",
            "hex": "820AD1",
            "source": "https://nubank.com.br/en/press/"
        },
        {
            "title": "Nucleo",
            "hex": "252B2D",
            "source": "https://nucleoapp.com"
        },
        {
            "title": "NuGet",
            "hex": "004880",
            "source": "https://github.com/NuGet/Media/blob/89f7c87245e52e8ce91d94c0a47f44c6576e3a0d/Images/MainLogo/Vector/nuget.svg"
        },
        {
            "title": "Nuke",
            "hex": "000000",
            "source": "https://www.foundry.com/products/nuke"
        },
        {
            "title": "Numba",
            "hex": "00A3E0",
            "source": "https://github.com/numba/numba/blob/0db8a2bcd0f53c0d0ad8a798432fb3f37f14af27/docs/_static/numba-blue-icon-rgb.svg"
        },
        {
            "title": "NumPy",
            "hex": "013243",
            "source": "https://numpy.org/press-kit/",
            "guidelines": "https://github.com/numpy/numpy/blob/main/branding/logo/logoguidelines.md"
        },
        {
            "title": "Nunjucks",
            "hex": "1C4913",
            "source": "https://github.com/mozilla/nunjucks/blob/fd500902d7c88672470c87170796de52fc0f791a/docs/img/favicon.png"
        },
        {
            "title": "Nutanix",
            "hex": "024DA1",
            "source": "https://www.nutanix.com/content/dam/nutanix/en/cmn/documents/nutanix-brandbook.pdf"
        },
        {
            "title": "Nuxt.js",
            "hex": "00DC82",
            "source": "https://nuxt.com/design-kit",
            "guidelines": "https://nuxt.com/design-kit"
        },
        {
            "title": "NVIDIA",
            "hex": "76B900",
            "source": "https://www.nvidia.com/etc/designs/nvidiaGDC/clientlibs_base/images/NVIDIA-Logo.svg"
        },
        {
            "title": "Nx",
            "hex": "143055",
            "source": "https://nx.dev"
        },
        {
            "title": "NXP",
            "hex": "000000",
            "source": "https://www.nxp.com/company/about-nxp/newsroom:NEWSROOM",
            "guidelines": "https://www.nxp.com/company/about-nxp/newsroom:NEWSROOM"
        },
        {
            "title": "NZXT",
            "hex": "000000",
            "source": "https://nzxt.com",
            "guidelines": "https://nzxt.com/about/brand-guidelines"
        },
        {
            "title": "O'Reilly",
            "hex": "D3002D",
            "source": "https://www.oreilly.com/about/logos/",
            "guidelines": "https://www.oreilly.com/about/logos/"
        },
        {
            "title": "OBS Studio",
            "hex": "302E31",
            "source": "https://upload.wikimedia.org/wikipedia/commons/7/78/OBS.svg"
        },
        {
            "title": "Observable",
            "hex": "353E58",
            "source": "https://observablehq.com"
        },
        {
            "title": "Obsidian",
            "hex": "7C3AED",
            "source": "https://obsidian.md"
        },
        {
            "title": "OCaml",
            "hex": "EC6813",
            "source": "https://ocaml.org/img/OCaml_Sticker.svg",
            "guidelines": "https://ocaml.org/docs/logos.html",
            "license": {
                "type": "Unlicense"
            }
        },
        {
            "title": "Octane Render",
            "hex": "000000",
            "source": "https://render.otoy.com/forum/viewtopic.php?f=9&t=359",
            "aliases": {
                "aka": [
                    "otoy"
                ]
            }
        },
        {
            "title": "Octave",
            "hex": "0790C0",
            "source": "https://www.gnu.org/software/octave/"
        },
        {
            "title": "OctoPrint",
            "hex": "13C100",
            "source": "https://github.com/OctoPrint/OctoPrint/blob/53b9b6185781c07e8c4744a6e28462e96448f249/src/octoprint/static/img/mask.svg"
        },
        {
            "title": "Octopus Deploy",
            "hex": "2F93E0",
            "source": "https://octopus.com/company/brand",
            "guidelines": "https://octopus.com/company/brand"
        },
        {
            "title": "Oculus",
            "hex": "1C1E20",
            "source": "https://en.facebookbrand.com/oculus/assets/oculus?audience=oculus-landing",
            "guidelines": "https://en.facebookbrand.com/oculus/"
        },
        {
            "title": "Odnoklassniki",
            "hex": "EE8208",
            "source": "https://insideok.ru/brandbook"
        },
        {
            "title": "Odysee",
            "hex": "EF1970",
            "source": "https://odysee.com/@OdyseeHelp:b/odyseepresskit:b"
        },
        {
            "title": "Oh Dear",
            "hex": "FFFFFF",
            "source": "https://ohdear.app/logos"
        },
        {
            "title": "okcupid",
            "hex": "0500BE",
            "source": "https://okcupid.com/press"
        },
        {
            "title": "Okta",
            "hex": "007DC1",
            "source": "https://www.okta.com/press-room/media-assets/",
            "guidelines": "https://www.okta.com/terms-of-use-for-okta-content/"
        },
        {
            "title": "OnePlus",
            "hex": "F5010C",
            "source": "https://www.oneplus.com/ca_en/brand/asset"
        },
        {
            "title": "OnlyFans",
            "hex": "00AFF0",
            "source": "https://onlyfans.com/brand",
            "guidelines": "https://onlyfans.com/brand"
        },
        {
            "title": "ONLYOFFICE",
            "hex": "444444",
            "source": "https://www.onlyoffice.com/en/press-downloads.aspx"
        },
        {
            "title": "ONNX",
            "hex": "005CED",
            "source": "https://github.com/onnx/onnx.github.io/blob/382e7036b616ce1555499ac41730245a2478513c/images/ONNX-ICON.svg"
        },
        {
            "title": "OnStar",
            "hex": "003D7D",
            "source": "https://www.onstar.com"
        },
        {
            "title": "Opel",
            "hex": "F7FF14",
            "source": "https://www.stellantis.com/en/brands/opel"
        },
        {
            "title": "Open Access",
            "hex": "F68212",
            "source": "https://commons.wikimedia.org/wiki/File:Open_Access_logo_PLoS_white.svg"
        },
        {
            "title": "Open Badges",
            "hex": "073B5A",
            "source": "https://backpack.openbadges.org"
        },
        {
            "title": "Open Bug Bounty",
            "hex": "F67909",
            "source": "https://www.openbugbounty.org"
        },
        {
            "title": "Open Collective",
            "hex": "7FADF2",
            "source": "https://docs.opencollective.com/help/about#media-logo"
        },
        {
            "title": "Open Containers Initiative",
            "hex": "262261",
            "source": "https://github.com/opencontainers/artwork/tree/d8ccfe94471a0236b1d4a3f0f90862c4fe5486ce/oci/icon"
        },
        {
            "title": "Open Source Initiative",
            "hex": "3DA639",
            "source": "https://opensource.org/logo-usage-guidelines",
            "guidelines": "https://opensource.org/logo-usage-guidelines"
        },
        {
            "title": "OpenAI",
            "hex": "412991",
            "source": "https://openai.com"
        },
        {
            "title": "OpenAI Gym",
            "hex": "0081A5",
            "source": "https://gym.openai.com"
        },
        {
            "title": "OpenAPI Initiative",
            "hex": "6BA539",
            "source": "https://www.openapis.org/faq/style-guide",
            "guidelines": "https://www.openapis.org/faq/style-guide"
        },
        {
            "title": "OpenBSD",
            "hex": "F2CA30",
            "source": "https://en.wikipedia.org/wiki/OpenBSD"
        },
        {
            "title": "OpenCV",
            "hex": "5C3EE8",
            "source": "https://opencv.org/resources/media-kit/",
            "guidelines": "https://opencv.org/resources/media-kit/"
        },
        {
            "title": "OpenFaaS",
            "hex": "3B5EE9",
            "source": "https://docs.openfaas.com"
        },
        {
            "title": "OpenGL",
            "hex": "5586A4",
            "source": "https://www.khronos.org/legal/trademarks/"
        },
        {
            "title": "OpenID",
            "hex": "F78C40",
            "source": "https://openid.net/add-openid/logos/"
        },
        {
            "title": "OpenJDK",
            "hex": "FFFFFF",
            "source": "https://hg.openjdk.java.net/duke/duke/file/ca00f100dafc/vector/Agent.svg#l1"
        },
        {
            "title": "Openlayers",
            "hex": "1F6B75",
            "source": "https://github.com/openlayers/openlayers.github.io/blob/5b93e18b8d302eb49a812fb96abb529895ceb7a2/assets/logo.svg"
        },
        {
            "title": "OpenMined",
            "hex": "ED986C",
            "source": "https://www.openmined.org",
            "guidelines": "https://www.openmined.org"
        },
        {
            "title": "OpenNebula",
            "hex": "0097C2",
            "source": "https://opennebula.io/docs/"
        },
        {
            "title": "OpenProject",
            "hex": "0770B8",
            "source": "https://www.openproject.org/press/"
        },
        {
            "title": "OpenSea",
            "hex": "2081E2",
            "source": "https://docs.opensea.io"
        },
        {
            "title": "OpenSearch",
            "hex": "005EB8",
            "source": "https://opensearch.org/brand.html",
            "guidelines": "https://opensearch.org/brand.html"
        },
        {
            "title": "OpenSSL",
            "hex": "721412",
            "source": "https://www.openssl.org"
        },
        {
            "title": "OpenStack",
            "hex": "ED1944",
            "source": "https://www.openstack.org/brand/openstack-logo/",
            "guidelines": "https://www.openstack.org/brand/openstack-logo/"
        },
        {
            "title": "OpenStreetMap",
            "hex": "7EBC6F",
            "source": "https://www.openstreetmap.org",
            "guidelines": "https://wiki.osmfoundation.org/wiki/Trademark_Policy"
        },
        {
            "title": "openSUSE",
            "hex": "73BA25",
            "source": "https://github.com/openSUSE/artwork/blob/33e94aa76837c09f03d1712705949b71a246a53b/logos/buttons/button-colour.svg",
            "guidelines": "https://en.opensuse.org/Portal:Artwork"
        },
        {
            "title": "OpenTelemetry",
            "hex": "000000",
            "source": "https://cncf-branding.netlify.app/projects/opentelemetry/",
            "guidelines": "https://cncf-branding.netlify.app/projects/opentelemetry/",
            "license": {
                "type": "CC-BY-4.0",
                "url": "https://www.linuxfoundation.org/trademark-usage/"
            },
            "aliases": {
                "aka": [
                    "OTel"
                ]
            }
        },
        {
            "title": "Openverse",
            "hex": "FFE033",
            "source": "https://github.com/WordPress/openverse/blob/5db2545d6b73ec4aa5e908822683ee9d18af301d/brand/icon.svg",
            "guidelines": "https://www.figma.com/file/GIIQ4sDbaToCfFQyKMvzr8/Openverse-Design-Library?node-id=312%3A487"
        },
        {
            "title": "OpenVPN",
            "hex": "EA7E20",
            "source": "https://openvpn.net/wp-content/themes/openvpn/assets/images/logo.svg",
            "guidelines": "https://openvpn.net/terms/"
        },
        {
            "title": "OpenWrt",
            "hex": "00B5E2",
            "source": "https://openwrt.org/docs/guide-graphic-designer/openwrt-logo",
            "guidelines": "https://openwrt.org/docs/guide-graphic-designer/openwrt-logo"
        },
        {
            "title": "OpenZeppelin",
            "hex": "4E5EE4",
            "source": "https://openzeppelin.com"
        },
        {
            "title": "OpenZFS",
            "hex": "2A667F",
            "source": "https://commons.wikimedia.org/wiki/File:OpenZFS_logo.svg"
        },
        {
            "title": "Opera",
            "hex": "FF1B2D",
            "source": "https://brand.opera.com/1472-2/opera-logos/",
            "guidelines": "https://brand.opera.com"
        },
        {
            "title": "OPNSense",
            "hex": "D94F00",
            "source": "https://opnsense.org/about/legal-notices/",
            "guidelines": "https://opnsense.org/about/legal-notices/"
        },
        {
            "title": "Opsgenie",
            "hex": "172B4D",
            "source": "https://www.atlassian.com/company/news/press-kit"
        },
        {
            "title": "OpsLevel",
            "hex": "1890FF",
            "source": "https://www.opslevel.com"
        },
        {
            "title": "Oracle",
            "hex": "F80000",
            "source": "https://www.oracle.com/opn/index.html",
            "guidelines": "https://www.oracle.com/legal/logos.html"
        },
        {
            "title": "ORCID",
            "hex": "A6CE39",
            "source": "https://orcid.figshare.com/articles/figure/ORCID_iD_icon_graphics/5008697",
            "guidelines": "https://info.orcid.org/brand-guidelines/"
        },
        {
            "title": "Org",
            "hex": "77AA99",
            "source": "https://orgmode.org"
        },
        {
            "title": "Origin",
            "hex": "F56C2D",
            "source": "https://www.origin.com/gbr/en-us/store"
        },
        {
            "title": "Osano",
            "hex": "7764FA",
            "source": "https://www.osano.com/company/assets"
        },
        {
            "title": "OSGeo",
            "hex": "5CAE58",
            "source": "https://www.osgeo.org"
        },
        {
            "title": "Oshkosh",
            "hex": "E6830F",
            "source": "https://oshkoshdefense.com/media/photos/",
            "license": {
                "type": "CC-BY-SA-4.0"
            }
        },
        {
            "title": "OSMC",
            "hex": "17394A",
            "source": "https://github.com/osmc/website/tree/e7d0d8002660c979ae5119e28d1c69c893ac9f76/content/themes/osmc/assets/img/logo"
        },
        {
            "title": "osu!",
            "hex": "FF66AA",
            "source": "https://osu.ppy.sh/wiki/vi/Brand_identity_guidelines",
            "guidelines": "https://osu.ppy.sh/wiki/vi/Brand_identity_guidelines"
        },
        {
            "title": "Otto",
            "hex": "D4021D",
            "source": "https://www.ottogroup.com/en/presse/material.php"
        },
        {
            "title": "Overcast",
            "hex": "FC7E0F",
            "source": "https://overcast.fm"
        },
        {
            "title": "Overleaf",
            "hex": "47A141",
            "source": "https://www.overleaf.com/for/press/media-resources"
        },
        {
            "title": "OVH",
            "hex": "123F6D",
            "source": "https://www.ovh.com/ca/en/newsroom/"
        },
        {
            "title": "OWASP",
            "hex": "000000",
            "source": "https://github.com/OWASP/www-event-2020-07-virtual/blob/eefbef6c1afdd1dee2af11e7f44ad005b25ad48c/assets/images/logo.svg"
        },
        {
            "title": "Oxygen",
            "hex": "3A209E",
            "source": "https://oxygenbuilder.com",
            "guidelines": "https://oxygenbuilder.com/trademark-policy/"
        },
        {
            "title": "OYO",
            "hex": "EE2E24",
            "source": "https://www.oyorooms.com"
        },
        {
            "title": "p5.js",
            "hex": "ED225D",
            "source": "https://p5js.org"
        },
        {
            "title": "Packagist",
            "hex": "F28D1A",
            "source": "https://github.com/composer/packagist/issues/1147#issuecomment-747951608",
            "license": {
                "type": "MIT"
            }
        },
        {
            "title": "Packer",
            "hex": "02A8EF",
            "source": "https://www.hashicorp.com/brand",
            "guidelines": "https://www.hashicorp.com/brand"
        },
        {
            "title": "PaddlePaddle",
            "hex": "0062B0",
            "source": "https://www.paddlepaddle.org.cn/en"
        },
        {
            "title": "Paddy Power",
            "hex": "004833",
            "source": "https://www.paddypower.com"
        },
        {
            "title": "Pagekit",
            "hex": "212121",
            "source": "https://pagekit.com/logo-guide",
            "guidelines": "https://pagekit.com/logo-guide"
        },
        {
            "title": "PagerDuty",
            "hex": "06AC38",
            "source": "https://www.pagerduty.com/brand/",
            "guidelines": "https://www.pagerduty.com/brand/"
        },
        {
            "title": "PageSpeed Insights",
            "hex": "4285F4",
            "source": "https://developers.google.com/web/fundamentals/performance/speed-tools/"
        },
        {
            "title": "PagSeguro",
            "hex": "FFC801",
            "source": "https://pagseguro.uol.com.br"
        },
        {
            "title": "Palantir",
            "hex": "101113",
            "source": "https://github.com/palantir/conjure/blob/1b0d450dc52c4822b4c9d1da8c61ad7f78855fe5/docs/media/palantir-logo.svg"
        },
        {
            "title": "Palo Alto Software",
            "hex": "83DA77",
            "source": "https://www.paloalto.com"
        },
        {
            "title": "pandas",
            "hex": "150458",
            "source": "https://pandas.pydata.org/about/citing.html",
            "guidelines": "https://pandas.pydata.org/about/citing.html"
        },
        {
            "title": "Pandora",
            "hex": "224099",
            "source": "https://www.pandoraforbrands.com"
        },
        {
            "title": "Pantheon",
            "hex": "FFDC28",
            "source": "https://projects.invisionapp.com/boards/8UOJQWW2J3G5#/1145336",
            "guidelines": "https://projects.invisionapp.com/boards/8UOJQWW2J3G5#/1145336"
        },
        {
            "title": "Paperspace",
            "hex": "000000",
            "source": "https://docs.paperspace.com/img/ps-logo-light.svg"
        },
        {
            "title": "Parity Substrate",
            "hex": "282828",
            "source": "https://substrate.dev"
        },
        {
            "title": "Parse.ly",
            "hex": "5BA745",
            "source": "https://www.parse.ly/press-kit",
            "guidelines": "https://www.parse.ly/press-kit"
        },
        {
            "title": "Passport",
            "hex": "34E27A",
            "source": "https://www.passportjs.org"
        },
        {
            "title": "Pastebin",
            "hex": "02456C",
            "source": "https://pastebin.com"
        },
        {
            "title": "Patreon",
            "hex": "FF424D",
            "source": "https://www.patreon.com/brand/downloads",
            "guidelines": "https://www.patreon.com/brand/downloads"
        },
        {
            "title": "Payload CMS",
            "hex": "000000",
            "source": "https://payloadcms.com"
        },
        {
            "title": "Payoneer",
            "hex": "FF4800",
            "source": "https://www.payoneer.com"
        },
        {
            "title": "PayPal",
            "hex": "00457C",
            "source": "https://www.paypal.com"
        },
        {
            "title": "Paytm",
            "hex": "20336B",
            "source": "https://paytm.com"
        },
        {
            "title": "PCGamingWiki",
            "hex": "556DB3",
            "source": "https://www.pcgamingwiki.com/wiki/Home"
        },
        {
            "title": "Peak Design",
            "hex": "1C1B1C",
            "source": "https://www.peakdesign.com"
        },
        {
            "title": "PeerTube",
            "hex": "F1680D",
            "source": "https://joinpeertube.org"
        },
        {
            "title": "Pegasus Airlines",
            "hex": "FDC43E",
            "source": "https://www.flypgs.com/en/about-pegasus/flypgscom-magazine"
        },
        {
            "title": "Pelican",
            "hex": "14A0C4",
            "source": "https://blog.getpelican.com/pages/gratitude.html",
            "license": {
                "type": "CC-BY-4.0"
            }
        },
        {
            "title": "Peloton",
            "hex": "181A1D",
            "source": "https://press.onepeloton.com/#logos"
        },
        {
            "title": "Penny",
            "hex": "CD1414",
            "source": "https://www.penny.de"
        },
        {
            "title": "Penpot",
            "hex": "000000",
            "source": "https://penpot.app"
        },
        {
            "title": "Pepsi",
            "hex": "2151A1",
            "source": "https://gillettepepsicola.com/promotions-media/media-kit/",
            "guidelines": "https://gillettepepsicola.com/promotions-media/media-kit/"
        },
        {
            "title": "Percy",
            "hex": "9E66BF",
            "source": "https://percy.io"
        },
        {
            "title": "Perforce",
            "hex": "404040",
            "source": "https://www.perforce.com"
        },
        {
            "title": "Perl",
            "hex": "39457E",
            "source": "https://github.com/tpf/marketing-materials/blob/6765c6fd71bc5b123d6c1a77b86e08cdd6376078/images/onion-logo/tpf-logo-onion.svg"
        },
        {
            "title": "Persistent",
            "hex": "FD5F07",
            "source": "https://www.persistent.com/company-overview/branding-guidelines/#nav-persistent-logo",
            "guidelines": "https://www.persistent.com/company-overview/branding-guidelines/#nav-persistent-logo"
        },
        {
            "title": "Personio",
            "hex": "FFFFFF",
            "source": "https://www.personio.com"
        },
        {
            "title": "Pets at Home",
            "hex": "4BA840",
            "source": "https://petsathome.com"
        },
        {
            "title": "Peugeot",
            "hex": "000000",
            "source": "https://www.peugeot.co.uk"
        },
        {
            "title": "Pexels",
            "hex": "05A081",
            "source": "https://www.pexels.com"
        },
        {
            "title": "pfSense",
            "hex": "212121",
            "source": "https://www.pfsense.org"
        },
        {
            "title": "Phabricator",
            "hex": "4A5F88",
            "source": "https://github.com/phacility/phabricator/blob/0a3093ef9c1898913196564435346e4daa9d2538/webroot/rsrc/image/logo/light-eye.png",
            "guidelines": "https://phacility.com/trademarks/"
        },
        {
            "title": "Philips Hue",
            "hex": "0065D3",
            "source": "https://www.philips-hue.com/en-us/support/faq"
        },
        {
            "title": "PhonePe",
            "hex": "5F259F",
            "source": "https://www.phonepe.com/press/"
        },
        {
            "title": "Photobucket",
            "hex": "0672CB",
            "source": "https://photobucket.com"
        },
        {
            "title": "Photocrowd",
            "hex": "3DAD4B",
            "source": "https://www.photocrowd.com"
        },
        {
            "title": "Photopea",
            "hex": "18A497",
            "source": "https://github.com/photopea/photopea/blob/d5c532e8ad8ece246e2ea8646aac7df768407c64/logo.svg"
        },
        {
            "title": "PHP",
            "hex": "777BB4",
            "source": "https://php.net/download-logos.php",
            "license": {
                "type": "CC-BY-SA-4.0"
            }
        },
        {
            "title": "phpMyAdmin",
            "hex": "6C78AF",
            "source": "https://github.com/phpmyadmin/data/blob/b7d3bdb9bb973beff4726541b87d3a4c8a950b4b/brand/phpMyAdmin-Logo-Symbol.svg"
        },
        {
            "title": "PhpStorm",
            "hex": "000000",
            "source": "https://www.jetbrains.com/company/brand/logos/",
            "guidelines": "https://www.jetbrains.com/company/brand/"
        },
        {
            "title": "Pi-hole",
            "hex": "96060C",
            "source": "https://docs.pi-hole.net",
            "guidelines": "https://pi-hole.net/trademark-rules-and-brand-guidelines/"
        },
        {
            "title": "Picard Surgelés",
            "hex": "2D4999",
            "source": "https://www.picard.fr"
        },
        {
            "title": "Picarto.TV",
            "hex": "1DA456",
            "source": "https://picarto.tv/site/press"
        },
        {
            "title": "Picnic",
            "hex": "E1171E",
            "source": "https://picnic.app/nl/feestdagen/"
        },
        {
            "title": "PicPay",
            "hex": "21C25E",
            "source": "https://www.picpay.com/site/sobre-nos"
        },
        {
            "title": "Pimcore",
            "hex": "6428B4",
            "source": "https://pimcore.com/en/media-kit",
            "guidelines": "https://pimcore.com/en/media-kit"
        },
        {
            "title": "Pinboard",
            "hex": "0000FF",
            "source": "https://commons.wikimedia.org/wiki/File:Feedbin-Icon-share-pinboard.svg"
        },
        {
            "title": "Pingdom",
            "hex": "FFF000",
            "source": "https://www.pingdom.com/resources/brand-assets/",
            "guidelines": "https://www.pingdom.com/resources/brand-assets/"
        },
        {
            "title": "Pinterest",
            "hex": "BD081C",
            "source": "https://business.pinterest.com/en/brand-guidelines",
            "guidelines": "https://business.pinterest.com/en/brand-guidelines"
        },
        {
            "title": "Pioneer DJ",
            "hex": "1A1928",
            "source": "https://www.pioneerdj.com"
        },
        {
            "title": "Pivotal Tracker",
            "hex": "517A9E",
            "source": "https://www.pivotaltracker.com/branding-guidelines",
            "guidelines": "https://www.pivotaltracker.com/branding-guidelines"
        },
        {
            "title": "Piwigo",
            "hex": "FF7700",
            "source": "https://github.com/Piwigo/piwigodotorg/blob/6edb840c16257314caec770a9a51f67ef81836e4/images/piwigo.org.svg"
        },
        {
            "title": "Pix",
            "hex": "77B6A8",
            "source": "https://www.bcb.gov.br/estabilidadefinanceira/pix",
            "guidelines": "https://www.bcb.gov.br/content/estabilidadefinanceira/pix/Regulamento_Pix/I_manual_uso_marca_pix.pdf"
        },
        {
            "title": "Pixabay",
            "hex": "2EC66D",
            "source": "https://pixabay.com/service/about/"
        },
        {
            "title": "pixiv",
            "hex": "0096FA",
            "source": "https://policies.pixiv.net/en.html#brand",
            "guidelines": "https://policies.pixiv.net/en.html#brand"
        },
        {
            "title": "pkgsrc",
            "hex": "FF6600",
            "source": "https://pkgsrc.org"
        },
        {
            "title": "Planet",
            "hex": "009DB1",
            "source": "https://www.planet.com/explorer/"
        },
        {
            "title": "PlanetScale",
            "hex": "000000",
            "source": "https://planetscale.com"
        },
        {
            "title": "PlanGrid",
            "hex": "0085DE",
            "source": "https://app.plangrid.com"
        },
        {
            "title": "Platform.sh",
            "hex": "1A182A",
            "source": "https://platform.sh/logos/"
        },
        {
            "title": "Platzi",
            "hex": "98CA3F",
            "source": "https://github.com/PlatziDev/oss/blob/932bd83d43e061e1c38fbc116db31aa6d0145be6/static/logo.svg"
        },
        {
            "title": "Plausible Analytics",
            "hex": "5850EC",
            "source": "https://github.com/plausible/docs/blob/be5c935484e075f1e0caf3c9b3351ddd62348139/static/img/logo.svg"
        },
        {
            "title": "PlayCanvas",
            "hex": "E05F2C",
            "source": "https://playcanvas.com"
        },
        {
            "title": "Player FM",
            "hex": "C8122A",
            "source": "https://player.fm"
        },
        {
            "title": "Player.me",
            "hex": "C0379A",
            "source": "https://player.me/p/about-us"
        },
        {
            "title": "PlayStation",
            "hex": "003791",
            "source": "https://www.playstation.com/en-us/"
        },
        {
            "title": "PlayStation 2",
            "hex": "003791",
            "source": "https://commons.wikimedia.org/wiki/File:PlayStation_2_logo.svg"
        },
        {
            "title": "PlayStation 3",
            "hex": "003791",
            "source": "https://commons.wikimedia.org/wiki/File:PlayStation_3_Logo_neu.svg#/media/File:PS3.svg"
        },
        {
            "title": "PlayStation 4",
            "hex": "003791",
            "source": "https://commons.wikimedia.org/wiki/File:PlayStation_4_logo_and_wordmark.svg"
        },
        {
            "title": "PlayStation 5",
            "hex": "003791",
            "source": "https://www.playstation.com/en-us/ps5/"
        },
        {
            "title": "PlayStation Vita",
            "hex": "003791",
            "source": "https://commons.wikimedia.org/wiki/File:PlayStation_Vita_logo.svg"
        },
        {
            "title": "Playwright",
            "hex": "2EAD33",
            "source": "https://github.com/microsoft/playwright.dev/blob/768c59464e5b3270db26fa6a839d022a7e0dd064/static/img/playwright-logo.svg"
        },
        {
            "title": "Pleroma",
            "hex": "FBA457",
            "source": "https://pleroma.social"
        },
        {
            "title": "Plesk",
            "hex": "52BBE6",
            "source": "https://www.plesk.com/brand/",
            "guidelines": "https://www.plesk.com/brand/"
        },
        {
            "title": "Plex",
            "hex": "EBAF00",
            "source": "https://brand.plex.tv",
            "guidelines": "https://brand.plex.tv"
        },
        {
            "title": "Plotly",
            "hex": "3F4F75",
            "source": "https://plotly.com"
        },
        {
            "title": "Pluralsight",
            "hex": "F15B2A",
            "source": "https://www.pluralsight.com/newsroom/brand-assets"
        },
        {
            "title": "Plurk",
            "hex": "FF574D",
            "source": "https://www.plurk.com/brandInfo",
            "guidelines": "https://www.plurk.com/brandInfo"
        },
        {
            "title": "Plus Codes",
            "hex": "4285F4",
            "source": "https://maps.google.com/pluscodes/"
        },
        {
            "title": "PM2",
            "hex": "2B037A",
            "source": "https://pm2.keymetrics.io"
        },
        {
            "title": "pnpm",
            "hex": "F69220",
            "source": "https://pnpm.io/logos"
        },
        {
            "title": "Pocket",
            "hex": "EF3F56",
            "source": "https://blog.getpocket.com/press/"
        },
        {
            "title": "Pocket Casts",
            "hex": "F43E37",
            "source": "https://blog.pocketcasts.com/press/"
        },
        {
            "title": "PocketBase",
            "hex": "B8DBE4",
            "source": "https://github.com/pocketbase/pocketbase/blob/4b64e0910b7dc527ff3de8cdacec074e40449e2e/ui/dist/images/logo.svg"
        },
        {
            "title": "Podcast Addict",
            "hex": "F4842D",
            "source": "https://podcastaddict.com"
        },
        {
            "title": "Podman",
            "hex": "892CA0",
            "source": "https://podman.io"
        },
        {
            "title": "Poe",
            "hex": "5D5CDE",
            "source": "https://poe.com"
        },
        {
            "title": "Poetry",
            "hex": "60A5FA",
            "source": "https://python-poetry.org"
        },
        {
            "title": "Pointy",
            "hex": "009DE0",
            "source": "https://www.pointy.com/ie/vend"
        },
        {
            "title": "Pokémon",
            "hex": "FFCB05",
            "source": "https://commons.wikimedia.org/wiki/File:International_Pok%C3%A9mon_logo.svg"
        },
        {
            "title": "Polars",
            "hex": "CD792C",
            "source": "https://pola.rs"
        },
        {
            "title": "Polkadot",
            "hex": "E6007A",
            "source": "https://polkadot.network/brand-assets/",
            "guidelines": "https://polkadot.network/brand-assets/"
        },
        {
            "title": "Poly",
            "hex": "EB3C00",
            "source": "https://www.poly.com"
        },
        {
            "title": "Polymer Project",
            "hex": "FF4470",
            "source": "https://github.com/Polymer/polymer-project.org/blob/3d3e967446858b49a7796676714865ac9b2a5275/app/images/logos/p-logo.svg"
        },
        {
            "title": "Polywork",
            "hex": "543DE0",
            "source": "https://www.polywork.com"
        },
        {
            "title": "Pop!_OS",
            "hex": "48B9C7",
            "source": "https://pop.system76.com"
        },
        {
            "title": "Porsche",
            "hex": "B12B28",
            "source": "https://www.porsche.com"
        },
        {
            "title": "Portainer",
            "hex": "13BEF9",
            "source": "https://www.portainer.io"
        },
        {
            "title": "PostCSS",
            "hex": "DD3A0A",
            "source": "https://postcss.org"
        },
        {
            "title": "PostgreSQL",
            "hex": "4169E1",
            "source": "https://wiki.postgresql.org/wiki/Logo",
            "guidelines": "https://www.postgresql.org/about/policies/trademarks/"
        },
        {
            "title": "Postman",
            "hex": "FF6C37",
            "source": "https://www.getpostman.com/resources/media-assets/"
        },
        {
            "title": "Postmates",
            "hex": "FFDF18",
            "source": "https://postmates.com/press-and-media"
        },
        {
            "title": "Power Apps",
            "hex": "742774",
            "source": "https://docs.microsoft.com/en-us/power-platform/guidance/icons",
            "guidelines": "https://docs.microsoft.com/en-us/power-platform/guidance/icons",
            "license": {
                "type": "custom",
                "url": "https://docs.microsoft.com/en-us/power-platform/guidance/icons"
            }
        },
        {
            "title": "Power Automate",
            "hex": "0066FF",
            "source": "https://docs.microsoft.com/en-us/power-platform/guidance/icons",
            "guidelines": "https://docs.microsoft.com/en-us/power-platform/guidance/icons",
            "aliases": {
                "aka": [
                    "Microsoft Flow"
                ]
            },
            "license": {
                "type": "custom",
                "url": "https://docs.microsoft.com/en-us/power-platform/guidance/icons"
            }
        },
        {
            "title": "Power BI",
            "hex": "F2C811",
            "source": "https://docs.microsoft.com/en-us/power-platform/guidance/icons",
            "guidelines": "https://docs.microsoft.com/en-us/power-platform/guidance/icons",
            "license": {
                "type": "custom",
                "url": "https://docs.microsoft.com/en-us/power-platform/guidance/icons"
            }
        },
        {
            "title": "Power Fx",
            "hex": "7F2157",
            "source": "https://docs.microsoft.com/en-us/power-platform/guidance/icons",
            "guidelines": "https://docs.microsoft.com/en-us/power-platform/guidance/icons",
            "license": {
                "type": "custom",
                "url": "https://docs.microsoft.com/en-us/power-platform/guidance/icons"
            }
        },
        {
            "title": "Power Pages",
            "hex": "A493E7",
            "source": "https://docs.microsoft.com/en-us/power-platform/guidance/icons",
            "guidelines": "https://docs.microsoft.com/en-us/power-platform/guidance/icons",
            "aliases": {
                "aka": [
                    "Power Apps Portals"
                ]
            },
            "license": {
                "type": "custom",
                "url": "https://docs.microsoft.com/en-us/power-platform/guidance/icons"
            }
        },
        {
            "title": "Power Virtual Agents",
            "hex": "0B556A",
            "source": "https://docs.microsoft.com/en-us/power-platform/guidance/icons",
            "guidelines": "https://docs.microsoft.com/en-us/power-platform/guidance/icons",
            "license": {
                "type": "custom",
                "url": "https://docs.microsoft.com/en-us/power-platform/guidance/icons"
            }
        },
        {
            "title": "POWERS",
            "hex": "E74536",
            "source": "https://www.powerswhiskey.com"
        },
        {
            "title": "PowerShell",
            "hex": "5391FE",
            "source": "https://github.com/PowerShell/PowerShell/tree/11d7587f9b934cf27013d318886f97fb95c811cf"
        },
        {
            "title": "pr.co",
            "hex": "0080FF",
            "source": "https://news.pr.co/media_kits"
        },
        {
            "title": "pre-commit",
            "hex": "FAB040",
            "source": "https://github.com/pre-commit/pre-commit.com/blob/f263cdbcf46f97e1bd6229f2ab6d27bf8290ca88/logo.svg"
        },
        {
            "title": "Preact",
            "hex": "673AB8",
            "source": "https://preactjs.com"
        },
        {
            "title": "Prefect",
            "hex": "024DFD",
            "source": "https://www.prefect.io/newsroom/logos/"
        },
        {
            "title": "Premier League",
            "hex": "360D3A",
            "source": "https://www.premierleague.com"
        },
        {
            "title": "PrestaShop",
            "hex": "DF0067",
            "source": "https://www.prestashop.com/en/media-kit"
        },
        {
            "title": "Presto",
            "hex": "5890FF",
            "source": "https://github.com/prestodb/presto/blob/414ab2a6bbdcca6479c2615b048920adac34dd20/presto-docs/src/main/resources/logo/web/fb/dark-blue/Presto_FB_Lockups_DARKBLUE_BG-14.svg"
        },
        {
            "title": "Prettier",
            "hex": "F7B93E",
            "source": "https://github.com/prettier/prettier-logo/blob/06997b307e0608ebee2044dafa0b9429d6b5a103/images/prettier-icon-clean-centred.svg"
        },
        {
<<<<<<< HEAD
            "title": "Pretzel",
            "hex": "1BB3A4",
            "source": "https://www.pretzel.rocks/"
=======
            "title": "Prevention",
            "hex": "44C1C5",
            "source": "https://prevention.com"
>>>>>>> 05205831
        },
        {
            "title": "Prezi",
            "hex": "3181FF",
            "source": "https://prezi.com/press/kit/"
        },
        {
            "title": "Prime",
            "hex": "00A8E1",
            "source": "https://www.amazon.com/b?node=17277626011",
            "guidelines": "https://www.amazon.com/b?node=17277626011"
        },
        {
            "title": "Prime Video",
            "hex": "1F2E3E",
            "source": "https://videodirect.amazon.com/home/help?topicId=GT7W7GJBTDJW6Z8W#G8T2JFQZXPMHJLRZ",
            "guidelines": "https://videodirect.amazon.com/home/help?topicId=GT7W7GJBTDJW6Z8W#G8T2JFQZXPMHJLRZ"
        },
        {
            "title": "Printables",
            "hex": "FA6831",
            "source": "https://printables.com"
        },
        {
            "title": "Prisma",
            "hex": "2D3748",
            "source": "https://github.com/prisma/presskit/tree/4bcb64181f266723439d955d60afa1c55fefa715"
        },
        {
            "title": "Prismic",
            "hex": "5163BA",
            "source": "https://prismic.io"
        },
        {
            "title": "Private Internet Access",
            "hex": "4BB749",
            "source": "https://www.privateinternetaccess.com/pages/press"
        },
        {
            "title": "Pro Tools",
            "hex": "7ACB10",
            "source": "https://cdn-www.avid.com/Content/fonts/avidmoon.ttf"
        },
        {
            "title": "Probot",
            "hex": "00B0D8",
            "source": "https://github.com/probot/probot/blob/5d29945dd2116618d63aba9d7a4460b940a85f5d/static/robot.svg"
        },
        {
            "title": "Processing Foundation",
            "hex": "006699",
            "source": "https://processingfoundation.org"
        },
        {
            "title": "ProcessWire",
            "hex": "2480E6",
            "source": "https://processwire.com"
        },
        {
            "title": "Product Hunt",
            "hex": "DA552F",
            "source": "https://www.producthunt.com/branding",
            "guidelines": "https://www.producthunt.com/branding"
        },
        {
            "title": "Progate",
            "hex": "380953",
            "source": "https://progate.com"
        },
        {
            "title": "Progress",
            "hex": "5CE500",
            "source": "https://www.progress.com",
            "guidelines": "https://www.progress.com/legal/trademarks/trademarks-use-policy"
        },
        {
            "title": "Prometheus",
            "hex": "E6522C",
            "source": "https://prometheus.io"
        },
        {
            "title": "ProSieben",
            "hex": "E6000F",
            "source": "https://www.prosieben.de"
        },
        {
            "title": "Proto.io",
            "hex": "34A7C1",
            "source": "https://proto.io/en/presskit"
        },
        {
            "title": "protocols.io",
            "hex": "4D9FE7",
            "source": "https://www.protocols.io/brand",
            "guidelines": "https://www.protocols.io/brand"
        },
        {
            "title": "Proton",
            "hex": "6D4AFF",
            "source": "https://proton.me/media/kit"
        },
        {
            "title": "Proton Drive",
            "hex": "EF548C",
            "source": "https://proton.me/media/kit"
        },
        {
            "title": "ProtonDB",
            "hex": "F50057",
            "source": "https://www.protondb.com"
        },
        {
            "title": "ProtonMail",
            "hex": "6D4AFF",
            "source": "https://proton.me/media/kit"
        },
        {
            "title": "ProtonVPN",
            "hex": "6D4AFF",
            "source": "https://proton.me/media/kit"
        },
        {
            "title": "Protractor",
            "hex": "ED163A",
            "source": "https://github.com/angular/protractor/blob/4bc80d1a459542d883ea9200e4e1f48d265d0fda/logo.svg"
        },
        {
            "title": "Proxmox",
            "hex": "E57000",
            "source": "https://www.proxmox.com/en/news/media-kit",
            "guidelines": "https://www.proxmox.com/en/news/media-kit"
        },
        {
            "title": "PUBG",
            "hex": "FEAB02",
            "source": "https://www.pubgmobile.com/en/event/brandassets/"
        },
        {
            "title": "Publons",
            "hex": "336699",
            "source": "https://publons.com/about/the-publons-logo",
            "guidelines": "https://publons.com/about/the-publons-logo"
        },
        {
            "title": "PubMed",
            "hex": "326599",
            "source": "https://pubmed.ncbi.nlm.nih.gov"
        },
        {
            "title": "Pug",
            "hex": "A86454",
            "source": "https://github.com/pugjs/pug-logo/blob/61429fc45b5a411b83bdb5c99a61084d3054d1e6/SVG/pug-final-logo_-mono-64.svg"
        },
        {
            "title": "Pulumi",
            "hex": "8A3391",
            "source": "https://www.pulumi.com",
            "guidelines": "https://www.pulumi.com/brand/"
        },
        {
            "title": "Puma",
            "hex": "242B2F",
            "source": "https://us.puma.com"
        },
        {
            "title": "Puppet",
            "hex": "FFAE1A",
            "source": "https://puppet.com/company/press-room/"
        },
        {
            "title": "Puppeteer",
            "hex": "40B5A4",
            "source": "https://pptr.dev"
        },
        {
            "title": "PureScript",
            "hex": "14161A",
            "source": "https://github.com/purescript/logo/tree/1e7a57affdaeaf88ff594c08bd2b5a78fe2ed13c",
            "license": {
                "type": "CC-BY-4.0"
            }
        },
        {
            "title": "PurgeCSS",
            "hex": "14161A",
            "source": "https://github.com/FullHuman/purgecss/blob/4e2bf58e218119cc9faf9faa615d62a059bf9d9a/docs/.vuepress/public/safari-pinned-tab.svg"
        },
        {
            "title": "Purism",
            "hex": "2D2D2D",
            "source": "https://puri.sm/pr/images/"
        },
        {
            "title": "Pusher",
            "hex": "300D4F",
            "source": "https://pusher.com"
        },
        {
            "title": "PWA",
            "hex": "5A0FC8",
            "source": "https://github.com/webmaxru/progressive-web-apps-logo/blob/77744cd5c0a4d484bb3d082c6ac458c44202da03/pwalogo-white.svg",
            "guidelines": "https://github.com/webmaxru/progressive-web-apps-logo#readme",
            "aliases": {
                "aka": [
                    "Progressive Web Application"
                ]
            }
        },
        {
            "title": "PyCharm",
            "hex": "000000",
            "source": "https://www.jetbrains.com/company/brand/logos/",
            "guidelines": "https://www.jetbrains.com/company/brand/"
        },
        {
            "title": "PyG",
            "hex": "3C2179",
            "source": "https://github.com/pyg-team/pyg_sphinx_theme/blob/4f696513b4b4adf2ba3874574a10a8e8718672fe/pyg_sphinx_theme/static/img/pyg_logo.svg",
            "aliases": {
                "aka": [
                    "PyTorch Geometric"
                ]
            }
        },
        {
            "title": "PyPI",
            "hex": "3775A9",
            "source": "https://pypi.org"
        },
        {
            "title": "PyPy",
            "hex": "193440",
            "source": "https://www.pypy.org/images/pypy-logo.svg"
        },
        {
            "title": "PyScaffold",
            "hex": "005CA0",
            "source": "https://github.com/pyscaffold/pyscaffold/blob/3f72bf7894fc73b34af06a90bb5d43aae410ce5d/docs/gfx/logo.svg"
        },
        {
            "title": "PySyft",
            "hex": "F1BF7A",
            "source": "https://github.com/OpenMined/openmined-website/blob/db5c223657c8c49ab1ee8db2841fe802f73af31c/src/containers/app/components/repo-icon/assets/syft.svg"
        },
        {
            "title": "Pytest",
            "hex": "0A9EDC",
            "source": "https://github.com/pytest-dev/design/blob/081f06cd2d6cd742e68f593560a2e8c1802feb7c/pytest_logo/pytest_logo.svg"
        },
        {
            "title": "Python",
            "hex": "3776AB",
            "source": "https://www.python.org/community/logos/",
            "guidelines": "https://www.python.org/community/logos/"
        },
        {
            "title": "PyTorch",
            "hex": "EE4C2C",
            "source": "https://github.com/pytorch/pytorch.github.io/blob/8f083bd12192ca12d5e1c1f3d236f4831d823d8f/assets/images/logo.svg",
            "guidelines": "https://github.com/pytorch/pytorch.github.io/blob/381117ec296f002b2de475402ef29cca6c55e209/assets/brand-guidelines/PyTorch-Brand-Guidelines.pdf"
        },
        {
            "title": "PyUp",
            "hex": "9F55FF",
            "source": "https://pyup.io"
        },
        {
            "title": "Qantas",
            "hex": "E40000",
            "source": "https://freight.qantas.com"
        },
        {
            "title": "Qatar Airways",
            "hex": "5C0D34",
            "source": "https://www.qatarairways.com/en/press-kit.html"
        },
        {
            "title": "QEMU",
            "hex": "FF6600",
            "source": "https://wiki.qemu.org/Logo"
        },
        {
            "title": "Qgis",
            "hex": "589632",
            "source": "https://www.qgis.org/en/site/getinvolved/styleguide.html",
            "guidelines": "https://www.qgis.org/en/site/getinvolved/styleguide.html"
        },
        {
            "title": "Qi",
            "hex": "000000",
            "source": "https://www.wirelesspowerconsortium.com/knowledge-base/retail/qi-logo-guidelines-and-artwork.html",
            "guidelines": "https://www.wirelesspowerconsortium.com/knowledge-base/retail/qi-logo-guidelines-and-artwork.html"
        },
        {
            "title": "Qiita",
            "hex": "55C500",
            "source": "https://help.qiita.com/ja/articles/others-brand-guideline",
            "guidelines": "https://help.qiita.com/ja/articles/others-brand-guideline"
        },
        {
            "title": "Qiskit",
            "hex": "6929C4",
            "source": "https://qiskit.org"
        },
        {
            "title": "QIWI",
            "hex": "FF8C00",
            "source": "https://qiwi.com"
        },
        {
            "title": "QMK",
            "hex": "333333",
            "source": "https://github.com/qmk/qmk.fm/blob/d6f7b646aa03f2941bb3977ba13a07ca351f20ae/assets/images/badge-dark.svg"
        },
        {
            "title": "Qt",
            "hex": "41CD52",
            "source": "https://qt-brandbook.webflow.io/design",
            "guidelines": "https://qt-brandbook.webflow.io/design"
        },
        {
            "title": "Qualcomm",
            "hex": "3253DC",
            "source": "https://www.qualcomm.com"
        },
        {
            "title": "Qualtrics",
            "hex": "00B4EF",
            "source": "https://www.qualtrics.com/brand-book/",
            "guidelines": "https://www.qualtrics.com/brand-book/"
        },
        {
            "title": "Qualys",
            "hex": "ED2E26",
            "source": "https://www.qualys.com",
            "guidelines": "https://www.qualys.com/docs/qualys-logo-guidelines.pdf"
        },
        {
            "title": "Quantcast",
            "hex": "000000",
            "source": "https://www.quantcast.com"
        },
        {
            "title": "QuantConnect",
            "hex": "F5AE29",
            "source": "https://www.quantconnect.com/docs/home/home"
        },
        {
            "title": "Quarkus",
            "hex": "4695EB",
            "source": "https://design.jboss.org/quarkus/"
        },
        {
            "title": "Quasar",
            "hex": "1976D2",
            "source": "https://github.com/quasarframework/quasar-art/blob/cbbbb4b0b7ec7181dfc2d1b29a1ce025e71575bc/src/quasar-logo.svg",
            "license": {
                "type": "CC-BY-4.0"
            }
        },
        {
            "title": "Qubes OS",
            "hex": "3874D8",
            "source": "https://github.com/QubesOS/qubes-attachment/blob/ed7e552eb8a5fca4e099361d137793d3551b3968/icons/qubes-logo-home.svg"
        },
        {
            "title": "Quest",
            "hex": "FB4F14",
            "source": "https://brand.quest.com",
            "guidelines": "https://brand.quest.com"
        },
        {
            "title": "QuickBooks",
            "hex": "2CA01C",
            "source": "https://designsystem.quickbooks.com/visual-assets/logos/",
            "guidelines": "https://designsystem.quickbooks.com/visual-assets/logos/"
        },
        {
            "title": "QuickLook",
            "hex": "22A2E3",
            "source": "https://github.com/QL-Win/QuickLook/tree/f726841d99bbceafd5399e5777b4dba302bf1e51"
        },
        {
            "title": "QuickTime",
            "hex": "1C69F0",
            "source": "https://support.apple.com/quicktime"
        },
        {
            "title": "Quip",
            "hex": "F27557",
            "source": "https://quip.com"
        },
        {
            "title": "Quora",
            "hex": "B92B27",
            "source": "https://www.quora.com"
        },
        {
            "title": "Qwiklabs",
            "hex": "F5CD0E",
            "source": "https://www.qwiklabs.com"
        },
        {
            "title": "Qzone",
            "hex": "FECE00",
            "source": "https://qzone.qq.com"
        },
        {
            "title": "R",
            "hex": "276DC3",
            "source": "https://www.r-project.org/logo/",
            "license": {
                "type": "CC-BY-SA-4.0"
            }
        },
        {
            "title": "R3",
            "hex": "EC1D24",
            "source": "https://www.r3.com",
            "guidelines": "https://www.r3.com/contact-press-media/"
        },
        {
            "title": "RabbitMQ",
            "hex": "FF6600",
            "source": "https://www.rabbitmq.com",
            "guidelines": "https://www.rabbitmq.com/trademark-guidelines.html"
        },
        {
            "title": "Racket",
            "hex": "9F1D20",
            "source": "https://racket-lang.org"
        },
        {
            "title": "Radar",
            "hex": "007AFF",
            "source": "https://radar.io"
        },
        {
            "title": "RadioPublic",
            "hex": "CE262F",
            "source": "https://help.radiopublic.com/hc/en-us/articles/360002546754-RadioPublic-logos"
        },
        {
            "title": "Railway",
            "hex": "0B0D0E",
            "source": "https://railway.app"
        },
        {
            "title": "Rainmeter",
            "hex": "19519B",
            "source": "https://github.com/rainmeter/rainmeter-www/blob/867fd905fda8d1b1083730adcb7f49f1775cb5b0/source/img/logo_blue.ai"
        },
        {
            "title": "Rakuten",
            "hex": "BF0000",
            "source": "https://global.rakuten.com/corp/assets/img/site-icons/rakuten-black.svg",
            "guidelines": "https://global.rakuten.com/corp/news/media/"
        },
        {
            "title": "Ram",
            "hex": "000000",
            "source": "https://www.fcaci.com/x/RAMv15",
            "guidelines": "https://www.fcaci.com/x/RAMv15"
        },
        {
            "title": "Rancher",
            "hex": "0075A8",
            "source": "https://rancher.com/brand-guidelines/",
            "guidelines": "https://rancher.com/brand-guidelines/"
        },
        {
            "title": "Rarible",
            "hex": "FEDA03",
            "source": "https://rarible.com"
        },
        {
            "title": "Rasa",
            "hex": "5A17EE",
            "source": "https://rasa.com"
        },
        {
            "title": "Raspberry Pi",
            "hex": "A22846",
            "source": "https://www.raspberrypi.org/trademark-rules",
            "guidelines": "https://www.raspberrypi.org/trademark-rules"
        },
        {
            "title": "Ravelry",
            "hex": "EE6E62",
            "source": "https://www.ravelry.com/help/logos",
            "guidelines": "https://www.ravelry.com/help/logos"
        },
        {
            "title": "Ray",
            "hex": "028CF0",
            "source": "https://github.com/ray-project/ray/blob/6522935291caa120e83697c6c9b3a450617c9283/dashboard/client/src/logo.svg"
        },
        {
            "title": "Razer",
            "hex": "00FF00",
            "source": "https://press.razer.com"
        },
        {
            "title": "Razorpay",
            "hex": "0C2451",
            "source": "https://razorpay.com/newsroom/brand-assets/",
            "guidelines": "https://razorpay.com/newsroom/brand-assets/"
        },
        {
            "title": "React",
            "hex": "61DAFB",
            "source": "https://github.com/facebook/create-react-app/blob/282c03f9525fdf8061ffa1ec50dce89296d916bd/test/fixtures/relative-paths/src/logo.svg",
            "aliases": {
                "dup": [
                    {
                        "title": "React Native",
                        "source": "https://reactnative.dev"
                    }
                ]
            }
        },
        {
            "title": "React Hook Form",
            "hex": "EC5990",
            "source": "https://github.com/react-hook-form/documentation/blob/d049ffe923336ce7a5bf58990c54c07f39ab2429/src/images/Logo.svg"
        },
        {
            "title": "React Query",
            "hex": "FF4154",
            "source": "https://github.com/tannerlinsley/react-query/blob/9b5d18cd47a4c1454d6c8dd0f38280641c1dd5dd/docs/src/images/emblem-light.svg"
        },
        {
            "title": "React Router",
            "hex": "CA4245",
            "source": "https://github.com/ReactTraining/react-router/blob/c94bcd8cef0c811f80b02777ec26fee3618f8e86/website/static/safari-pinned-tab.svg"
        },
        {
            "title": "React Table",
            "hex": "FF4154",
            "source": "https://github.com/tannerlinsley/react-table/blob/8c77b4ad97353a0b1f0746be5b919868862a9dcc/docs/src/images/emblem-light.svg"
        },
        {
            "title": "ReactiveX",
            "hex": "B7178C",
            "source": "https://github.com/ReactiveX/rxjs/blob/ee6ababb9fa75f068ac2122e956ff4e449604c59/resources/CI-CD/logo/svg/RxJs_Logo_Black.svg",
            "aliases": {
                "dup": [
                    {
                        "title": "RxJS",
                        "hex": "D81B60"
                    }
                ]
            }
        },
        {
            "title": "ReactOS",
            "hex": "0088CC",
            "source": "https://github.com/reactos/press-media/tree/48089e09e0c7e828f1eb81e5ea0d8da85ec41dc3"
        },
        {
            "title": "Read the Docs",
            "hex": "8CA1AF",
            "source": "https://github.com/readthedocs/readthedocs.org/blob/2dc9706c4fe7fa6d4410ed0e5aedca8d4796fe0f/media/readthedocsbranding.ai"
        },
        {
            "title": "read.cv",
            "hex": "111111",
            "source": "https://read.cv/support/vcY96F2GqbvLOdKkWl0I"
        },
        {
            "title": "ReadMe",
            "hex": "018EF5",
            "source": "https://readme.com"
        },
        {
            "title": "Realm",
            "hex": "39477F",
            "source": "https://realm.io"
        },
        {
            "title": "Reason",
            "hex": "DD4B39",
            "source": "https://reasonml.github.io/img/reason.svg"
        },
        {
            "title": "Reason Studios",
            "hex": "FFFFFF",
            "source": "https://www.reasonstudios.com/press",
            "guidelines": "https://www.reasonstudios.com/press"
        },
        {
            "title": "Recoil",
            "hex": "3578E5",
            "source": "https://recoiljs.org"
        },
        {
            "title": "Red",
            "hex": "B32629",
            "source": "https://www.red-lang.org"
        },
        {
            "title": "Red Hat",
            "hex": "EE0000",
            "source": "https://www.redhat.com/en/about/brand/new-brand/details"
        },
        {
            "title": "Red Hat Open Shift",
            "hex": "EE0000",
            "source": "https://www.openshift.com"
        },
        {
            "title": "Redbubble",
            "hex": "E41321",
            "source": "https://www.redbubble.com/explore/client/4196122a442ab3f429ec802f71717465.svg"
        },
        {
            "title": "Reddit",
            "hex": "FF4500",
            "source": "https://www.redditinc.com/brand",
            "guidelines": "https://www.redditinc.com/brand"
        },
        {
            "title": "Redis",
            "hex": "DC382D",
            "source": "https://www.redislabs.com/brand-guidelines/",
            "guidelines": "https://www.redislabs.com/brand-guidelines/"
        },
        {
            "title": "Redmine",
            "hex": "B32024",
            "source": "https://www.redmine.org/projects/redmine/wiki/logo",
            "license": {
                "type": "CC-BY-SA-2.5",
                "url": "https://github.com/edavis10/redmine_logo/blob/2afe855c4e9cd955b648972d09cc20d76dabbf4c/COPYRIGHT"
            }
        },
        {
            "title": "Redox",
            "hex": "000000",
            "source": "https://github.com/redox-os/assets/blob/4935a777cd7aa44323d3c263b1e0bb4ae864a027/logos/redox/vectorized_logo.svg"
        },
        {
            "title": "Redux",
            "hex": "764ABC",
            "source": "https://github.com/reduxjs/redux/tree/8ad084251a5b3e4617157fc52795b6284e68bc1e/logo"
        },
        {
            "title": "Redux-Saga",
            "hex": "999999",
            "source": "https://github.com/redux-saga/redux-saga/blob/9d2164946f402e594a0dfe453c6d20fb6f14858f/logo/3840/Redux-Saga-Logo.png"
        },
        {
            "title": "RedwoodJS",
            "hex": "BF4722",
            "source": "https://redwoodjs.com/logos/",
            "guidelines": "https://redwoodjs.com/logos/"
        },
        {
            "title": "Reebok",
            "hex": "E41D1B",
            "source": "https://www.reebok.com/us"
        },
        {
            "title": "Relay",
            "hex": "F26B00",
            "source": "https://relay.dev"
        },
        {
            "title": "Reliance Industries Limited",
            "hex": "D1AB66",
            "source": "https://www.ril.com/getattachment/7c210e67-5b0e-4965-b1a2-2ee83e19cee9/Morgan-Stanley-Eighteenth-Annual-India-Summit,-31.aspx"
        },
        {
            "title": "Remix",
            "hex": "000000",
            "source": "https://drive.google.com/drive/u/0/folders/1pbHnJqg8Y1ATs0Oi8gARH7wccJGv4I2c"
        },
        {
            "title": "Ren'Py",
            "hex": "FF7F7F",
            "source": "https://renpy.org"
        },
        {
            "title": "Renault",
            "hex": "FFCC33",
            "source": "https://en.media.groupe.renault.com/news/renault-news-march-2021-5f28-989c5.html"
        },
        {
            "title": "Render",
            "hex": "46E3B7",
            "source": "https://render.com"
        },
        {
            "title": "RenovateBot",
            "hex": "1A1F6C",
            "source": "https://avatars1.githubusercontent.com/u/38656520"
        },
        {
            "title": "Renren",
            "hex": "217DC6",
            "source": "https://seeklogo.com/vector-logo/184137/renren-inc"
        },
        {
            "title": "Replit",
            "hex": "F26207",
            "source": "https://repl.it"
        },
        {
            "title": "Republic of Gamers",
            "aliases": {
                "aka": [
                    "ASUS ROG",
                    "ROG"
                ]
            },
            "hex": "FF0029",
            "source": "https://rog.asus.com"
        },
        {
            "title": "ReScript",
            "hex": "E6484F",
            "source": "https://rescript-lang.org/brand"
        },
        {
            "title": "RescueTime",
            "hex": "161A3B",
            "source": "https://www.rescuetime.com/press"
        },
        {
            "title": "ResearchGate",
            "hex": "00CCBB",
            "source": "https://c5.rgstatic.net/m/428059296771819/images/favicon/favicon.svg"
        },
        {
            "title": "ReSharper",
            "hex": "000000",
            "source": "https://www.jetbrains.com/company/brand/logos/",
            "guidelines": "https://www.jetbrains.com/company/brand/"
        },
        {
            "title": "Resurrection Remix OS",
            "hex": "000000",
            "source": "https://avatars.githubusercontent.com/u/4931972"
        },
        {
            "title": "RetroArch",
            "hex": "000000",
            "source": "https://github.com/libretro/RetroArch/blob/b01aabf7d1f025999ad0f7812e6e6816d011e631/media/retroarch.svg"
        },
        {
            "title": "RetroPie",
            "hex": "CC0000",
            "source": "https://github.com/RetroPie/RetroPie-Docs/blob/c4e882bd2c9d740c591ff346e07a4a4cb536ca93/images/logo.svg"
        },
        {
            "title": "reveal.js",
            "hex": "F2E142",
            "source": "https://revealjs.com"
        },
        {
            "title": "ReverbNation",
            "hex": "E43526",
            "source": "https://www.reverbnation.com"
        },
        {
            "title": "Revolt.chat",
            "hex": "FF4655",
            "source": "https://app.revolt.chat/assets/badges/revolt_r.svg",
            "aliases": {
                "aka": [
                    "revolt"
                ]
            }
        },
        {
            "title": "Revolut",
            "hex": "0075EB",
            "source": "https://www.revolut.com"
        },
        {
            "title": "Revue",
            "hex": "E15718",
            "source": "https://www.getrevue.co"
        },
        {
            "title": "REWE",
            "hex": "CC071E",
            "source": "https://www.rewe.de"
        },
        {
            "title": "Rezgo",
            "hex": "F76C00",
            "source": "https://www.rezgo.com"
        },
        {
            "title": "Rhinoceros",
            "hex": "801010",
            "source": "https://github.com/mcneel/compute.rhino3d/blob/2204d998ff0397a1c6a18dd2312a96508ad48bdb/README.md"
        },
        {
            "title": "Rider",
            "hex": "000000",
            "source": "https://www.jetbrains.com/company/brand/logos/",
            "guidelines": "https://www.jetbrains.com/company/brand/"
        },
        {
            "title": "Rimac Automobili",
            "hex": "0A222E",
            "source": "https://www.rimac-automobili.com/media/",
            "guidelines": "https://www.rimac-automobili.com/media/"
        },
        {
            "title": "Ring",
            "hex": "1C9AD6",
            "source": "https://store.ring.com/press"
        },
        {
            "title": "Riot Games",
            "hex": "D32936",
            "source": "https://www.riotgames.com/en/press"
        },
        {
            "title": "Ripple",
            "hex": "0085C0",
            "source": "https://www.ripple.com/media-kit/",
            "guidelines": "https://brand.ripple.com/article/brand-policy"
        },
        {
            "title": "Riseup",
            "hex": "FF0000",
            "source": "https://riseup.net/en/about-us/images"
        },
        {
            "title": "Roam Research",
            "hex": "343A40",
            "source": "https://roamresearch.com/#/app/help/page/Vu1MmjinS"
        },
        {
            "title": "Roblox",
            "hex": "000000",
            "source": "https://blog.roblox.com/wp-content/themes/roblox/img/Roblox_Logo_White.svg",
            "guidelines": "https://en.help.roblox.com/hc/en-us/articles/115001708126-Roblox-Name-and-Logo-Community-Usage-Guidelines"
        },
        {
            "title": "Roblox Studio",
            "hex": "00A2FF",
            "source": "https://create.roblox.com/assets/common/studio_white.svg"
        },
        {
            "title": "Robot Framework",
            "hex": "000000",
            "source": "https://github.com/robotframework/visual-identity/tree/fadf8cda9f79ea31987a214f0047cca9626327b7",
            "guidelines": "https://github.com/robotframework/visual-identity/blob/master/robot-framework-brand-guidelines.pdf",
            "license": {
                "type": "CC-BY-NC-SA-4.0"
            }
        },
        {
            "title": "Rocket.Chat",
            "hex": "F5455C",
            "source": "https://rocket.chat/press",
            "guidelines": "https://docs.rocket.chat/guides/brand-and-visual-guidelines/logo"
        },
        {
            "title": "RocksDB",
            "hex": "2A2A2A",
            "source": "https://github.com/facebook/rocksdb/blob/9ed96703d11a1cf4af0e1c1db0e4a6057a8e5d42/docs/static/logo.svg",
            "license": {
                "type": "CC-BY-4.0"
            }
        },
        {
            "title": "Rocky Linux",
            "hex": "10B981",
            "source": "https://github.com/rocky-linux/branding/blob/94e97dd30b87d909cc4f6a6838a2926f77f9ac47/logo/src/icon-black.svg",
            "license": {
                "type": "CC-BY-SA-4.0"
            }
        },
        {
            "title": "Roku",
            "hex": "662D91",
            "source": "https://www.roku.com",
            "guidelines": "https://docs.roku.com/published/trademarkguidelines/en/ca"
        },
        {
            "title": "Rolls-Royce",
            "hex": "281432",
            "source": "https://www.rolls-roycemotorcars.com"
        },
        {
            "title": "rollup.js",
            "hex": "EC4A3F",
            "source": "https://rollupjs.org"
        },
        {
            "title": "Rome",
            "hex": "27272A",
            "source": "https://github.com/rome/tools/blob/261c3f3bdc21439777f78b6551f707cce0c8d04a/assets/SVG/logomark_black.svg",
            "guidelines": "https://github.com/rome/tools/tree/main/assets",
            "license": {
                "type": "CC-BY-NC-SA-4.0"
            }
        },
        {
            "title": "Roots",
            "hex": "525DDC",
            "source": "https://roots.io/about/brand/",
            "guidelines": "https://roots.io/about/brand/"
        },
        {
            "title": "Roots Bedrock",
            "hex": "525DDC",
            "source": "https://roots.io/about/brand/"
        },
        {
            "title": "Roots Sage",
            "hex": "525DDC",
            "source": "https://roots.io/about/brand/"
        },
        {
            "title": "ROS",
            "hex": "22314E",
            "source": "https://www.ros.org/press-kit/",
            "guidelines": "https://www.ros.org/press-kit/"
        },
        {
            "title": "Rossmann",
            "hex": "C3002D",
            "source": "https://www.rossmann.de"
        },
        {
            "title": "Rotary International",
            "hex": "F7A81B",
            "source": "https://www.rotary.org/en",
            "guidelines": "https://my.rotary.org/en/rotary-identity-guidelines"
        },
        {
            "title": "Rotten Tomatoes",
            "hex": "FA320A",
            "source": "https://commons.wikimedia.org/wiki/File:Rottentomatoesalternativelogo.svg"
        },
        {
            "title": "Roundcube",
            "hex": "37BEFF",
            "source": "https://roundcube.net"
        },
        {
            "title": "RSocket",
            "hex": "EF0092",
            "source": "https://rsocket.io/img/r-socket-pink.svg"
        },
        {
            "title": "RSS",
            "hex": "FFA500",
            "source": "https://en.wikipedia.org/wiki/Feed_icon"
        },
        {
            "title": "RStudio",
            "hex": "75AADB",
            "source": "https://www.rstudio.com/about/logos/",
            "guidelines": "https://www.rstudio.com/about/logos/"
        },
        {
            "title": "RTÉ",
            "hex": "00A7B3",
            "source": "https://www.rte.ie/archives/"
        },
        {
            "title": "RTL",
            "hex": "E9113B",
            "source": "https://commons.wikimedia.org/wiki/File:RTL_Cornerlogo.svg"
        },
        {
            "title": "RTLZWEI",
            "hex": "00BCF6",
            "source": "https://www.rtl2.de"
        },
        {
            "title": "RuboCop",
            "hex": "000000",
            "source": "https://github.com/rubocop-semver/rubocop-ruby2_0/blob/5302f93058f7b739a73a7a6c11c566a2b196b96e/docs/images/logo/rubocop-light.svg",
            "license": {
                "type": "CC-BY-NC-4.0"
            }
        },
        {
            "title": "Ruby",
            "hex": "CC342D",
            "source": "https://www.ruby-lang.org/en/about/logo/",
            "license": {
                "type": "CC-BY-SA-2.5"
            }
        },
        {
            "title": "Ruby on Rails",
            "hex": "CC0000",
            "source": "https://rubyonrails.org",
            "guidelines": "https://rubyonrails.org/trademarks/"
        },
        {
            "title": "Ruby Sinatra",
            "hex": "000000",
            "source": "https://github.com/sinatra/resources/tree/64c22f9b4bf2e52b5c0c875ba16671f295689efb/logo"
        },
        {
            "title": "RubyGems",
            "hex": "E9573F",
            "source": "https://rubygems.org/pages/about"
        },
        {
            "title": "Ruff",
            "hex": "FCC21B",
            "source": "https://github.com/charliermarsh/ruff/blob/e04ef423344837c916e75a7b09ea674711a104e0/assets/badge/v1.json"
        },
        {
            "title": "Runkeeper",
            "hex": "001E62",
            "source": "https://runkeeper.com/cms/press-kit",
            "guidelines": "https://runkeeper.com/cms/press-kit"
        },
        {
            "title": "RunKit",
            "hex": "491757",
            "source": "https://www.npmjs.com/package/@runkit/brand"
        },
        {
            "title": "Rust",
            "hex": "000000",
            "source": "https://www.rust-lang.org",
            "guidelines": "https://www.rust-lang.org/policies/media-guide",
            "license": {
                "type": "CC-BY-SA-4.0"
            }
        },
        {
            "title": "RxDB",
            "hex": "8D1F89",
            "source": "https://github.com/pubkey/rxdb/blob/0c554dbcf7a4e6c48cd581ec1e3b130a4b5ab7d6/docs/files/logo/logo.svg"
        },
        {
            "title": "Ryanair",
            "hex": "073590",
            "source": "https://corporate.ryanair.com/media-centre/stock-images-gallery/#album-container-3"
        },
        {
            "title": "S7 Airlines",
            "hex": "C4D600",
            "source": "https://www.s7.ru/en/info/s7-airlines/brand/",
            "guidelines": "https://www.s7.ru/en/info/s7-airlines/brand/"
        },
        {
            "title": "Sabanci",
            "hex": "004B93",
            "source": "https://www.sabanci.com/en"
        },
        {
            "title": "Safari",
            "hex": "000000",
            "source": "https://images.techhive.com/images/article/2014/11/safari-favorites-100530680-large.jpg"
        },
        {
            "title": "Sahibinden",
            "hex": "FFE800",
            "source": "https://www.sahibinden.com/favicon.ico"
        },
        {
            "title": "Sailfish OS",
            "hex": "053766",
            "source": "https://sailfishos.org"
        },
        {
            "title": "Salesforce",
            "hex": "00A1E0",
            "source": "https://brand.salesforce.com/content/logo-guidelines",
            "guidelines": "https://brand.salesforce.com/content/logo-guidelines"
        },
        {
            "title": "Salt Project",
            "hex": "57BCAD",
            "source": "https://saltproject.io",
            "guidelines": "https://gitlab.com/saltstack/open/salt-branding-guide/-/blob/37bbc3a8577be2f44895310c092439472491a8f4/README.md",
            "license": {
                "type": "Apache-2.0"
            }
        },
        {
            "title": "Samsung",
            "hex": "1428A0",
            "source": "https://www.samsung.com/us/about-us/brand-identity/logo/",
            "guidelines": "https://www.samsung.com/us/about-us/brand-identity/logo/"
        },
        {
            "title": "Samsung Pay",
            "hex": "1428A0",
            "source": "https://pay.samsung.com/developers/resource/brand",
            "guidelines": "https://pay.samsung.com/developers/resource/brand"
        },
        {
            "title": "San Francisco Municipal Railway",
            "hex": "BA0C2F",
            "source": "https://www.actransit.org/wp-content/uploads/HSP_CC-sched.pdf"
        },
        {
            "title": "SanDisk",
            "hex": "ED1C24",
            "source": "https://kb.sandisk.com"
        },
        {
            "title": "São Paulo Metro",
            "hex": "004382",
            "source": "https://upload.wikimedia.org/wikipedia/commons/d/da/Sao_Paulo_Metro_Logo.svg"
        },
        {
            "title": "SAP",
            "hex": "0FAAFF",
            "source": "https://www.sap.com"
        },
        {
            "title": "Sass",
            "hex": "CC6699",
            "source": "https://sass-lang.com/styleguide/brand",
            "guidelines": "https://sass-lang.com/styleguide/brand",
            "license": {
                "type": "CC-BY-NC-SA-3.0"
            }
        },
        {
            "title": "Sat.1",
            "slug": "sat1",
            "hex": "047DA3",
            "source": "https://www.prosiebensat1.com/presse/downloads/logos"
        },
        {
            "title": "Saturn",
            "hex": "EB680B",
            "source": "https://www.saturn.de"
        },
        {
            "title": "Sauce Labs",
            "hex": "3DDC91",
            "source": "https://saucelabs.com"
        },
        {
            "title": "Scala",
            "hex": "DC322F",
            "source": "https://www.scala-lang.org"
        },
        {
            "title": "Scaleway",
            "hex": "4F0599",
            "source": "https://www.scaleway.com/en/design-resources/",
            "guidelines": "https://www.scaleway.com/en/design-resources/"
        },
        {
            "title": "Scania",
            "hex": "041E42",
            "source": "https://digitaldesign.scania.com/resources/brand/logotype",
            "guidelines": "https://digitaldesign.scania.com/resources/brand/logotype"
        },
        {
            "title": "Schneider Electric",
            "hex": "3DCD58",
            "source": "https://www.se.com/us/en/assets/739/media/202250/SE_logo-LIO-white_header.svg"
        },
        {
            "title": "scikit-learn",
            "hex": "F7931E",
            "source": "https://github.com/scikit-learn/scikit-learn/blob/c5ef2e985c13119001aa697e446ebb3dbcb326e5/doc/logos/scikit-learn-logo.svg"
        },
        {
            "title": "SciPy",
            "hex": "8CAAE6",
            "source": "https://github.com/scikit-image/skimage-branding/blob/eafb65cbc3a700e3d9c8ba2ba15788fcc8703984/logo/scipy.svg"
        },
        {
            "title": "Scopus",
            "hex": "E9711C",
            "source": "https://www.scopus.com"
        },
        {
            "title": "SCP Foundation",
            "hex": "FFFFFF",
            "source": "https://scp-wiki.wikidot.com"
        },
        {
            "title": "Scratch",
            "hex": "4D97FF",
            "source": "https://github.com/LLK/scratch-link/blob/027e3754ba6db976495e905023d5ac5e730dccfc/Assets/Windows/SVG/Windows%20Tray%20400x400.svg"
        },
        {
            "title": "Screencastify",
            "hex": "FF8282",
            "source": "https://www.screencastify.com"
        },
        {
            "title": "Scribd",
            "hex": "1E7B85",
            "source": "https://scribdbrand.frontify.com/d/eqGJ2WET8x3A/scribd-brand-style-guide#/other/media-press-kit/download-horizontal-vertical-logos-for-small-applications",
            "guidelines": "https://scribdbrand.frontify.com/d/eqGJ2WET8x3A/scribd-brand-style-guide#/basics/logo-usage-guidelines-1576192924"
        },
        {
            "title": "Scrimba",
            "hex": "2B283A",
            "source": "https://scrimba.com"
        },
        {
            "title": "ScrollReveal",
            "hex": "FFCB36",
            "source": "https://scrollrevealjs.org"
        },
        {
            "title": "Scrum Alliance",
            "hex": "009FDA",
            "source": "https://www.scrumalliance.org/ScrumRedesignDEVSite/media/ScrumAllianceMedia/Files%20and%20PDFs/Infographics/S_BrandGuidelines_2018_rev.pdf",
            "guidelines": "https://www.scrumalliance.org/ScrumRedesignDEVSite/media/ScrumAllianceMedia/Files%20and%20PDFs/Infographics/S_BrandGuidelines_2018_rev.pdf"
        },
        {
            "title": "Scrutinizer CI",
            "hex": "8A9296",
            "source": "https://scrutinizer-ci.com"
        },
        {
            "title": "Seagate",
            "hex": "6EBE49",
            "source": "https://branding.seagate.com/productpage/3fc51aba-c35a-4eff-a833-a258b0440bd2"
        },
        {
            "title": "SEAT",
            "hex": "33302E",
            "source": "https://www.seat.es"
        },
        {
            "title": "SecurityScorecard",
            "hex": "7033FD",
            "source": "https://securityscorecard.com"
        },
        {
            "title": "Sefaria",
            "hex": "212E50",
            "source": "https://github.com/Sefaria/Sefaria-Project/blob/c141b2b3491660ed563df9f4b1a2e4c071e88688/static/img/logo/samekh.svg"
        },
        {
            "title": "Sega",
            "hex": "0089CF",
            "source": "https://en.wikipedia.org/wiki/Sega#/media/File:Sega_logo.svg"
        },
        {
            "title": "Selenium",
            "hex": "43B02A",
            "source": "https://github.com/SeleniumHQ/heroku-selenium/blob/2f66891ba030d3aa1f36ab1748c52ba4fb4e057d/selenium-green.svg"
        },
        {
            "title": "Sellfy",
            "hex": "21B352",
            "source": "https://sellfy.com/about/"
        },
        {
            "title": "Semantic Scholar",
            "hex": "1857B6",
            "source": "https://www.semanticscholar.org/about"
        },
        {
            "title": "Semantic UI React",
            "hex": "35BDB2",
            "source": "https://react.semantic-ui.com"
        },
        {
            "title": "Semantic Web",
            "hex": "005A9C",
            "source": "https://www.w3.org/2007/10/sw-logos.html"
        },
        {
            "title": "semantic-release",
            "hex": "494949",
            "source": "https://github.com/semantic-release/semantic-release/blob/85bc213f04445a9bb8f19e5d45d6ecd7acccf841/media/semantic-release-logo.svg"
        },
        {
            "title": "Semaphore CI",
            "hex": "19A974",
            "source": "https://semaphoreci.com"
        },
        {
            "title": "SemVer",
            "hex": "3F4551",
            "source": "https://github.com/semver/semver.org/blob/b6983849e38911195a24357809187c2f50af0d40/assets/500x500(light).jpg"
        },
        {
            "title": "Sencha",
            "hex": "86BC40",
            "source": "https://design.sencha.com",
            "guidelines": "https://design.sencha.com/productlogo.html"
        },
        {
            "title": "Sendinblue",
            "hex": "0092FF",
            "source": "https://get.sendinblue.com/assets/logos/"
        },
        {
            "title": "Sennheiser",
            "hex": "000000",
            "source": "https://sennheiser.com"
        },
        {
            "title": "Sensu",
            "hex": "89C967",
            "source": "https://github.com/sensu/web/blob/c823738c11e576d6b2e5d4ca2d216dbd472c0b11/src/assets/logo/graphic/green.svg"
        },
        {
            "title": "Sentry",
            "hex": "362D59",
            "source": "https://sentry.io/branding/"
        },
        {
            "title": "SEPA",
            "hex": "2350A9",
            "source": "https://www.europeanpaymentscouncil.eu/document-library/other/sepa-logo-vector-format",
            "guidelines": "https://www.europeanpaymentscouncil.eu/document-library/other/sepa-logo-visual-identity-guidelines"
        },
        {
            "title": "Sequelize",
            "hex": "52B0E7",
            "source": "https://github.com/sequelize/website/blob/e6a482fa58a839b15ace80e3c8901ed2887be45e/static/img/logo-simple.svg"
        },
        {
            "title": "Server Fault",
            "hex": "E7282D",
            "source": "https://stackoverflow.com/company/logos",
            "guidelines": "https://stackoverflow.com/legal/trademark-guidance"
        },
        {
            "title": "Serverless",
            "hex": "FD5750",
            "source": "https://serverless.com"
        },
        {
            "title": "Sessionize",
            "hex": "1AB394",
            "source": "https://sessionize.com/brand"
        },
        {
            "title": "Setapp",
            "hex": "E6C3A5",
            "source": "https://setapp.com"
        },
        {
            "title": "SFML",
            "hex": "8CC445",
            "source": "https://www.sfml-dev.org/download/goodies/"
        },
        {
            "title": "Shadow",
            "hex": "0A0C0D",
            "source": "https://shadow.tech"
        },
        {
            "title": "Shanghai Metro",
            "hex": "EC1C24",
            "source": "https://en.wikipedia.org/wiki/File:Shanghai_Metro_Full_Logo.svg"
        },
        {
            "title": "sharp",
            "hex": "99CC00",
            "source": "https://github.com/lovell/sharp/blob/315f519e1dd9adca0678e94a5ed0492cb5e0aae4/docs/image/sharp-logo-mono.svg"
        },
        {
            "title": "Shazam",
            "hex": "0088FF",
            "source": "https://www.shazam.com"
        },
        {
            "title": "Shell",
            "hex": "FFD500",
            "source": "https://en.wikipedia.org/wiki/File:Shell_logo.svg"
        },
        {
            "title": "Shelly",
            "hex": "4495D1",
            "source": "https://shelly.cloud"
        },
        {
            "title": "Shenzhen Metro",
            "hex": "009943",
            "source": "https://en.wikipedia.org/wiki/File:Shenzhen_Metro_Corporation_logo_full.svg"
        },
        {
            "title": "Shields.io",
            "hex": "000000",
            "source": "https://shields.io"
        },
        {
            "title": "Shikimori",
            "hex": "343434",
            "source": "https://shikimori.one"
        },
        {
            "title": "Shopee",
            "hex": "EE4D2D",
            "source": "https://shopee.com"
        },
        {
            "title": "Shopify",
            "hex": "7AB55C",
            "source": "https://www.shopify.com/brand-assets",
            "guidelines": "https://www.shopify.com/brand-assets"
        },
        {
            "title": "Shopware",
            "hex": "189EFF",
            "source": "https://www.shopware.com/en/press/press-material/"
        },
        {
            "title": "Shotcut",
            "hex": "115C77",
            "source": "https://shotcut.com/media/"
        },
        {
            "title": "Showpad",
            "hex": "2D2E83",
            "source": "https://www.showpad.com"
        },
        {
            "title": "Showtime",
            "hex": "B10000",
            "source": "https://commons.wikimedia.org/wiki/File:Showtime.svg"
        },
        {
            "title": "Shutterstock",
            "hex": "EE2B24",
            "source": "https://www.shutterstock.com/press/media",
            "guidelines": "https://www.shutterstock.com/press/media"
        },
        {
            "title": "Siemens",
            "hex": "009999",
            "source": "https://siemens.com"
        },
        {
            "title": "Signal",
            "hex": "3A76F0",
            "source": "https://github.com/signalapp/Signal-Desktop/blob/9db8765b6cf270195e45a7f251374d4e53d54c95/images/signal-logo.svg"
        },
        {
            "title": "Similarweb",
            "hex": "092540",
            "source": "https://www.similarweb.com"
        },
        {
            "title": "Simkl",
            "hex": "000000",
            "source": "https://simkl.com"
        },
        {
            "title": "Simple Analytics",
            "hex": "FF4F64",
            "source": "https://simpleanalytics.com",
            "guidelines": "https://simpleanalytics.com/press"
        },
        {
            "title": "Simple Icons",
            "hex": "111111",
            "source": "https://simpleicons.org",
            "license": {
                "type": "CC0-1.0"
            }
        },
        {
            "title": "Simplenote",
            "hex": "3361CC",
            "source": "https://en.wikipedia.org/wiki/File:Simplenote_logo.svg"
        },
        {
            "title": "Sina Weibo",
            "hex": "E6162D",
            "source": "https://en.wikipedia.org/wiki/Sina_Weibo"
        },
        {
            "title": "SingleStore",
            "hex": "AA00FF",
            "source": "https://www.singlestore.com/brand/"
        },
        {
            "title": "SitePoint",
            "hex": "258AAF",
            "source": "https://www.sitepoint.com"
        },
        {
            "title": "Sketch",
            "hex": "F7B500",
            "source": "https://www.sketch.com/about-us/#press",
            "guidelines": "https://www.sketch.com/about-us/#press"
        },
        {
            "title": "Sketchfab",
            "hex": "1CAAD9",
            "source": "https://sketchfab.com/press"
        },
        {
            "title": "SketchUp",
            "hex": "005F9E",
            "source": "https://www.sketchup.com/themes/sketchup_www_terra/images/SketchUp-Horizontal-RGB.svg"
        },
        {
            "title": "Skillshare",
            "hex": "00FF84",
            "source": "https://www.skillshare.com"
        },
        {
            "title": "ŠKODA",
            "hex": "4BA82E",
            "source": "https://en.wikipedia.org/wiki/File:Skoda_Auto_logo_(2011).svg"
        },
        {
            "title": "Sky",
            "hex": "0072C9",
            "source": "https://www.skysports.com"
        },
        {
            "title": "Skynet",
            "hex": "00C65E",
            "source": "https://support.siasky.net/key-concepts/skynet-brand-guidelines",
            "guidelines": "https://support.siasky.net/key-concepts/skynet-brand-guidelines"
        },
        {
            "title": "Skypack",
            "hex": "3167FF",
            "source": "https://skypack.dev"
        },
        {
            "title": "Skype",
            "hex": "00AFF0",
            "source": "https://blogs.skype.com/?attachment_id=56273"
        },
        {
            "title": "Skype for Business",
            "hex": "00AFF0",
            "source": "https://en.wikipedia.org/wiki/Skype_for_Business_Server"
        },
        {
            "title": "Skyrock",
            "hex": "009AFF",
            "source": "https://www.svgrepo.com/svg/54507/skyrock-logo"
        },
        {
            "title": "Slack",
            "hex": "4A154B",
            "source": "https://slack.com/brand-guidelines",
            "guidelines": "https://slack.com/brand-guidelines"
        },
        {
            "title": "Slackware",
            "hex": "000000",
            "source": "https://en.wikipedia.org/wiki/Slackware"
        },
        {
            "title": "Slashdot",
            "hex": "026664",
            "source": "https://commons.wikimedia.org/wiki/File:Slashdot_wordmark_and_logo.svg"
        },
        {
            "title": "SlickPic",
            "hex": "FF880F",
            "source": "https://www.slickpic.com"
        },
        {
            "title": "Slides",
            "hex": "E4637C",
            "source": "https://slides.com/about"
        },
        {
            "title": "SlideShare",
            "hex": "008ED2",
            "source": "https://www.slideshare.net/ss/creators/"
        },
        {
            "title": "smart",
            "hex": "FABC0C",
            "source": "https://www.smart.com/gb/en/models/eq-fortwo-coupe"
        },
        {
            "title": "SmartThings",
            "hex": "15BFFF",
            "source": "https://www.smartthings.com/press-kit",
            "guidelines": "https://www.smartthings.com/press-kit"
        },
        {
            "title": "smash.gg",
            "hex": "CB333B",
            "source": "https://help.smash.gg/en/articles/1716774-smash-gg-brand-guidelines",
            "guidelines": "https://help.smash.gg/en/articles/1716774-smash-gg-brand-guidelines"
        },
        {
            "title": "Smashing Magazine",
            "hex": "E85C33",
            "source": "https://www.smashingmagazine.com"
        },
        {
            "title": "SMRT",
            "hex": "EE2E24",
            "source": "https://commons.wikimedia.org/wiki/File:SMRT_Corporation.svg"
        },
        {
            "title": "SmugMug",
            "hex": "6DB944",
            "source": "https://help.smugmug.com/using-smugmug's-logo-HJulJePkEBf"
        },
        {
            "title": "Snapchat",
            "hex": "FFFC00",
            "source": "https://www.snapchat.com/brand-guidelines",
            "guidelines": "https://www.snapchat.com/brand-guidelines"
        },
        {
            "title": "Snapcraft",
            "hex": "82BEA0",
            "source": "https://github.com/snapcore/snap-store-badges/tree/eda2cb0495ef7f4d479e231079967c9d27f2bc70",
            "license": {
                "type": "CC-BY-ND-2.0"
            }
        },
        {
            "title": "SNCF",
            "hex": "CA0939",
            "source": "https://www.sncf.com",
            "guidelines": "https://www.sncf.com/fr/groupe/marques/sncf/identite"
        },
        {
            "title": "Snowflake",
            "hex": "29B5E8",
            "source": "https://www.snowflake.com/brand-guidelines/",
            "guidelines": "https://www.snowflake.com/brand-guidelines/"
        },
        {
            "title": "Snowpack",
            "hex": "2E5E82",
            "source": "https://www.snowpack.dev"
        },
        {
            "title": "Snyk",
            "hex": "4C4A73",
            "source": "https://snyk.io/press-kit"
        },
        {
            "title": "Social Blade",
            "hex": "B3382C",
            "source": "https://socialblade.com/info/media"
        },
        {
            "title": "Society6",
            "hex": "000000",
            "source": "https://blog.society6.com/app/themes/society6/dist/images/mark.svg"
        },
        {
            "title": "Socket.io",
            "hex": "010101",
            "source": "https://socket.io"
        },
        {
            "title": "Sogou",
            "hex": "FB6022",
            "source": "https://www.sogou.com"
        },
        {
            "title": "Solid",
            "hex": "2C4F7C",
            "source": "https://www.solidjs.com/media"
        },
        {
            "title": "Solidity",
            "hex": "363636",
            "source": "https://docs.soliditylang.org/en/v0.8.6/brand-guide.html",
            "guidelines": "https://docs.soliditylang.org/en/v0.8.6/brand-guide.html",
            "license": {
                "type": "CC-BY-4.0"
            }
        },
        {
            "title": "Sololearn",
            "hex": "149EF2",
            "source": "https://www.sololearn.com",
            "aliases": {
                "aka": [
                    "SoloLearn"
                ]
            }
        },
        {
            "title": "Solus",
            "hex": "5294E2",
            "source": "https://getsol.us/branding/"
        },
        {
            "title": "Sonar",
            "hex": "FD3456",
            "source": "https://www.sonarsource.com"
        },
        {
            "title": "SonarCloud",
            "hex": "F3702A",
            "source": "https://sonarcloud.io/about"
        },
        {
            "title": "SonarLint",
            "hex": "CB2029",
            "source": "https://www.sonarlint.org/logos/",
            "guidelines": "https://www.sonarlint.org/logos/"
        },
        {
            "title": "SonarQube",
            "hex": "4E9BCD",
            "source": "https://www.sonarqube.org/logos/",
            "guidelines": "https://www.sonarqube.org/logos/"
        },
        {
            "title": "SonarSource",
            "hex": "CB3032",
            "source": "https://www.sonarsource.com/logos/",
            "guidelines": "https://www.sonarsource.com/logos/"
        },
        {
            "title": "Songkick",
            "hex": "F80046",
            "source": "https://www.songkick.com/style-guide/design",
            "guidelines": "https://www.songkick.com/style-guide/design"
        },
        {
            "title": "Songoda",
            "hex": "FC494A",
            "source": "https://songoda.com/branding",
            "guidelines": "https://songoda.com/branding"
        },
        {
            "title": "SonicWall",
            "hex": "FF791A",
            "source": "https://brandfolder.com/sonicwall/sonicwall-external"
        },
        {
            "title": "Sonos",
            "hex": "000000",
            "source": "https://www.sonos.com/en-gb/home"
        },
        {
            "title": "Sony",
            "hex": "FFFFFF",
            "source": "https://www.sony.com"
        },
        {
            "title": "Soundcharts",
            "hex": "0C1528",
            "source": "https://soundcharts.com/img/soundcharts-logo.svg"
        },
        {
            "title": "SoundCloud",
            "hex": "FF3300",
            "source": "https://soundcloud.com/press"
        },
        {
            "title": "Source Engine",
            "hex": "F79A10",
            "source": "https://developer.valvesoftware.com/favicon.ico"
        },
        {
            "title": "SourceForge",
            "hex": "FF6600",
            "source": "https://sourceforge.net"
        },
        {
            "title": "Sourcegraph",
            "hex": "00CBEC",
            "source": "https://about.sourcegraph.com/handbook/marketing/brand/brand_guidelines",
            "guidelines": "https://about.sourcegraph.com/handbook/marketing/brand/brand_guidelines"
        },
        {
            "title": "SourceHut",
            "hex": "000000",
            "source": "https://sourcehut.org/logo/",
            "guidelines": "https://sourcehut.org/logo/",
            "license": {
                "type": "CC0-1.0",
                "url": "https://sourcehut.org/logo/"
            }
        },
        {
            "title": "Sourcetree",
            "hex": "0052CC",
            "source": "https://atlassian.design/resources/logo-library",
            "guidelines": "https://atlassian.design/foundations/logos/"
        },
        {
            "title": "Southwest Airlines",
            "hex": "304CB2",
            "source": "https://www.southwest.com"
        },
        {
            "title": "Spacemacs",
            "hex": "9266CC",
            "source": "https://spacemacs.org",
            "license": {
                "type": "CC-BY-SA-4.0"
            }
        },
        {
            "title": "SpaceX",
            "hex": "000000",
            "source": "https://www.spacex.com"
        },
        {
            "title": "spaCy",
            "hex": "09A3D5",
            "source": "https://github.com/explosion/spaCy/blob/c17980e535a8009b14ee4d1f818db207d9c07e55/website/src/images/logo.svg"
        },
        {
            "title": "Spark AR",
            "hex": "FF5C83",
            "source": "https://sparkar.facebook.com"
        },
        {
            "title": "Sparkasse",
            "hex": "FF0000",
            "source": "https://www.sparkasse.de",
            "guidelines": "https://www.sparkasse.de/nutzungshinweise.html"
        },
        {
            "title": "SparkFun",
            "hex": "E53525",
            "source": "https://www.sparkfun.com/brand_assets",
            "guidelines": "https://www.sparkfun.com/brand_assets"
        },
        {
            "title": "SparkPost",
            "hex": "FA6423",
            "source": "https://www.sparkpost.com/press-kit/",
            "guidelines": "https://www.sparkpost.com/press-kit/"
        },
        {
            "title": "SPDX",
            "hex": "4398CC",
            "source": "https://spdx.org/Resources"
        },
        {
            "title": "Speaker Deck",
            "hex": "009287",
            "source": "https://speakerdeck.com"
        },
        {
            "title": "Spectrum",
            "hex": "7B16FF",
            "source": "https://spectrum.chat"
        },
        {
            "title": "Speedtest",
            "hex": "141526",
            "source": "https://www.speedtest.net"
        },
        {
            "title": "Spinnaker",
            "hex": "139BB4",
            "source": "https://github.com/spinnaker/spinnaker.github.io/tree/0cdd37af7541293a810494a1bb4d7df9ef553d60/assets/images"
        },
        {
            "title": "Spinrilla",
            "hex": "460856",
            "source": "https://spinrilla.com"
        },
        {
            "title": "Splunk",
            "hex": "000000",
            "source": "https://www.splunk.com"
        },
        {
            "title": "Spond",
            "hex": "EE4353",
            "source": "https://spond.com"
        },
        {
            "title": "Spotify",
            "hex": "1DB954",
            "source": "https://developer.spotify.com/documentation/general/design-and-branding/#using-our-logo",
            "guidelines": "https://developer.spotify.com/documentation/general/design-and-branding/#using-our-logo"
        },
        {
            "title": "Spotlight",
            "hex": "352A71",
            "source": "https://www.spotlight.com"
        },
        {
            "title": "Spreadshirt",
            "hex": "00B2A5",
            "source": "https://www.spreadshirt.ie",
            "aliases": {
                "dup": [
                    {
                        "title": "Spreadshop",
                        "hex": "FF9343",
                        "source": "https://www.spreadshop.com"
                    }
                ]
            }
        },
        {
            "title": "Spreaker",
            "hex": "F5C300",
            "source": "https://www.spreaker.com"
        },
        {
            "title": "Spring",
            "hex": "6DB33F",
            "source": "https://spring.io/trademarks"
        },
        {
            "title": "Spring",
            "slug": "spring_creators",
            "hex": "000000",
            "source": "https://www.spri.ng"
        },
        {
            "title": "Spring Boot",
            "hex": "6DB33F",
            "source": "https://spring.io/projects"
        },
        {
            "title": "Spring Security",
            "hex": "6DB33F",
            "source": "https://spring.io/projects"
        },
        {
            "title": "Spyder IDE",
            "hex": "FF0000",
            "source": "https://www.spyder-ide.org"
        },
        {
            "title": "SQLite",
            "hex": "003B57",
            "source": "https://github.com/sqlite/sqlite/blob/43e862723ec680542ca6f608f9963c0993dd7324/art/sqlite370.eps"
        },
        {
            "title": "Square",
            "hex": "3E4348",
            "source": "https://squareup.com"
        },
        {
            "title": "Square Enix",
            "hex": "ED1C24",
            "source": "https://www.square-enix.com"
        },
        {
            "title": "Squarespace",
            "hex": "000000",
            "source": "https://www.squarespace.com/logo-guidelines",
            "guidelines": "https://www.squarespace.com/brand-guidelines"
        },
        {
            "title": "SSRN",
            "hex": "154881",
            "source": "https://www.ssrn.com"
        },
        {
            "title": "Stack Exchange",
            "hex": "1E5397",
            "source": "https://stackoverflow.com/company/logos",
            "guidelines": "https://stackoverflow.com/legal/trademark-guidance"
        },
        {
            "title": "Stack Overflow",
            "hex": "F58025",
            "source": "https://stackoverflow.design/brand/logo/",
            "guidelines": "https://stackoverflow.com/legal/trademark-guidance"
        },
        {
            "title": "Stackbit",
            "hex": "207BEA",
            "source": "https://www.stackbit.com/branding-guidelines/",
            "guidelines": "https://www.stackbit.com/branding-guidelines/"
        },
        {
            "title": "StackBlitz",
            "hex": "1269D3",
            "source": "https://stackblitz.com"
        },
        {
            "title": "StackEdit",
            "hex": "606060",
            "source": "https://github.com/benweet/stackedit/blob/46383b5b6a54b65b8720d786ed0a0518b9ad652d/src/assets/iconStackedit.svg"
        },
        {
            "title": "StackHawk",
            "hex": "00CBC6",
            "source": "https://www.stackhawk.com/press/"
        },
        {
            "title": "StackPath",
            "hex": "000000",
            "source": "https://www.stackpath.com/company/logo-and-branding/",
            "guidelines": "https://www.stackpath.com/company/logo-and-branding/"
        },
        {
            "title": "StackShare",
            "hex": "0690FA",
            "source": "https://stackshare.io/branding"
        },
        {
            "title": "Stadia",
            "hex": "CD2640",
            "source": "https://stadia.google.com/home"
        },
        {
            "title": "Staffbase",
            "hex": "00A4FD",
            "source": "https://staffbase.com/en/about/press-assets/"
        },
        {
            "title": "StandardJS",
            "hex": "F3DF49",
            "source": "https://github.com/standard/standard/blob/6516bf87f127b7968c34cac0100d48d6c455a891/sticker.svg"
        },
        {
            "title": "Star Trek",
            "hex": "FFE200",
            "source": "https://intl.startrek.com"
        },
        {
            "title": "Starbucks",
            "hex": "006241",
            "source": "https://starbucks.com",
            "guidelines": "https://creative.starbucks.com"
        },
        {
            "title": "Stardock",
            "hex": "004B8D",
            "source": "https://www.stardock.com/press/stardock%20branding/"
        },
        {
            "title": "Starling Bank",
            "hex": "6935D3",
            "source": "https://www.starlingbank.com/media/",
            "guidelines": "https://www.starlingbank.com/docs/brand/starling-bank-brand-guidelines.pdf"
        },
        {
            "title": "Starship",
            "hex": "DD0B78",
            "source": "https://starship.rs"
        },
        {
            "title": "STARZ",
            "hex": "000000",
            "source": "https://www.starz.com/guides/starzlibrary/"
        },
        {
            "title": "Statamic",
            "hex": "FF269E",
            "source": "https://statamic.com/branding",
            "guidelines": "https://statamic.com/branding"
        },
        {
            "title": "Statuspage",
            "hex": "172B4D",
            "source": "https://www.atlassian.com/company/news/press-kit"
        },
        {
            "title": "Statuspal",
            "hex": "4934BF",
            "source": "https://statuspal.io"
        },
        {
            "title": "Steam",
            "hex": "000000",
            "source": "https://partner.steamgames.com/doc/marketing/branding",
            "guidelines": "https://partner.steamgames.com/doc/marketing/branding"
        },
        {
            "title": "Steam Deck",
            "hex": "1A9FFF",
            "source": "https://partner.steamgames.com/doc/marketing/branding",
            "guidelines": "https://partner.steamgames.com/doc/marketing/branding"
        },
        {
            "title": "SteamDB",
            "hex": "000000",
            "source": "https://steamdb.info"
        },
        {
            "title": "Steamworks",
            "hex": "1E1E1E",
            "source": "https://partner.steamgames.com"
        },
        {
            "title": "Steelseries",
            "hex": "FF5200",
            "source": "https://techblog.steelseries.com/ux-guide/index.html"
        },
        {
            "title": "Steem",
            "hex": "171FC9",
            "source": "https://steem.com/brand/"
        },
        {
            "title": "Steemit",
            "hex": "06D6A9",
            "source": "https://steemit.com"
        },
        {
            "title": "Steinberg",
            "hex": "C90827",
            "source": "https://new.steinberg.net/press/"
        },
        {
            "title": "Stellar",
            "hex": "7D00FF",
            "source": "https://www.stellar.org/press"
        },
        {
            "title": "Stencyl",
            "hex": "8E1C04",
            "source": "https://www.stencyl.com/about/press/"
        },
        {
            "title": "Stimulus",
            "hex": "77E8B9",
            "source": "https://stimulus.hotwire.dev"
        },
        {
            "title": "Stitcher",
            "hex": "000000",
            "source": "https://partners.stitcher.com"
        },
        {
            "title": "STMicroelectronics",
            "hex": "03234B",
            "source": "https://www.st.com"
        },
        {
            "title": "StopStalk",
            "hex": "536DFE",
            "source": "https://github.com/stopstalk/media-resources/blob/265b728c26ba597b957e72134a3b49a10dc0c91d/stopstalk-small-black.svg",
            "license": {
                "type": "MIT"
            }
        },
        {
            "title": "Storyblok",
            "hex": "09B3AF",
            "source": "https://www.storyblok.com/press",
            "guidelines": "https://www.storyblok.com/press"
        },
        {
            "title": "Storybook",
            "hex": "FF4785",
            "source": "https://github.com/storybookjs/brand/tree/6f4d67f65f8275c53c310a73a8da6c6e96c8488c",
            "license": {
                "type": "MIT"
            }
        },
        {
            "title": "Strapi",
            "hex": "2F2E8B",
            "source": "https://strapi.io/newsroom"
        },
        {
            "title": "Strava",
            "hex": "FC4C02",
            "source": "https://itunes.apple.com/us/app/strava-running-and-cycling-gps/id426826309"
        },
        {
            "title": "Streamlit",
            "hex": "FF4B4B",
            "source": "https://www.streamlit.io/brand",
            "guidelines": "https://www.streamlit.io/brand"
        },
        {
            "title": "Stripe",
            "hex": "008CDD",
            "source": "https://stripe.com/about/resources"
        },
        {
            "title": "strongSwan",
            "hex": "E00033",
            "source": "https://www.strongswan.org/images/"
        },
        {
            "title": "StubHub",
            "hex": "003168",
            "source": "https://www.stubhub.com"
        },
        {
            "title": "styled-components",
            "hex": "DB7093",
            "source": "https://www.styled-components.com"
        },
        {
            "title": "stylelint",
            "hex": "263238",
            "source": "https://github.com/stylelint/stylelint/blob/1f7bbb2d189b3e27b42de25f2948e3e5eec1b759/identity/stylelint-icon-black.svg"
        },
        {
            "title": "StyleShare",
            "hex": "212121",
            "source": "https://www.stylesha.re"
        },
        {
            "title": "Stylus",
            "hex": "333333",
            "source": "https://github.com/stylus/stylus-lang.com/blob/c833bf697e39e1174c7c6e679e0e5a23d0baeb90/img/stylus-logo.svg"
        },
        {
            "title": "Subaru",
            "hex": "013C74",
            "source": "https://commons.wikimedia.org/wiki/File:Subaru_logo.svg"
        },
        {
            "title": "Sublime Text",
            "hex": "FF9800",
            "source": "https://www.sublimetext.com"
        },
        {
            "title": "Substack",
            "hex": "FF6719",
            "source": "https://on.substack.com"
        },
        {
            "title": "Subversion",
            "hex": "809CC9",
            "source": "https://subversion.apache.org/logo"
        },
        {
            "title": "suckless",
            "hex": "1177AA",
            "source": "https://suckless.org"
        },
        {
            "title": "Sumo Logic",
            "hex": "000099",
            "source": "https://sites.google.com/sumologic.com/sumo-logic-brand/home",
            "guidelines": "https://sites.google.com/sumologic.com/sumo-logic-brand/home"
        },
        {
            "title": "Supabase",
            "hex": "3FCF8E",
            "source": "https://github.com/supabase/supabase/blob/4031a7549f5d46da7bc79c01d56be4177dc7c114/packages/common/assets/images/supabase-logo-wordmark--light.svg"
        },
        {
            "title": "Super User",
            "hex": "38A1CE",
            "source": "https://stackoverflow.design/brand/logo/",
            "guidelines": "https://stackoverflow.com/legal/trademark-guidance"
        },
        {
            "title": "Supercrease",
            "hex": "000000",
            "source": "https://supercrease.com/wp-content/themes/super-crease/assets/svgs/super-crease.svg"
        },
        {
            "title": "Supermicro",
            "hex": "151F6D",
            "source": "https://www.supermicro.com/manuals/supermicro_logo_guidelines.pdf"
        },
        {
            "title": "SurrealDB",
            "hex": "FF00A0",
            "source": "https://surrealdb.com/media"
        },
        {
            "title": "SurveyMonkey",
            "hex": "00BF6F",
            "source": "https://www.surveymonkey.com/mp/brandassets/",
            "guidelines": "https://www.surveymonkey.com/mp/brandassets/"
        },
        {
            "title": "SUSE",
            "hex": "0C322C",
            "source": "https://brand.suse.com",
            "guidelines": "https://brand.suse.com"
        },
        {
            "title": "Suzuki",
            "hex": "E30613",
            "source": "https://www.suzuki.ie"
        },
        {
            "title": "Svelte",
            "hex": "FF3E00",
            "source": "https://github.com/sveltejs/branding/blob/c4dfca6743572087a6aef0e109ffe3d95596e86a/svelte-logo.svg",
            "aliases": {
                "dup": [
                    {
                        "title": "Sapper",
                        "hex": "159497",
                        "source": "https://sapper.svelte.dev"
                    }
                ]
            }
        },
        {
            "title": "SVG",
            "hex": "FFB13B",
            "source": "https://www.w3.org/2009/08/svg-logos.html",
            "guidelines": "https://www.w3.org/2009/08/svg-logos.html",
            "license": {
                "type": "CC-BY-SA-4.0"
            }
        },
        {
            "title": "SVGO",
            "hex": "3E7FC1",
            "source": "https://github.com/svg/svgo/blob/93a5db197ca32990131bf41becf2e002bb0841bf/logo/isotype.svg"
        },
        {
            "title": "Swagger",
            "hex": "85EA2D",
            "source": "https://swagger.io/swagger/media/assets/images/swagger_logo.svg"
        },
        {
            "title": "Swarm",
            "hex": "FFA633",
            "source": "https://foursquare.com/about/logos"
        },
        {
            "title": "SWC",
            "hex": "FFFFFF",
            "source": "https://github.com/swc-project/logo/blob/f26cac1b4a490e3bdf128d3b084bb57f4fab1aac/svg/swc_black.svg"
        },
        {
            "title": "Swift",
            "hex": "F05138",
            "source": "https://developer.apple.com/swift/resources/",
            "guidelines": "https://developer.apple.com/swift/resources/"
        },
        {
            "title": "Swiggy",
            "hex": "FC8019",
            "source": "https://www.swiggy.com"
        },
        {
            "title": "Swiper",
            "hex": "6332F6",
            "source": "https://swiperjs.com"
        },
        {
            "title": "Symantec",
            "hex": "FDB511",
            "source": "https://commons.wikimedia.org/wiki/File:Symantec_logo10.svg"
        },
        {
            "title": "Symbolab",
            "hex": "DB3F59",
            "source": "https://www.symbolab.com"
        },
        {
            "title": "Symfony",
            "hex": "000000",
            "source": "https://symfony.com/logo",
            "guidelines": "https://symfony.com/trademark"
        },
        {
            "title": "Symphony",
            "hex": "0098FF",
            "source": "https://symphony.com"
        },
        {
            "title": "SymPy",
            "hex": "3B5526",
            "source": "https://github.com/sympy/sympy.github.com/blob/e606a6dc2ee90b1ddaa9c36be6c92392ab300f72/media/sympy-notailtext.svg"
        },
        {
            "title": "Synology",
            "hex": "B5B5B6",
            "source": "https://www.synology.com/en-global/company/branding",
            "guidelines": "https://www.synology.com/en-global/company/branding"
        },
        {
            "title": "System76",
            "hex": "585048",
            "source": "https://github.com/system76/brand/blob/7a31740b54f929b62a165baa61dfb0b5164261e8/System76%20branding/system76-logo_secondary.svg"
        },
        {
            "title": "T-Mobile",
            "hex": "E20074",
            "source": "https://tmap.t-mobile.com/portals/pro74u7a/EXTBrandPortal",
            "guidelines": "https://tmap.t-mobile.com/portals/pro74u7a/EXTBrandPortal"
        },
        {
            "title": "Tableau",
            "hex": "E97627",
            "source": "https://www.tableau.com/about/media-download-center"
        },
        {
            "title": "TableCheck",
            "hex": "7935D2",
            "source": "https://www.tablecheck.com/join"
        },
        {
            "title": "Taco Bell",
            "hex": "38096C",
            "source": "https://www.tacobell.com"
        },
        {
            "title": "tado°",
            "hex": "FFA900",
            "source": "https://www.tado.com/gb-en/press-assets"
        },
        {
            "title": "Taichi Graphics",
            "hex": "000000",
            "source": "https://taichi.graphics"
        },
        {
            "title": "Taichi Lang",
            "hex": "000000",
            "source": "https://docs.taichi-lang.org/blog"
        },
        {
            "title": "Tails",
            "hex": "56347C",
            "source": "https://tails.boum.org/contribute/how/promote/material/logo/"
        },
        {
            "title": "Tailwind CSS",
            "hex": "06B6D4",
            "source": "https://tailwindcss.com/brand",
            "guidelines": "https://tailwindcss.com/brand"
        },
        {
            "title": "Talend",
            "hex": "FF6D70",
            "source": "https://www.talend.com/blog/"
        },
        {
            "title": "Talenthouse",
            "hex": "FFFFFF",
            "source": "https://www.talenthouse.com"
        },
        {
            "title": "Tamiya",
            "hex": "000000",
            "source": "https://commons.wikimedia.org/wiki/File:TAMIYA_Logo.svg"
        },
        {
            "title": "Tampermonkey",
            "hex": "00485B",
            "source": "https://commons.wikimedia.org/wiki/File:Tampermonkey_logo.svg"
        },
        {
            "title": "Taobao",
            "hex": "E94F20",
            "source": "https://www.alibabagroup.com/en/ir/reports"
        },
        {
            "title": "Tapas",
            "hex": "FFCE00",
            "source": "https://tapas.io/site/about#media"
        },
        {
            "title": "Target",
            "hex": "CC0000",
            "source": "https://www.target.com"
        },
        {
            "title": "Task",
            "hex": "29BEB0",
            "source": "https://github.com/go-task/task/blob/367c0b38a6787bebf6ee5af864be1574ad40b24a/docs/Logo_mono.svg"
        },
        {
            "title": "Tasmota",
            "hex": "1FA3EC",
            "source": "https://tasmota.github.io/docs/"
        },
        {
            "title": "Tata",
            "hex": "486AAE",
            "source": "https://www.tatasteel.com/media/media-kit/logos-usage-guidelines/",
            "guidelines": "https://www.tatasteel.com/media/media-kit/logos-usage-guidelines/"
        },
        {
            "title": "Tauri",
            "hex": "FFC131",
            "source": "https://github.com/tauri-apps/tauri/blob/093f85dc2b90a6dd0f48d941f6e88daec311250a/app-icon.png",
            "license": {
                "type": "CC-BY-NC-ND-4.0",
                "url": "https://github.com/tauri-apps/tauri"
            }
        },
        {
            "title": "TaxBuzz",
            "hex": "ED8B0B",
            "source": "https://www.taxbuzz.com"
        },
        {
            "title": "TeamCity",
            "hex": "000000",
            "source": "https://www.jetbrains.com/company/brand/logos/",
            "guidelines": "https://www.jetbrains.com/company/brand/"
        },
        {
            "title": "TeamSpeak",
            "hex": "2580C3",
            "source": "https://www.teamspeak.com/en/more/media-pack/"
        },
        {
            "title": "TeamViewer",
            "hex": "004680",
            "source": "https://www.teamviewer.com/en-us/"
        },
        {
            "title": "TED",
            "hex": "E62B1E",
            "source": "https://www.ted.com/participate/organize-a-local-tedx-event/tedx-organizer-guide/branding-promotions/logo-and-design/your-tedx-logo"
        },
        {
            "title": "Teespring",
            "hex": "ED2761",
            "source": "https://teespring.com"
        },
        {
            "title": "Tekton",
            "hex": "FD495C",
            "source": "https://github.com/cdfoundation/artwork/blob/3e748ca9cf9c3136a4a571f7655271b568c16a64/tekton/icon/black/tekton-icon-black.svg",
            "guidelines": "https://github.com/cdfoundation/artwork/blob/main/tekton/tekton_brand_guide.pdf"
        },
        {
            "title": "TELE5",
            "hex": "C2AD6F",
            "source": "https://www.tele5.de"
        },
        {
            "title": "Telegram",
            "hex": "26A5E4",
            "source": "https://telegram.org"
        },
        {
            "title": "Telegraph",
            "hex": "FAFAFA",
            "source": "https://telegra.ph"
        },
        {
            "title": "Temporal",
            "hex": "000000",
            "source": "https://github.com/temporalio/temporaldotio/blob/b6b5f3ed1fda818d5d6c07e27ec15d51a61f2267/public/images/icons/temporal-no-text.svg"
        },
        {
            "title": "Tencent QQ",
            "hex": "EB1923",
            "source": "https://en.wikipedia.org/wiki/File:Tencent_QQ.svg#/media/File:Tencent_QQ.svg"
        },
        {
            "title": "TensorFlow",
            "hex": "FF6F00",
            "source": "https://www.tensorflow.org/extras/tensorflow_brand_guidelines.pdf"
        },
        {
            "title": "Teradata",
            "hex": "F37440",
            "source": "https://github.com/Teradata/teradata.github.io/tree/0b5124f0c652d7ba006a487c8b4b21bd61150ab2"
        },
        {
            "title": "teratail",
            "hex": "F4C51C",
            "source": "https://teratail.com"
        },
        {
            "title": "Termius",
            "hex": "000000",
            "source": "https://termius.com/brand-resources",
            "guidelines": "https://termius.com/terms-of-use"
        },
        {
            "title": "Terraform",
            "hex": "7B42BC",
            "source": "https://www.hashicorp.com/brand",
            "guidelines": "https://www.hashicorp.com/brand"
        },
        {
            "title": "Tesco",
            "hex": "00539F",
            "source": "https://www.tesco.com"
        },
        {
            "title": "Tesla",
            "hex": "CC0000",
            "source": "https://www.tesla.com/tesla-gallery"
        },
        {
            "title": "TestCafe",
            "hex": "36B6E5",
            "source": "https://github.com/DevExpress/testcafe/blob/dd174b6682b5f2675ac90e305d3d893c36a1d814/media/logos/svg/TestCafe-logo-600.svg"
        },
        {
            "title": "Testin",
            "hex": "007DD7",
            "source": "https://www.testin.cn"
        },
        {
            "title": "Testing Library",
            "hex": "E33332",
            "source": "https://testing-library.com"
        },
        {
            "title": "Tether",
            "hex": "50AF95",
            "aliases": {
                "aka": [
                    "USDt"
                ]
            },
            "source": "https://tether.to/branding/",
            "guidelines": "https://tether.to/branding/"
        },
        {
            "title": "Textpattern",
            "hex": "FFDA44",
            "source": "https://textpattern.com"
        },
        {
            "title": "TGA",
            "hex": "0014FF",
            "source": "https://thegameawards.com/about",
            "aliases": {
                "aka": [
                    "The Game Awards"
                ]
            }
        },
        {
            "title": "The Algorithms",
            "hex": "00BCB4",
            "source": "https://github.com/TheAlgorithms/website/blob/f4e439578c88fed3b21c70898605238602975d2d/public/logo_t.svg"
        },
        {
            "title": "The Conversation",
            "hex": "D8352A",
            "source": "https://theconversation.com/republishing-guidelines"
        },
        {
            "title": "The Irish Times",
            "hex": "000000",
            "source": "https://www.irishtimes.com"
        },
        {
            "title": "The Mighty",
            "hex": "D0072A",
            "source": "https://themighty.com"
        },
        {
            "title": "The Models Resource",
            "hex": "3A75BD",
            "source": "https://www.models-resource.com"
        },
        {
            "title": "The Movie Database",
            "aliases": {
                "aka": [
                    "TMDB"
                ]
            },
            "hex": "01B4E4",
            "source": "https://www.themoviedb.org/about/logos-attribution"
        },
        {
            "title": "The North Face",
            "hex": "000000",
            "source": "https://www.thenorthface.com"
        },
        {
            "title": "The Register",
            "hex": "FF0000",
            "source": "https://www.theregister.co.uk"
        },
        {
            "title": "The Sounds Resource",
            "hex": "39BE6B",
            "source": "https://www.sounds-resource.com"
        },
        {
            "title": "The Spriters Resource",
            "hex": "BE3939",
            "source": "https://www.spriters-resource.com"
        },
        {
            "title": "The Washington Post",
            "hex": "231F20",
            "source": "https://www.washingtonpost.com/brand-studio/archive/"
        },
        {
            "title": "Thingiverse",
            "hex": "248BFB",
            "source": "https://www.thingiverse.com"
        },
        {
            "title": "ThinkPad",
            "hex": "EE2624",
            "source": "https://www.lenovo.com/us/en/thinkpad"
        },
        {
            "title": "Threadless",
            "hex": "0099FF",
            "source": "https://www.threadless.com/about-us/"
        },
        {
            "title": "Three.js",
            "hex": "000000",
            "source": "https://github.com/mrdoob/three.js/blob/a567b810cfcb7f6a03e4faea99f03c53081da477/files/icon.svg"
        },
        {
            "title": "Threema",
            "hex": "3FE669",
            "source": "https://threema.ch/en/press"
        },
        {
            "title": "Thumbtack",
            "hex": "009FD9",
            "source": "https://www.thumbtack.com/press/media-resources/"
        },
        {
            "title": "Thunderbird",
            "hex": "0A84FF",
            "source": "https://github.com/thundernest/thunderbird-website/blob/d7446f3eee14b38f02ee60da7d4b4fb8c9ef20e3/media/svg/logo.svg"
        },
        {
            "title": "Thymeleaf",
            "hex": "005F0F",
            "source": "https://github.com/thymeleaf/thymeleaf-org/blob/0427d4d4c6f08d3a1fbed3bc90ceeebcf094b532/artwork/thymeleaf%202016/thymeleaf.svg"
        },
        {
            "title": "Ticketmaster",
            "hex": "026CDF",
            "source": "https://design.ticketmaster.com/brand/overview/"
        },
        {
            "title": "Tidal",
            "hex": "000000",
            "source": "https://tidal.com"
        },
        {
            "title": "Tide",
            "hex": "4050FB",
            "source": "https://www.tide.co/newsroom/"
        },
        {
            "title": "Tidyverse",
            "hex": "1A162D",
            "source": "https://github.com/rstudio/hex-stickers/blob/69528093ef59f541e5a4798dbcb00e60267e8870/SVG/tidyverse.svg"
        },
        {
            "title": "TietoEVRY",
            "hex": "063752",
            "source": "https://www.tietoevry.com/en/about-us/our-company/"
        },
        {
            "title": "TikTok",
            "hex": "000000",
            "source": "https://tiktok.com"
        },
        {
            "title": "Tile",
            "hex": "000000",
            "source": "https://www.thetileapp.com"
        },
        {
            "title": "Timescale",
            "hex": "FDB515",
            "source": "https://www.timescale.com"
        },
        {
            "title": "Tinder",
            "hex": "FF6B6B",
            "source": "https://www.gotinder.com/press"
        },
        {
            "title": "TinyLetter",
            "hex": "ED1C24",
            "source": "https://tinyletter.com/site/press/"
        },
        {
            "title": "Tistory",
            "hex": "000000",
            "source": "https://tistory.com",
            "aliases": {
                "loc": {
                    "ko-KR": "티스토리"
                }
            }
        },
        {
            "title": "tmux",
            "hex": "1BB91F",
            "source": "https://github.com/tmux/tmux/tree/f04cc3997629823f0e304d4e4184e2ec93c703f0/logo"
        },
        {
            "title": "TNT",
            "hex": "FF6600",
            "source": "https://commons.wikimedia.org/wiki/File:TNT_Express_Logo.svg"
        },
        {
            "title": "Todoist",
            "hex": "E44332",
            "source": "https://doist.com/press/"
        },
        {
            "title": "Toggl",
            "hex": "E01B22",
            "source": "https://toggl.com/media-toolkit"
        },
        {
            "title": "Tokyo Metro",
            "hex": "149DD3",
            "source": "https://en.wikipedia.org/wiki/File:TokyoMetro.svg"
        },
        {
            "title": "TOML",
            "hex": "9C4121",
            "source": "https://github.com/toml-lang/toml/blob/625f62b55c5acdfb9924c78e1d0bf4cf0be23d91/logos/toml.svg"
        },
        {
            "title": "Tomorrowland",
            "hex": "000000",
            "source": "https://global.tomorrowland.com"
        },
        {
            "title": "Topcoder",
            "hex": "29A7DF",
            "source": "https://www.topcoder.com/thrive/articles/How%20to%20use%20the%20Topcoder%20GUI%20KIT",
            "guidelines": "https://www.topcoder.com/thrive/articles/How%20to%20use%20the%20Topcoder%20GUI%20KIT"
        },
        {
            "title": "Toptal",
            "hex": "3863A0",
            "source": "https://www.toptal.com/branding"
        },
        {
            "title": "Tor Browser",
            "hex": "7D4698",
            "source": "https://styleguide.torproject.org/brand-assets/"
        },
        {
            "title": "Tor Project",
            "hex": "7E4798",
            "source": "https://styleguide.torproject.org/brand-assets/"
        },
        {
            "title": "Toshiba",
            "hex": "FF0000",
            "source": "https://commons.wikimedia.org/wiki/File:Toshiba_logo.svg"
        },
        {
            "title": "Toyota",
            "hex": "EB0A1E",
            "source": "https://www.toyota.com/brandguidelines/logo/",
            "guidelines": "https://www.toyota.com/brandguidelines/"
        },
        {
            "title": "TP-Link",
            "hex": "4ACBD6",
            "source": "https://www.tp-link.com"
        },
        {
            "title": "tqdm",
            "hex": "FFC107",
            "source": "https://github.com/tqdm/img/blob/0dd23d9336af67976f88f9988ea660cde78c54d4/logo.svg"
        },
        {
            "title": "Traefik Mesh",
            "hex": "9D0FB0",
            "source": "https://github.com/traefik/mesh/blob/ef03c40b78c08931d47fdad0be10d1986f4e21bc/docs/content/assets/img/traefik-mesh-logo.svg"
        },
        {
            "title": "Traefik Proxy",
            "hex": "24A1C1",
            "source": "https://traefik.io/traefik/"
        },
        {
            "title": "Trailforks",
            "hex": "FFCD00",
            "source": "https://www.trailforks.com/about/graphics/",
            "guidelines": "https://www.trailforks.com/about/graphics/"
        },
        {
            "title": "TrainerRoad",
            "hex": "DA291C",
            "source": "https://www.trainerroad.com/press/",
            "guidelines": "https://www.trainerroad.com/press/"
        },
        {
            "title": "Trakt",
            "hex": "ED1C24",
            "source": "https://trakt.tv"
        },
        {
            "title": "Transport for Ireland",
            "hex": "00B274",
            "source": "https://www.transportforireland.ie"
        },
        {
            "title": "Transport for London",
            "hex": "113B92",
            "source": "https://tfl.gov.uk"
        },
        {
            "title": "Travis CI",
            "hex": "3EAAAF",
            "source": "https://travis-ci.com/logo"
        },
        {
            "title": "Treehouse",
            "hex": "5FCF80",
            "source": "https://teamtreehouse.com/about"
        },
        {
            "title": "Trello",
            "hex": "0052CC",
            "source": "https://atlassian.design/resources/logo-library",
            "guidelines": "https://atlassian.design/foundations/logos/"
        },
        {
            "title": "Trend Micro",
            "hex": "D71921",
            "source": "https://www.trendmicro.com"
        },
        {
            "title": "Treyarch",
            "hex": "000000",
            "source": "https://upload.wikimedia.org/wikipedia/en/7/7a/Treyarch_logo.svg"
        },
        {
            "title": "Triller",
            "hex": "FF0089",
            "source": "https://triller.co/static/media/illustrations/logo-full-white.svg"
        },
        {
            "title": "Trino",
            "hex": "DD00A1",
            "source": "https://github.com/trinodb/docs.trino.io/blob/653a46f6bdc64b5f67302dc9ab8a0c432ca25e70/352/_static/trino.svg"
        },
        {
            "title": "Trip.com",
            "hex": "287DFA",
            "source": "https://careers.trip.com"
        },
        {
            "title": "Tripadvisor",
            "hex": "34E0A1",
            "source": "https://tripadvisor.mediaroom.com/logo-guidelines"
        },
        {
            "title": "Trivy",
            "hex": "1904DA",
            "source": "https://www.aquasec.com/brand/",
            "guidelines": "https://www.aquasec.com/brand/"
        },
        {
            "title": "Trove",
            "hex": "2D004B",
            "source": "https://trove.nla.gov.au/about/who-we-are/our-logo",
            "guidelines": "https://trove.nla.gov.au/about/who-we-are/trove-brand-guidelines"
        },
        {
            "title": "tRPC",
            "hex": "2596BE",
            "source": "https://github.com/trpc/trpc/blob/e0df4a2d5b498dd953a65901e04915c6e3f7ecc5/www/static/img/logo-no-text.svg"
        },
        {
            "title": "TrueNAS",
            "hex": "0095D5",
            "source": "https://www.truenas.com"
        },
        {
            "title": "trulia",
            "hex": "0A0B09",
            "source": "https://www.trulia.com/newsroom/media/brand-logos/",
            "guidelines": "https://www.trulia.com/newsroom/media/brand-logos/"
        },
        {
            "title": "Trusted Shops",
            "hex": "FFDC0F",
            "source": "https://brand.trustedshops.com/d/dorIFVeUmcN9/corporate-design"
        },
        {
            "title": "Trustpilot",
            "hex": "00B67A",
            "source": "https://support.trustpilot.com/hc/en-us/articles/206289947-Trustpilot-Brand-Assets-Style-Guide"
        },
        {
            "title": "Try It Online",
            "hex": "303030",
            "source": "https://tio.run"
        },
        {
            "title": "TryHackMe",
            "hex": "212C42",
            "source": "https://tryhackme.com/about"
        },
        {
            "title": "ts-node",
            "hex": "3178C6",
            "source": "https://typestrong.org/ts-node/"
        },
        {
            "title": "Tubi",
            "hex": "000000",
            "source": "https://corporate.tubitv.com/press-releases/"
        },
        {
            "title": "TUI",
            "hex": "D40E14",
            "source": "https://www.design.tui/brand/logos/",
            "guidelines": "https://www.design.tui/brand/"
        },
        {
            "title": "Tumblr",
            "hex": "36465D",
            "source": "https://www.tumblr.com/logo"
        },
        {
            "title": "TuneIn",
            "hex": "14D8CC",
            "source": "https://cms.tunein.com/press/"
        },
        {
            "title": "Turborepo",
            "hex": "EF4444",
            "source": "https://github.com/vercel/turborepo/blob/7312e316629a2138f895a90c9704045891be817b/docs/public/logo-light.svg"
        },
        {
            "title": "TurboSquid",
            "hex": "FF8135",
            "source": "https://www.brand.turbosquid.com/turbosquidicons",
            "guidelines": "https://www.brand.turbosquid.com"
        },
        {
            "title": "Turkish Airlines",
            "hex": "C70A0C",
            "source": "https://www.turkishairlines.com/tr-int/basin-odasi/logo-arsivi/index.html"
        },
        {
            "title": "Tutanota",
            "hex": "840010",
            "source": "https://github.com/tutao/tutanota/blob/8ff5f0e7d78834ac8fcb0f2357c394b757ea4793/resources/images/logo-solo-red.svg"
        },
        {
            "title": "TV Time",
            "hex": "FFD400",
            "source": "https://www.tvtime.com"
        },
        {
            "title": "Twilio",
            "hex": "F22F46",
            "source": "https://www.twilio.com/company/brand"
        },
        {
            "title": "Twitch",
            "hex": "9146FF",
            "source": "https://brand.twitch.tv"
        },
        {
            "title": "Twitter",
            "hex": "1D9BF0",
            "source": "https://brand.twitter.com",
            "guidelines": "https://about.twitter.com/en/who-we-are/brand-toolkit"
        },
        {
            "title": "Twoo",
            "hex": "FF7102",
            "source": "https://www.twoo.com/about/press"
        },
        {
            "title": "Typeform",
            "hex": "262627",
            "source": "https://www.typeform.com"
        },
        {
            "title": "TypeScript",
            "hex": "3178C6",
            "source": "https://www.typescriptlang.org/branding",
            "guidelines": "https://www.typescriptlang.org/branding"
        },
        {
            "title": "TYPO3",
            "hex": "FF8700",
            "source": "https://typo3.com/fileadmin/assets/typo3logos/typo3_bullet_01.svg"
        },
        {
            "title": "Uber",
            "hex": "000000",
            "source": "https://www.uber.com/media/"
        },
        {
            "title": "Uber Eats",
            "hex": "06C167",
            "source": "https://www.ubereats.com"
        },
        {
            "title": "Ubiquiti",
            "hex": "0559C9",
            "source": "https://www.ui.com/marketing/#logos"
        },
        {
            "title": "Ubisoft",
            "hex": "000000",
            "source": "https://www.ubisoft.com/en-US/company/overview.aspx"
        },
        {
            "title": "uBlock Origin",
            "hex": "800000",
            "source": "https://github.com/gorhill/uBlock/blob/59aa235952a9289cfe72e4fb9f8a7d8f4c80be9a/src/img/ublock.svg"
        },
        {
            "title": "Ubuntu",
            "hex": "E95420",
            "source": "https://design.ubuntu.com/downloads/",
            "guidelines": "https://design.ubuntu.com/brand/ubuntu-logo/"
        },
        {
            "title": "Udacity",
            "hex": "02B3E4",
            "source": "https://www.udacity.com"
        },
        {
            "title": "Udemy",
            "hex": "A435F0",
            "source": "https://www.udemy.com/ourbrand/"
        },
        {
            "title": "UFC",
            "hex": "D20A0A",
            "source": "https://www.ufc.com"
        },
        {
            "title": "UIkit",
            "hex": "2396F3",
            "source": "https://getuikit.com"
        },
        {
            "title": "Ulule",
            "hex": "18A5D6",
            "source": "https://ulule.frontify.com/d/EX3dK8qsXgqh/branding-guidelines"
        },
        {
            "title": "Umbraco",
            "hex": "3544B1",
            "source": "https://umbraco.com"
        },
        {
            "title": "Unacademy",
            "hex": "08BD80",
            "source": "https://unacademy.com"
        },
        {
            "title": "Under Armour",
            "hex": "1D1D1D",
            "source": "https://www.underarmour.com/en-us/"
        },
        {
            "title": "Underscore.js",
            "hex": "0371B5",
            "source": "https://github.com/jashkenas/underscore/blob/f098f61ff84931dea69c276b3674a62b6ae4def7/docs/images/underscore.png"
        },
        {
            "title": "Undertale",
            "hex": "E71D29",
            "source": "https://undertale.com"
        },
        {
            "title": "Unicode",
            "hex": "5455FE",
            "source": "https://en.wikipedia.org/wiki/Unicode"
        },
        {
            "title": "Unilever",
            "hex": "1F36C7",
            "source": "https://www.unilever.co.uk/about/who-we-are/our-logo/"
        },
        {
            "title": "United Airlines",
            "hex": "002244",
            "source": "https://en.wikipedia.org/wiki/File:United_Airlines_Logo.svg"
        },
        {
            "title": "Unity",
            "hex": "FFFFFF",
            "source": "https://brand.unity.com",
            "guidelines": "https://brand.unity.com"
        },
        {
            "title": "Unlicense",
            "hex": "808080",
            "source": "https://commons.wikimedia.org/wiki/File:PD-icon.svg"
        },
        {
            "title": "UnoCSS",
            "hex": "333333",
            "source": "https://github.com/unocss/unocss/blob/fc2ed5bb6019b45565ff5293d4b650522f1b79b4/playground/public/icon.svg"
        },
        {
            "title": "Unraid",
            "hex": "F15A2C",
            "source": "https://unraid.net"
        },
        {
            "title": "Unreal Engine",
            "hex": "0E1128",
            "source": "https://www.unrealengine.com/en-US/branding",
            "guidelines": "https://www.unrealengine.com/en-US/branding"
        },
        {
            "title": "Unsplash",
            "hex": "000000",
            "source": "https://unsplash.com"
        },
        {
            "title": "Untangle",
            "hex": "68BD49",
            "source": "https://www.untangle.com/company-overview/",
            "guidelines": "https://www.untangle.com/company-overview/"
        },
        {
            "title": "Untappd",
            "hex": "FFC000",
            "source": "https://untappd.com"
        },
        {
            "title": "UpCloud",
            "hex": "7B00FF",
            "source": "https://upcloud.com/brand-assets/",
            "guidelines": "https://upcloud.com/brand-assets/"
        },
        {
            "title": "UpLabs",
            "hex": "3930D8",
            "source": "https://www.uplabs.com"
        },
        {
            "title": "Uploaded",
            "hex": "0E70CB",
            "source": "https://www.uploaded.net"
        },
        {
            "title": "UPS",
            "hex": "150400",
            "source": "https://www.ups.com"
        },
        {
            "title": "Upstash",
            "hex": "00E9A3",
            "source": "https://upstash.com"
        },
        {
            "title": "Uptime Kuma",
            "hex": "5CDD8B",
            "source": "https://uptime.kuma.pet"
        },
        {
            "title": "Uptobox",
            "hex": "5CE1E6",
            "source": "https://uptoboxpremium.org"
        },
        {
            "title": "Upwork",
            "hex": "6FDA44",
            "source": "https://www.upwork.com/press/"
        },
        {
            "title": "USPS",
            "hex": "333366",
            "source": "https://www.usps.com"
        },
        {
            "title": "V",
            "hex": "5D87BF",
            "source": "https://github.com/vlang/v-logo/tree/62dd9fe256f64190b53a306310c4a4cc27398d0f",
            "license": {
                "type": "MIT"
            }
        },
        {
            "title": "V2EX",
            "hex": "1F1F1F",
            "source": "https://www.v2ex.com"
        },
        {
            "title": "V8",
            "hex": "4B8BF5",
            "source": "https://v8.dev/logo"
        },
        {
            "title": "Vaadin",
            "hex": "00B4F0",
            "source": "https://vaadin.com/trademark",
            "guidelines": "https://vaadin.com/trademark"
        },
        {
            "title": "Vagrant",
            "hex": "1868F2",
            "source": "https://www.hashicorp.com/brand",
            "guidelines": "https://www.hashicorp.com/brand"
        },
        {
            "title": "Vala",
            "hex": "7239B3",
            "source": "https://commons.wikimedia.org/wiki/File:Vala_Logo.svg",
            "license": {
                "type": "MIT",
                "url": "https://commons.wikimedia.org/wiki/File:Vala_Logo.svg"
            }
        },
        {
            "title": "Valorant",
            "hex": "FA4454",
            "source": "https://commons.wikimedia.org/wiki/File:Valorant_logo_-_black_color_version.svg"
        },
        {
            "title": "Valve",
            "hex": "F74843",
            "source": "https://www.valvesoftware.com"
        },
        {
            "title": "Vapor",
            "hex": "0D0D0D",
            "source": "https://vapor.codes"
        },
        {
            "title": "Vault",
            "hex": "000000",
            "source": "https://www.hashicorp.com/brand",
            "guidelines": "https://www.hashicorp.com/brand"
        },
        {
            "title": "Vauxhall",
            "hex": "EB001E",
            "source": "https://www.stellantis.com/en/brands/vauxhall"
        },
        {
            "title": "vBulletin",
            "hex": "184D66",
            "source": "https://commons.wikimedia.org/wiki/File:VBulletin.svg"
        },
        {
            "title": "Vector Logo Zone",
            "hex": "184D66",
            "source": "https://www.vectorlogo.zone"
        },
        {
            "title": "Vectorworks",
            "hex": "000000",
            "source": "https://www.vectorworks.net/en-US"
        },
        {
            "title": "Veeam",
            "hex": "00B336",
            "source": "https://www.veeam.com/newsroom/veeam-graphics.html"
        },
        {
            "title": "Veepee",
            "hex": "EC008C",
            "source": "https://www.veepee.fr"
        },
        {
            "title": "Vega",
            "hex": "2450B2",
            "source": "https://github.com/vega/logos/blob/af32bc29f0c09c8de826aaafb037935fb69e960a/assets/VG_Black.svg",
            "guidelines": "https://github.com/vega/logos",
            "license": {
                "type": "BSD-3-Clause"
            }
        },
        {
            "title": "Velog",
            "hex": "20C997",
            "source": "https://github.com/velopert/velog-client/blob/8fbbb371f4b4525b6747e54d0c608900ea8bf03e/src/static/svg/velog-icon.svg"
        },
        {
            "title": "Venmo",
            "hex": "3D95CE",
            "source": "https://venmo.com/about/brand/"
        },
        {
            "title": "Vercel",
            "hex": "000000",
            "source": "https://vercel.com/design"
        },
        {
            "title": "Verdaccio",
            "hex": "4B5E40",
            "source": "https://verdaccio.org/docs/en/logo"
        },
        {
            "title": "Veritas",
            "hex": "B1181E",
            "source": "https://my.veritas.com/cs/groups/partner/documents/styleguide/mdaw/mdq5/~edisp/tus3cpeapp3855186572.pdf"
        },
        {
            "title": "Verizon",
            "hex": "CD040B",
            "source": "https://www.verizondigitalmedia.com/about/logo-usage/"
        },
        {
            "title": "VEXXHOST",
            "hex": "2A1659",
            "source": "https://vexxhost.com"
        },
        {
            "title": "vFairs",
            "hex": "EF4678",
            "source": "https://www.vfairs.com"
        },
        {
            "title": "Viadeo",
            "hex": "F07355",
            "source": "https://viadeo.journaldunet.com"
        },
        {
            "title": "Viber",
            "hex": "7360F2",
            "source": "https://www.viber.com/brand-center/"
        },
        {
            "title": "Vim",
            "hex": "019733",
            "source": "https://commons.wikimedia.org/wiki/File:Vimlogo.svg"
        },
        {
            "title": "Vimeo",
            "hex": "1AB7EA",
            "source": "https://vimeo.com/about/brand_guidelines"
        },
        {
            "title": "Vimeo Livestream",
            "hex": "0A0A20",
            "source": "https://livestream.com"
        },
        {
            "title": "Virgin",
            "aliases": {
                "aka": [
                    "Virgin Group"
                ]
            },
            "hex": "E10A0A",
            "source": "https://www.virgin.com/img/virgin-logo-square.svg"
        },
        {
            "title": "Virgin Media",
            "hex": "ED1A37",
            "source": "https://en.wikipedia.org/wiki/Virgin_Media#/media/File:Virgin_Media.svg"
        },
        {
            "title": "VirtualBox",
            "hex": "183A61",
            "source": "https://commons.wikimedia.org/wiki/File:Virtualbox_logo.png"
        },
        {
            "title": "VirusTotal",
            "hex": "394EFF",
            "source": "https://www.virustotal.com"
        },
        {
            "title": "Visa",
            "hex": "1A1F71",
            "source": "https://merchantsignageeu.visa.com/product.asp?dptID=696"
        },
        {
            "title": "Visual Studio",
            "hex": "5C2D91",
            "source": "https://visualstudio.microsoft.com"
        },
        {
            "title": "Visual Studio Code",
            "hex": "007ACC",
            "source": "https://commons.wikimedia.org/wiki/File:Visual_Studio_Code_1.35_icon.svg"
        },
        {
            "title": "Vite",
            "hex": "646CFF",
            "source": "https://vitejs.dev"
        },
        {
            "title": "Vitess",
            "hex": "F16728",
            "source": "https://cncf-branding.netlify.app/projects/vitess/"
        },
        {
            "title": "Vitest",
            "hex": "6E9F18",
            "source": "https://vitest.dev"
        },
        {
            "title": "Viva Wallet",
            "hex": "1F263A",
            "source": "https://www.vivawallet.com/gb_en/press-center-gb"
        },
        {
            "title": "Vivaldi",
            "hex": "EF3939",
            "source": "https://vivaldi.com/press/"
        },
        {
            "title": "Vivino",
            "hex": "AA1329",
            "source": "https://www.vivino.com/press"
        },
        {
            "title": "VK",
            "hex": "0077FF",
            "source": "https://vk.com/brand",
            "guidelines": "https://vk.com/brand"
        },
        {
            "title": "VLC media player",
            "hex": "FF8800",
            "source": "https://git.videolan.org/?p=vlc.git;a=tree;f=extras/package/macosx/asset_sources"
        },
        {
            "title": "VMware",
            "hex": "607078",
            "source": "https://myvmware.workspaceair.com"
        },
        {
            "title": "Vodafone",
            "hex": "E60000",
            "source": "https://web.vodafone.com.eg"
        },
        {
            "title": "VoIP.ms",
            "hex": "E1382D",
            "source": "https://voip.ms"
        },
        {
            "title": "Volkswagen",
            "hex": "151F5D",
            "source": "https://www.volkswagen.ie"
        },
        {
            "title": "Volvo",
            "hex": "003057",
            "source": "https://www.media.volvocars.com/global/en-gb/logos"
        },
        {
            "title": "Vonage",
            "hex": "FFFFFF",
            "source": "https://www.vonage.com"
        },
        {
            "title": "Vowpal Wabbit",
            "hex": "FF81F9",
            "source": "https://github.com/VowpalWabbit/vowpal_wabbit/blob/1da1aa4bb4f2dfb5e1a6083c14b429b30eba372d/logo_assets/vowpal-wabbits-icon.svg"
        },
        {
            "title": "VOX",
            "hex": "DA074A",
            "source": "https://commons.wikimedia.org/wiki/File:VOX_Logo_2013.svg"
        },
        {
            "title": "VSCO",
            "hex": "000000",
            "source": "https://vscopress.co/media-kit"
        },
        {
            "title": "VSCodium",
            "hex": "2F80ED",
            "source": "https://vscodium.com"
        },
        {
            "title": "VTEX",
            "hex": "ED125F",
            "source": "https://vtex.com"
        },
        {
            "title": "Vue.js",
            "hex": "4FC08D",
            "source": "https://github.com/vuejs/art/tree/d840546f0779f0639ba3fe1cb78e7b04d8127eab",
            "guidelines": "https://github.com/vuejs/art/blob/master/README.md",
            "license": {
                "type": "CC-BY-NC-SA-4.0"
            }
        },
        {
            "title": "Vuetify",
            "hex": "1867C0",
            "source": "https://vuetifyjs.com"
        },
        {
            "title": "Vulkan",
            "hex": "AC162C",
            "source": "https://www.khronos.org/legal/trademarks/"
        },
        {
            "title": "Vultr",
            "hex": "007BFC",
            "source": "https://www.vultr.com/company/brand-assets/"
        },
        {
            "title": "W3C",
            "hex": "005A9C",
            "source": "https://www.w3.org/Consortium/Legal/logo-usage-20000308",
            "license": {
                "type": "custom",
                "url": "https://www.w3.org/Consortium/Legal/2002/trademark-license-20021231"
            }
        },
        {
            "title": "Wacom",
            "hex": "000000",
            "source": "https://support.wacom.com/hc/en-us"
        },
        {
            "title": "Wagtail",
            "hex": "43B1B0",
            "source": "https://github.com/wagtail/wagtail/blob/e3e46e23b780aa2b1b521de081cb81872f77466d/wagtail/admin/static_src/wagtailadmin/images/wagtail-logo.svg"
        },
        {
            "title": "Wails",
            "hex": "DF0000",
            "source": "https://wails.io"
        },
        {
            "title": "WakaTime",
            "hex": "000000",
            "source": "https://wakatime.com/legal/logos-and-trademark-usage",
            "guidelines": "https://wakatime.com/legal/logos-and-trademark-usage"
        },
        {
            "title": "WALKMAN",
            "hex": "000000",
            "source": "https://en.wikipedia.org/wiki/File:Walkman_logo.svg"
        },
        {
            "title": "Wallabag",
            "hex": "3F6184",
            "source": "https://github.com/wallabag/logo/blob/f670395da2d85c3bbcb8dcfa8d2a339d8af5abb0/_default/icon/svg/logo-icon-black-no-bg.svg"
        },
        {
            "title": "Walmart",
            "hex": "0071CE",
            "source": "https://corporate.walmart.com",
            "guidelines": "https://one.walmart.com/content/people-experience/associate-brand-center.html"
        },
        {
            "title": "Wantedly",
            "hex": "21BDDB",
            "source": "https://wantedlyinc.com/ja/brand_assets",
            "guidelines": "https://wantedlyinc.com/ja/brand_assets"
        },
        {
            "title": "Wappalyzer",
            "hex": "32067C",
            "source": "https://www.wappalyzer.com"
        },
        {
            "title": "Warner Bros.",
            "slug": "warnerbros",
            "hex": "004DB4",
            "source": "https://www.warnerbros.com"
        },
        {
            "title": "Warp",
            "hex": "01A4FF",
            "source": "https://warp.dev"
        },
        {
            "title": "wasmCloud",
            "hex": "00BC8E",
            "source": "https://github.com/wasmCloud/branding/tree/0827503c63f55471a0c709e97d609f56d716be40",
            "guidelines": "https://github.com/wasmCloud/branding/"
        },
        {
            "title": "Wasmer",
            "hex": "4946DD",
            "source": "https://github.com/wasmerio/wasmer.io/blob/0d425f5b4ace56496e75278e304f54492c46adde/public/images/icon.svg"
        },
        {
            "title": "Wattpad",
            "hex": "FF500A",
            "source": "https://company.wattpad.com/brandguideline",
            "guidelines": "https://company.wattpad.com/brandguideline"
        },
        {
            "title": "Wayland",
            "hex": "FFBC00",
            "source": "https://gitlab.freedesktop.org/wayland/weston/-/blob/77ede00a938b8137bd638ce67b6f58cb52b1d1b0/data/wayland.svg",
            "license": {
                "type": "MIT"
            }
        },
        {
            "title": "Waze",
            "hex": "33CCFF",
            "source": "https://www.waze.com"
        },
        {
            "title": "Wear OS",
            "hex": "4285F4",
            "source": "https://partnermarketinghub.withgoogle.com/#/brands/"
        },
        {
            "title": "Weasyl",
            "hex": "990000",
            "source": "https://www.weasyl.com"
        },
        {
            "title": "Web3.js",
            "hex": "F16822",
            "source": "https://github.com/ChainSafe/web3.js/blob/fdbda4958cbdbaebe8ed5ea59183582b07fac254/assets/logo/web3js.svg"
        },
        {
            "title": "WebAssembly",
            "hex": "654FF0",
            "source": "https://webassembly.org"
        },
        {
            "title": "WebAuthn",
            "hex": "3423A6",
            "source": "https://github.com/webauthn-open-source/webauthn-logos/tree/b21be672811eb4a5caadaba41044970cae299a55",
            "guidelines": "https://github.com/webauthn-open-source/webauthn-logos"
        },
        {
            "title": "webcomponents.org",
            "hex": "29ABE2",
            "source": "https://www.webcomponents.org"
        },
        {
            "title": "WebdriverIO",
            "hex": "EA5906",
            "source": "https://webdriver.io/docs/api/"
        },
        {
            "title": "Webflow",
            "hex": "4353FF",
            "source": "https://webflow.com"
        },
        {
            "title": "WebGL",
            "hex": "990000",
            "source": "https://www.khronos.org/legal/trademarks/",
            "guidelines": "https://www.khronos.org/legal/trademarks/"
        },
        {
            "title": "webhint",
            "hex": "4700A3",
            "source": "https://github.com/webhintio/webhint.io/blob/5c9f10a33a6d68e1f0d2b1eff0829685b9123433/src/webhint-theme/source/images/webhint-logo.svg"
        },
        {
            "title": "Weblate",
            "hex": "2ECCAA",
            "source": "https://github.com/WeblateOrg/graphics/blob/669e4f910abd9ec36fda172d2ea6f2f424a32ace/logo/weblate-black.svg",
            "license": {
                "type": "GPL-3.0-only"
            }
        },
        {
            "title": "Webmin",
            "hex": "7DA0D0",
            "source": "https://github.com/webmin/webmin/blob/84d2d3d17f638a43939220f78b83bfefbae37f76/images/webmin-blue.svg"
        },
        {
            "title": "WebMoney",
            "hex": "036CB5",
            "source": "https://www.webmoney.ru/rus/developers/logos.shtml"
        },
        {
            "title": "Webpack",
            "hex": "8DD6F9",
            "source": "https://webpack.js.org/branding/"
        },
        {
            "title": "WebRTC",
            "hex": "333333",
            "source": "https://webrtc.org"
        },
        {
            "title": "WebStorm",
            "hex": "000000",
            "source": "https://www.jetbrains.com/company/brand/logos/",
            "guidelines": "https://www.jetbrains.com/company/brand/"
        },
        {
            "title": "WEBTOON",
            "hex": "00D564",
            "source": "https://webtoons.com"
        },
        {
            "title": "WeChat",
            "hex": "07C160",
            "source": "https://wechat.design/standard/download/brand",
            "guidelines": "https://wechat.design/standard/download/brand"
        },
        {
            "title": "WeGame",
            "hex": "FAAB00",
            "source": "https://www.wegame.com.cn"
        },
        {
            "title": "Weights & Biases",
            "hex": "FFBE00",
            "source": "https://wandb.ai"
        },
        {
            "title": "Welcome to the Jungle",
            "aliases": {
                "aka": [
                    "WTTJ"
                ]
            },
            "hex": "FFCD00",
            "source": "https://www.welcometothejungle.com"
        },
        {
            "title": "WEMO",
            "hex": "72D44C",
            "source": "https://commons.wikimedia.org/wiki/File:WeMoApp.svg"
        },
        {
            "title": "Western Digital",
            "aliases": {
                "aka": [
                    "WD"
                ]
            },
            "hex": "000000",
            "source": "https://www.westerndigital.com"
        },
        {
            "title": "WeTransfer",
            "hex": "409FFF",
            "source": "https://wetransfer.com"
        },
        {
            "title": "WhatsApp",
            "hex": "25D366",
            "source": "https://www.facebook.com/brand/resources/whatsapp/whatsapp-brand",
            "guidelines": "https://www.facebook.com/brand/resources/whatsapp/whatsapp-brand"
        },
        {
            "title": "When I Work",
            "hex": "51A33D",
            "source": "https://wheniwork.com"
        },
        {
            "title": "WhiteSource",
            "hex": "161D4E",
            "source": "https://www.whitesourcesoftware.com/whitesource-media-kit/"
        },
        {
            "title": "Wii",
            "hex": "8B8B8B",
            "source": "https://commons.wikimedia.org/wiki/File:Wii.svg"
        },
        {
            "title": "Wii U",
            "hex": "8B8B8B",
            "source": "https://commons.wikipedia.org/wiki/File:WiiU.svg"
        },
        {
            "title": "Wiki.js",
            "hex": "1976D2",
            "source": "https://cdn.js.wiki/images/wikijs-butterfly-mono.svg"
        },
        {
            "title": "Wikidata",
            "hex": "006699",
            "source": "https://commons.wikimedia.org/wiki/File:Wikidata-logo-en.svg"
        },
        {
            "title": "Wikimedia Commons",
            "hex": "006699",
            "source": "https://commons.wikimedia.org/wiki/File:Commons-logo.svg"
        },
        {
            "title": "Wikipedia",
            "hex": "000000",
            "source": "https://commons.wikimedia.org/wiki/File:Wikipedia-logo-v2.svg"
        },
        {
            "title": "Wikiquote",
            "hex": "006699",
            "source": "https://commons.wikimedia.org/wiki/File:Wikiquote-logo.svg"
        },
        {
            "title": "Wikivoyage",
            "hex": "006699",
            "source": "https://commons.wikimedia.org/wiki/File:Wikivoyage-Logo-v3-en.svg"
        },
        {
            "title": "Winamp",
            "hex": "F93821",
            "source": "https://www.winamp.com"
        },
        {
            "title": "Windi CSS",
            "hex": "48B0F1",
            "source": "https://github.com/windicss/docs/blob/d7a01df515c4fa30dbb33ede7c46392e21fbf2cb/public/assets/logo.svg"
        },
        {
            "title": "Windows",
            "hex": "0078D6",
            "source": "https://commons.wikimedia.org/wiki/File:Windows_10_Logo.svg"
        },
        {
            "title": "Windows 11",
            "hex": "0078D4",
            "source": "https://commons.wikimedia.org/wiki/File:Windows_logo_-_2021_(Black).svg",
            "guidelines": "https://query.prod.cms.rt.microsoft.com/cms/api/am/binary/RE1voQq"
        },
        {
            "title": "Windows 95",
            "hex": "008080",
            "source": "https://en.wikipedia.org/wiki/Windows_95"
        },
        {
            "title": "Windows Terminal",
            "hex": "4D4D4D",
            "source": "https://github.com/microsoft/terminal/blob/a90289548f8548bf5c370a4b141b4b815c22616b/res/terminal/Terminal_HC.svg"
        },
        {
            "title": "Windows XP",
            "hex": "003399",
            "source": "https://commons.wikimedia.org/wiki/File:Windows_logo_-_2002%E2%80%932012_(Multicolored).svg"
        },
        {
            "title": "Winmate",
            "hex": "C11920",
            "source": "https://www.winmate.com/NewsAndEvents/Publications"
        },
        {
            "title": "Wipro",
            "hex": "341C53",
            "source": "https://www.wipro.com/content/dam/nexus/en/service-lines/applications/latest-thinking/state-of-cybersecurity-report-2019.pdf"
        },
        {
            "title": "Wire",
            "hex": "000000",
            "source": "https://brand.wire.com",
            "guidelines": "https://brand.wire.com"
        },
        {
            "title": "WireGuard",
            "hex": "88171A",
            "source": "https://www.wireguard.com"
        },
        {
            "title": "Wireshark",
            "hex": "1679A7",
            "source": "https://gitlab.com/wanduow/wireshark/-/blob/cd5539b0f76975474869984a9d2f0fce29d5c21e/image/wsicon.svg"
        },
        {
            "title": "Wise",
            "hex": "9FE870",
            "source": "https://wise.design/foundations/logo",
            "guidelines": "https://wise.design/foundations/logo"
        },
        {
            "title": "Wish",
            "hex": "2FB7EC",
            "source": "https://wish.com"
        },
        {
            "title": "Wistia",
            "hex": "54BBFF",
            "source": "https://wistia.com/about/assets",
            "guidelines": "https://wistia.com/about/assets"
        },
        {
            "title": "Wix",
            "hex": "0C6EFC",
            "source": "https://www.wix.com/about/design-assets"
        },
        {
            "title": "Wizz Air",
            "hex": "C6007E",
            "source": "https://wizzair.com/en-gb/information-and-services/about-us/press-office/logos"
        },
        {
            "title": "Wolfram",
            "hex": "DD1100",
            "source": "https://company.wolfram.com/press-center/wolfram-corporate/"
        },
        {
            "title": "Wolfram Language",
            "hex": "DD1100",
            "source": "https://company.wolfram.com/press-center/language/"
        },
        {
            "title": "Wolfram Mathematica",
            "hex": "DD1100",
            "source": "https://company.wolfram.com/press-center/mathematica/"
        },
        {
            "title": "Woo",
            "hex": "96588A",
            "source": "https://woocommerce.com/style-guide/",
            "guidelines": "https://woocommerce.com/trademark-guidelines/"
        },
        {
            "title": "WooCommerce",
            "hex": "96588A",
            "source": "https://woocommerce.com/style-guide/",
            "guidelines": "https://woocommerce.com/trademark-guidelines/"
        },
        {
            "title": "WordPress",
            "hex": "21759B",
            "source": "https://wordpress.org/about/logos"
        },
        {
            "title": "Workplace",
            "hex": "4326C4",
            "source": "https://en.facebookbrand.com",
            "guidelines": "https://en.facebookbrand.com"
        },
        {
            "title": "World Health Organization",
            "hex": "0093D5",
            "source": "https://www.who.int"
        },
        {
            "title": "WP Engine",
            "hex": "0ECAD4",
            "source": "https://wpengine.com/brand-assets/"
        },
        {
            "title": "WP Rocket",
            "hex": "F56640",
            "source": "https://wp-rocket.me"
        },
        {
            "title": "WPExplorer",
            "hex": "2563EB",
            "source": "https://wpexplorer.com"
        },
        {
            "title": "write.as",
            "hex": "5BC4EE",
            "source": "https://write.as/brand",
            "guidelines": "https://write.as/brand"
        },
        {
            "title": "WWE",
            "hex": "000000",
            "source": "https://commons.wikimedia.org/wiki/File:WWE_Network_logo.svg"
        },
        {
            "title": "Wwise",
            "hex": "00549F",
            "source": "https://www.audiokinetic.com/resources/credits/",
            "guidelines": "https://www.audiokinetic.com/resources/credits/"
        },
        {
            "title": "X.Org",
            "hex": "F28834",
            "source": "https://upload.wikimedia.org/wikipedia/commons/9/90/X.Org_Logo.svg"
        },
        {
            "title": "Xamarin",
            "hex": "3498DB",
            "source": "https://github.com/dotnet-foundation/swag/tree/0d21c59a604f348f509d772c12a99b888ed9f21f/xamarin"
        },
        {
            "title": "XAML",
            "hex": "0C54C2",
            "source": "https://github.com/microsoft/microsoft-ui-xaml/issues/1185#issuecomment-529731046"
        },
        {
            "title": "XAMPP",
            "hex": "FB7A24",
            "source": "https://www.apachefriends.org/en/"
        },
        {
            "title": "Xbox",
            "hex": "107C10",
            "source": "https://www.xbox.com/en-US/consoles"
        },
        {
            "title": "Xcode",
            "hex": "147EFB",
            "source": "https://developer.apple.com/develop/"
        },
        {
            "title": "XDA Developers",
            "hex": "EA7100",
            "source": "https://www.xda-developers.com"
        },
        {
            "title": "Xero",
            "hex": "13B5EA",
            "source": "https://www.xero.com/uk/about/media/downloads"
        },
        {
            "title": "XFCE",
            "hex": "2284F2",
            "source": "https://www.xfce.org/download#artwork"
        },
        {
            "title": "Xiaomi",
            "hex": "FF6900",
            "source": "https://www.mi.com/global"
        },
        {
            "title": "Xilinx",
            "hex": "E01F27",
            "source": "https://www.xilinx.com"
        },
        {
            "title": "Xing",
            "hex": "006567",
            "source": "https://dev.xing.com/logo_rules"
        },
        {
            "title": "XMPP",
            "hex": "002B5C",
            "source": "https://github.com/xsf/xmpp.org/tree/00c49187e353c1a156c95562dafaf129e688fbad/content/icons"
        },
        {
            "title": "XO",
            "hex": "5ED9C7",
            "source": "https://github.com/xojs/xo/tree/f9c7db99255d009b3c81535ced021c3f6ade57b4"
        },
        {
            "title": "XRP",
            "hex": "25A768",
            "source": "https://xrpl.org"
        },
        {
            "title": "XSplit",
            "hex": "0095DE",
            "source": "https://www.xsplit.com/presskit"
        },
        {
            "title": "XState",
            "hex": "2C3E50",
            "source": "https://github.com/davidkpiano/xstate/blob/544df7f00e2ef49603b5e5ff2f0d183ff6bd5e7c/docs/.vuepress/public/logo.svg"
        },
        {
            "title": "Y Combinator",
            "hex": "F0652F",
            "source": "https://www.ycombinator.com/press/"
        },
        {
            "title": "Yahoo!",
            "hex": "6001D2",
            "source": "https://yahoo.com"
        },
        {
            "title": "Yale",
            "hex": "FFD900",
            "source": "https://yalehome.com"
        },
        {
            "title": "Yamaha Corporation",
            "hex": "4B1E78",
            "source": "https://www.yamaha.com/en/"
        },
        {
            "title": "Yamaha Motor Corporation",
            "hex": "E60012",
            "source": "https://en.wikipedia.org/wiki/Yamaha_Motor_Company"
        },
        {
            "title": "YAML",
            "hex": "CB171E",
            "source": "https://commons.wikimedia.org/wiki/File:Official_YAML_Logo.svg"
        },
        {
            "title": "Yammer",
            "hex": "106EBE",
            "source": "https://developer.microsoft.com/en-us/fluentui#/styles/web/colors/products"
        },
        {
            "title": "Yarn",
            "hex": "2C8EBB",
            "source": "https://github.com/yarnpkg/assets/tree/76d30ca2aebed5b73ea8131d972218fb860bd32d"
        },
        {
            "title": "Yelp",
            "hex": "D32323",
            "source": "https://www.yelp.com/styleguide/icons"
        },
        {
            "title": "Yoast",
            "hex": "A4286A",
            "source": "https://yoast.com/media/logo/"
        },
        {
            "title": "YOLO",
            "hex": "00FFFF",
            "source": "https://pjreddie.com/darknet/yolo/"
        },
        {
            "title": "YourTravel.TV",
            "hex": "F79025",
            "source": "https://yourtravel.tv"
        },
        {
            "title": "YouTube",
            "hex": "FF0000",
            "source": "https://www.youtube.com/howyoutubeworks/resources/brand-resources/#logos-icons-and-colors",
            "guidelines": "https://www.youtube.com/howyoutubeworks/resources/brand-resources/#logos-icons-and-colors"
        },
        {
            "title": "YouTube Gaming",
            "hex": "FF0000",
            "source": "https://gaming.youtube.com"
        },
        {
            "title": "YouTube Music",
            "hex": "FF0000",
            "source": "https://partnermarketinghub.withgoogle.com/#/brands/"
        },
        {
            "title": "YouTube Studio",
            "hex": "FF0000",
            "source": "https://www.youtube.com"
        },
        {
            "title": "YouTube TV",
            "hex": "FF0000",
            "source": "https://partnermarketinghub.withgoogle.com/#/brands/"
        },
        {
            "title": "Yubico",
            "hex": "84BD00",
            "source": "https://www.yubico.com/wp-content/themes/coronado/img/icon.svg"
        },
        {
            "title": "Z-Wave",
            "hex": "1B365D",
            "source": "https://www.z-wave.com"
        },
        {
            "title": "Żabka",
            "hex": "006420",
            "source": "https://www.zabka.pl"
        },
        {
            "title": "Zalando",
            "hex": "FF6900",
            "source": "https://www.zalando.co.uk"
        },
        {
            "title": "Zalo",
            "hex": "0068FF",
            "source": "https://zalo.me"
        },
        {
            "title": "Zapier",
            "hex": "FF4A00",
            "source": "https://zapier.com/about/brand"
        },
        {
            "title": "Zara",
            "hex": "000000",
            "source": "https://www.zara.com"
        },
        {
            "title": "Zazzle",
            "hex": "212121",
            "source": "https://www.zazzle.com/logo",
            "guidelines": "https://www.zazzle.com/logo"
        },
        {
            "title": "Zcash",
            "aliases": {
                "aka": [
                    "ZEC"
                ]
            },
            "hex": "F4B728",
            "source": "https://z.cash/press/",
            "guidelines": "https://www.zfnd.org/about/trademark-policy/"
        },
        {
            "title": "ZDF",
            "hex": "FA7D19",
            "source": "https://www.zdf.de"
        },
        {
            "title": "Zebra Technologies",
            "hex": "000000",
            "source": "https://www.zebra.com"
        },
        {
            "title": "Zelle",
            "hex": "6D1ED4",
            "source": "https://www.zellepay.com"
        },
        {
            "title": "Zend",
            "hex": "0679EA",
            "source": "https://www.zend.com"
        },
        {
            "title": "Zend Framework",
            "hex": "68B604",
            "source": "https://framework.zend.com"
        },
        {
            "title": "Zendesk",
            "hex": "03363D",
            "source": "https://brandland.zendesk.com"
        },
        {
            "title": "Zenn",
            "hex": "3EA8FF",
            "source": "https://zenn.dev/mediakit"
        },
        {
            "title": "Zenodo",
            "hex": "1682D4",
            "source": "https://about.zenodo.org",
            "guidelines": "https://about.zenodo.org"
        },
        {
            "title": "Zerodha",
            "hex": "387ED1",
            "source": "https://zerodha.com"
        },
        {
            "title": "ZeroMQ",
            "hex": "DF0000",
            "source": "https://github.com/zeromq/zeromq.org/blob/00f635314a0b0b801d411c7efef314dfd9625404/static/safari-pinned-tab.svg"
        },
        {
            "title": "Zerply",
            "hex": "7BBB6E",
            "source": "https://zerply.com/about/resources"
        },
        {
            "title": "Zettlr",
            "hex": "1CB27E",
            "source": "https://www.zettlr.com",
            "guidelines": "https://www.zettlr.com/press"
        },
        {
            "title": "Zhihu",
            "hex": "0084FF",
            "source": "https://www.zhihu.com"
        },
        {
            "title": "Zig",
            "hex": "F7A41D",
            "source": "https://github.com/ziglang/logo/tree/608770bf7303613c18a8c3faf284516fa31072f0",
            "license": {
                "type": "CC-BY-SA-4.0"
            }
        },
        {
            "title": "Zigbee",
            "hex": "EB0443",
            "source": "https://zigbeealliance.org/solution/zigbee/"
        },
        {
            "title": "Zilch",
            "hex": "00D287",
            "source": "https://www.zilch.com"
        },
        {
            "title": "Zillow",
            "hex": "006AFF",
            "source": "https://www.zillow.com"
        },
        {
            "title": "ZincSearch",
            "hex": "5BA37F",
            "source": "https://zincsearch.com"
        },
        {
            "title": "Zingat",
            "hex": "009CFB",
            "source": "https://www.zingat.com/kurumsal-logolar"
        },
        {
            "title": "Zoho",
            "hex": "C8202B",
            "source": "https://www.zoho.com/branding/"
        },
        {
            "title": "Zoiper",
            "hex": "F47920",
            "source": "https://www.zoiper.com/en/products"
        },
        {
            "title": "Zomato",
            "hex": "E23744",
            "source": "https://www.zomato.com/business/apps"
        },
        {
            "title": "Zoom",
            "hex": "2D8CFF",
            "source": "https://zoom.us/brandguidelines"
        },
        {
            "title": "Zorin",
            "hex": "0CC1F3",
            "source": "https://zorinos.com/press/"
        },
        {
            "title": "Zotero",
            "hex": "CC2936",
            "source": "https://www.zotero.org/support/brand"
        },
        {
            "title": "Zulip",
            "hex": "FFFFFF",
            "source": "https://github.com/zulip/zulip/blob/df9e40491dc77b658d943cff36a816d46e32ce1b/static/images/logo/zulip-org-logo.svg"
        },
        {
            "title": "Zyte",
            "hex": "B02CCE",
            "source": "https://www.zyte.com"
        }
    ]
}<|MERGE_RESOLUTION|>--- conflicted
+++ resolved
@@ -9272,15 +9272,14 @@
             "source": "https://github.com/prettier/prettier-logo/blob/06997b307e0608ebee2044dafa0b9429d6b5a103/images/prettier-icon-clean-centred.svg"
         },
         {
-<<<<<<< HEAD
             "title": "Pretzel",
             "hex": "1BB3A4",
             "source": "https://www.pretzel.rocks/"
-=======
+        },
+        {
             "title": "Prevention",
             "hex": "44C1C5",
             "source": "https://prevention.com"
->>>>>>> 05205831
         },
         {
             "title": "Prezi",
