{
    "icons": [
        {
            "title": ".NET",
            "hex": "5C2D91",
            "source": "https://docs.microsoft.com/en-us/dotnet/images/hub/net.svg"
        },
        {
            "title": "1Password",
            "hex": "0094F5",
            "source": "https://1password.com/press/"
        },
        {
            "title": "500px",
            "hex": "0099E5",
            "source": "https://about.500px.com/press"
        },
        {
            "title": "ABB RobotStudio",
            "hex": "FF9E0F",
            "source": "https://new.abb.com/products/robotics/en/robotstudio/downloads"
        },
        {
            "title": "About.me",
            "hex": "00A98F",
            "source": "https://about.me/assets"
        },
        {
            "title": "Abstract",
            "hex": "191A1B",
            "source": "https://www.abstract.com/about/"
        },
        {
            "title": "Academia",
            "hex": "41454A",
            "source": "https://www.academia.edu/"
        },
        {
            "title": "Accusoft",
            "hex": "A9225C",
            "source": "https://company-39138.frontify.com/d/7EKFm12NQSa8/accusoft-corporation-style-guide#/style-guide/logo"
        },
        {
            "title": "ACM",
            "hex": "0085CA",
            "source": "http://identitystandards.acm.org/"
        },
        {
            "title": "ActiGraph",
            "hex": "0B2C4A",
            "source": "http://www.actigraphcorp.com/"
        },
        {
            "title": "Activision",
            "hex": "000000",
            "source": "https://www.activision.com/"
        },
        {
            "title": "AddThis",
            "hex": "FF6550",
            "source": "http://www.addthis.com/"
        },
        {
            "title": "AdGuard",
            "hex": "66B574",
            "source": "https://adguard.com/en/contribute.html"
        },
        {
            "title": "Adobe",
            "hex": "FF0000",
            "source": "https://www.adobe.com/"
        },
        {
            "title": "Adobe Acrobat Reader",
            "hex": "EE3F24",
            "source": "https://wwwimages2.adobe.com/etc/clientlibs/beagle/ace/source/font/aceui-fonts.svg"
        },
        {
            "title": "Adobe After Effects",
            "hex": "D291FF",
            "source": "https://wwwimages2.adobe.com/etc/clientlibs/beagle/ace/source/font/aceui-fonts.svg"
        },
        {
            "title": "Adobe Audition",
            "hex": "00E4BB",
            "source": "https://helpx.adobe.com/content/dam/help/mnemonics/au_cc_app_RGB.svg"
        },
        {
            "title": "Adobe Creative Cloud",
            "hex": "D41818",
            "source": "https://www.adobe.io/apis/creativecloud/creativesdk/docs/websdk/adobe-creative-sdk-for-web_master/branding-guidelines.html"
        },
        {
            "title": "Adobe Dreamweaver",
            "hex": "35FA00",
            "source": "https://wwwimages2.adobe.com/etc/clientlibs/beagle/ace/source/font/aceui-fonts.svg"
        },
        {
            "title": "Adobe Illustrator",
            "hex": "FF7C00",
            "source": "https://wwwimages2.adobe.com/etc/clientlibs/beagle/ace/source/font/aceui-fonts.svg"
        },
        {
            "title": "Adobe InDesign",
            "hex": "FD3F93",
            "source": "https://wwwimages2.adobe.com/etc/clientlibs/beagle/ace/source/font/aceui-fonts.svg"
        },
        {
            "title": "Adobe Lightroom CC",
            "hex": "3DF0F0",
            "source": "https://www.adobe.com/products/photoshop-lightroom.html"
        },
        {
            "title": "Adobe Lightroom Classic",
            "hex": "ADD5EC",
            "source": "https://www.adobe.com/products/photoshop-lightroom-classic.html"
        },
        {
            "title": "Adobe PhoneGap",
            "hex": "27A1C5",
            "source": "https://phonegap.com/about/logos/"
        },
        {
            "title": "Adobe Photoshop",
            "hex": "00C8FF",
            "source": "https://wwwimages2.adobe.com/etc/clientlibs/beagle/ace/source/font/aceui-fonts.svg"
        },
        {
            "title": "Adobe Premiere",
            "hex": "EA77FF",
            "source": "https://helpx.adobe.com/content/dam/help/mnemonics/pr_cc_app_RGB.svg"
        },
        {
            "title": "Adobe Typekit",
            "hex": "87EC00",
            "source": "https://helpx.adobe.com/content/dam/help/mnemonics/tk_appicon_RGB.svg"
        },
        {
            "title": "Adobe XD",
            "hex": "FF2BC2",
            "source": "https://www.adobe.com/products/xd.html"
        },
        {
            "title": "Airbnb",
            "hex": "FF5A5F",
            "source": "https://www.airbnb.com"
        },
        {
            "title": "AirPlay Audio",
            "hex": "000000",
            "source": "https://developer.apple.com/design/human-interface-guidelines/airplay/overview/icons/"
        },
        {
            "title": "AirPlay Video",
            "hex": "000000",
            "source": "https://developer.apple.com/design/human-interface-guidelines/airplay/overview/icons/"
        },
        {
            "title": "Airtable",
            "hex": "18BFFF",
            "source": "https://airtable.com/press"
        },
        {
            "title": "Algolia",
            "hex": "5468FF",
            "source": "https://www.algolia.com/press/?section=brand-guidelines"
        },
        {
            "title": "Alipay",
            "hex": "00A1E9",
            "source": "https://gw.alipayobjects.com/os/rmsportal/trUJZfSrlnRCcFgfZGjD.ai"
        },
        {
            "title": "AlliedModders",
            "hex": "1578D3",
            "source": "https://forums.alliedmods.net/index.php"
        },
        {
            "title": "AlloCiné",
            "hex": "FECC00",
            "source": "http://www.allocine.fr/favicon.ico"
        },
        {
            "title": "Amazon",
            "hex": "FF9900",
            "source": "https://worldvectorlogo.com/logo/amazon-icon"
        },
        {
            "title": "Amazon Alexa",
            "hex": "00CAFF",
            "source": "https://developer.amazon.com/docs/alexa-voice-service/logo-and-brand.html"
        },
        {
            "title": "Amazon AWS",
            "hex": "232F3E",
            "source": "https://upload.wikimedia.org/wikipedia/commons/9/93/Amazon_Web_Services_Logo.svg"
        },
        {
            "title": "Amazon Lumberyard",
            "hex": "67459B",
            "source": "https://github.com/aws/lumberyard"
        },
        {
            "title": "AMD",
            "hex": "ED1C24",
            "source": "https://subscriptions.amd.com/greatpower/img/amd-logo-black.svg"
        },
        {
            "title": "American Express",
            "hex": "2E77BC",
            "source": "https://commons.wikimedia.org/wiki/File:American_Express_logo.svg"
        },
        {
            "title": "Anaconda",
            "hex": "42B029",
            "source": "https://www.anaconda.com/media-kit/"
        },
        {
            "title": "Analogue",
            "hex": "1A1A1A",
            "source": "https://www.analogue.co/"
        },
        {
            "title": "Anchor",
            "hex": "8940FA",
            "source": "https://anchor.fm/"
        },
        {
            "title": "Android",
            "hex": "3DDC84",
            "source": "https://developer.android.com/distribute/marketing-tools/brand-guidelines"
        },
        {
            "title": "AngelList",
            "hex": "000000",
            "source": "https://angel.co/logo"
        },
        {
            "title": "Angular",
            "hex": "DD0031",
            "source": "https://angular.io/assets/images/logos/angular/angular_solidBlack.svg"
        },
        {
            "title": "Angular Universal",
            "hex": "00ACC1",
            "source": "https://angular.io/presskit"
        },
        {
            "title": "Ansible",
            "hex": "EE0000",
            "source": "https://www.ansible.com/logos"
        },
        {
            "title": "Apache",
            "hex": "D22128",
            "source": "https://www.apache.org/foundation/press/kit/"
        },
        {
            "title": "Apache Airflow",
            "hex": "007A88",
            "source": "https://github.com/apache/airflow/tree/master/docs/img/logos"
        },
        {
            "title": "Apache Cordova",
            "hex": "E8E8E8",
            "source": "https://cordova.apache.org/artwork/"
        },
        {
            "title": "Apache Flink",
            "hex": "E6526F",
            "source": "https://flink.apache.org/material.html"
        },
        {
            "title": "Apache Kafka",
            "hex": "000000",
            "source": "https://commons.wikimedia.org/wiki/File:Apache_kafka.svg"
        },
        {
            "title": "Apache NetBeans IDE",
            "hex": "1B6AC6",
            "source": "https://netbeans.apache.org/images/"
        },
        {
            "title": "Apache OpenOffice",
            "hex": "0E85CD",
            "source": "https://www.openoffice.org/marketing/art/galleries/logos/index.html"
        },
        {
            "title": "Apache Pulsar",
            "hex": "188FFF",
            "source": "https://pulsar.apache.org/"
        },
        {
            "title": "Apache RocketMQ",
            "hex": "D77310",
            "source": "https://rocketmq.apache.org/"
        },
        {
            "title": "Apache Spark",
            "hex": "E25A1C",
            "source": "https://spark.apache.org/images/"
        },
        {
            "title": "Apple",
            "hex": "999999",
            "source": "https://worldvectorlogo.com/logo/apple"
        },
        {
            "title": "Apple Music",
            "hex": "000000",
            "source": "https://www.apple.com/itunes/marketing-on-music/identity-guidelines.html#apple-music-icon"
        },
        {
            "title": "Apple Pay",
            "hex": "000000",
            "source": "https://developer.apple.com/apple-pay/marketing/"
        },
        {
            "title": "Apple Podcasts",
            "hex": "9933CC",
            "source": "https://www.apple.com/itunes/marketing-on-podcasts/identity-guidelines.html#apple-podcasts-icon"
        },
        {
            "title": "AppVeyor",
            "hex": "00B3E0",
            "source": "https://commons.wikimedia.org/wiki/File:Appveyor_logo.svg"
        },
        {
            "title": "ARAL",
            "hex": "0063CB",
            "source": "https://upload.wikimedia.org/wikipedia/commons/6/60/Aral_Logo.svg"
        },
        {
            "title": "Arch Linux",
            "hex": "1793D1",
            "source": "https://www.archlinux.org/art/"
        },
        {
            "title": "Archive of Our Own",
            "hex": "990000",
            "source": "https://archiveofourown.org/"
        },
        {
            "title": "Arduino",
            "hex": "00979D",
            "source": "https://cdn.arduino.cc/projecthub/img/Arduino-logo.svg"
        },
        {
            "title": "ArtStation",
            "hex": "13AFF0",
            "source": "https://www.artstation.com/about/logo"
        },
        {
            "title": "arXiv",
            "hex": "B31B1B",
            "source": "https://static.arxiv.org/static/base/0.15.2/images/arxiv-logo-web.svg"
        },
        {
            "title": "Asana",
            "hex": "273347",
            "source": "https://asana.com/styles"
        },
        {
            "title": "Asciidoctor",
            "hex": "E40046",
            "source": "https://github.com/asciidoctor/brand"
        },
        {
            "title": "asciinema",
            "hex": "D40000",
            "source": "https://github.com/asciinema/asciinema-logo"
        },
        {
            "title": "AT&T",
            "hex": "00A8E0",
            "source": "https://commons.wikimedia.org/wiki/File:AT%26T_logo_2016.svg"
        },
        {
            "title": "Atlassian",
            "hex": "0052CC",
            "source": "https://atlassian.design/guidelines/brand/logos-1"
        },
        {
            "title": "Atom",
            "hex": "66595C",
            "source": "https://commons.wikimedia.org/wiki/File:Atom_editor_logo.svg"
        },
        {
            "title": "Audi",
            "hex": "BB0A30",
            "source": "https://www.audi.com/ci/en/intro/basics/rings.html"
        },
        {
            "title": "Audible",
            "hex": "F8991C",
            "source": "https://commons.wikimedia.org/wiki/File:Audible_logo.svg"
        },
        {
            "title": "Audiomack",
            "hex": "FFA200",
            "source": "https://styleguide.audiomack.com/"
        },
        {
            "title": "Aurelia",
            "hex": "ED2B88",
            "source": "https://aurelia.io/"
        },
        {
            "title": "Auth0",
            "hex": "EB5424",
            "source": "https://styleguide.auth0.com"
        },
        {
            "title": "Authy",
            "hex": "EC1C24",
            "source": "https://authy.com/"
        },
        {
            "title": "Automatic",
            "hex": "7D8084",
            "source": "https://www.automatic.com/press"
        },
        {
            "title": "Autotask",
            "hex": "E51937",
            "source": "https://www.autotask.com/branding"
        },
        {
            "title": "Aventrix",
            "hex": "0099DD",
            "source": "https://www.aventrix.com/press"
        },
        {
            "title": "awesomeWM",
            "hex": "535D6C",
            "source": "https://awesomewm.org/"
        },
        {
            "title": "Azure Artifacts",
            "hex": "CB2E6D",
            "source": "https://azure.microsoft.com/en-us/services/devops/artifacts/"
        },
        {
            "title": "Azure DevOps",
            "hex": "0078D7",
            "source": "http://azure.com/devops"
        },
        {
            "title": "Azure Pipelines",
            "hex": "2560E0",
            "source": "https://github.com/vscode-icons/vscode-icons/pull/1741"
        },
        {
            "title": "Babel",
            "hex": "F9DC3E",
            "source": "https://babeljs.io/"
        },
        {
            "title": "Baidu",
            "hex": "2319DC",
            "source": "https://en.wikipedia.org/wiki/File:Baidu.svg"
        },
        {
            "title": "Bamboo",
            "hex": "0052CC",
            "source": "https://www.atlassian.design/guidelines/marketing/resources/logo-files"
        },
        {
            "title": "Bancontact",
            "hex": "005498",
            "source": "https://www.bancontact.com/en/promotion-material/guidelines-logo"
        },
        {
            "title": "Bandcamp",
            "hex": "408294",
            "source": "https://bandcamp.com/buttons"
        },
        {
            "title": "BandLab",
            "hex": "DC3710",
            "source": "https://blog.bandlab.com/press/"
        },
        {
            "title": "Bandsintown",
            "hex": "00CEC8",
            "source": "https://corp.bandsintown.com/media-library"
        },
        {
            "title": "Basecamp",
            "hex": "5ECC62",
            "source": "https://basecamp.com/about/press"
        },
        {
            "title": "Bath ASU",
            "hex": "00A3E0",
            "source": "https://bathasu.com/press/"
        },
        {
            "title": "Battle.net",
            "hex": "00AEFF",
            "source": "https://www.blizzard.com/en-gb/"
        },
        {
            "title": "Beats",
            "hex": "005571",
            "source": "https://www.elastic.co/brand"
        },
        {
            "title": "Beats by Dre",
            "hex": "E01F3D",
            "source": "https://www.beatsbydre.com/"
        },
        {
            "title": "Behance",
            "hex": "1769FF",
            "source": "https://www.behance.net/dev/api/brand"
        },
        {
            "title": "Big Cartel",
            "hex": "222222",
            "source": "https://www.bigcartel.com"
        },
        {
            "title": "Bing",
            "hex": "008373",
            "source": "https://commons.wikimedia.org/wiki/File:Bing_logo_(2016).svg"
        },
        {
            "title": "Bit",
            "hex": "73398D",
            "source": "https://bit.dev"
        },
        {
            "title": "Bitbucket",
            "hex": "0052CC",
            "source": "https://www.atlassian.com/company/news/press-kit"
        },
        {
            "title": "Bitcoin",
            "hex": "F7931A",
            "source": "https://bitcoin.org/en"
        },
        {
            "title": "Bitdefender",
            "hex": "ED1C24",
            "source": "https://www.bitdefender.com/funzone/logos.html"
        },
        {
            "title": "Bitly",
            "hex": "EE6123",
            "source": "https://bitly.com/pages/press"
        },
        {
            "title": "Bitrise",
            "hex": "683D87",
            "source": "https://www.bitrise.io/presskit"
        },
        {
            "title": "Blackberry",
            "hex": "000000",
            "source": "https://www.blackberry.com/"
        },
        {
            "title": "Blender",
            "hex": "F5792A",
            "source": "https://www.blender.org/about/logo/"
        },
        {
            "title": "Blogger",
            "hex": "FF5722",
            "source": "https://www.blogger.com"
        },
        {
            "title": "Bluetooth",
            "hex": "0082FC",
            "source": "https://www.bluetooth.com/develop-with-bluetooth/marketing-branding/"
        },
        {
            "title": "BMC Software",
            "hex": "FE5000",
            "source": "https://www.bmc.com/"
        },
        {
            "title": "Boeing",
            "hex": "1D439C",
            "source": "https://upload.wikimedia.org/wikipedia/commons/4/4f/Boeing_full_logo.svg"
        },
        {
            "title": "Boost",
            "hex": "F69220",
            "source": "https://www.boostmobile.com/"
        },
        {
            "title": "Bootstrap",
            "hex": "563D7C",
            "source": "http://getbootstrap.com/about"
        },
        {
            "title": "Bower",
            "hex": "EF5734",
            "source": "https://bower.io/docs/about/#brand"
        },
        {
            "title": "Box",
            "hex": "0061D5",
            "source": "https://www.box.com/en-gb/about-us/press"
        },
        {
            "title": "Brand.ai",
            "hex": "0AA0FF",
            "source": "https://brand.ai/brand-ai/style"
        },
        {
            "title": "Brandfolder",
            "hex": "40D1F5",
            "source": "https://brandfolder.com/brandfolder"
        },
        {
            "title": "Brave",
            "hex": "FB542B",
            "source": "https://brave.com/brave-branding-assets/"
        },
        {
            "title": "Breaker",
            "hex": "003DAD",
            "source": "https://www.breaker.audio/i/brand"
        },
        {
            "title": "Broadcom",
            "hex": "CC092F",
            "source": "https://en.wikipedia.org/wiki/Broadcom_Inc"
        },
        {
            "title": "Buddy",
            "hex": "1A86FD",
            "source": "https://buddy.works/about"
        },
        {
            "title": "Buffer",
            "hex": "168EEA",
            "source": "https://buffer.com/press"
        },
        {
            "title": "Bulma",
            "hex": "00D1B2",
            "source": "https://github.com/jgthms/bulma/"
        },
        {
            "title": "Buy Me A Coffee",
            "hex": "FF813F",
            "source": "https://www.buymeacoffee.com/brand"
        },
        {
            "title": "BuzzFeed",
            "hex": "EE3322",
            "source": "http://www.buzzfeed.com/press/downloads"
        },
        {
            "title": "C",
            "hex": "A8B9CC",
            "source": "https://commons.wikimedia.org/wiki/File:The_C_Programming_Language_logo.svg"
        },
        {
            "title": "C Sharp",
            "hex": "239120",
            "source": "https://upload.wikimedia.org/wikipedia/commons/0/0d/C_Sharp_wordmark.svg"
        },
        {
            "title": "C++",
            "hex": "00599C",
            "source": "https://github.com/isocpp/logos"
        },
        {
            "title": "CakePHP",
            "hex": "D33C43",
            "source": "https://cakephp.org/logos"
        },
        {
            "title": "Campaign Monitor",
            "hex": "111324",
            "source": "https://www.campaignmonitor.com/company/brand/"
        },
        {
            "title": "Canva",
            "hex": "00C4CC",
            "source": "https://www.canva.com/"
        },
        {
            "title": "Cash App",
            "hex": "00C244",
            "source": "https://cash.app/press"
        },
        {
            "title": "Cassandra",
            "hex": "1287B1",
            "source": "https://upload.wikimedia.org/wikipedia/commons/5/5e/Cassandra_logo.svg"
        },
        {
            "title": "Castorama",
            "hex": "0078D7",
            "source": "https://www.castorama.fr/"
        },
        {
            "title": "Castro",
            "hex": "00B265",
            "source": "http://supertop.co/castro/press/"
        },
        {
            "title": "Celery",
            "hex": "37814A",
            "source": "http://www.celeryproject.org/"
        },
        {
            "title": "CentOS",
            "hex": "262577",
            "source": "https://wiki.centos.org/ArtWork/Brand/Logo"
        },
        {
            "title": "CEVO",
            "hex": "1EABE2",
            "source": "https://cevo.com/"
        },
        {
            "title": "ChartMogul",
            "hex": "13324B",
            "source": "https://chartmogul.com/company/"
        },
        {
            "title": "Chase",
            "hex": "117ACA",
            "source": "https://commons.wikimedia.org/wiki/File:Chase_logo_2007.svg"
        },
        {
            "title": "Chef",
            "hex": "F09820",
            "source": "https://www.chef.io/"
        },
        {
            "title": "Circle",
            "hex": "8669AE",
            "source": "https://www.circle.com/"
        },
        {
            "title": "CircleCI",
            "hex": "343434",
            "source": "https://circleci.com/press"
        },
        {
            "title": "Cirrus CI",
            "hex": "212121",
            "source": "https://cirrus-ci.org"
        },
        {
            "title": "Cisco",
            "hex": "1BA0D7",
            "source": "https://www.cisco.com/"
        },
        {
            "title": "CiviCRM",
            "hex": "81C459",
            "source": "https://civicrm.org/trademark"
        },
        {
            "title": "Clockify",
            "hex": "03A9F4",
            "source": "https://clockify.me/"
        },
        {
            "title": "Clojure",
            "hex": "5881D8",
            "source": "https://commons.wikimedia.org/wiki/File:Clojure_logo.svg"
        },
        {
            "title": "CloudBees",
            "hex": "1997B5",
            "source": "https://www.cloudbees.com/"
        },
        {
            "title": "Cloudflare",
            "hex": "F38020",
            "source": "https://www.cloudflare.com/logo/"
        },
        {
            "title": "CMake",
            "hex": "064F8C",
            "source": "https://www.kitware.com/platforms/"
        },
        {
            "title": "Co-op",
            "hex": "00B1E7",
            "source": "http://www.co-operative.coop/corporate/press/logos/"
        },
        {
            "title": "Codacy",
            "hex": "222F29",
            "source": "https://www.codacy.com/blog/"
        },
        {
            "title": "Code Climate",
            "hex": "000000",
            "source": "https://codeclimate.com/"
        },
        {
            "title": "Codecademy",
            "hex": "1F4056",
            "source": "https://www.codecademy.com/"
        },
        {
            "title": "CodeChef",
            "hex": "5B4638",
            "source": "https://www.codechef.com/"
        },
        {
            "title": "Codecov",
            "hex": "F01F7A",
            "source": "https://codecov.io/"
        },
        {
            "title": "CodeFactor",
            "hex": "F44A6A",
            "source": "https://www.codefactor.io/"
        },
        {
            "title": "Codeforces",
            "hex": "1F8ACB",
            "source": "http://codeforces.com/"
        },
        {
            "title": "CodeIgniter",
            "hex": "EE4623",
            "source": "https://www.codeigniter.com/help/legal"
        },
        {
            "title": "CodePen",
            "hex": "000000",
            "source": "http://codepen.io"
        },
        {
            "title": "Coderwall",
            "hex": "3E8DCC",
            "source": "https://github.com/twolfson/coderwall-svg"
        },
        {
            "title": "CodeSandbox",
            "hex": "000000",
            "source": "https://codesandbox.io"
        },
        {
            "title": "Codeship",
            "hex": "3C4858",
            "source": "https://app.codeship.com/"
        },
        {
            "title": "Codewars",
            "hex": "AD2C27",
            "source": "https://www.codewars.com"
        },
        {
            "title": "Codio",
            "hex": "4574E0",
            "source": "https://codio.com"
        },
        {
            "title": "CoffeeScript",
            "hex": "2F2625",
            "source": "https://coffeescript.org/"
        },
        {
            "title": "Coinbase",
            "hex": "0667D0",
            "source": "https://www.coinbase.com/press"
        },
        {
            "title": "Common Workflow Language",
            "hex": "B5314C",
            "source": "https://github.com/common-workflow-language/logo/blob/master/CWL-Logo-nofonts.svg"
        },
        {
            "title": "Composer",
            "hex": "885630",
            "source": "https://getcomposer.org/"
        },
        {
            "title": "ComproPago",
            "hex": "00AAEF",
            "source": "https://compropago.com"
        },
        {
            "title": "Conda-Forge",
            "hex": "000000",
            "source": "https://github.com/conda-forge/conda-forge.github.io/"
        },
        {
            "title": "Conekta",
            "hex": "414959",
            "source": "https://www.conekta.io"
        },
        {
            "title": "Confluence",
            "hex": "172B4D",
            "source": "https://www.atlassian.com/company/news/press-kit"
        },
        {
            "title": "Convertio",
            "hex": "FF3333",
            "source": "https://convertio.co/"
        },
        {
            "title": "Corona Engine",
            "hex": "F96F29",
            "source": "https://coronalabs.com/"
        },
        {
            "title": "Corona Renderer",
            "hex": "E6502A",
            "source": "https://corona-renderer.com/about"
        },
        {
            "title": "Coursera",
            "hex": "2A73CC",
            "source": "https://about.coursera.org/press"
        },
        {
            "title": "Coveralls",
            "hex": "3F5767",
            "source": "https://coveralls.io/"
        },
        {
            "title": "cPanel",
            "hex": "FF6C2C",
            "source": "https://cpanel.net/company/cpanel-brand-guide/"
        },
        {
            "title": "Creative Commons",
            "hex": "EF9421",
            "source": "https://creativecommons.org/"
        },
        {
            "title": "Crehana",
            "hex": "4B22F4",
            "source": "https://www.crehana.com/"
        },
        {
            "title": "Crunchbase",
            "hex": "0288D1",
            "source": "https://www.crunchbase.com/home"
        },
        {
            "title": "Crunchyroll",
            "hex": "F47521",
            "source": "https://www.crunchyroll.com"
        },
        {
            "title": "CRYENGINE",
            "hex": "000000",
            "source": "https://www.cryengine.com/brand"
        },
        {
            "title": "CSS Wizardry",
            "hex": "F43059",
            "source": "http://csswizardry.com"
        },
        {
            "title": "CSS3",
            "hex": "1572B6",
            "source": "http://www.w3.org/html/logo/"
        },
        {
            "title": "curl",
            "hex": "073551",
            "source": "https://curl.haxx.se/logo/"
        },
        {
            "title": "D3.js",
            "hex": "F9A03C",
            "source": "https://github.com/d3/d3-logo"
        },
        {
            "title": "Dailymotion",
            "hex": "0066DC",
            "source": "http://press.dailymotion.com/?page_id=346"
        },
        {
            "title": "Dart",
            "hex": "0175C2",
            "source": "https://github.com/dart-lang/site-shared/tree/master/src/_assets/image/dart/logo"
        },
        {
            "title": "Dashlane",
            "hex": "007C97",
            "source": "https://www.dashlane.com/"
        },
        {
            "title": "Dassault Systèmes",
            "hex": "005386",
            "source": "https://www.3ds.com/statics/menu/2/assets/img/logo/3ds-dark.svg"
        },
        {
            "title": "DataCamp",
            "hex": "33AACC",
            "source": "https://www.datacamp.com/"
        },
        {
            "title": "Datadog",
            "hex": "632CA6",
            "source": "https://www.datadoghq.com/"
        },
        {
            "title": "DAZN",
            "hex": "F8F8F5",
            "source": "https://media.dazn.com/en/assets/"
        },
        {
            "title": "dblp",
            "hex": "004F9F",
            "source": "https://dblp.org/"
        },
        {
            "title": "Debian",
            "hex": "A81D33",
            "source": "https://www.debian.org/logos"
        },
        {
            "title": "deepin",
            "hex": "007CFF",
            "source": "https://commons.wikimedia.org/wiki/File:Deepin_logo.svg"
        },
        {
            "title": "Deezer",
            "hex": "FEAA2D",
            "source": "https://deezerbrand.com/"
        },
        {
            "title": "Delicious",
            "hex": "3399FF",
            "source": "https://en.wikipedia.org/wiki/Delicious_(website)"
        },
        {
            "title": "Deliveroo",
            "hex": "00CCBC",
            "source": "https://www.deliveroo.design/"
        },
        {
            "title": "Dell",
            "hex": "007DB8",
            "source": "https://datasecurity.dell.com/wp-content/themes/dell/images/logo-dell.svg"
        },
        {
            "title": "Deno",
            "hex": "000000",
            "source": "https://github.com/denoland/deno/tree/1cc02a5d9d867f1a239ee4b69f587d8afac07b02/website/images"
        },
        {
            "title": "Dependabot",
            "hex": "025E8C",
            "source": "https://dependabot.com/dependabot-logo-symbol-square-mono.svg"
        },
        {
            "title": "Designer News",
            "hex": "2D72D9",
            "source": "https://www.designernews.co"
        },
        {
            "title": "dev.to",
            "hex": "0A0A0A",
            "source": "https://dev.to/"
        },
        {
            "title": "DeviantArt",
            "hex": "05CC47",
            "source": "http://help.deviantart.com/21"
        },
        {
            "title": "devRant",
            "hex": "F99A66",
            "source": "https://devrant.com"
        },
        {
            "title": "Diaspora",
            "hex": "000000",
            "source": "https://wiki.diasporafoundation.org/Branding"
        },
        {
            "title": "Digg",
            "hex": "000000",
            "source": "https://en.wikipedia.org/wiki/Digg"
        },
        {
            "title": "DigitalOcean",
            "hex": "0080FF",
            "source": "https://www.digitalocean.com/company/logos-and-badges/"
        },
        {
            "title": "Directus",
            "hex": "263238",
            "source": "https://directus.io/resources.html"
        },
        {
            "title": "Discogs",
            "hex": "333333",
            "source": "https://www.discogs.com/brand"
        },
        {
            "title": "Discord",
            "hex": "7289DA",
            "source": "https://discordapp.com/branding"
        },
        {
            "title": "Discourse",
            "hex": "000000",
            "source": "https://www.discourse.org/"
        },
        {
            "title": "Discover",
            "hex": "FF6000",
            "source": "https://www.discovernetwork.com/en-us/business-resources/free-signage-logos"
        },
        {
            "title": "Disqus",
            "hex": "2E9FFF",
            "source": "https://disqus.com/brand"
        },
        {
            "title": "Disroot",
            "hex": "50162D",
            "source": "https://git.fosscommunity.in/disroot/assests/blob/master/d.svg"
        },
        {
            "title": "Django",
            "hex": "092E20",
            "source": "https://www.djangoproject.com/community/logos/"
        },
        {
            "title": "DLNA",
            "hex": "48A842",
            "source": "https://upload.wikimedia.org/wikipedia/de/e/eb/Digital_Living_Network_Alliance_logo.svg"
        },
        {
            "title": "Docker",
            "hex": "1488C6",
            "source": "https://www.docker.com"
        },
        {
            "title": "DocuSign",
            "hex": "FFCC22",
            "source": "https://github.com/simple-icons/simple-icons/issues/1098"
        },
        {
            "title": "Dolby",
            "hex": "000000",
            "source": "https://www.dolby.com/us/en/about/brand-identity.html"
        },
        {
            "title": "Douban",
            "hex": "007722",
            "source": "https://zh.wikipedia.org/wiki/Douban"
        },
        {
            "title": "Draugiem.lv",
            "hex": "FF6600",
            "source": "https://www.frype.com/applications/dev/docs/logos/"
        },
        {
            "title": "Dribbble",
            "hex": "EA4C89",
            "source": "https://dribbble.com/branding"
        },
        {
            "title": "Drone",
            "hex": "212121",
            "source": "https://github.com/drone/brand"
        },
        {
            "title": "Dropbox",
            "hex": "0061FF",
            "source": "https://www.dropbox.com/branding"
        },
        {
            "title": "Drupal",
            "hex": "0678BE",
            "source": "https://www.drupal.org/drupalorg/style-guide/colors"
        },
        {
            "title": "DTube",
            "hex": "FF0000",
            "source": "https://about.d.tube/mediakit.html"
        },
        {
            "title": "DuckDuckGo",
            "hex": "DE5833",
            "source": "https://duckduckgo.com/"
        },
        {
            "title": "Dunked",
            "hex": "2DA9D7",
            "source": "https://dunked.com/"
        },
        {
            "title": "Duolingo",
            "hex": "58CC02",
            "source": "https://www.duolingo.com/"
        },
        {
            "title": "Dynatrace",
            "hex": "1496FF",
            "source": "https://www.dynatrace.com/company/press-kit/"
        },
        {
            "title": "EA",
            "hex": "000000",
            "source": "https://www.ea.com"
        },
        {
            "title": "eBay",
            "hex": "E53238",
            "source": "https://go.developer.ebay.com/logos"
        },
        {
            "title": "Eclipse IDE",
            "hex": "2C2255",
            "source": "https://www.eclipse.org/artwork/"
        },
        {
            "title": "Elastic",
            "hex": "005571",
            "source": "https://www.elastic.co/brand"
        },
        {
            "title": "Elastic Cloud",
            "hex": "005571",
            "source": "https://www.elastic.co/brand"
        },
        {
            "title": "Elastic Stack",
            "hex": "005571",
            "source": "https://www.elastic.co/brand"
        },
        {
            "title": "Elasticsearch",
            "hex": "005571",
            "source": "https://www.elastic.co/brand"
        },
        {
            "title": "Electron",
            "hex": "47848F",
            "source": "https://electronjs.org/images/electron-logo.svg"
        },
        {
            "title": "elementary",
            "hex": "64BAFF",
            "source": "https://elementary.io/brand"
        },
        {
            "title": "Eleventy",
            "hex": "000000",
            "source": "https://www.11ty.io"
        },
        {
            "title": "Ello",
            "hex": "000000",
            "source": "https://ello.co"
        },
        {
            "title": "Elsevier",
            "hex": "FF6C00",
            "source": "https://www.elsevier.com"
        },
        {
            "title": "Ember.js",
            "hex": "E04E39",
            "source": "https://emberjs.com/logos/"
        },
        {
            "title": "Emby",
            "hex": "52B54B",
            "source": "https://emby.media/"
        },
        {
            "title": "Emlakjet",
            "hex": "0AE524",
            "source": "https://www.emlakjet.com/kurumsal-materyaller/"
        },
        {
            "title": "Empire Kred",
            "hex": "72BE50",
            "source": "http://www.empire.kred"
        },
        {
            "title": "Envato",
            "hex": "81B441",
            "source": "https://envato.com/"
        },
        {
            "title": "EPEL",
            "hex": "FC0000",
            "source": "https://fedoraproject.org/wiki/EPEL"
        },
        {
            "title": "Epic Games",
            "hex": "313131",
            "source": "https://www.epicgames.com/"
        },
        {
            "title": "Epson",
            "hex": "003399",
            "source": "https://global.epson.com/IR/library/"
        },
        {
            "title": "ESEA",
            "hex": "0E9648",
            "source": "https://play.esea.net/"
        },
        {
            "title": "ESLint",
            "hex": "4B32C3",
            "source": "https://eslint.org/img/logo.svg"
        },
        {
            "title": "Ethereum",
            "hex": "3C3C3D",
            "source": "https://www.ethereum.org/images/logos/Ethereum_Visual_Identity_1.0.0.pdf"
        },
        {
            "title": "Etsy",
            "hex": "F16521",
            "source": "https://www.etsy.com/uk/press"
        },
        {
            "title": "Event Store",
            "hex": "5AB552",
            "source": "https://github.com/eventstore/brand"
        },
        {
            "title": "Eventbrite",
            "hex": "F05537",
            "source": "https://www.eventbrite.com/signin/"
        },
        {
            "title": "Evernote",
            "hex": "00A82D",
            "source": "https://evernote.com/press"
        },
        {
            "title": "Everplaces",
            "hex": "FA4B32",
            "source": "https://everplaces.com"
        },
        {
            "title": "EVRY",
            "hex": "063A54",
            "source": "https://www.evry.com/en/"
        },
        {
            "title": "Exercism",
            "hex": "009CAB",
            "source": "https://github.com/exercism/website-icons/blob/master/exercism/logo-icon.svg"
        },
        {
            "title": "Experts Exchange",
            "hex": "00AAE7",
            "source": "https://www.experts-exchange.com/"
        },
        {
            "title": "Expo",
            "hex": "000000",
            "source": "http://expo.io"
        },
        {
            "title": "EyeEm",
            "hex": "000000",
            "source": "https://www.eyeem.com/"
        },
        {
            "title": "F-Droid",
            "hex": "1976D2",
            "source": "https://f-droid.org/"
        },
        {
            "title": "F-Secure",
            "hex": "00BAFF",
            "source": "https://vip.f-secure.com/en/marketing/logos"
        },
        {
            "title": "Facebook",
            "hex": "1877F2",
            "source": "https://en.facebookbrand.com/"
        },
        {
            "title": "FACEIT",
            "hex": "FF5500",
            "source": "https://corporate.faceit.com/branding/"
        },
        {
            "title": "Fandango",
            "hex": "FF7300",
            "source": "https://www.fandango.com"
        },
        {
            "title": "Fandom",
            "hex": "00D6D6",
            "source": "https://fandomdesignsystem.com/"
        },
        {
            "title": "Favro",
            "hex": "512DA8",
            "source": "https://favro.com/login"
        },
        {
            "title": "FeatHub",
            "hex": "9B9B9B",
            "source": "http://feathub.com/"
        },
        {
            "title": "Fedora",
            "hex": "294172",
            "source": "https://fedoraproject.org/wiki/Logo/UsageGuidelines"
        },
        {
            "title": "Feedly",
            "hex": "2BB24C",
            "source": "https://blog.feedly.com/wp-content/themes/feedly-2017-v1.19.3/assets/images/logos/logo.svg"
        },
        {
            "title": "Fido Alliance",
            "hex": "FFBF3B",
            "source": "https://fidoalliance.org/overview/legal/logo-usage/"
        },
        {
            "title": "Figma",
            "hex": "F24E1E",
            "source": "https://figma.com/"
        },
        {
            "title": "figshare",
            "hex": "556472",
            "source": "https://en.wikipedia.org/wiki/Figshare"
        },
        {
            "title": "FileZilla",
            "hex": "BF0000",
            "source": "https://upload.wikimedia.org/wikipedia/commons/0/01/FileZilla_logo.svg"
        },
        {
            "title": "Firebase",
            "hex": "FFCA28",
            "source": "https://firebase.google.com/brand-guidelines/"
        },
        {
            "title": "Fitbit",
            "hex": "00B0B9",
            "source": "http://www.fitbit.com/uk/home"
        },
        {
            "title": "FITE",
            "hex": "CA0404",
            "source": "https://www.fite.tv/"
        },
        {
            "title": "Fiverr",
            "hex": "1DBF73",
            "source": "https://www.fiverr.com/press-kit"
        },
        {
            "title": "Flask",
            "hex": "000000",
            "source": "http://flask.pocoo.org/community/logos/"
        },
        {
            "title": "Flattr",
            "hex": "000000",
            "source": "https://flattr.com/"
        },
        {
            "title": "Flickr",
            "hex": "0063DC",
            "source": "https://worldvectorlogo.com/logo/flickr-1"
        },
        {
            "title": "Flipboard",
            "hex": "E12828",
            "source": "https://about.flipboard.com/brand-guidelines"
        },
        {
            "title": "Floatplane",
            "hex": "00AEEF",
            "source": "https://www.floatplane.com/"
        },
        {
            "title": "Flutter",
            "hex": "02569B",
            "source": "https://flutter.dev/brand"
        },
        {
            "title": "Fnac",
            "hex": "E1A925",
            "source": "http://www.fnac.com/"
        },
        {
            "title": "Formstack",
            "hex": "21B573",
            "source": "https://www.formstack.com/brand/guidelines"
        },
        {
            "title": "Fossa",
            "hex": "90A1B8",
            "source": "https://fossa.com/press/"
        },
        {
            "title": "Fossil SCM",
            "hex": "548294",
            "source": "https://fossil-scm.org/"
        },
        {
            "title": "Foursquare",
            "hex": "F94877",
            "source": "https://foursquare.com/about/logos"
        },
        {
            "title": "Framer",
            "hex": "0055FF",
            "source": "https://framer.com"
        },
        {
            "title": "FreeBSD",
            "hex": "AB2B28",
            "source": "https://www.freebsdfoundation.org/about/project/"
        },
        {
            "title": "freeCodeCamp",
            "hex": "006400",
            "source": "https://freecodecamp.com"
        },
        {
            "title": "Freelancer",
            "hex": "29B2FE",
            "source": "https://www.freelancer.com/"
        },
        {
            "title": "Fujifilm",
            "hex": "ED1A3A",
            "source": "https://upload.wikimedia.org/wikipedia/commons/a/a1/Fujifilm_logo.svg"
        },
        {
            "title": "Fujitsu",
            "hex": "FF0000",
            "source": "https://www.fujitsu.com/global/about/brandmanagement/logo/"
        },
        {
            "title": "Fur Affinity",
            "hex": "FAAF3A",
            "source": "https://www.furaffinity.net/"
        },
        {
            "title": "Furry Network",
            "hex": "2E75B4",
            "source": "https://furrynetwork.com"
        },
        {
            "title": "Garmin",
            "hex": "007CC3",
            "source": "https://developer.garmin.com/resources/brand-guidelines/"
        },
        {
            "title": "Gatsby",
            "hex": "663399",
            "source": "https://www.gatsbyjs.org/"
        },
        {
            "title": "Gauges",
            "hex": "2FA66A",
            "source": "http://get.gaug.es/"
        },
        {
            "title": "Genius",
            "hex": "FFFF64",
            "source": "https://upload.wikimedia.org/wikipedia/en/a/ad/Genius_website_logo.svg"
        },
        {
            "title": "Gentoo",
            "hex": "54487A",
            "source": "https://wiki.gentoo.org/wiki/Project:Artwork/Artwork#Variations_of_the_.22g.22_logo"
        },
        {
            "title": "Geocaching",
            "hex": "00874D",
            "source": "https://www.geocaching.com/about/logousage.aspx"
        },
        {
            "title": "Gerrit",
            "hex": "EEEEEE",
            "source": "https://gerrit-review.googlesource.com/c/75842/"
        },
        {
            "title": "Ghost",
            "hex": "738A94",
            "source": "https://ghost.org/design"
        },
        {
            "title": "GIMP",
            "hex": "5C5543",
            "source": "https://www.gimp.org/about/linking.html#wilber-the-gimp-mascot"
        },
        {
            "title": "Git",
            "hex": "F05032",
            "source": "http://git-scm.com/downloads/logos"
        },
        {
            "title": "Gitea",
            "hex": "609926",
            "source": "https://github.com/go-gitea/gitea/tree/master/assets"
        },
        {
            "title": "GitHub",
            "hex": "181717",
            "source": "https://github.com/logos"
        },
        {
            "title": "GitLab",
            "hex": "FCA121",
            "source": "https://about.gitlab.com/press/press-kit/"
        },
        {
            "title": "Gitpod",
            "hex": "1AA6E4",
            "source": "https://www.gitpod.io/"
        },
        {
            "title": "Gitter",
            "hex": "ED1965",
            "source": "https://gitter.im/"
        },
        {
            "title": "Glassdoor",
            "hex": "0CAA41",
            "source": "https://www.glassdoor.com/press/images/"
        },
        {
            "title": "Glitch",
            "hex": "3333FF",
            "source": "https://glitch.com/about/press/"
        },
        {
            "title": "Gmail",
            "hex": "D14836",
            "source": "https://material.io/guidelines/resources/sticker-sheets-icons.html#sticker-sheets-icons-components"
        },
        {
            "title": "GNOME",
            "hex": "4A86CF",
            "source": "https://wiki.gnome.org/Engagement/BrandGuidelines"
        },
        {
            "title": "GNU",
            "hex": "A42E2B",
            "source": "https://gnu.org"
        },
        {
            "title": "GNU Bash",
            "hex": "4EAA25",
            "source": "https://github.com/odb/official-bash-logo"
        },
        {
            "title": "GNU Emacs",
            "hex": "7F5AB6",
            "source": "https://git.savannah.gnu.org/cgit/emacs.git/tree/etc/images/icons/hicolor/scalable/apps/emacs.svg"
        },
        {
            "title": "GNU IceCat",
            "hex": "002F5B",
            "source": "https://git.savannah.gnu.org/cgit/gnuzilla.git/plain/artwork/simple.svg"
        },
        {
            "title": "GNU Privacy Guard",
            "hex": "0093DD",
            "source": "https://git.gnupg.org/cgi-bin/gitweb.cgi?p=gnupg.git;a=tree;f=artwork/icons"
        },
        {
            "title": "GNU social",
            "hex": "A22430",
            "source": "https://www.gnu.org/graphics/social.html"
        },
        {
            "title": "Go",
            "hex": "00ADD8",
            "source": "https://blog.golang.org/go-brand"
        },
        {
            "title": "Godot Engine",
            "hex": "478CBF",
            "source": "https://godotengine.org/themes/godotengine/assets/download/godot_logo.svg"
        },
        {
            "title": "GOG.com",
            "hex": "86328A",
            "source": "https://www.cdprojekt.com/en/media/logotypes/"
        },
        {
            "title": "GoldenLine",
            "hex": "F1B92B",
            "source": "http://www.goldenline.pl"
        },
        {
            "title": "Goodreads",
            "hex": "663300",
            "source": "https://www.goodreads.com/about/press"
        },
        {
            "title": "Google",
            "hex": "4285F4",
            "source": "https://developers.google.com/+/branding-guidelines?hl=en"
        },
        {
            "title": "Google Ads",
            "hex": "4285F4",
            "source": "https://designguidelines.withgoogle.com/ads-branding/google-ads/logos.html#logos-brand-logo-lockups"
        },
        {
            "title": "Google Analytics",
            "hex": "FFC107",
            "source": "https://analytics.google.com"
        },
        {
            "title": "Google Assistant",
            "hex": "4285F4",
            "source": "https://assistant.google.com/"
        },
        {
            "title": "Google Chrome",
            "hex": "4285F4",
            "source": "https://blog.google/press/?product_tag=chrome"
        },
        {
            "title": "Google Cloud",
            "hex": "4285F4",
            "source": "https://cloud.google.com/"
        },
        {
            "title": "Google Drive",
            "hex": "4285F4",
            "source": "https://developers.google.com/drive/web/branding"
        },
        {
            "title": "Google Hangouts",
            "hex": "0C9D58",
            "source": "https://material.google.com/resources/sticker-sheets-icons.html#sticker-sheets-icons-components"
        },
        {
            "title": "Google Hangouts Chat",
            "hex": "00897B",
            "source": "https://chat.google.com/error/noaccess"
        },
        {
            "title": "Google Keep",
            "hex": "FFBB00",
            "source": "https://play.google.com/store/apps/details?id=com.google.android.keep"
        },
        {
            "title": "Google Pay",
            "hex": "5F6368",
            "source": "https://developers.google.com/pay/api/web/guides/brand-guidelines"
        },
        {
            "title": "Google Play",
            "hex": "607D8B",
            "source": "https://getsello.com"
        },
        {
            "title": "Google Podcasts",
            "hex": "4285F4",
            "source": "https://developers.google.com/search/docs/data-types/podcast"
        },
        {
            "title": "Google Scholar",
            "hex": "4885ED",
            "source": "https://scholar.google.com/intl/fr/scholar/images/2x/sprite_20161020.png"
        },
        {
            "title": "Google Search Console",
            "hex": "458CF5",
            "source": "https://search.google.com/search-console"
        },
        {
            "title": "GOV.UK",
            "hex": "005EA5",
            "source": "https://github.com/alphagov/design-assets/tree/master/Icons"
        },
        {
            "title": "Gradle",
            "hex": "02303A",
            "source": "https://gradle.com/brand"
        },
        {
            "title": "Grafana",
            "hex": "F46800",
            "source": "https://grafana.com/"
        },
        {
            "title": "Graphcool",
            "hex": "27AE60",
            "source": "https://www.graph.cool"
        },
        {
            "title": "GraphQL",
            "hex": "E10098",
            "source": "http://graphql.org/"
        },
        {
            "title": "Grav",
            "hex": "221E1F",
            "source": "http://getgrav.org/media"
        },
        {
            "title": "Gravatar",
            "hex": "1E8CBE",
            "source": "https://automattic.com/press"
        },
        {
            "title": "Greenkeeper",
            "hex": "00C775",
            "source": "https://greenkeeper.io/"
        },
        {
            "title": "GreenSock",
            "hex": "88CE02",
            "source": "https://greensock.com/"
        },
        {
            "title": "Groovy",
            "hex": "4298B8",
            "source": "https://groovy-lang.org/"
        },
        {
            "title": "Groupon",
            "hex": "53A318",
            "source": "https://brandplaybook.groupon.com/guidelines/logo/"
        },
        {
            "title": "Gulp",
            "hex": "DA4648",
            "source": "https://github.com/gulpjs/artwork/blob/master/gulp.svg"
        },
        {
            "title": "Gumroad",
            "hex": "36A9AE",
            "source": "https://gumroad.com/press"
        },
        {
            "title": "Gumtree",
            "hex": "72EF36",
            "source": "https://www.gumtree.com"
        },
        {
            "title": "Gutenberg",
            "hex": "000000",
            "source": "https://github.com/WordPress/gutenberg/blob/master/docs/final-g-wapuu-black.svg"
        },
        {
            "title": "Habr",
            "hex": "77A2B6",
            "source": "https://habr.com/"
        },
        {
            "title": "Hackaday",
            "hex": "1A1A1A",
            "source": "https://hackaday.com/"
        },
        {
            "title": "HackerEarth",
            "hex": "323754",
            "source": "https://www.hackerearth.com/logo/"
        },
        {
            "title": "HackerOne",
            "hex": "494649",
            "source": "https://www.hackerone.com/branding"
        },
        {
            "title": "HackerRank",
            "hex": "2EC866",
            "source": "https://www.hackerrank.com/"
        },
        {
            "title": "HackHands",
            "hex": "00ACBD",
            "source": "https://hackhands.com/"
        },
        {
            "title": "Hackster",
            "hex": "1BACF7",
            "source": "https://drive.google.com/file/d/0B3aqzR8LzoqdT1p4ZUlWVnJ1elk/view?usp=sharing"
        },
        {
            "title": "HappyCow",
            "hex": "7C4EC4",
            "source": "https://www.happycow.net/press-kits"
        },
        {
            "title": "Hashnode",
            "hex": "2962FF",
            "source": "https://hashnode.com/media"
        },
        {
            "title": "Haskell",
            "hex": "5D4F85",
            "source": "https://commons.wikimedia.org/wiki/File:Haskell-Logo.svg"
        },
        {
            "title": "Hatena Bookmark",
            "hex": "00A4DE",
            "source": "http://hatenacorp.jp/press/resource"
        },
        {
            "title": "Haxe",
            "hex": "EA8220",
            "source": "https://haxe.org/foundation/branding.html"
        },
        {
            "title": "Helm",
            "hex": "277A9F",
            "source": "https://helm.sh"
        },
        {
            "title": "HERE",
            "hex": "48DAD0",
            "source": "https://www.here.com"
        },
        {
            "title": "Heroku",
            "hex": "430098",
            "source": "https://www.heroku.com"
        },
        {
            "title": "Hexo",
            "hex": "0E83CD",
            "source": "https://hexo.io/"
        },
        {
            "title": "Highly",
            "hex": "FF3C00",
            "source": "https://highly.co/"
        },
        {
            "title": "HipChat",
            "hex": "0052CC",
            "source": "https://www.atlassian.com/company/news/press-kit"
        },
        {
            "title": "Hitachi",
            "hex": "E60027",
            "source": "https://commons.wikimedia.org/wiki/File:Hitachi_inspire_the_next-Logo.svg"
        },
        {
            "title": "HockeyApp",
            "hex": "009EE1",
            "source": "https://hockeyapp.net/brand-guidelines/"
        },
        {
            "title": "Home Assistant",
            "hex": "41BDF5",
            "source": "https://github.com/home-assistant/home-assistant-assets"
        },
        {
            "title": "homify",
            "hex": "7DCDA3",
            "source": "http://lsg.homify.com/"
        },
        {
            "title": "Hootsuite",
            "hex": "000000",
            "source": "https://hootsuite.com/en-gb/about/media-kit"
        },
        {
            "title": "Houzz",
            "hex": "4DBC15",
            "source": "https://www.houzz.com/logoGuidelines"
        },
        {
            "title": "HP",
            "hex": "0096D6",
            "source": "https://commons.wikimedia.org/wiki/File:HP_New_Logo_2D.svg"
        },
        {
            "title": "HTML Academy",
            "hex": "302683",
            "source": "https://htmlacademy.ru/"
        },
        {
            "title": "HTML5",
            "hex": "E34F26",
            "source": "http://www.w3.org/html/logo/"
        },
        {
            "title": "Huawei",
            "hex": "FF0000",
            "source": "https://en.wikipedia.org/wiki/File:Huawei.svg"
        },
        {
            "title": "HubSpot",
            "hex": "FF7A59",
            "source": "https://www.hubspot.com/style-guide"
        },
        {
            "title": "Hulu",
            "hex": "3DBB3D",
            "source": "https://www.hulu.com/press/brand-assets/"
        },
        {
            "title": "Humble Bundle",
            "hex": "CC2929",
            "source": "https://support.humblebundle.com/hc/en-us/articles/202742060-Bundle-Logos"
        },
        {
            "title": "Hurriyetemlak",
            "hex": "E02826",
            "source": "https://ilan.hurriyetemlak.com/emlak-ilani-yayinlama-kurallari"
        },
        {
            "title": "Hypothesis",
            "hex": "BD1C2B",
            "source": "https://web.hypothes.is/"
        },
        {
            "title": "Iata",
            "hex": "004E81",
            "source": "https://upload.wikimedia.org/wikipedia/commons/f/f7/IATAlogo.svg"
        },
        {
            "title": "IBM",
            "hex": "054ADA",
            "source": "https://www.ibm.com/design/language/elements/logos/8-bar/"
        },
        {
            "title": "iCloud",
            "hex": "3693F3",
            "source": "https://www.icloud.com/"
        },
        {
            "title": "IcoMoon",
            "hex": "825794",
            "source": "https://icomoon.io/"
        },
        {
            "title": "ICON",
            "hex": "31B8BB",
            "source": "https://icon.foundation/"
        },
        {
            "title": "IconJar",
            "hex": "16A5F3",
            "source": "https://geticonjar.com/press-kit/"
        },
        {
            "title": "ICQ",
            "hex": "7EBD00",
            "source": "https://en.wikipedia.org/wiki/File:ICQ.svg"
        },
        {
            "title": "iDEAL",
            "hex": "CC0066",
            "source": "https://www.ideal.nl/cms/files/Manual_iDEAL_logo.pdf"
        },
        {
            "title": "iFixit",
            "hex": "0071CE",
            "source": "https://www.ifixit.com/"
        },
        {
            "title": "iFood",
            "hex": "EA1D2C",
            "source": "https://ifood.com.br/"
        },
        {
            "title": "IMDb",
            "hex": "E6B91E",
            "source": "http://www.imdb.com/pressroom/brand_guidelines"
        },
        {
            "title": "Imgur",
            "hex": "1BB76E",
            "source": "https://s.imgur.com/images/favicon-152.png"
        },
        {
            "title": "Indeed",
            "hex": "2164F3",
            "source": "https://www.indeed.com"
        },
        {
            "title": "InfluxDB",
            "hex": "22ADF6",
            "source": "https://www.influxdata.com/"
        },
        {
            "title": "Inkscape",
            "hex": "000000",
            "source": "https://commons.wikimedia.org/wiki/File:Inkscape_Logo.svg"
        },
        {
            "title": "Instacart",
            "hex": "43B02A",
            "source": "https://www.instacart.com/press"
        },
        {
            "title": "Instagram",
            "hex": "E4405F",
            "source": "https://www.instagram-brand.com"
        },
        {
            "title": "Instapaper",
            "hex": "1F1F1F",
            "source": "https://www.instapaper.com/"
        },
        {
            "title": "Intel",
            "hex": "0071C5",
            "source": "https://www.intel.com"
        },
        {
            "title": "IntelliJ IDEA",
            "hex": "000000",
            "source": "https://www.jetbrains.com/idea/"
        },
        {
            "title": "Intercom",
            "hex": "1F8DED",
            "source": "https://www.intercom.io"
        },
        {
            "title": "Internet Archive",
            "hex": "000000",
            "source": "https://openlibrary.org/static/images/ia-logo.svg"
        },
        {
            "title": "Internet Explorer",
            "hex": "0076D6",
            "source": "https://compass-ssl.microsoft.com/assets/c8/67/c867db4c-f328-45b8-817c-33834c70aae6.svg?n=IE.svg"
        },
        {
            "title": "InVision",
            "hex": "FF3366",
            "source": "https://projects.invisionapp.com/boards/BX4P1DY5H46R"
        },
        {
            "title": "Invoice Ninja",
            "hex": "000000",
            "source": "https://github.com/invoiceninja/invoiceninja"
        },
        {
            "title": "ioBroker",
            "hex": "3399CC",
            "source": "https://github.com/ioBroker/awesome-iobroker/blob/master/images/"
        },
        {
            "title": "Ionic",
            "hex": "3880FF",
            "source": "https://ionicframework.com/press"
        },
        {
            "title": "iOS",
            "hex": "000000",
            "source": "https://en.wikipedia.org/wiki/IOS"
        },
        {
            "title": "IPFS",
            "hex": "65C2CB",
            "source": "https://github.com/ipfs/logo"
        },
        {
            "title": "Issuu",
            "hex": "F36D5D",
            "source": "https://issuu.com/press"
        },
        {
            "title": "Itch.io",
            "hex": "FA5C5C",
            "source": "https://itch.io/press-kit"
        },
        {
            "title": "iTunes",
            "hex": "FB5BC5",
            "source": "https://upload.wikimedia.org/wikipedia/commons/d/df/ITunes_logo.svg"
        },
        {
            "title": "Jabber",
            "hex": "CC0000",
            "source": "https://commons.wikimedia.org/wiki/File:Jabber-bulb.svg"
        },
        {
            "title": "Java",
            "hex": "007396",
            "source": "https://www.oracle.com/legal/logos.html"
        },
        {
            "title": "JavaScript",
            "hex": "F7DF1E",
            "source": "https://github.com/voodootikigod/logo.js"
        },
        {
            "title": "Jekyll",
            "hex": "CC0000",
            "source": "https://github.com/jekyll/brand"
        },
        {
            "title": "Jenkins",
            "hex": "D24939",
            "source": "https://wiki.jenkins-ci.org/display/JENKINS/Logo"
        },
        {
            "title": "Jest",
            "hex": "C21325",
            "source": "https://jestjs.io/"
        },
        {
            "title": "JET",
            "hex": "FBBA00",
            "source": "https://de.wikipedia.org/wiki/Datei:JET.svg"
        },
        {
            "title": "JetBrains",
            "hex": "000000",
            "source": "https://www.jetbrains.com/company/brand/"
        },
        {
            "title": "Jinja",
            "hex": "B41717",
            "source": "https://github.com/pallets/jinja/"
        },
        {
            "title": "Jira",
            "hex": "172B4D",
            "source": "https://www.atlassian.com/company/news/press-kit"
        },
        {
            "title": "Joomla",
            "hex": "5091CD",
            "source": "https://docs.joomla.org/Joomla:Brand_Identity_Elements"
        },
        {
            "title": "jQuery",
            "hex": "0769AD",
            "source": "https://brand.jquery.org/logos/"
        },
        {
            "title": "jsDelivr",
            "hex": "E84D3D",
            "source": "https://github.com/jsdelivr/www.jsdelivr.com/blob/eff02f3a8879cf7c7296840584e1293fe04e3a76/src/public/img/logo_horizontal.svg"
        },
        {
            "title": "JSFiddle",
            "hex": "0084FF",
            "source": "https://jsfiddle.net/"
        },
        {
            "title": "JSON",
            "hex": "000000",
            "source": "https://commons.wikimedia.org/wiki/File:JSON_vector_logo.svg"
        },
        {
            "title": "Jupyter",
            "hex": "F37626",
            "source": "https://github.com/jupyter/design"
        },
        {
            "title": "Just Eat",
            "hex": "FA0029",
            "source": "https://d2vkuayfhnkplp.cloudfront.net/assets/dist/img/logos/je-logo-v3.svg"
        },
        {
            "title": "JustGiving",
            "hex": "AD29B6",
            "source": "https://justgiving.com"
        },
        {
            "title": "Kaggle",
            "hex": "20BEFF",
            "source": "https://www.kaggle.com/contact"
        },
        {
            "title": "KaiOS",
            "hex": "6F02B5",
            "source": "https://www.dropbox.com/sh/2qihtgrzllws8ki/AABmo9X1KMT6lHnvh4Em7dpWa?dl=0"
        },
        {
            "title": "Kaspersky",
            "hex": "009982",
            "source": "https://www.kaspersky.com"
        },
        {
            "title": "Kentico",
            "hex": "F05A22",
            "source": "https://brand.kentico.com"
        },
        {
            "title": "Keras",
            "hex": "D00000",
            "source": "https://keras.io/"
        },
        {
            "title": "Keybase",
            "hex": "33A0FF",
            "source": "https://github.com/keybase/client/tree/master/media/logos"
        },
        {
            "title": "KeyCDN",
            "hex": "3686BE",
            "source": "https://www.keycdn.com/logos"
        },
        {
            "title": "Khan Academy",
            "hex": "14BF96",
            "source": "https://khanacademy.zendesk.com/hc/en-us/articles/202483630-Press-room"
        },
        {
            "title": "Kibana",
            "hex": "005571",
            "source": "https://www.elastic.co/brand"
        },
        {
            "title": "Kickstarter",
            "hex": "2BDE73",
            "source": "https://www.kickstarter.com/help/brand_assets"
        },
        {
            "title": "Kik",
            "hex": "82BC23",
            "source": "http://www.kik.com/press"
        },
        {
            "title": "Kirby",
            "hex": "FF0100",
            "source": "http://getkirby.com/assets/images/logo.svg"
        },
        {
            "title": "Klout",
            "hex": "E44600",
            "source": "https://klout.com/s/developers/styleguide"
        },
        {
            "title": "Known",
            "hex": "333333",
            "source": "https://withknown.com/img/logo_k.png"
        },
        {
            "title": "Ko-fi",
            "hex": "F16061",
            "source": "https://ko-fi.com/home/about"
        },
        {
            "title": "Kodi",
            "hex": "17B2E7",
            "source": "https://kodi.tv/"
        },
        {
            "title": "Koding",
            "hex": "00B057",
            "source": "https://koding.com/About"
        },
        {
            "title": "Kotlin",
            "hex": "0095D5",
            "source": "https://resources.jetbrains.com/storage/products/kotlin/docs/kotlin_logos.zip"
        },
        {
            "title": "Krita",
            "hex": "3BABFF",
            "source": "https://krita.org/en/about/press/"
        },
        {
            "title": "Kubernetes",
            "hex": "326CE5",
            "source": "https://github.com/kubernetes/kubernetes/tree/master/logo"
        },
        {
            "title": "Laravel",
            "hex": "FF2D20",
            "source": "https://github.com/laravel/art"
        },
        {
            "title": "Laravel Horizon",
            "hex": "405263",
            "source": "https://horizon.laravel.com/"
        },
        {
            "title": "Laravel Nova",
            "hex": "252D37",
            "source": "https://nova.laravel.com/"
        },
        {
            "title": "Last.fm",
            "hex": "D51007",
            "source": "http://www.last.fm/about/resources"
        },
        {
            "title": "LastPass",
            "hex": "D32D27",
            "source": "https://lastpass.com/press-room/"
        },
        {
            "title": "LaTeX",
            "hex": "008080",
            "source": "https://github.com/latex3/branding"
        },
        {
            "title": "Launchpad",
            "hex": "F8C300",
            "source": "https://help.launchpad.net/logo/submissions"
        },
        {
            "title": "LeetCode",
            "hex": "F89F1B",
            "source": "https://leetcode.com"
        },
        {
            "title": "Lenovo",
            "hex": "E2231A",
            "source": "https://www.lenovopartnernetwork.com/us/branding/"
        },
        {
            "title": "Letterboxd",
            "hex": "00D735",
            "source": "https://letterboxd.com/about/logos/"
        },
        {
            "title": "Let’s Encrypt",
            "hex": "003A70",
            "source": "https://letsencrypt.org/trademarks/"
        },
        {
            "title": "LGTM",
            "hex": "FFFFFF",
            "source": "https://lgtm.com/"
        },
        {
            "title": "Liberapay",
            "hex": "F6C915",
            "source": "https://liberapay.com/assets/liberapay/icon-v2_yellow-r.svg"
        },
        {
            "title": "LibraryThing",
            "hex": "251A15",
            "source": "https://twitter.com/LibraryThing/status/1054466649271656448"
        },
        {
            "title": "LibreOffice",
            "hex": "18A303",
            "source": "https://wiki.documentfoundation.org/Marketing/Branding"
        },
        {
            "title": "Line",
            "hex": "00C300",
            "source": "http://line.me/en/logo"
        },
        {
            "title": "LINE WEBTOON",
            "hex": "00D564",
            "source": "http://webtoons.com/"
        },
        {
            "title": "LinkedIn",
            "hex": "0077B5",
            "source": "https://brand.linkedin.com"
        },
        {
            "title": "Linode",
            "hex": "00A95C",
            "source": "https://www.linode.com/company/press/"
        },
        {
            "title": "Linux",
            "hex": "FCC624",
            "source": "http://www.linuxfoundation.org/about/about-linux"
        },
        {
            "title": "Linux Foundation",
            "hex": "009BEE",
            "source": "http://www.linuxfoundation.org/about/about-linux"
        },
        {
            "title": "Linux Mint",
            "hex": "87CF3E",
            "source": "https://commons.wikimedia.org/wiki/File:Linux_Mint_logo_without_wordmark.svg"
        },
        {
            "title": "Litecoin",
            "hex": "A6A9AA",
            "source": "https://litecoin-foundation.org/wp-content/uploads/2019/01/LC18-007-Brand-guidelines.pdf"
        },
        {
            "title": "LiveJournal",
            "hex": "00B0EA",
            "source": "http://www.livejournal.com"
        },
        {
            "title": "Livestream",
            "hex": "CF202E",
            "source": "https://livestream.com/press"
        },
        {
            "title": "LLVM",
            "hex": "262D3A",
            "source": "https://llvm.org/Logo.html"
        },
        {
            "title": "Logstash",
            "hex": "005571",
            "source": "https://www.elastic.co/brand"
        },
        {
            "title": "Loop",
            "hex": "F29400",
            "source": "https://loop.frontiersin.org/"
        },
        {
            "title": "Lua",
            "hex": "2C2D72",
            "source": "https://www.lua.org/docs.html"
        },
        {
            "title": "Lufthansa",
            "hex": "05164D",
            "source": "https://www.lufthansa.com/"
        },
        {
            "title": "Lumen",
            "hex": "E74430",
            "source": "https://lumen.laravel.com/"
        },
        {
            "title": "Lyft",
            "hex": "FF00BF",
            "source": "https://www.lyft.com/press"
        },
        {
            "title": "Macy’s",
            "hex": "E21A2C",
            "source": "http://www.macysinc.com/press-room/logo-photo-gallery/logos-macys-inc/default.aspx"
        },
        {
            "title": "Magento",
            "hex": "EE672F",
            "source": "http://magento.com"
        },
        {
            "title": "Magisk",
            "hex": "00AF9C",
            "source": "https://github.com/topjohnwu/Magisk/blob/master/app/src/main/res/drawable/ic_magisk.xml"
        },
        {
            "title": "Mail.Ru",
            "hex": "168DE2",
            "source": "https://corp.mail.ru/en/press/identity/"
        },
        {
            "title": "MailChimp",
            "hex": "FFE01B",
            "source": "http://mailchimp.com/about/brand-assets"
        },
        {
            "title": "MakerBot",
            "hex": "FF1E0D",
            "source": "http://www.makerbot.com/makerbot-press-assets"
        },
        {
            "title": "ManageIQ",
            "hex": "EF2929",
            "source": "https://www.manageiq.org/logo/"
        },
        {
            "title": "Manjaro",
            "hex": "35BF5C",
            "source": "https://commons.wikimedia.org/wiki/File:Manjaro-logo.svg"
        },
        {
            "title": "Mapbox",
            "hex": "000000",
            "source": "https://www.mapbox.com/about/press/brand-guidelines"
        },
        {
            "title": "Markdown",
            "hex": "000000",
            "source": "https://github.com/dcurtis/markdown-mark"
        },
        {
            "title": "Marketo",
            "hex": "5C4C9F",
            "source": "https://www.marketo.com/"
        },
        {
            "title": "MasterCard",
            "hex": "EB001B",
            "source": "https://brand.mastercard.com/brandcenter/mastercard-brand-mark/downloads.html"
        },
        {
            "title": "Mastodon",
            "hex": "3088D4",
            "source": "https://source.joinmastodon.org/mastodon/joinmastodon/blob/master/public/press-kit.zip"
        },
        {
            "title": "Material Design",
            "hex": "757575",
            "source": "https://material.io/design/"
        },
        {
            "title": "Material-UI",
            "hex": "0081CB",
            "source": "https://material-ui.com/"
        },
        {
            "title": "Mathworks",
            "hex": "0076A8",
            "source": "https://www.mathworks.com/brand/visual-design/mathworks-logo.html"
        },
        {
            "title": "Matrix",
            "hex": "000000",
            "source": "https://matrix.org"
        },
        {
            "title": "Mattermost",
            "hex": "0072C6",
            "source": "https://www.mattermost.org/brand-guidelines/"
        },
        {
            "title": "Matternet",
            "hex": "261C29",
            "source": "http://mttr.net"
        },
        {
            "title": "McAfee",
            "hex": "C01818",
            "source": "https://www.mcafee.com/"
        },
        {
            "title": "MDN Web Docs",
            "hex": "000000",
            "source": "https://developer.mozilla.org/"
        },
        {
            "title": "MediaFire",
            "hex": "1299F3",
            "source": "https://www.mediafire.com/press/"
        },
        {
            "title": "MediaTemple",
            "hex": "000000",
            "source": "https://mediatemple.net/company/about-us"
        },
        {
            "title": "Medium",
            "hex": "12100E",
            "source": "https://medium.design/logos-and-brand-guidelines-f1a01a733592"
        },
        {
            "title": "Meetup",
            "hex": "ED1C40",
            "source": "https://www.meetup.com/media/"
        },
        {
            "title": "MEGA",
            "hex": "D9272E",
            "source": "https://en.wikipedia.org/wiki/File:01_mega_logo.svg"
        },
        {
            "title": "Mendeley",
            "hex": "9D1620",
            "source": "https://www.mendeley.com/"
        },
        {
            "title": "Mercedes",
            "hex": "242424",
            "source": "https://www.mercedes-benz.com/"
        },
        {
            "title": "Messenger",
            "hex": "00B2FF",
            "source": "https://en.facebookbrand.com/assets/messenger/"
        },
        {
            "title": "Meteor",
            "hex": "DE4F4F",
            "source": "http://logo.meteorapp.com/"
        },
        {
            "title": "Micro.blog",
            "hex": "FD8308",
            "source": "https://twitter.com/BradEllis/status/943956921886715904"
        },
        {
            "title": "Microgenetics",
            "hex": "FF0000",
            "source": "http://microgenetics.co.uk/"
        },
        {
            "title": "Microsoft",
            "hex": "666666",
            "source": "https://ratnacahayarina.files.wordpress.com/2014/03/microsoft.pdf"
        },
        {
            "title": "Microsoft Access",
            "hex": "BA141A",
            "source": "https://www.office.com"
        },
        {
            "title": "Microsoft Azure",
            "hex": "0089D6",
            "source": "https://upload.wikimedia.org/wikipedia/commons/a/a8/Microsoft_Azure_Logo.svg"
        },
        {
            "title": "Microsoft Edge",
            "hex": "0078D7",
            "source": "https://compass-ssl.microsoft.com/assets/86/b5/86b52157-162f-4130-ab00-3db03397c46d.svg?n=edge.svg"
        },
        {
            "title": "Microsoft Excel",
            "hex": "217346",
            "source": "https://www.office.com"
        },
        {
            "title": "Microsoft Office",
            "hex": "E74025",
            "source": "https://www.office.com/"
        },
        {
            "title": "Microsoft OneDrive",
            "hex": "094AB2",
            "source": "https://msdn.microsoft.com/en-us/onedrive/dn673556.aspx"
        },
        {
            "title": "Microsoft OneNote",
            "hex": "80397B",
            "source": "https://www.office.com"
        },
        {
            "title": "Microsoft Outlook",
            "hex": "0072C6",
            "source": "https://www.office.com"
        },
        {
            "title": "Microsoft PowerPoint",
            "hex": "D24726",
            "source": "https://www.office.com"
        },
        {
            "title": "Microsoft Teams",
            "hex": "6264A7",
            "source": "https://docs.microsoft.com/media/logos/logo_MSTeams.svg"
        },
        {
            "title": "Microsoft Word",
            "hex": "2B579A",
            "source": "https://www.office.com"
        },
        {
            "title": "MicroStrategy",
            "hex": "D9232E",
            "source": "https://www.microstrategy.com/us/company/press-kit"
        },
        {
            "title": "Minds",
            "hex": "FED12F",
            "source": "https://www.minds.com/"
        },
        {
            "title": "Minetest",
            "hex": "53AC56",
            "source": "https://www.minetest.net/"
        },
        {
            "title": "Minutemailer",
            "hex": "3ABFE6",
            "source": "https://minutemailer.com/press"
        },
        {
            "title": "Mix",
            "hex": "FF8126",
            "source": "https://mix.com"
        },
        {
            "title": "Mixcloud",
            "hex": "314359",
            "source": "https://www.mixcloud.com/branding"
        },
        {
            "title": "Mixer",
            "hex": "002050",
            "source": "https://github.com/mixer/branding-kit/"
        },
        {
            "title": "Mojang",
            "hex": "DB1F29",
            "source": "https://www.mojang.com/"
        },
        {
            "title": "Monero",
            "hex": "FF6600",
            "source": "https://getmonero.org"
        },
        {
            "title": "MongoDB",
            "hex": "47A248",
            "source": "https://www.mongodb.com/pressroom"
        },
        {
            "title": "Monkey tie",
            "hex": "FFC619",
            "source": "https://www.monkey-tie.com/presse"
        },
        {
            "title": "Monogram",
            "hex": "FDB22A",
            "source": "http://monogram.me"
        },
        {
            "title": "Monster",
            "hex": "6E46AE",
            "source": "https://www.monster.com/"
        },
        {
            "title": "Monzo",
            "hex": "14233C",
            "source": "https://monzo.com/press/"
        },
        {
            "title": "Moo",
            "hex": "00945E",
            "source": "https://www.moo.com/uk/about/press.html"
        },
        {
            "title": "Mozilla",
            "hex": "000000",
            "source": "https://mozilla.ninja/our-logo"
        },
        {
            "title": "Mozilla Firefox",
            "hex": "FF7139",
            "source": "https://mozilla.design/firefox/logos-usage/"
        },
        {
            "title": "MuseScore",
            "hex": "1A70B8",
            "source": "https://musescore.org/en/about/logos-and-graphics"
        },
        {
            "title": "MX Linux",
            "hex": "000000",
            "source": "https://mxlinux.org/art/"
        },
        {
            "title": "Myspace",
            "hex": "030303",
            "source": "https://myspace.com/pressroom/assetslogos"
        },
        {
            "title": "MySQL",
            "hex": "4479A1",
            "source": "https://www.mysql.com/about/legal/logos.html"
        },
        {
            "title": "NativeScript",
            "hex": "3655FF",
            "source": "https://docs.nativescript.org/"
        },
        {
            "title": "NDR",
            "hex": "0C1754",
            "source": "https://www.ndr.de/"
        },
        {
            "title": "NEC",
            "hex": "1414A0",
            "source": "https://commons.wikimedia.org/wiki/File:NEC_logo.svg"
        },
        {
            "title": "Neo4j",
            "hex": "008CC1",
            "source": "https://neo4j.com/style-guide/"
        },
        {
            "title": "Neovim",
            "hex": "57A143",
            "source": "https://github.com/neovim/neovim.github.io/tree/master/logos"
        },
        {
            "title": "Netflix",
            "hex": "E50914",
            "source": "https://commons.wikimedia.org/wiki/File:Netflix_2014_logo.svg"
        },
        {
            "title": "Netlify",
            "hex": "00C7B7",
            "source": "https://www.netlify.com/press/"
        },
        {
            "title": "New York Times",
            "hex": "000000",
            "source": "https://www.nytimes.com/"
        },
        {
            "title": "Next.js",
            "hex": "000000",
            "source": "https://nextjs.org/"
        },
        {
            "title": "Nextcloud",
            "hex": "0082C9",
            "source": "https://nextcloud.com/press/"
        },
        {
            "title": "Nextdoor",
            "hex": "00B246",
            "source": "https://nextdoor.com/newsroom/"
        },
        {
            "title": "NGINX",
            "hex": "269539",
            "source": "https://www.nginx.com/"
        },
        {
            "title": "Nim",
            "hex": "FFE953",
            "source": "https://nim-lang.org"
        },
        {
            "title": "Nintendo",
            "hex": "8F8F8F",
            "source": "https://en.wikipedia.org/wiki/Nintendo#/media/File:Nintendo.svg"
        },
        {
            "title": "Nintendo 3DS",
            "hex": "D12228",
            "source": "https://www.nintendo.de/"
        },
        {
            "title": "Nintendo GameCube",
            "hex": "6A5FBB",
            "source": "https://www.nintendo.com/consumer/systems/nintendogamecube/index.jsp"
        },
        {
            "title": "Nintendo Switch",
            "hex": "E60012",
            "source": "http://www.nintendo.co.uk/"
        },
        {
            "title": "Node-RED",
            "hex": "8F0000",
            "source": "https://nodered.org/about/resources/"
        },
        {
            "title": "Node.js",
            "hex": "339933",
            "source": "https://nodejs.org/en/about/resources/"
        },
        {
            "title": "Nodemon",
            "hex": "76D04B",
            "source": "https://nodemon.io/"
        },
        {
            "title": "Nokia",
            "hex": "124191",
            "source": "https://www.nokia.com/"
        },
        {
            "title": "Notion",
            "hex": "000000",
            "source": "https://www.notion.so/"
        },
        {
            "title": "Notist",
            "hex": "333333",
            "source": "https://noti.st/"
        },
        {
            "title": "NPM",
            "hex": "CB3837",
            "source": "https://github.com/npm/logos"
        },
        {
            "title": "Nucleo",
            "hex": "766DCC",
            "source": "https://nucleoapp.com/wp-content/themes/nucleo-webapp-12/img/logo.svg"
        },
        {
            "title": "NuGet",
            "hex": "004880",
            "source": "https://github.com/NuGet/Media"
        },
        {
            "title": "Nutanix",
            "hex": "024DA1",
            "source": "https://www.nutanix.com/content/dam/nutanix/en/cmn/documents/nutanix-brandbook.pdf"
        },
        {
            "title": "Nuxt.js",
            "hex": "00C58E",
            "source": "https://nuxtjs.org/"
        },
        {
            "title": "NVIDIA",
            "hex": "76B900",
            "source": "https://www.nvidia.com/etc/designs/nvidiaGDC/clientlibs_base/images/NVIDIA-Logo.svg"
        },
        {
            "title": "OBS Studio",
            "hex": "302E31",
            "source": "https://upload.wikimedia.org/wikipedia/commons/7/78/OBS.svg"
        },
        {
            "title": "OCaml",
            "hex": "EC6813",
            "source": "http://ocaml.org/img/OCaml_Sticker.svg"
        },
        {
            "title": "Octave",
            "hex": "0790C0",
            "source": "https://www.gnu.org/software/octave/"
        },
        {
            "title": "Octopus Deploy",
            "hex": "2F93E0",
            "source": "https://octopus.com/company/brand"
        },
        {
            "title": "Oculus",
            "hex": "1C1E20",
            "source": "https://www.oculus.com/en-us/press-kit"
        },
        {
            "title": "Odnoklassniki",
            "hex": "F4731C",
            "source": "http://v.ok.ru/logo.html"
        },
        {
            "title": "Open Access",
            "hex": "F68212",
            "source": "https://commons.wikimedia.org/wiki/File:Open_Access_logo_PLoS_white.svg"
        },
        {
            "title": "Open Collective",
            "hex": "7FADF2",
            "source": "https://docs.opencollective.com/help/about#media-logo"
        },
        {
            "title": "Open Source Initiative",
            "hex": "3DA639",
            "source": "https://opensource.org/logo-usage-guidelines"
        },
        {
            "title": "OpenAPI Initiative",
            "hex": "6BA539",
            "source": "https://www.openapis.org/faq/style-guide"
        },
        {
            "title": "OpenID",
            "hex": "F78C40",
            "source": "https://openid.net/add-openid/logos/"
        },
        {
            "title": "OpenSSL",
            "hex": "721412",
            "source": "https://www.openssl.org/"
        },
        {
            "title": "OpenStreetMap",
            "hex": "7EBC6F",
            "source": "https://www.openstreetmap.org"
        },
        {
            "title": "openSUSE",
            "hex": "73BA25",
            "source": "https://en.opensuse.org/Portal:Artwork"
        },
        {
            "title": "OpenVPN",
            "hex": "EA7E20",
            "source": "https://openvpn.net/wp-content/themes/openvpn/assets/images/logo.svg"
        },
        {
            "title": "Opera",
            "hex": "FF1B2D",
            "source": "https://github.com/operasoftware/logo"
        },
        {
            "title": "Opsgenie",
            "hex": "172B4D",
            "source": "https://www.atlassian.com/company/news/press-kit"
        },
        {
            "title": "OpsLevel",
            "hex": "1890FF",
            "source": "https://www.opslevel.com/"
        },
        {
            "title": "Oracle",
            "hex": "F80000",
            "source": "https://www.oracle.com/webfolder/s/brand/identity/index.html"
        },
        {
            "title": "ORCID",
            "hex": "A6CE39",
            "source": "https://orcid.org/trademark-and-id-display-guidelines"
        },
        {
            "title": "Origin",
            "hex": "F56C2D",
            "source": "https://www.origin.com/gbr/en-us/store"
        },
        {
            "title": "OSMC",
            "hex": "17394A",
            "source": "https://github.com/osmc/osmc/tree/master/assets"
        },
        {
            "title": "Overcast",
            "hex": "FC7E0F",
            "source": "https://overcast.fm"
        },
        {
            "title": "Overleaf",
            "hex": "47A141",
            "source": "https://www.overleaf.com/for/press/media-resources"
        },
        {
            "title": "OVH",
            "hex": "123F6D",
            "source": "https://www.ovh.com/fr/news/logo-ovh.xml"
        },
        {
            "title": "Pagekit",
            "hex": "212121",
            "source": "https://pagekit.com/logo-guide"
        },
        {
            "title": "Palantir",
            "hex": "101113",
            "source": "https://github.com/palantir/conjure/blob/master/docs/media/palantir-logo.svg"
        },
        {
            "title": "Palo Alto Software",
            "hex": "83DA77",
            "source": "https://press.paloalto.com/logos"
        },
        {
            "title": "Pandora",
            "hex": "005483",
            "source": "http://blog.pandora.com/us/the-color-of-music-unveiling-a-new-pandora-look-that-reflects-your-music-experience/"
        },
        {
            "title": "Pantheon",
            "hex": "EFD01B",
            "source": "https://projects.invisionapp.com/boards/8UOJQWW2J3G5#/1145336"
        },
        {
            "title": "Parse.ly",
            "hex": "5BA745",
            "source": "https://www.parse.ly/"
        },
        {
            "title": "Pastebin",
            "hex": "02456C",
            "source": "https://pastebin.com/"
        },
        {
            "title": "Patreon",
            "hex": "F96854",
            "source": "https://www.patreon.com/brand/downloads"
        },
        {
            "title": "PayPal",
            "hex": "00457C",
            "source": "https://www.paypal-marketing.com/html/partner/na/portal-v2/pdf/PP_Masterbrandguidelines_v21_mm.pdf"
        },
        {
            "title": "PeerTube",
            "hex": "F1680D",
            "source": "https://github.com/Chocobozzz/PeerTube/tree/develop/client/src/assets/images"
        },
        {
            "title": "Periscope",
            "hex": "40A4C4",
            "source": "https://www.periscope.tv/press"
        },
        {
            "title": "Pexels",
            "hex": "05A081",
            "source": "https://www.pexels.com/"
        },
        {
            "title": "Photocrowd",
            "hex": "3DAD4B",
            "source": "https://www.photocrowd.com/"
        },
        {
            "title": "PHP",
            "hex": "777BB4",
            "source": "http://php.net/download-logos.php"
        },
        {
            "title": "Pi-hole",
            "hex": "F60D1A",
            "source": "https://github.com/pi-hole/web/"
        },
        {
            "title": "Picarto.TV",
            "hex": "1DA456",
            "source": "https://picarto.tv/site/press"
        },
        {
            "title": "Pinboard",
            "hex": "0000FF",
            "source": "https://commons.wikimedia.org/wiki/File:Feedbin-Icon-share-pinboard.svg"
        },
        {
            "title": "Pingdom",
            "hex": "FFF000",
            "source": "https://tools.pingdom.com"
        },
        {
            "title": "Pingup",
            "hex": "00B1AB",
            "source": "http://pingup.com/resources"
        },
        {
            "title": "Pinterest",
            "hex": "BD081C",
            "source": "https://business.pinterest.com/en/brand-guidelines"
        },
        {
            "title": "Pivotal Tracker",
            "hex": "517A9E",
            "source": "https://www.pivotaltracker.com/branding-guidelines"
        },
        {
            "title": "PJSIP",
            "hex": "F86001",
            "source": "https://www.pjsip.org/favicon.ico"
        },
        {
            "title": "PlanGrid",
            "hex": "0085DE",
            "source": "https://plangrid.com/en/"
        },
        {
            "title": "Player FM",
            "hex": "C8122A",
            "source": "https://player.fm/"
        },
        {
            "title": "Player.me",
            "hex": "C0379A",
            "source": "https://player.me/p/about-us"
        },
        {
            "title": "PlayStation",
            "hex": "003791",
            "source": "http://uk.playstation.com/media/DPBjbK0o/CECH-4202_4203%20PS3_QSG_GB_Eastern_3_web_vf1.pdf"
        },
        {
            "title": "PlayStation 3",
            "hex": "003791",
            "source": "https://commons.wikimedia.org/wiki/File:PlayStation_3_Logo_neu.svg#/media/File:PS3.svg"
        },
        {
            "title": "PlayStation 4",
            "hex": "003791",
            "source": "https://commons.wikimedia.org/wiki/File:PlayStation_4_logo_and_wordmark.svg"
        },
        {
            "title": "Plesk",
            "hex": "52BBE6",
            "source": "https://www.plesk.com/brand/"
        },
        {
            "title": "Plex",
            "hex": "E5A00D",
            "source": "http://brand.plex.tv/d/qxmJ3odkK0fj/plex-style-guide"
        },
        {
            "title": "Pluralsight",
            "hex": "F15B2A",
            "source": "https://www.pluralsight.com/newsroom/brand-assets"
        },
        {
            "title": "Plurk",
            "hex": "FF574D",
            "source": "https://www.plurk.com/brandInfo"
        },
        {
            "title": "Pocket",
            "hex": "EF3F56",
            "source": "https://getpocket.com/blog/press/"
        },
        {
            "title": "Pocket Casts",
            "hex": "F43E37",
            "source": "https://blog.pocketcasts.com/press/"
        },
        {
            "title": "PostgreSQL",
            "hex": "336791",
            "source": "https://wiki.postgresql.org/wiki/Logo"
        },
        {
            "title": "Postman",
            "hex": "FF6C37",
            "source": "https://www.getpostman.com/resources/media-assets/"
        },
        {
            "title": "Postwoman",
            "hex": "50FA7B",
            "source": "https://github.com/liyasthomas/postwoman"
        },
        {
            "title": "PowerShell",
            "hex": "5391FE",
            "source": "https://github.com/PowerShell/PowerShell"
        },
        {
            "title": "PrestaShop",
            "hex": "DF0067",
            "source": "https://www.prestashop.com/en/media-kit"
        },
        {
            "title": "Prettier",
            "hex": "F7B93E",
            "source": "https://github.com/prettier/prettier-logo/tree/master/images"
        },
        {
            "title": "Prismic",
            "hex": "484A7A",
            "source": "https://prismic.io/"
        },
        {
            "title": "Probot",
            "hex": "00B0D8",
            "source": "https://github.com/probot/probot"
        },
        {
            "title": "ProcessWire",
            "hex": "EF145F",
            "source": "https://github.com/processwire"
        },
        {
            "title": "Product Hunt",
            "hex": "DA552F",
            "source": "https://www.producthunt.com/branding"
        },
        {
            "title": "Prometheus",
            "hex": "E6522C",
            "source": "https://prometheus.io/"
        },
        {
            "title": "Proto.io",
            "hex": "34A7C1",
            "source": "https://proto.io/en/presskit"
        },
        {
            "title": "ProtonMail",
            "hex": "8B89CC",
            "source": "https://protonmail.com/media-kit"
        },
        {
            "title": "Proxmox",
            "hex": "E57000",
            "source": "https://www.proxmox.com/en/news/media-kit"
        },
        {
            "title": "Publons",
            "hex": "336699",
            "source": "https://publons.com/about/logos"
        },
        {
            "title": "PureScript",
            "hex": "14161A",
            "source": "https://github.com/purescript/logo"
        },
        {
            "title": "PyPI",
            "hex": "3775A9",
            "source": "https://pypi.org/"
        },
        {
            "title": "Python",
            "hex": "3776AB",
            "source": "https://www.python.org/community/logos/"
        },
        {
            "title": "PyTorch",
            "hex": "EE4C2C",
            "source": "https://github.com/pytorch/pytorch/tree/master/docs/source/_static/img"
        },
        {
            "title": "PyUp",
            "hex": "9F55FF",
            "source": "https://pyup.io/"
        },
        {
            "title": "QEMU",
            "hex": "FF6600",
            "source": "https://wiki.qemu.org/Logo"
        },
        {
            "title": "Qgis",
            "hex": "589632",
            "source": "https://www.qgis.org/en/site/getinvolved/styleguide.html"
        },
        {
            "title": "Qi",
            "hex": "000000",
            "source": "https://www.wirelesspowerconsortium.com/knowledge-base/retail/qi-logo-guidelines-and-artwork.html"
        },
        {
            "title": "Qiita",
            "hex": "55C500",
            "source": "https://www.qiita.com"
        },
        {
            "title": "Qualcomm",
            "hex": "3253DC",
            "source": "https://www.qualcomm.com"
        },
        {
            "title": "Qualtrics",
            "hex": "00B4EF",
            "source": "https://www.qualtrics.com/brand-book/"
        },
        {
            "title": "Quantcast",
            "hex": "1E262C",
            "source": "http://branding.quantcast.com/logouse/"
        },
        {
            "title": "Quantopian",
            "hex": "C50000",
            "source": "https://www.quantopian.com"
        },
        {
            "title": "Quarkus",
            "hex": "4695EB",
            "source": "https://design.jboss.org/quarkus/"
        },
        {
            "title": "QuickTime",
            "hex": "1C69F0",
            "source": "https://support.apple.com/quicktime"
        },
        {
            "title": "Quip",
            "hex": "F27557",
            "source": "https://quip.com/"
        },
        {
            "title": "Quora",
            "hex": "B92B27",
            "source": "https://www.quora.com"
        },
        {
            "title": "Qwiklabs",
            "hex": "F5CD0E",
            "source": "https://www.qwiklabs.com"
        },
        {
            "title": "Qzone",
            "hex": "FECE00",
            "source": "https://qzone.qq.com/"
        },
        {
            "title": "R",
            "hex": "276DC3",
            "source": "https://www.r-project.org/logo/"
        },
        {
            "title": "RabbitMQ",
            "hex": "FF6600",
            "source": "https://www.rabbitmq.com/"
        },
        {
            "title": "RadioPublic",
            "hex": "CE262F",
            "source": "https://help.radiopublic.com/hc/en-us/articles/360002546754-RadioPublic-logos"
        },
        {
            "title": "Rails",
            "hex": "CC0000",
            "source": "http://rubyonrails.org/images/rails-logo.svg"
        },
        {
            "title": "Raspberry Pi",
            "hex": "C51A4A",
            "source": "https://www.raspberrypi.org/trademark-rules"
        },
        {
            "title": "React",
            "hex": "61DAFB",
            "source": "https://facebook.github.io/react/"
        },
        {
            "title": "React Router",
            "hex": "CA4245",
            "source": "https://reacttraining.com/react-router/"
        },
        {
            "title": "ReactOS",
            "hex": "0088CC",
            "source": "https://github.com/reactos/press-media"
        },
        {
            "title": "Read the Docs",
            "hex": "8CA1AF",
            "source": "https://github.com/rtfd/readthedocs.org/blob/master/media/readthedocsbranding.ai"
        },
        {
            "title": "Realm",
            "hex": "39477F",
            "source": "https://realm.io/press"
        },
        {
            "title": "Reason",
            "hex": "DD4B39",
            "source": "https://reasonml.github.io/img/reason.svg"
        },
        {
            "title": "Reason Studios",
            "hex": "FFFFFF",
            "source": "https://www.reasonstudios.com/press"
        },
        {
            "title": "Red Hat",
            "hex": "EE0000",
            "source": "https://www.redhat.com/en/about/brand/new-brand/details"
        },
        {
            "title": "Red Hat Open Shift",
            "hex": "EE0000",
            "source": "https://www.openshift.com/"
        },
        {
            "title": "Redbubble",
            "hex": "E41321",
            "source": "https://www.redbubble.com/explore/client/4196122a442ab3f429ec802f71717465.svg"
        },
        {
            "title": "Reddit",
            "hex": "FF4500",
            "source": "https://worldvectorlogo.com/logo/reddit-2"
        },
        {
            "title": "Redis",
            "hex": "D82C20",
            "source": "https://redis.io/images/redis-logo.svg"
        },
        {
            "title": "Redux",
            "hex": "764ABC",
            "source": "https://github.com/reactjs/redux/tree/master/logo"
        },
        {
            "title": "Renren",
            "hex": "217DC6",
            "source": "https://seeklogo.com/vector-logo/184137/renren-inc"
        },
        {
            "title": "repl.it",
            "hex": "667881",
            "source": "https://repl.it/"
        },
        {
            "title": "ResearchGate",
            "hex": "00CCBB",
            "source": "https://c5.rgstatic.net/m/428059296771819/images/favicon/favicon.svg"
        },
        {
            "title": "ReverbNation",
            "hex": "E43526",
            "source": "https://www.reverbnation.com"
        },
        {
            "title": "Riot",
            "hex": "368BD6",
            "source": "https://github.com/vector-im/logos/tree/master/riot"
        },
        {
            "title": "Ripple",
            "hex": "0085C0",
            "source": "https://www.ripple.com/media-kit/"
        },
        {
            "title": "Riseup",
            "hex": "5E9EE3",
            "source": "https://riseup.net/en/about-us/images"
        },
        {
            "title": "rollup.js",
            "hex": "EC4A3F",
            "source": "https://rollupjs.org/"
        },
        {
            "title": "Roots",
            "hex": "525DDC",
            "source": "https://roots.io/"
        },
        {
            "title": "Roundcube",
            "hex": "37BEFF",
            "source": "https://roundcube.net/images/roundcube_logo_icon.svg"
        },
        {
            "title": "RSS",
            "hex": "FFA500",
            "source": "https://en.wikipedia.org/wiki/Feed_icon"
        },
        {
            "title": "RStudio",
            "hex": "75AADB",
            "source": "https://www.rstudio.com/about/logos/"
        },
        {
            "title": "RTLZWEI",
            "hex": "00BCF6",
            "source": "https://www.rtl2.de/"
        },
        {
            "title": "Ruby",
            "hex": "CC342D",
            "source": "https://www.ruby-lang.org/en/about/logo/"
        },
        {
            "title": "RubyGems",
            "hex": "E9573F",
            "source": "https://rubygems.org/pages/about"
        },
        {
            "title": "Runkeeper",
            "hex": "2DC9D7",
            "source": "https://runkeeper.com/partnerships"
        },
        {
            "title": "Rust",
            "hex": "000000",
            "source": "https://www.rust-lang.org/"
        },
        {
            "title": "Safari",
            "hex": "000000",
            "source": "https://images.techhive.com/images/article/2014/11/safari-favorites-100530680-large.jpg"
        },
        {
            "title": "Sahibinden",
            "hex": "FFE800",
            "source": "https://www.sahibinden.com/favicon.ico"
        },
        {
            "title": "Salesforce",
            "hex": "00A1E0",
            "source": "https://www.salesforce.com/"
        },
        {
            "title": "SaltStack",
            "hex": "00EACE",
            "source": "https://www.saltstack.com/resources/brand/"
        },
        {
            "title": "Samsung",
            "hex": "1428A0",
            "source": "https://www.samsung.com/us"
        },
        {
            "title": "Samsung Pay",
            "hex": "1428A0",
            "source": "https://pay.samsung.com/developers/resource/brand"
        },
        {
            "title": "SAP",
            "hex": "008FD3",
            "source": "https://support.sap.com/content/dam/support/sap-logo.svg"
        },
        {
            "title": "Sass",
            "hex": "CC6699",
            "source": "http://sass-lang.com/styleguide/brand"
        },
        {
            "title": "Sat.1",
            "hex": "047DA3",
            "source": "https://www.prosiebensat1.com/presse/downloads/logos"
        },
        {
            "title": "Sauce Labs",
            "hex": "E2231A",
            "source": "https://saucelabs.com/"
        },
        {
            "title": "Scala",
            "hex": "DC322F",
            "source": "https://www.scala-lang.org/"
        },
        {
            "title": "Scaleway",
            "hex": "4F0599",
            "source": "https://www.scaleway.com"
        },
        {
            "title": "Scribd",
            "hex": "1A7BBA",
            "source": "https://www.scribd.com"
        },
        {
            "title": "Scrutinizer CI",
            "hex": "8A9296",
            "source": "https://scrutinizer-ci.com"
        },
        {
            "title": "Seagate",
            "hex": "72BE4F",
            "source": "https://www.seagate.com"
        },
        {
            "title": "Sega",
            "hex": "0089CF",
            "source": "https://en.wikipedia.org/wiki/Sega#/media/File:Sega_logo.svg"
        },
        {
            "title": "Sellfy",
            "hex": "21B352",
            "source": "https://sellfy.com/about/"
        },
        {
            "title": "Semaphore CI",
            "hex": "19A974",
            "source": "https://semaphoreci.com/"
        },
        {
            "title": "Sencha",
            "hex": "86BC40",
            "source": "http://design.sencha.com/"
        },
        {
            "title": "Sensu",
            "hex": "89C967",
            "source": "https://github.com/sensu/sensu-go/blob/master/dashboard/src/assets/logo/graphic/green.svg"
        },
        {
            "title": "Sentry",
            "hex": "FB4226",
            "source": "https://sentry.io/branding/"
        },
        {
            "title": "Server Fault",
            "hex": "E7282D",
            "source": "http://stackoverflow.com/company/logos"
        },
        {
            "title": "Shazam",
            "hex": "0088FF",
            "source": "https://brandfolder.com/shazam"
        },
        {
            "title": "Shell",
            "hex": "FFD500",
            "source": "https://en.wikipedia.org/wiki/File:Shell_logo.svg"
        },
        {
            "title": "Shopify",
            "hex": "7AB55C",
            "source": "https://press.shopify.com/brand"
        },
        {
            "title": "Showpad",
            "hex": "2D2E83",
            "source": "https://www.showpad.com/"
        },
        {
            "title": "Siemens",
            "hex": "009999",
            "source": "https://siemens.com/"
        },
        {
            "title": "Signal",
            "hex": "2592E9",
            "source": "https://play.google.com/store/apps/details?id=org.thoughtcrime.securesms"
        },
        {
            "title": "Simple Icons",
            "hex": "111111",
            "source": "https://simpleicons.org/"
        },
        {
            "title": "Sina Weibo",
            "hex": "E6162D",
            "source": "https://en.wikipedia.org/wiki/Sina_Weibo"
        },
        {
            "title": "SitePoint",
            "hex": "258AAF",
            "source": "http://www.sitepoint.com"
        },
        {
            "title": "Sketch",
            "hex": "F7B500",
            "source": "https://www.sketch.com/press/"
        },
        {
            "title": "Skillshare",
            "hex": "17C5CB",
            "source": "https://company-89494.frontify.com/d/Tquwc3XMiaBb/skillshare-style-guide"
        },
        {
            "title": "Skyliner",
            "hex": "2FCEA0",
            "source": "https://www.skyliner.io/help"
        },
        {
            "title": "Skype",
            "hex": "00AFF0",
            "source": "http://blogs.skype.com/?attachment_id=56273"
        },
        {
            "title": "Slack",
            "hex": "4A154B",
            "source": "https://slack.com/brand-guidelines"
        },
        {
            "title": "Slashdot",
            "hex": "026664",
            "source": "https://commons.wikimedia.org/wiki/File:Slashdot_wordmark_and_logo.svg"
        },
        {
            "title": "SlickPic",
            "hex": "FF880F",
            "source": "https://www.slickpic.com/"
        },
        {
            "title": "Slides",
            "hex": "E4637C",
            "source": "https://slides.com/about"
        },
        {
            "title": "Smashing Magazine",
            "hex": "E85C33",
            "source": "https://www.smashingmagazine.com/"
        },
        {
            "title": "SmugMug",
            "hex": "6DB944",
            "source": "https://help.smugmug.com/using-smugmug's-logo-HJulJePkEBf"
        },
        {
            "title": "Snapchat",
            "hex": "FFFC00",
            "source": "https://www.snapchat.com/brand-guidelines"
        },
        {
            "title": "Snapcraft",
            "hex": "82BEA0",
            "source": "https://github.com/snapcore/snap-store-badges"
        },
        {
            "title": "Snyk",
            "hex": "4C4A73",
            "source": "https://snyk.io/press-kit"
        },
        {
            "title": "Society6",
            "hex": "000000",
            "source": "https://blog.society6.com/app/themes/society6/dist/images/mark.svg"
        },
        {
            "title": "Socket.io",
            "hex": "010101",
            "source": "https://socket.io"
        },
        {
            "title": "Sogou",
            "hex": "FB6022",
            "source": "https://www.sogou.com/"
        },
        {
            "title": "Solus",
            "hex": "5294E2",
            "source": "https://getsol.us/branding/"
        },
        {
            "title": "SonarCloud",
            "hex": "F3702A",
            "source": "https://sonarcloud.io/about"
        },
        {
            "title": "SonarLint",
            "hex": "CC2026",
            "source": "https://github.com/SonarSource/sonarlint-website/"
        },
        {
            "title": "SonarQube",
            "hex": "4E9BCD",
            "source": "https://www.sonarqube.org/logos/"
        },
        {
            "title": "SonarSource",
            "hex": "CB3032",
            "source": "https://www.sonarsource.com/"
        },
        {
            "title": "Songkick",
            "hex": "F80046",
            "source": "http://blog.songkick.com/media-assets"
        },
        {
            "title": "SonicWall",
            "hex": "FF6600",
            "source": "https://brandfolder.com/sonicwall/sonicwall-external"
        },
        {
            "title": "Sonos",
            "hex": "000000",
            "source": "https://www.sonos.com/en-gb/home"
        },
        {
            "title": "SoundCloud",
            "hex": "FF3300",
            "source": "https://soundcloud.com/press"
        },
        {
            "title": "Source Engine",
            "hex": "F79A10",
            "source": "https://developer.valvesoftware.com/favicon.ico"
        },
        {
            "title": "SourceForge",
            "hex": "FF6600",
            "source": "https://sourceforge.net/"
        },
        {
            "title": "Sourcegraph",
            "hex": "00B4F2",
            "source": "https://github.com/sourcegraph/about"
        },
        {
            "title": "Spacemacs",
            "hex": "9266CC",
            "source": "http://spacemacs.org/"
        },
        {
            "title": "SpaceX",
            "hex": "005288",
            "source": "https://www.spacex.com/sites/all/themes/spacex2012/images/logo.svg"
        },
        {
            "title": "SparkFun",
            "hex": "E53525",
            "source": "https://www.sparkfun.com/brand_assets"
        },
        {
            "title": "SparkPost",
            "hex": "FA6423",
            "source": "https://www.sparkpost.com/"
        },
        {
            "title": "SPDX",
            "hex": "4398CC",
            "source": "https://spdx.org/Resources"
        },
        {
            "title": "Speaker Deck",
            "hex": "339966",
            "source": "https://speakerdeck.com/"
        },
        {
            "title": "Spectrum",
            "hex": "7B16FF",
            "source": "https://spectrum.chat"
        },
        {
            "title": "Spotify",
            "hex": "1ED760",
            "source": "https://developer.spotify.com/design"
        },
        {
            "title": "Spotlight",
            "hex": "352A71",
            "source": "https://www.spotlight.com/"
        },
        {
            "title": "Spreaker",
            "hex": "F5C300",
            "source": "http://www.spreaker.com/press"
        },
        {
            "title": "Spring",
            "hex": "6DB33F",
            "source": "https://spring.io/trademarks"
        },
        {
            "title": "Sprint",
            "hex": "FFCE0A",
            "source": "https://www.sprint.com/"
        },
        {
            "title": "Square",
            "hex": "3E4348",
            "source": "https://squareup.com/"
        },
        {
            "title": "Square Enix",
            "hex": "ED1C24",
            "source": "https://www.square-enix.com/"
        },
        {
            "title": "Squarespace",
            "hex": "000000",
            "source": "http://squarespace.com/brand-guidelines"
        },
        {
            "title": "Stack Exchange",
            "hex": "1E5397",
            "source": "http://stackoverflow.com/company/logos"
        },
        {
            "title": "Stack Overflow",
            "hex": "FE7A16",
            "source": "http://stackoverflow.com"
        },
        {
            "title": "Stackbit",
            "hex": "3EB0FD",
            "source": "https://www.stackbit.com/"
        },
        {
            "title": "StackPath",
            "hex": "000000",
            "source": "https://www.stackpath.com/company/logo-and-branding/"
        },
        {
            "title": "StackShare",
            "hex": "0690FA",
            "source": "https://stackshare.io/branding"
        },
        {
            "title": "Stadia",
            "hex": "CD2640",
            "source": "https://stadia.dev"
        },
        {
            "title": "Statamic",
            "hex": "1F3641",
            "source": "http://statamic.com/press"
        },
        {
            "title": "Staticman",
            "hex": "000000",
            "source": "https://staticman.net/"
        },
        {
            "title": "Statuspage",
            "hex": "172B4D",
            "source": "https://www.atlassian.com/company/news/press-kit"
        },
        {
            "title": "Steam",
            "hex": "000000",
            "source": "https://partner.steamgames.com/public/marketing/Steam_Guidelines_02102016.pdf"
        },
        {
            "title": "Steamworks",
            "hex": "1E1E1E",
            "source": "https://partner.steamgames.com/"
        },
        {
            "title": "Steem",
            "hex": "4BA2F2",
            "source": "https://steem.io/"
        },
        {
            "title": "Steemit",
            "hex": "06D6A9",
            "source": "https://steemit.com/"
        },
        {
            "title": "Steinberg",
            "hex": "C90827",
            "source": "https://www.steinberg.net/en/company/press.html"
        },
        {
            "title": "Stencyl",
            "hex": "8E1C04",
            "source": "http://www.stencyl.com/about/press/"
        },
        {
            "title": "Stitcher",
            "hex": "000000",
            "source": "https://www.stitcher.com/"
        },
        {
            "title": "Storify",
            "hex": "3A98D9",
            "source": "https://storify.com"
        },
        {
            "title": "Storybook",
            "hex": "FF4785",
            "source": "https://github.com/storybookjs/brand"
        },
        {
            "title": "Strapi",
            "hex": "2E7EEA",
            "source": "https://strapi.io/"
        },
        {
            "title": "Strava",
            "hex": "FC4C02",
            "source": "https://itunes.apple.com/us/app/strava-running-and-cycling-gps/id426826309"
        },
        {
            "title": "Stripe",
            "hex": "008CDD",
            "source": "https://stripe.com/about/resources"
        },
        {
            "title": "strongSwan",
            "hex": "E00033",
            "source": "https://www.strongswan.org/images/"
        },
        {
            "title": "StubHub",
            "hex": "003168",
            "source": "http://www.stubhub.com"
        },
        {
            "title": "styled-components",
            "hex": "DB7093",
            "source": "https://www.styled-components.com/"
        },
        {
            "title": "StyleShare",
            "hex": "212121",
            "source": "https://www.stylesha.re/"
        },
        {
            "title": "Stylus",
            "hex": "333333",
            "source": "http://stylus-lang.com/img/stylus-logo.svg"
        },
        {
            "title": "Sublime Text",
            "hex": "FF9800",
            "source": "https://www.sublimetext.com/images/logo.svg"
        },
        {
            "title": "Subversion",
            "hex": "809CC9",
            "source": "http://subversion.apache.org/logo"
        },
        {
            "title": "Super User",
            "hex": "2EACE3",
            "source": "http://stackoverflow.com/company/logos"
        },
        {
            "title": "Svelte",
            "hex": "FF3E00",
            "source": "https://github.com/sveltejs/svelte/tree/master/site/static"
        },
        {
            "title": "SVG",
            "hex": "FFB13B",
            "source": "https://www.w3.org/2009/08/svg-logos.html"
        },
        {
            "title": "SVGO",
            "hex": "14B9FF",
            "source": "https://github.com/svg/svgo"
        },
        {
            "title": "Swagger",
            "hex": "85EA2D",
            "source": "https://swagger.io/swagger/media/assets/images/swagger_logo.svg"
        },
        {
            "title": "Swarm",
            "hex": "FFA633",
            "source": "https://foursquare.com/about/logos"
        },
        {
            "title": "Swift",
            "hex": "FA7343",
            "source": "https://developer.apple.com/develop/"
        },
        {
            "title": "Symantec",
            "hex": "FDB511",
            "source": "https://commons.wikimedia.org/wiki/File:Symantec_logo10.svg"
        },
        {
            "title": "Symfony",
            "hex": "000000",
            "source": "https://symfony.com/logo"
        },
        {
            "title": "Synology",
            "hex": "B6B5B6",
            "source": "https://www.synology.com/en-global/company/branding"
        },
        {
            "title": "T-Mobile",
            "hex": "E20074",
            "source": "https://www.t-mobile.com/news/media-library?fulltext=logo"
        },
        {
            "title": "Tableau",
            "hex": "E97627",
            "source": "https://www.tableau.com/about/media-download-center"
        },
        {
            "title": "Tails",
            "hex": "56347C",
            "source": "https://tails.boum.org/contribute/how/promote/material/logo/"
        },
        {
            "title": "Tailwind CSS",
            "hex": "38B2AC",
            "source": "https://tailwindcss.com/"
        },
        {
            "title": "Tapas",
            "hex": "FFCE00",
            "source": "https://tapas.io/site/about#media"
        },
        {
            "title": "TeamViewer",
            "hex": "0E8EE9",
            "source": "https://www.teamviewer.com/resources/images/logos/teamviewer-logo-big.svg"
        },
        {
            "title": "TED",
            "hex": "E62B1E",
            "source": "https://www.ted.com/participate/organize-a-local-tedx-event/tedx-organizer-guide/branding-promotions/logo-and-design/your-tedx-logo"
        },
        {
            "title": "Teespring",
            "hex": "39ACE6",
            "source": "https://teespring.com"
        },
        {
            "title": "TELE5",
            "hex": "C2AD6F",
            "source": "https://www.tele5.de"
        },
        {
            "title": "Telegram",
            "hex": "2CA5E0",
            "source": "https://commons.wikimedia.org/wiki/File:Telegram_alternative_logo.svg"
        },
        {
            "title": "Tencent QQ",
            "hex": "EB1923",
            "source": "https://en.wikipedia.org/wiki/File:Tencent_QQ.svg#/media/File:Tencent_QQ.svg"
        },
        {
            "title": "Tencent Weibo",
            "hex": "20B8E5",
            "source": "http://t.qq.com/"
        },
        {
            "title": "TensorFlow",
            "hex": "FF6F00",
            "source": "https://www.tensorflow.org/extras/tensorflow_brand_guidelines.pdf"
        },
        {
            "title": "Teradata",
            "hex": "F37440",
            "source": "https://github.com/Teradata/teradata.github.io/"
        },
        {
            "title": "Terraform",
            "hex": "623CE4",
            "source": "https://www.hashicorp.com/brand#terraform"
        },
        {
            "title": "Tesla",
            "hex": "CC0000",
            "source": "http://www.teslamotors.com/en_GB/about"
        },
        {
            "title": "The Mighty",
            "hex": "D0072A",
            "source": "https://themighty.com/"
        },
        {
            "title": "The Movie Database",
            "hex": "01D277",
            "source": "https://www.themoviedb.org/about/logos-attribution"
        },
        {
            "title": "Tidal",
            "hex": "000000",
            "source": "https://tidal.com"
        },
        {
            "title": "Tik Tok",
            "hex": "000000",
            "source": "https://tiktok.com"
        },
        {
            "title": "Timescale",
            "hex": "FDB515",
            "source": "https://www.timescale.com/"
        },
        {
            "title": "Tinder",
            "hex": "FF6B6B",
            "source": "http://www.gotinder.com/press"
        },
        {
            "title": "Todoist",
            "hex": "E44332",
            "source": "https://doist.com/press/"
        },
        {
            "title": "Toggl",
            "hex": "E01B22",
            "source": "https://toggl.com/media-toolkit"
        },
        {
            "title": "Tomorrowland",
            "hex": "000000",
            "source": "https://global.tomorrowland.com/"
        },
        {
            "title": "Topcoder",
            "hex": "29A8E0",
            "source": "http://topcoder.com/"
        },
        {
            "title": "Toptal",
            "hex": "3863A0",
            "source": "https://www.toptal.com/branding"
        },
        {
            "title": "Tor",
            "hex": "7E4798",
            "source": "https://github.com/TheTorProject/tor-media/tree/master/Onion%20Icon"
        },
        {
            "title": "Toshiba",
            "hex": "FF0000",
            "source": "https://commons.wikimedia.org/wiki/File:Toshiba_logo.svg"
        },
        {
            "title": "TrainerRoad",
            "hex": "E12726",
            "source": "https://www.trainerroad.com/"
        },
        {
            "title": "Trakt",
            "hex": "ED1C24",
            "source": "https://trakt.tv"
        },
        {
            "title": "Travis CI",
            "hex": "3EAAAF",
            "source": "https://travis-ci.com/logo"
        },
        {
            "title": "Treehouse",
            "hex": "5FCF80",
            "source": "https://teamtreehouse.com/about"
        },
        {
            "title": "Trello",
            "hex": "0079BF",
            "source": "https://trello.com/about/branding"
        },
        {
            "title": "Trend Micro",
            "hex": "D71921",
            "source": "https://www.trendmicro.com/"
        },
        {
            "title": "TripAdvisor",
            "hex": "00AF87",
            "source": "https://tripadvisor.mediaroom.com/download/TripAdvisor_Logo_Guidelines_5_15_17.pdf"
        },
        {
            "title": "Trulia",
            "hex": "53B50A",
            "source": "http://www.trulia.com"
        },
        {
            "title": "Trustpilot",
            "hex": "00B67A",
            "source": "https://support.trustpilot.com/hc/en-us/articles/206289947-Trustpilot-Brand-Assets-Style-Guide"
        },
        {
            "title": "Tumblr",
            "hex": "36465D",
            "source": "https://www.tumblr.com/logo"
        },
        {
            "title": "Turkish Airlines",
            "hex": "C70A0C",
            "source": "https://www.turkishairlines.com/tr-int/basin-odasi/logo-arsivi/index.html"
        },
        {
            "title": "Twilio",
            "hex": "F22F46",
            "source": "https://www.twilio.com/company/brand"
        },
        {
            "title": "Twitch",
            "hex": "6441A4",
            "source": "http://www.twitch.tv/p/brand-assets"
        },
        {
            "title": "Twitter",
            "hex": "1DA1F2",
            "source": "https://brand.twitter.com"
        },
        {
            "title": "Twoo",
            "hex": "FF7102",
            "source": "http://www.twoo.com/about/press"
        },
        {
            "title": "TypeScript",
            "hex": "007ACC",
            "source": "https://github.com/remojansen/logo.ts"
        },
        {
            "title": "TYPO3",
            "hex": "FF8700",
            "source": "https://typo3.com/fileadmin/assets/typo3logos/typo3_bullet_01.svg"
        },
        {
            "title": "Uber",
            "hex": "000000",
            "source": "https://www.uber.com/media/"
        },
        {
            "title": "Uber Eats",
            "hex": "5FB709",
            "source": "https://about.ubereats.com/en/logo/"
        },
        {
            "title": "Ubisoft",
            "hex": "000000",
            "source": "https://www.ubisoft.com/en-US/company/overview.aspx"
        },
        {
            "title": "uBlock Origin",
            "hex": "800000",
            "source": "https://github.com/gorhill/uBlock/blob/master/src/img/ublock.svg"
        },
        {
            "title": "Ubuntu",
            "hex": "E95420",
            "source": "https://design.ubuntu.com/brand/ubuntu-logo/"
        },
        {
            "title": "Udacity",
            "hex": "01B3E3",
            "source": "https://www.udacity.com"
        },
        {
            "title": "Udemy",
            "hex": "EC5252",
            "source": "https://about.udemy.com/newbrand/"
        },
        {
            "title": "UIkit",
            "hex": "2396F3",
            "source": "https://getuikit.com"
        },
        {
            "title": "Umbraco",
            "hex": "00BEC1",
            "source": "https://umbraco.com/"
        },
        {
            "title": "Unicode",
            "hex": "5455FE",
            "source": "https://en.wikipedia.org/wiki/Unicode"
        },
        {
            "title": "Unity",
            "hex": "000000",
            "source": "https://unity.com/"
        },
        {
            "title": "Unreal Engine",
            "hex": "313131",
            "source": "https://www.unrealengine.com/en-US/branding"
        },
        {
            "title": "Unsplash",
            "hex": "000000",
            "source": "https://unsplash.com/"
        },
        {
            "title": "Untappd",
            "hex": "FFC000",
            "source": "https://untappd.com/"
        },
        {
            "title": "Upwork",
            "hex": "6FDA44",
            "source": "https://www.upwork.com/press/"
        },
        {
            "title": "V",
            "hex": "5D87BF",
            "source": "https://github.com/vlang/v-logo"
        },
        {
            "title": "V8",
            "hex": "4B8BF5",
            "source": "https://v8.dev/logo"
        },
        {
            "title": "Vagrant",
            "hex": "1563FF",
            "source": "https://www.hashicorp.com/brand#vagrant"
        },
        {
            "title": "Valve",
            "hex": "F74843",
            "source": "https://www.valvesoftware.com/"
        },
        {
            "title": "Veeam",
            "hex": "00B336",
            "source": "https://www.veeam.com/newsroom/veeam-graphics.html"
        },
        {
            "title": "Venmo",
            "hex": "3D95CE",
            "source": "https://venmo.com/about/brand/"
        },
        {
            "title": "Verizon",
            "hex": "CD040B",
            "source": "https://www.verizondigitalmedia.com/about/logo-usage/"
        },
        {
            "title": "Viadeo",
            "hex": "F88D2D",
            "source": "http://corporate.viadeo.com/en/media/resources"
        },
        {
            "title": "Viber",
            "hex": "665CAC",
            "source": "https://www.viber.com/brand-center/"
        },
        {
            "title": "Vim",
            "hex": "019733",
            "source": "https://commons.wikimedia.org/wiki/File:Vimlogo.svg"
        },
        {
            "title": "Vimeo",
            "hex": "1AB7EA",
            "source": "https://vimeo.com/about/brand_guidelines"
        },
        {
            "title": "Vine",
            "hex": "11B48A",
            "source": "https://vine.co/logo"
        },
        {
            "title": "Virb",
            "hex": "0093DA",
            "source": "http://virb.com/about"
        },
        {
            "title": "Visa",
            "hex": "142787",
            "source": "https://commons.wikimedia.org/wiki/File:Visa_2014_logo_detail.svg"
        },
        {
            "title": "Visual Studio",
            "hex": "5C2D91",
            "source": "https://visualstudio.microsoft.com/"
        },
        {
            "title": "Visual Studio Code",
            "hex": "007ACC",
            "source": "https://commons.wikimedia.org/wiki/File:Visual_Studio_Code_1.35_icon.svg"
        },
        {
            "title": "VK",
            "hex": "4680C2",
            "source": "https://vk.com/brand"
        },
        {
            "title": "VLC media player",
            "hex": "FF8800",
            "source": "http://git.videolan.org/?p=vlc.git;a=tree;f=extras/package/macosx/asset_sources"
        },
        {
            "title": "VMware",
            "hex": "607078",
            "source": "https://myvmware.workspaceair.com/"
        },
        {
            "title": "Vodafone",
            "hex": "E60000",
            "source": "https://web.vodafone.com.eg/"
        },
        {
            "title": "Volkswagen",
            "hex": "151F5D",
            "source": "https://www.volkswagen.ie/"
        },
        {
            "title": "VSCO",
            "hex": "000000",
            "source": "https://vsco.co/about/press/vsco-releases-redesigned-mobile-app"
        },
        {
            "title": "Vue.js",
            "hex": "4FC08D",
            "source": "https://github.com/vuejs/art"
        },
        {
            "title": "W3C",
            "hex": "005A9C",
            "source": "https://www.w3.org/Consortium/Legal/logo-usage-20000308"
        },
        {
            "title": "Wattpad",
            "hex": "F68D12",
            "source": "https://www.wattpad.com/press/#assets"
        },
        {
            "title": "Waze",
            "hex": "333665",
            "source": "https://www.waze.com/"
        },
        {
            "title": "Weasyl",
            "hex": "990000",
            "source": "https://www.weasyl.com/"
        },
        {
            "title": "WebAssembly",
            "hex": "654FF0",
            "source": "https://webassembly.org/"
        },
        {
            "title": "WebAuthn",
            "hex": "3423A6",
            "source": "https://github.com/apowers313/webauthn-logos"
        },
        {
            "title": "webcomponents.org",
            "hex": "29ABE2",
            "source": "https://www.webcomponents.org/"
        },
        {
            "title": "Webmin",
            "hex": "7DA0D0",
            "source": "https://github.com/webmin/webmin"
        },
        {
            "title": "Webpack",
            "hex": "8DD6F9",
            "source": "https://webpack.js.org/branding/"
        },
        {
            "title": "WebStorm",
            "hex": "000000",
            "source": "https://www.jetbrains.com/company/brand/logos/"
        },
        {
            "title": "WeChat",
            "hex": "7BB32E",
            "source": "https://worldvectorlogo.com/logo/wechat-3"
        },
        {
            "title": "WhatsApp",
            "hex": "25D366",
            "source": "https://www.whatsappbrand.com"
        },
        {
            "title": "When I Work",
            "hex": "51A33D",
            "source": "https://wheniwork.com/"
        },
        {
            "title": "WhiteSource",
            "hex": "161D4E",
            "source": "https://www.whitesourcesoftware.com/whitesource-media-kit/"
        },
        {
            "title": "Wii",
            "hex": "8B8B8B",
            "source": "https://de.wikipedia.org/wiki/Datei:WiiU.svg"
        },
        {
            "title": "Wii U",
            "hex": "8B8B8B",
            "source": "https://de.wikipedia.org/wiki/Datei:WiiU.svg"
        },
        {
            "title": "Wikipedia",
            "hex": "000000",
            "source": "https://en.wikipedia.org/wiki/Logo_of_Wikipedia"
        },
        {
            "title": "Windows",
            "hex": "0078D6",
            "source": "https://commons.wikimedia.org/wiki/File:Windows_10_Logo.svg"
        },
        {
            "title": "Wire",
            "hex": "000000",
            "source": "http://brand.wire.com"
        },
        {
            "title": "WireGuard",
            "hex": "88171A",
            "source": "https://www.wireguard.com/img/wireguard.svg"
        },
        {
            "title": "Wish",
            "hex": "2FB7EC",
            "source": "https://wish.com/"
        },
        {
            "title": "Wix",
            "hex": "FAAD4D",
            "source": "http://www.wix.com/about/design-assets"
        },
        {
            "title": "Wolfram",
            "hex": "DD1100",
            "source": "http://company.wolfram.com/press-center/wolfram-corporate/"
        },
        {
            "title": "Wolfram Language",
            "hex": "DD1100",
            "source": "http://company.wolfram.com/press-center/language/"
        },
        {
            "title": "Wolfram Mathematica",
            "hex": "DD1100",
            "source": "http://company.wolfram.com/press-center/mathematica/"
        },
        {
            "title": "WordPress",
            "hex": "21759B",
            "source": "https://wordpress.org/about/logos"
        },
        {
            "title": "Workplace",
            "hex": "20252D",
            "source": "https://en.facebookbrand.com/"
        },
        {
            "title": "WP Engine",
            "hex": "40BAC8",
            "source": "https://wpengine.com/"
        },
        {
            "title": "write.as",
            "hex": "5BC4EE",
            "source": "https://write.as/brand"
        },
        {
<<<<<<< HEAD
            "title": "XAMPP",
            "hex": "FB7A24",
            "source": "https://www.apachefriends.org/en/"
=======
            "title": "X-Pack",
            "hex": "005571",
            "source": "https://www.elastic.co/brand"
        },
        {
            "title": "X.Org",
            "hex": "F28834",
            "source": "https://upload.wikimedia.org/wikipedia/commons/9/90/X.Org_Logo.svg"
        },
        {
            "title": "Xamarin",
            "hex": "4393D4",
            "source": "https://dotnet.microsoft.com/apps/xamarin"
>>>>>>> 9bb90363
        },
        {
            "title": "Xbox",
            "hex": "107C10",
            "source": "http://mspartner-public.sharepoint.com/XBOX%20Games/Xbox%20logo's%20+%20Guidelines/Xbox%20Live/Xbox_Live_Guidelines_10-4-13.pdf"
        },
        {
            "title": "Xcode",
            "hex": "1575F9",
            "source": "https://developer.apple.com/develop/"
        },
        {
            "title": "XDA Developers",
            "hex": "F59812",
            "source": "https://www.xda-developers.com/"
        },
        {
            "title": "Xero",
            "hex": "13B5EA",
            "source": "https://www.xero.com/uk/about/media/downloads"
        },
        {
            "title": "XFCE",
            "hex": "2284F2",
            "source": "https://www.xfce.org/download#artwork"
        },
        {
            "title": "Xiaomi",
            "hex": "FA6709",
            "source": "https://www.mi.com/global"
        },
        {
            "title": "Xing",
            "hex": "006567",
            "source": "https://dev.xing.com/logo_rules"
        },
        {
            "title": "XMPP",
            "hex": "002B5C",
            "source": "https://commons.wikimedia.org/wiki/File:XMPP_logo.svg"
        },
        {
            "title": "XRP",
            "hex": "25A768",
            "source": "https://xrpl.org/"
        },
        {
            "title": "XSplit",
            "hex": "0095DE",
            "source": "https://www.xsplit.com/presskit"
        },
        {
            "title": "Y Combinator",
            "hex": "F0652F",
            "source": "https://www.ycombinator.com/press/"
        },
        {
            "title": "Yahoo!",
            "hex": "6001D2",
            "source": "https://yahoo.com/"
        },
        {
            "title": "Yamaha Corporation",
            "hex": "4B1E78",
            "source": "https://www.yamaha.com/en/"
        },
        {
            "title": "Yamaha Motor Corporation",
            "hex": "E60012",
            "source": "https://en.wikipedia.org/wiki/Yamaha_Motor_Company"
        },
        {
            "title": "Yammer",
            "hex": "0072C6",
            "source": "https://developer.yammer.com/docs/branding-guide"
        },
        {
            "title": "Yandex",
            "hex": "FF0000",
            "source": "https://yandex.com/company/general_info/logotype_rules"
        },
        {
            "title": "Yarn",
            "hex": "2C8EBB",
            "source": "https://github.com/yarnpkg/assets"
        },
        {
            "title": "Yelp",
            "hex": "D32323",
            "source": "http://www.yelp.com/brand"
        },
        {
            "title": "YouTube",
            "hex": "FF0000",
            "source": "https://www.youtube.com/yt/about/brand-resources/#logos-icons-colors"
        },
        {
            "title": "Z-Wave",
            "hex": "1B365D",
            "source": "https://www.z-wave.com/"
        },
        {
            "title": "Zalando",
            "hex": "FF6900",
            "source": "https://www.zalando.co.uk/"
        },
        {
            "title": "Zapier",
            "hex": "FF4A00",
            "source": "https://zapier.com/about/brand"
        },
        {
            "title": "ZDF",
            "hex": "FA7D19",
            "source": "https://www.zdf.de/"
        },
        {
            "title": "Zeit",
            "hex": "000000",
            "source": "https://zeit.co/design/brand"
        },
        {
            "title": "Zend",
            "hex": "0679EA",
            "source": "https://www.zend.com/"
        },
        {
            "title": "Zend Framework",
            "hex": "68B604",
            "source": "https://framework.zend.com/"
        },
        {
            "title": "Zendesk",
            "hex": "03363D",
            "source": "https://www.zendesk.com/company/brand-assets/#logo"
        },
        {
            "title": "ZeroMQ",
            "hex": "DF0000",
            "source": "https://github.com/zeromq/zeromq.org/blob/master/static/safari-pinned-tab.svg"
        },
        {
            "title": "Zerply",
            "hex": "9DBC7A",
            "source": "https://zerply.com/about/resources"
        },
        {
            "title": "Zhihu",
            "hex": "0084FF",
            "source": "https://www.zhihu.com/"
        },
        {
            "title": "Zillow",
            "hex": "0074E4",
            "source": "http://zillow.mediaroom.com/logos"
        },
        {
            "title": "Zingat",
            "hex": "009CFB",
            "source": "https://www.zingat.com/kurumsal-logolar"
        },
        {
            "title": "Zoom",
            "hex": "2D8CFF",
            "source": "https://zoom.us/brandguidelines"
        },
        {
            "title": "Zorin",
            "hex": "0CC1F3",
            "source": "https://zorinos.com/press/"
        },
        {
            "title": "Zulip",
            "hex": "52C2AF",
            "source": "https://github.com/zulip/zulip/"
        }
    ]
}<|MERGE_RESOLUTION|>--- conflicted
+++ resolved
@@ -4766,25 +4766,24 @@
             "source": "https://write.as/brand"
         },
         {
-<<<<<<< HEAD
+            "title": "X-Pack",
+            "hex": "005571",
+            "source": "https://www.elastic.co/brand"
+        },
+        {
+            "title": "X.Org",
+            "hex": "F28834",
+            "source": "https://upload.wikimedia.org/wikipedia/commons/9/90/X.Org_Logo.svg"
+        },
+        {
+            "title": "Xamarin",
+            "hex": "4393D4",
+            "source": "https://dotnet.microsoft.com/apps/xamarin"
+        },
+        {
             "title": "XAMPP",
             "hex": "FB7A24",
             "source": "https://www.apachefriends.org/en/"
-=======
-            "title": "X-Pack",
-            "hex": "005571",
-            "source": "https://www.elastic.co/brand"
-        },
-        {
-            "title": "X.Org",
-            "hex": "F28834",
-            "source": "https://upload.wikimedia.org/wikipedia/commons/9/90/X.Org_Logo.svg"
-        },
-        {
-            "title": "Xamarin",
-            "hex": "4393D4",
-            "source": "https://dotnet.microsoft.com/apps/xamarin"
->>>>>>> 9bb90363
         },
         {
             "title": "Xbox",
