--- conflicted
+++ resolved
@@ -380,15 +380,14 @@
             "source": "https://alpinelinux.org/"
         },
         {
-<<<<<<< HEAD
+            "title": "Alpine.js",
+            "hex": "8BC0D0",
+            "source": "https://github.com/simple-icons/simple-icons/issues/5583#issuecomment-832770167"
+        },
+        {
             "title": "Alteryx",
             "hex": "0082CA",
             "source": "https://www.alteryx.com/company/news/press-kit"
-=======
-            "title": "Alpine.js",
-            "hex": "8BC0D0",
-            "source": "https://github.com/simple-icons/simple-icons/issues/5583#issuecomment-832770167"
->>>>>>> f2441bb8
         },
         {
             "title": "Altium Designer",
