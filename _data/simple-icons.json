{
    "icons": [
        {
            "title": ".NET",
            "hex": "5C2D91",
            "source": "https://docs.microsoft.com/en-us/dotnet/images/hub/net.svg"
        },
        {
            "title": "1Password",
            "hex": "0094F5",
            "source": "https://1password.com/press/"
        },
        {
            "title": "500px",
            "hex": "0099E5",
            "source": "https://about.500px.com/press"
        },
        {
            "title": "ABB RobotStudio",
            "hex": "FF9E0F",
            "source": "https://new.abb.com/products/robotics/en/robotstudio/downloads"
        },
        {
            "title": "About.me",
            "hex": "00A98F",
            "source": "https://about.me/assets"
        },
        {
            "title": "Abstract",
            "hex": "191A1B",
            "source": "https://www.abstract.com/about/"
        },
        {
            "title": "Academia",
            "hex": "41454A",
            "source": "https://www.academia.edu/"
        },
        {
            "title": "Accusoft",
            "hex": "A9225C",
            "source": "https://company-39138.frontify.com/d/7EKFm12NQSa8/accusoft-corporation-style-guide#/style-guide/logo"
        },
        {
            "title": "ACM",
            "hex": "0085CA",
            "source": "http://identitystandards.acm.org/"
        },
        {
            "title": "ActiGraph",
            "hex": "0B2C4A",
            "source": "http://www.actigraphcorp.com/"
        },
        {
            "title": "Activision",
            "hex": "000000",
            "source": "https://www.activision.com/"
        },
        {
            "title": "AddThis",
            "hex": "FF6550",
            "source": "http://www.addthis.com/"
        },
        {
            "title": "AdGuard",
            "hex": "66B574",
            "source": "https://adguard.com/en/contribute.html"
        },
        {
            "title": "Adobe",
            "hex": "FF0000",
            "source": "https://www.adobe.com/"
        },
        {
            "title": "Adobe Acrobat Reader",
            "hex": "EE3F24",
            "source": "https://wwwimages2.adobe.com/etc/clientlibs/beagle/ace/source/font/aceui-fonts.svg"
        },
        {
            "title": "Adobe After Effects",
            "hex": "D291FF",
            "source": "https://wwwimages2.adobe.com/etc/clientlibs/beagle/ace/source/font/aceui-fonts.svg"
        },
        {
            "title": "Adobe Audition",
            "hex": "00E4BB",
            "source": "https://helpx.adobe.com/content/dam/help/mnemonics/au_cc_app_RGB.svg"
        },
        {
            "title": "Adobe Creative Cloud",
            "hex": "D41818",
            "source": "https://www.adobe.io/apis/creativecloud/creativesdk/docs/websdk/adobe-creative-sdk-for-web_master/branding-guidelines.html"
        },
        {
            "title": "Adobe Dreamweaver",
            "hex": "35FA00",
            "source": "https://wwwimages2.adobe.com/etc/clientlibs/beagle/ace/source/font/aceui-fonts.svg"
        },
        {
            "title": "Adobe Illustrator",
            "hex": "FF7C00",
            "source": "https://wwwimages2.adobe.com/etc/clientlibs/beagle/ace/source/font/aceui-fonts.svg"
        },
        {
            "title": "Adobe InDesign",
            "hex": "FD3F93",
            "source": "https://wwwimages2.adobe.com/etc/clientlibs/beagle/ace/source/font/aceui-fonts.svg"
        },
        {
            "title": "Adobe Lightroom CC",
            "hex": "3DF0F0",
            "source": "https://www.adobe.com/products/photoshop-lightroom.html"
        },
        {
            "title": "Adobe Lightroom Classic",
            "hex": "ADD5EC",
            "source": "https://www.adobe.com/products/photoshop-lightroom-classic.html"
        },
        {
            "title": "Adobe PhoneGap",
            "hex": "27A1C5",
            "source": "https://phonegap.com/about/logos/"
        },
        {
            "title": "Adobe Photoshop",
            "hex": "00C8FF",
            "source": "https://wwwimages2.adobe.com/etc/clientlibs/beagle/ace/source/font/aceui-fonts.svg"
        },
        {
            "title": "Adobe Premiere",
            "hex": "EA77FF",
            "source": "https://helpx.adobe.com/content/dam/help/mnemonics/pr_cc_app_RGB.svg"
        },
        {
            "title": "Adobe Typekit",
            "hex": "87EC00",
            "source": "https://helpx.adobe.com/content/dam/help/mnemonics/tk_appicon_RGB.svg"
        },
        {
            "title": "Adobe XD",
            "hex": "FF2BC2",
            "source": "https://www.adobe.com/products/xd.html"
        },
        {
            "title": "Aiqfome",
            "hex": "7A1FA2",
            "source": "https://aiqfome.com"
        },
        {
            "title": "Airbnb",
            "hex": "FF5A5F",
            "source": "https://www.airbnb.com"
        },
        {
            "title": "Airbus",
            "hex": "00205B",
            "source": "https://brand.airbus.com/brand-elements/logo.html"
        },
        {
            "title": "AirPlay Audio",
            "hex": "000000",
            "source": "https://developer.apple.com/design/human-interface-guidelines/airplay/overview/icons/"
        },
        {
            "title": "AirPlay Video",
            "hex": "000000",
            "source": "https://developer.apple.com/design/human-interface-guidelines/airplay/overview/icons/"
        },
        {
            "title": "Airtable",
            "hex": "18BFFF",
            "source": "https://airtable.com/press"
        },
        {
            "title": "Algolia",
            "hex": "5468FF",
            "source": "https://www.algolia.com/press/?section=brand-guidelines"
        },
        {
            "title": "Alipay",
            "hex": "00A1E9",
            "source": "https://gw.alipayobjects.com/os/rmsportal/trUJZfSrlnRCcFgfZGjD.ai"
        },
        {
            "title": "AlliedModders",
            "hex": "1578D3",
            "source": "https://forums.alliedmods.net/index.php"
        },
        {
            "title": "AlloCiné",
            "hex": "FECC00",
            "source": "http://www.allocine.fr/favicon.ico"
        },
        {
            "title": "Amazon",
            "hex": "FF9900",
            "source": "https://worldvectorlogo.com/logo/amazon-icon"
        },
        {
            "title": "Amazon Alexa",
            "hex": "00CAFF",
            "source": "https://developer.amazon.com/docs/alexa-voice-service/logo-and-brand.html"
        },
        {
            "title": "Amazon AWS",
            "hex": "232F3E",
            "source": "https://upload.wikimedia.org/wikipedia/commons/9/93/Amazon_Web_Services_Logo.svg"
        },
        {
            "title": "Amazon Lumberyard",
            "hex": "67459B",
            "source": "https://github.com/aws/lumberyard"
        },
        {
            "title": "AMD",
            "hex": "ED1C24",
            "source": "https://subscriptions.amd.com/greatpower/img/amd-logo-black.svg"
        },
        {
            "title": "American Express",
            "hex": "2E77BC",
            "source": "https://commons.wikimedia.org/wiki/File:American_Express_logo.svg"
        },
        {
            "title": "Anaconda",
            "hex": "42B029",
            "source": "https://www.anaconda.com/media-kit/"
        },
        {
            "title": "Analogue",
            "hex": "1A1A1A",
            "source": "https://www.analogue.co/"
        },
        {
            "title": "Anchor",
            "hex": "8940FA",
            "source": "https://anchor.fm/"
        },
        {
            "title": "Android",
            "hex": "3DDC84",
            "source": "https://developer.android.com/distribute/marketing-tools/brand-guidelines"
        },
        {
            "title": "AngelList",
            "hex": "000000",
            "source": "https://angel.co/logo"
        },
        {
            "title": "Angular",
            "hex": "DD0031",
            "source": "https://angular.io/assets/images/logos/angular/angular_solidBlack.svg"
        },
        {
            "title": "Angular Universal",
            "hex": "00ACC1",
            "source": "https://angular.io/presskit"
        },
        {
            "title": "AngularJS",
            "hex": "E23237",
            "source": "https://angularjs.org/"
        },
        {
            "title": "Ansible",
            "hex": "EE0000",
            "source": "https://www.ansible.com/logos"
        },
        {
            "title": "Apache",
            "hex": "D22128",
            "source": "https://www.apache.org/foundation/press/kit/"
        },
        {
            "title": "Apache Airflow",
            "hex": "007A88",
            "source": "https://github.com/apache/airflow/tree/master/docs/img/logos"
        },
        {
            "title": "Apache Ant",
            "hex": "A81C7D",
            "source": "https://commons.wikimedia.org/wiki/File:Apache-Ant-logo.svg"
        },
        {
            "title": "Apache Cordova",
            "hex": "E8E8E8",
            "source": "https://cordova.apache.org/artwork/"
        },
        {
            "title": "Apache Flink",
            "hex": "E6526F",
            "source": "https://flink.apache.org/material.html"
        },
        {
            "title": "Apache Kafka",
            "hex": "000000",
            "source": "https://commons.wikimedia.org/wiki/File:Apache_kafka.svg"
        },
        {
            "title": "Apache Maven",
            "hex": "C71A36",
            "source": "https://en.wikipedia.org/wiki/Apache_Maven"
        },
        {
            "title": "Apache NetBeans IDE",
            "hex": "1B6AC6",
            "source": "https://netbeans.apache.org/images/"
        },
        {
            "title": "Apache OpenOffice",
            "hex": "0E85CD",
            "source": "https://www.openoffice.org/marketing/art/galleries/logos/index.html"
        },
        {
            "title": "Apache Pulsar",
            "hex": "188FFF",
            "source": "https://pulsar.apache.org/"
        },
        {
            "title": "Apache RocketMQ",
            "hex": "D77310",
            "source": "https://rocketmq.apache.org/"
        },
        {
            "title": "Apache Spark",
            "hex": "E25A1C",
            "source": "https://spark.apache.org/images/"
        },
        {
            "title": "Apple",
            "hex": "999999",
            "source": "https://worldvectorlogo.com/logo/apple"
        },
        {
            "title": "Apple Music",
            "hex": "000000",
            "source": "https://www.apple.com/itunes/marketing-on-music/identity-guidelines.html#apple-music-icon"
        },
        {
            "title": "Apple Pay",
            "hex": "000000",
            "source": "https://developer.apple.com/apple-pay/marketing/"
        },
        {
            "title": "Apple Podcasts",
            "hex": "9933CC",
            "source": "https://www.apple.com/itunes/marketing-on-podcasts/identity-guidelines.html#apple-podcasts-icon"
        },
        {
            "title": "AppVeyor",
            "hex": "00B3E0",
            "source": "https://commons.wikimedia.org/wiki/File:Appveyor_logo.svg"
        },
        {
            "title": "ARAL",
            "hex": "0063CB",
            "source": "https://upload.wikimedia.org/wikipedia/commons/6/60/Aral_Logo.svg"
        },
        {
            "title": "Arch Linux",
            "hex": "1793D1",
            "source": "https://www.archlinux.org/art/"
        },
        {
            "title": "Archive of Our Own",
            "hex": "990000",
            "source": "https://archiveofourown.org/"
        },
        {
            "title": "Arduino",
            "hex": "00979D",
            "source": "https://cdn.arduino.cc/projecthub/img/Arduino-logo.svg"
        },
        {
            "title": "ArtStation",
            "hex": "13AFF0",
            "source": "https://www.artstation.com/about/logo"
        },
        {
            "title": "arXiv",
            "hex": "B31B1B",
            "source": "https://static.arxiv.org/static/base/0.15.2/images/arxiv-logo-web.svg"
        },
        {
            "title": "Asana",
            "hex": "273347",
            "source": "https://asana.com/styles"
        },
        {
            "title": "Asciidoctor",
            "hex": "E40046",
            "source": "https://github.com/asciidoctor/brand"
        },
        {
            "title": "asciinema",
            "hex": "D40000",
            "source": "https://github.com/asciinema/asciinema-logo"
        },
        {
            "title": "AT&T",
            "hex": "00A8E0",
            "source": "https://commons.wikimedia.org/wiki/File:AT%26T_logo_2016.svg"
        },
        {
            "title": "Atlassian",
            "hex": "0052CC",
            "source": "https://atlassian.design/guidelines/brand/logos-1"
        },
        {
            "title": "Atom",
            "hex": "66595C",
            "source": "https://commons.wikimedia.org/wiki/File:Atom_editor_logo.svg"
        },
        {
            "title": "Audi",
            "hex": "BB0A30",
            "source": "https://www.audi.com/ci/en/intro/basics/rings.html"
        },
        {
            "title": "Audible",
            "hex": "F8991C",
            "source": "https://commons.wikimedia.org/wiki/File:Audible_logo.svg"
        },
        {
            "title": "Audiomack",
            "hex": "FFA200",
            "source": "https://styleguide.audiomack.com/"
        },
        {
            "title": "Aurelia",
            "hex": "ED2B88",
            "source": "https://aurelia.io/"
        },
        {
            "title": "Auth0",
            "hex": "EB5424",
            "source": "https://styleguide.auth0.com"
        },
        {
            "title": "Authy",
            "hex": "EC1C24",
            "source": "https://authy.com/"
        },
        {
            "title": "Automatic",
            "hex": "7D8084",
            "source": "https://www.automatic.com/press"
        },
        {
            "title": "Autotask",
            "hex": "E51937",
            "source": "https://www.autotask.com/branding"
        },
        {
            "title": "Aventrix",
            "hex": "0099DD",
            "source": "https://www.aventrix.com/press"
        },
        {
            "title": "awesomeWM",
            "hex": "535D6C",
            "source": "https://awesomewm.org/"
        },
        {
            "title": "Azure Artifacts",
            "hex": "CB2E6D",
            "source": "https://azure.microsoft.com/en-us/services/devops/artifacts/"
        },
        {
            "title": "Azure DevOps",
            "hex": "0078D7",
            "source": "http://azure.com/devops"
        },
        {
            "title": "Azure Pipelines",
            "hex": "2560E0",
            "source": "https://github.com/vscode-icons/vscode-icons/pull/1741"
        },
        {
            "title": "Babel",
            "hex": "F9DC3E",
            "source": "https://babeljs.io/"
        },
        {
            "title": "Baidu",
            "hex": "2319DC",
            "source": "https://en.wikipedia.org/wiki/File:Baidu.svg"
        },
        {
            "title": "Bamboo",
            "hex": "0052CC",
            "source": "https://www.atlassian.design/guidelines/marketing/resources/logo-files"
        },
        {
            "title": "Bancontact",
            "hex": "005498",
            "source": "https://www.bancontact.com/en/promotion-material/guidelines-logo"
        },
        {
            "title": "Bandcamp",
            "hex": "408294",
            "source": "https://bandcamp.com/buttons"
        },
        {
            "title": "BandLab",
            "hex": "DC3710",
            "source": "https://blog.bandlab.com/press/"
        },
        {
            "title": "Bandsintown",
            "hex": "00CEC8",
            "source": "https://corp.bandsintown.com/media-library"
        },
        {
            "title": "Basecamp",
            "hex": "5ECC62",
            "source": "https://basecamp.com/about/press"
        },
        {
            "title": "Bath ASU",
            "hex": "00A3E0",
            "source": "https://bathasu.com/press/"
        },
        {
            "title": "Battle.net",
            "hex": "00AEFF",
            "source": "https://www.blizzard.com/en-gb/"
        },
        {
            "title": "Beats",
            "hex": "005571",
            "source": "https://www.elastic.co/brand"
        },
        {
            "title": "Beats by Dre",
            "hex": "E01F3D",
            "source": "https://www.beatsbydre.com/"
        },
        {
            "title": "Behance",
            "hex": "1769FF",
            "source": "https://www.behance.net/dev/api/brand"
        },
        {
            "title": "Big Cartel",
            "hex": "222222",
            "source": "https://www.bigcartel.com"
        },
        {
            "title": "Bing",
            "hex": "008373",
            "source": "https://commons.wikimedia.org/wiki/File:Bing_logo_(2016).svg"
        },
        {
            "title": "Bit",
            "hex": "73398D",
            "source": "https://bit.dev"
        },
        {
            "title": "Bitbucket",
            "hex": "0052CC",
            "source": "https://www.atlassian.com/company/news/press-kit"
        },
        {
            "title": "Bitcoin",
            "hex": "F7931A",
            "source": "https://bitcoin.org/en"
        },
        {
            "title": "Bitdefender",
            "hex": "ED1C24",
            "source": "https://www.bitdefender.com/funzone/logos.html"
        },
        {
            "title": "Bitly",
            "hex": "EE6123",
            "source": "https://bitly.com/pages/press"
        },
        {
            "title": "Bitrise",
            "hex": "683D87",
            "source": "https://www.bitrise.io/presskit"
        },
        {
            "title": "Blackberry",
            "hex": "000000",
            "source": "https://www.blackberry.com/"
        },
        {
            "title": "Blender",
            "hex": "F5792A",
            "source": "https://www.blender.org/about/logo/"
        },
        {
            "title": "Blogger",
            "hex": "FF5722",
            "source": "https://www.blogger.com"
        },
        {
            "title": "Bluetooth",
            "hex": "0082FC",
            "source": "https://www.bluetooth.com/develop-with-bluetooth/marketing-branding/"
        },
        {
            "title": "BMC Software",
            "hex": "FE5000",
            "source": "https://www.bmc.com/"
        },
        {
            "title": "Boeing",
            "hex": "1D439C",
            "source": "https://upload.wikimedia.org/wikipedia/commons/4/4f/Boeing_full_logo.svg"
        },
        {
            "title": "Boost",
            "hex": "F69220",
            "source": "https://www.boostmobile.com/"
        },
        {
            "title": "Bootstrap",
            "hex": "563D7C",
            "source": "http://getbootstrap.com/about"
        },
        {
            "title": "Bower",
            "hex": "EF5734",
            "source": "https://bower.io/docs/about/#brand"
        },
        {
            "title": "Box",
            "hex": "0061D5",
            "source": "https://www.box.com/en-gb/about-us/press"
        },
        {
            "title": "Brand.ai",
            "hex": "0AA0FF",
            "source": "https://brand.ai/brand-ai/style"
        },
        {
            "title": "Brandfolder",
            "hex": "40D1F5",
            "source": "https://brandfolder.com/brandfolder"
        },
        {
            "title": "Brave",
            "hex": "FB542B",
            "source": "https://brave.com/brave-branding-assets/"
        },
        {
            "title": "Breaker",
            "hex": "003DAD",
            "source": "https://www.breaker.audio/i/brand"
        },
        {
            "title": "Broadcom",
            "hex": "CC092F",
            "source": "https://en.wikipedia.org/wiki/Broadcom_Inc"
        },
        {
            "title": "Buddy",
            "hex": "1A86FD",
            "source": "https://buddy.works/about"
        },
        {
            "title": "Buffer",
            "hex": "168EEA",
            "source": "https://buffer.com/press"
        },
        {
            "title": "Bulma",
            "hex": "00D1B2",
            "source": "https://github.com/jgthms/bulma/"
        },
        {
            "title": "Buy Me A Coffee",
            "hex": "FF813F",
            "source": "https://www.buymeacoffee.com/brand"
        },
        {
            "title": "BuzzFeed",
            "hex": "EE3322",
            "source": "http://www.buzzfeed.com/press/downloads"
        },
        {
            "title": "C",
            "hex": "A8B9CC",
            "source": "https://commons.wikimedia.org/wiki/File:The_C_Programming_Language_logo.svg"
        },
        {
            "title": "C Sharp",
            "hex": "239120",
            "source": "https://upload.wikimedia.org/wikipedia/commons/0/0d/C_Sharp_wordmark.svg"
        },
        {
            "title": "C++",
            "hex": "00599C",
            "source": "https://github.com/isocpp/logos"
        },
        {
            "title": "CakePHP",
            "hex": "D33C43",
            "source": "https://cakephp.org/logos"
        },
        {
            "title": "Campaign Monitor",
            "hex": "111324",
            "source": "https://www.campaignmonitor.com/company/brand/"
        },
        {
            "title": "Canva",
            "hex": "00C4CC",
            "source": "https://www.canva.com/"
        },
        {
            "title": "Cash App",
            "hex": "00C244",
            "source": "https://cash.app/press"
        },
        {
            "title": "Cassandra",
            "hex": "1287B1",
            "source": "https://upload.wikimedia.org/wikipedia/commons/5/5e/Cassandra_logo.svg"
        },
        {
            "title": "Castorama",
            "hex": "0078D7",
            "source": "https://www.castorama.fr/"
        },
        {
            "title": "Castro",
            "hex": "00B265",
            "source": "http://supertop.co/castro/press/"
        },
        {
            "title": "CD Projekt",
            "hex": "DC0D15",
            "source": "https://www.cdprojekt.com/en/media/logotypes/"
        },
        {
            "title": "Celery",
            "hex": "37814A",
            "source": "http://www.celeryproject.org/"
        },
        {
            "title": "CentOS",
            "hex": "262577",
            "source": "https://wiki.centos.org/ArtWork/Brand/Logo"
        },
        {
            "title": "CEVO",
            "hex": "1EABE2",
            "source": "https://cevo.com/"
        },
        {
            "title": "ChartMogul",
            "hex": "13324B",
            "source": "https://chartmogul.com/company/"
        },
        {
            "title": "Chase",
            "hex": "117ACA",
            "source": "https://commons.wikimedia.org/wiki/File:Chase_logo_2007.svg"
        },
        {
            "title": "Chef",
            "hex": "F09820",
            "source": "https://www.chef.io/"
        },
        {
            "title": "Cinema 4D",
            "hex": "011A6A",
            "source": "https://www.maxon.net/de/header-meta-navigation/ueber-maxon/pressematerial/"
        },
        {
            "title": "Circle",
            "hex": "8669AE",
            "source": "https://www.circle.com/"
        },
        {
            "title": "CircleCI",
            "hex": "343434",
            "source": "https://circleci.com/press"
        },
        {
            "title": "Cirrus CI",
            "hex": "212121",
            "source": "https://cirrus-ci.org"
        },
        {
            "title": "Cisco",
            "hex": "1BA0D7",
            "source": "https://www.cisco.com/"
        },
        {
            "title": "Citrix",
            "hex": "000000",
            "source": "https://www.citrix.com/news/media-resources.html"
        },
        {
            "title": "Citroën",
            "hex": "6E6E6E",
            "source": "https://citroen.pcaci.co.uk/logo.php"
        },
        {
            "title": "CiviCRM",
            "hex": "81C459",
            "source": "https://civicrm.org/trademark"
        },
        {
            "title": "Claris",
            "hex": "000000",
            "source": "https://www.claris.com/"
        },
        {
            "title": "Clockify",
            "hex": "03A9F4",
            "source": "https://clockify.me/"
        },
        {
            "title": "Clojure",
            "hex": "5881D8",
            "source": "https://commons.wikimedia.org/wiki/File:Clojure_logo.svg"
        },
        {
            "title": "CloudBees",
            "hex": "1997B5",
            "source": "https://www.cloudbees.com/"
        },
        {
            "title": "Cloudflare",
            "hex": "F38020",
            "source": "https://www.cloudflare.com/logo/"
        },
        {
            "title": "CMake",
            "hex": "064F8C",
            "source": "https://www.kitware.com/platforms/"
        },
        {
            "title": "Co-op",
            "hex": "00B1E7",
            "source": "http://www.co-operative.coop/corporate/press/logos/"
        },
        {
            "title": "Codacy",
            "hex": "222F29",
            "source": "https://www.codacy.com/blog/"
        },
        {
            "title": "Code Climate",
            "hex": "000000",
            "source": "https://codeclimate.com/"
        },
        {
            "title": "Codecademy",
            "hex": "1F4056",
            "source": "https://www.codecademy.com/"
        },
        {
            "title": "CodeChef",
            "hex": "5B4638",
            "source": "https://www.codechef.com/"
        },
        {
            "title": "Codecov",
            "hex": "F01F7A",
            "source": "https://codecov.io/"
        },
        {
            "title": "CodeFactor",
            "hex": "F44A6A",
            "source": "https://www.codefactor.io/"
        },
        {
            "title": "Codeforces",
            "hex": "1F8ACB",
            "source": "http://codeforces.com/"
        },
        {
            "title": "CodeIgniter",
            "hex": "EE4623",
            "source": "https://www.codeigniter.com/help/legal"
        },
        {
            "title": "CodePen",
            "hex": "000000",
            "source": "http://codepen.io"
        },
        {
            "title": "Coderwall",
            "hex": "3E8DCC",
            "source": "https://github.com/twolfson/coderwall-svg"
        },
        {
            "title": "CodeSandbox",
            "hex": "000000",
            "source": "https://codesandbox.io"
        },
        {
            "title": "Codeship",
            "hex": "3C4858",
            "source": "https://app.codeship.com/"
        },
        {
            "title": "Codewars",
            "hex": "AD2C27",
            "source": "https://www.codewars.com"
        },
        {
            "title": "Codio",
            "hex": "4574E0",
            "source": "https://codio.com"
        },
        {
            "title": "CoffeeScript",
            "hex": "2F2625",
            "source": "https://coffeescript.org/"
        },
        {
            "title": "Coinbase",
            "hex": "0667D0",
            "source": "https://www.coinbase.com/press"
        },
        {
            "title": "Common Workflow Language",
            "hex": "B5314C",
            "source": "https://github.com/common-workflow-language/logo/blob/master/CWL-Logo-nofonts.svg"
        },
        {
            "title": "Composer",
            "hex": "885630",
            "source": "https://getcomposer.org/"
        },
        {
            "title": "ComproPago",
            "hex": "00AAEF",
            "source": "https://compropago.com"
        },
        {
            "title": "Conda-Forge",
            "hex": "000000",
            "source": "https://github.com/conda-forge/conda-forge.github.io/"
        },
        {
            "title": "Conekta",
            "hex": "414959",
            "source": "https://www.conekta.io"
        },
        {
            "title": "Confluence",
            "hex": "172B4D",
            "source": "https://www.atlassian.com/company/news/press-kit"
        },
        {
            "title": "Convertio",
            "hex": "FF3333",
            "source": "https://convertio.co/"
        },
        {
            "title": "Corona Engine",
            "hex": "F96F29",
            "source": "https://coronalabs.com/"
        },
        {
            "title": "Corona Renderer",
            "hex": "E6502A",
            "source": "https://corona-renderer.com/about"
        },
        {
            "title": "Coursera",
            "hex": "2A73CC",
            "source": "https://about.coursera.org/press"
        },
        {
            "title": "Coveralls",
            "hex": "3F5767",
            "source": "https://coveralls.io/"
        },
        {
            "title": "cPanel",
            "hex": "FF6C2C",
            "source": "https://cpanel.net/company/cpanel-brand-guide/"
        },
        {
            "title": "Creative Commons",
            "hex": "EF9421",
            "source": "https://creativecommons.org/"
        },
        {
            "title": "Crehana",
            "hex": "4B22F4",
            "source": "https://www.crehana.com/"
        },
        {
            "title": "Crunchbase",
            "hex": "0288D1",
            "source": "https://www.crunchbase.com/home"
        },
        {
            "title": "Crunchyroll",
            "hex": "F47521",
            "source": "https://www.crunchyroll.com"
        },
        {
            "title": "CRYENGINE",
            "hex": "000000",
            "source": "https://www.cryengine.com/brand"
        },
        {
            "title": "CSS Wizardry",
            "hex": "F43059",
            "source": "http://csswizardry.com"
        },
        {
            "title": "CSS3",
            "hex": "1572B6",
            "source": "http://www.w3.org/html/logo/"
        },
        {
            "title": "curl",
            "hex": "073551",
            "source": "https://curl.haxx.se/logo/"
        },
        {
            "title": "D3.js",
            "hex": "F9A03C",
            "source": "https://github.com/d3/d3-logo"
        },
        {
            "title": "Dailymotion",
            "hex": "0066DC",
            "source": "http://press.dailymotion.com/?page_id=346"
        },
        {
            "title": "Dart",
            "hex": "0175C2",
            "source": "https://github.com/dart-lang/site-shared/tree/master/src/_assets/image/dart/logo"
        },
        {
            "title": "Das Erste",
            "hex": "001A4B",
            "source": "https://en.wikipedia.org/wiki/Das_Erste"
        },
        {
            "title": "Dashlane",
            "hex": "007C97",
            "source": "https://www.dashlane.com/"
        },
        {
            "title": "Dassault Systèmes",
            "hex": "005386",
            "source": "https://www.3ds.com/statics/menu/2/assets/img/logo/3ds-dark.svg"
        },
        {
            "title": "DataCamp",
            "hex": "33AACC",
            "source": "https://www.datacamp.com/"
        },
        {
            "title": "Datadog",
            "hex": "632CA6",
            "source": "https://www.datadoghq.com/"
        },
        {
            "title": "DAZN",
            "hex": "F8F8F5",
            "source": "https://media.dazn.com/en/assets/"
        },
        {
            "title": "dblp",
            "hex": "004F9F",
            "source": "https://dblp.org/"
        },
        {
            "title": "Debian",
            "hex": "A81D33",
            "source": "https://www.debian.org/logos"
        },
        {
            "title": "deepin",
            "hex": "007CFF",
            "source": "https://commons.wikimedia.org/wiki/File:Deepin_logo.svg"
        },
        {
            "title": "Deezer",
            "hex": "FEAA2D",
            "source": "https://deezerbrand.com/"
        },
        {
            "title": "Delicious",
            "hex": "3399FF",
            "source": "https://en.wikipedia.org/wiki/Delicious_(website)"
        },
        {
            "title": "Deliveroo",
            "hex": "00CCBC",
            "source": "https://www.deliveroo.design/"
        },
        {
            "title": "Dell",
            "hex": "007DB8",
            "source": "https://datasecurity.dell.com/wp-content/themes/dell/images/logo-dell.svg"
        },
        {
            "title": "Deno",
            "hex": "000000",
            "source": "https://github.com/denoland/deno/tree/1cc02a5d9d867f1a239ee4b69f587d8afac07b02/website/images"
        },
        {
            "title": "Dependabot",
            "hex": "025E8C",
            "source": "https://dependabot.com/dependabot-logo-symbol-square-mono.svg"
        },
        {
            "title": "Designer News",
            "hex": "2D72D9",
            "source": "https://www.designernews.co"
        },
        {
            "title": "dev.to",
            "hex": "0A0A0A",
            "source": "https://dev.to/"
        },
        {
            "title": "DeviantArt",
            "hex": "05CC47",
            "source": "http://help.deviantart.com/21"
        },
        {
            "title": "devRant",
            "hex": "F99A66",
            "source": "https://devrant.com"
        },
        {
            "title": "Diaspora",
            "hex": "000000",
            "source": "https://wiki.diasporafoundation.org/Branding"
        },
        {
            "title": "Digg",
            "hex": "000000",
            "source": "https://en.wikipedia.org/wiki/Digg"
        },
        {
            "title": "DigitalOcean",
            "hex": "0080FF",
            "source": "https://www.digitalocean.com/company/logos-and-badges/"
        },
        {
            "title": "Directus",
            "hex": "263238",
            "source": "https://directus.io/resources.html"
        },
        {
            "title": "Discogs",
            "hex": "333333",
            "source": "https://www.discogs.com/brand"
        },
        {
            "title": "Discord",
            "hex": "7289DA",
            "source": "https://discordapp.com/branding"
        },
        {
            "title": "Discourse",
            "hex": "000000",
            "source": "https://www.discourse.org/"
        },
        {
            "title": "Discover",
            "hex": "FF6000",
            "source": "https://www.discovernetwork.com/en-us/business-resources/free-signage-logos"
        },
        {
            "title": "Disqus",
            "hex": "2E9FFF",
            "source": "https://disqus.com/brand"
        },
        {
            "title": "Disroot",
            "hex": "50162D",
            "source": "https://git.fosscommunity.in/disroot/assests/blob/master/d.svg"
        },
        {
            "title": "Django",
            "hex": "092E20",
            "source": "https://www.djangoproject.com/community/logos/"
        },
        {
            "title": "DLNA",
            "hex": "48A842",
            "source": "https://upload.wikimedia.org/wikipedia/de/e/eb/Digital_Living_Network_Alliance_logo.svg"
        },
        {
            "title": "Docker",
            "hex": "1488C6",
            "source": "https://www.docker.com"
        },
        {
            "title": "DocuSign",
            "hex": "FFCC22",
            "source": "https://github.com/simple-icons/simple-icons/issues/1098"
        },
        {
            "title": "Dolby",
            "hex": "000000",
            "source": "https://www.dolby.com/us/en/about/brand-identity.html"
        },
        {
            "title": "Douban",
            "hex": "007722",
            "source": "https://zh.wikipedia.org/wiki/Douban"
        },
        {
            "title": "Draugiem.lv",
            "hex": "FF6600",
            "source": "https://www.frype.com/applications/dev/docs/logos/"
        },
        {
            "title": "Dribbble",
            "hex": "EA4C89",
            "source": "https://dribbble.com/branding"
        },
        {
            "title": "Drone",
            "hex": "212121",
            "source": "https://github.com/drone/brand"
        },
        {
            "title": "Dropbox",
            "hex": "0061FF",
            "source": "https://www.dropbox.com/branding"
        },
        {
            "title": "Drupal",
            "hex": "0678BE",
            "source": "https://www.drupal.org/drupalorg/style-guide/colors"
        },
        {
            "title": "DTube",
            "hex": "FF0000",
            "source": "https://about.d.tube/mediakit.html"
        },
        {
            "title": "DuckDuckGo",
            "hex": "DE5833",
            "source": "https://duckduckgo.com/"
        },
        {
            "title": "Dunked",
            "hex": "2DA9D7",
            "source": "https://dunked.com/"
        },
        {
            "title": "Duolingo",
            "hex": "58CC02",
            "source": "https://www.duolingo.com/"
        },
        {
            "title": "Dynatrace",
            "hex": "1496FF",
            "source": "https://www.dynatrace.com/company/press-kit/"
        },
        {
            "title": "EA",
            "hex": "000000",
            "source": "https://www.ea.com"
        },
        {
            "title": "eBay",
            "hex": "E53238",
            "source": "https://go.developer.ebay.com/logos"
        },
        {
            "title": "Eclipse IDE",
            "hex": "2C2255",
            "source": "https://www.eclipse.org/artwork/"
        },
        {
            "title": "Elastic",
            "hex": "005571",
            "source": "https://www.elastic.co/brand"
        },
        {
            "title": "Elastic Cloud",
            "hex": "005571",
            "source": "https://www.elastic.co/brand"
        },
        {
            "title": "Elastic Stack",
            "hex": "005571",
            "source": "https://www.elastic.co/brand"
        },
        {
            "title": "Elasticsearch",
            "hex": "005571",
            "source": "https://www.elastic.co/brand"
        },
        {
            "title": "Electron",
            "hex": "47848F",
            "source": "https://electronjs.org/images/electron-logo.svg"
        },
        {
            "title": "elementary",
            "hex": "64BAFF",
            "source": "https://elementary.io/brand"
        },
        {
            "title": "Eleventy",
            "hex": "000000",
            "source": "https://www.11ty.io"
        },
        {
            "title": "Elixir",
            "hex": "4B275F",
            "source": "https://github.com/elixir-lang/elixir-lang.github.com/tree/master/images/logo"
        },
        {
            "title": "Ello",
            "hex": "000000",
            "source": "https://ello.co"
        },
        {
            "title": "Elsevier",
            "hex": "FF6C00",
            "source": "https://www.elsevier.com"
        },
        {
            "title": "Ember.js",
            "hex": "E04E39",
            "source": "https://emberjs.com/logos/"
        },
        {
            "title": "Emby",
            "hex": "52B54B",
            "source": "https://emby.media/"
        },
        {
            "title": "Emlakjet",
            "hex": "0AE524",
            "source": "https://www.emlakjet.com/kurumsal-materyaller/"
        },
        {
            "title": "Empire Kred",
            "hex": "72BE50",
            "source": "http://www.empire.kred"
        },
        {
            "title": "Envato",
            "hex": "81B441",
            "source": "https://envato.com/"
        },
        {
            "title": "EPEL",
            "hex": "FC0000",
            "source": "https://fedoraproject.org/wiki/EPEL"
        },
        {
            "title": "Epic Games",
            "hex": "313131",
            "source": "https://www.epicgames.com/"
        },
        {
            "title": "Epson",
            "hex": "003399",
            "source": "https://global.epson.com/IR/library/"
        },
        {
            "title": "ESEA",
            "hex": "0E9648",
            "source": "https://play.esea.net/"
        },
        {
            "title": "ESLint",
            "hex": "4B32C3",
            "source": "https://eslint.org/img/logo.svg"
        },
        {
            "title": "Ethereum",
            "hex": "3C3C3D",
            "source": "https://www.ethereum.org/images/logos/Ethereum_Visual_Identity_1.0.0.pdf"
        },
        {
            "title": "Etsy",
            "hex": "F16521",
            "source": "https://www.etsy.com/uk/press"
        },
        {
            "title": "Event Store",
            "hex": "5AB552",
            "source": "https://github.com/eventstore/brand"
        },
        {
            "title": "Eventbrite",
            "hex": "F05537",
            "source": "https://www.eventbrite.com/signin/"
        },
        {
            "title": "Evernote",
            "hex": "00A82D",
            "source": "https://evernote.com/press"
        },
        {
            "title": "Everplaces",
            "hex": "FA4B32",
            "source": "https://everplaces.com"
        },
        {
            "title": "EVRY",
            "hex": "063A54",
            "source": "https://www.evry.com/en/"
        },
        {
            "title": "Exercism",
            "hex": "009CAB",
            "source": "https://github.com/exercism/website-icons/blob/master/exercism/logo-icon.svg"
        },
        {
            "title": "Experts Exchange",
            "hex": "00AAE7",
            "source": "https://www.experts-exchange.com/"
        },
        {
            "title": "Expo",
            "hex": "000000",
            "source": "http://expo.io"
        },
        {
            "title": "EyeEm",
            "hex": "000000",
            "source": "https://www.eyeem.com/"
        },
        {
            "title": "F-Droid",
            "hex": "1976D2",
            "source": "https://f-droid.org/"
        },
        {
            "title": "F-Secure",
            "hex": "00BAFF",
            "source": "https://vip.f-secure.com/en/marketing/logos"
        },
        {
            "title": "Facebook",
            "hex": "1877F2",
            "source": "https://en.facebookbrand.com/"
        },
        {
            "title": "FACEIT",
            "hex": "FF5500",
            "source": "https://corporate.faceit.com/branding/"
        },
        {
            "title": "Fandango",
            "hex": "FF7300",
            "source": "https://www.fandango.com"
        },
        {
            "title": "Fandom",
            "hex": "00D6D6",
            "source": "https://fandomdesignsystem.com/"
        },
        {
            "title": "Favro",
            "hex": "512DA8",
            "source": "https://favro.com/login"
        },
        {
            "title": "FeatHub",
            "hex": "9B9B9B",
            "source": "http://feathub.com/"
        },
        {
            "title": "Fedora",
            "hex": "294172",
            "source": "https://fedoraproject.org/wiki/Logo/UsageGuidelines"
        },
        {
            "title": "FedRAMP",
            "hex": "112E51",
            "source": "https://www.fedramp.gov/assets/resources/documents/FedRAMP_Branding_Guidance.pdf"
        },
        {
            "title": "Feedly",
            "hex": "2BB24C",
            "source": "https://blog.feedly.com/wp-content/themes/feedly-2017-v1.19.3/assets/images/logos/logo.svg"
        },
        {
            "title": "Ferrari",
            "hex": "D40000",
            "source": "https://www.ferrari.com/"
        },
        {
            "title": "Fido Alliance",
            "hex": "FFBF3B",
            "source": "https://fidoalliance.org/overview/legal/logo-usage/"
        },
        {
            "title": "FIFA",
            "hex": "326295",
            "source": "https://en.wikipedia.org/wiki/FIFA"
        },
        {
            "title": "Figma",
            "hex": "F24E1E",
            "source": "https://figma.com/"
        },
        {
            "title": "figshare",
            "hex": "556472",
            "source": "https://en.wikipedia.org/wiki/Figshare"
        },
        {
            "title": "Fila",
            "hex": "03234C",
            "source": "https://en.wikipedia.org/wiki/Fila_(company)"
        },
        {
            "title": "FileZilla",
            "hex": "BF0000",
            "source": "https://upload.wikimedia.org/wikipedia/commons/0/01/FileZilla_logo.svg"
        },
        {
            "title": "Firebase",
            "hex": "FFCA28",
            "source": "https://firebase.google.com/brand-guidelines/"
        },
        {
            "title": "Fitbit",
            "hex": "00B0B9",
            "source": "http://www.fitbit.com/uk/home"
        },
        {
            "title": "FITE",
            "hex": "CA0404",
            "source": "https://www.fite.tv/"
        },
        {
            "title": "Fiverr",
            "hex": "1DBF73",
            "source": "https://www.fiverr.com/press-kit"
        },
        {
            "title": "Flask",
            "hex": "000000",
            "source": "http://flask.pocoo.org/community/logos/"
        },
        {
            "title": "Flattr",
            "hex": "000000",
            "source": "https://flattr.com/"
        },
        {
            "title": "Flickr",
            "hex": "0063DC",
            "source": "https://worldvectorlogo.com/logo/flickr-1"
        },
        {
            "title": "Flipboard",
            "hex": "E12828",
            "source": "https://about.flipboard.com/brand-guidelines"
        },
        {
            "title": "Floatplane",
            "hex": "00AEEF",
            "source": "https://www.floatplane.com/"
        },
        {
            "title": "Flood",
            "hex": "4285F4",
            "source": "https://flood.io/"
        },
        {
            "title": "Fluentd",
            "hex": "0E83C8",
            "source": "https://docs.fluentd.org/quickstart/logo"
        },
        {
            "title": "Flutter",
            "hex": "02569B",
            "source": "https://flutter.dev/brand"
        },
        {
            "title": "Fnac",
            "hex": "E1A925",
            "source": "http://www.fnac.com/"
        },
        {
            "title": "Formstack",
            "hex": "21B573",
            "source": "https://www.formstack.com/brand/guidelines"
        },
        {
            "title": "Fortinet",
            "hex": "EE3124",
            "source": "http://www.fortinet.com/"
        },
        {
            "title": "Fossa",
            "hex": "90A1B8",
            "source": "https://fossa.com/press/"
        },
        {
            "title": "Fossil SCM",
            "hex": "548294",
            "source": "https://fossil-scm.org/"
        },
        {
            "title": "Foursquare",
            "hex": "F94877",
            "source": "https://foursquare.com/about/logos"
        },
        {
            "title": "Framer",
            "hex": "0055FF",
            "source": "https://framer.com"
        },
        {
            "title": "FreeBSD",
            "hex": "AB2B28",
            "source": "https://www.freebsdfoundation.org/about/project/"
        },
        {
            "title": "freeCodeCamp",
            "hex": "006400",
            "source": "https://freecodecamp.com"
        },
        {
            "title": "Freelancer",
            "hex": "29B2FE",
            "source": "https://www.freelancer.com/"
        },
        {
            "title": "Fujifilm",
            "hex": "ED1A3A",
            "source": "https://upload.wikimedia.org/wikipedia/commons/a/a1/Fujifilm_logo.svg"
        },
        {
            "title": "Fujitsu",
            "hex": "FF0000",
            "source": "https://www.fujitsu.com/global/about/brandmanagement/logo/"
        },
        {
            "title": "Fur Affinity",
            "hex": "FAAF3A",
            "source": "https://www.furaffinity.net/"
        },
        {
            "title": "Furry Network",
            "hex": "2E75B4",
            "source": "https://furrynetwork.com"
        },
        {
            "title": "Garmin",
            "hex": "007CC3",
            "source": "https://developer.garmin.com/resources/brand-guidelines/"
        },
        {
            "title": "Gatsby",
            "hex": "663399",
            "source": "https://www.gatsbyjs.org/"
        },
        {
            "title": "Gauges",
            "hex": "2FA66A",
            "source": "http://get.gaug.es/"
        },
        {
            "title": "Genius",
            "hex": "FFFF64",
            "source": "https://upload.wikimedia.org/wikipedia/en/a/ad/Genius_website_logo.svg"
        },
        {
            "title": "Gentoo",
            "hex": "54487A",
            "source": "https://wiki.gentoo.org/wiki/Project:Artwork/Artwork#Variations_of_the_.22g.22_logo"
        },
        {
            "title": "Geocaching",
            "hex": "00874D",
            "source": "https://www.geocaching.com/about/logousage.aspx"
        },
        {
            "title": "Gerrit",
            "hex": "EEEEEE",
            "source": "https://gerrit-review.googlesource.com/c/75842/"
        },
        {
            "title": "Ghost",
            "hex": "738A94",
            "source": "https://ghost.org/design"
        },
        {
            "title": "GIMP",
            "hex": "5C5543",
            "source": "https://www.gimp.org/about/linking.html#wilber-the-gimp-mascot"
        },
        {
            "title": "Git",
            "hex": "F05032",
            "source": "http://git-scm.com/downloads/logos"
        },
        {
            "title": "Gitea",
            "hex": "609926",
            "source": "https://github.com/go-gitea/gitea/tree/master/assets"
        },
        {
            "title": "GitHub",
            "hex": "181717",
            "source": "https://github.com/logos"
        },
        {
            "title": "GitLab",
            "hex": "FCA121",
            "source": "https://about.gitlab.com/press/press-kit/"
        },
        {
            "title": "Gitpod",
            "hex": "1AA6E4",
            "source": "https://www.gitpod.io/"
        },
        {
            "title": "Gitter",
            "hex": "ED1965",
            "source": "https://gitter.im/"
        },
        {
            "title": "Glassdoor",
            "hex": "0CAA41",
            "source": "https://www.glassdoor.com/press/images/"
        },
        {
            "title": "Glitch",
            "hex": "3333FF",
            "source": "https://glitch.com/about/press/"
        },
        {
            "title": "Gmail",
            "hex": "D14836",
            "source": "https://material.io/guidelines/resources/sticker-sheets-icons.html#sticker-sheets-icons-components"
        },
        {
            "title": "GNOME",
            "hex": "4A86CF",
            "source": "https://wiki.gnome.org/Engagement/BrandGuidelines"
        },
        {
            "title": "GNU",
            "hex": "A42E2B",
            "source": "https://gnu.org"
        },
        {
            "title": "GNU Bash",
            "hex": "4EAA25",
            "source": "https://github.com/odb/official-bash-logo"
        },
        {
            "title": "GNU Emacs",
            "hex": "7F5AB6",
            "source": "https://git.savannah.gnu.org/cgit/emacs.git/tree/etc/images/icons/hicolor/scalable/apps/emacs.svg"
        },
        {
            "title": "GNU IceCat",
            "hex": "002F5B",
            "source": "https://git.savannah.gnu.org/cgit/gnuzilla.git/plain/artwork/simple.svg"
        },
        {
            "title": "GNU Privacy Guard",
            "hex": "0093DD",
            "source": "https://git.gnupg.org/cgi-bin/gitweb.cgi?p=gnupg.git;a=tree;f=artwork/icons"
        },
        {
            "title": "GNU social",
            "hex": "A22430",
            "source": "https://www.gnu.org/graphics/social.html"
        },
        {
            "title": "Go",
            "hex": "00ADD8",
            "source": "https://blog.golang.org/go-brand"
        },
        {
            "title": "Godot Engine",
            "hex": "478CBF",
            "source": "https://godotengine.org/themes/godotengine/assets/download/godot_logo.svg"
        },
        {
            "title": "GOG.com",
            "hex": "86328A",
            "source": "https://www.cdprojekt.com/en/media/logotypes/"
        },
        {
            "title": "GoldenLine",
            "hex": "F1B92B",
            "source": "http://www.goldenline.pl"
        },
        {
            "title": "Goodreads",
            "hex": "663300",
            "source": "https://www.goodreads.com/about/press"
        },
        {
            "title": "Google",
            "hex": "4285F4",
            "source": "https://developers.google.com/+/branding-guidelines?hl=en"
        },
        {
            "title": "Google Ads",
            "hex": "4285F4",
            "source": "https://designguidelines.withgoogle.com/ads-branding/google-ads/logos.html#logos-brand-logo-lockups"
        },
        {
            "title": "Google Analytics",
            "hex": "FFC107",
            "source": "https://analytics.google.com"
        },
        {
            "title": "Google Assistant",
            "hex": "4285F4",
            "source": "https://assistant.google.com/"
        },
        {
            "title": "Google Cast",
            "hex": "1BB6F6",
            "source": "https://partnermarketinghub.withgoogle.com/#/brands"
        },
        {
            "title": "Google Chrome",
            "hex": "4285F4",
            "source": "https://blog.google/press/?product_tag=chrome"
        },
        {
            "title": "Google Cloud",
            "hex": "4285F4",
            "source": "https://cloud.google.com/"
        },
        {
            "title": "Google Drive",
            "hex": "4285F4",
            "source": "https://developers.google.com/drive/web/branding"
        },
        {
            "title": "Google Fit",
            "hex": "4285F4",
            "source": "https://en.wikipedia.org/wiki/Google_Fit"
        },
        {
            "title": "Google Hangouts",
            "hex": "0C9D58",
            "source": "https://material.google.com/resources/sticker-sheets-icons.html#sticker-sheets-icons-components"
        },
        {
            "title": "Google Hangouts Chat",
            "hex": "00897B",
            "source": "https://chat.google.com/error/noaccess"
        },
        {
            "title": "Google Keep",
            "hex": "FFBB00",
            "source": "https://play.google.com/store/apps/details?id=com.google.android.keep"
        },
        {
            "title": "Google Lens",
            "hex": "4285F4",
            "source": "https://lens.google.com/"
        },
        {
            "title": "Google Maps",
            "hex": "4285F4",
            "source": "https://upload.wikimedia.org/wikipedia/commons/a/a9/Google_Maps_icon.svg"
        },
        {
            "title": "Google Messages",
            "hex": "1A73E8",
            "source": "https://messages.google.com/"
        },
        {
            "title": "Google Pay",
            "hex": "5F6368",
            "source": "https://developers.google.com/pay/api/web/guides/brand-guidelines"
        },
        {
            "title": "Google Play",
            "hex": "607D8B",
            "source": "https://getsello.com"
        },
        {
            "title": "Google Podcasts",
            "hex": "4285F4",
            "source": "https://developers.google.com/search/docs/data-types/podcast"
        },
        {
            "title": "Google Scholar",
            "hex": "4885ED",
            "source": "https://scholar.google.com/intl/fr/scholar/images/2x/sprite_20161020.png"
        },
        {
            "title": "Google Search Console",
            "hex": "458CF5",
            "source": "https://search.google.com/search-console"
        },
        {
            "title": "Google Translate",
            "hex": "4285F4",
            "source": "https://en.wikipedia.org/wiki/Google_Translate"
        },
        {
            "title": "GOV.UK",
            "hex": "005EA5",
            "source": "https://github.com/alphagov/design-assets/tree/master/Icons"
        },
        {
            "title": "Gradle",
            "hex": "02303A",
            "source": "https://gradle.com/brand"
        },
        {
            "title": "Grafana",
            "hex": "F46800",
            "source": "https://grafana.com/"
        },
        {
            "title": "Graphcool",
            "hex": "27AE60",
            "source": "https://www.graph.cool"
        },
        {
            "title": "GraphQL",
            "hex": "E10098",
            "source": "http://graphql.org/"
        },
        {
            "title": "Grav",
            "hex": "221E1F",
            "source": "http://getgrav.org/media"
        },
        {
            "title": "Gravatar",
            "hex": "1E8CBE",
            "source": "https://automattic.com/press"
        },
        {
            "title": "Greenkeeper",
            "hex": "00C775",
            "source": "https://greenkeeper.io/"
        },
        {
            "title": "GreenSock",
            "hex": "88CE02",
            "source": "https://greensock.com/"
        },
        {
            "title": "Groovy",
            "hex": "4298B8",
            "source": "https://groovy-lang.org/"
        },
        {
            "title": "Groupon",
            "hex": "53A318",
            "source": "https://brandplaybook.groupon.com/guidelines/logo/"
        },
        {
            "title": "Grunt",
            "hex": "FBA919",
            "source": "https://github.com/gruntjs/gruntjs.com/tree/master/src/media"
        },
        {
            "title": "Gulp",
            "hex": "DA4648",
            "source": "https://github.com/gulpjs/artwork/blob/master/gulp.svg"
        },
        {
            "title": "Gumroad",
            "hex": "36A9AE",
            "source": "https://gumroad.com/press"
        },
        {
            "title": "Gumtree",
            "hex": "72EF36",
            "source": "https://www.gumtree.com"
        },
        {
            "title": "Gutenberg",
            "hex": "000000",
            "source": "https://github.com/WordPress/gutenberg/blob/master/docs/final-g-wapuu-black.svg"
        },
        {
            "title": "Habr",
            "hex": "77A2B6",
            "source": "https://habr.com/"
        },
        {
            "title": "Hackaday",
            "hex": "1A1A1A",
            "source": "https://hackaday.com/"
        },
        {
            "title": "HackerEarth",
            "hex": "323754",
            "source": "https://www.hackerearth.com/logo/"
        },
        {
            "title": "HackerOne",
            "hex": "494649",
            "source": "https://www.hackerone.com/branding"
        },
        {
            "title": "HackerRank",
            "hex": "2EC866",
            "source": "https://www.hackerrank.com/"
        },
        {
            "title": "HackHands",
            "hex": "00ACBD",
            "source": "https://hackhands.com/"
        },
        {
            "title": "Hackster",
            "hex": "1BACF7",
            "source": "https://drive.google.com/file/d/0B3aqzR8LzoqdT1p4ZUlWVnJ1elk/view?usp=sharing"
        },
        {
            "title": "HappyCow",
            "hex": "7C4EC4",
            "source": "https://www.happycow.net/press-kits"
        },
        {
            "title": "Hashnode",
            "hex": "2962FF",
            "source": "https://hashnode.com/media"
        },
        {
            "title": "Haskell",
            "hex": "5D4F85",
            "source": "https://commons.wikimedia.org/wiki/File:Haskell-Logo.svg"
        },
        {
            "title": "Hatena Bookmark",
            "hex": "00A4DE",
            "source": "http://hatenacorp.jp/press/resource"
        },
        {
            "title": "Haxe",
            "hex": "EA8220",
            "source": "https://haxe.org/foundation/branding.html"
        },
        {
            "title": "HelloFresh",
            "hex": "91C11E",
            "source": "https://www.hellofresh.com/landing/student"
        },
        {
            "title": "Helm",
            "hex": "277A9F",
            "source": "https://helm.sh"
        },
        {
            "title": "HERE",
            "hex": "48DAD0",
            "source": "https://www.here.com"
        },
        {
            "title": "Heroku",
            "hex": "430098",
            "source": "https://www.heroku.com"
        },
        {
            "title": "Hexo",
            "hex": "0E83CD",
            "source": "https://hexo.io/"
        },
        {
            "title": "Highly",
            "hex": "FF3C00",
            "source": "https://highly.co/"
        },
        {
            "title": "HipChat",
            "hex": "0052CC",
            "source": "https://www.atlassian.com/company/news/press-kit"
        },
        {
            "title": "Hitachi",
            "hex": "E60027",
            "source": "https://commons.wikimedia.org/wiki/File:Hitachi_inspire_the_next-Logo.svg"
        },
        {
            "title": "HockeyApp",
            "hex": "009EE1",
            "source": "https://hockeyapp.net/brand-guidelines/"
        },
        {
            "title": "Home Assistant",
            "hex": "41BDF5",
            "source": "https://github.com/home-assistant/home-assistant-assets"
        },
        {
            "title": "homify",
            "hex": "7DCDA3",
            "source": "http://lsg.homify.com/"
        },
        {
            "title": "Hootsuite",
            "hex": "000000",
            "source": "https://hootsuite.com/en-gb/about/media-kit"
        },
        {
            "title": "Houzz",
            "hex": "4DBC15",
            "source": "https://www.houzz.com/logoGuidelines"
        },
        {
            "title": "HP",
            "hex": "0096D6",
            "source": "https://commons.wikimedia.org/wiki/File:HP_New_Logo_2D.svg"
        },
        {
            "title": "HTML Academy",
            "hex": "302683",
            "source": "https://htmlacademy.ru/"
        },
        {
            "title": "HTML5",
            "hex": "E34F26",
            "source": "http://www.w3.org/html/logo/"
        },
        {
            "title": "Huawei",
            "hex": "FF0000",
            "source": "https://en.wikipedia.org/wiki/File:Huawei.svg"
        },
        {
            "title": "HubSpot",
            "hex": "FF7A59",
            "source": "https://www.hubspot.com/style-guide"
        },
        {
            "title": "Hulu",
            "hex": "3DBB3D",
            "source": "https://www.hulu.com/press/brand-assets/"
        },
        {
            "title": "Humble Bundle",
            "hex": "CC2929",
            "source": "https://support.humblebundle.com/hc/en-us/articles/202742060-Bundle-Logos"
        },
        {
            "title": "Hurriyetemlak",
            "hex": "E02826",
            "source": "https://ilan.hurriyetemlak.com/emlak-ilani-yayinlama-kurallari"
        },
        {
            "title": "Hypothesis",
            "hex": "BD1C2B",
            "source": "https://web.hypothes.is/"
        },
        {
            "title": "Iata",
            "hex": "004E81",
            "source": "https://upload.wikimedia.org/wikipedia/commons/f/f7/IATAlogo.svg"
        },
        {
            "title": "IBM",
            "hex": "054ADA",
            "source": "https://www.ibm.com/design/language/elements/logos/8-bar/"
        },
        {
            "title": "iCloud",
            "hex": "3693F3",
            "source": "https://www.icloud.com/"
        },
        {
            "title": "IcoMoon",
            "hex": "825794",
            "source": "https://icomoon.io/"
        },
        {
            "title": "ICON",
            "hex": "31B8BB",
            "source": "https://icon.foundation/"
        },
        {
            "title": "IconJar",
            "hex": "16A5F3",
            "source": "https://geticonjar.com/press-kit/"
        },
        {
            "title": "ICQ",
            "hex": "7EBD00",
            "source": "https://en.wikipedia.org/wiki/File:ICQ.svg"
        },
        {
            "title": "iDEAL",
            "hex": "CC0066",
            "source": "https://www.ideal.nl/cms/files/Manual_iDEAL_logo.pdf"
        },
        {
            "title": "iFixit",
            "hex": "0071CE",
            "source": "https://www.ifixit.com/"
        },
        {
            "title": "iFood",
            "hex": "EA1D2C",
            "source": "https://ifood.com.br/"
        },
        {
            "title": "IMDb",
            "hex": "E6B91E",
            "source": "http://www.imdb.com/pressroom/brand_guidelines"
        },
        {
            "title": "Imgur",
            "hex": "1BB76E",
            "source": "https://s.imgur.com/images/favicon-152.png"
        },
        {
            "title": "Indeed",
            "hex": "2164F3",
            "source": "https://www.indeed.com"
        },
        {
            "title": "InfluxDB",
            "hex": "22ADF6",
            "source": "https://www.influxdata.com/"
        },
        {
            "title": "Inkscape",
            "hex": "000000",
            "source": "https://commons.wikimedia.org/wiki/File:Inkscape_Logo.svg"
        },
        {
            "title": "Instacart",
            "hex": "43B02A",
            "source": "https://www.instacart.com/press"
        },
        {
            "title": "Instagram",
            "hex": "E4405F",
            "source": "https://www.instagram-brand.com"
        },
        {
            "title": "Instapaper",
            "hex": "1F1F1F",
            "source": "https://www.instapaper.com/"
        },
        {
            "title": "Intel",
            "hex": "0071C5",
            "source": "https://www.intel.com"
        },
        {
            "title": "IntelliJ IDEA",
            "hex": "000000",
            "source": "https://www.jetbrains.com/idea/"
        },
        {
            "title": "Intercom",
            "hex": "1F8DED",
            "source": "https://www.intercom.io"
        },
        {
            "title": "Internet Archive",
            "hex": "000000",
            "source": "https://openlibrary.org/static/images/ia-logo.svg"
        },
        {
            "title": "Internet Explorer",
            "hex": "0076D6",
            "source": "https://compass-ssl.microsoft.com/assets/c8/67/c867db4c-f328-45b8-817c-33834c70aae6.svg?n=IE.svg"
        },
        {
            "title": "InVision",
            "hex": "FF3366",
            "source": "https://projects.invisionapp.com/boards/BX4P1DY5H46R"
        },
        {
            "title": "Invoice Ninja",
            "hex": "000000",
            "source": "https://github.com/invoiceninja/invoiceninja"
        },
        {
            "title": "ioBroker",
            "hex": "3399CC",
            "source": "https://github.com/ioBroker/awesome-iobroker/blob/master/images/"
        },
        {
            "title": "Ionic",
            "hex": "3880FF",
            "source": "https://ionicframework.com/press"
        },
        {
            "title": "iOS",
            "hex": "000000",
            "source": "https://en.wikipedia.org/wiki/IOS"
        },
        {
            "title": "IPFS",
            "hex": "65C2CB",
            "source": "https://github.com/ipfs/logo"
        },
        {
            "title": "Issuu",
            "hex": "F36D5D",
            "source": "https://issuu.com/press"
        },
        {
            "title": "Itch.io",
            "hex": "FA5C5C",
            "source": "https://itch.io/press-kit"
        },
        {
            "title": "iTunes",
            "hex": "FB5BC5",
            "source": "https://upload.wikimedia.org/wikipedia/commons/d/df/ITunes_logo.svg"
        },
        {
            "title": "Jabber",
            "hex": "CC0000",
            "source": "https://commons.wikimedia.org/wiki/File:Jabber-bulb.svg"
        },
        {
            "title": "Java",
            "hex": "007396",
            "source": "https://www.oracle.com/legal/logos.html"
        },
        {
            "title": "JavaScript",
            "hex": "F7DF1E",
            "source": "https://github.com/voodootikigod/logo.js"
        },
        {
            "title": "JCB",
            "hex": "0B4EA2",
            "source": "https://www.global.jcb/en/about-us/brand-concept/"
        },
        {
            "title": "Jekyll",
            "hex": "CC0000",
            "source": "https://github.com/jekyll/brand"
        },
        {
            "title": "Jenkins",
            "hex": "D24939",
            "source": "https://wiki.jenkins-ci.org/display/JENKINS/Logo"
        },
        {
            "title": "Jenkins X",
            "hex": "73C3D5",
            "source": "https://github.com/cdfoundation/artwork"
        },
        {
            "title": "Jest",
            "hex": "C21325",
            "source": "https://jestjs.io/"
        },
        {
            "title": "JET",
            "hex": "FBBA00",
            "source": "https://de.wikipedia.org/wiki/Datei:JET.svg"
        },
        {
            "title": "JetBrains",
            "hex": "000000",
            "source": "https://www.jetbrains.com/company/brand/"
        },
        {
            "title": "Jinja",
            "hex": "B41717",
            "source": "https://github.com/pallets/jinja/"
        },
        {
            "title": "Jira",
            "hex": "172B4D",
            "source": "https://www.atlassian.com/company/news/press-kit"
        },
        {
            "title": "Joomla",
            "hex": "5091CD",
            "source": "https://docs.joomla.org/Joomla:Brand_Identity_Elements"
        },
        {
            "title": "jQuery",
            "hex": "0769AD",
            "source": "https://brand.jquery.org/logos/"
        },
        {
            "title": "jsDelivr",
            "hex": "E84D3D",
            "source": "https://github.com/jsdelivr/www.jsdelivr.com/blob/eff02f3a8879cf7c7296840584e1293fe04e3a76/src/public/img/logo_horizontal.svg"
        },
        {
            "title": "JSFiddle",
            "hex": "0084FF",
            "source": "https://jsfiddle.net/"
        },
        {
            "title": "JSON",
            "hex": "000000",
            "source": "https://commons.wikimedia.org/wiki/File:JSON_vector_logo.svg"
        },
        {
            "title": "Jupyter",
            "hex": "F37626",
            "source": "https://github.com/jupyter/design"
        },
        {
            "title": "Just Eat",
            "hex": "FA0029",
            "source": "https://d2vkuayfhnkplp.cloudfront.net/assets/dist/img/logos/je-logo-v3.svg"
        },
        {
            "title": "JustGiving",
            "hex": "AD29B6",
            "source": "https://justgiving.com"
        },
        {
            "title": "Kaggle",
            "hex": "20BEFF",
            "source": "https://www.kaggle.com/contact"
        },
        {
            "title": "KaiOS",
            "hex": "6F02B5",
            "source": "https://www.dropbox.com/sh/2qihtgrzllws8ki/AABmo9X1KMT6lHnvh4Em7dpWa?dl=0"
        },
        {
            "title": "Kaspersky",
            "hex": "009982",
            "source": "https://www.kaspersky.com"
        },
        {
            "title": "KeePassXC",
            "hex": "6CAC4D",
            "source": "https://github.com/keepassxreboot/keepassxc/"
        },
        {
            "title": "Kentico",
            "hex": "F05A22",
            "source": "https://brand.kentico.com"
        },
        {
            "title": "Keras",
            "hex": "D00000",
            "source": "https://keras.io/"
        },
        {
            "title": "Keybase",
            "hex": "33A0FF",
            "source": "https://github.com/keybase/client/tree/master/media/logos"
        },
        {
            "title": "KeyCDN",
            "hex": "3686BE",
            "source": "https://www.keycdn.com/logos"
        },
        {
            "title": "Khan Academy",
            "hex": "14BF96",
            "source": "https://khanacademy.zendesk.com/hc/en-us/articles/202483630-Press-room"
        },
        {
            "title": "Kibana",
            "hex": "005571",
            "source": "https://www.elastic.co/brand"
        },
        {
            "title": "Kickstarter",
            "hex": "2BDE73",
            "source": "https://www.kickstarter.com/help/brand_assets"
        },
        {
            "title": "Kik",
            "hex": "82BC23",
            "source": "http://www.kik.com/press"
        },
        {
            "title": "Kirby",
            "hex": "FF0100",
            "source": "http://getkirby.com/assets/images/logo.svg"
        },
        {
            "title": "Klout",
            "hex": "E44600",
            "source": "https://klout.com/s/developers/styleguide"
        },
        {
            "title": "Known",
            "hex": "333333",
            "source": "https://withknown.com/img/logo_k.png"
        },
        {
            "title": "Ko-fi",
            "hex": "F16061",
            "source": "https://ko-fi.com/home/about"
        },
        {
            "title": "Kodi",
            "hex": "17B2E7",
            "source": "https://kodi.tv/"
        },
        {
            "title": "Koding",
            "hex": "00B057",
            "source": "https://koding.com/About"
        },
        {
            "title": "Kotlin",
            "hex": "0095D5",
            "source": "https://resources.jetbrains.com/storage/products/kotlin/docs/kotlin_logos.zip"
        },
        {
            "title": "Krita",
            "hex": "3BABFF",
            "source": "https://krita.org/en/about/press/"
        },
        {
            "title": "Kubernetes",
            "hex": "326CE5",
            "source": "https://github.com/kubernetes/kubernetes/tree/master/logo"
        },
        {
            "title": "Kyocera",
            "hex": "ED1C24",
            "source": "https://en.wikipedia.org/wiki/Kyocera"
        },
        {
            "title": "Laravel",
            "hex": "FF2D20",
            "source": "https://github.com/laravel/art"
        },
        {
            "title": "Laravel Horizon",
            "hex": "405263",
            "source": "https://horizon.laravel.com/"
        },
        {
            "title": "Laravel Nova",
            "hex": "252D37",
            "source": "https://nova.laravel.com/"
        },
        {
            "title": "Last.fm",
            "hex": "D51007",
            "source": "http://www.last.fm/about/resources"
        },
        {
            "title": "LastPass",
            "hex": "D32D27",
            "source": "https://lastpass.com/press-room/"
        },
        {
            "title": "LaTeX",
            "hex": "008080",
            "source": "https://github.com/latex3/branding"
        },
        {
            "title": "Launchpad",
            "hex": "F8C300",
            "source": "https://help.launchpad.net/logo/submissions"
        },
        {
            "title": "LeetCode",
            "hex": "F89F1B",
            "source": "https://leetcode.com"
        },
        {
            "title": "Lenovo",
            "hex": "E2231A",
            "source": "https://www.lenovopartnernetwork.com/us/branding/"
        },
        {
            "title": "Let’s Encrypt",
            "hex": "003A70",
            "source": "https://letsencrypt.org/trademarks/"
        },
        {
            "title": "Letterboxd",
            "hex": "00D735",
            "source": "https://letterboxd.com/about/logos/"
        },
        {
            "title": "LG",
            "hex": "A50034",
            "source": "https://en.wikipedia.org/wiki/LG_Corporation"
        },
        {
            "title": "LGTM",
            "hex": "FFFFFF",
            "source": "https://lgtm.com/"
        },
        {
            "title": "Liberapay",
            "hex": "F6C915",
            "source": "https://liberapay.com/assets/liberapay/icon-v2_yellow-r.svg"
        },
        {
            "title": "LibraryThing",
            "hex": "251A15",
            "source": "https://twitter.com/LibraryThing/status/1054466649271656448"
        },
        {
            "title": "LibreOffice",
            "hex": "18A303",
            "source": "https://wiki.documentfoundation.org/Marketing/Branding"
        },
        {
            "title": "Line",
            "hex": "00C300",
            "source": "http://line.me/en/logo"
        },
        {
            "title": "LINE WEBTOON",
            "hex": "00D564",
            "source": "http://webtoons.com/"
        },
        {
            "title": "LinkedIn",
            "hex": "0077B5",
            "source": "https://brand.linkedin.com"
        },
        {
            "title": "Linode",
            "hex": "00A95C",
            "source": "https://www.linode.com/company/press/"
        },
        {
            "title": "Linux",
            "hex": "FCC624",
            "source": "http://www.linuxfoundation.org/about/about-linux"
        },
        {
            "title": "Linux Foundation",
            "hex": "009BEE",
            "source": "http://www.linuxfoundation.org/about/about-linux"
        },
        {
            "title": "Linux Mint",
            "hex": "87CF3E",
            "source": "https://commons.wikimedia.org/wiki/File:Linux_Mint_logo_without_wordmark.svg"
        },
        {
            "title": "Litecoin",
            "hex": "A6A9AA",
            "source": "https://litecoin-foundation.org/wp-content/uploads/2019/01/LC18-007-Brand-guidelines.pdf"
        },
        {
            "title": "LiveJournal",
            "hex": "00B0EA",
            "source": "http://www.livejournal.com"
        },
        {
            "title": "Livestream",
            "hex": "CF202E",
            "source": "https://livestream.com/press"
        },
        {
            "title": "LLVM",
            "hex": "262D3A",
            "source": "https://llvm.org/Logo.html"
        },
        {
            "title": "LMMS",
            "hex": "10B146",
            "source": "https://lmms.io/branding"
        },
        {
            "title": "LogMeIn",
            "hex": "45B6F2",
            "source": "https://www.logmein.com/"
        },
        {
            "title": "Logstash",
            "hex": "005571",
            "source": "https://www.elastic.co/brand"
        },
        {
            "title": "Loop",
            "hex": "F29400",
            "source": "https://loop.frontiersin.org/"
        },
        {
            "title": "Lua",
            "hex": "2C2D72",
            "source": "https://www.lua.org/docs.html"
        },
        {
            "title": "Lufthansa",
            "hex": "05164D",
            "source": "https://www.lufthansa.com/"
        },
        {
            "title": "Lumen",
            "hex": "E74430",
            "source": "https://lumen.laravel.com/"
        },
        {
            "title": "Lyft",
            "hex": "FF00BF",
            "source": "https://www.lyft.com/press"
        },
        {
            "title": "MAAS",
            "hex": "E95420",
            "source": "https://design.ubuntu.com/downloads/"
        },
        {
            "title": "Macy’s",
            "hex": "E21A2C",
            "source": "http://www.macysinc.com/press-room/logo-photo-gallery/logos-macys-inc/default.aspx"
        },
        {
            "title": "Magento",
            "hex": "EE672F",
            "source": "http://magento.com"
        },
        {
            "title": "Magisk",
            "hex": "00AF9C",
            "source": "https://github.com/topjohnwu/Magisk/blob/master/app/src/main/res/drawable/ic_magisk.xml"
        },
        {
            "title": "Mail.Ru",
            "hex": "168DE2",
            "source": "https://corp.mail.ru/en/press/identity/"
        },
        {
            "title": "MailChimp",
            "hex": "FFE01B",
            "source": "http://mailchimp.com/about/brand-assets"
        },
        {
            "title": "MakerBot",
            "hex": "FF1E0D",
            "source": "http://www.makerbot.com/makerbot-press-assets"
        },
        {
            "title": "ManageIQ",
            "hex": "EF2929",
            "source": "https://www.manageiq.org/logo/"
        },
        {
            "title": "Manjaro",
            "hex": "35BF5C",
            "source": "https://commons.wikimedia.org/wiki/File:Manjaro-logo.svg"
        },
        {
            "title": "Mapbox",
            "hex": "000000",
            "source": "https://www.mapbox.com/about/press/brand-guidelines"
        },
        {
            "title": "Markdown",
            "hex": "000000",
            "source": "https://github.com/dcurtis/markdown-mark"
        },
        {
            "title": "Marketo",
            "hex": "5C4C9F",
            "source": "https://www.marketo.com/"
        },
        {
            "title": "MasterCard",
            "hex": "EB001B",
            "source": "https://brand.mastercard.com/brandcenter/mastercard-brand-mark/downloads.html"
        },
        {
            "title": "Mastodon",
            "hex": "3088D4",
            "source": "https://source.joinmastodon.org/mastodon/joinmastodon/blob/master/public/press-kit.zip"
        },
        {
            "title": "Material Design",
            "hex": "757575",
            "source": "https://material.io/design/"
        },
        {
            "title": "Material Design Icons",
            "hex": "2196F3",
            "source": "https://materialdesignicons.com/icon/vector-square"
        },
        {
            "title": "Material-UI",
            "hex": "0081CB",
            "source": "https://material-ui.com/"
        },
        {
            "title": "Mathworks",
            "hex": "0076A8",
            "source": "https://www.mathworks.com/brand/visual-design/mathworks-logo.html"
        },
        {
            "title": "Matrix",
            "hex": "000000",
            "source": "https://matrix.org"
        },
        {
            "title": "Mattermost",
            "hex": "0072C6",
            "source": "https://www.mattermost.org/brand-guidelines/"
        },
        {
            "title": "Matternet",
            "hex": "261C29",
            "source": "http://mttr.net"
        },
        {
            "title": "McAfee",
            "hex": "C01818",
            "source": "https://www.mcafee.com/"
        },
        {
            "title": "MDN Web Docs",
            "hex": "000000",
            "source": "https://developer.mozilla.org/"
        },
        {
            "title": "MediaFire",
            "hex": "1299F3",
            "source": "https://www.mediafire.com/press/"
        },
        {
            "title": "MediaTemple",
            "hex": "000000",
            "source": "https://mediatemple.net/company/about-us"
        },
        {
            "title": "Medium",
            "hex": "12100E",
            "source": "https://medium.design/logos-and-brand-guidelines-f1a01a733592"
        },
        {
            "title": "Meetup",
            "hex": "ED1C40",
            "source": "https://www.meetup.com/media/"
        },
        {
            "title": "MEGA",
            "hex": "D9272E",
            "source": "https://en.wikipedia.org/wiki/File:01_mega_logo.svg"
        },
        {
            "title": "Mendeley",
            "hex": "9D1620",
            "source": "https://www.mendeley.com/"
        },
        {
            "title": "Mercedes",
            "hex": "242424",
            "source": "https://www.mercedes-benz.com/"
        },
        {
            "title": "Messenger",
            "hex": "00B2FF",
            "source": "https://en.facebookbrand.com/assets/messenger/"
        },
        {
            "title": "Meteor",
            "hex": "DE4F4F",
            "source": "http://logo.meteorapp.com/"
        },
        {
            "title": "Micro.blog",
            "hex": "FD8308",
            "source": "https://twitter.com/BradEllis/status/943956921886715904"
        },
        {
            "title": "Microgenetics",
            "hex": "FF0000",
            "source": "http://microgenetics.co.uk/"
        },
        {
            "title": "Microsoft",
            "hex": "666666",
            "source": "https://ratnacahayarina.files.wordpress.com/2014/03/microsoft.pdf"
        },
        {
            "title": "Microsoft Access",
            "hex": "BA141A",
            "source": "https://www.office.com"
        },
        {
            "title": "Microsoft Azure",
            "hex": "0089D6",
            "source": "https://upload.wikimedia.org/wikipedia/commons/a/a8/Microsoft_Azure_Logo.svg"
        },
        {
            "title": "Microsoft Edge",
            "hex": "0078D7",
            "source": "https://support.microsoft.com/en-us/help/17171/microsoft-edge-get-to-know"
        },
        {
            "title": "Microsoft Excel",
            "hex": "217346",
            "source": "https://www.office.com"
        },
        {
            "title": "Microsoft Office",
            "hex": "E74025",
            "source": "https://www.office.com/"
        },
        {
            "title": "Microsoft OneDrive",
            "hex": "094AB2",
            "source": "https://msdn.microsoft.com/en-us/onedrive/dn673556.aspx"
        },
        {
            "title": "Microsoft OneNote",
            "hex": "80397B",
            "source": "https://www.office.com"
        },
        {
            "title": "Microsoft Outlook",
            "hex": "0072C6",
            "source": "https://www.office.com"
        },
        {
            "title": "Microsoft PowerPoint",
            "hex": "D24726",
            "source": "https://www.office.com"
        },
        {
            "title": "Microsoft Teams",
            "hex": "6264A7",
            "source": "https://docs.microsoft.com/media/logos/logo_MSTeams.svg"
        },
        {
            "title": "Microsoft Word",
            "hex": "2B579A",
            "source": "https://www.office.com"
        },
        {
            "title": "MicroStrategy",
            "hex": "D9232E",
            "source": "https://www.microstrategy.com/us/company/press-kit"
        },
        {
            "title": "Minds",
            "hex": "FED12F",
            "source": "https://www.minds.com/"
        },
        {
            "title": "Minetest",
            "hex": "53AC56",
            "source": "https://www.minetest.net/"
        },
        {
            "title": "Minutemailer",
            "hex": "3ABFE6",
            "source": "https://minutemailer.com/press"
        },
        {
            "title": "Mix",
            "hex": "FF8126",
            "source": "https://mix.com"
        },
        {
            "title": "Mixcloud",
            "hex": "314359",
            "source": "https://www.mixcloud.com/branding"
        },
        {
            "title": "Mixer",
            "hex": "002050",
            "source": "https://github.com/mixer/branding-kit/"
        },
        {
            "title": "Mocha",
            "hex": "8D6748",
            "source": "https://mochajs.org/"
        },
        {
            "title": "Mojang",
            "hex": "DB1F29",
            "source": "https://www.mojang.com/"
        },
        {
            "title": "Monero",
            "hex": "FF6600",
            "source": "https://getmonero.org"
        },
        {
            "title": "MongoDB",
            "hex": "47A248",
            "source": "https://www.mongodb.com/pressroom"
        },
        {
            "title": "Monkey tie",
            "hex": "FFC619",
            "source": "https://www.monkey-tie.com/presse"
        },
        {
            "title": "Monogram",
            "hex": "FDB22A",
            "source": "http://monogram.me"
        },
        {
            "title": "Monster",
            "hex": "6E46AE",
            "source": "https://www.monster.com/"
        },
        {
            "title": "Monzo",
            "hex": "14233C",
            "source": "https://monzo.com/press/"
        },
        {
            "title": "Moo",
            "hex": "00945E",
            "source": "https://www.moo.com/uk/about/press.html"
        },
        {
            "title": "Mozilla",
            "hex": "000000",
            "source": "https://mozilla.ninja/our-logo"
        },
        {
            "title": "Mozilla Firefox",
            "hex": "FF7139",
            "source": "https://mozilla.design/firefox/logos-usage/"
        },
        {
            "title": "MuseScore",
            "hex": "1A70B8",
            "source": "https://musescore.org/en/about/logos-and-graphics"
        },
        {
            "title": "MX Linux",
            "hex": "000000",
            "source": "https://mxlinux.org/art/"
        },
        {
            "title": "Myspace",
            "hex": "030303",
            "source": "https://myspace.com/pressroom/assetslogos"
        },
        {
            "title": "MySQL",
            "hex": "4479A1",
            "source": "https://www.mysql.com/about/legal/logos.html"
        },
        {
            "title": "NativeScript",
            "hex": "3655FF",
            "source": "https://docs.nativescript.org/"
        },
        {
            "title": "NDR",
            "hex": "0C1754",
            "source": "https://www.ndr.de/"
        },
        {
            "title": "NEC",
            "hex": "1414A0",
            "source": "https://commons.wikimedia.org/wiki/File:NEC_logo.svg"
        },
        {
            "title": "Neo4j",
            "hex": "008CC1",
            "source": "https://neo4j.com/style-guide/"
        },
        {
            "title": "Neovim",
            "hex": "57A143",
            "source": "https://github.com/neovim/neovim.github.io/tree/master/logos"
        },
        {
            "title": "NetApp",
            "hex": "0067C5",
            "source": "http://www.netapp.com/"
        },
        {
            "title": "Netflix",
            "hex": "E50914",
            "source": "https://commons.wikimedia.org/wiki/File:Netflix_2014_logo.svg"
        },
        {
            "title": "Netlify",
            "hex": "00C7B7",
            "source": "https://www.netlify.com/press/"
        },
        {
            "title": "New York Times",
            "hex": "000000",
            "source": "https://www.nytimes.com/"
        },
        {
            "title": "Next.js",
            "hex": "000000",
            "source": "https://nextjs.org/"
        },
        {
            "title": "Nextcloud",
            "hex": "0082C9",
            "source": "https://nextcloud.com/press/"
        },
        {
            "title": "Nextdoor",
            "hex": "00B246",
            "source": "https://nextdoor.com/newsroom/"
        },
        {
            "title": "NGINX",
            "hex": "269539",
            "source": "https://www.nginx.com/"
        },
        {
            "title": "Nim",
            "hex": "FFE953",
            "source": "https://nim-lang.org"
        },
        {
            "title": "Nintendo",
            "hex": "8F8F8F",
            "source": "https://en.wikipedia.org/wiki/Nintendo#/media/File:Nintendo.svg"
        },
        {
            "title": "Nintendo 3DS",
            "hex": "D12228",
            "source": "https://www.nintendo.de/"
        },
        {
            "title": "Nintendo GameCube",
            "hex": "6A5FBB",
            "source": "https://www.nintendo.com/consumer/systems/nintendogamecube/index.jsp"
        },
        {
            "title": "Nintendo Switch",
            "hex": "E60012",
            "source": "http://www.nintendo.co.uk/"
        },
        {
            "title": "Node-RED",
            "hex": "8F0000",
            "source": "https://nodered.org/about/resources/"
        },
        {
            "title": "Node.js",
            "hex": "339933",
            "source": "https://nodejs.org/en/about/resources/"
        },
        {
            "title": "Nodemon",
            "hex": "76D04B",
            "source": "https://nodemon.io/"
        },
        {
            "title": "Nokia",
            "hex": "124191",
            "source": "https://www.nokia.com/"
        },
        {
            "title": "Notion",
            "hex": "000000",
            "source": "https://www.notion.so/"
        },
        {
            "title": "Notist",
            "hex": "333333",
            "source": "https://noti.st/"
        },
        {
            "title": "NPM",
            "hex": "CB3837",
            "source": "https://github.com/npm/logos"
        },
        {
            "title": "Nucleo",
            "hex": "766DCC",
            "source": "https://nucleoapp.com/wp-content/themes/nucleo-webapp-12/img/logo.svg"
        },
        {
            "title": "NuGet",
            "hex": "004880",
            "source": "https://github.com/NuGet/Media"
        },
        {
            "title": "Nutanix",
            "hex": "024DA1",
            "source": "https://www.nutanix.com/content/dam/nutanix/en/cmn/documents/nutanix-brandbook.pdf"
        },
        {
            "title": "Nuxt.js",
            "hex": "00C58E",
            "source": "https://nuxtjs.org/"
        },
        {
            "title": "NVIDIA",
            "hex": "76B900",
            "source": "https://www.nvidia.com/etc/designs/nvidiaGDC/clientlibs_base/images/NVIDIA-Logo.svg"
        },
        {
            "title": "OBS Studio",
            "hex": "302E31",
            "source": "https://upload.wikimedia.org/wikipedia/commons/7/78/OBS.svg"
        },
        {
            "title": "OCaml",
            "hex": "EC6813",
            "source": "http://ocaml.org/img/OCaml_Sticker.svg"
        },
        {
            "title": "Octave",
            "hex": "0790C0",
            "source": "https://www.gnu.org/software/octave/"
        },
        {
            "title": "Octopus Deploy",
            "hex": "2F93E0",
            "source": "https://octopus.com/company/brand"
        },
        {
            "title": "Oculus",
            "hex": "1C1E20",
            "source": "https://www.oculus.com/en-us/press-kit"
        },
        {
            "title": "Odnoklassniki",
            "hex": "F4731C",
            "source": "http://v.ok.ru/logo.html"
        },
        {
            "title": "Opel",
            "hex": "F7D900",
            "source": "https://de.wikipedia.org/wiki/Opel"
        },
        {
            "title": "Open Access",
            "hex": "F68212",
            "source": "https://commons.wikimedia.org/wiki/File:Open_Access_logo_PLoS_white.svg"
        },
        {
            "title": "Open Collective",
            "hex": "7FADF2",
            "source": "https://docs.opencollective.com/help/about#media-logo"
        },
        {
            "title": "Open Source Initiative",
            "hex": "3DA639",
            "source": "https://opensource.org/logo-usage-guidelines"
        },
        {
            "title": "OpenAPI Initiative",
            "hex": "6BA539",
            "source": "https://www.openapis.org/faq/style-guide"
        },
        {
            "title": "OpenBSD",
            "hex": "F2CA30",
            "source": "https://en.wikipedia.org/wiki/OpenBSD"
        },
        {
            "title": "OpenID",
            "hex": "F78C40",
            "source": "https://openid.net/add-openid/logos/"
        },
        {
            "title": "OpenSSL",
            "hex": "721412",
            "source": "https://www.openssl.org/"
        },
        {
            "title": "OpenStreetMap",
            "hex": "7EBC6F",
            "source": "https://www.openstreetmap.org"
        },
        {
            "title": "openSUSE",
            "hex": "73BA25",
            "source": "https://en.opensuse.org/Portal:Artwork"
        },
        {
            "title": "OpenVPN",
            "hex": "EA7E20",
            "source": "https://openvpn.net/wp-content/themes/openvpn/assets/images/logo.svg"
        },
        {
            "title": "Opera",
            "hex": "FF1B2D",
            "source": "https://github.com/operasoftware/logo"
        },
        {
            "title": "Opsgenie",
            "hex": "172B4D",
            "source": "https://www.atlassian.com/company/news/press-kit"
        },
        {
            "title": "OpsLevel",
            "hex": "1890FF",
            "source": "https://www.opslevel.com/"
        },
        {
            "title": "Oracle",
            "hex": "F80000",
            "source": "https://www.oracle.com/webfolder/s/brand/identity/index.html"
        },
        {
            "title": "ORCID",
            "hex": "A6CE39",
            "source": "https://orcid.org/trademark-and-id-display-guidelines"
        },
        {
            "title": "Origin",
            "hex": "F56C2D",
            "source": "https://www.origin.com/gbr/en-us/store"
        },
        {
            "title": "OSMC",
            "hex": "17394A",
            "source": "https://github.com/osmc/osmc/tree/master/assets"
        },
        {
            "title": "Overcast",
            "hex": "FC7E0F",
            "source": "https://overcast.fm"
        },
        {
            "title": "Overleaf",
            "hex": "47A141",
            "source": "https://www.overleaf.com/for/press/media-resources"
        },
        {
            "title": "OVH",
            "hex": "123F6D",
            "source": "https://www.ovh.com/fr/news/logo-ovh.xml"
        },
        {
            "title": "Pagekit",
            "hex": "212121",
            "source": "https://pagekit.com/logo-guide"
        },
        {
            "title": "Palantir",
            "hex": "101113",
            "source": "https://github.com/palantir/conjure/blob/master/docs/media/palantir-logo.svg"
        },
        {
            "title": "Palo Alto Software",
            "hex": "83DA77",
            "source": "https://press.paloalto.com/logos"
        },
        {
            "title": "Pandora",
            "hex": "005483",
            "source": "http://blog.pandora.com/us/the-color-of-music-unveiling-a-new-pandora-look-that-reflects-your-music-experience/"
        },
        {
            "title": "Pantheon",
            "hex": "EFD01B",
            "source": "https://projects.invisionapp.com/boards/8UOJQWW2J3G5#/1145336"
        },
        {
            "title": "Parity Substrate",
            "hex": "282828",
            "source": "http://substrate.dev/"
        },
        {
            "title": "Parse.ly",
            "hex": "5BA745",
            "source": "https://www.parse.ly/"
        },
        {
            "title": "Pastebin",
            "hex": "02456C",
            "source": "https://pastebin.com/"
        },
        {
            "title": "Patreon",
            "hex": "F96854",
            "source": "https://www.patreon.com/brand/downloads"
        },
        {
            "title": "PayPal",
            "hex": "00457C",
            "source": "https://www.paypal-marketing.com/html/partner/na/portal-v2/pdf/PP_Masterbrandguidelines_v21_mm.pdf"
        },
        {
            "title": "PeerTube",
            "hex": "F1680D",
            "source": "https://github.com/Chocobozzz/PeerTube/tree/develop/client/src/assets/images"
        },
        {
            "title": "Periscope",
            "hex": "40A4C4",
            "source": "https://www.periscope.tv/press"
        },
        {
            "title": "Pexels",
            "hex": "05A081",
            "source": "https://www.pexels.com/"
        },
        {
            "title": "Photocrowd",
            "hex": "3DAD4B",
            "source": "https://www.photocrowd.com/"
        },
        {
            "title": "PHP",
            "hex": "777BB4",
            "source": "http://php.net/download-logos.php"
        },
        {
            "title": "Pi-hole",
            "hex": "F60D1A",
            "source": "https://github.com/pi-hole/web/"
        },
        {
            "title": "Picarto.TV",
            "hex": "1DA456",
            "source": "https://picarto.tv/site/press"
        },
        {
            "title": "Pinboard",
            "hex": "0000FF",
            "source": "https://commons.wikimedia.org/wiki/File:Feedbin-Icon-share-pinboard.svg"
        },
        {
            "title": "Pingdom",
            "hex": "FFF000",
            "source": "https://tools.pingdom.com"
        },
        {
            "title": "Pingup",
            "hex": "00B1AB",
            "source": "http://pingup.com/resources"
        },
        {
            "title": "Pinterest",
            "hex": "BD081C",
            "source": "https://business.pinterest.com/en/brand-guidelines"
        },
        {
            "title": "Pivotal Tracker",
            "hex": "517A9E",
            "source": "https://www.pivotaltracker.com/branding-guidelines"
        },
        {
            "title": "Pixabay",
            "hex": "2EC66D",
            "source": "https://pixabay.com/service/about/"
        },
        {
            "title": "PJSIP",
            "hex": "F86001",
            "source": "https://www.pjsip.org/favicon.ico"
        },
        {
            "title": "PlanGrid",
            "hex": "0085DE",
            "source": "https://plangrid.com/en/"
        },
        {
            "title": "Player FM",
            "hex": "C8122A",
            "source": "https://player.fm/"
        },
        {
            "title": "Player.me",
            "hex": "C0379A",
            "source": "https://player.me/p/about-us"
        },
        {
            "title": "PlayStation",
            "hex": "003791",
            "source": "http://uk.playstation.com/media/DPBjbK0o/CECH-4202_4203%20PS3_QSG_GB_Eastern_3_web_vf1.pdf"
        },
        {
            "title": "PlayStation 3",
            "hex": "003791",
            "source": "https://commons.wikimedia.org/wiki/File:PlayStation_3_Logo_neu.svg#/media/File:PS3.svg"
        },
        {
            "title": "PlayStation 4",
            "hex": "003791",
            "source": "https://commons.wikimedia.org/wiki/File:PlayStation_4_logo_and_wordmark.svg"
        },
        {
            "title": "Plesk",
            "hex": "52BBE6",
            "source": "https://www.plesk.com/brand/"
        },
        {
            "title": "Plex",
            "hex": "E5A00D",
            "source": "http://brand.plex.tv/d/qxmJ3odkK0fj/plex-style-guide"
        },
        {
            "title": "Pluralsight",
            "hex": "F15B2A",
            "source": "https://www.pluralsight.com/newsroom/brand-assets"
        },
        {
            "title": "Plurk",
            "hex": "FF574D",
            "source": "https://www.plurk.com/brandInfo"
        },
        {
            "title": "Pocket",
            "hex": "EF3F56",
            "source": "https://getpocket.com/blog/press/"
        },
        {
            "title": "Pocket Casts",
            "hex": "F43E37",
            "source": "https://blog.pocketcasts.com/press/"
        },
        {
            "title": "Polymer Project",
            "hex": "FF4470",
            "source": "https://github.com/Polymer/polymer-project.org/tree/master/app/images/logos"
        },
        {
            "title": "PostgreSQL",
            "hex": "336791",
            "source": "https://wiki.postgresql.org/wiki/Logo"
        },
        {
            "title": "Postman",
            "hex": "FF6C37",
            "source": "https://www.getpostman.com/resources/media-assets/"
        },
        {
            "title": "Postwoman",
            "hex": "50FA7B",
            "source": "https://github.com/liyasthomas/postwoman"
        },
        {
            "title": "PowerShell",
            "hex": "5391FE",
            "source": "https://github.com/PowerShell/PowerShell"
        },
        {
            "title": "PrestaShop",
            "hex": "DF0067",
            "source": "https://www.prestashop.com/en/media-kit"
        },
        {
            "title": "Prettier",
            "hex": "F7B93E",
            "source": "https://github.com/prettier/prettier-logo/tree/master/images"
        },
        {
            "title": "Prismic",
            "hex": "484A7A",
            "source": "https://prismic.io/"
        },
        {
            "title": "Probot",
            "hex": "00B0D8",
            "source": "https://github.com/probot/probot"
        },
        {
            "title": "ProcessWire",
            "hex": "EF145F",
            "source": "https://github.com/processwire"
        },
        {
            "title": "Product Hunt",
            "hex": "DA552F",
            "source": "https://www.producthunt.com/branding"
        },
        {
            "title": "Prometheus",
            "hex": "E6522C",
            "source": "https://prometheus.io/"
        },
        {
            "title": "Proto.io",
            "hex": "34A7C1",
            "source": "https://proto.io/en/presskit"
        },
        {
            "title": "protocols.io",
            "hex": "4D9FE7",
            "source": "https://www.protocols.io/brand"
        },
        {
            "title": "ProtonMail",
            "hex": "8B89CC",
            "source": "https://protonmail.com/media-kit"
        },
        {
            "title": "Proxmox",
            "hex": "E57000",
            "source": "https://www.proxmox.com/en/news/media-kit"
        },
        {
            "title": "Publons",
            "hex": "336699",
            "source": "https://publons.com/about/logos"
        },
        {
            "title": "PureScript",
            "hex": "14161A",
            "source": "https://github.com/purescript/logo"
        },
        {
            "title": "PyPI",
            "hex": "3775A9",
            "source": "https://pypi.org/"
        },
        {
            "title": "Python",
            "hex": "3776AB",
            "source": "https://www.python.org/community/logos/"
        },
        {
            "title": "PyTorch",
            "hex": "EE4C2C",
            "source": "https://github.com/pytorch/pytorch/tree/master/docs/source/_static/img"
        },
        {
            "title": "PyUp",
            "hex": "9F55FF",
            "source": "https://pyup.io/"
        },
        {
            "title": "QEMU",
            "hex": "FF6600",
            "source": "https://wiki.qemu.org/Logo"
        },
        {
            "title": "Qgis",
            "hex": "589632",
            "source": "https://www.qgis.org/en/site/getinvolved/styleguide.html"
        },
        {
            "title": "Qi",
            "hex": "000000",
            "source": "https://www.wirelesspowerconsortium.com/knowledge-base/retail/qi-logo-guidelines-and-artwork.html"
        },
        {
            "title": "Qiita",
            "hex": "55C500",
            "source": "https://www.qiita.com"
        },
        {
            "title": "Qualcomm",
            "hex": "3253DC",
            "source": "https://www.qualcomm.com"
        },
        {
            "title": "Qualtrics",
            "hex": "00B4EF",
            "source": "https://www.qualtrics.com/brand-book/"
        },
        {
            "title": "Quantcast",
            "hex": "1E262C",
            "source": "http://branding.quantcast.com/logouse/"
        },
        {
            "title": "Quantopian",
            "hex": "C50000",
            "source": "https://www.quantopian.com"
        },
        {
            "title": "Quarkus",
            "hex": "4695EB",
            "source": "https://design.jboss.org/quarkus/"
        },
        {
            "title": "Quest",
            "hex": "FB4F14",
            "source": "https://www.quest.com/legal/trademark-information.aspx"
        },
        {
            "title": "QuickTime",
            "hex": "1C69F0",
            "source": "https://support.apple.com/quicktime"
        },
        {
            "title": "Quip",
            "hex": "F27557",
            "source": "https://quip.com/"
        },
        {
            "title": "Quora",
            "hex": "B92B27",
            "source": "https://www.quora.com"
        },
        {
            "title": "Qwiklabs",
            "hex": "F5CD0E",
            "source": "https://www.qwiklabs.com"
        },
        {
            "title": "Qzone",
            "hex": "FECE00",
            "source": "https://qzone.qq.com/"
        },
        {
            "title": "R",
            "hex": "276DC3",
            "source": "https://www.r-project.org/logo/"
        },
        {
            "title": "RabbitMQ",
            "hex": "FF6600",
            "source": "https://www.rabbitmq.com/"
        },
        {
            "title": "RadioPublic",
            "hex": "CE262F",
            "source": "https://help.radiopublic.com/hc/en-us/articles/360002546754-RadioPublic-logos"
        },
        {
            "title": "Rails",
            "hex": "CC0000",
            "source": "http://rubyonrails.org/images/rails-logo.svg"
        },
        {
            "title": "Raspberry Pi",
            "hex": "C51A4A",
            "source": "https://www.raspberrypi.org/trademark-rules"
        },
        {
            "title": "React",
            "hex": "61DAFB",
            "source": "https://facebook.github.io/react/"
        },
        {
            "title": "React Router",
            "hex": "CA4245",
            "source": "https://reacttraining.com/react-router/"
        },
        {
            "title": "ReactOS",
            "hex": "0088CC",
            "source": "https://github.com/reactos/press-media"
        },
        {
            "title": "Read the Docs",
            "hex": "8CA1AF",
            "source": "https://github.com/rtfd/readthedocs.org/blob/master/media/readthedocsbranding.ai"
        },
        {
            "title": "Realm",
            "hex": "39477F",
            "source": "https://realm.io/press"
        },
        {
            "title": "Reason",
            "hex": "DD4B39",
            "source": "https://reasonml.github.io/img/reason.svg"
        },
        {
            "title": "Reason Studios",
            "hex": "FFFFFF",
            "source": "https://www.reasonstudios.com/press"
        },
        {
            "title": "Red Hat",
            "hex": "EE0000",
            "source": "https://www.redhat.com/en/about/brand/new-brand/details"
        },
        {
            "title": "Red Hat Open Shift",
            "hex": "EE0000",
            "source": "https://www.openshift.com/"
        },
        {
            "title": "Redbubble",
            "hex": "E41321",
            "source": "https://www.redbubble.com/explore/client/4196122a442ab3f429ec802f71717465.svg"
        },
        {
            "title": "Reddit",
            "hex": "FF4500",
            "source": "https://worldvectorlogo.com/logo/reddit-2"
        },
        {
            "title": "Redis",
            "hex": "D82C20",
            "source": "https://redis.io/images/redis-logo.svg"
        },
        {
            "title": "Redux",
            "hex": "764ABC",
            "source": "https://github.com/reactjs/redux/tree/master/logo"
        },
        {
            "title": "Renren",
            "hex": "217DC6",
            "source": "https://seeklogo.com/vector-logo/184137/renren-inc"
        },
        {
            "title": "repl.it",
            "hex": "667881",
            "source": "https://repl.it/"
        },
        {
            "title": "ResearchGate",
            "hex": "00CCBB",
            "source": "https://c5.rgstatic.net/m/428059296771819/images/favicon/favicon.svg"
        },
        {
            "title": "ReverbNation",
            "hex": "E43526",
            "source": "https://www.reverbnation.com"
        },
        {
            "title": "Rhinoceros",
            "hex": "801010",
            "source": "https://www.rhino3d.com/"
        },
        {
            "title": "Riot",
            "hex": "368BD6",
            "source": "https://github.com/vector-im/logos/tree/master/riot"
        },
        {
            "title": "Ripple",
            "hex": "0085C0",
            "source": "https://www.ripple.com/media-kit/"
        },
        {
            "title": "Riseup",
            "hex": "5E9EE3",
            "source": "https://riseup.net/en/about-us/images"
        },
        {
            "title": "rollup.js",
            "hex": "EC4A3F",
            "source": "https://rollupjs.org/"
        },
        {
            "title": "Roots",
            "hex": "525DDC",
            "source": "https://roots.io/"
        },
        {
            "title": "Roundcube",
            "hex": "37BEFF",
            "source": "https://roundcube.net/images/roundcube_logo_icon.svg"
        },
        {
            "title": "RSS",
            "hex": "FFA500",
            "source": "https://en.wikipedia.org/wiki/Feed_icon"
        },
        {
            "title": "RStudio",
            "hex": "75AADB",
            "source": "https://www.rstudio.com/about/logos/"
        },
        {
            "title": "RTLZWEI",
            "hex": "00BCF6",
            "source": "https://www.rtl2.de/"
        },
        {
            "title": "Ruby",
            "hex": "CC342D",
            "source": "https://www.ruby-lang.org/en/about/logo/"
        },
        {
            "title": "RubyGems",
            "hex": "E9573F",
            "source": "https://rubygems.org/pages/about"
        },
        {
            "title": "Runkeeper",
            "hex": "2DC9D7",
            "source": "https://runkeeper.com/partnerships"
        },
        {
            "title": "Rust",
            "hex": "000000",
            "source": "https://www.rust-lang.org/"
        },
        {
            "title": "Safari",
            "hex": "000000",
            "source": "https://images.techhive.com/images/article/2014/11/safari-favorites-100530680-large.jpg"
        },
        {
            "title": "Sahibinden",
            "hex": "FFE800",
            "source": "https://www.sahibinden.com/favicon.ico"
        },
        {
            "title": "Salesforce",
            "hex": "00A1E0",
            "source": "https://www.salesforce.com/"
        },
        {
            "title": "SaltStack",
            "hex": "00EACE",
            "source": "https://www.saltstack.com/resources/brand/"
        },
        {
            "title": "Samsung",
            "hex": "1428A0",
            "source": "https://www.samsung.com/us"
        },
        {
            "title": "Samsung Pay",
            "hex": "1428A0",
            "source": "https://pay.samsung.com/developers/resource/brand"
        },
        {
            "title": "SAP",
            "hex": "008FD3",
            "source": "https://support.sap.com/content/dam/support/sap-logo.svg"
        },
        {
            "title": "Sass",
            "hex": "CC6699",
            "source": "http://sass-lang.com/styleguide/brand"
        },
        {
            "title": "Sat.1",
            "hex": "047DA3",
            "source": "https://www.prosiebensat1.com/presse/downloads/logos"
        },
        {
            "title": "Sauce Labs",
            "hex": "E2231A",
            "source": "https://saucelabs.com/"
        },
        {
            "title": "Scala",
            "hex": "DC322F",
            "source": "https://www.scala-lang.org/"
        },
        {
            "title": "Scaleway",
            "hex": "4F0599",
            "source": "https://www.scaleway.com"
        },
        {
            "title": "Scribd",
            "hex": "1A7BBA",
            "source": "https://www.scribd.com"
        },
        {
            "title": "Scrutinizer CI",
            "hex": "8A9296",
            "source": "https://scrutinizer-ci.com"
        },
        {
            "title": "Seagate",
            "hex": "72BE4F",
            "source": "https://www.seagate.com"
        },
        {
            "title": "SEAT",
            "hex": "33302E",
            "source": "https://www.seat.es/"
        },
        {
            "title": "Sega",
            "hex": "0089CF",
            "source": "https://en.wikipedia.org/wiki/Sega#/media/File:Sega_logo.svg"
        },
        {
            "title": "Sellfy",
            "hex": "21B352",
            "source": "https://sellfy.com/about/"
        },
        {
            "title": "Semantic Web",
            "hex": "005A9C",
            "source": "https://www.w3.org/2007/10/sw-logos.html"
        },
        {
            "title": "Semaphore CI",
            "hex": "19A974",
            "source": "https://semaphoreci.com/"
        },
        {
            "title": "Sencha",
            "hex": "86BC40",
            "source": "http://design.sencha.com/"
        },
        {
            "title": "Sensu",
            "hex": "89C967",
            "source": "https://github.com/sensu/sensu-go/blob/master/dashboard/src/assets/logo/graphic/green.svg"
        },
        {
            "title": "Sentry",
            "hex": "FB4226",
            "source": "https://sentry.io/branding/"
        },
        {
            "title": "Server Fault",
            "hex": "E7282D",
            "source": "http://stackoverflow.com/company/logos"
        },
        {
            "title": "Shazam",
            "hex": "0088FF",
            "source": "https://brandfolder.com/shazam"
        },
        {
            "title": "Shell",
            "hex": "FFD500",
            "source": "https://en.wikipedia.org/wiki/File:Shell_logo.svg"
        },
        {
            "title": "Shopify",
            "hex": "7AB55C",
            "source": "https://press.shopify.com/brand"
        },
        {
            "title": "Showpad",
            "hex": "2D2E83",
            "source": "https://www.showpad.com/"
        },
        {
            "title": "Siemens",
            "hex": "009999",
            "source": "https://siemens.com/"
        },
        {
            "title": "Signal",
            "hex": "2592E9",
            "source": "https://play.google.com/store/apps/details?id=org.thoughtcrime.securesms"
        },
        {
            "title": "Simple Icons",
            "hex": "111111",
            "source": "https://simpleicons.org/"
        },
        {
            "title": "Sina Weibo",
            "hex": "E6162D",
            "source": "https://en.wikipedia.org/wiki/Sina_Weibo"
        },
        {
            "title": "SitePoint",
            "hex": "258AAF",
            "source": "http://www.sitepoint.com"
        },
        {
            "title": "Sketch",
            "hex": "F7B500",
            "source": "https://www.sketch.com/press/"
        },
        {
            "title": "Skillshare",
            "hex": "17C5CB",
            "source": "https://company-89494.frontify.com/d/Tquwc3XMiaBb/skillshare-style-guide"
        },
        {
            "title": "Skyliner",
            "hex": "2FCEA0",
            "source": "https://www.skyliner.io/help"
        },
        {
            "title": "Skype",
            "hex": "00AFF0",
            "source": "http://blogs.skype.com/?attachment_id=56273"
        },
        {
            "title": "Skype for Business",
            "hex": "00AFF0",
            "source": "https://en.wikipedia.org/wiki/Skype_for_Business_Server"
        },
        {
            "title": "Slack",
            "hex": "4A154B",
            "source": "https://slack.com/brand-guidelines"
        },
        {
            "title": "Slackware",
            "hex": "000000",
            "source": "https://en.wikipedia.org/wiki/Slackware"
        },
        {
            "title": "Slashdot",
            "hex": "026664",
            "source": "https://commons.wikimedia.org/wiki/File:Slashdot_wordmark_and_logo.svg"
        },
        {
            "title": "SlickPic",
            "hex": "FF880F",
            "source": "https://www.slickpic.com/"
        },
        {
            "title": "Slides",
            "hex": "E4637C",
            "source": "https://slides.com/about"
        },
        {
            "title": "Smashing Magazine",
            "hex": "E85C33",
            "source": "https://www.smashingmagazine.com/"
        },
        {
            "title": "SmugMug",
            "hex": "6DB944",
            "source": "https://help.smugmug.com/using-smugmug's-logo-HJulJePkEBf"
        },
        {
            "title": "Snapchat",
            "hex": "FFFC00",
            "source": "https://www.snapchat.com/brand-guidelines"
        },
        {
            "title": "Snapcraft",
            "hex": "82BEA0",
            "source": "https://github.com/snapcore/snap-store-badges"
        },
        {
            "title": "Snyk",
            "hex": "4C4A73",
            "source": "https://snyk.io/press-kit"
        },
        {
            "title": "Society6",
            "hex": "000000",
            "source": "https://blog.society6.com/app/themes/society6/dist/images/mark.svg"
        },
        {
            "title": "Socket.io",
            "hex": "010101",
            "source": "https://socket.io"
        },
        {
            "title": "Sogou",
            "hex": "FB6022",
            "source": "https://www.sogou.com/"
        },
        {
            "title": "Solus",
            "hex": "5294E2",
            "source": "https://getsol.us/branding/"
        },
        {
            "title": "SonarCloud",
            "hex": "F3702A",
            "source": "https://sonarcloud.io/about"
        },
        {
            "title": "SonarLint",
            "hex": "CC2026",
            "source": "https://github.com/SonarSource/sonarlint-website/"
        },
        {
            "title": "SonarQube",
            "hex": "4E9BCD",
            "source": "https://www.sonarqube.org/logos/"
        },
        {
            "title": "SonarSource",
            "hex": "CB3032",
            "source": "https://www.sonarsource.com/"
        },
        {
            "title": "Songkick",
            "hex": "F80046",
            "source": "http://blog.songkick.com/media-assets"
        },
        {
            "title": "SonicWall",
            "hex": "FF6600",
            "source": "https://brandfolder.com/sonicwall/sonicwall-external"
        },
        {
            "title": "Sonos",
            "hex": "000000",
            "source": "https://www.sonos.com/en-gb/home"
        },
        {
            "title": "SoundCloud",
            "hex": "FF3300",
            "source": "https://soundcloud.com/press"
        },
        {
            "title": "Source Engine",
            "hex": "F79A10",
            "source": "https://developer.valvesoftware.com/favicon.ico"
        },
        {
            "title": "SourceForge",
            "hex": "FF6600",
            "source": "https://sourceforge.net/"
        },
        {
            "title": "Sourcegraph",
            "hex": "00B4F2",
            "source": "https://github.com/sourcegraph/about"
        },
        {
            "title": "Spacemacs",
            "hex": "9266CC",
            "source": "http://spacemacs.org/"
        },
        {
            "title": "SpaceX",
            "hex": "005288",
            "source": "https://www.spacex.com/sites/all/themes/spacex2012/images/logo.svg"
        },
        {
            "title": "SparkFun",
            "hex": "E53525",
            "source": "https://www.sparkfun.com/brand_assets"
        },
        {
            "title": "SparkPost",
            "hex": "FA6423",
            "source": "https://www.sparkpost.com/"
        },
        {
            "title": "SPDX",
            "hex": "4398CC",
            "source": "https://spdx.org/Resources"
        },
        {
            "title": "Speaker Deck",
            "hex": "339966",
            "source": "https://speakerdeck.com/"
        },
        {
            "title": "Spectrum",
            "hex": "7B16FF",
            "source": "https://spectrum.chat"
        },
        {
            "title": "Spotify",
            "hex": "1ED760",
            "source": "https://developer.spotify.com/design"
        },
        {
            "title": "Spotlight",
            "hex": "352A71",
            "source": "https://www.spotlight.com/"
        },
        {
            "title": "Spreaker",
            "hex": "F5C300",
            "source": "http://www.spreaker.com/press"
        },
        {
            "title": "Spring",
            "hex": "6DB33F",
            "source": "https://spring.io/trademarks"
        },
        {
            "title": "Sprint",
            "hex": "FFCE0A",
            "source": "https://www.sprint.com/"
        },
        {
            "title": "Square",
            "hex": "3E4348",
            "source": "https://squareup.com/"
        },
        {
            "title": "Square Enix",
            "hex": "ED1C24",
            "source": "https://www.square-enix.com/"
        },
        {
            "title": "Squarespace",
            "hex": "000000",
            "source": "http://squarespace.com/brand-guidelines"
        },
        {
            "title": "Stack Exchange",
            "hex": "1E5397",
            "source": "http://stackoverflow.com/company/logos"
        },
        {
            "title": "Stack Overflow",
            "hex": "FE7A16",
            "source": "http://stackoverflow.com"
        },
        {
            "title": "Stackbit",
            "hex": "3EB0FD",
            "source": "https://www.stackbit.com/"
        },
        {
            "title": "StackPath",
            "hex": "000000",
            "source": "https://www.stackpath.com/company/logo-and-branding/"
        },
        {
            "title": "StackShare",
            "hex": "0690FA",
            "source": "https://stackshare.io/branding"
        },
        {
            "title": "Stadia",
            "hex": "CD2640",
            "source": "https://stadia.dev"
        },
        {
            "title": "Statamic",
            "hex": "1F3641",
            "source": "http://statamic.com/press"
        },
        {
            "title": "Staticman",
            "hex": "000000",
            "source": "https://staticman.net/"
        },
        {
            "title": "Statuspage",
            "hex": "172B4D",
            "source": "https://www.atlassian.com/company/news/press-kit"
        },
        {
            "title": "Steam",
            "hex": "000000",
            "source": "https://partner.steamgames.com/public/marketing/Steam_Guidelines_02102016.pdf"
        },
        {
            "title": "Steamworks",
            "hex": "1E1E1E",
            "source": "https://partner.steamgames.com/"
        },
        {
            "title": "Steem",
            "hex": "4BA2F2",
            "source": "https://steem.io/"
        },
        {
            "title": "Steemit",
            "hex": "06D6A9",
            "source": "https://steemit.com/"
        },
        {
            "title": "Steinberg",
            "hex": "C90827",
            "source": "https://www.steinberg.net/en/company/press.html"
        },
        {
            "title": "Stencyl",
            "hex": "8E1C04",
            "source": "http://www.stencyl.com/about/press/"
        },
        {
            "title": "Stitcher",
            "hex": "000000",
            "source": "https://www.stitcher.com/"
        },
        {
            "title": "Storify",
            "hex": "3A98D9",
            "source": "https://storify.com"
        },
        {
            "title": "Storybook",
            "hex": "FF4785",
            "source": "https://github.com/storybookjs/brand"
        },
        {
            "title": "Strapi",
            "hex": "2E7EEA",
            "source": "https://strapi.io/"
        },
        {
            "title": "Strava",
            "hex": "FC4C02",
            "source": "https://itunes.apple.com/us/app/strava-running-and-cycling-gps/id426826309"
        },
        {
            "title": "Stripe",
            "hex": "008CDD",
            "source": "https://stripe.com/about/resources"
        },
        {
            "title": "strongSwan",
            "hex": "E00033",
            "source": "https://www.strongswan.org/images/"
        },
        {
            "title": "StubHub",
            "hex": "003168",
            "source": "http://www.stubhub.com"
        },
        {
            "title": "styled-components",
            "hex": "DB7093",
            "source": "https://www.styled-components.com/"
        },
        {
            "title": "StyleShare",
            "hex": "212121",
            "source": "https://www.stylesha.re/"
        },
        {
            "title": "Stylus",
            "hex": "333333",
            "source": "http://stylus-lang.com/img/stylus-logo.svg"
        },
        {
            "title": "Sublime Text",
            "hex": "FF9800",
            "source": "https://www.sublimetext.com/images/logo.svg"
        },
        {
            "title": "Subversion",
            "hex": "809CC9",
            "source": "http://subversion.apache.org/logo"
        },
        {
            "title": "Super User",
            "hex": "2EACE3",
            "source": "http://stackoverflow.com/company/logos"
        },
        {
            "title": "Svelte",
            "hex": "FF3E00",
            "source": "https://github.com/sveltejs/svelte/tree/master/site/static"
        },
        {
            "title": "SVG",
            "hex": "FFB13B",
            "source": "https://www.w3.org/2009/08/svg-logos.html"
        },
        {
            "title": "SVGO",
            "hex": "14B9FF",
            "source": "https://github.com/svg/svgo"
        },
        {
            "title": "Swagger",
            "hex": "85EA2D",
            "source": "https://swagger.io/swagger/media/assets/images/swagger_logo.svg"
        },
        {
            "title": "Swarm",
            "hex": "FFA633",
            "source": "https://foursquare.com/about/logos"
        },
        {
            "title": "Swift",
            "hex": "FA7343",
            "source": "https://developer.apple.com/develop/"
        },
        {
            "title": "Symantec",
            "hex": "FDB511",
            "source": "https://commons.wikimedia.org/wiki/File:Symantec_logo10.svg"
        },
        {
            "title": "Symfony",
            "hex": "000000",
            "source": "https://symfony.com/logo"
        },
        {
            "title": "Synology",
            "hex": "B6B5B6",
            "source": "https://www.synology.com/en-global/company/branding"
        },
        {
            "title": "T-Mobile",
            "hex": "E20074",
            "source": "https://www.t-mobile.com/news/media-library?fulltext=logo"
        },
        {
            "title": "Tableau",
            "hex": "E97627",
            "source": "https://www.tableau.com/about/media-download-center"
        },
        {
            "title": "Tails",
            "hex": "56347C",
            "source": "https://tails.boum.org/contribute/how/promote/material/logo/"
        },
        {
            "title": "Tailwind CSS",
            "hex": "38B2AC",
            "source": "https://tailwindcss.com/"
        },
        {
            "title": "Tapas",
            "hex": "FFCE00",
            "source": "https://tapas.io/site/about#media"
        },
        {
            "title": "TeamViewer",
            "hex": "0E8EE9",
            "source": "https://www.teamviewer.com/resources/images/logos/teamviewer-logo-big.svg"
        },
        {
            "title": "TED",
            "hex": "E62B1E",
            "source": "https://www.ted.com/participate/organize-a-local-tedx-event/tedx-organizer-guide/branding-promotions/logo-and-design/your-tedx-logo"
        },
        {
            "title": "Teespring",
            "hex": "39ACE6",
            "source": "https://teespring.com"
        },
        {
            "title": "TELE5",
            "hex": "C2AD6F",
            "source": "https://www.tele5.de"
        },
        {
            "title": "Telegram",
            "hex": "2CA5E0",
            "source": "https://commons.wikimedia.org/wiki/File:Telegram_alternative_logo.svg"
        },
        {
            "title": "Tencent QQ",
            "hex": "EB1923",
            "source": "https://en.wikipedia.org/wiki/File:Tencent_QQ.svg#/media/File:Tencent_QQ.svg"
        },
        {
            "title": "Tencent Weibo",
            "hex": "20B8E5",
            "source": "http://t.qq.com/"
        },
        {
            "title": "TensorFlow",
            "hex": "FF6F00",
            "source": "https://www.tensorflow.org/extras/tensorflow_brand_guidelines.pdf"
        },
        {
            "title": "Teradata",
            "hex": "F37440",
            "source": "https://github.com/Teradata/teradata.github.io/"
        },
        {
            "title": "Terraform",
            "hex": "623CE4",
            "source": "https://www.hashicorp.com/brand#terraform"
        },
        {
            "title": "Tesla",
            "hex": "CC0000",
            "source": "http://www.teslamotors.com/en_GB/about"
        },
        {
            "title": "The Mighty",
            "hex": "D0072A",
            "source": "https://themighty.com/"
        },
        {
            "title": "The Movie Database",
            "hex": "01D277",
            "source": "https://www.themoviedb.org/about/logos-attribution"
        },
        {
            "title": "The Register",
            "hex": "FF0000",
            "source": "https://www.theregister.co.uk/"
        },
        {
            "title": "Tidal",
            "hex": "000000",
            "source": "https://tidal.com"
        },
        {
            "title": "Tide",
            "hex": "4050FB",
            "source": "https://www.tide.co/newsroom/"
        },
        {
            "title": "Tik Tok",
            "hex": "000000",
            "source": "https://tiktok.com"
        },
        {
            "title": "Timescale",
            "hex": "FDB515",
            "source": "https://www.timescale.com/"
        },
        {
            "title": "Tinder",
            "hex": "FF6B6B",
            "source": "http://www.gotinder.com/press"
        },
        {
            "title": "Todoist",
            "hex": "E44332",
            "source": "https://doist.com/press/"
        },
        {
            "title": "Toggl",
            "hex": "E01B22",
            "source": "https://toggl.com/media-toolkit"
        },
        {
            "title": "Tomorrowland",
            "hex": "000000",
            "source": "https://global.tomorrowland.com/"
        },
        {
            "title": "Topcoder",
            "hex": "29A8E0",
            "source": "http://topcoder.com/"
        },
        {
            "title": "Toptal",
            "hex": "3863A0",
            "source": "https://www.toptal.com/branding"
        },
        {
            "title": "Tor",
            "hex": "7E4798",
            "source": "https://github.com/TheTorProject/tor-media/tree/master/Onion%20Icon"
        },
        {
            "title": "Toshiba",
            "hex": "FF0000",
            "source": "https://commons.wikimedia.org/wiki/File:Toshiba_logo.svg"
        },
        {
            "title": "TrainerRoad",
            "hex": "E12726",
            "source": "https://www.trainerroad.com/"
        },
        {
            "title": "Trakt",
            "hex": "ED1C24",
            "source": "https://trakt.tv"
        },
        {
            "title": "Transport for Ireland",
            "hex": "00B274",
            "source": "https://www.transportforireland.ie/"
        },
        {
            "title": "Travis CI",
            "hex": "3EAAAF",
            "source": "https://travis-ci.com/logo"
        },
        {
            "title": "Treehouse",
            "hex": "5FCF80",
            "source": "https://teamtreehouse.com/about"
        },
        {
            "title": "Trello",
            "hex": "0079BF",
            "source": "https://trello.com/about/branding"
        },
        {
            "title": "Trend Micro",
            "hex": "D71921",
            "source": "https://www.trendmicro.com/"
        },
        {
            "title": "TripAdvisor",
            "hex": "00AF87",
            "source": "https://tripadvisor.mediaroom.com/download/TripAdvisor_Logo_Guidelines_5_15_17.pdf"
        },
        {
            "title": "Trulia",
            "hex": "53B50A",
            "source": "http://www.trulia.com"
        },
        {
            "title": "Trustpilot",
            "hex": "00B67A",
            "source": "https://support.trustpilot.com/hc/en-us/articles/206289947-Trustpilot-Brand-Assets-Style-Guide"
        },
        {
            "title": "Tumblr",
            "hex": "36465D",
            "source": "https://www.tumblr.com/logo"
        },
        {
            "title": "Turkish Airlines",
            "hex": "C70A0C",
            "source": "https://www.turkishairlines.com/tr-int/basin-odasi/logo-arsivi/index.html"
        },
        {
            "title": "Twilio",
            "hex": "F22F46",
            "source": "https://www.twilio.com/company/brand"
        },
        {
            "title": "Twitch",
            "hex": "9146FF",
            "source": "https://brand.twitch.tv"
        },
        {
            "title": "Twitter",
            "hex": "1DA1F2",
            "source": "https://brand.twitter.com"
        },
        {
            "title": "Twoo",
            "hex": "FF7102",
            "source": "http://www.twoo.com/about/press"
        },
        {
            "title": "TypeScript",
            "hex": "007ACC",
            "source": "https://github.com/remojansen/logo.ts"
        },
        {
            "title": "TYPO3",
            "hex": "FF8700",
            "source": "https://typo3.com/fileadmin/assets/typo3logos/typo3_bullet_01.svg"
        },
        {
            "title": "Uber",
            "hex": "000000",
            "source": "https://www.uber.com/media/"
        },
        {
            "title": "Uber Eats",
            "hex": "5FB709",
            "source": "https://about.ubereats.com/en/logo/"
        },
        {
            "title": "Ubisoft",
            "hex": "000000",
            "source": "https://www.ubisoft.com/en-US/company/overview.aspx"
        },
        {
            "title": "uBlock Origin",
            "hex": "800000",
            "source": "https://github.com/gorhill/uBlock/blob/master/src/img/ublock.svg"
        },
        {
            "title": "Ubuntu",
            "hex": "E95420",
            "source": "https://design.ubuntu.com/brand/ubuntu-logo/"
        },
        {
            "title": "Udacity",
            "hex": "01B3E3",
            "source": "https://www.udacity.com"
        },
        {
            "title": "Udemy",
            "hex": "EC5252",
            "source": "https://about.udemy.com/newbrand/"
        },
        {
            "title": "UIkit",
            "hex": "2396F3",
            "source": "https://getuikit.com"
        },
        {
            "title": "Umbraco",
            "hex": "00BEC1",
            "source": "https://umbraco.com/"
        },
        {
            "title": "Unicode",
            "hex": "5455FE",
            "source": "https://en.wikipedia.org/wiki/Unicode"
        },
        {
            "title": "Unity",
            "hex": "000000",
            "source": "https://unity.com/"
        },
        {
            "title": "Unreal Engine",
            "hex": "313131",
            "source": "https://www.unrealengine.com/en-US/branding"
        },
        {
            "title": "Unsplash",
            "hex": "000000",
            "source": "https://unsplash.com/"
        },
        {
            "title": "Untappd",
            "hex": "FFC000",
            "source": "https://untappd.com/"
        },
        {
            "title": "Upwork",
            "hex": "6FDA44",
            "source": "https://www.upwork.com/press/"
        },
        {
            "title": "V",
            "hex": "5D87BF",
            "source": "https://github.com/vlang/v-logo"
        },
        {
            "title": "V8",
            "hex": "4B8BF5",
            "source": "https://v8.dev/logo"
        },
        {
            "title": "Vagrant",
            "hex": "1563FF",
            "source": "https://www.hashicorp.com/brand#vagrant"
        },
        {
            "title": "Valve",
            "hex": "F74843",
            "source": "https://www.valvesoftware.com/"
        },
        {
            "title": "Veeam",
            "hex": "00B336",
            "source": "https://www.veeam.com/newsroom/veeam-graphics.html"
        },
        {
            "title": "Venmo",
            "hex": "3D95CE",
            "source": "https://venmo.com/about/brand/"
        },
        {
            "title": "Verizon",
            "hex": "CD040B",
            "source": "https://www.verizondigitalmedia.com/about/logo-usage/"
        },
        {
            "title": "Viadeo",
            "hex": "F88D2D",
            "source": "http://corporate.viadeo.com/en/media/resources"
        },
        {
            "title": "Viber",
            "hex": "665CAC",
            "source": "https://www.viber.com/brand-center/"
        },
        {
            "title": "Vim",
            "hex": "019733",
            "source": "https://commons.wikimedia.org/wiki/File:Vimlogo.svg"
        },
        {
            "title": "Vimeo",
            "hex": "1AB7EA",
            "source": "https://vimeo.com/about/brand_guidelines"
        },
        {
            "title": "Vine",
            "hex": "11B48A",
            "source": "https://vine.co/logo"
        },
        {
            "title": "Virb",
            "hex": "0093DA",
            "source": "http://virb.com/about"
        },
        {
            "title": "Visa",
            "hex": "142787",
            "source": "https://commons.wikimedia.org/wiki/File:Visa_2014_logo_detail.svg"
        },
        {
            "title": "Visual Studio",
            "hex": "5C2D91",
            "source": "https://visualstudio.microsoft.com/"
        },
        {
            "title": "Visual Studio Code",
            "hex": "007ACC",
            "source": "https://commons.wikimedia.org/wiki/File:Visual_Studio_Code_1.35_icon.svg"
        },
        {
            "title": "VK",
            "hex": "4680C2",
            "source": "https://vk.com/brand"
        },
        {
            "title": "VLC media player",
            "hex": "FF8800",
            "source": "http://git.videolan.org/?p=vlc.git;a=tree;f=extras/package/macosx/asset_sources"
        },
        {
            "title": "VMware",
            "hex": "607078",
            "source": "https://myvmware.workspaceair.com/"
        },
        {
            "title": "Vodafone",
            "hex": "E60000",
            "source": "https://web.vodafone.com.eg/"
        },
        {
            "title": "Volkswagen",
            "hex": "151F5D",
            "source": "https://www.volkswagen.ie/"
        },
        {
            "title": "VSCO",
            "hex": "000000",
            "source": "https://vsco.co/about/press/vsco-releases-redesigned-mobile-app"
        },
        {
            "title": "Vue.js",
            "hex": "4FC08D",
            "source": "https://github.com/vuejs/art"
        },
        {
            "title": "Vuetify",
            "hex": "1867C0",
            "source": "https://vuetifyjs.com/"
        },
        {
            "title": "W3C",
            "hex": "005A9C",
            "source": "https://www.w3.org/Consortium/Legal/logo-usage-20000308"
        },
        {
            "title": "Wattpad",
            "hex": "F68D12",
            "source": "https://www.wattpad.com/press/#assets"
        },
        {
            "title": "Waze",
            "hex": "333665",
            "source": "https://www.waze.com/"
        },
        {
            "title": "Wear OS",
            "hex": "4285F4",
            "source": "https://wearos.google.com/"
        },
        {
            "title": "Weasyl",
            "hex": "990000",
            "source": "https://www.weasyl.com/"
        },
        {
            "title": "WebAssembly",
            "hex": "654FF0",
            "source": "https://webassembly.org/"
        },
        {
            "title": "WebAuthn",
            "hex": "3423A6",
            "source": "https://github.com/apowers313/webauthn-logos"
        },
        {
            "title": "webcomponents.org",
            "hex": "29ABE2",
            "source": "https://www.webcomponents.org/"
        },
        {
            "title": "Webmin",
            "hex": "7DA0D0",
            "source": "https://github.com/webmin/webmin"
        },
        {
<<<<<<< HEAD
            "title": "WebRTC",
            "hex": "333333",
            "source": "https://webrtc.org/press/"
=======
            "title": "Webpack",
            "hex": "8DD6F9",
            "source": "https://webpack.js.org/branding/"
>>>>>>> 5ae7980c
        },
        {
            "title": "WebStorm",
            "hex": "000000",
            "source": "https://www.jetbrains.com/company/brand/logos/"
        },
        {
            "title": "WeChat",
            "hex": "7BB32E",
            "source": "https://worldvectorlogo.com/logo/wechat-3"
        },
        {
            "title": "WhatsApp",
            "hex": "25D366",
            "source": "https://www.whatsappbrand.com"
        },
        {
            "title": "When I Work",
            "hex": "51A33D",
            "source": "https://wheniwork.com/"
        },
        {
            "title": "WhiteSource",
            "hex": "161D4E",
            "source": "https://www.whitesourcesoftware.com/whitesource-media-kit/"
        },
        {
            "title": "Wii",
            "hex": "8B8B8B",
            "source": "https://de.wikipedia.org/wiki/Datei:WiiU.svg"
        },
        {
            "title": "Wii U",
            "hex": "8B8B8B",
            "source": "https://de.wikipedia.org/wiki/Datei:WiiU.svg"
        },
        {
            "title": "Wikipedia",
            "hex": "000000",
            "source": "https://en.wikipedia.org/wiki/Logo_of_Wikipedia"
        },
        {
            "title": "Windows",
            "hex": "0078D6",
            "source": "https://commons.wikimedia.org/wiki/File:Windows_10_Logo.svg"
        },
        {
            "title": "Wire",
            "hex": "000000",
            "source": "http://brand.wire.com"
        },
        {
            "title": "WireGuard",
            "hex": "88171A",
            "source": "https://www.wireguard.com/img/wireguard.svg"
        },
        {
            "title": "Wish",
            "hex": "2FB7EC",
            "source": "https://wish.com/"
        },
        {
            "title": "Wix",
            "hex": "FAAD4D",
            "source": "http://www.wix.com/about/design-assets"
        },
        {
            "title": "Wolfram",
            "hex": "DD1100",
            "source": "http://company.wolfram.com/press-center/wolfram-corporate/"
        },
        {
            "title": "Wolfram Language",
            "hex": "DD1100",
            "source": "http://company.wolfram.com/press-center/language/"
        },
        {
            "title": "Wolfram Mathematica",
            "hex": "DD1100",
            "source": "http://company.wolfram.com/press-center/mathematica/"
        },
        {
            "title": "WordPress",
            "hex": "21759B",
            "source": "https://wordpress.org/about/logos"
        },
        {
            "title": "Workplace",
            "hex": "20252D",
            "source": "https://en.facebookbrand.com/"
        },
        {
            "title": "WP Engine",
            "hex": "40BAC8",
            "source": "https://wpengine.com/"
        },
        {
            "title": "write.as",
            "hex": "5BC4EE",
            "source": "https://write.as/brand"
        },
        {
            "title": "X-Pack",
            "hex": "005571",
            "source": "https://www.elastic.co/brand"
        },
        {
            "title": "X.Org",
            "hex": "F28834",
            "source": "https://upload.wikimedia.org/wikipedia/commons/9/90/X.Org_Logo.svg"
        },
        {
            "title": "Xamarin",
            "hex": "3498DB",
            "source": "https://github.com/dotnet/swag/tree/master/xamarin"
        },
        {
            "title": "XAMPP",
            "hex": "FB7A24",
            "source": "https://www.apachefriends.org/en/"
        },
        {
            "title": "Xbox",
            "hex": "107C10",
            "source": "http://mspartner-public.sharepoint.com/XBOX%20Games/Xbox%20logo's%20+%20Guidelines/Xbox%20Live/Xbox_Live_Guidelines_10-4-13.pdf"
        },
        {
            "title": "Xcode",
            "hex": "1575F9",
            "source": "https://developer.apple.com/develop/"
        },
        {
            "title": "XDA Developers",
            "hex": "F59812",
            "source": "https://www.xda-developers.com/"
        },
        {
            "title": "Xero",
            "hex": "13B5EA",
            "source": "https://www.xero.com/uk/about/media/downloads"
        },
        {
            "title": "XFCE",
            "hex": "2284F2",
            "source": "https://www.xfce.org/download#artwork"
        },
        {
            "title": "Xiaomi",
            "hex": "FA6709",
            "source": "https://www.mi.com/global"
        },
        {
            "title": "Xing",
            "hex": "006567",
            "source": "https://dev.xing.com/logo_rules"
        },
        {
            "title": "XMPP",
            "hex": "002B5C",
            "source": "https://commons.wikimedia.org/wiki/File:XMPP_logo.svg"
        },
        {
            "title": "XRP",
            "hex": "25A768",
            "source": "https://xrpl.org/"
        },
        {
            "title": "XSplit",
            "hex": "0095DE",
            "source": "https://www.xsplit.com/presskit"
        },
        {
            "title": "Y Combinator",
            "hex": "F0652F",
            "source": "https://www.ycombinator.com/press/"
        },
        {
            "title": "Yahoo!",
            "hex": "6001D2",
            "source": "https://yahoo.com/"
        },
        {
            "title": "Yamaha Corporation",
            "hex": "4B1E78",
            "source": "https://www.yamaha.com/en/"
        },
        {
            "title": "Yamaha Motor Corporation",
            "hex": "E60012",
            "source": "https://en.wikipedia.org/wiki/Yamaha_Motor_Company"
        },
        {
            "title": "Yammer",
            "hex": "0072C6",
            "source": "https://developer.yammer.com/docs/branding-guide"
        },
        {
            "title": "Yandex",
            "hex": "FF0000",
            "source": "https://yandex.com/company/general_info/logotype_rules"
        },
        {
            "title": "Yarn",
            "hex": "2C8EBB",
            "source": "https://github.com/yarnpkg/assets"
        },
        {
            "title": "Yelp",
            "hex": "D32323",
            "source": "http://www.yelp.com/brand"
        },
        {
            "title": "YouTube",
            "hex": "FF0000",
            "source": "https://www.youtube.com/yt/about/brand-resources/#logos-icons-colors"
        },
        {
            "title": "Z-Wave",
            "hex": "1B365D",
            "source": "https://www.z-wave.com/"
        },
        {
            "title": "Zalando",
            "hex": "FF6900",
            "source": "https://www.zalando.co.uk/"
        },
        {
            "title": "Zapier",
            "hex": "FF4A00",
            "source": "https://zapier.com/about/brand"
        },
        {
            "title": "ZDF",
            "hex": "FA7D19",
            "source": "https://www.zdf.de/"
        },
        {
            "title": "Zeit",
            "hex": "000000",
            "source": "https://zeit.co/design/brand"
        },
        {
            "title": "Zend",
            "hex": "0679EA",
            "source": "https://www.zend.com/"
        },
        {
            "title": "Zend Framework",
            "hex": "68B604",
            "source": "https://framework.zend.com/"
        },
        {
            "title": "Zendesk",
            "hex": "03363D",
            "source": "https://www.zendesk.com/company/brand-assets/#logo"
        },
        {
            "title": "ZeroMQ",
            "hex": "DF0000",
            "source": "https://github.com/zeromq/zeromq.org/blob/master/static/safari-pinned-tab.svg"
        },
        {
            "title": "Zerply",
            "hex": "9DBC7A",
            "source": "https://zerply.com/about/resources"
        },
        {
            "title": "Zhihu",
            "hex": "0084FF",
            "source": "https://www.zhihu.com/"
        },
        {
            "title": "Zigbee",
            "hex": "EB0443",
            "source": "https://zigbeealliance.org/solution/zigbee/"
        },
        {
            "title": "Zillow",
            "hex": "0074E4",
            "source": "http://zillow.mediaroom.com/logos"
        },
        {
            "title": "Zingat",
            "hex": "009CFB",
            "source": "https://www.zingat.com/kurumsal-logolar"
        },
        {
            "title": "Zoom",
            "hex": "2D8CFF",
            "source": "https://zoom.us/brandguidelines"
        },
        {
            "title": "Zorin",
            "hex": "0CC1F3",
            "source": "https://zorinos.com/press/"
        },
        {
            "title": "Zulip",
            "hex": "52C2AF",
            "source": "https://github.com/zulip/zulip/"
        }
    ]
}<|MERGE_RESOLUTION|>--- conflicted
+++ resolved
@@ -4936,15 +4936,14 @@
             "source": "https://github.com/webmin/webmin"
         },
         {
-<<<<<<< HEAD
+            "title": "Webpack",
+            "hex": "8DD6F9",
+            "source": "https://webpack.js.org/branding/"
+        },
+        {
             "title": "WebRTC",
             "hex": "333333",
             "source": "https://webrtc.org/press/"
-=======
-            "title": "Webpack",
-            "hex": "8DD6F9",
-            "source": "https://webpack.js.org/branding/"
->>>>>>> 5ae7980c
         },
         {
             "title": "WebStorm",
