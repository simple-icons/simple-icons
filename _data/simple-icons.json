--- conflicted
+++ resolved
@@ -950,16 +950,15 @@
             "source": "https://automattic.com/press/brand-materials/"
         },
         {
-<<<<<<< HEAD
+            "title": "Autoprefixer",
+            "hex": "DD3735",
+            "source": "https://github.com/postcss/autoprefixer/blob/1341747bc8142a147342f55eea5ed4286a3ca318/logo.svg"
+        },
+        {
             "title": "Avast",
             "hex": "FF7800",
             "source": "https://press.avast.com/media-materials",
             "guidelines": "https://press.avast.com/media-materials"
-=======
-            "title": "Autoprefixer",
-            "hex": "DD3735",
-            "source": "https://github.com/postcss/autoprefixer/blob/1341747bc8142a147342f55eea5ed4286a3ca318/logo.svg"
->>>>>>> c227e3d6
         },
         {
             "title": "Awesome Lists",
