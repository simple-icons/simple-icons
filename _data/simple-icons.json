--- conflicted
+++ resolved
@@ -711,15 +711,14 @@
             "source": "https://buffer.com/press"
         },
         {
-<<<<<<< HEAD
             "title": "Bugsnag",
             "hex": "4949E4",
             "source": "hhttps://www.bugsnag.com/newsroom"
-=======
+        },
+        {
             "title": "Bulma",
             "hex": "00D1B2",
             "source": "https://github.com/jgthms/bulma/"
->>>>>>> f5708c98
         },
         {
             "title": "Buy Me A Coffee",
