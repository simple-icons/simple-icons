{
    "icons": [
        {
            "title": ".NET",
            "hex": "5C2D91",
            "source": "https://docs.microsoft.com/en-us/dotnet/images/hub/net.svg"
        },
        {
            "title": "1Password",
            "hex": "0094F5",
            "source": "https://1password.com/press/"
        },
        {
            "title": "500px",
            "hex": "0099E5",
            "source": "https://about.500px.com/press"
        },
        {
            "title": "ABB RobotStudio",
            "hex": "FF9E0F",
            "source": "https://new.abb.com/products/robotics/en/robotstudio/downloads"
        },
        {
            "title": "About.me",
            "hex": "00A98F",
            "source": "https://about.me/assets"
        },
        {
            "title": "Abstract",
            "hex": "191A1B",
            "source": "https://www.abstract.com/about/"
        },
        {
            "title": "Academia",
            "hex": "41454A",
            "source": "https://www.academia.edu/"
        },
        {
            "title": "Accusoft",
            "hex": "A9225C",
            "source": "https://company-39138.frontify.com/d/7EKFm12NQSa8/accusoft-corporation-style-guide#/style-guide/logo"
        },
        {
            "title": "ACM",
            "hex": "0085CA",
            "source": "http://identitystandards.acm.org/"
        },
        {
            "title": "ActiGraph",
            "hex": "0B2C4A",
            "source": "http://www.actigraphcorp.com/"
        },
        {
            "title": "Activision",
            "hex": "000000",
            "source": "https://www.activision.com/"
        },
        {
            "title": "AddThis",
            "hex": "FF6550",
            "source": "http://www.addthis.com/"
        },
        {
            "title": "AdGuard",
            "hex": "66B574",
            "source": "https://adguard.com/en/contribute.html"
        },
        {
            "title": "Adobe",
            "hex": "FF0000",
            "source": "https://www.adobe.com/"
        },
        {
            "title": "Adobe Acrobat Reader",
            "hex": "EE3F24",
            "source": "https://wwwimages2.adobe.com/etc/clientlibs/beagle/ace/source/font/aceui-fonts.svg"
        },
        {
            "title": "Adobe After Effects",
            "hex": "D291FF",
            "source": "https://wwwimages2.adobe.com/etc/clientlibs/beagle/ace/source/font/aceui-fonts.svg"
        },
        {
            "title": "Adobe Audition",
            "hex": "00E4BB",
            "source": "https://helpx.adobe.com/content/dam/help/mnemonics/au_cc_app_RGB.svg"
        },
        {
            "title": "Adobe Creative Cloud",
            "hex": "D41818",
            "source": "https://www.adobe.io/apis/creativecloud/creativesdk/docs/websdk/adobe-creative-sdk-for-web_master/branding-guidelines.html"
        },
        {
            "title": "Adobe Dreamweaver",
            "hex": "35FA00",
            "source": "https://wwwimages2.adobe.com/etc/clientlibs/beagle/ace/source/font/aceui-fonts.svg"
        },
        {
            "title": "Adobe Illustrator",
            "hex": "FF7C00",
            "source": "https://wwwimages2.adobe.com/etc/clientlibs/beagle/ace/source/font/aceui-fonts.svg"
        },
        {
            "title": "Adobe InDesign",
            "hex": "FD3F93",
            "source": "https://wwwimages2.adobe.com/etc/clientlibs/beagle/ace/source/font/aceui-fonts.svg"
        },
        {
            "title": "Adobe Lightroom CC",
            "hex": "3DF0F0",
            "source": "https://www.adobe.com/products/photoshop-lightroom.html"
        },
        {
            "title": "Adobe Lightroom Classic",
            "hex": "ADD5EC",
            "source": "https://www.adobe.com/products/photoshop-lightroom-classic.html"
        },
        {
            "title": "Adobe PhoneGap",
            "hex": "27A1C5",
            "source": "https://phonegap.com/about/logos/"
        },
        {
            "title": "Adobe Photoshop",
            "hex": "00C8FF",
            "source": "https://wwwimages2.adobe.com/etc/clientlibs/beagle/ace/source/font/aceui-fonts.svg"
        },
        {
            "title": "Adobe Premiere",
            "hex": "EA77FF",
            "source": "https://helpx.adobe.com/content/dam/help/mnemonics/pr_cc_app_RGB.svg"
        },
        {
            "title": "Adobe Typekit",
            "hex": "87EC00",
            "source": "https://helpx.adobe.com/content/dam/help/mnemonics/tk_appicon_RGB.svg"
        },
        {
            "title": "Adobe XD",
            "hex": "FF2BC2",
            "source": "https://www.adobe.com/products/xd.html"
        },
        {
            "title": "AdonisJS",
            "hex": "220052",
            "source": "https://adonisjs.com/"
        },
        {
            "title": "Affinity",
            "hex": "222324",
            "source": "https://affinity.serif.com/"
        },
        {
            "title": "Affinity Designer",
            "hex": "1B72BE",
            "source": "https://affinity.serif.com/en-gb/designer/"
        },
        {
            "title": "Affinity Photo",
            "hex": "7E4DD2",
            "source": "https://affinity.serif.com/en-gb/photo/"
        },
        {
            "title": "Affinity Publisher",
            "hex": "C9284D",
            "source": "https://affinity.serif.com/en-gb/publisher/"
        },
        {
            "title": "Aiqfome",
            "hex": "7A1FA2",
            "source": "https://aiqfome.com"
        },
        {
            "title": "Airbnb",
            "hex": "FF5A5F",
            "source": "https://www.airbnb.com"
        },
        {
            "title": "Airbus",
            "hex": "00205B",
            "source": "https://brand.airbus.com/brand-elements/logo.html"
        },
        {
            "title": "Aircall",
            "hex": "00B388",
            "source": "https://aircall.io/"
        },
        {
            "title": "AirPlay Audio",
            "hex": "000000",
            "source": "https://developer.apple.com/design/human-interface-guidelines/airplay/overview/icons/"
        },
        {
            "title": "AirPlay Video",
            "hex": "000000",
            "source": "https://developer.apple.com/design/human-interface-guidelines/airplay/overview/icons/"
        },
        {
            "title": "Airtable",
            "hex": "18BFFF",
            "source": "https://airtable.com/press"
        },
        {
            "title": "Algolia",
            "hex": "5468FF",
            "source": "https://www.algolia.com/press/?section=brand-guidelines"
        },
        {
            "title": "Alipay",
            "hex": "00A1E9",
            "source": "https://gw.alipayobjects.com/os/rmsportal/trUJZfSrlnRCcFgfZGjD.ai"
        },
        {
            "title": "AlliedModders",
            "hex": "1578D3",
            "source": "https://forums.alliedmods.net/index.php"
        },
        {
            "title": "AlloCiné",
            "hex": "FECC00",
            "source": "http://www.allocine.fr/favicon.ico"
        },
        {
            "title": "Amazon",
            "hex": "FF9900",
            "source": "https://worldvectorlogo.com/logo/amazon-icon"
        },
        {
            "title": "Amazon Alexa",
            "hex": "00CAFF",
            "source": "https://developer.amazon.com/docs/alexa-voice-service/logo-and-brand.html"
        },
        {
            "title": "Amazon AWS",
            "hex": "232F3E",
            "source": "https://upload.wikimedia.org/wikipedia/commons/9/93/Amazon_Web_Services_Logo.svg"
        },
        {
            "title": "Amazon Lumberyard",
            "hex": "67459B",
            "source": "https://github.com/aws/lumberyard"
        },
        {
            "title": "AMD",
            "hex": "ED1C24",
            "source": "https://subscriptions.amd.com/greatpower/img/amd-logo-black.svg"
        },
        {
            "title": "American Express",
            "hex": "2E77BC",
            "source": "https://commons.wikimedia.org/wiki/File:American_Express_logo.svg"
        },
        {
            "title": "Anaconda",
            "hex": "42B029",
            "source": "https://www.anaconda.com/media-kit/"
        },
        {
            "title": "Analogue",
            "hex": "1A1A1A",
            "source": "https://www.analogue.co/"
        },
        {
            "title": "Anchor",
            "hex": "8940FA",
            "source": "https://anchor.fm/"
        },
        {
            "title": "Android",
            "hex": "3DDC84",
            "source": "https://developer.android.com/distribute/marketing-tools/brand-guidelines"
        },
        {
            "title": "Android Studio",
            "hex": "3DDC84",
            "source": "https://en.wikipedia.org/wiki/Android_Studio"
        },
        {
            "title": "AngelList",
            "hex": "000000",
            "source": "https://angel.co/logo"
        },
        {
            "title": "Angular",
            "hex": "DD0031",
            "source": "https://angular.io/assets/images/logos/angular/angular_solidBlack.svg"
        },
        {
            "title": "Angular Universal",
            "hex": "00ACC1",
            "source": "https://angular.io/presskit"
        },
        {
            "title": "AngularJS",
            "hex": "E23237",
            "source": "https://angularjs.org/"
        },
        {
            "title": "Ansible",
            "hex": "EE0000",
            "source": "https://www.ansible.com/logos"
        },
        {
            "title": "Apache",
            "hex": "D22128",
            "source": "https://www.apache.org/foundation/press/kit/"
        },
        {
            "title": "Apache Airflow",
            "hex": "007A88",
            "source": "https://github.com/apache/airflow/tree/master/docs/img/logos"
        },
        {
            "title": "Apache Ant",
            "hex": "A81C7D",
            "source": "https://commons.wikimedia.org/wiki/File:Apache-Ant-logo.svg"
        },
        {
            "title": "Apache Cordova",
            "hex": "E8E8E8",
            "source": "https://cordova.apache.org/artwork/"
        },
        {
            "title": "Apache ECharts",
            "hex": "A9334C",
            "source": "https://echarts.apache.org/"
        },
        {
            "title": "Apache Flink",
            "hex": "E6526F",
            "source": "https://flink.apache.org/material.html"
        },
        {
            "title": "Apache Kafka",
            "hex": "000000",
            "source": "https://commons.wikimedia.org/wiki/File:Apache_kafka.svg"
        },
        {
            "title": "Apache Maven",
            "hex": "C71A36",
            "source": "https://en.wikipedia.org/wiki/Apache_Maven"
        },
        {
            "title": "Apache NetBeans IDE",
            "hex": "1B6AC6",
            "source": "https://netbeans.apache.org/images/"
        },
        {
            "title": "Apache OpenOffice",
            "hex": "0E85CD",
            "source": "https://www.openoffice.org/marketing/art/galleries/logos/index.html"
        },
        {
            "title": "Apache Pulsar",
            "hex": "188FFF",
            "source": "https://pulsar.apache.org/"
        },
        {
            "title": "Apache RocketMQ",
            "hex": "D77310",
            "source": "https://rocketmq.apache.org/"
        },
        {
            "title": "Apache Spark",
            "hex": "E25A1C",
            "source": "https://spark.apache.org/images/"
        },
        {
            "title": "Apple",
            "hex": "999999",
            "source": "https://worldvectorlogo.com/logo/apple"
        },
        {
            "title": "Apple Music",
            "hex": "000000",
            "source": "https://www.apple.com/itunes/marketing-on-music/identity-guidelines.html#apple-music-icon"
        },
        {
            "title": "Apple Pay",
            "hex": "000000",
            "source": "https://developer.apple.com/apple-pay/marketing/"
        },
        {
            "title": "Apple Podcasts",
            "hex": "9933CC",
            "source": "https://www.apple.com/itunes/marketing-on-podcasts/identity-guidelines.html#apple-podcasts-icon"
        },
        {
            "title": "AppVeyor",
            "hex": "00B3E0",
            "source": "https://commons.wikimedia.org/wiki/File:Appveyor_logo.svg"
        },
        {
            "title": "ARAL",
            "hex": "0063CB",
            "source": "https://upload.wikimedia.org/wikipedia/commons/6/60/Aral_Logo.svg"
        },
        {
            "title": "Arch Linux",
            "hex": "1793D1",
            "source": "https://www.archlinux.org/art/"
        },
        {
            "title": "Archive of Our Own",
            "hex": "990000",
            "source": "https://archiveofourown.org/"
        },
        {
            "title": "Arduino",
            "hex": "00979D",
            "source": "https://cdn.arduino.cc/projecthub/img/Arduino-logo.svg"
        },
        {
            "title": "ArtStation",
            "hex": "13AFF0",
            "source": "https://www.artstation.com/about/logo"
        },
        {
            "title": "arXiv",
            "hex": "B31B1B",
            "source": "https://static.arxiv.org/static/base/0.15.2/images/arxiv-logo-web.svg"
        },
        {
            "title": "Asana",
            "hex": "273347",
            "source": "https://asana.com/styles"
        },
        {
            "title": "Asciidoctor",
            "hex": "E40046",
            "source": "https://github.com/asciidoctor/brand"
        },
        {
            "title": "asciinema",
            "hex": "D40000",
            "source": "https://github.com/asciinema/asciinema-logo"
        },
        {
            "title": "AT&T",
            "hex": "00A8E0",
            "source": "https://commons.wikimedia.org/wiki/File:AT%26T_logo_2016.svg"
        },
        {
            "title": "Atlassian",
            "hex": "0052CC",
            "source": "https://atlassian.design/guidelines/brand/logos-1"
        },
        {
            "title": "Atom",
            "hex": "66595C",
            "source": "https://commons.wikimedia.org/wiki/File:Atom_editor_logo.svg"
        },
        {
            "title": "Audi",
            "hex": "BB0A30",
            "source": "https://www.audi.com/ci/en/intro/basics/rings.html"
        },
        {
            "title": "Audible",
            "hex": "F8991C",
            "source": "https://commons.wikimedia.org/wiki/File:Audible_logo.svg"
        },
        {
            "title": "Audiomack",
            "hex": "FFA200",
            "source": "https://styleguide.audiomack.com/"
        },
        {
            "title": "Aurelia",
            "hex": "ED2B88",
            "source": "https://aurelia.io/"
        },
        {
            "title": "Auth0",
            "hex": "EB5424",
            "source": "https://styleguide.auth0.com"
        },
        {
            "title": "Authy",
            "hex": "EC1C24",
            "source": "https://authy.com/"
        },
        {
            "title": "Automatic",
            "hex": "7D8084",
            "source": "https://www.automatic.com/press"
        },
        {
            "title": "Autotask",
            "hex": "E51937",
            "source": "https://www.autotask.com/branding"
        },
        {
            "title": "Aventrix",
            "hex": "0099DD",
            "source": "https://www.aventrix.com/press"
        },
        {
            "title": "awesomeWM",
            "hex": "535D6C",
            "source": "https://awesomewm.org/"
        },
        {
            "title": "Azure Artifacts",
            "hex": "CB2E6D",
            "source": "https://azure.microsoft.com/en-us/services/devops/artifacts/"
        },
        {
            "title": "Azure DevOps",
            "hex": "0078D7",
            "source": "http://azure.com/devops"
        },
        {
            "title": "Azure Pipelines",
            "hex": "2560E0",
            "source": "https://github.com/vscode-icons/vscode-icons/pull/1741"
        },
        {
            "title": "Babel",
            "hex": "F9DC3E",
            "source": "https://github.com/babel/website/blob/93330158b6ecca1ab88d3be8dbf661f5c2da6c76/website/static/img/babel-black.svg"
        },
        {
            "title": "Baidu",
            "hex": "2319DC",
            "source": "https://en.wikipedia.org/wiki/File:Baidu.svg"
        },
        {
            "title": "Bamboo",
            "hex": "0052CC",
            "source": "https://www.atlassian.design/guidelines/marketing/resources/logo-files"
        },
        {
            "title": "Bancontact",
            "hex": "005498",
            "source": "https://www.bancontact.com/en/promotion-material/guidelines-logo"
        },
        {
            "title": "Bandcamp",
            "hex": "408294",
            "source": "https://bandcamp.com/buttons"
        },
        {
            "title": "BandLab",
            "hex": "DC3710",
            "source": "https://blog.bandlab.com/press/"
        },
        {
            "title": "Bandsintown",
            "hex": "00CEC8",
            "source": "https://corp.bandsintown.com/media-library"
        },
        {
            "title": "Basecamp",
            "hex": "5ECC62",
            "source": "https://basecamp.com/about/press"
        },
        {
            "title": "Bath ASU",
            "hex": "00A3E0",
            "source": "https://bathasu.com/press/"
        },
        {
            "title": "Battle.net",
            "hex": "00AEFF",
            "source": "https://www.blizzard.com/en-gb/"
        },
        {
            "title": "Beatport",
            "hex": "A8E00F",
            "source": "https://support.beatport.com/hc/en-us/articles/200353255-Beatport-Logos-and-Images"
        },
        {
            "title": "Beats",
            "hex": "005571",
            "source": "https://www.elastic.co/brand"
        },
        {
            "title": "Beats by Dre",
            "hex": "E01F3D",
            "source": "https://www.beatsbydre.com/"
        },
        {
            "title": "Behance",
            "hex": "1769FF",
            "source": "https://www.behance.net/dev/api/brand"
        },
        {
            "title": "Big Cartel",
            "hex": "222222",
            "source": "https://www.bigcartel.com"
        },
        {
            "title": "Bing",
            "hex": "008373",
            "source": "https://commons.wikimedia.org/wiki/File:Bing_logo_(2016).svg"
        },
        {
            "title": "Bit",
            "hex": "73398D",
            "source": "https://bit.dev"
        },
        {
            "title": "Bitbucket",
            "hex": "0052CC",
            "source": "https://www.atlassian.com/company/news/press-kit"
        },
        {
            "title": "Bitcoin",
            "hex": "F7931A",
            "source": "https://bitcoin.org/en"
        },
        {
            "title": "Bitdefender",
            "hex": "ED1C24",
            "source": "https://www.bitdefender.com/funzone/logos.html"
        },
        {
            "title": "Bitly",
            "hex": "EE6123",
            "source": "https://bitly.com/pages/press"
        },
        {
            "title": "Bitrise",
            "hex": "683D87",
            "source": "https://www.bitrise.io/presskit"
        },
        {
            "title": "Blackberry",
            "hex": "000000",
            "source": "https://www.blackberry.com/"
        },
        {
            "title": "Blender",
            "hex": "F5792A",
            "source": "https://www.blender.org/about/logo/"
        },
        {
            "title": "Blogger",
            "hex": "FF5722",
            "source": "https://www.blogger.com"
        },
        {
            "title": "Bluetooth",
            "hex": "0082FC",
            "source": "https://www.bluetooth.com/develop-with-bluetooth/marketing-branding/"
        },
        {
            "title": "BMC Software",
            "hex": "FE5000",
            "source": "https://www.bmc.com/"
        },
        {
            "title": "Boeing",
            "hex": "1D439C",
            "source": "https://upload.wikimedia.org/wikipedia/commons/4/4f/Boeing_full_logo.svg"
        },
        {
            "title": "Boost",
            "hex": "F69220",
            "source": "https://www.boostmobile.com/"
        },
        {
            "title": "Bootstrap",
            "hex": "563D7C",
            "source": "http://getbootstrap.com/about"
        },
        {
            "title": "Bower",
            "hex": "EF5734",
            "source": "https://bower.io/docs/about/#brand"
        },
        {
            "title": "Box",
            "hex": "0061D5",
            "source": "https://www.box.com/en-gb/about-us/press"
        },
        {
            "title": "Brand.ai",
            "hex": "0AA0FF",
            "source": "https://brand.ai/brand-ai/style"
        },
        {
            "title": "Brandfolder",
            "hex": "40D1F5",
            "source": "https://brandfolder.com/brandfolder"
        },
        {
            "title": "Brave",
            "hex": "FB542B",
            "source": "https://brave.com/brave-branding-assets/"
        },
        {
            "title": "Breaker",
            "hex": "003DAD",
            "source": "https://www.breaker.audio/i/brand"
        },
        {
            "title": "Broadcom",
            "hex": "CC092F",
            "source": "https://en.wikipedia.org/wiki/Broadcom_Inc"
        },
        {
            "title": "Buddy",
            "hex": "1A86FD",
            "source": "https://buddy.works/about"
        },
        {
            "title": "Buffer",
            "hex": "168EEA",
            "source": "https://buffer.com/press"
        },
        {
            "title": "Bulma",
            "hex": "00D1B2",
            "source": "https://github.com/jgthms/bulma/"
        },
        {
            "title": "Buy Me A Coffee",
            "hex": "FF813F",
            "source": "https://www.buymeacoffee.com/brand"
        },
        {
            "title": "BuzzFeed",
            "hex": "EE3322",
            "source": "http://www.buzzfeed.com/press/downloads"
        },
        {
            "title": "C",
            "hex": "A8B9CC",
            "source": "https://commons.wikimedia.org/wiki/File:The_C_Programming_Language_logo.svg"
        },
        {
            "title": "C Sharp",
            "hex": "239120",
            "source": "https://upload.wikimedia.org/wikipedia/commons/0/0d/C_Sharp_wordmark.svg"
        },
        {
            "title": "C++",
            "hex": "00599C",
            "source": "https://github.com/isocpp/logos"
        },
        {
            "title": "CakePHP",
            "hex": "D33C43",
            "source": "https://cakephp.org/logos"
        },
        {
            "title": "Campaign Monitor",
            "hex": "111324",
            "source": "https://www.campaignmonitor.com/company/brand/"
        },
        {
            "title": "Canva",
            "hex": "00C4CC",
            "source": "https://www.canva.com/"
        },
        {
            "title": "Cash App",
            "hex": "00C244",
            "source": "https://cash.app/press"
        },
        {
            "title": "Cassandra",
            "hex": "1287B1",
            "source": "https://upload.wikimedia.org/wikipedia/commons/5/5e/Cassandra_logo.svg"
        },
        {
            "title": "Castorama",
            "hex": "0078D7",
            "source": "https://www.castorama.fr/"
        },
        {
            "title": "Castro",
            "hex": "00B265",
            "source": "http://supertop.co/castro/press/"
        },
        {
            "title": "CD Projekt",
            "hex": "DC0D15",
            "source": "https://www.cdprojekt.com/en/media/logotypes/"
        },
        {
            "title": "Celery",
            "hex": "37814A",
            "source": "http://www.celeryproject.org/"
        },
        {
            "title": "CentOS",
            "hex": "262577",
            "source": "https://wiki.centos.org/ArtWork/Brand/Logo"
        },
        {
            "title": "CEVO",
            "hex": "1EABE2",
            "source": "https://cevo.com/"
        },
        {
            "title": "ChartMogul",
            "hex": "13324B",
            "source": "https://chartmogul.com/company/"
        },
        {
            "title": "Chase",
            "hex": "117ACA",
            "source": "https://commons.wikimedia.org/wiki/File:Chase_logo_2007.svg"
        },
        {
            "title": "Chef",
            "hex": "F09820",
            "source": "https://www.chef.io/"
        },
        {
            "title": "Cinema 4D",
            "hex": "011A6A",
            "source": "https://www.maxon.net/de/header-meta-navigation/ueber-maxon/pressematerial/"
        },
        {
            "title": "Circle",
            "hex": "8669AE",
            "source": "https://www.circle.com/"
        },
        {
            "title": "CircleCI",
            "hex": "343434",
            "source": "https://circleci.com/press"
        },
        {
            "title": "Cirrus CI",
            "hex": "212121",
            "source": "https://cirrus-ci.org"
        },
        {
            "title": "Cisco",
            "hex": "1BA0D7",
            "source": "https://www.cisco.com/"
        },
        {
            "title": "Citrix",
            "hex": "000000",
            "source": "https://www.citrix.com/news/media-resources.html"
        },
        {
            "title": "Citroën",
            "hex": "6E6E6E",
            "source": "https://citroen.pcaci.co.uk/logo.php"
        },
        {
            "title": "CiviCRM",
            "hex": "81C459",
            "source": "https://civicrm.org/trademark"
        },
        {
            "title": "Claris",
            "hex": "000000",
            "source": "https://www.claris.com/"
        },
        {
            "title": "Clockify",
            "hex": "03A9F4",
            "source": "https://clockify.me/"
        },
        {
            "title": "Clojure",
            "hex": "5881D8",
            "source": "https://commons.wikimedia.org/wiki/File:Clojure_logo.svg"
        },
        {
            "title": "CloudBees",
            "hex": "1997B5",
            "source": "https://www.cloudbees.com/"
        },
        {
            "title": "Cloudflare",
            "hex": "F38020",
            "source": "https://www.cloudflare.com/logo/"
        },
        {
            "title": "CMake",
            "hex": "064F8C",
            "source": "https://www.kitware.com/platforms/"
        },
        {
            "title": "Co-op",
            "hex": "00B1E7",
            "source": "http://www.co-operative.coop/corporate/press/logos/"
        },
        {
            "title": "Codacy",
            "hex": "222F29",
            "source": "https://www.codacy.com/blog/"
        },
        {
            "title": "Code Climate",
            "hex": "000000",
            "source": "https://codeclimate.com/"
        },
        {
            "title": "Codecademy",
            "hex": "1F4056",
            "source": "https://www.codecademy.com/"
        },
        {
            "title": "CodeChef",
            "hex": "5B4638",
            "source": "https://www.codechef.com/"
        },
        {
            "title": "Codecov",
            "hex": "F01F7A",
            "source": "https://codecov.io/"
        },
        {
            "title": "CodeFactor",
            "hex": "F44A6A",
            "source": "https://www.codefactor.io/"
        },
        {
            "title": "Codeforces",
            "hex": "1F8ACB",
            "source": "http://codeforces.com/"
        },
        {
            "title": "CodeIgniter",
            "hex": "EE4623",
            "source": "https://www.codeigniter.com/help/legal"
        },
        {
            "title": "CodePen",
            "hex": "000000",
            "source": "http://codepen.io"
        },
        {
            "title": "Coderwall",
            "hex": "3E8DCC",
            "source": "https://github.com/twolfson/coderwall-svg"
        },
        {
            "title": "CodeSandbox",
            "hex": "000000",
            "source": "https://codesandbox.io"
        },
        {
            "title": "Codeship",
            "hex": "3C4858",
            "source": "https://app.codeship.com/"
        },
        {
            "title": "Codewars",
            "hex": "AD2C27",
            "source": "https://www.codewars.com"
        },
        {
            "title": "Codio",
            "hex": "4574E0",
            "source": "https://codio.com"
        },
        {
            "title": "CoffeeScript",
            "hex": "2F2625",
            "source": "https://coffeescript.org/"
        },
        {
            "title": "Coinbase",
            "hex": "0667D0",
            "source": "https://www.coinbase.com/press"
        },
        {
            "title": "Common Workflow Language",
            "hex": "B5314C",
            "source": "https://github.com/common-workflow-language/logo/blob/master/CWL-Logo-nofonts.svg"
        },
        {
            "title": "Composer",
            "hex": "885630",
            "source": "https://getcomposer.org/"
        },
        {
            "title": "ComproPago",
            "hex": "00AAEF",
            "source": "https://compropago.com"
        },
        {
            "title": "Concourse",
            "hex": "3398DC",
            "source": "https://concourse-ci.org/"
        },
        {
            "title": "Conda-Forge",
            "hex": "000000",
            "source": "https://github.com/conda-forge/conda-forge.github.io/"
        },
        {
            "title": "Conekta",
            "hex": "414959",
            "source": "https://www.conekta.io"
        },
        {
            "title": "Confluence",
            "hex": "172B4D",
            "source": "https://www.atlassian.com/company/news/press-kit"
        },
        {
            "title": "Convertio",
            "hex": "FF3333",
            "source": "https://convertio.co/"
        },
        {
            "title": "Corona Engine",
            "hex": "F96F29",
            "source": "https://coronalabs.com/"
        },
        {
            "title": "Corona Renderer",
            "hex": "E6502A",
            "source": "https://corona-renderer.com/about"
        },
        {
            "title": "Coursera",
            "hex": "2A73CC",
            "source": "https://about.coursera.org/press"
        },
        {
            "title": "Coveralls",
            "hex": "3F5767",
            "source": "https://coveralls.io/"
        },
        {
            "title": "cPanel",
            "hex": "FF6C2C",
            "source": "https://cpanel.net/company/cpanel-brand-guide/"
        },
        {
            "title": "Creative Commons",
            "hex": "EF9421",
            "source": "https://creativecommons.org/"
        },
        {
            "title": "Crehana",
            "hex": "4B22F4",
            "source": "https://www.crehana.com/"
        },
        {
            "title": "Crunchbase",
            "hex": "0288D1",
            "source": "https://www.crunchbase.com/home"
        },
        {
            "title": "Crunchyroll",
            "hex": "F47521",
            "source": "https://www.crunchyroll.com"
        },
        {
            "title": "CRYENGINE",
            "hex": "000000",
            "source": "https://www.cryengine.com/brand"
        },
        {
            "title": "CSS Wizardry",
            "hex": "F43059",
            "source": "http://csswizardry.com"
        },
        {
            "title": "CSS3",
            "hex": "1572B6",
            "source": "http://www.w3.org/html/logo/"
        },
        {
            "title": "curl",
            "hex": "073551",
            "source": "https://curl.haxx.se/logo/"
        },
        {
            "title": "D3.js",
            "hex": "F9A03C",
            "source": "https://github.com/d3/d3-logo"
        },
        {
            "title": "Dailymotion",
            "hex": "0066DC",
            "source": "http://press.dailymotion.com/?page_id=346"
        },
        {
            "title": "Dart",
            "hex": "0175C2",
            "source": "https://github.com/dart-lang/site-shared/tree/master/src/_assets/image/dart/logo"
        },
        {
            "title": "Das Erste",
            "hex": "001A4B",
            "source": "https://en.wikipedia.org/wiki/Das_Erste"
        },
        {
            "title": "Dashlane",
            "hex": "007C97",
            "source": "https://www.dashlane.com/"
        },
        {
            "title": "Dassault Systèmes",
            "hex": "005386",
            "source": "https://www.3ds.com/statics/menu/2/assets/img/logo/3ds-dark.svg"
        },
        {
            "title": "DataCamp",
            "hex": "33AACC",
            "source": "https://www.datacamp.com/"
        },
        {
            "title": "Datadog",
            "hex": "632CA6",
            "source": "https://www.datadoghq.com/"
        },
        {
            "title": "DAZN",
            "hex": "F8F8F5",
            "source": "https://media.dazn.com/en/assets/"
        },
        {
            "title": "dblp",
            "hex": "004F9F",
            "source": "https://dblp.org/"
        },
        {
            "title": "Debian",
            "hex": "A81D33",
            "source": "https://www.debian.org/logos"
        },
        {
            "title": "deepin",
            "hex": "007CFF",
            "source": "https://commons.wikimedia.org/wiki/File:Deepin_logo.svg"
        },
        {
            "title": "Deezer",
            "hex": "FEAA2D",
            "source": "https://deezerbrand.com/"
        },
        {
            "title": "Delicious",
            "hex": "3399FF",
            "source": "https://en.wikipedia.org/wiki/Delicious_(website)"
        },
        {
            "title": "Deliveroo",
            "hex": "00CCBC",
            "source": "https://www.deliveroo.design/"
        },
        {
            "title": "Dell",
            "hex": "007DB8",
            "source": "https://datasecurity.dell.com/wp-content/themes/dell/images/logo-dell.svg"
        },
        {
            "title": "Deno",
            "hex": "000000",
            "source": "https://github.com/denoland/deno/tree/1cc02a5d9d867f1a239ee4b69f587d8afac07b02/website/images"
        },
        {
            "title": "Dependabot",
            "hex": "025E8C",
            "source": "https://dependabot.com/dependabot-logo-symbol-square-mono.svg"
        },
        {
            "title": "Designer News",
            "hex": "2D72D9",
            "source": "https://www.designernews.co"
        },
        {
            "title": "dev.to",
            "hex": "0A0A0A",
            "source": "https://dev.to/"
        },
        {
            "title": "DeviantArt",
            "hex": "05CC47",
            "source": "http://help.deviantart.com/21"
        },
        {
            "title": "devRant",
            "hex": "F99A66",
            "source": "https://devrant.com"
        },
        {
            "title": "Diaspora",
            "hex": "000000",
            "source": "https://wiki.diasporafoundation.org/Branding"
        },
        {
            "title": "Digg",
            "hex": "000000",
            "source": "https://en.wikipedia.org/wiki/Digg"
        },
        {
            "title": "DigitalOcean",
            "hex": "0080FF",
            "source": "https://www.digitalocean.com/company/logos-and-badges/"
        },
        {
            "title": "Directus",
            "hex": "263238",
            "source": "https://directus.io/resources.html"
        },
        {
            "title": "Discogs",
            "hex": "333333",
            "source": "https://www.discogs.com/brand"
        },
        {
            "title": "Discord",
            "hex": "7289DA",
            "source": "https://discordapp.com/branding"
        },
        {
            "title": "Discourse",
            "hex": "000000",
            "source": "https://www.discourse.org/"
        },
        {
            "title": "Discover",
            "hex": "FF6000",
            "source": "https://www.discovernetwork.com/en-us/business-resources/free-signage-logos"
        },
        {
            "title": "Disqus",
            "hex": "2E9FFF",
            "source": "https://disqus.com/brand"
        },
        {
            "title": "Disroot",
            "hex": "50162D",
            "source": "https://git.fosscommunity.in/disroot/assests/blob/master/d.svg"
        },
        {
            "title": "Django",
            "hex": "092E20",
            "source": "https://www.djangoproject.com/community/logos/"
        },
        {
            "title": "DLNA",
            "hex": "48A842",
            "source": "https://upload.wikimedia.org/wikipedia/de/e/eb/Digital_Living_Network_Alliance_logo.svg"
        },
        {
            "title": "Docker",
            "hex": "2496ED",
            "source": "https://www.docker.com/company/newsroom/media-resources"
        },
        {
            "title": "DocuSign",
            "hex": "FFCC22",
            "source": "https://github.com/simple-icons/simple-icons/issues/1098"
        },
        {
            "title": "Dolby",
            "hex": "000000",
            "source": "https://www.dolby.com/us/en/about/brand-identity.html"
        },
        {
            "title": "Douban",
            "hex": "007722",
            "source": "https://zh.wikipedia.org/wiki/Douban"
        },
        {
            "title": "Draugiem.lv",
            "hex": "FF6600",
            "source": "https://www.frype.com/applications/dev/docs/logos/"
        },
        {
            "title": "Dribbble",
            "hex": "EA4C89",
            "source": "https://dribbble.com/branding"
        },
        {
            "title": "Drone",
            "hex": "212121",
            "source": "https://github.com/drone/brand"
        },
        {
            "title": "Dropbox",
            "hex": "0061FF",
            "source": "https://www.dropbox.com/branding"
        },
        {
            "title": "Drupal",
            "hex": "0678BE",
            "source": "https://www.drupal.org/drupalorg/style-guide/colors"
        },
        {
            "title": "DTube",
            "hex": "FF0000",
            "source": "https://about.d.tube/mediakit.html"
        },
        {
            "title": "DuckDuckGo",
            "hex": "DE5833",
            "source": "https://duckduckgo.com/"
        },
        {
            "title": "Dunked",
            "hex": "2DA9D7",
            "source": "https://dunked.com/"
        },
        {
            "title": "Duolingo",
            "hex": "58CC02",
            "source": "https://www.duolingo.com/"
        },
        {
            "title": "Dynamics 365",
            "hex": "002050",
            "source": "http://thepartnerchannel.com/wp-content/uploads/Dynamics365_styleguide_092816.pdf"
        },
        {
            "title": "Dynatrace",
            "hex": "1496FF",
            "source": "https://www.dynatrace.com/company/press-kit/"
        },
        {
            "title": "EA",
            "hex": "000000",
            "source": "https://www.ea.com"
        },
        {
            "title": "eBay",
            "hex": "E53238",
            "source": "https://go.developer.ebay.com/logos"
        },
        {
            "title": "Eclipse IDE",
            "hex": "2C2255",
            "source": "https://www.eclipse.org/artwork/"
        },
        {
            "title": "Elastic",
            "hex": "005571",
            "source": "https://www.elastic.co/brand"
        },
        {
            "title": "Elastic Cloud",
            "hex": "005571",
            "source": "https://www.elastic.co/brand"
        },
        {
            "title": "Elastic Stack",
            "hex": "005571",
            "source": "https://www.elastic.co/brand"
        },
        {
            "title": "Elasticsearch",
            "hex": "005571",
            "source": "https://www.elastic.co/brand"
        },
        {
            "title": "Electron",
            "hex": "47848F",
            "source": "https://electronjs.org/images/electron-logo.svg"
        },
        {
            "title": "elementary",
            "hex": "64BAFF",
            "source": "https://elementary.io/brand"
        },
        {
            "title": "Eleventy",
            "hex": "000000",
            "source": "https://www.11ty.io"
        },
        {
            "title": "Elixir",
            "hex": "4B275F",
            "source": "https://github.com/elixir-lang/elixir-lang.github.com/tree/master/images/logo"
        },
        {
            "title": "Ello",
            "hex": "000000",
            "source": "https://ello.co"
        },
        {
            "title": "Elsevier",
            "hex": "FF6C00",
            "source": "https://www.elsevier.com"
        },
        {
            "title": "Ember.js",
            "hex": "E04E39",
            "source": "https://emberjs.com/logos/"
        },
        {
            "title": "Emby",
            "hex": "52B54B",
            "source": "https://emby.media/"
        },
        {
            "title": "Emlakjet",
            "hex": "0AE524",
            "source": "https://www.emlakjet.com/kurumsal-materyaller/"
        },
        {
            "title": "Empire Kred",
            "hex": "72BE50",
            "source": "http://www.empire.kred"
        },
        {
            "title": "Envato",
            "hex": "81B441",
            "source": "https://envato.com/"
        },
        {
            "title": "EPEL",
            "hex": "FC0000",
            "source": "https://fedoraproject.org/wiki/EPEL"
        },
        {
            "title": "Epic Games",
            "hex": "313131",
            "source": "https://www.epicgames.com/"
        },
        {
            "title": "Epson",
            "hex": "003399",
            "source": "https://global.epson.com/IR/library/"
        },
        {
            "title": "ESEA",
            "hex": "0E9648",
            "source": "https://play.esea.net/"
        },
        {
            "title": "ESLint",
            "hex": "4B32C3",
            "source": "https://eslint.org/img/logo.svg"
        },
        {
            "title": "Ethereum",
            "hex": "3C3C3D",
            "source": "https://www.ethereum.org/images/logos/Ethereum_Visual_Identity_1.0.0.pdf"
        },
        {
            "title": "Etsy",
            "hex": "F16521",
            "source": "https://www.etsy.com/uk/press"
        },
        {
            "title": "Event Store",
            "hex": "5AB552",
            "source": "https://github.com/eventstore/brand"
        },
        {
            "title": "Eventbrite",
            "hex": "F05537",
            "source": "https://www.eventbrite.com/signin/"
        },
        {
            "title": "Evernote",
            "hex": "00A82D",
            "source": "https://evernote.com/press"
        },
        {
            "title": "Everplaces",
            "hex": "FA4B32",
            "source": "https://everplaces.com"
        },
        {
            "title": "EVRY",
            "hex": "063A54",
            "source": "https://www.evry.com/en/"
        },
        {
            "title": "Exercism",
            "hex": "009CAB",
            "source": "https://github.com/exercism/website-icons/blob/master/exercism/logo-icon.svg"
        },
        {
            "title": "Experts Exchange",
            "hex": "00AAE7",
            "source": "https://www.experts-exchange.com/"
        },
        {
            "title": "Expo",
            "hex": "000000",
            "source": "http://expo.io"
        },
        {
            "title": "EyeEm",
            "hex": "000000",
            "source": "https://www.eyeem.com/"
        },
        {
            "title": "F-Droid",
            "hex": "1976D2",
            "source": "https://f-droid.org/"
        },
        {
            "title": "F-Secure",
            "hex": "00BAFF",
            "source": "https://vip.f-secure.com/en/marketing/logos"
        },
        {
            "title": "Facebook",
            "hex": "1877F2",
            "source": "https://en.facebookbrand.com/"
        },
        {
            "title": "FACEIT",
            "hex": "FF5500",
            "source": "https://corporate.faceit.com/branding/"
        },
        {
            "title": "Fandango",
            "hex": "FF7300",
            "source": "https://www.fandango.com"
        },
        {
            "title": "Fandom",
            "hex": "00D6D6",
            "source": "https://fandomdesignsystem.com/"
        },
        {
            "title": "Fastly",
            "hex": "FF282D",
            "source": "https://assets.fastly.com/style-guide/docs/"
        },
        {
            "title": "Favro",
            "hex": "512DA8",
            "source": "https://favro.com/login"
        },
        {
            "title": "FeatHub",
            "hex": "9B9B9B",
            "source": "http://feathub.com/"
        },
        {
            "title": "Fedora",
            "hex": "294172",
            "source": "https://fedoraproject.org/wiki/Logo/UsageGuidelines"
        },
        {
            "title": "FedRAMP",
            "hex": "112E51",
            "source": "https://www.fedramp.gov/assets/resources/documents/FedRAMP_Branding_Guidance.pdf"
        },
        {
            "title": "Feedly",
            "hex": "2BB24C",
            "source": "https://blog.feedly.com/wp-content/themes/feedly-2017-v1.19.3/assets/images/logos/logo.svg"
        },
        {
            "title": "Ferrari",
            "hex": "D40000",
            "source": "https://www.ferrari.com/"
        },
        {
            "title": "Ferrari N.V.",
            "hex": "EB2E2C",
            "source": "https://corporate.ferrari.com/"
        },
        {
            "title": "Fido Alliance",
            "hex": "FFBF3B",
            "source": "https://fidoalliance.org/overview/legal/logo-usage/"
        },
        {
            "title": "FIFA",
            "hex": "326295",
            "source": "https://en.wikipedia.org/wiki/FIFA"
        },
        {
            "title": "Figma",
            "hex": "F24E1E",
            "source": "https://figma.com/"
        },
        {
            "title": "figshare",
            "hex": "556472",
            "source": "https://en.wikipedia.org/wiki/Figshare"
        },
        {
            "title": "Fila",
            "hex": "03234C",
            "source": "https://en.wikipedia.org/wiki/Fila_(company)"
        },
        {
            "title": "FileZilla",
            "hex": "BF0000",
            "source": "https://upload.wikimedia.org/wikipedia/commons/0/01/FileZilla_logo.svg"
        },
        {
            "title": "Firebase",
            "hex": "FFCA28",
            "source": "https://firebase.google.com/brand-guidelines/"
        },
        {
            "title": "Fitbit",
            "hex": "00B0B9",
            "source": "http://www.fitbit.com/uk/home"
        },
        {
            "title": "FITE",
            "hex": "CA0404",
            "source": "https://www.fite.tv/"
        },
        {
            "title": "Fiverr",
            "hex": "1DBF73",
            "source": "https://www.fiverr.com/press-kit"
        },
        {
            "title": "Flask",
            "hex": "000000",
            "source": "http://flask.pocoo.org/community/logos/"
        },
        {
            "title": "Flattr",
            "hex": "000000",
            "source": "https://flattr.com/"
        },
        {
            "title": "Flickr",
            "hex": "0063DC",
            "source": "https://worldvectorlogo.com/logo/flickr-1"
        },
        {
            "title": "Flipboard",
            "hex": "E12828",
            "source": "https://about.flipboard.com/brand-guidelines"
        },
        {
            "title": "Floatplane",
            "hex": "00AEEF",
            "source": "https://www.floatplane.com/"
        },
        {
            "title": "Flood",
            "hex": "4285F4",
            "source": "https://flood.io/"
        },
        {
            "title": "Fluentd",
            "hex": "0E83C8",
            "source": "https://docs.fluentd.org/quickstart/logo"
        },
        {
            "title": "Flutter",
            "hex": "02569B",
            "source": "https://flutter.dev/brand"
        },
        {
            "title": "Fnac",
            "hex": "E1A925",
            "source": "http://www.fnac.com/"
        },
        {
            "title": "Font Awesome",
            "hex": "339AF0",
            "source": "https://fontawesome.com/icons/font-awesome"
        },
        {
            "title": "Formstack",
            "hex": "21B573",
            "source": "https://www.formstack.com/brand/guidelines"
        },
        {
            "title": "Fortinet",
            "hex": "EE3124",
            "source": "http://www.fortinet.com/"
        },
        {
            "title": "Fossa",
            "hex": "90A1B8",
            "source": "https://fossa.com/press/"
        },
        {
            "title": "Fossil SCM",
            "hex": "548294",
            "source": "https://fossil-scm.org/"
        },
        {
            "title": "Foursquare",
            "hex": "F94877",
            "source": "https://foursquare.com/about/logos"
        },
        {
            "title": "Framer",
            "hex": "0055FF",
            "source": "https://framer.com"
        },
        {
            "title": "FreeBSD",
            "hex": "AB2B28",
            "source": "https://www.freebsdfoundation.org/about/project/"
        },
        {
            "title": "freeCodeCamp",
            "hex": "006400",
            "source": "https://freecodecamp.com"
        },
        {
            "title": "Freelancer",
            "hex": "29B2FE",
            "source": "https://www.freelancer.com/"
        },
        {
            "title": "Fujifilm",
            "hex": "ED1A3A",
            "source": "https://upload.wikimedia.org/wikipedia/commons/a/a1/Fujifilm_logo.svg"
        },
        {
            "title": "Fujitsu",
            "hex": "FF0000",
            "source": "https://www.fujitsu.com/global/about/brandmanagement/logo/"
        },
        {
            "title": "Fur Affinity",
            "hex": "FAAF3A",
            "source": "https://www.furaffinity.net/"
        },
        {
            "title": "Furry Network",
            "hex": "2E75B4",
            "source": "https://furrynetwork.com"
        },
        {
            "title": "Garmin",
            "hex": "007CC3",
            "source": "https://developer.garmin.com/resources/brand-guidelines/"
        },
        {
            "title": "Gatsby",
            "hex": "663399",
            "source": "https://www.gatsbyjs.org/"
        },
        {
            "title": "Gauges",
            "hex": "2FA66A",
            "source": "http://get.gaug.es/"
        },
        {
            "title": "Genius",
            "hex": "FFFF64",
            "source": "https://upload.wikimedia.org/wikipedia/en/a/ad/Genius_website_logo.svg"
        },
        {
            "title": "Gentoo",
            "hex": "54487A",
            "source": "https://wiki.gentoo.org/wiki/Project:Artwork/Artwork#Variations_of_the_.22g.22_logo"
        },
        {
            "title": "Geocaching",
            "hex": "00874D",
            "source": "https://www.geocaching.com/about/logousage.aspx"
        },
        {
            "title": "Gerrit",
            "hex": "EEEEEE",
            "source": "https://gerrit-review.googlesource.com/c/75842/"
        },
        {
            "title": "Ghost",
            "hex": "738A94",
            "source": "https://ghost.org/design"
        },
        {
            "title": "GIMP",
            "hex": "5C5543",
            "source": "https://www.gimp.org/about/linking.html#wilber-the-gimp-mascot"
        },
        {
            "title": "Git",
            "hex": "F05032",
            "source": "http://git-scm.com/downloads/logos"
        },
        {
            "title": "Gitea",
            "hex": "609926",
            "source": "https://github.com/go-gitea/gitea/tree/master/assets"
        },
        {
            "title": "GitHub",
            "hex": "181717",
            "source": "https://github.com/logos"
        },
        {
            "title": "GitLab",
            "hex": "FCA121",
            "source": "https://about.gitlab.com/press/press-kit/"
        },
        {
            "title": "Gitpod",
            "hex": "1AA6E4",
            "source": "https://www.gitpod.io/"
        },
        {
            "title": "Gitter",
            "hex": "ED1965",
            "source": "https://gitter.im/"
        },
        {
            "title": "Glassdoor",
            "hex": "0CAA41",
            "source": "https://www.glassdoor.com/press/images/"
        },
        {
            "title": "Glitch",
            "hex": "3333FF",
            "source": "https://glitch.com/about/press/"
        },
        {
            "title": "Gmail",
            "hex": "D14836",
            "source": "https://material.io/guidelines/resources/sticker-sheets-icons.html#sticker-sheets-icons-components"
        },
        {
            "title": "GNOME",
            "hex": "4A86CF",
            "source": "https://wiki.gnome.org/Engagement/BrandGuidelines"
        },
        {
            "title": "GNU",
            "hex": "A42E2B",
            "source": "https://gnu.org"
        },
        {
            "title": "GNU Bash",
            "hex": "4EAA25",
            "source": "https://github.com/odb/official-bash-logo"
        },
        {
            "title": "GNU Emacs",
            "hex": "7F5AB6",
            "source": "https://git.savannah.gnu.org/cgit/emacs.git/tree/etc/images/icons/hicolor/scalable/apps/emacs.svg"
        },
        {
            "title": "GNU IceCat",
            "hex": "002F5B",
            "source": "https://git.savannah.gnu.org/cgit/gnuzilla.git/plain/artwork/simple.svg"
        },
        {
            "title": "GNU Privacy Guard",
            "hex": "0093DD",
            "source": "https://git.gnupg.org/cgi-bin/gitweb.cgi?p=gnupg.git;a=tree;f=artwork/icons"
        },
        {
            "title": "GNU social",
            "hex": "A22430",
            "source": "https://www.gnu.org/graphics/social.html"
        },
        {
            "title": "Go",
            "hex": "00ADD8",
            "source": "https://blog.golang.org/go-brand"
        },
        {
            "title": "Godot Engine",
            "hex": "478CBF",
            "source": "https://godotengine.org/themes/godotengine/assets/download/godot_logo.svg"
        },
        {
            "title": "GOG.com",
            "hex": "86328A",
            "source": "https://www.cdprojekt.com/en/media/logotypes/"
        },
        {
            "title": "GoldenLine",
            "hex": "F1B92B",
            "source": "http://www.goldenline.pl"
        },
        {
            "title": "Goodreads",
            "hex": "663300",
            "source": "https://www.goodreads.com/about/press"
        },
        {
            "title": "Google",
            "hex": "4285F4",
            "source": "https://developers.google.com/+/branding-guidelines?hl=en"
        },
        {
            "title": "Google Ads",
            "hex": "4285F4",
            "source": "https://designguidelines.withgoogle.com/ads-branding/google-ads/logos.html#logos-brand-logo-lockups"
        },
        {
            "title": "Google Analytics",
            "hex": "FFC107",
            "source": "https://analytics.google.com"
        },
        {
            "title": "Google Assistant",
            "hex": "4285F4",
            "source": "https://assistant.google.com/"
        },
        {
            "title": "Google Cardboard",
            "hex": "FF7143",
            "source": "https://arvr.google.com/cardboard/"
        },
        {
            "title": "Google Cast",
            "hex": "1BB6F6",
            "source": "https://partnermarketinghub.withgoogle.com/#/brands"
        },
        {
            "title": "Google Chrome",
            "hex": "4285F4",
            "source": "https://blog.google/press/?product_tag=chrome"
        },
        {
            "title": "Google Classroom",
            "hex": "4285F4",
            "source": "https://classroom.google.com/"
        },
        {
<<<<<<< HEAD
            "title": "Google Analytics",
            "hex": "E37400",
            "source": "https://analytics.google.com"
=======
            "title": "Google Cloud",
            "hex": "4285F4",
            "source": "https://cloud.google.com/"
>>>>>>> fd7e4a63
        },
        {
            "title": "Google Drive",
            "hex": "4285F4",
            "source": "https://developers.google.com/drive/web/branding"
        },
        {
            "title": "Google Fit",
            "hex": "4285F4",
            "source": "https://en.wikipedia.org/wiki/Google_Fit"
        },
        {
            "title": "Google Hangouts",
            "hex": "0C9D58",
            "source": "https://material.google.com/resources/sticker-sheets-icons.html#sticker-sheets-icons-components"
        },
        {
            "title": "Google Hangouts Chat",
            "hex": "00897B",
            "source": "https://chat.google.com/error/noaccess"
        },
        {
            "title": "Google Keep",
            "hex": "FFBB00",
            "source": "https://play.google.com/store/apps/details?id=com.google.android.keep"
        },
        {
            "title": "Google Lens",
            "hex": "4285F4",
            "source": "https://lens.google.com/"
        },
        {
            "title": "Google Maps",
            "hex": "4285F4",
            "source": "https://upload.wikimedia.org/wikipedia/commons/a/a9/Google_Maps_icon.svg"
        },
        {
            "title": "Google Messages",
            "hex": "1A73E8",
            "source": "https://messages.google.com/"
        },
        {
            "title": "Google My Business",
            "hex": "4285F4",
            "source": "https://business.google.com/"
        },
        {
            "title": "Google Nearby",
            "hex": "4285F4",
            "source": "https://developers.google.com/nearby/developer-guidelines"
        },
        {
            "title": "Google Pay",
            "hex": "5F6368",
            "source": "https://developers.google.com/pay/api/web/guides/brand-guidelines"
        },
        {
            "title": "Google Play",
            "hex": "607D8B",
            "source": "https://getsello.com"
        },
        {
            "title": "Google Podcasts",
            "hex": "4285F4",
            "source": "https://developers.google.com/search/docs/data-types/podcast"
        },
        {
            "title": "Google Scholar",
            "hex": "4885ED",
            "source": "https://scholar.google.com/intl/fr/scholar/images/2x/sprite_20161020.png"
        },
        {
            "title": "Google Search Console",
            "hex": "458CF5",
            "source": "https://search.google.com/search-console"
        },
        {
            "title": "Google Tag Manager",
            "hex": "246FDB",
            "source": "https://tagmanager.google.com/#/home"
        },
        {
            "title": "Google Translate",
            "hex": "4285F4",
            "source": "https://en.wikipedia.org/wiki/Google_Translate"
        },
        {
            "title": "GOV.UK",
            "hex": "005EA5",
            "source": "https://github.com/alphagov/design-assets/tree/master/Icons"
        },
        {
            "title": "Gradle",
            "hex": "02303A",
            "source": "https://gradle.com/brand"
        },
        {
            "title": "Grafana",
            "hex": "F46800",
            "source": "https://grafana.com/"
        },
        {
            "title": "Graphcool",
            "hex": "27AE60",
            "source": "https://www.graph.cool"
        },
        {
            "title": "GraphQL",
            "hex": "E10098",
            "source": "http://graphql.org/"
        },
        {
            "title": "Grav",
            "hex": "221E1F",
            "source": "http://getgrav.org/media"
        },
        {
            "title": "Gravatar",
            "hex": "1E8CBE",
            "source": "https://automattic.com/press"
        },
        {
            "title": "Greenkeeper",
            "hex": "00C775",
            "source": "https://greenkeeper.io/"
        },
        {
            "title": "GreenSock",
            "hex": "88CE02",
            "source": "https://greensock.com/"
        },
        {
            "title": "Groovy",
            "hex": "4298B8",
            "source": "https://groovy-lang.org/"
        },
        {
            "title": "Groupon",
            "hex": "53A318",
            "source": "https://brandplaybook.groupon.com/guidelines/logo/"
        },
        {
            "title": "Grunt",
            "hex": "FBA919",
            "source": "https://github.com/gruntjs/gruntjs.com/tree/master/src/media"
        },
        {
            "title": "Gulp",
            "hex": "DA4648",
            "source": "https://github.com/gulpjs/artwork/blob/master/gulp.svg"
        },
        {
            "title": "Gumroad",
            "hex": "36A9AE",
            "source": "https://gumroad.com/press"
        },
        {
            "title": "Gumtree",
            "hex": "72EF36",
            "source": "https://www.gumtree.com"
        },
        {
            "title": "Gutenberg",
            "hex": "000000",
            "source": "https://github.com/WordPress/gutenberg/blob/master/docs/final-g-wapuu-black.svg"
        },
        {
            "title": "Habr",
            "hex": "77A2B6",
            "source": "https://habr.com/"
        },
        {
            "title": "Hackaday",
            "hex": "1A1A1A",
            "source": "https://hackaday.com/"
        },
        {
            "title": "HackerEarth",
            "hex": "323754",
            "source": "https://www.hackerearth.com/logo/"
        },
        {
            "title": "HackerOne",
            "hex": "494649",
            "source": "https://www.hackerone.com/branding"
        },
        {
            "title": "HackerRank",
            "hex": "2EC866",
            "source": "https://www.hackerrank.com/"
        },
        {
            "title": "HackHands",
            "hex": "00ACBD",
            "source": "https://hackhands.com/"
        },
        {
            "title": "Hackster",
            "hex": "1BACF7",
            "source": "https://drive.google.com/file/d/0B3aqzR8LzoqdT1p4ZUlWVnJ1elk/view?usp=sharing"
        },
        {
            "title": "HappyCow",
            "hex": "7C4EC4",
            "source": "https://www.happycow.net/press-kits"
        },
        {
            "title": "Hashnode",
            "hex": "2962FF",
            "source": "https://hashnode.com/media"
        },
        {
            "title": "Haskell",
            "hex": "5D4F85",
            "source": "https://commons.wikimedia.org/wiki/File:Haskell-Logo.svg"
        },
        {
            "title": "Hatena Bookmark",
            "hex": "00A4DE",
            "source": "http://hatenacorp.jp/press/resource"
        },
        {
            "title": "haveibeenpwned",
            "hex": "2A6379",
            "source": "https://haveibeenpwned.com/"
        },
        {
            "title": "Haxe",
            "hex": "EA8220",
            "source": "https://haxe.org/foundation/branding.html"
        },
        {
            "title": "HelloFresh",
            "hex": "91C11E",
            "source": "https://www.hellofresh.com/landing/student"
        },
        {
            "title": "Helm",
            "hex": "277A9F",
            "source": "https://helm.sh"
        },
        {
            "title": "HERE",
            "hex": "48DAD0",
            "source": "https://www.here.com"
        },
        {
            "title": "Heroku",
            "hex": "430098",
            "source": "https://www.heroku.com"
        },
        {
            "title": "Hexo",
            "hex": "0E83CD",
            "source": "https://hexo.io/"
        },
        {
            "title": "Highly",
            "hex": "FF3C00",
            "source": "https://highly.co/"
        },
        {
            "title": "HipChat",
            "hex": "0052CC",
            "source": "https://www.atlassian.com/company/news/press-kit"
        },
        {
            "title": "Hitachi",
            "hex": "E60027",
            "source": "https://commons.wikimedia.org/wiki/File:Hitachi_inspire_the_next-Logo.svg"
        },
        {
            "title": "HockeyApp",
            "hex": "009EE1",
            "source": "https://hockeyapp.net/brand-guidelines/"
        },
        {
            "title": "Home Assistant",
            "hex": "41BDF5",
            "source": "https://github.com/home-assistant/home-assistant-assets"
        },
        {
            "title": "homify",
            "hex": "7DCDA3",
            "source": "http://lsg.homify.com/"
        },
        {
            "title": "Hootsuite",
            "hex": "000000",
            "source": "https://hootsuite.com/en-gb/about/media-kit"
        },
        {
            "title": "Houdini",
            "hex": "FF4713",
            "source": "https://www.sidefx.com/products/houdini/"
        },
        {
            "title": "Houzz",
            "hex": "4DBC15",
            "source": "https://www.houzz.com/logoGuidelines"
        },
        {
            "title": "HP",
            "hex": "0096D6",
            "source": "https://commons.wikimedia.org/wiki/File:HP_New_Logo_2D.svg"
        },
        {
            "title": "HTML Academy",
            "hex": "302683",
            "source": "https://htmlacademy.ru/"
        },
        {
            "title": "HTML5",
            "hex": "E34F26",
            "source": "http://www.w3.org/html/logo/"
        },
        {
            "title": "Huawei",
            "hex": "FF0000",
            "source": "https://en.wikipedia.org/wiki/File:Huawei.svg"
        },
        {
            "title": "HubSpot",
            "hex": "FF7A59",
            "source": "https://www.hubspot.com/style-guide"
        },
        {
            "title": "Hugo",
            "hex": "FF4088",
            "source": "https://gohugo.io/"
        },
        {
            "title": "Hulu",
            "hex": "3DBB3D",
            "source": "https://www.hulu.com/press/brand-assets/"
        },
        {
            "title": "Humble Bundle",
            "hex": "CC2929",
            "source": "https://support.humblebundle.com/hc/en-us/articles/202742060-Bundle-Logos"
        },
        {
            "title": "Hurriyetemlak",
            "hex": "E02826",
            "source": "https://ilan.hurriyetemlak.com/emlak-ilani-yayinlama-kurallari"
        },
        {
            "title": "Hypothesis",
            "hex": "BD1C2B",
            "source": "https://web.hypothes.is/"
        },
        {
            "title": "Iata",
            "hex": "004E81",
            "source": "https://upload.wikimedia.org/wikipedia/commons/f/f7/IATAlogo.svg"
        },
        {
            "title": "IBM",
            "hex": "054ADA",
            "source": "https://www.ibm.com/design/language/elements/logos/8-bar/"
        },
        {
            "title": "iCloud",
            "hex": "3693F3",
            "source": "https://www.icloud.com/"
        },
        {
            "title": "IcoMoon",
            "hex": "825794",
            "source": "https://icomoon.io/"
        },
        {
            "title": "ICON",
            "hex": "31B8BB",
            "source": "https://icon.foundation/"
        },
        {
            "title": "IconJar",
            "hex": "16A5F3",
            "source": "https://geticonjar.com/press-kit/"
        },
        {
            "title": "ICQ",
            "hex": "7EBD00",
            "source": "https://en.wikipedia.org/wiki/File:ICQ.svg"
        },
        {
            "title": "iDEAL",
            "hex": "CC0066",
            "source": "https://www.ideal.nl/cms/files/Manual_iDEAL_logo.pdf"
        },
        {
            "title": "iFixit",
            "hex": "0071CE",
            "source": "https://www.ifixit.com/"
        },
        {
            "title": "iFood",
            "hex": "EA1D2C",
            "source": "https://ifood.com.br/"
        },
        {
            "title": "IMDb",
            "hex": "E6B91E",
            "source": "http://www.imdb.com/pressroom/brand_guidelines"
        },
        {
            "title": "Imgur",
            "hex": "1BB76E",
            "source": "https://s.imgur.com/images/favicon-152.png"
        },
        {
            "title": "Indeed",
            "hex": "2164F3",
            "source": "https://www.indeed.com"
        },
        {
            "title": "InfluxDB",
            "hex": "22ADF6",
            "source": "https://www.influxdata.com/"
        },
        {
            "title": "Inkscape",
            "hex": "000000",
            "source": "https://commons.wikimedia.org/wiki/File:Inkscape_Logo.svg"
        },
        {
            "title": "Instacart",
            "hex": "43B02A",
            "source": "https://www.instacart.com/press"
        },
        {
            "title": "Instagram",
            "hex": "E4405F",
            "source": "https://www.instagram-brand.com"
        },
        {
            "title": "Instapaper",
            "hex": "1F1F1F",
            "source": "https://www.instapaper.com/"
        },
        {
            "title": "Intel",
            "hex": "0071C5",
            "source": "https://www.intel.com"
        },
        {
            "title": "IntelliJ IDEA",
            "hex": "000000",
            "source": "https://www.jetbrains.com/idea/"
        },
        {
            "title": "Intercom",
            "hex": "1F8DED",
            "source": "https://www.intercom.io"
        },
        {
            "title": "Internet Archive",
            "hex": "000000",
            "source": "https://openlibrary.org/static/images/ia-logo.svg"
        },
        {
            "title": "Internet Explorer",
            "hex": "0076D6",
            "source": "https://compass-ssl.microsoft.com/assets/c8/67/c867db4c-f328-45b8-817c-33834c70aae6.svg?n=IE.svg"
        },
        {
            "title": "InVision",
            "hex": "FF3366",
            "source": "https://projects.invisionapp.com/boards/BX4P1DY5H46R"
        },
        {
            "title": "Invoice Ninja",
            "hex": "000000",
            "source": "https://github.com/invoiceninja/invoiceninja"
        },
        {
            "title": "ioBroker",
            "hex": "3399CC",
            "source": "https://github.com/ioBroker/awesome-iobroker/blob/master/images/"
        },
        {
            "title": "Ionic",
            "hex": "3880FF",
            "source": "https://ionicframework.com/press"
        },
        {
            "title": "iOS",
            "hex": "000000",
            "source": "https://en.wikipedia.org/wiki/IOS"
        },
        {
            "title": "IPFS",
            "hex": "65C2CB",
            "source": "https://github.com/ipfs/logo"
        },
        {
            "title": "Issuu",
            "hex": "F36D5D",
            "source": "https://issuu.com/press"
        },
        {
            "title": "Itch.io",
            "hex": "FA5C5C",
            "source": "https://itch.io/press-kit"
        },
        {
            "title": "iTunes",
            "hex": "FB5BC5",
            "source": "https://upload.wikimedia.org/wikipedia/commons/d/df/ITunes_logo.svg"
        },
        {
            "title": "Jabber",
            "hex": "CC0000",
            "source": "https://commons.wikimedia.org/wiki/File:Jabber-bulb.svg"
        },
        {
            "title": "Java",
            "hex": "007396",
            "source": "https://www.oracle.com/legal/logos.html"
        },
        {
            "title": "JavaScript",
            "hex": "F7DF1E",
            "source": "https://github.com/voodootikigod/logo.js"
        },
        {
            "title": "JCB",
            "hex": "0B4EA2",
            "source": "https://www.global.jcb/en/about-us/brand-concept/"
        },
        {
            "title": "Jekyll",
            "hex": "CC0000",
            "source": "https://github.com/jekyll/brand"
        },
        {
            "title": "Jenkins",
            "hex": "D24939",
            "source": "https://wiki.jenkins-ci.org/display/JENKINS/Logo"
        },
        {
            "title": "Jenkins X",
            "hex": "73C3D5",
            "source": "https://github.com/cdfoundation/artwork"
        },
        {
            "title": "Jest",
            "hex": "C21325",
            "source": "https://jestjs.io/"
        },
        {
            "title": "JET",
            "hex": "FBBA00",
            "source": "https://de.wikipedia.org/wiki/Datei:JET.svg"
        },
        {
            "title": "JetBrains",
            "hex": "000000",
            "source": "https://www.jetbrains.com/company/brand/"
        },
        {
            "title": "Jinja",
            "hex": "B41717",
            "source": "https://github.com/pallets/jinja/"
        },
        {
            "title": "Jira",
            "hex": "172B4D",
            "source": "https://www.atlassian.com/company/news/press-kit"
        },
        {
            "title": "Joomla",
            "hex": "5091CD",
            "source": "https://docs.joomla.org/Joomla:Brand_Identity_Elements"
        },
        {
            "title": "jQuery",
            "hex": "0769AD",
            "source": "https://brand.jquery.org/logos/"
        },
        {
            "title": "jsDelivr",
            "hex": "E84D3D",
            "source": "https://github.com/jsdelivr/www.jsdelivr.com/blob/eff02f3a8879cf7c7296840584e1293fe04e3a76/src/public/img/logo_horizontal.svg"
        },
        {
            "title": "JSFiddle",
            "hex": "0084FF",
            "source": "https://jsfiddle.net/"
        },
        {
            "title": "JSON",
            "hex": "000000",
            "source": "https://commons.wikimedia.org/wiki/File:JSON_vector_logo.svg"
        },
        {
            "title": "Jupyter",
            "hex": "F37626",
            "source": "https://github.com/jupyter/design"
        },
        {
            "title": "Just Eat",
            "hex": "FA0029",
            "source": "https://d2vkuayfhnkplp.cloudfront.net/assets/dist/img/logos/je-logo-v3.svg"
        },
        {
            "title": "JustGiving",
            "hex": "AD29B6",
            "source": "https://justgiving.com"
        },
        {
            "title": "Kaggle",
            "hex": "20BEFF",
            "source": "https://www.kaggle.com/contact"
        },
        {
            "title": "KaiOS",
            "hex": "6F02B5",
            "source": "https://www.dropbox.com/sh/2qihtgrzllws8ki/AABmo9X1KMT6lHnvh4Em7dpWa?dl=0"
        },
        {
            "title": "Kaspersky",
            "hex": "009982",
            "source": "https://www.kaspersky.com"
        },
        {
            "title": "Katana",
            "hex": "000000",
            "source": "https://www.foundry.com/products/katana"
        },
        {
            "title": "KeePassXC",
            "hex": "6CAC4D",
            "source": "https://github.com/keepassxreboot/keepassxc/"
        },
        {
            "title": "Kentico",
            "hex": "F05A22",
            "source": "https://brand.kentico.com"
        },
        {
            "title": "Keras",
            "hex": "D00000",
            "source": "https://keras.io/"
        },
        {
            "title": "Keybase",
            "hex": "33A0FF",
            "source": "https://github.com/keybase/client/tree/master/media/logos"
        },
        {
            "title": "KeyCDN",
            "hex": "3686BE",
            "source": "https://www.keycdn.com/logos"
        },
        {
            "title": "Khan Academy",
            "hex": "14BF96",
            "source": "https://khanacademy.zendesk.com/hc/en-us/articles/202483630-Press-room"
        },
        {
            "title": "Khronos Group",
            "hex": "CC3333",
            "source": "https://www.khronos.org/legal/trademarks/"
        },
        {
            "title": "Kibana",
            "hex": "005571",
            "source": "https://www.elastic.co/brand"
        },
        {
            "title": "Kickstarter",
            "hex": "2BDE73",
            "source": "https://www.kickstarter.com/help/brand_assets"
        },
        {
            "title": "Kik",
            "hex": "82BC23",
            "source": "http://www.kik.com/press"
        },
        {
            "title": "Kirby",
            "hex": "FF0100",
            "source": "http://getkirby.com/assets/images/logo.svg"
        },
        {
            "title": "Klout",
            "hex": "E44600",
            "source": "https://klout.com/s/developers/styleguide"
        },
        {
            "title": "Known",
            "hex": "333333",
            "source": "https://withknown.com/img/logo_k.png"
        },
        {
            "title": "Ko-fi",
            "hex": "F16061",
            "source": "https://ko-fi.com/home/about"
        },
        {
            "title": "Kodi",
            "hex": "17B2E7",
            "source": "https://kodi.tv/"
        },
        {
            "title": "Koding",
            "hex": "00B057",
            "source": "https://koding.com/About"
        },
        {
            "title": "Kotlin",
            "hex": "0095D5",
            "source": "https://resources.jetbrains.com/storage/products/kotlin/docs/kotlin_logos.zip"
        },
        {
            "title": "Krita",
            "hex": "3BABFF",
            "source": "https://krita.org/en/about/press/"
        },
        {
            "title": "Kubernetes",
            "hex": "326CE5",
            "source": "https://github.com/kubernetes/kubernetes/tree/master/logo"
        },
        {
            "title": "Kyocera",
            "hex": "ED1C24",
            "source": "https://en.wikipedia.org/wiki/Kyocera"
        },
        {
            "title": "LabVIEW",
            "hex": "FFDB00",
            "source": "http://download.ni.com/evaluation/2018_Partner_Cobranding_Style_Guide.pdf"
        },
        {
            "title": "Laravel",
            "hex": "FF2D20",
            "source": "https://github.com/laravel/art"
        },
        {
            "title": "Laravel Horizon",
            "hex": "405263",
            "source": "https://horizon.laravel.com/"
        },
        {
            "title": "Laravel Nova",
            "hex": "252D37",
            "source": "https://nova.laravel.com/"
        },
        {
            "title": "Last.fm",
            "hex": "D51007",
            "source": "http://www.last.fm/about/resources"
        },
        {
            "title": "LastPass",
            "hex": "D32D27",
            "source": "https://lastpass.com/press-room/"
        },
        {
            "title": "LaTeX",
            "hex": "008080",
            "source": "https://github.com/latex3/branding"
        },
        {
            "title": "Launchpad",
            "hex": "F8C300",
            "source": "https://help.launchpad.net/logo/submissions"
        },
        {
            "title": "LeetCode",
            "hex": "F89F1B",
            "source": "https://leetcode.com"
        },
        {
            "title": "Lenovo",
            "hex": "E2231A",
            "source": "https://www.lenovopartnernetwork.com/us/branding/"
        },
        {
            "title": "Let’s Encrypt",
            "hex": "003A70",
            "source": "https://letsencrypt.org/trademarks/"
        },
        {
            "title": "Letterboxd",
            "hex": "00D735",
            "source": "https://letterboxd.com/about/logos/"
        },
        {
            "title": "LG",
            "hex": "A50034",
            "source": "https://en.wikipedia.org/wiki/LG_Corporation"
        },
        {
            "title": "LGTM",
            "hex": "FFFFFF",
            "source": "https://lgtm.com/"
        },
        {
            "title": "Liberapay",
            "hex": "F6C915",
            "source": "https://liberapay.com/assets/liberapay/icon-v2_yellow-r.svg"
        },
        {
            "title": "LibraryThing",
            "hex": "251A15",
            "source": "https://twitter.com/LibraryThing/status/1054466649271656448"
        },
        {
            "title": "LibreOffice",
            "hex": "18A303",
            "source": "https://wiki.documentfoundation.org/Marketing/Branding"
        },
        {
            "title": "Line",
            "hex": "00C300",
            "source": "http://line.me/en/logo"
        },
        {
            "title": "LINE WEBTOON",
            "hex": "00D564",
            "source": "http://webtoons.com/"
        },
        {
            "title": "LinkedIn",
            "hex": "0077B5",
            "source": "https://brand.linkedin.com"
        },
        {
            "title": "Linode",
            "hex": "00A95C",
            "source": "https://www.linode.com/company/press/"
        },
        {
            "title": "Linux",
            "hex": "FCC624",
            "source": "http://www.linuxfoundation.org/about/about-linux"
        },
        {
            "title": "Linux Foundation",
            "hex": "009BEE",
            "source": "http://www.linuxfoundation.org/about/about-linux"
        },
        {
            "title": "Linux Mint",
            "hex": "87CF3E",
            "source": "https://commons.wikimedia.org/wiki/File:Linux_Mint_logo_without_wordmark.svg"
        },
        {
            "title": "Litecoin",
            "hex": "A6A9AA",
            "source": "https://litecoin-foundation.org/wp-content/uploads/2019/01/LC18-007-Brand-guidelines.pdf"
        },
        {
            "title": "LiveJournal",
            "hex": "00B0EA",
            "source": "http://www.livejournal.com"
        },
        {
            "title": "Livestream",
            "hex": "CF202E",
            "source": "https://livestream.com/press"
        },
        {
            "title": "LLVM",
            "hex": "262D3A",
            "source": "https://llvm.org/Logo.html"
        },
        {
            "title": "LMMS",
            "hex": "10B146",
            "source": "https://lmms.io/branding"
        },
        {
            "title": "LogMeIn",
            "hex": "45B6F2",
            "source": "https://www.logmein.com/"
        },
        {
            "title": "Logstash",
            "hex": "005571",
            "source": "https://www.elastic.co/brand"
        },
        {
            "title": "Loop",
            "hex": "F29400",
            "source": "https://loop.frontiersin.org/"
        },
        {
            "title": "Lua",
            "hex": "2C2D72",
            "source": "https://www.lua.org/docs.html"
        },
        {
            "title": "Lufthansa",
            "hex": "05164D",
            "source": "https://www.lufthansa.com/"
        },
        {
            "title": "Lumen",
            "hex": "E74430",
            "source": "https://lumen.laravel.com/"
        },
        {
            "title": "Lyft",
            "hex": "FF00BF",
            "source": "https://www.lyft.com/press"
        },
        {
            "title": "MAAS",
            "hex": "E95420",
            "source": "https://design.ubuntu.com/downloads/"
        },
        {
            "title": "Macy’s",
            "hex": "E21A2C",
            "source": "http://www.macysinc.com/press-room/logo-photo-gallery/logos-macys-inc/default.aspx"
        },
        {
            "title": "Magento",
            "hex": "EE672F",
            "source": "http://magento.com"
        },
        {
            "title": "Magisk",
            "hex": "00AF9C",
            "source": "https://github.com/topjohnwu/Magisk/blob/master/app/src/main/res/drawable/ic_magisk.xml"
        },
        {
            "title": "Mail.Ru",
            "hex": "168DE2",
            "source": "https://corp.mail.ru/en/press/identity/"
        },
        {
            "title": "MailChimp",
            "hex": "FFE01B",
            "source": "http://mailchimp.com/about/brand-assets"
        },
        {
            "title": "MakerBot",
            "hex": "FF1E0D",
            "source": "http://www.makerbot.com/makerbot-press-assets"
        },
        {
            "title": "ManageIQ",
            "hex": "EF2929",
            "source": "https://www.manageiq.org/logo/"
        },
        {
            "title": "Manjaro",
            "hex": "35BF5C",
            "source": "https://commons.wikimedia.org/wiki/File:Manjaro-logo.svg"
        },
        {
            "title": "Mapbox",
            "hex": "000000",
            "source": "https://www.mapbox.com/about/press/brand-guidelines"
        },
        {
            "title": "MariaDB",
            "hex": "003545",
            "source": "https://mariadb.com/"
        },
        {
            "title": "MariaDB Foundation",
            "hex": "1F305F",
            "source": "https://mariadb.org/"
        },
        {
            "title": "Markdown",
            "hex": "000000",
            "source": "https://github.com/dcurtis/markdown-mark"
        },
        {
            "title": "Marketo",
            "hex": "5C4C9F",
            "source": "https://www.marketo.com/"
        },
        {
            "title": "MasterCard",
            "hex": "EB001B",
            "source": "https://brand.mastercard.com/brandcenter/mastercard-brand-mark/downloads.html"
        },
        {
            "title": "Mastodon",
            "hex": "3088D4",
            "source": "https://source.joinmastodon.org/mastodon/joinmastodon/blob/master/public/press-kit.zip"
        },
        {
            "title": "Material Design",
            "hex": "757575",
            "source": "https://material.io/design/"
        },
        {
            "title": "Material Design Icons",
            "hex": "2196F3",
            "source": "https://materialdesignicons.com/icon/vector-square"
        },
        {
            "title": "Material-UI",
            "hex": "0081CB",
            "source": "https://material-ui.com/"
        },
        {
            "title": "Mathworks",
            "hex": "0076A8",
            "source": "https://www.mathworks.com/brand/visual-design/mathworks-logo.html"
        },
        {
            "title": "Matrix",
            "hex": "000000",
            "source": "https://matrix.org"
        },
        {
            "title": "Mattermost",
            "hex": "0072C6",
            "source": "https://www.mattermost.org/brand-guidelines/"
        },
        {
            "title": "Matternet",
            "hex": "261C29",
            "source": "http://mttr.net"
        },
        {
            "title": "McAfee",
            "hex": "C01818",
            "source": "https://www.mcafee.com/"
        },
        {
            "title": "MDN Web Docs",
            "hex": "000000",
            "source": "https://developer.mozilla.org/"
        },
        {
            "title": "MediaFire",
            "hex": "1299F3",
            "source": "https://www.mediafire.com/press/"
        },
        {
            "title": "MediaTemple",
            "hex": "000000",
            "source": "https://mediatemple.net/company/about-us"
        },
        {
            "title": "Medium",
            "hex": "12100E",
            "source": "https://medium.design/logos-and-brand-guidelines-f1a01a733592"
        },
        {
            "title": "Meetup",
            "hex": "ED1C40",
            "source": "https://www.meetup.com/media/"
        },
        {
            "title": "MEGA",
            "hex": "D9272E",
            "source": "https://en.wikipedia.org/wiki/File:01_mega_logo.svg"
        },
        {
            "title": "Mendeley",
            "hex": "9D1620",
            "source": "https://www.mendeley.com/"
        },
        {
            "title": "Mercedes",
            "hex": "242424",
            "source": "https://www.mercedes-benz.com/"
        },
        {
            "title": "Messenger",
            "hex": "00B2FF",
            "source": "https://en.facebookbrand.com/assets/messenger/"
        },
        {
            "title": "Meteor",
            "hex": "DE4F4F",
            "source": "http://logo.meteorapp.com/"
        },
        {
            "title": "Micro.blog",
            "hex": "FD8308",
            "source": "https://twitter.com/BradEllis/status/943956921886715904"
        },
        {
            "title": "Microgenetics",
            "hex": "FF0000",
            "source": "http://microgenetics.co.uk/"
        },
        {
            "title": "Microsoft",
            "hex": "666666",
            "source": "https://ratnacahayarina.files.wordpress.com/2014/03/microsoft.pdf"
        },
        {
            "title": "Microsoft Access",
            "hex": "BA141A",
            "source": "https://www.office.com"
        },
        {
            "title": "Microsoft Azure",
            "hex": "0089D6",
            "source": "https://upload.wikimedia.org/wikipedia/commons/a/a8/Microsoft_Azure_Logo.svg"
        },
        {
            "title": "Microsoft Edge",
            "hex": "0078D7",
            "source": "https://support.microsoft.com/en-us/help/17171/microsoft-edge-get-to-know"
        },
        {
            "title": "Microsoft Excel",
            "hex": "217346",
            "source": "https://www.office.com"
        },
        {
            "title": "Microsoft Office",
            "hex": "E74025",
            "source": "https://www.office.com/"
        },
        {
            "title": "Microsoft OneDrive",
            "hex": "094AB2",
            "source": "https://msdn.microsoft.com/en-us/onedrive/dn673556.aspx"
        },
        {
            "title": "Microsoft OneNote",
            "hex": "80397B",
            "source": "https://www.office.com"
        },
        {
            "title": "Microsoft Outlook",
            "hex": "0072C6",
            "source": "https://www.office.com"
        },
        {
            "title": "Microsoft PowerPoint",
            "hex": "D24726",
            "source": "https://www.office.com"
        },
        {
            "title": "Microsoft SQL Server",
            "hex": "CC2927",
            "source": "https://de.wikipedia.org/wiki/Microsoft_SQL_Server"
        },
        {
            "title": "Microsoft Teams",
            "hex": "6264A7",
            "source": "https://docs.microsoft.com/media/logos/logo_MSTeams.svg"
        },
        {
            "title": "Microsoft Word",
            "hex": "2B579A",
            "source": "https://www.office.com"
        },
        {
            "title": "MicroStrategy",
            "hex": "D9232E",
            "source": "https://www.microstrategy.com/us/company/press-kit"
        },
        {
            "title": "MIDI",
            "hex": "000000",
            "source": "https://en.wikipedia.org/wiki/MIDI"
        },
        {
            "title": "Minds",
            "hex": "FED12F",
            "source": "https://www.minds.com/"
        },
        {
            "title": "Minetest",
            "hex": "53AC56",
            "source": "https://www.minetest.net/"
        },
        {
            "title": "Minutemailer",
            "hex": "3ABFE6",
            "source": "https://minutemailer.com/press"
        },
        {
            "title": "Mix",
            "hex": "FF8126",
            "source": "https://mix.com"
        },
        {
            "title": "Mixcloud",
            "hex": "314359",
            "source": "https://www.mixcloud.com/branding"
        },
        {
            "title": "Mixer",
            "hex": "002050",
            "source": "https://github.com/mixer/branding-kit/"
        },
        {
            "title": "Mocha",
            "hex": "8D6748",
            "source": "https://mochajs.org/"
        },
        {
            "title": "Mojang",
            "hex": "DB1F29",
            "source": "https://www.mojang.com/"
        },
        {
            "title": "Monero",
            "hex": "FF6600",
            "source": "https://getmonero.org"
        },
        {
            "title": "MongoDB",
            "hex": "47A248",
            "source": "https://www.mongodb.com/pressroom"
        },
        {
            "title": "Monkey tie",
            "hex": "FFC619",
            "source": "https://www.monkey-tie.com/presse"
        },
        {
            "title": "Monogram",
            "hex": "FDB22A",
            "source": "http://monogram.me"
        },
        {
            "title": "Monster",
            "hex": "6E46AE",
            "source": "https://www.monster.com/"
        },
        {
            "title": "Monzo",
            "hex": "14233C",
            "source": "https://monzo.com/press/"
        },
        {
            "title": "Moo",
            "hex": "00945E",
            "source": "https://www.moo.com/uk/about/press.html"
        },
        {
            "title": "Mozilla",
            "hex": "000000",
            "source": "https://mozilla.ninja/our-logo"
        },
        {
            "title": "Mozilla Firefox",
            "hex": "FF7139",
            "source": "https://mozilla.design/firefox/logos-usage/"
        },
        {
            "title": "MuseScore",
            "hex": "1A70B8",
            "source": "https://musescore.org/en/about/logos-and-graphics"
        },
        {
            "title": "MX Linux",
            "hex": "000000",
            "source": "https://mxlinux.org/art/"
        },
        {
            "title": "Myspace",
            "hex": "030303",
            "source": "https://myspace.com/pressroom/assetslogos"
        },
        {
            "title": "MySQL",
            "hex": "4479A1",
            "source": "https://www.mysql.com/about/legal/logos.html"
        },
        {
            "title": "NativeScript",
            "hex": "3655FF",
            "source": "https://docs.nativescript.org/"
        },
        {
            "title": "NDR",
            "hex": "0C1754",
            "source": "https://www.ndr.de/"
        },
        {
            "title": "NEC",
            "hex": "1414A0",
            "source": "https://commons.wikimedia.org/wiki/File:NEC_logo.svg"
        },
        {
            "title": "Neo4j",
            "hex": "008CC1",
            "source": "https://neo4j.com/style-guide/"
        },
        {
            "title": "Neovim",
            "hex": "57A143",
            "source": "https://github.com/neovim/neovim.github.io/tree/master/logos"
        },
        {
            "title": "NetApp",
            "hex": "0067C5",
            "source": "http://www.netapp.com/"
        },
        {
            "title": "Netflix",
            "hex": "E50914",
            "source": "https://commons.wikimedia.org/wiki/File:Netflix_2014_logo.svg"
        },
        {
            "title": "Netlify",
            "hex": "00C7B7",
            "source": "https://www.netlify.com/press/"
        },
        {
            "title": "New York Times",
            "hex": "000000",
            "source": "https://www.nytimes.com/"
        },
        {
            "title": "Next.js",
            "hex": "000000",
            "source": "https://nextjs.org/"
        },
        {
            "title": "Nextcloud",
            "hex": "0082C9",
            "source": "https://nextcloud.com/press/"
        },
        {
            "title": "Nextdoor",
            "hex": "00B246",
            "source": "https://nextdoor.com/newsroom/"
        },
        {
            "title": "NFC",
            "hex": "002E5F",
            "source": "https://nfc-forum.org/our-work/nfc-branding/n-mark/guidelines-and-brand-assets/"
        },
        {
            "title": "NGINX",
            "hex": "269539",
            "source": "https://www.nginx.com/"
        },
        {
            "title": "Nim",
            "hex": "FFE953",
            "source": "https://nim-lang.org"
        },
        {
            "title": "Nintendo",
            "hex": "8F8F8F",
            "source": "https://en.wikipedia.org/wiki/Nintendo#/media/File:Nintendo.svg"
        },
        {
            "title": "Nintendo 3DS",
            "hex": "D12228",
            "source": "https://www.nintendo.de/"
        },
        {
            "title": "Nintendo GameCube",
            "hex": "6A5FBB",
            "source": "https://www.nintendo.com/consumer/systems/nintendogamecube/index.jsp"
        },
        {
            "title": "Nintendo Switch",
            "hex": "E60012",
            "source": "http://www.nintendo.co.uk/"
        },
        {
            "title": "NixOS",
            "hex": "5277C3",
            "source": "https://github.com/NixOS/nixos-homepage/tree/master/logo"
        },
        {
            "title": "Node-RED",
            "hex": "8F0000",
            "source": "https://nodered.org/about/resources/"
        },
        {
            "title": "Node.js",
            "hex": "339933",
            "source": "https://nodejs.org/en/about/resources/"
        },
        {
            "title": "Nodemon",
            "hex": "76D04B",
            "source": "https://nodemon.io/"
        },
        {
            "title": "Nokia",
            "hex": "124191",
            "source": "https://www.nokia.com/"
        },
        {
            "title": "Notion",
            "hex": "000000",
            "source": "https://www.notion.so/"
        },
        {
            "title": "Notist",
            "hex": "333333",
            "source": "https://noti.st/"
        },
        {
            "title": "NPM",
            "hex": "CB3837",
            "source": "https://github.com/npm/logos"
        },
        {
            "title": "Nucleo",
            "hex": "766DCC",
            "source": "https://nucleoapp.com/wp-content/themes/nucleo-webapp-12/img/logo.svg"
        },
        {
            "title": "NuGet",
            "hex": "004880",
            "source": "https://github.com/NuGet/Media"
        },
        {
            "title": "Nuke",
            "hex": "000000",
            "source": "https://www.foundry.com/products/nuke"
        },
        {
            "title": "Nutanix",
            "hex": "024DA1",
            "source": "https://www.nutanix.com/content/dam/nutanix/en/cmn/documents/nutanix-brandbook.pdf"
        },
        {
            "title": "Nuxt.js",
            "hex": "00C58E",
            "source": "https://nuxtjs.org/"
        },
        {
            "title": "NVIDIA",
            "hex": "76B900",
            "source": "https://www.nvidia.com/etc/designs/nvidiaGDC/clientlibs_base/images/NVIDIA-Logo.svg"
        },
        {
            "title": "OBS Studio",
            "hex": "302E31",
            "source": "https://upload.wikimedia.org/wikipedia/commons/7/78/OBS.svg"
        },
        {
            "title": "OCaml",
            "hex": "EC6813",
            "source": "http://ocaml.org/img/OCaml_Sticker.svg"
        },
        {
            "title": "Octave",
            "hex": "0790C0",
            "source": "https://www.gnu.org/software/octave/"
        },
        {
            "title": "Octopus Deploy",
            "hex": "2F93E0",
            "source": "https://octopus.com/company/brand"
        },
        {
            "title": "Oculus",
            "hex": "1C1E20",
            "source": "https://www.oculus.com/en-us/press-kit"
        },
        {
            "title": "Odnoklassniki",
            "hex": "F4731C",
            "source": "http://v.ok.ru/logo.html"
        },
        {
            "title": "Opel",
            "hex": "F7D900",
            "source": "https://de.wikipedia.org/wiki/Opel"
        },
        {
            "title": "Open Access",
            "hex": "F68212",
            "source": "https://commons.wikimedia.org/wiki/File:Open_Access_logo_PLoS_white.svg"
        },
        {
            "title": "Open Collective",
            "hex": "7FADF2",
            "source": "https://docs.opencollective.com/help/about#media-logo"
        },
        {
            "title": "Open Containers Initiative",
            "hex": "262261",
            "source": "https://github.com/opencontainers/artwork/tree/master/oci/icon"
        },
        {
            "title": "Open Source Initiative",
            "hex": "3DA639",
            "source": "https://opensource.org/logo-usage-guidelines"
        },
        {
            "title": "OpenAPI Initiative",
            "hex": "6BA539",
            "source": "https://www.openapis.org/faq/style-guide"
        },
        {
            "title": "OpenBSD",
            "hex": "F2CA30",
            "source": "https://en.wikipedia.org/wiki/OpenBSD"
        },
        {
            "title": "OpenGL",
            "hex": "5586A4",
            "source": "https://www.khronos.org/legal/trademarks/"
        },
        {
            "title": "OpenID",
            "hex": "F78C40",
            "source": "https://openid.net/add-openid/logos/"
        },
        {
            "title": "OpenSSL",
            "hex": "721412",
            "source": "https://www.openssl.org/"
        },
        {
            "title": "OpenStreetMap",
            "hex": "7EBC6F",
            "source": "https://www.openstreetmap.org"
        },
        {
            "title": "openSUSE",
            "hex": "73BA25",
            "source": "https://en.opensuse.org/Portal:Artwork"
        },
        {
            "title": "OpenVPN",
            "hex": "EA7E20",
            "source": "https://openvpn.net/wp-content/themes/openvpn/assets/images/logo.svg"
        },
        {
            "title": "Opera",
            "hex": "FF1B2D",
            "source": "https://github.com/operasoftware/logo"
        },
        {
            "title": "Opsgenie",
            "hex": "172B4D",
            "source": "https://www.atlassian.com/company/news/press-kit"
        },
        {
            "title": "OpsLevel",
            "hex": "1890FF",
            "source": "https://www.opslevel.com/"
        },
        {
            "title": "Oracle",
            "hex": "F80000",
            "source": "https://www.oracle.com/webfolder/s/brand/identity/index.html"
        },
        {
            "title": "ORCID",
            "hex": "A6CE39",
            "source": "https://orcid.org/trademark-and-id-display-guidelines"
        },
        {
            "title": "Origin",
            "hex": "F56C2D",
            "source": "https://www.origin.com/gbr/en-us/store"
        },
        {
            "title": "OSMC",
            "hex": "17394A",
            "source": "https://github.com/osmc/osmc/tree/master/assets"
        },
        {
            "title": "Overcast",
            "hex": "FC7E0F",
            "source": "https://overcast.fm"
        },
        {
            "title": "Overleaf",
            "hex": "47A141",
            "source": "https://www.overleaf.com/for/press/media-resources"
        },
        {
            "title": "OVH",
            "hex": "123F6D",
            "source": "https://www.ovh.com/fr/news/logo-ovh.xml"
        },
        {
            "title": "Pagekit",
            "hex": "212121",
            "source": "https://pagekit.com/logo-guide"
        },
        {
            "title": "Palantir",
            "hex": "101113",
            "source": "https://github.com/palantir/conjure/blob/master/docs/media/palantir-logo.svg"
        },
        {
            "title": "Palo Alto Software",
            "hex": "83DA77",
            "source": "https://press.paloalto.com/logos"
        },
        {
            "title": "Pandora",
            "hex": "224099",
            "source": "https://www.pandoraforbrands.com/"
        },
        {
            "title": "Pantheon",
            "hex": "EFD01B",
            "source": "https://projects.invisionapp.com/boards/8UOJQWW2J3G5#/1145336"
        },
        {
            "title": "Parity Substrate",
            "hex": "282828",
            "source": "http://substrate.dev/"
        },
        {
            "title": "Parse.ly",
            "hex": "5BA745",
            "source": "https://www.parse.ly/"
        },
        {
            "title": "Pastebin",
            "hex": "02456C",
            "source": "https://pastebin.com/"
        },
        {
            "title": "Patreon",
            "hex": "F96854",
            "source": "https://www.patreon.com/brand/downloads"
        },
        {
            "title": "PayPal",
            "hex": "00457C",
            "source": "https://www.paypal-marketing.com/html/partner/na/portal-v2/pdf/PP_Masterbrandguidelines_v21_mm.pdf"
        },
        {
            "title": "PeerTube",
            "hex": "F1680D",
            "source": "https://github.com/Chocobozzz/PeerTube/tree/develop/client/src/assets/images"
        },
        {
            "title": "Periscope",
            "hex": "40A4C4",
            "source": "https://www.periscope.tv/press"
        },
        {
            "title": "Peugeot",
            "hex": "002355",
            "source": "https://www.groupe-psa.com/en/brands-and-services/peugeot/"
        },
        {
            "title": "Pexels",
            "hex": "05A081",
            "source": "https://www.pexels.com/"
        },
        {
            "title": "Photocrowd",
            "hex": "3DAD4B",
            "source": "https://www.photocrowd.com/"
        },
        {
            "title": "PHP",
            "hex": "777BB4",
            "source": "http://php.net/download-logos.php"
        },
        {
            "title": "Pi-hole",
            "hex": "F60D1A",
            "source": "https://github.com/pi-hole/web/"
        },
        {
            "title": "Picarto.TV",
            "hex": "1DA456",
            "source": "https://picarto.tv/site/press"
        },
        {
            "title": "Pinboard",
            "hex": "0000FF",
            "source": "https://commons.wikimedia.org/wiki/File:Feedbin-Icon-share-pinboard.svg"
        },
        {
            "title": "Pingdom",
            "hex": "FFF000",
            "source": "https://tools.pingdom.com"
        },
        {
            "title": "Pingup",
            "hex": "00B1AB",
            "source": "http://pingup.com/resources"
        },
        {
            "title": "Pinterest",
            "hex": "BD081C",
            "source": "https://business.pinterest.com/en/brand-guidelines"
        },
        {
            "title": "Pivotal Tracker",
            "hex": "517A9E",
            "source": "https://www.pivotaltracker.com/branding-guidelines"
        },
        {
            "title": "Pixabay",
            "hex": "2EC66D",
            "source": "https://pixabay.com/service/about/"
        },
        {
            "title": "PJSIP",
            "hex": "F86001",
            "source": "https://www.pjsip.org/favicon.ico"
        },
        {
            "title": "PlanGrid",
            "hex": "0085DE",
            "source": "https://plangrid.com/en/"
        },
        {
            "title": "Player FM",
            "hex": "C8122A",
            "source": "https://player.fm/"
        },
        {
            "title": "Player.me",
            "hex": "C0379A",
            "source": "https://player.me/p/about-us"
        },
        {
            "title": "PlayStation",
            "hex": "003791",
            "source": "http://uk.playstation.com/media/DPBjbK0o/CECH-4202_4203%20PS3_QSG_GB_Eastern_3_web_vf1.pdf"
        },
        {
            "title": "PlayStation 3",
            "hex": "003791",
            "source": "https://commons.wikimedia.org/wiki/File:PlayStation_3_Logo_neu.svg#/media/File:PS3.svg"
        },
        {
            "title": "PlayStation 4",
            "hex": "003791",
            "source": "https://commons.wikimedia.org/wiki/File:PlayStation_4_logo_and_wordmark.svg"
        },
        {
            "title": "Plesk",
            "hex": "52BBE6",
            "source": "https://www.plesk.com/brand/"
        },
        {
            "title": "Plex",
            "hex": "E5A00D",
            "source": "http://brand.plex.tv/d/qxmJ3odkK0fj/plex-style-guide"
        },
        {
            "title": "Pluralsight",
            "hex": "F15B2A",
            "source": "https://www.pluralsight.com/newsroom/brand-assets"
        },
        {
            "title": "Plurk",
            "hex": "FF574D",
            "source": "https://www.plurk.com/brandInfo"
        },
        {
            "title": "Pocket",
            "hex": "EF3F56",
            "source": "https://getpocket.com/blog/press/"
        },
        {
            "title": "Pocket Casts",
            "hex": "F43E37",
            "source": "https://blog.pocketcasts.com/press/"
        },
        {
            "title": "Polymer Project",
            "hex": "FF4470",
            "source": "https://github.com/Polymer/polymer-project.org/tree/master/app/images/logos"
        },
        {
            "title": "PostgreSQL",
            "hex": "336791",
            "source": "https://wiki.postgresql.org/wiki/Logo"
        },
        {
            "title": "Postman",
            "hex": "FF6C37",
            "source": "https://www.getpostman.com/resources/media-assets/"
        },
        {
            "title": "Postwoman",
            "hex": "50FA7B",
            "source": "https://github.com/liyasthomas/postwoman"
        },
        {
            "title": "PowerShell",
            "hex": "5391FE",
            "source": "https://github.com/PowerShell/PowerShell"
        },
        {
            "title": "pr.co",
            "hex": "0080FF",
            "source": "https://www.pr.co/"
        },
        {
            "title": "pre-commit",
            "hex": "FAB040",
            "source": "https://github.com/pre-commit/pre-commit.github.io"
        },
        {
            "title": "PrestaShop",
            "hex": "DF0067",
            "source": "https://www.prestashop.com/en/media-kit"
        },
        {
            "title": "Prettier",
            "hex": "F7B93E",
            "source": "https://github.com/prettier/prettier-logo/tree/master/images"
        },
        {
            "title": "Prismic",
            "hex": "484A7A",
            "source": "https://prismic.io/"
        },
        {
            "title": "Probot",
            "hex": "00B0D8",
            "source": "https://github.com/probot/probot"
        },
        {
            "title": "ProcessWire",
            "hex": "EF145F",
            "source": "https://github.com/processwire"
        },
        {
            "title": "Product Hunt",
            "hex": "DA552F",
            "source": "https://www.producthunt.com/branding"
        },
        {
            "title": "Prometheus",
            "hex": "E6522C",
            "source": "https://prometheus.io/"
        },
        {
            "title": "Proto.io",
            "hex": "34A7C1",
            "source": "https://proto.io/en/presskit"
        },
        {
            "title": "protocols.io",
            "hex": "4D9FE7",
            "source": "https://www.protocols.io/brand"
        },
        {
            "title": "ProtonMail",
            "hex": "8B89CC",
            "source": "https://protonmail.com/media-kit"
        },
        {
            "title": "Proxmox",
            "hex": "E57000",
            "source": "https://www.proxmox.com/en/news/media-kit"
        },
        {
            "title": "Publons",
            "hex": "336699",
            "source": "https://publons.com/about/logos"
        },
        {
            "title": "PureScript",
            "hex": "14161A",
            "source": "https://github.com/purescript/logo"
        },
        {
            "title": "PyPI",
            "hex": "3775A9",
            "source": "https://pypi.org/"
        },
        {
            "title": "Python",
            "hex": "3776AB",
            "source": "https://www.python.org/community/logos/"
        },
        {
            "title": "PyTorch",
            "hex": "EE4C2C",
            "source": "https://github.com/pytorch/pytorch/tree/master/docs/source/_static/img"
        },
        {
            "title": "PyUp",
            "hex": "9F55FF",
            "source": "https://pyup.io/"
        },
        {
            "title": "QEMU",
            "hex": "FF6600",
            "source": "https://wiki.qemu.org/Logo"
        },
        {
            "title": "Qgis",
            "hex": "589632",
            "source": "https://www.qgis.org/en/site/getinvolved/styleguide.html"
        },
        {
            "title": "Qi",
            "hex": "000000",
            "source": "https://www.wirelesspowerconsortium.com/knowledge-base/retail/qi-logo-guidelines-and-artwork.html"
        },
        {
            "title": "Qiita",
            "hex": "55C500",
            "source": "https://www.qiita.com"
        },
        {
            "title": "Qualcomm",
            "hex": "3253DC",
            "source": "https://www.qualcomm.com"
        },
        {
            "title": "Qualtrics",
            "hex": "00B4EF",
            "source": "https://www.qualtrics.com/brand-book/"
        },
        {
            "title": "Quantcast",
            "hex": "1E262C",
            "source": "http://branding.quantcast.com/logouse/"
        },
        {
            "title": "Quantopian",
            "hex": "C50000",
            "source": "https://www.quantopian.com"
        },
        {
            "title": "Quarkus",
            "hex": "4695EB",
            "source": "https://design.jboss.org/quarkus/"
        },
        {
            "title": "Quest",
            "hex": "FB4F14",
            "source": "https://www.quest.com/legal/trademark-information.aspx"
        },
        {
            "title": "QuickTime",
            "hex": "1C69F0",
            "source": "https://support.apple.com/quicktime"
        },
        {
            "title": "Quip",
            "hex": "F27557",
            "source": "https://quip.com/"
        },
        {
            "title": "Quora",
            "hex": "B92B27",
            "source": "https://www.quora.com"
        },
        {
            "title": "Qwiklabs",
            "hex": "F5CD0E",
            "source": "https://www.qwiklabs.com"
        },
        {
            "title": "Qzone",
            "hex": "FECE00",
            "source": "https://qzone.qq.com/"
        },
        {
            "title": "R",
            "hex": "276DC3",
            "source": "https://www.r-project.org/logo/"
        },
        {
            "title": "RabbitMQ",
            "hex": "FF6600",
            "source": "https://www.rabbitmq.com/"
        },
        {
            "title": "RadioPublic",
            "hex": "CE262F",
            "source": "https://help.radiopublic.com/hc/en-us/articles/360002546754-RadioPublic-logos"
        },
        {
            "title": "Rails",
            "hex": "CC0000",
            "source": "http://rubyonrails.org/images/rails-logo.svg"
        },
        {
            "title": "Raspberry Pi",
            "hex": "C51A4A",
            "source": "https://www.raspberrypi.org/trademark-rules"
        },
        {
            "title": "React",
            "hex": "61DAFB",
            "source": "https://facebook.github.io/react/"
        },
        {
            "title": "React Router",
            "hex": "CA4245",
            "source": "https://reacttraining.com/react-router/"
        },
        {
            "title": "ReactOS",
            "hex": "0088CC",
            "source": "https://github.com/reactos/press-media"
        },
        {
            "title": "Read the Docs",
            "hex": "8CA1AF",
            "source": "https://github.com/rtfd/readthedocs.org/blob/master/media/readthedocsbranding.ai"
        },
        {
            "title": "Realm",
            "hex": "39477F",
            "source": "https://realm.io/press"
        },
        {
            "title": "Reason",
            "hex": "DD4B39",
            "source": "https://reasonml.github.io/img/reason.svg"
        },
        {
            "title": "Reason Studios",
            "hex": "FFFFFF",
            "source": "https://www.reasonstudios.com/press"
        },
        {
            "title": "Red Hat",
            "hex": "EE0000",
            "source": "https://www.redhat.com/en/about/brand/new-brand/details"
        },
        {
            "title": "Red Hat Open Shift",
            "hex": "EE0000",
            "source": "https://www.openshift.com/"
        },
        {
            "title": "Redbubble",
            "hex": "E41321",
            "source": "https://www.redbubble.com/explore/client/4196122a442ab3f429ec802f71717465.svg"
        },
        {
            "title": "Reddit",
            "hex": "FF4500",
            "source": "https://worldvectorlogo.com/logo/reddit-2"
        },
        {
            "title": "Redis",
            "hex": "D82C20",
            "source": "https://redis.io/images/redis-logo.svg"
        },
        {
            "title": "Redux",
            "hex": "764ABC",
            "source": "https://github.com/reactjs/redux/tree/master/logo"
        },
        {
            "title": "Renren",
            "hex": "217DC6",
            "source": "https://seeklogo.com/vector-logo/184137/renren-inc"
        },
        {
            "title": "repl.it",
            "hex": "667881",
            "source": "https://repl.it/"
        },
        {
            "title": "ResearchGate",
            "hex": "00CCBB",
            "source": "https://c5.rgstatic.net/m/428059296771819/images/favicon/favicon.svg"
        },
        {
            "title": "ReverbNation",
            "hex": "E43526",
            "source": "https://www.reverbnation.com"
        },
        {
            "title": "Rhinoceros",
            "hex": "801010",
            "source": "https://www.rhino3d.com/"
        },
        {
            "title": "Riot",
            "hex": "368BD6",
            "source": "https://github.com/vector-im/logos/tree/master/riot"
        },
        {
            "title": "Ripple",
            "hex": "0085C0",
            "source": "https://www.ripple.com/media-kit/"
        },
        {
            "title": "Riseup",
            "hex": "5E9EE3",
            "source": "https://riseup.net/en/about-us/images"
        },
        {
            "title": "rollup.js",
            "hex": "EC4A3F",
            "source": "https://rollupjs.org/"
        },
        {
            "title": "Roots",
            "hex": "525DDC",
            "source": "https://roots.io/"
        },
        {
            "title": "Roundcube",
            "hex": "37BEFF",
            "source": "https://roundcube.net/images/roundcube_logo_icon.svg"
        },
        {
            "title": "RSS",
            "hex": "FFA500",
            "source": "https://en.wikipedia.org/wiki/Feed_icon"
        },
        {
            "title": "RStudio",
            "hex": "75AADB",
            "source": "https://www.rstudio.com/about/logos/"
        },
        {
            "title": "RTLZWEI",
            "hex": "00BCF6",
            "source": "https://www.rtl2.de/"
        },
        {
            "title": "Ruby",
            "hex": "CC342D",
            "source": "https://www.ruby-lang.org/en/about/logo/"
        },
        {
            "title": "RubyGems",
            "hex": "E9573F",
            "source": "https://rubygems.org/pages/about"
        },
        {
            "title": "Runkeeper",
            "hex": "2DC9D7",
            "source": "https://runkeeper.com/partnerships"
        },
        {
            "title": "Rust",
            "hex": "000000",
            "source": "https://www.rust-lang.org/"
        },
        {
            "title": "Safari",
            "hex": "000000",
            "source": "https://images.techhive.com/images/article/2014/11/safari-favorites-100530680-large.jpg"
        },
        {
            "title": "Sahibinden",
            "hex": "FFE800",
            "source": "https://www.sahibinden.com/favicon.ico"
        },
        {
            "title": "Salesforce",
            "hex": "00A1E0",
            "source": "https://www.salesforce.com/"
        },
        {
            "title": "SaltStack",
            "hex": "00EACE",
            "source": "https://www.saltstack.com/resources/brand/"
        },
        {
            "title": "Samsung",
            "hex": "1428A0",
            "source": "https://www.samsung.com/us"
        },
        {
            "title": "Samsung Pay",
            "hex": "1428A0",
            "source": "https://pay.samsung.com/developers/resource/brand"
        },
        {
            "title": "SAP",
            "hex": "008FD3",
            "source": "https://support.sap.com/content/dam/support/sap-logo.svg"
        },
        {
            "title": "Sass",
            "hex": "CC6699",
            "source": "http://sass-lang.com/styleguide/brand"
        },
        {
            "title": "Sat.1",
            "hex": "047DA3",
            "source": "https://www.prosiebensat1.com/presse/downloads/logos"
        },
        {
            "title": "Sauce Labs",
            "hex": "E2231A",
            "source": "https://saucelabs.com/"
        },
        {
            "title": "Scala",
            "hex": "DC322F",
            "source": "https://www.scala-lang.org/"
        },
        {
            "title": "Scaleway",
            "hex": "4F0599",
            "source": "https://www.scaleway.com"
        },
        {
            "title": "Scribd",
            "hex": "1A7BBA",
            "source": "https://www.scribd.com"
        },
        {
            "title": "Scrutinizer CI",
            "hex": "8A9296",
            "source": "https://scrutinizer-ci.com"
        },
        {
            "title": "Seagate",
            "hex": "72BE4F",
            "source": "https://www.seagate.com"
        },
        {
            "title": "SEAT",
            "hex": "33302E",
            "source": "https://www.seat.es/"
        },
        {
            "title": "Sega",
            "hex": "0089CF",
            "source": "https://en.wikipedia.org/wiki/Sega#/media/File:Sega_logo.svg"
        },
        {
            "title": "Sellfy",
            "hex": "21B352",
            "source": "https://sellfy.com/about/"
        },
        {
            "title": "Semantic Web",
            "hex": "005A9C",
            "source": "https://www.w3.org/2007/10/sw-logos.html"
        },
        {
            "title": "Semaphore CI",
            "hex": "19A974",
            "source": "https://semaphoreci.com/"
        },
        {
            "title": "Sencha",
            "hex": "86BC40",
            "source": "http://design.sencha.com/"
        },
        {
            "title": "Sensu",
            "hex": "89C967",
            "source": "https://github.com/sensu/sensu-go/blob/master/dashboard/src/assets/logo/graphic/green.svg"
        },
        {
            "title": "Sentry",
            "hex": "FB4226",
            "source": "https://sentry.io/branding/"
        },
        {
            "title": "Server Fault",
            "hex": "E7282D",
            "source": "http://stackoverflow.com/company/logos"
        },
        {
            "title": "Serverless",
            "hex": "FD5750",
            "source": "https://serverless.com/"
        },
        {
            "title": "Shazam",
            "hex": "0088FF",
            "source": "https://brandfolder.com/shazam"
        },
        {
            "title": "Shell",
            "hex": "FFD500",
            "source": "https://en.wikipedia.org/wiki/File:Shell_logo.svg"
        },
        {
            "title": "Shopify",
            "hex": "7AB55C",
            "source": "https://press.shopify.com/brand"
        },
        {
            "title": "Showpad",
            "hex": "2D2E83",
            "source": "https://www.showpad.com/"
        },
        {
            "title": "Siemens",
            "hex": "009999",
            "source": "https://siemens.com/"
        },
        {
            "title": "Signal",
            "hex": "2592E9",
            "source": "https://play.google.com/store/apps/details?id=org.thoughtcrime.securesms"
        },
        {
            "title": "Simple Icons",
            "hex": "111111",
            "source": "https://simpleicons.org/"
        },
        {
            "title": "Sina Weibo",
            "hex": "E6162D",
            "source": "https://en.wikipedia.org/wiki/Sina_Weibo"
        },
        {
            "title": "SitePoint",
            "hex": "258AAF",
            "source": "http://www.sitepoint.com"
        },
        {
            "title": "Sketch",
            "hex": "F7B500",
            "source": "https://www.sketch.com/press/"
        },
        {
            "title": "Skillshare",
            "hex": "17C5CB",
            "source": "https://company-89494.frontify.com/d/Tquwc3XMiaBb/skillshare-style-guide"
        },
        {
            "title": "Skyliner",
            "hex": "2FCEA0",
            "source": "https://www.skyliner.io/help"
        },
        {
            "title": "Skype",
            "hex": "00AFF0",
            "source": "http://blogs.skype.com/?attachment_id=56273"
        },
        {
            "title": "Skype for Business",
            "hex": "00AFF0",
            "source": "https://en.wikipedia.org/wiki/Skype_for_Business_Server"
        },
        {
            "title": "Slack",
            "hex": "4A154B",
            "source": "https://slack.com/brand-guidelines"
        },
        {
            "title": "Slackware",
            "hex": "000000",
            "source": "https://en.wikipedia.org/wiki/Slackware"
        },
        {
            "title": "Slashdot",
            "hex": "026664",
            "source": "https://commons.wikimedia.org/wiki/File:Slashdot_wordmark_and_logo.svg"
        },
        {
            "title": "SlickPic",
            "hex": "FF880F",
            "source": "https://www.slickpic.com/"
        },
        {
            "title": "Slides",
            "hex": "E4637C",
            "source": "https://slides.com/about"
        },
        {
            "title": "Smashing Magazine",
            "hex": "E85C33",
            "source": "https://www.smashingmagazine.com/"
        },
        {
            "title": "SmugMug",
            "hex": "6DB944",
            "source": "https://help.smugmug.com/using-smugmug's-logo-HJulJePkEBf"
        },
        {
            "title": "Snapchat",
            "hex": "FFFC00",
            "source": "https://www.snapchat.com/brand-guidelines"
        },
        {
            "title": "Snapcraft",
            "hex": "82BEA0",
            "source": "https://github.com/snapcore/snap-store-badges"
        },
        {
            "title": "Snyk",
            "hex": "4C4A73",
            "source": "https://snyk.io/press-kit"
        },
        {
            "title": "Society6",
            "hex": "000000",
            "source": "https://blog.society6.com/app/themes/society6/dist/images/mark.svg"
        },
        {
            "title": "Socket.io",
            "hex": "010101",
            "source": "https://socket.io"
        },
        {
            "title": "Sogou",
            "hex": "FB6022",
            "source": "https://www.sogou.com/"
        },
        {
            "title": "Solus",
            "hex": "5294E2",
            "source": "https://getsol.us/branding/"
        },
        {
            "title": "SonarCloud",
            "hex": "F3702A",
            "source": "https://sonarcloud.io/about"
        },
        {
            "title": "SonarLint",
            "hex": "CC2026",
            "source": "https://github.com/SonarSource/sonarlint-website/"
        },
        {
            "title": "SonarQube",
            "hex": "4E9BCD",
            "source": "https://www.sonarqube.org/logos/"
        },
        {
            "title": "SonarSource",
            "hex": "CB3032",
            "source": "https://www.sonarsource.com/"
        },
        {
            "title": "Songkick",
            "hex": "F80046",
            "source": "http://blog.songkick.com/media-assets"
        },
        {
            "title": "SonicWall",
            "hex": "FF6600",
            "source": "https://brandfolder.com/sonicwall/sonicwall-external"
        },
        {
            "title": "Sonos",
            "hex": "000000",
            "source": "https://www.sonos.com/en-gb/home"
        },
        {
            "title": "SoundCloud",
            "hex": "FF3300",
            "source": "https://soundcloud.com/press"
        },
        {
            "title": "Source Engine",
            "hex": "F79A10",
            "source": "https://developer.valvesoftware.com/favicon.ico"
        },
        {
            "title": "SourceForge",
            "hex": "FF6600",
            "source": "https://sourceforge.net/"
        },
        {
            "title": "Sourcegraph",
            "hex": "00B4F2",
            "source": "https://github.com/sourcegraph/about"
        },
        {
            "title": "Spacemacs",
            "hex": "9266CC",
            "source": "http://spacemacs.org/"
        },
        {
            "title": "SpaceX",
            "hex": "005288",
            "source": "https://www.spacex.com/sites/all/themes/spacex2012/images/logo.svg"
        },
        {
            "title": "SparkFun",
            "hex": "E53525",
            "source": "https://www.sparkfun.com/brand_assets"
        },
        {
            "title": "SparkPost",
            "hex": "FA6423",
            "source": "https://www.sparkpost.com/"
        },
        {
            "title": "SPDX",
            "hex": "4398CC",
            "source": "https://spdx.org/Resources"
        },
        {
            "title": "Speaker Deck",
            "hex": "339966",
            "source": "https://speakerdeck.com/"
        },
        {
            "title": "Spectrum",
            "hex": "7B16FF",
            "source": "https://spectrum.chat"
        },
        {
            "title": "Spinnaker",
            "hex": "139BB4",
            "source": "https://github.com/spinnaker/spinnaker.github.io/tree/master/assets/images"
        },
        {
            "title": "Spotify",
            "hex": "1ED760",
            "source": "https://developer.spotify.com/design"
        },
        {
            "title": "Spotlight",
            "hex": "352A71",
            "source": "https://www.spotlight.com/"
        },
        {
            "title": "Spreaker",
            "hex": "F5C300",
            "source": "http://www.spreaker.com/press"
        },
        {
            "title": "Spring",
            "hex": "6DB33F",
            "source": "https://spring.io/trademarks"
        },
        {
            "title": "Sprint",
            "hex": "FFCE0A",
            "source": "https://www.sprint.com/"
        },
        {
            "title": "Square",
            "hex": "3E4348",
            "source": "https://squareup.com/"
        },
        {
            "title": "Square Enix",
            "hex": "ED1C24",
            "source": "https://www.square-enix.com/"
        },
        {
            "title": "Squarespace",
            "hex": "000000",
            "source": "http://squarespace.com/brand-guidelines"
        },
        {
            "title": "Stack Exchange",
            "hex": "1E5397",
            "source": "http://stackoverflow.com/company/logos"
        },
        {
            "title": "Stack Overflow",
            "hex": "FE7A16",
            "source": "http://stackoverflow.com"
        },
        {
            "title": "Stackbit",
            "hex": "3EB0FD",
            "source": "https://www.stackbit.com/"
        },
        {
            "title": "StackPath",
            "hex": "000000",
            "source": "https://www.stackpath.com/company/logo-and-branding/"
        },
        {
            "title": "StackShare",
            "hex": "0690FA",
            "source": "https://stackshare.io/branding"
        },
        {
            "title": "Stadia",
            "hex": "CD2640",
            "source": "https://stadia.dev"
        },
        {
            "title": "Statamic",
            "hex": "1F3641",
            "source": "http://statamic.com/press"
        },
        {
            "title": "Staticman",
            "hex": "000000",
            "source": "https://staticman.net/"
        },
        {
            "title": "Statuspage",
            "hex": "172B4D",
            "source": "https://www.atlassian.com/company/news/press-kit"
        },
        {
            "title": "Steam",
            "hex": "000000",
            "source": "https://partner.steamgames.com/public/marketing/Steam_Guidelines_02102016.pdf"
        },
        {
            "title": "Steamworks",
            "hex": "1E1E1E",
            "source": "https://partner.steamgames.com/"
        },
        {
            "title": "Steem",
            "hex": "4BA2F2",
            "source": "https://steem.io/"
        },
        {
            "title": "Steemit",
            "hex": "06D6A9",
            "source": "https://steemit.com/"
        },
        {
            "title": "Steinberg",
            "hex": "C90827",
            "source": "https://www.steinberg.net/en/company/press.html"
        },
        {
            "title": "Stencyl",
            "hex": "8E1C04",
            "source": "http://www.stencyl.com/about/press/"
        },
        {
            "title": "Stitcher",
            "hex": "000000",
            "source": "https://www.stitcher.com/"
        },
        {
            "title": "Storify",
            "hex": "3A98D9",
            "source": "https://storify.com"
        },
        {
            "title": "Storybook",
            "hex": "FF4785",
            "source": "https://github.com/storybookjs/brand"
        },
        {
            "title": "Strapi",
            "hex": "2E7EEA",
            "source": "https://strapi.io/"
        },
        {
            "title": "Strava",
            "hex": "FC4C02",
            "source": "https://itunes.apple.com/us/app/strava-running-and-cycling-gps/id426826309"
        },
        {
            "title": "Stripe",
            "hex": "008CDD",
            "source": "https://stripe.com/about/resources"
        },
        {
            "title": "strongSwan",
            "hex": "E00033",
            "source": "https://www.strongswan.org/images/"
        },
        {
            "title": "StubHub",
            "hex": "003168",
            "source": "http://www.stubhub.com"
        },
        {
            "title": "styled-components",
            "hex": "DB7093",
            "source": "https://www.styled-components.com/"
        },
        {
            "title": "StyleShare",
            "hex": "212121",
            "source": "https://www.stylesha.re/"
        },
        {
            "title": "Stylus",
            "hex": "333333",
            "source": "http://stylus-lang.com/img/stylus-logo.svg"
        },
        {
            "title": "Sublime Text",
            "hex": "FF9800",
            "source": "https://www.sublimetext.com/images/logo.svg"
        },
        {
            "title": "Subversion",
            "hex": "809CC9",
            "source": "http://subversion.apache.org/logo"
        },
        {
            "title": "Super User",
            "hex": "2EACE3",
            "source": "http://stackoverflow.com/company/logos"
        },
        {
            "title": "Svelte",
            "hex": "FF3E00",
            "source": "https://github.com/sveltejs/svelte/tree/master/site/static"
        },
        {
            "title": "SVG",
            "hex": "FFB13B",
            "source": "https://www.w3.org/2009/08/svg-logos.html"
        },
        {
            "title": "SVGO",
            "hex": "14B9FF",
            "source": "https://github.com/svg/svgo"
        },
        {
            "title": "Swagger",
            "hex": "85EA2D",
            "source": "https://swagger.io/swagger/media/assets/images/swagger_logo.svg"
        },
        {
            "title": "Swarm",
            "hex": "FFA633",
            "source": "https://foursquare.com/about/logos"
        },
        {
            "title": "Swift",
            "hex": "FA7343",
            "source": "https://developer.apple.com/develop/"
        },
        {
            "title": "Symantec",
            "hex": "FDB511",
            "source": "https://commons.wikimedia.org/wiki/File:Symantec_logo10.svg"
        },
        {
            "title": "Symfony",
            "hex": "000000",
            "source": "https://symfony.com/logo"
        },
        {
            "title": "Symphony",
            "hex": "0098FF",
            "source": "https://symphony.com/"
        },
        {
            "title": "Synology",
            "hex": "B6B5B6",
            "source": "https://www.synology.com/en-global/company/branding"
        },
        {
            "title": "T-Mobile",
            "hex": "E20074",
            "source": "https://www.t-mobile.com/news/media-library?fulltext=logo"
        },
        {
            "title": "Tableau",
            "hex": "E97627",
            "source": "https://www.tableau.com/about/media-download-center"
        },
        {
            "title": "Tails",
            "hex": "56347C",
            "source": "https://tails.boum.org/contribute/how/promote/material/logo/"
        },
        {
            "title": "Tailwind CSS",
            "hex": "38B2AC",
            "source": "https://tailwindcss.com/"
        },
        {
            "title": "Tapas",
            "hex": "FFCE00",
            "source": "https://tapas.io/site/about#media"
        },
        {
            "title": "TeamViewer",
            "hex": "0E8EE9",
            "source": "https://www.teamviewer.com/resources/images/logos/teamviewer-logo-big.svg"
        },
        {
            "title": "TED",
            "hex": "E62B1E",
            "source": "https://www.ted.com/participate/organize-a-local-tedx-event/tedx-organizer-guide/branding-promotions/logo-and-design/your-tedx-logo"
        },
        {
            "title": "Teespring",
            "hex": "39ACE6",
            "source": "https://teespring.com"
        },
        {
            "title": "TELE5",
            "hex": "C2AD6F",
            "source": "https://www.tele5.de"
        },
        {
            "title": "Telegram",
            "hex": "2CA5E0",
            "source": "https://commons.wikimedia.org/wiki/File:Telegram_alternative_logo.svg"
        },
        {
            "title": "Tencent QQ",
            "hex": "EB1923",
            "source": "https://en.wikipedia.org/wiki/File:Tencent_QQ.svg#/media/File:Tencent_QQ.svg"
        },
        {
            "title": "Tencent Weibo",
            "hex": "20B8E5",
            "source": "http://t.qq.com/"
        },
        {
            "title": "TensorFlow",
            "hex": "FF6F00",
            "source": "https://www.tensorflow.org/extras/tensorflow_brand_guidelines.pdf"
        },
        {
            "title": "Teradata",
            "hex": "F37440",
            "source": "https://github.com/Teradata/teradata.github.io/"
        },
        {
            "title": "Terraform",
            "hex": "623CE4",
            "source": "https://www.hashicorp.com/brand#terraform"
        },
        {
            "title": "Tesla",
            "hex": "CC0000",
            "source": "http://www.teslamotors.com/en_GB/about"
        },
        {
            "title": "The Mighty",
            "hex": "D0072A",
            "source": "https://themighty.com/"
        },
        {
            "title": "The Movie Database",
            "hex": "01D277",
            "source": "https://www.themoviedb.org/about/logos-attribution"
        },
        {
            "title": "The Register",
            "hex": "FF0000",
            "source": "https://www.theregister.co.uk/"
        },
        {
            "title": "Tidal",
            "hex": "000000",
            "source": "https://tidal.com"
        },
        {
            "title": "Tide",
            "hex": "4050FB",
            "source": "https://www.tide.co/newsroom/"
        },
        {
            "title": "Tik Tok",
            "hex": "000000",
            "source": "https://tiktok.com"
        },
        {
            "title": "Timescale",
            "hex": "FDB515",
            "source": "https://www.timescale.com/"
        },
        {
            "title": "Tinder",
            "hex": "FF6B6B",
            "source": "http://www.gotinder.com/press"
        },
        {
            "title": "Todoist",
            "hex": "E44332",
            "source": "https://doist.com/press/"
        },
        {
            "title": "Toggl",
            "hex": "E01B22",
            "source": "https://toggl.com/media-toolkit"
        },
        {
            "title": "Tomorrowland",
            "hex": "000000",
            "source": "https://global.tomorrowland.com/"
        },
        {
            "title": "Topcoder",
            "hex": "29A8E0",
            "source": "http://topcoder.com/"
        },
        {
            "title": "Toptal",
            "hex": "3863A0",
            "source": "https://www.toptal.com/branding"
        },
        {
            "title": "Tor",
            "hex": "7E4798",
            "source": "https://github.com/TheTorProject/tor-media/tree/master/Onion%20Icon"
        },
        {
            "title": "Toshiba",
            "hex": "FF0000",
            "source": "https://commons.wikimedia.org/wiki/File:Toshiba_logo.svg"
        },
        {
            "title": "TrainerRoad",
            "hex": "E12726",
            "source": "https://www.trainerroad.com/"
        },
        {
            "title": "Trakt",
            "hex": "ED1C24",
            "source": "https://trakt.tv"
        },
        {
            "title": "Transport for Ireland",
            "hex": "00B274",
            "source": "https://www.transportforireland.ie/"
        },
        {
            "title": "Travis CI",
            "hex": "3EAAAF",
            "source": "https://travis-ci.com/logo"
        },
        {
            "title": "Treehouse",
            "hex": "5FCF80",
            "source": "https://teamtreehouse.com/about"
        },
        {
            "title": "Trello",
            "hex": "0079BF",
            "source": "https://trello.com/about/branding"
        },
        {
            "title": "Trend Micro",
            "hex": "D71921",
            "source": "https://www.trendmicro.com/"
        },
        {
            "title": "TripAdvisor",
            "hex": "00AF87",
            "source": "https://tripadvisor.mediaroom.com/download/TripAdvisor_Logo_Guidelines_5_15_17.pdf"
        },
        {
            "title": "Trulia",
            "hex": "53B50A",
            "source": "http://www.trulia.com"
        },
        {
            "title": "Trustpilot",
            "hex": "00B67A",
            "source": "https://support.trustpilot.com/hc/en-us/articles/206289947-Trustpilot-Brand-Assets-Style-Guide"
        },
        {
            "title": "Tumblr",
            "hex": "36465D",
            "source": "https://www.tumblr.com/logo"
        },
        {
            "title": "Turkish Airlines",
            "hex": "C70A0C",
            "source": "https://www.turkishairlines.com/tr-int/basin-odasi/logo-arsivi/index.html"
        },
        {
            "title": "Twilio",
            "hex": "F22F46",
            "source": "https://www.twilio.com/company/brand"
        },
        {
            "title": "Twitch",
            "hex": "9146FF",
            "source": "https://brand.twitch.tv"
        },
        {
            "title": "Twitter",
            "hex": "1DA1F2",
            "source": "https://brand.twitter.com"
        },
        {
            "title": "Twoo",
            "hex": "FF7102",
            "source": "http://www.twoo.com/about/press"
        },
        {
            "title": "TypeScript",
            "hex": "007ACC",
            "source": "https://github.com/remojansen/logo.ts"
        },
        {
            "title": "TYPO3",
            "hex": "FF8700",
            "source": "https://typo3.com/fileadmin/assets/typo3logos/typo3_bullet_01.svg"
        },
        {
            "title": "Uber",
            "hex": "000000",
            "source": "https://www.uber.com/media/"
        },
        {
            "title": "Uber Eats",
            "hex": "5FB709",
            "source": "https://about.ubereats.com/en/logo/"
        },
        {
            "title": "Ubisoft",
            "hex": "000000",
            "source": "https://www.ubisoft.com/en-US/company/overview.aspx"
        },
        {
            "title": "uBlock Origin",
            "hex": "800000",
            "source": "https://github.com/gorhill/uBlock/blob/master/src/img/ublock.svg"
        },
        {
            "title": "Ubuntu",
            "hex": "E95420",
            "source": "https://design.ubuntu.com/brand/ubuntu-logo/"
        },
        {
            "title": "Udacity",
            "hex": "01B3E3",
            "source": "https://www.udacity.com"
        },
        {
            "title": "Udemy",
            "hex": "EC5252",
            "source": "https://about.udemy.com/newbrand/"
        },
        {
            "title": "UIkit",
            "hex": "2396F3",
            "source": "https://getuikit.com"
        },
        {
            "title": "Umbraco",
            "hex": "00BEC1",
            "source": "https://umbraco.com/"
        },
        {
            "title": "Unicode",
            "hex": "5455FE",
            "source": "https://en.wikipedia.org/wiki/Unicode"
        },
        {
            "title": "Unity",
            "hex": "000000",
            "source": "https://unity.com/"
        },
        {
            "title": "Unreal Engine",
            "hex": "313131",
            "source": "https://www.unrealengine.com/en-US/branding"
        },
        {
            "title": "Unsplash",
            "hex": "000000",
            "source": "https://unsplash.com/"
        },
        {
            "title": "Untangle",
            "hex": "68BD49",
            "source": "https://www.untangle.com/company-overview/"
        },
        {
            "title": "Untappd",
            "hex": "FFC000",
            "source": "https://untappd.com/"
        },
        {
            "title": "Upwork",
            "hex": "6FDA44",
            "source": "https://www.upwork.com/press/"
        },
        {
            "title": "V",
            "hex": "5D87BF",
            "source": "https://github.com/vlang/v-logo"
        },
        {
            "title": "V8",
            "hex": "4B8BF5",
            "source": "https://v8.dev/logo"
        },
        {
            "title": "Vagrant",
            "hex": "1563FF",
            "source": "https://www.hashicorp.com/brand#vagrant"
        },
        {
            "title": "Valve",
            "hex": "F74843",
            "source": "https://www.valvesoftware.com/"
        },
        {
            "title": "Veeam",
            "hex": "00B336",
            "source": "https://www.veeam.com/newsroom/veeam-graphics.html"
        },
        {
            "title": "Venmo",
            "hex": "3D95CE",
            "source": "https://venmo.com/about/brand/"
        },
        {
            "title": "Veritas",
            "hex": "B1181E",
            "source": "https://my.veritas.com/cs/groups/partner/documents/styleguide/mdaw/mdq5/~edisp/tus3cpeapp3855186572.pdf"
        },
        {
            "title": "Verizon",
            "hex": "CD040B",
            "source": "https://www.verizondigitalmedia.com/about/logo-usage/"
        },
        {
            "title": "Viadeo",
            "hex": "F88D2D",
            "source": "http://corporate.viadeo.com/en/media/resources"
        },
        {
            "title": "Viber",
            "hex": "665CAC",
            "source": "https://www.viber.com/brand-center/"
        },
        {
            "title": "Vim",
            "hex": "019733",
            "source": "https://commons.wikimedia.org/wiki/File:Vimlogo.svg"
        },
        {
            "title": "Vimeo",
            "hex": "1AB7EA",
            "source": "https://vimeo.com/about/brand_guidelines"
        },
        {
            "title": "Vine",
            "hex": "11B48A",
            "source": "https://vine.co/logo"
        },
        {
            "title": "Virb",
            "hex": "0093DA",
            "source": "http://virb.com/about"
        },
        {
            "title": "Visa",
            "hex": "142787",
            "source": "https://commons.wikimedia.org/wiki/File:Visa_2014_logo_detail.svg"
        },
        {
            "title": "Visual Studio",
            "hex": "5C2D91",
            "source": "https://visualstudio.microsoft.com/"
        },
        {
            "title": "Visual Studio Code",
            "hex": "007ACC",
            "source": "https://commons.wikimedia.org/wiki/File:Visual_Studio_Code_1.35_icon.svg"
        },
        {
            "title": "VK",
            "hex": "4680C2",
            "source": "https://vk.com/brand"
        },
        {
            "title": "VLC media player",
            "hex": "FF8800",
            "source": "http://git.videolan.org/?p=vlc.git;a=tree;f=extras/package/macosx/asset_sources"
        },
        {
            "title": "VMware",
            "hex": "607078",
            "source": "https://myvmware.workspaceair.com/"
        },
        {
            "title": "Vodafone",
            "hex": "E60000",
            "source": "https://web.vodafone.com.eg/"
        },
        {
            "title": "Volkswagen",
            "hex": "151F5D",
            "source": "https://www.volkswagen.ie/"
        },
        {
            "title": "VSCO",
            "hex": "000000",
            "source": "https://vsco.co/about/press/vsco-releases-redesigned-mobile-app"
        },
        {
            "title": "Vue.js",
            "hex": "4FC08D",
            "source": "https://github.com/vuejs/art"
        },
        {
            "title": "Vuetify",
            "hex": "1867C0",
            "source": "https://vuetifyjs.com/"
        },
        {
            "title": "Vulkan",
            "hex": "AC162C",
            "source": "https://www.khronos.org/legal/trademarks/"
        },
        {
            "title": "W3C",
            "hex": "005A9C",
            "source": "https://www.w3.org/Consortium/Legal/logo-usage-20000308"
        },
        {
            "title": "Wattpad",
            "hex": "F68D12",
            "source": "https://www.wattpad.com/press/#assets"
        },
        {
            "title": "Waze",
            "hex": "333665",
            "source": "https://www.waze.com/"
        },
        {
            "title": "Wear OS",
            "hex": "4285F4",
            "source": "https://wearos.google.com/"
        },
        {
            "title": "Weasyl",
            "hex": "990000",
            "source": "https://www.weasyl.com/"
        },
        {
            "title": "WebAssembly",
            "hex": "654FF0",
            "source": "https://webassembly.org/"
        },
        {
            "title": "WebAuthn",
            "hex": "3423A6",
            "source": "https://github.com/apowers313/webauthn-logos"
        },
        {
            "title": "webcomponents.org",
            "hex": "29ABE2",
            "source": "https://www.webcomponents.org/"
        },
        {
            "title": "WebGL",
            "hex": "990000",
            "source": "https://www.khronos.org/legal/trademarks/"
        },
        {
            "title": "Webmin",
            "hex": "7DA0D0",
            "source": "https://github.com/webmin/webmin"
        },
        {
            "title": "Webpack",
            "hex": "8DD6F9",
            "source": "https://webpack.js.org/branding/"
        },
        {
            "title": "WebRTC",
            "hex": "333333",
            "source": "https://webrtc.org/press/"
        },
        {
            "title": "WebStorm",
            "hex": "000000",
            "source": "https://www.jetbrains.com/company/brand/logos/"
        },
        {
            "title": "WeChat",
            "hex": "7BB32E",
            "source": "https://worldvectorlogo.com/logo/wechat-3"
        },
        {
            "title": "WhatsApp",
            "hex": "25D366",
            "source": "https://www.whatsappbrand.com"
        },
        {
            "title": "When I Work",
            "hex": "51A33D",
            "source": "https://wheniwork.com/"
        },
        {
            "title": "WhiteSource",
            "hex": "161D4E",
            "source": "https://www.whitesourcesoftware.com/whitesource-media-kit/"
        },
        {
            "title": "Wii",
            "hex": "8B8B8B",
            "source": "https://de.wikipedia.org/wiki/Datei:WiiU.svg"
        },
        {
            "title": "Wii U",
            "hex": "8B8B8B",
            "source": "https://de.wikipedia.org/wiki/Datei:WiiU.svg"
        },
        {
            "title": "Wikipedia",
            "hex": "000000",
            "source": "https://en.wikipedia.org/wiki/Logo_of_Wikipedia"
        },
        {
            "title": "Windows",
            "hex": "0078D6",
            "source": "https://commons.wikimedia.org/wiki/File:Windows_10_Logo.svg"
        },
        {
            "title": "Wire",
            "hex": "000000",
            "source": "http://brand.wire.com"
        },
        {
            "title": "WireGuard",
            "hex": "88171A",
            "source": "https://www.wireguard.com/img/wireguard.svg"
        },
        {
            "title": "Wish",
            "hex": "2FB7EC",
            "source": "https://wish.com/"
        },
        {
            "title": "Wix",
            "hex": "FAAD4D",
            "source": "http://www.wix.com/about/design-assets"
        },
        {
            "title": "Wolfram",
            "hex": "DD1100",
            "source": "http://company.wolfram.com/press-center/wolfram-corporate/"
        },
        {
            "title": "Wolfram Language",
            "hex": "DD1100",
            "source": "http://company.wolfram.com/press-center/language/"
        },
        {
            "title": "Wolfram Mathematica",
            "hex": "DD1100",
            "source": "http://company.wolfram.com/press-center/mathematica/"
        },
        {
            "title": "Woo",
            "hex": "96588A",
            "source": "https://woocommerce.com/style-guide/"
        },
        {
            "title": "WooCommerce",
            "hex": "96588A",
            "source": "https://woocommerce.com/style-guide/"
        },
        {
            "title": "WordPress",
            "hex": "21759B",
            "source": "https://wordpress.org/about/logos"
        },
        {
            "title": "Workplace",
            "hex": "20252D",
            "source": "https://en.facebookbrand.com/"
        },
        {
            "title": "WP Engine",
            "hex": "40BAC8",
            "source": "https://wpengine.com/"
        },
        {
            "title": "WP Rocket",
            "hex": "F56640",
            "source": "https://wp-rocket.me/"
        },
        {
            "title": "write.as",
            "hex": "5BC4EE",
            "source": "https://write.as/brand"
        },
        {
            "title": "X-Pack",
            "hex": "005571",
            "source": "https://www.elastic.co/brand"
        },
        {
            "title": "X.Org",
            "hex": "F28834",
            "source": "https://upload.wikimedia.org/wikipedia/commons/9/90/X.Org_Logo.svg"
        },
        {
            "title": "Xamarin",
            "hex": "3498DB",
            "source": "https://github.com/dotnet/swag/tree/master/xamarin"
        },
        {
            "title": "XAMPP",
            "hex": "FB7A24",
            "source": "https://www.apachefriends.org/en/"
        },
        {
            "title": "Xbox",
            "hex": "107C10",
            "source": "http://mspartner-public.sharepoint.com/XBOX%20Games/Xbox%20logo's%20+%20Guidelines/Xbox%20Live/Xbox_Live_Guidelines_10-4-13.pdf"
        },
        {
            "title": "Xcode",
            "hex": "1575F9",
            "source": "https://developer.apple.com/develop/"
        },
        {
            "title": "XDA Developers",
            "hex": "F59812",
            "source": "https://www.xda-developers.com/"
        },
        {
            "title": "Xero",
            "hex": "13B5EA",
            "source": "https://www.xero.com/uk/about/media/downloads"
        },
        {
            "title": "XFCE",
            "hex": "2284F2",
            "source": "https://www.xfce.org/download#artwork"
        },
        {
            "title": "Xiaomi",
            "hex": "FA6709",
            "source": "https://www.mi.com/global"
        },
        {
            "title": "Xing",
            "hex": "006567",
            "source": "https://dev.xing.com/logo_rules"
        },
        {
            "title": "XMPP",
            "hex": "002B5C",
            "source": "https://commons.wikimedia.org/wiki/File:XMPP_logo.svg"
        },
        {
            "title": "XRP",
            "hex": "25A768",
            "source": "https://xrpl.org/"
        },
        {
            "title": "XSplit",
            "hex": "0095DE",
            "source": "https://www.xsplit.com/presskit"
        },
        {
            "title": "Y Combinator",
            "hex": "F0652F",
            "source": "https://www.ycombinator.com/press/"
        },
        {
            "title": "Yahoo!",
            "hex": "6001D2",
            "source": "https://yahoo.com/"
        },
        {
            "title": "Yamaha Corporation",
            "hex": "4B1E78",
            "source": "https://www.yamaha.com/en/"
        },
        {
            "title": "Yamaha Motor Corporation",
            "hex": "E60012",
            "source": "https://en.wikipedia.org/wiki/Yamaha_Motor_Company"
        },
        {
            "title": "Yammer",
            "hex": "0072C6",
            "source": "https://developer.yammer.com/docs/branding-guide"
        },
        {
            "title": "Yandex",
            "hex": "FF0000",
            "source": "https://yandex.com/company/general_info/logotype_rules"
        },
        {
            "title": "Yarn",
            "hex": "2C8EBB",
            "source": "https://github.com/yarnpkg/assets"
        },
        {
            "title": "Yelp",
            "hex": "D32323",
            "source": "http://www.yelp.com/brand"
        },
        {
            "title": "YouTube",
            "hex": "FF0000",
            "source": "https://www.youtube.com/yt/about/brand-resources/#logos-icons-colors"
        },
        {
            "title": "Z-Wave",
            "hex": "1B365D",
            "source": "https://www.z-wave.com/"
        },
        {
            "title": "Zalando",
            "hex": "FF6900",
            "source": "https://www.zalando.co.uk/"
        },
        {
            "title": "Zapier",
            "hex": "FF4A00",
            "source": "https://zapier.com/about/brand"
        },
        {
            "title": "ZDF",
            "hex": "FA7D19",
            "source": "https://www.zdf.de/"
        },
        {
            "title": "Zeit",
            "hex": "000000",
            "source": "https://zeit.co/design/brand"
        },
        {
            "title": "Zend",
            "hex": "0679EA",
            "source": "https://www.zend.com/"
        },
        {
            "title": "Zend Framework",
            "hex": "68B604",
            "source": "https://framework.zend.com/"
        },
        {
            "title": "Zendesk",
            "hex": "03363D",
            "source": "https://www.zendesk.com/company/brand-assets/#logo"
        },
        {
            "title": "ZeroMQ",
            "hex": "DF0000",
            "source": "https://github.com/zeromq/zeromq.org/blob/master/static/safari-pinned-tab.svg"
        },
        {
            "title": "Zerply",
            "hex": "9DBC7A",
            "source": "https://zerply.com/about/resources"
        },
        {
            "title": "Zhihu",
            "hex": "0084FF",
            "source": "https://www.zhihu.com/"
        },
        {
            "title": "Zigbee",
            "hex": "EB0443",
            "source": "https://zigbeealliance.org/solution/zigbee/"
        },
        {
            "title": "Zillow",
            "hex": "0074E4",
            "source": "http://zillow.mediaroom.com/logos"
        },
        {
            "title": "Zingat",
            "hex": "009CFB",
            "source": "https://www.zingat.com/kurumsal-logolar"
        },
        {
            "title": "Zoom",
            "hex": "2D8CFF",
            "source": "https://zoom.us/brandguidelines"
        },
        {
            "title": "Zorin",
            "hex": "0CC1F3",
            "source": "https://zorinos.com/press/"
        },
        {
            "title": "Zulip",
            "hex": "52C2AF",
            "source": "https://github.com/zulip/zulip/"
        }
    ]
}<|MERGE_RESOLUTION|>--- conflicted
+++ resolved
@@ -1882,7 +1882,7 @@
         },
         {
             "title": "Google Analytics",
-            "hex": "FFC107",
+            "hex": "E37400",
             "source": "https://analytics.google.com"
         },
         {
@@ -1911,15 +1911,9 @@
             "source": "https://classroom.google.com/"
         },
         {
-<<<<<<< HEAD
-            "title": "Google Analytics",
-            "hex": "E37400",
-            "source": "https://analytics.google.com"
-=======
             "title": "Google Cloud",
             "hex": "4285F4",
             "source": "https://cloud.google.com/"
->>>>>>> fd7e4a63
         },
         {
             "title": "Google Drive",
