{
    "icons": [
        {
            "title": ".NET",
            "hex": "512BD4",
            "source": "https://github.com/dotnet/brand/"
        },
        {
            "title": "1001Tracklists",
            "hex": "40AEF0",
            "source": "https://www.1001tracklists.com/"
        },
        {
            "title": "1Password",
            "hex": "0094F5",
            "source": "https://1password.com/press/"
        },
        {
            "title": "3M",
            "hex": "FF0000",
            "source": "https://www.3m.com/"
        },
        {
            "title": "42",
            "hex": "000000",
            "source": "https://www.42.fr/"
        },
        {
            "title": "4D",
            "hex": "004088",
            "source": "https://www.4d.com/"
        },
        {
            "title": "500px",
            "hex": "0099E5",
            "source": "https://about.500px.com/press"
        },
        {
            "title": "A-Frame",
            "hex": "EF2D5E",
            "source": "https://aframe.io/docs/"
        },
        {
            "title": "ABB RobotStudio",
            "hex": "FF9E0F",
            "source": "https://new.abb.com/products/robotics/en/robotstudio/downloads"
        },
        {
            "title": "Abbvie",
            "hex": "071D49",
            "source": "https://www.abbvie.com/"
        },
        {
            "title": "Ableton Live",
            "hex": "000000",
            "source": "https://www.ableton.com/en/legal/branding-trademark-guidelines/"
        },
        {
            "title": "About.me",
            "hex": "00A98F",
            "source": "https://about.me/assets"
        },
        {
            "title": "Abstract",
            "hex": "191A1B",
            "source": "https://www.abstract.com/about/"
        },
        {
            "title": "Academia",
            "hex": "41454A",
            "source": "https://www.academia.edu/"
        },
        {
            "title": "Accenture",
            "hex": "A100FF",
            "source": "https://www.accenture.com/"
        },
        {
            "title": "Acclaim",
            "hex": "26689A",
            "source": "https://www.youracclaim.com/"
        },
        {
            "title": "Accusoft",
            "hex": "A9225C",
            "source": "https://company-39138.frontify.com/d/7EKFm12NQSa8/accusoft-corporation-style-guide#/style-guide/logo"
        },
        {
            "title": "Acer",
            "hex": "83B81A",
            "source": "https://www.acer.com/ac/en/GB/content/home"
        },
        {
            "title": "ACM",
            "hex": "0085CA",
            "source": "http://identitystandards.acm.org/"
        },
        {
            "title": "ActiGraph",
            "hex": "0B2C4A",
            "source": "http://www.actigraphcorp.com/"
        },
        {
            "title": "Activision",
            "hex": "000000",
            "source": "https://www.activision.com/"
        },
        {
            "title": "AdBlock",
            "hex": "F40D12",
            "source": "https://getadblock.com/"
        },
        {
            "title": "Adblock Plus",
            "hex": "C70D2C",
            "source": "https://adblockplus.org/"
        },
        {
            "title": "AddThis",
            "hex": "FF6550",
            "source": "http://www.addthis.com/"
        },
        {
            "title": "AdGuard",
            "hex": "66B574",
            "source": "https://adguard.com/en/contribute.html"
        },
        {
            "title": "Adobe",
            "hex": "FF0000",
            "source": "https://www.adobe.com/"
        },
        {
            "title": "Adobe Acrobat Reader",
            "hex": "EC1C24",
            "source": "https://acrobat.adobe.com/"
        },
        {
            "title": "Adobe After Effects",
            "hex": "9999FF",
            "source": "https://www.adobe.com/products/aftereffects.html"
        },
        {
            "title": "Adobe Audition",
            "hex": "9999FF",
            "source": "https://www.adobe.com/creativecloud/video.html"
        },
        {
            "title": "Adobe Creative Cloud",
            "hex": "DA1F26",
            "source": "https://www.adobe.com/creativecloud/plans.html"
        },
        {
            "title": "Adobe Dreamweaver",
            "hex": "FF61F6",
            "source": "https://www.adobe.com/products/dreamweaver.html"
        },
        {
            "title": "Adobe Fonts",
            "hex": "323232",
            "source": "https://www.adobe.com/creativecloud/services.html"
        },
        {
            "title": "Adobe Illustrator",
            "hex": "FF9A00",
            "source": "https://www.adobe.com/products/illustrator.html"
        },
        {
            "title": "Adobe InDesign",
            "hex": "FF3366",
            "source": "https://www.adobe.com/products/indesign.html"
        },
        {
            "title": "Adobe Lightroom",
            "hex": "31A8FF",
            "source": "https://www.adobe.com/products/photoshop-lightroom.html"
        },
        {
            "title": "Adobe Lightroom Classic",
            "hex": "31A8FF",
            "source": "https://www.adobe.com/products/photoshop-lightroom-classic.html"
        },
        {
            "title": "Adobe PhoneGap",
            "hex": "27A1C5",
            "source": "https://phonegap.com/about/logos/"
        },
        {
            "title": "Adobe Photoshop",
            "hex": "31A8FF",
            "source": "https://www.adobe.com/products/photoshop.html"
        },
        {
            "title": "Adobe Premiere Pro",
            "hex": "9999FF",
            "source": "https://www.adobe.com/ie/products/premiere.html"
        },
        {
            "title": "Adobe XD",
            "hex": "FF61F6",
            "source": "https://www.adobe.com/products/xd.html"
        },
        {
            "title": "AdonisJS",
            "hex": "220052",
            "source": "https://adonisjs.com/"
        },
        {
            "title": "Aer Lingus",
            "hex": "006272",
            "source": "https://www.aerlingus.com/"
        },
        {
            "title": "Aeroméxico",
            "hex": "0B2343",
            "source": "https://www.aeromexico.com/"
        },
        {
            "title": "Affinity",
            "hex": "222324",
            "source": "https://affinity.serif.com/"
        },
        {
            "title": "Affinity Designer",
            "hex": "1B72BE",
            "source": "https://affinity.serif.com/en-gb/designer/"
        },
        {
            "title": "Affinity Photo",
            "hex": "7E4DD2",
            "source": "https://affinity.serif.com/en-gb/photo/"
        },
        {
            "title": "Affinity Publisher",
            "hex": "C9284D",
            "source": "https://affinity.serif.com/en-gb/publisher/"
        },
        {
            "title": "AI Dungeon",
            "hex": "000000",
            "source": "https://commons.wikimedia.org/wiki/File:AI_Dungeon_Logo.png"
        },
        {
            "title": "AIOHTTP",
            "hex": "2C5BB4",
            "source": "https://github.com/aio-libs/aiohttp/blob/fb5fe72b1bca3b899af579d376f5fe45745410e4/docs/aiohttp-plain.svg"
        },
        {
            "title": "Aiqfome",
            "hex": "7A1FA2",
            "source": "https://aiqfome.com"
        },
        {
            "title": "Air Canada",
            "hex": "F01428",
            "source": "https://www.aircanada.com/"
        },
        {
            "title": "Air China",
            "hex": "E30E17",
            "source": "http://www.airchina.com.cn/en/investor_relations/"
        },
        {
            "title": "Air France",
            "hex": "002157",
            "source": "https://www.airfrance.fr/"
        },
        {
            "title": "Airbnb",
            "hex": "FF5A5F",
            "source": "https://www.airbnb.com"
        },
        {
            "title": "Airbus",
            "hex": "00205B",
            "source": "https://brand.airbus.com/brand-elements/logo.html"
        },
        {
            "title": "Aircall",
            "hex": "00B388",
            "source": "https://aircall.io/"
        },
        {
            "title": "AirPlay Audio",
            "hex": "000000",
            "source": "https://developer.apple.com/design/human-interface-guidelines/airplay/overview/icons/"
        },
        {
            "title": "AirPlay Video",
            "hex": "000000",
            "source": "https://developer.apple.com/design/human-interface-guidelines/airplay/overview/icons/"
        },
        {
            "title": "Airtable",
            "hex": "18BFFF",
            "source": "https://airtable.com/press"
        },
        {
            "title": "Alfa Romeo",
            "hex": "981E32",
            "source": "http://www.fcaci.com/x/Alfa"
        },
        {
            "title": "Algolia",
            "hex": "5468FF",
            "source": "https://www.algolia.com/press/?section=brand-guidelines"
        },
        {
            "title": "Alibaba Cloud",
            "hex": "FF6A00",
            "source": "https://www.alibabagroup.com/en/ir/reports"
        },
        {
            "title": "AliExpress",
            "hex": "FF4747",
            "source": "https://www.alibabagroup.com/en/ir/reports"
        },
        {
            "title": "Alipay",
            "hex": "00A1E9",
            "source": "https://gw.alipayobjects.com/os/rmsportal/trUJZfSrlnRCcFgfZGjD.ai"
        },
        {
            "title": "Alitalia",
            "hex": "006643",
            "source": "https://www.alitalia.com/it_it/fly-alitalia/in-flight/ulisse-magazine.html"
        },
        {
            "title": "AlliedModders",
            "hex": "1578D3",
            "source": "https://forums.alliedmods.net/index.php"
        },
        {
            "title": "AlloCiné",
            "hex": "FECC00",
            "source": "http://www.allocine.fr/favicon.ico"
        },
        {
            "title": "Alpine Linux",
            "hex": "0D597F",
            "source": "https://alpinelinux.org/"
        },
        {
            "title": "Altium Designer",
            "hex": "A5915F",
            "source": "https://www.altium.com/altium-designer/"
        },
        {
            "title": "Amazon",
            "hex": "FF9900",
            "source": "https://worldvectorlogo.com/logo/amazon-icon"
        },
        {
            "title": "Amazon Alexa",
            "hex": "00CAFF",
            "source": "https://developer.amazon.com/docs/alexa-voice-service/logo-and-brand.html"
        },
        {
            "title": "Amazon AWS",
            "hex": "232F3E",
            "source": "https://upload.wikimedia.org/wikipedia/commons/9/93/Amazon_Web_Services_Logo.svg"
        },
        {
            "title": "Amazon DynamoDB",
            "hex": "4053D6",
            "source": "https://aws.amazon.com/architecture/icons/"
        },
        {
            "title": "Amazon Fire TV",
            "hex": "FC4C02",
            "source": "https://www.amazon.com/gp/help/customer/display.html?nodeId=201348270"
        },
        {
            "title": "Amazon Lumberyard",
            "hex": "66459B",
            "source": "https://aws.amazon.com/lumberyard/support"
        },
        {
            "title": "Amazon Pay",
            "hex": "FF9900",
            "source": "https://pay.amazon.com/"
        },
        {
            "title": "Amazon Prime",
            "hex": "00A8E1",
            "source": "https://www.amazon.com/b?node=17277626011"
        },
        {
            "title": "AMD",
            "hex": "ED1C24",
            "source": "https://subscriptions.amd.com/greatpower/img/amd-logo-black.svg"
        },
        {
            "title": "American Airlines",
            "hex": "0078D2",
            "source": "https://en.wikipedia.org/wiki/File:American_Airlines_logo_2013.svg"
        },
        {
            "title": "American Express",
            "hex": "2E77BC",
            "source": "https://commons.wikimedia.org/wiki/File:American_Express_logo.svg"
        },
        {
            "title": "Anaconda",
            "hex": "44A833",
            "source": "https://www.anaconda.com"
        },
        {
            "title": "Analogue",
            "hex": "1A1A1A",
            "source": "https://www.analogue.co/"
        },
        {
            "title": "Anchor",
            "hex": "5000B9",
            "source": "https://anchor.fm/"
        },
        {
            "title": "Andela",
            "hex": "3359DF",
            "source": "https://andela.com/press/"
        },
        {
            "title": "Android",
            "hex": "3DDC84",
            "source": "https://thepartnermarketinghub.withgoogle.com/brands/android/visual-identity/visual-identity/logo-lock-ups/"
        },
        {
            "title": "Android Auto",
            "hex": "3DDC84",
            "source": "https://thepartnermarketinghub.withgoogle.com/brands/android-auto/"
        },
        {
            "title": "Android Studio",
            "hex": "3DDC84",
            "source": "https://en.wikipedia.org/wiki/Android_Studio"
        },
        {
            "title": "AngelList",
            "hex": "000000",
            "source": "https://angel.co/logo"
        },
        {
            "title": "Angular",
            "hex": "DD0031",
            "source": "https://angular.io/assets/images/logos/angular/angular_solidBlack.svg"
        },
        {
            "title": "Angular Universal",
            "hex": "00ACC1",
            "source": "https://angular.io/presskit"
        },
        {
            "title": "AngularJS",
            "hex": "E23237",
            "source": "https://angularjs.org/"
        },
        {
            "title": "AniList",
            "hex": "02A9FF",
            "source": "https://anilist.co/img/icons/icon.svg"
        },
        {
            "title": "Ansible",
            "hex": "EE0000",
            "source": "https://www.ansible.com/logos"
        },
        {
            "title": "Ansys",
            "hex": "FFB71B",
            "source": "https://www.ansys.com/about-ansys/brand"
        },
        {
            "title": "Ant Design",
            "hex": "0170FE",
            "source": "https://ant.design/components/icon/"
        },
        {
            "title": "Antena 3",
            "hex": "FF7328",
            "source": "https://www.antena3.com/"
        },
        {
            "title": "AnyDesk",
            "hex": "EF443B",
            "source": "https://anydesk.com/"
        },
        {
            "title": "AOL",
            "hex": "3399FF",
            "source": "https://www.aol.com/",
            "guidelines": "https://styleguide.aol.com/"
        },
        {
            "title": "Apache",
            "hex": "D22128",
            "source": "https://www.apache.org/foundation/press/kit/"
        },
        {
            "title": "Apache Airflow",
            "hex": "017CEE",
            "source": "https://apache.org/logos/"
        },
        {
            "title": "Apache Ant",
            "hex": "A81C7D",
            "source": "https://apache.org/logos/"
        },
        {
            "title": "Apache Cassandra",
            "hex": "1287B1",
            "source": "https://upload.wikimedia.org/wikipedia/commons/5/5e/Cassandra_logo.svg"
        },
        {
            "title": "Apache CloudStack",
            "hex": "2AA5DC",
            "source": "http://cloudstack.apache.org/trademark-guidelines.html"
        },
        {
            "title": "Apache Cordova",
            "hex": "E8E8E8",
            "source": "https://cordova.apache.org/artwork/"
        },
        {
            "title": "Apache Druid",
            "hex": "29F1FB",
            "source": "https://apache.org/logos/"
        },
        {
            "title": "Apache ECharts",
            "hex": "AA344D",
            "source": "https://apache.org/logos/"
        },
        {
            "title": "Apache Flink",
            "hex": "E6526F",
            "source": "https://apache.org/logos/"
        },
        {
            "title": "Apache Groovy",
            "hex": "4298B8",
            "source": "https://groovy-lang.org/"
        },
        {
            "title": "Apache JMeter",
            "hex": "D22128",
            "source": "https://apache.org/logos/"
        },
        {
            "title": "Apache Kafka",
            "hex": "231F20",
            "source": "https://apache.org/logos/"
        },
        {
            "title": "Apache Kylin",
            "hex": "F09D13",
            "source": "https://apache.org/logos/"
        },
        {
            "title": "Apache Maven",
            "hex": "C71A36",
            "source": "https://apache.org/logos/"
        },
        {
            "title": "Apache NetBeans IDE",
            "hex": "1B6AC6",
            "source": "https://apache.org/logos/"
        },
        {
            "title": "Apache OpenOffice",
            "hex": "0E85CD",
            "source": "https://apache.org/logos"
        },
        {
            "title": "Apache Pulsar",
            "hex": "188FFF",
            "source": "https://apache.org/logos/"
        },
        {
            "title": "Apache RocketMQ",
            "hex": "D77310",
            "source": "https://apache.org/logos/"
        },
        {
            "title": "Apache Solr",
            "hex": "D9411E",
            "source": "https://apache.org/logos/"
        },
        {
            "title": "Apache Spark",
            "hex": "E25A1C",
            "source": "https://apache.org/logos/"
        },
        {
            "title": "Apache Tomcat",
            "hex": "F8DC75",
            "source": "https://apache.org/logos/"
        },
        {
            "title": "Apollo GraphQL",
            "hex": "311C87",
            "source": "https://github.com/apollographql/space-kit/blob/9a42083746a49c9a734563f427c13233e42adcc9/logos/mark.svg"
        },
        {
            "title": "App Store",
            "hex": "0D96F6",
            "source": "https://developer.apple.com/app-store/"
        },
        {
            "title": "Apple",
            "hex": "000000",
            "source": "https://www.apple.com"
        },
        {
            "title": "Apple Music",
            "hex": "000000",
            "source": "https://www.apple.com/itunes/marketing-on-music/identity-guidelines.html#apple-music-icon"
        },
        {
            "title": "Apple Pay",
            "hex": "000000",
            "source": "https://developer.apple.com/apple-pay/marketing/"
        },
        {
            "title": "Apple Podcasts",
            "hex": "9933CC",
            "source": "https://www.apple.com/itunes/marketing-on-podcasts/identity-guidelines.html#apple-podcasts-icon"
        },
        {
            "title": "Apple TV",
            "hex": "000000",
            "source": "https://commons.wikimedia.org/wiki/File:AppleTV.svg"
        },
        {
            "title": "AppSignal",
            "hex": "21375A",
            "source": "https://appsignal.com/"
        },
        {
            "title": "AppVeyor",
            "hex": "00B3E0",
            "source": "https://commons.wikimedia.org/wiki/File:Appveyor_logo.svg"
        },
        {
            "title": "ARAL",
            "hex": "0063CB",
            "source": "https://upload.wikimedia.org/wikipedia/commons/6/60/Aral_Logo.svg"
        },
        {
            "title": "Arch Linux",
            "hex": "1793D1",
            "source": "https://www.archlinux.org/art/"
        },
        {
            "title": "Archicad",
            "hex": "2D50A5",
            "source": "https://graphisoft.com/contact-us/press-relations#/documents/archicad-logo-98604"
        },
        {
            "title": "Archive of Our Own",
            "hex": "990000",
            "source": "https://archiveofourown.org/"
        },
        {
            "title": "Ardour",
            "hex": "C61C3E",
            "source": "https://github.com/Ardour/ardour/tree/master/tools/misc_resources/"
        },
        {
            "title": "Arduino",
            "hex": "00979D",
            "source": "https://cdn.arduino.cc/projecthub/img/Arduino-logo.svg"
        },
        {
            "title": "ARK Ecosystem",
            "hex": "C9292C",
            "source": "https://ark.io/press-kit"
        },
        {
            "title": "Arlo",
            "hex": "33CC99",
            "source": "https://www.arlo.com/"
        },
        {
            "title": "ArtStation",
            "hex": "13AFF0",
            "source": "https://www.artstation.com/about/logo"
        },
        {
            "title": "arXiv",
            "hex": "B31B1B",
            "source": "https://static.arxiv.org/static/base/0.15.2/images/arxiv-logo-web.svg"
        },
        {
            "title": "Asana",
            "hex": "273347",
            "source": "https://asana.com/styles"
        },
        {
            "title": "Asciidoctor",
            "hex": "E40046",
            "source": "https://github.com/asciidoctor/brand/blob/b9cf5e276616f4770c4f1227e646e7daee0cbf24/logo/logo-fill-bw.svg"
        },
        {
            "title": "asciinema",
            "hex": "D40000",
            "source": "https://github.com/asciinema/asciinema-logo"
        },
        {
            "title": "Aseprite",
            "hex": "7D929E",
            "source": "https://www.aseprite.org/"
        },
        {
            "title": "ASKfm",
            "hex": "DB3552",
            "source": "https://ask.fm/"
        },
        {
            "title": "ASUS",
            "hex": "000000",
            "source": "https://www.asus.com/"
        },
        {
            "title": "AT&T",
            "hex": "009FDB",
            "source": "https://www.att.com"
        },
        {
            "title": "Atari",
            "hex": "E4202E",
            "source": "https://atarivcs.com/"
        },
        {
            "title": "Atlassian",
            "hex": "0052CC",
            "source": "https://www.atlassian.com/company/news/press-kit"
        },
        {
            "title": "Atom",
            "hex": "66595C",
            "source": "https://commons.wikimedia.org/wiki/File:Atom_editor_logo.svg"
        },
        {
            "title": "Audacity",
            "hex": "0000CC",
            "source": "https://github.com/audacity/audacity/blob/c818449c69193f5311b430fbf600d8d6cbe49047/images/audacity.svg"
        },
        {
            "title": "Audi",
            "hex": "BB0A30",
            "source": "https://www.audi.com/ci/en/intro/basics/rings.html"
        },
        {
            "title": "Audible",
            "hex": "F8991C",
            "source": "https://commons.wikimedia.org/wiki/File:Audible_logo.svg"
        },
        {
            "title": "Audio-Technica",
            "hex": "000000",
            "source": "https://wikipedia.org/wiki/File:Audio-technica.svg"
        },
        {
            "title": "Audioboom",
            "hex": "007CE2",
            "source": "https://audioboom.com/about/brand-guidelines"
        },
        {
            "title": "Audiomack",
            "hex": "FFA200",
            "source": "https://styleguide.audiomack.com/"
        },
        {
            "title": "Aurelia",
            "hex": "ED2B88",
            "source": "https://aurelia.io/"
        },
        {
            "title": "Auth0",
            "hex": "EB5424",
            "source": "https://styleguide.auth0.com"
        },
        {
            "title": "Authy",
            "hex": "EC1C24",
            "source": "https://authy.com/"
        },
        {
            "title": "Autodesk",
            "hex": "0696D7",
            "source": "https://www.autodesk.com"
        },
        {
            "title": "Automatic",
            "hex": "7D8084",
            "source": "https://www.automatic.com/press"
        },
        {
            "title": "Autotask",
            "hex": "E51937",
            "source": "https://www.autotask.com/branding"
        },
        {
            "title": "Aventrix",
            "hex": "0099DD",
            "source": "https://www.aventrix.com/press"
        },
        {
            "title": "Awesome Lists",
            "hex": "FC60A8",
            "source": "https://github.com/sindresorhus/awesome/tree/master/media"
        },
        {
            "title": "awesomeWM",
            "hex": "535D6C",
            "source": "https://awesomewm.org/"
        },
        {
            "title": "AWS Amplify",
            "hex": "FF9900",
            "source": "https://docs.amplify.aws/"
        },
        {
            "title": "Azure Artifacts",
            "hex": "CB2E6D",
            "source": "https://azure.microsoft.com/en-us/services/devops/artifacts/"
        },
        {
            "title": "Azure Data Explorer",
            "hex": "0078D4",
            "source": "https://azure.microsoft.com/en-us/pricing/details/data-explorer/"
        },
        {
            "title": "Azure DevOps",
            "hex": "0078D7",
            "source": "http://azure.com/devops"
        },
        {
            "title": "Azure Functions",
            "hex": "0062AD",
            "source": "https://azure.microsoft.com/en-us/services/functions"
        },
        {
            "title": "Azure Pipelines",
            "hex": "2560E0",
            "source": "https://github.com/vscode-icons/vscode-icons/pull/1741"
        },
        {
            "title": "B&R Automation",
            "hex": "FF8800",
            "source": "https://www.br-automation.com/"
        },
        {
            "title": "Babel",
            "hex": "F9DC3E",
            "source": "https://github.com/babel/website/blob/93330158b6ecca1ab88d3be8dbf661f5c2da6c76/website/static/img/babel-black.svg"
        },
        {
            "title": "Badgr",
            "hex": "282C4C",
            "source": "https://info.badgr.com/"
        },
        {
            "title": "Badoo",
            "hex": "783BF9",
            "source": "https://badoo.com/team/press/"
        },
        {
            "title": "Baidu",
            "hex": "2932E1",
            "source": "https://www.baidu.com"
        },
        {
            "title": "Bamboo",
            "hex": "0052CC",
            "source": "https://www.atlassian.design/guidelines/marketing/resources/logo-files"
        },
        {
            "title": "Bancontact",
            "hex": "005498",
            "source": "https://www.bancontact.com/en/promotion-material/guidelines-logo"
        },
        {
            "title": "Bandcamp",
            "hex": "408294",
            "source": "https://bandcamp.com/buttons"
        },
        {
            "title": "BandLab",
            "hex": "DC3710",
            "source": "https://blog.bandlab.com/press/"
        },
        {
            "title": "Bandsintown",
            "hex": "00CEC8",
            "source": "https://corp.bandsintown.com/media-library"
        },
        {
            "title": "Bank of America",
            "hex": "012169",
            "source": "https://www.bankofamerica.com/"
        },
        {
            "title": "Basecamp",
            "hex": "1D2D35",
            "source": "https://basecamp.com/about/press"
        },
        {
            "title": "Bata",
            "hex": "DD282E",
            "source": "https://www.bata.com/"
        },
        {
            "title": "Bath ASU",
            "hex": "00A3E0",
            "source": "https://bathasu.com/press/"
        },
        {
            "title": "Battle.net",
            "hex": "00AEFF",
            "source": "https://www.blizzard.com/en-gb/"
        },
        {
            "title": "BBC",
            "hex": "000000",
            "source": "https://commons.wikimedia.org/wiki/File:BBC.svg",
            "guidelines": "https://www.bbc.co.uk/branding/logo-use"
        },
        {
            "title": "BBC iPlayer",
            "hex": "F54997",
            "source": "https://www.bbc.co.uk/iplayer"
        },
        {
            "title": "Beatport",
            "hex": "A8E00F",
            "source": "https://support.beatport.com/hc/en-us/articles/200353255-Beatport-Logos-and-Images"
        },
        {
            "title": "Beats",
            "hex": "005571",
            "source": "https://www.elastic.co/brand"
        },
        {
            "title": "Beats by Dre",
            "hex": "E01F3D",
            "source": "https://www.beatsbydre.com/"
        },
        {
            "title": "Behance",
            "hex": "1769FF",
            "source": "https://www.behance.net/dev/api/brand"
        },
        {
            "title": "Beijing Subway",
            "hex": "004A9D",
            "source": "https://commons.wikimedia.org/wiki/File:Beijing_Subway_logo.svg"
        },
        {
            "title": "Bentley",
            "hex": "333333",
            "source": "https://en.wikipedia.org/wiki/File:Bentley_logo.svg"
        },
        {
            "title": "Big Cartel",
            "hex": "222222",
            "source": "https://www.bigcartel.com"
        },
        {
            "title": "bigbasket",
            "hex": "A5CD39",
            "source": "https://www.bigbasket.com/"
        },
        {
            "title": "BigCommerce",
            "hex": "121118",
            "source": "https://www.bigcommerce.co.uk/press/media-kit/"
        },
        {
            "title": "Bilibili",
            "hex": "00A1D6",
            "source": "https://www.bilibili.com/"
        },
        {
            "title": "Bing",
            "hex": "258FFA",
            "source": "https://www.bing.com/covid/"
        },
        {
            "title": "Bit",
            "hex": "73398D",
            "source": "https://bit.dev"
        },
        {
            "title": "Bitbucket",
            "hex": "0052CC",
            "source": "https://www.atlassian.com/company/news/press-kit"
        },
        {
            "title": "Bitcoin",
            "hex": "F7931A",
            "source": "https://bitcoin.org/en"
        },
        {
            "title": "Bitdefender",
            "hex": "ED1C24",
            "source": "https://www.bitdefender.com/funzone/logos.html"
        },
        {
            "title": "Bitly",
            "hex": "EE6123",
            "source": "https://bitly.com/pages/press"
        },
        {
            "title": "Bitrise",
            "hex": "683D87",
            "source": "https://www.bitrise.io/presskit"
        },
        {
            "title": "Bitwarden",
            "hex": "175DDC",
            "source": "https://github.com/bitwarden/brand/blob/6182cd64321d810c6f6255db08c2a17804d2b724/icons/icon.svg"
        },
        {
            "title": "Blackberry",
            "hex": "000000",
            "source": "https://www.blackberry.com/"
        },
        {
            "title": "Blazemeter",
            "hex": "CA2133",
            "source": "https://www.blazemeter.com/"
        },
        {
            "title": "Blazor",
            "hex": "512BD4",
            "source": "https://dotnet.microsoft.com/apps/aspnet/web-apps/blazor"
        },
        {
            "title": "Blender",
            "hex": "F5792A",
            "source": "https://www.blender.org/about/logo/"
        },
        {
            "title": "Blockchain.com",
            "hex": "121D33",
            "source": "https://www.blockchain.com/",
            "guidelines": "https://www.blockchain.com/en/press"
        },
        {
            "title": "Blogger",
            "hex": "FF5722",
            "source": "https://www.blogger.com"
        },
        {
            "title": "Bloglovin",
            "hex": "000000",
            "source": "https://www.bloglovin.com/widgets"
        },
        {
            "title": "Blueprint",
            "hex": "137CBD",
            "source": "https://blueprintjs.com"
        },
        {
            "title": "Bluetooth",
            "hex": "0082FC",
            "source": "https://www.bluetooth.com/develop-with-bluetooth/marketing-branding/"
        },
        {
            "title": "BMC Software",
            "hex": "FE5000",
            "source": "https://www.bmc.com/"
        },
        {
            "title": "BMW",
            "hex": "0066B1",
            "source": "https://www.bmw.de/"
        },
        {
            "title": "Boeing",
            "hex": "1D439C",
            "source": "https://commons.wikimedia.org/wiki/File:Boeing_full_logo.svg"
        },
        {
            "title": "Bookmeter",
            "hex": "64BC4B",
            "source": "https://bookmeter.com/"
        },
        {
            "title": "Boost",
            "hex": "F7901E",
            "source": "https://www.boostmobile.com/"
        },
        {
            "title": "Bootstrap",
            "hex": "7952B3",
            "source": "http://getbootstrap.com/about"
        },
        {
            "title": "Bosch",
            "hex": "EA0016",
            "source": "https://www.bosch.de/"
        },
        {
            "title": "Bose",
            "hex": "000000",
            "source": "https://developer.bose.com/sites/default/files/Bose%20AR%20Design%20Guidelines%20v1.0.pdf"
        },
        {
            "title": "Bower",
            "hex": "EF5734",
            "source": "https://bower.io/docs/about/#brand"
        },
        {
            "title": "Box",
            "hex": "0061D5",
            "source": "https://www.box.com/en-gb/about-us/press"
        },
        {
            "title": "Brand.ai",
            "hex": "0AA0FF",
            "source": "https://brand.ai/brand-ai/style"
        },
        {
            "title": "Brandfolder",
            "hex": "40D1F5",
            "source": "https://brandfolder.com/brandfolder"
        },
        {
            "title": "Brave",
            "hex": "FB542B",
            "source": "https://brave.com/brave-branding-assets/"
        },
        {
            "title": "Breaker",
            "hex": "003DAD",
            "source": "https://www.breaker.audio/i/brand"
        },
        {
            "title": "Broadcom",
            "hex": "CC092F",
            "source": "https://en.wikipedia.org/wiki/Broadcom_Inc"
        },
        {
            "title": "BT",
            "hex": "6400AA",
            "source": "https://www.bt.com/"
        },
        {
            "title": "Buddy",
            "hex": "1A86FD",
            "source": "https://buddy.works/about"
        },
        {
            "title": "Buefy",
            "hex": "7957D5",
            "source": "https://github.com/buefy/buefy/blob/a9a724efca0b531e6a64ab734889b00bf4507a9d/static/img/icons/safari-pinned-tab.svg"
        },
        {
            "title": "Buffer",
            "hex": "231F20",
            "source": "https://buffer.com/press"
        },
        {
            "title": "Bugatti",
            "hex": "BE0030",
            "source": "https://www.bugatti.com/"
        },
        {
            "title": "Bugcrowd",
            "hex": "F26822",
            "source": "https://www.bugcrowd.com/about/press-kit/"
        },
        {
            "title": "Bugsnag",
            "hex": "4949E4",
            "source": "https://www.bugsnag.com/newsroom"
        },
        {
            "title": "Buildkite",
            "hex": "14CC80",
            "source": "https://buildkite.com/brand-assets"
        },
        {
            "title": "Bulma",
            "hex": "00D1B2",
            "source": "https://github.com/jgthms/bulma/"
        },
        {
            "title": "bunq",
            "hex": "3394D7",
            "source": "https://www.bunq.com/press/"
        },
        {
            "title": "Buy Me A Coffee",
            "hex": "FFDD00",
            "source": "https://www.buymeacoffee.com/brand"
        },
        {
            "title": "BuzzFeed",
            "hex": "EE3322",
            "source": "http://www.buzzfeed.com/press/downloads"
        },
        {
            "title": "byte",
            "hex": "551DEF",
            "source": "https://byte.co/byte"
        },
        {
            "title": "C",
            "hex": "A8B9CC",
            "source": "https://commons.wikimedia.org/wiki/File:The_C_Programming_Language_logo.svg"
        },
        {
            "title": "C Sharp",
            "hex": "239120",
            "source": "https://upload.wikimedia.org/wikipedia/commons/0/0d/C_Sharp_wordmark.svg"
        },
        {
            "title": "C++",
            "hex": "00599C",
            "source": "https://github.com/isocpp/logos"
        },
        {
            "title": "Cachet",
            "hex": "7ED321",
            "source": "https://cachethq.io/press"
        },
        {
            "title": "Cairo Metro",
            "hex": "C10C0C",
            "source": "https://en.wikipedia.org/wiki/File:Cairo_metro_logo2012.svg"
        },
        {
            "title": "CakePHP",
            "hex": "D33C43",
            "source": "https://cakephp.org/logos"
        },
        {
            "title": "Campaign Monitor",
            "hex": "111324",
            "source": "https://www.campaignmonitor.com/company/brand/"
        },
        {
            "title": "Canonical",
            "hex": "77216F",
            "source": "https://design.ubuntu.com/downloads/"
        },
        {
            "title": "Canva",
            "hex": "00C4CC",
            "source": "https://www.canva.com/"
        },
        {
            "title": "Capacitor",
            "hex": "119EFF",
            "source": "https://github.com/ionic-team/ionicons-site/blob/b0c97018d737b763301154231b34e1b882c0c84d/docs/ionicons/svg/logo-capacitor.svg"
        },
        {
            "title": "Car Throttle",
            "hex": "FF9C42",
            "source": "https://www.carthrottle.com/"
        },
        {
            "title": "Carto",
            "hex": "EB1510",
            "source": "https://carto.com/brand/"
        },
        {
            "title": "Cash App",
            "hex": "00C244",
            "source": "https://cash.app/press"
        },
        {
            "title": "Castbox",
            "hex": "F55B23",
            "source": "https://castbox.fm/newsroom/"
        },
        {
            "title": "Castorama",
            "hex": "0078D7",
            "source": "https://www.castorama.fr/"
        },
        {
            "title": "Castro",
            "hex": "00B265",
            "source": "http://supertop.co/castro/press/"
        },
        {
            "title": "Caterpillar",
            "hex": "FFCD11",
            "source": "https://commons.wikimedia.org/wiki/File:Caterpillar_logo.svg"
        },
        {
            "title": "CD Projekt",
            "hex": "DC0D15",
            "source": "https://www.cdprojekt.com/en/media/logotypes/"
        },
        {
            "title": "Celery",
            "hex": "37814A",
            "source": "http://www.celeryproject.org/"
        },
        {
            "title": "CentOS",
            "hex": "262577",
            "source": "https://wiki.centos.org/ArtWork/Brand/Logo"
        },
        {
            "title": "Ceph",
            "hex": "EF5C55",
            "source": "https://github.com/ceph/ceph/blob/b106a03dcddaee80493825e85bc5e399ab4d8746/src/pybind/mgr/dashboard/frontend/src/assets/Ceph_Logo.svg"
        },
        {
            "title": "Cesium",
            "hex": "6CADDF",
            "source": "https://cesium.com/press/"
        },
        {
            "title": "CEVO",
            "hex": "1EABE2",
            "source": "https://cevo.com/"
        },
        {
            "title": "Chainlink",
            "hex": "375BD2",
            "source": "https://chain.link/brand-assets"
        },
        {
            "title": "Chakra UI",
            "hex": "319795",
            "source": "https://github.com/chakra-ui/chakra-ui/blob/327e1624d22936abb43068e1f57054e43c9c6819/logo/logomark-colored.svg"
        },
        {
            "title": "ChartMogul",
            "hex": "13324B",
            "source": "https://chartmogul.com/company/"
        },
        {
            "title": "Chase",
            "hex": "117ACA",
            "source": "https://commons.wikimedia.org/wiki/File:Chase_logo_2007.svg"
        },
        {
            "title": "CheckiO",
            "hex": "008DB6",
            "source": "https://py.checkio.org/blog/"
        },
        {
            "title": "Checkmarx",
            "hex": "54B848",
            "source": "https://www.checkmarx.com/resources/datasheets/"
        },
        {
            "title": "Chef",
            "hex": "F09820",
            "source": "https://www.chef.io/"
        },
        {
            "title": "Chevrolet",
            "hex": "CD9834",
            "source": "https://www.chevrolet.com/content/dam/chevrolet/na/us/english/index/shopping-tools/download-catalog/02-pdf/2019-chevrolet-corvette-catalog.pdf"
        },
        {
            "title": "China Eastern Airlines",
            "hex": "1A2477",
            "source": "https://uk.ceair.com/newCMS/uk/en/content/en_Footer/Support/201904/t20190404_5763.html"
        },
        {
            "title": "China Southern Airlines",
            "hex": "008BCB",
            "source": "https://www.csair.com/en/about/investor/yejibaogao/2020/"
        },
        {
            "title": "Chocolatey",
            "hex": "80B5E3",
            "source": "https://chocolatey.org/media-kit"
        },
        {
            "title": "Chrysler",
            "hex": "000000",
            "source": "https://www.mopar.com/"
        },
        {
            "title": "Chupa Chups",
            "hex": "CF103E",
            "source": "https://www.chupachups.co.uk/"
        },
        {
            "title": "Cinema 4D",
            "hex": "011A6A",
            "source": "https://www.maxon.net/en/about-maxon/branding"
        },
        {
            "title": "Circle",
            "hex": "8669AE",
            "source": "https://www.circle.com/"
        },
        {
            "title": "CircleCI",
            "hex": "343434",
            "source": "https://circleci.com/press"
        },
        {
            "title": "Cirrus CI",
            "hex": "4051B5",
            "source": "https://cirrus-ci.org"
        },
        {
            "title": "Cisco",
            "hex": "1BA0D7",
            "source": "https://www.cisco.com/"
        },
        {
            "title": "Citrix",
            "hex": "452170",
            "source": "https://brand.citrix.com/"
        },
        {
            "title": "Citroën",
            "hex": "6E6E6E",
            "source": "https://citroen.pcaci.co.uk/logo.php"
        },
        {
            "title": "CiviCRM",
            "hex": "81C459",
            "source": "https://civicrm.org/trademark"
        },
        {
            "title": "Claris",
            "hex": "000000",
            "source": "https://www.claris.com/"
        },
        {
            "title": "ClickUp",
            "hex": "7B68EE",
            "source": "https://clickup.com/brand"
        },
        {
            "title": "Cliqz",
            "hex": "00AEF0",
            "source": "https://cliqz.com/design"
        },
        {
            "title": "Clockify",
            "hex": "03A9F4",
            "source": "https://clockify.me/brand-assets"
        },
        {
            "title": "Clojure",
            "hex": "5881D8",
            "source": "https://commons.wikimedia.org/wiki/File:Clojure_logo.svg"
        },
        {
            "title": "Cloud 66",
            "hex": "3C72B9",
            "source": "https://www.cloud66.com/"
        },
        {
            "title": "CloudBees",
            "hex": "1997B5",
            "source": "https://www.cloudbees.com/"
        },
        {
            "title": "CloudCannon",
            "hex": "407AFC",
            "source": "https://cloudcannon.com/"
        },
        {
            "title": "Cloudera",
            "hex": "F96702",
            "source": "https://www.cloudera.com/"
        },
        {
            "title": "Cloudflare",
            "hex": "F38020",
            "source": "https://www.cloudflare.com/logo/"
        },
        {
            "title": "Cloudsmith",
            "hex": "187EB6",
            "source": "https://cloudsmith.io/branding/"
        },
        {
            "title": "Cloudways",
            "hex": "2C39BD",
            "source": "https://www.cloudways.com/en/media-kit.php"
        },
        {
            "title": "Clubhouse",
            "hex": "6515DD",
            "source": "https://brand.clubhouse.io/"
        },
        {
            "title": "Clyp",
            "hex": "3CBDB1",
            "source": "https://clyp.it/"
        },
        {
            "title": "CMake",
            "hex": "064F8C",
            "source": "https://www.kitware.com/platforms/"
        },
        {
            "title": "CNN",
            "hex": "CC0000",
            "source": "https://edition.cnn.com/"
        },
        {
            "title": "Co-op",
            "hex": "00B1E7",
            "source": "http://www.co-operative.coop/corporate/press/logos/"
        },
        {
            "title": "Cockroach Labs",
            "hex": "6933FF",
            "source": "https://www.cockroachlabs.com/"
        },
        {
            "title": "CocoaPods",
            "hex": "EE3322",
            "source": "https://github.com/CocoaPods/shared_resources"
        },
        {
            "title": "Cocos",
            "hex": "55C2E1",
            "source": "https://www.cocos.com/en/"
        },
        {
            "title": "Coda",
            "hex": "F46A54",
            "source": "https://coda.io/"
        },
        {
            "title": "Codacy",
            "hex": "222F29",
            "source": "https://www.codacy.com/blog/"
        },
        {
            "title": "Code Climate",
            "hex": "000000",
            "source": "https://codeclimate.com/"
        },
        {
            "title": "Codecademy",
            "hex": "1F4056",
            "source": "https://www.codecademy.com/"
        },
        {
            "title": "CodeceptJS",
            "hex": "F6E05E",
            "source": "https://github.com/codeceptjs/codeceptjs.github.io/blob/c7917445b9a70a9daacf20986c403c3299f5c960/favicon/safari-pinned-tab.svg"
        },
        {
            "title": "CodeChef",
            "hex": "5B4638",
            "source": "https://www.codechef.com/"
        },
        {
            "title": "Codecov",
            "hex": "F01F7A",
            "source": "https://codecov.io/"
        },
        {
            "title": "CodeFactor",
            "hex": "F44A6A",
            "source": "https://www.codefactor.io/"
        },
        {
            "title": "Codeforces",
            "hex": "1F8ACB",
            "source": "http://codeforces.com/"
        },
        {
            "title": "CodeIgniter",
            "hex": "EF4223",
            "source": "https://www.codeigniter.com/help/legal"
        },
        {
            "title": "Codemagic",
            "hex": "F45E3F",
            "source": "https://codemagic.io/"
        },
        {
            "title": "CodePen",
            "hex": "000000",
            "source": "https://blog.codepen.io/documentation/brand-assets/logos/"
        },
        {
            "title": "CodeProject",
            "hex": "FF9900",
            "source": "https://www.codeproject.com/"
        },
        {
            "title": "CodersRank",
            "hex": "67A4AC",
            "source": "https://codersrank.io"
        },
        {
            "title": "Coderwall",
            "hex": "3E8DCC",
            "source": "https://github.com/twolfson/coderwall-svg"
        },
        {
            "title": "CodeSandbox",
            "hex": "000000",
            "source": "https://codesandbox.io"
        },
        {
            "title": "Codeship",
            "hex": "004466",
            "source": "https://app.codeship.com/"
        },
        {
            "title": "Codewars",
            "hex": "B1361E",
            "source": "https://github.com/codewars/branding"
        },
        {
            "title": "CodinGame",
            "hex": "F2BB13",
            "source": "https://www.codingame.com/work/press/press-kit/"
        },
        {
            "title": "Codio",
            "hex": "4574E0",
            "source": "https://codio.com"
        },
        {
            "title": "CoffeeScript",
            "hex": "2F2625",
            "source": "https://coffeescript.org/"
        },
        {
            "title": "Cognizant",
            "hex": "1A4CA1",
            "source": "https://www.cognizant.com/"
        },
        {
            "title": "Coinbase",
            "hex": "0667D0",
            "source": "https://www.coinbase.com/press"
        },
        {
            "title": "Common Workflow Language",
            "hex": "B5314C",
            "source": "https://github.com/common-workflow-language/logo/blob/54b1624bc88df6730fa7b6c928a05fc9c939e47e/CWL-Logo-nofonts.svg"
        },
        {
            "title": "Composer",
            "hex": "885630",
            "source": "https://getcomposer.org/"
        },
        {
            "title": "ComproPago",
            "hex": "00AAEF",
            "source": "https://compropago.com"
        },
        {
            "title": "Concourse",
            "hex": "3398DC",
            "source": "https://concourse-ci.org/"
        },
        {
            "title": "Conda-Forge",
            "hex": "000000",
            "source": "https://github.com/conda-forge/conda-forge.github.io/"
        },
        {
            "title": "Conekta",
            "hex": "414959",
            "source": "https://www.conekta.io"
        },
        {
            "title": "Confluence",
            "hex": "172B4D",
            "source": "https://www.atlassian.com/company/news/press-kit"
        },
        {
            "title": "Consul",
            "hex": "CA2171",
            "source": "https://www.hashicorp.com/brand"
        },
        {
            "title": "Contactless Payment",
            "hex": "000000",
            "source": "https://en.wikipedia.org/wiki/Contactless_payment"
        },
        {
            "title": "Contentful",
            "hex": "2478CC",
            "source": "https://press.contentful.com/media_kits"
        },
        {
            "title": "Convertio",
            "hex": "FF3333",
            "source": "https://convertio.co/"
        },
        {
            "title": "Cookiecutter",
            "hex": "D4AA00",
            "source": "https://github.com/cookiecutter/cookiecutter/blob/52dd18513bbab7f0fbfcb2938c9644d9092247cf/logo/cookiecutter-logo.svg"
        },
        {
            "title": "Corona Engine",
            "hex": "F96F29",
            "source": "https://coronalabs.com/",
            "guidelines": "https://coronalabs.com/presskit.pdf"
        },
        {
            "title": "Corona Renderer",
            "hex": "E6502A",
            "source": "https://corona-renderer.com/about"
        },
        {
            "title": "Corsair",
            "hex": "000000",
            "source": "https://www.corsair.com",
            "guidelines": "https://www.corsair.com/press"
        },
        {
            "title": "Couchbase",
            "hex": "EA2328",
            "source": "https://www.couchbase.com/"
        },
        {
            "title": "Counter-Strike",
            "hex": "000000",
            "source": "https://en.wikipedia.org/wiki/File:CS-GO_Logo.svg"
        },
        {
            "title": "CountingWorks PRO",
            "hex": "2E3084",
            "source": "https://www.countingworks.com/blog"
        },
        {
            "title": "Coursera",
            "hex": "0056D2",
            "source": "https://about.coursera.org/press"
        },
        {
            "title": "Coveralls",
            "hex": "3F5767",
            "source": "https://coveralls.io/"
        },
        {
            "title": "cPanel",
            "hex": "FF6C2C",
            "source": "https://cpanel.net/company/cpanel-brand-guide/"
        },
        {
            "title": "Craft CMS",
            "hex": "E5422B",
            "source": "https://craftcms.com/brand-resources"
        },
        {
            "title": "Creative Commons",
            "hex": "EF9421",
            "source": "https://creativecommons.org/"
        },
        {
            "title": "Crehana",
            "hex": "4B22F4",
            "source": "https://www.crehana.com/"
        },
        {
            "title": "Crowdin",
            "hex": "2E3340",
            "source": "https://support.crowdin.com/using-logo/"
        },
        {
            "title": "Crunchbase",
            "hex": "0288D1",
            "source": "https://www.crunchbase.com/home"
        },
        {
            "title": "Crunchyroll",
            "hex": "F47521",
            "source": "https://www.crunchyroll.com"
        },
        {
            "title": "CRYENGINE",
            "hex": "000000",
            "source": "https://www.cryengine.com/brand"
        },
        {
            "title": "Crystal",
            "hex": "000000",
            "source": "https://crystal-lang.org/media/"
        },
        {
            "title": "CSS Wizardry",
            "hex": "F43059",
            "source": "http://csswizardry.com"
        },
        {
            "title": "CSS3",
            "hex": "1572B6",
            "source": "http://www.w3.org/html/logo/"
        },
        {
            "title": "Cucumber",
            "hex": "23D96C",
            "source": "https://cucumber.io"
        },
        {
            "title": "curl",
            "hex": "073551",
            "source": "https://curl.haxx.se/logo/"
        },
        {
            "title": "CurseForge",
            "hex": "6441A4",
            "source": "https://www.curseforge.com/"
        },
        {
            "title": "Cypress",
            "hex": "17202C",
            "source": "https://cypress.io"
        },
        {
            "title": "D-Wave Systems",
            "hex": "008CD7",
            "source": "https://www.dwavesys.com/"
        },
        {
            "title": "D3.js",
            "hex": "F9A03C",
            "source": "https://github.com/d3/d3-logo"
        },
        {
            "title": "Dacia",
            "hex": "122AFF",
            "source": "https://www.dacia.ro/"
        },
        {
            "title": "DAF",
            "hex": "00529B",
            "source": "https://www.daf.com/en"
        },
        {
            "title": "Dailymotion",
            "hex": "0066DC",
            "source": "http://press.dailymotion.com/?page_id=346"
        },
        {
            "title": "Daimler",
            "hex": "E6E6E6",
            "source": "https://designnavigator.daimler.com/Daimler_Corporate_Logotype_Black_DTP"
        },
        {
            "title": "Dark Reader",
            "hex": "141E24",
            "source": "https://github.com/simple-icons/simple-icons/pull/3348"
        },
        {
            "title": "Dart",
            "hex": "0175C2",
            "source": "https://github.com/dart-lang/site-shared/tree/master/src/_assets/image/dart/logo"
        },
        {
            "title": "Das Erste",
            "hex": "001A4B",
            "source": "https://en.wikipedia.org/wiki/Das_Erste"
        },
        {
            "title": "Dash",
            "hex": "008DE4",
            "source": "https://www.dash.org/brand-assets/"
        },
        {
            "title": "Dashlane",
            "hex": "0E353D",
            "source": "https://brandfolder.com/dashlane/brandkitpartners"
        },
        {
            "title": "Dassault Systèmes",
            "hex": "005386",
            "source": "https://www.3ds.com/statics/menu/2/assets/img/logo/3ds-dark.svg"
        },
        {
            "title": "DataCamp",
            "hex": "03EF62",
            "source": "https://www.datacamp.com/"
        },
        {
            "title": "Datadog",
            "hex": "632CA6",
            "source": "https://www.datadoghq.com/about/resources"
        },
        {
            "title": "DataStax",
            "hex": "1F2438",
            "source": "https://www.datastax.com/brand-resources"
        },
        {
            "title": "DAZN",
            "hex": "F8F8F5",
            "source": "https://media.dazn.com/en/assets/"
        },
        {
            "title": "dblp",
            "hex": "004F9F",
            "source": "https://dblp.org/"
        },
        {
            "title": "DC Entertainment",
            "hex": "0078F0",
            "source": "https://www.readdc.com/"
        },
        {
            "title": "De'Longhi",
            "hex": "072240",
            "source": "https://www.delonghi.com/"
        },
        {
            "title": "Debian",
            "hex": "A81D33",
            "source": "https://www.debian.org/logos"
        },
        {
            "title": "deepin",
            "hex": "007CFF",
            "source": "https://commons.wikimedia.org/wiki/File:Deepin_logo.svg"
        },
        {
            "title": "Deepnote",
            "hex": "3793EF",
            "source": "https://deepnote.com/"
        },
        {
            "title": "Deezer",
            "hex": "FEAA2D",
            "source": "https://deezerbrand.com/"
        },
        {
            "title": "Delicious",
            "hex": "0000FF",
            "source": "http://del.icio.us/"
        },
        {
            "title": "Deliveroo",
            "hex": "00CCBC",
            "source": "https://www.deliveroo.design/"
        },
        {
            "title": "Dell",
            "hex": "007DB8",
            "source": "https://datasecurity.dell.com/wp-content/themes/dell/images/logo-dell.svg"
        },
        {
            "title": "Delphi",
            "hex": "EE1F35",
            "source": "https://www.embarcadero.com/news/logo"
        },
        {
            "title": "Delta",
            "hex": "003366",
            "source": "https://news.delta.com/delta-air-lines-logos-brand-guidelines"
        },
        {
            "title": "Deno",
            "hex": "000000",
            "source": "https://github.com/denoland/deno/tree/1cc02a5d9d867f1a239ee4b69f587d8afac07b02/website/images"
        },
        {
            "title": "Dependabot",
            "hex": "025E8C",
            "source": "https://dependabot.com/dependabot-logo-symbol-square-mono.svg"
        },
        {
            "title": "Der Spiegel",
            "hex": "E64415",
            "source": "https://www.spiegel.de/"
        },
        {
            "title": "Designer News",
            "hex": "2D72D9",
            "source": "https://www.designernews.co"
        },
        {
            "title": "Deutsche Bahn",
            "hex": "F01414",
            "source": "https://www.bahn.de/common/view/static/v8/img/db_em_rgb_100px.svg"
        },
        {
            "title": "dev.to",
            "hex": "0A0A0A",
            "source": "https://dev.to/"
        },
        {
            "title": "DeviantArt",
            "hex": "05CC47",
            "source": "http://help.deviantart.com/21"
        },
        {
            "title": "Devpost",
            "hex": "003E54",
            "source": "https://github.com/challengepost/supportcenter/blob/e40066cde2ed25dc14c0541edb746ff8c6933114/images/devpost-icon-rgb.svg"
        },
        {
            "title": "devRant",
            "hex": "F99A66",
            "source": "https://devrant.com"
        },
        {
            "title": "DHL",
            "hex": "FFCC00",
            "source": "https://www.dpdhl-brands.com/dhl/en/guides/design-basics/logo-and-claim.html"
        },
        {
            "title": "diagrams.net",
            "hex": "F08705",
            "source": "https://github.com/jgraph/drawio/blob/4743eba8d5eaa497dc003df7bf7295b695c59bea/src/main/webapp/images/drawlogo.svg"
        },
        {
            "title": "Dialogflow",
            "hex": "FF9800",
            "source": "https://en.wikipedia.org/wiki/File:Dialogflow_logo.svg"
        },
        {
            "title": "Diaspora",
            "hex": "000000",
            "source": "https://wiki.diasporafoundation.org/Branding"
        },
        {
            "title": "Digg",
            "hex": "000000",
            "source": "https://en.wikipedia.org/wiki/Digg"
        },
        {
            "title": "Digi-Key Electronics",
            "hex": "CC0000",
            "source": "https://www.digikey.com/"
        },
        {
            "title": "DigitalOcean",
            "hex": "0080FF",
            "source": "https://www.digitalocean.com/company/logos-and-badges/"
        },
        {
            "title": "Dior",
            "hex": "000000",
            "source": "https://commons.wikimedia.org/wiki/File:Dior_Logo.svg"
        },
        {
            "title": "Directus",
            "hex": "263238",
            "source": "https://directus.io/resources.html"
        },
        {
            "title": "Discogs",
            "hex": "333333",
            "source": "https://www.discogs.com/brand"
        },
        {
            "title": "Discord",
            "hex": "7289DA",
            "source": "https://discordapp.com/branding"
        },
        {
            "title": "Discourse",
            "hex": "000000",
            "source": "https://www.discourse.org/"
        },
        {
            "title": "Discover",
            "hex": "FF6000",
            "source": "https://www.discovernetwork.com/en-us/business-resources/free-signage-logos"
        },
        {
            "title": "Disqus",
            "hex": "2E9FFF",
            "source": "https://disqus.com/brand"
        },
        {
            "title": "Disroot",
            "hex": "50162D",
            "source": "https://git.fosscommunity.in/disroot/assests/blob/master/d.svg"
        },
        {
            "title": "Django",
            "hex": "092E20",
            "source": "https://www.djangoproject.com/community/logos/"
        },
        {
            "title": "DLNA",
            "hex": "48A842",
            "source": "https://upload.wikimedia.org/wikipedia/de/e/eb/Digital_Living_Network_Alliance_logo.svg"
        },
        {
            "title": "Docker",
            "hex": "2496ED",
            "source": "https://www.docker.com/company/newsroom/media-resources"
        },
        {
            "title": "DocuSign",
            "hex": "FFCC22",
            "source": "https://github.com/simple-icons/simple-icons/issues/1098"
        },
        {
            "title": "Dolby",
            "hex": "000000",
            "source": "https://www.dolby.com/us/en/about/brand-identity.html"
        },
        {
            "title": "DoorDash",
            "hex": "FF3008",
            "source": "https://www.doordash.com/about/"
        },
        {
            "title": "Douban",
            "hex": "007722",
            "source": "https://zh.wikipedia.org/wiki/Douban"
        },
        {
            "title": "Draugiem.lv",
            "hex": "FF6600",
            "source": "https://www.frype.com/applications/dev/docs/logos/"
        },
        {
            "title": "Dribbble",
            "hex": "EA4C89",
            "source": "https://dribbble.com/branding"
        },
        {
            "title": "Drone",
            "hex": "212121",
            "source": "https://github.com/drone/brand"
        },
        {
            "title": "Drooble",
            "hex": "19C4BE",
            "source": "https://blog.drooble.com/press/"
        },
        {
            "title": "Dropbox",
            "hex": "0061FF",
            "source": "https://www.dropbox.com/branding"
        },
        {
            "title": "Drupal",
            "hex": "0678BE",
            "source": "https://www.drupal.org/about/media-kit/logos"
        },
        {
            "title": "DS Automobiles",
            "hex": "1D1717",
            "source": "https://en.wikipedia.org/wiki/File:DS_Automobiles_logo.svg"
        },
        {
            "title": "DTube",
            "hex": "F01A30",
            "source": "https://about.d.tube/mediakit.html"
        },
        {
            "title": "DuckDuckGo",
            "hex": "DE5833",
            "source": "https://duckduckgo.com/"
        },
        {
            "title": "Dunked",
            "hex": "2DA9D7",
            "source": "https://dunked.com/"
        },
        {
            "title": "Duolingo",
            "hex": "58CC02",
            "source": "https://www.duolingo.com/"
        },
        {
            "title": "dwm",
            "hex": "1177AA",
            "source": "https://dwm.suckless.org"
        },
        {
            "title": "Dynamics 365",
            "hex": "002050",
            "source": "http://thepartnerchannel.com/wp-content/uploads/Dynamics365_styleguide_092816.pdf"
        },
        {
            "title": "Dynatrace",
            "hex": "1496FF",
            "source": "https://www.dynatrace.com/company/press-kit/"
        },
        {
            "title": "EA",
            "hex": "000000",
            "source": "https://www.ea.com"
        },
        {
            "title": "Eagle",
            "hex": "0072EF",
            "source": "https://en.eagle.cool/"
        },
        {
            "title": "easyJet",
            "hex": "FF6600",
            "source": "https://www.easyjet.com"
        },
        {
            "title": "eBay",
            "hex": "E53238",
            "source": "https://go.developer.ebay.com/logos"
        },
        {
            "title": "Eclipse IDE",
            "hex": "2C2255",
            "source": "https://www.eclipse.org/artwork/"
        },
        {
            "title": "Eclipse Mosquitto",
            "hex": "3C5280",
            "source": "https://github.com/eclipse/mosquitto/blob/75fc908bba90d4bd06e85efc1c4ed77952ec842c/logo/mosquitto-logo-only.svg"
        },
        {
            "title": "Eclipse Vert.x",
            "hex": "782A90",
            "source": "https://github.com/vert-x3/.github/blob/1ad6612d87f35665e50a00fc32eb9c542556385d/workflow-templates/vertx-favicon.svg"
        },
        {
            "title": "edX",
            "hex": "02262B",
            "source": "https://www.edx.org/"
        },
        {
            "title": "egghead",
            "hex": "FCFBFA",
            "source": "https://egghead.io/"
        },
        {
            "title": "Egnyte",
            "hex": "00968F",
            "source": "https://www.egnyte.com/presskit.html"
        },
        {
            "title": "Eight Sleep",
            "hex": "262729",
            "source": "https://www.eightsleep.com/press/"
        },
        {
            "title": "El Jueves",
            "hex": "BE312E",
            "source": "https://www.eljueves.es"
        },
        {
            "title": "Elastic",
            "hex": "005571",
            "source": "https://www.elastic.co/brand"
        },
        {
            "title": "Elastic Cloud",
            "hex": "005571",
            "source": "https://www.elastic.co/brand"
        },
        {
            "title": "Elastic Stack",
            "hex": "005571",
            "source": "https://www.elastic.co/brand"
        },
        {
            "title": "Elasticsearch",
            "hex": "005571",
            "source": "https://www.elastic.co/brand"
        },
        {
            "title": "Electron",
            "hex": "47848F",
            "source": "https://electronjs.org/images/electron-logo.svg"
        },
        {
            "title": "Element",
            "hex": "0DBD8B",
            "source": "https://element.io/"
        },
        {
            "title": "elementary",
            "hex": "64BAFF",
            "source": "https://elementary.io/brand"
        },
        {
            "title": "Eleventy",
            "hex": "000000",
            "source": "https://www.11ty.io"
        },
        {
            "title": "Elixir",
            "hex": "4B275F",
            "source": "https://github.com/elixir-lang/elixir-lang.github.com/tree/master/images/logo"
        },
        {
            "title": "Ello",
            "hex": "000000",
            "source": "https://ello.co"
        },
        {
            "title": "Elm",
            "hex": "1293D8",
            "source": "https://github.com/elm/foundation.elm-lang.org/blob/2d097b317d8af2aaeab49284830260a32d817305/assets/elm_logo.svg"
        },
        {
            "title": "Elsevier",
            "hex": "FF6C00",
            "source": "https://www.elsevier.com"
        },
        {
            "title": "Embarcadero",
            "hex": "ED1F35",
            "source": "https://www.embarcadero.com/news/logo"
        },
        {
            "title": "Ember.js",
            "hex": "E04E39",
            "source": "https://emberjs.com/logos/"
        },
        {
            "title": "Emby",
            "hex": "52B54B",
            "source": "https://emby.media/"
        },
        {
            "title": "Emirates",
            "hex": "D71921",
            "source": "https://www.emirates.com/ie/english/"
        },
        {
            "title": "Emlakjet",
            "hex": "0AE524",
            "source": "https://www.emlakjet.com/kurumsal-materyaller/"
        },
        {
            "title": "Empire Kred",
            "hex": "72BE50",
            "source": "http://www.empire.kred"
        },
        {
            "title": "Envato",
            "hex": "81B441",
            "source": "https://envato.com/"
        },
        {
            "title": "EPEL",
            "hex": "FC0000",
            "source": "https://fedoraproject.org/wiki/EPEL"
        },
        {
            "title": "Epic Games",
            "hex": "313131",
            "source": "https://www.epicgames.com/"
        },
        {
            "title": "Epson",
            "hex": "003399",
            "source": "https://global.epson.com/IR/library/"
        },
        {
            "title": "Erlang",
            "hex": "A90533",
            "source": "https://github.com/erlang/erlide_eclipse/blob/99d1d61fde8e32ef1630ca0e1b05a6822b3d6489/meta/media/erlang-logo.svg"
        },
        {
            "title": "ESEA",
            "hex": "0E9648",
            "source": "https://play.esea.net/"
        },
        {
            "title": "ESLGaming",
            "hex": "FFFF09",
            "source": "https://brand.eslgaming.com/"
        },
        {
            "title": "ESLint",
            "hex": "4B32C3",
            "source": "https://eslint.org/img/logo.svg"
        },
        {
            "title": "ESPHome",
            "hex": "000000",
            "source": "https://esphome.io"
        },
        {
            "title": "Espressif",
            "hex": "E7352C",
            "source": "https://www.espressif.com/"
        },
        {
            "title": "Ethereum",
            "hex": "3C3C3D",
            "source": "https://www.ethereum.org/images/logos/Ethereum_Visual_Identity_1.0.0.pdf"
        },
        {
            "title": "Etsy",
            "hex": "F16521",
            "source": "https://www.etsy.com/uk/press"
        },
        {
            "title": "Event Store",
            "hex": "5AB552",
            "source": "https://github.com/eventstore/brand"
        },
        {
            "title": "Eventbrite",
            "hex": "F05537",
            "source": "https://www.eventbrite.com/signin/"
        },
        {
            "title": "Evernote",
            "hex": "00A82D",
            "source": "https://evernote.com/press"
        },
        {
            "title": "Everplaces",
            "hex": "FA4B32",
            "source": "https://everplaces.com"
        },
        {
            "title": "EVRY",
            "hex": "063A54",
            "source": "https://www.evry.com/en/"
        },
        {
            "title": "Exercism",
            "hex": "009CAB",
            "source": "https://github.com/exercism/website-icons/blob/master/exercism/logo-icon.svg"
        },
        {
            "title": "Experts Exchange",
            "hex": "00AAE7",
            "source": "https://www.experts-exchange.com/"
        },
        {
            "title": "Expo",
            "hex": "000020",
            "source": "http://expo.io/brand/"
        },
        {
            "title": "Express",
            "hex": "000000",
            "source": "https://github.com/openjs-foundation/artwork/blob/ac43961d1157f973c54f210cf5e0c9c45e3d3f10/projects/express/express-icon-black.svg"
        },
        {
            "title": "EyeEm",
            "hex": "000000",
            "source": "https://www.eyeem.com/"
        },
        {
            "title": "F-Droid",
            "hex": "1976D2",
            "source": "https://f-droid.org/"
        },
        {
            "title": "F-Secure",
            "hex": "00BAFF",
            "source": "https://vip.f-secure.com/en/marketing/logos"
        },
        {
            "title": "Facebook",
            "hex": "1877F2",
            "source": "https://en.facebookbrand.com/"
        },
        {
            "title": "Facebook Gaming",
            "hex": "005FED",
            "source": "https://www.facebook.com/fbgaminghome/"
        },
        {
            "title": "Facebook Live",
            "hex": "ED4242",
            "source": "https://en.facebookbrand.com/"
        },
        {
            "title": "FACEIT",
            "hex": "FF5500",
            "source": "https://corporate.faceit.com/branding/"
        },
        {
            "title": "Facepunch",
            "hex": "EC1C24",
            "source": "https://facepunch.com/img/brand/default-light.svg"
        },
        {
            "title": "Falcon",
            "hex": "F0AD4E",
            "source": "https://falconframework.org/"
        },
        {
            "title": "Fandango",
            "hex": "FF7300",
            "source": "https://www.fandango.com"
        },
        {
            "title": "Fandom",
            "hex": "00D6D6",
            "source": "https://fandomdesignsystem.com/identity/assets"
        },
        {
            "title": "Farfetch",
            "hex": "000000",
            "source": "https://www.farfetch.com/"
        },
        {
            "title": "FastAPI",
            "hex": "009688",
            "source": "https://github.com/tiangolo/fastapi/blob/6205935323ded4767438ee81623892621b353415/docs/en/docs/img/icon-white.svg"
        },
        {
            "title": "Fastify",
            "hex": "000000",
            "source": "https://github.com/fastify/graphics/blob/91e8a3d4754807de3b69440f66c72a737a5fde94/fastify-1000px-square-02.svg"
        },
        {
            "title": "Fastlane",
            "hex": "00F200",
            "source": "https://github.com/fastlane/fastlane.tools/blob/19ff41a6c0f27510a7a7879e6944809d40ab382e/assets/img/logo-mobile.svg"
        },
        {
            "title": "Fastly",
            "hex": "FF282D",
            "source": "https://assets.fastly.com/style-guide/docs/"
        },
        {
            "title": "Fathom",
            "hex": "9187FF",
            "source": "https://usefathom.com/brand"
        },
        {
            "title": "Favro",
            "hex": "512DA8",
            "source": "https://favro.com/login"
        },
        {
            "title": "FeatHub",
            "hex": "9B9B9B",
            "source": "http://feathub.com/"
        },
        {
            "title": "FedEx",
            "hex": "4D148C",
            "source": "https://newsroom.fedex.com/"
        },
        {
            "title": "Fedora",
            "hex": "294172",
            "source": "https://fedoraproject.org/wiki/Logo/UsageGuidelines"
        },
        {
            "title": "FedRAMP",
            "hex": "112E51",
            "source": "https://www.fedramp.gov/assets/resources/documents/FedRAMP_Branding_Guidance.pdf"
        },
        {
            "title": "Feedly",
            "hex": "2BB24C",
            "source": "https://blog.feedly.com/wp-content/themes/feedly-2017-v1.19.3/assets/images/logos/logo.svg"
        },
        {
            "title": "Ferrari",
            "hex": "D40000",
            "source": "https://www.ferrari.com/"
        },
        {
            "title": "Ferrari N.V.",
            "hex": "EB2E2C",
            "source": "https://corporate.ferrari.com/"
        },
        {
            "title": "Fiat",
            "hex": "AD0C33",
            "source": "https://en.wikipedia.org/wiki/File:Fiat_Logo.svg"
        },
        {
            "title": "Fido Alliance",
            "hex": "FFBF3B",
            "source": "https://fidoalliance.org/overview/legal/logo-usage/"
        },
        {
            "title": "FIFA",
            "hex": "326295",
            "source": "https://en.wikipedia.org/wiki/FIFA"
        },
        {
            "title": "Figma",
            "hex": "F24E1E",
            "source": "https://brand.figma.com/icon.html"
        },
        {
            "title": "figshare",
            "hex": "556472",
            "source": "https://en.wikipedia.org/wiki/Figshare"
        },
        {
            "title": "Fila",
            "hex": "03234C",
            "source": "https://en.wikipedia.org/wiki/Fila_(company)"
        },
        {
            "title": "FileZilla",
            "hex": "BF0000",
            "source": "https://upload.wikimedia.org/wikipedia/commons/0/01/FileZilla_logo.svg"
        },
        {
            "title": "Fing",
            "hex": "009AEE",
            "source": "https://www.fing.com/"
        },
        {
            "title": "Firebase",
            "hex": "FFCA28",
            "source": "https://firebase.google.com/brand-guidelines/",
            "guidelines": "https://firebase.google.com/brand-guidelines/"
        },
        {
            "title": "Firefox",
            "hex": "FF7139",
            "source": "https://mozilla.design/firefox/logos-usage/"
        },
        {
            "title": "Firefox Browser",
            "hex": "FF7139",
            "source": "https://mozilla.design/firefox/logos-usage/"
        },
        {
            "title": "FIRST",
            "hex": "0066B3",
            "source": "https://www.firstinspires.org/brand"
        },
        {
            "title": "Fitbit",
            "hex": "00B0B9",
            "source": "http://www.fitbit.com/uk/home"
        },
        {
            "title": "FITE",
            "hex": "CA0404",
            "source": "https://www.fite.tv/"
        },
        {
            "title": "Fiverr",
            "hex": "1DBF73",
            "source": "https://www.fiverr.com/press-kit"
        },
        {
            "title": "Flask",
            "hex": "000000",
            "source": "http://flask.pocoo.org/community/logos/"
        },
        {
            "title": "Flathub",
            "hex": "4A86CF",
            "source": "https://flathub.org/"
        },
        {
            "title": "Flattr",
            "hex": "000000",
            "source": "https://flattr.com/"
        },
        {
            "title": "Flickr",
            "hex": "0063DC",
            "source": "https://worldvectorlogo.com/logo/flickr-1"
        },
        {
            "title": "Flipboard",
            "hex": "E12828",
            "source": "https://about.flipboard.com/brand-guidelines"
        },
        {
            "title": "Flipkart",
            "hex": "2874F0",
            "source": "https://www.flipkart.com/"
        },
        {
            "title": "Floatplane",
            "hex": "00AEEF",
            "source": "https://www.floatplane.com/"
        },
        {
            "title": "Flood",
            "hex": "4285F4",
            "source": "https://flood.io/"
        },
        {
            "title": "Fluentd",
            "hex": "0E83C8",
            "source": "https://docs.fluentd.org/quickstart/logo"
        },
        {
            "title": "Flutter",
            "hex": "02569B",
            "source": "https://flutter.dev/brand"
        },
        {
            "title": "Fnac",
            "hex": "E1A925",
            "source": "http://www.fnac.com/"
        },
        {
            "title": "Folium",
            "hex": "77B829",
            "source": "https://python-visualization.github.io/folium/"
        },
        {
            "title": "Font Awesome",
            "hex": "339AF0",
            "source": "https://fontawesome.com/icons/font-awesome"
        },
        {
            "title": "foodpanda",
            "hex": "D70F64",
            "source": "https://www.foodpanda.com"
        },
        {
            "title": "Ford",
            "hex": "003478",
            "source": "https://www.ford.com/"
        },
        {
            "title": "Formstack",
            "hex": "21B573",
            "source": "https://www.formstack.com/brand/guidelines"
        },
        {
            "title": "Fortinet",
            "hex": "EE3124",
            "source": "http://www.fortinet.com/"
        },
        {
            "title": "Fortran",
            "hex": "734F96",
            "source": "https://github.com/fortran-lang/fortran-lang.org/blob/5469465d08d3fcbf16d048e651ca5c9ba050839c/assets/img/fortran-logo.svg"
        },
        {
            "title": "Fossa",
            "hex": "289E6D",
            "source": "https://fossa.com/press/"
        },
        {
            "title": "Fossil SCM",
            "hex": "548294",
            "source": "https://fossil-scm.org/"
        },
        {
            "title": "Foursquare",
            "hex": "F94877",
            "source": "https://foursquare.com/about/logos"
        },
        {
            "title": "Foxtel",
            "hex": "EB5205",
            "source": "https://www.foxtel.com.au/"
        },
        {
            "title": "Fozzy",
            "hex": "F15B29",
            "source": "https://fozzy.com/partners.shtml?tab=materials"
        },
        {
            "title": "Framer",
            "hex": "0055FF",
            "source": "https://framer.com"
        },
        {
            "title": "FreeBSD",
            "hex": "AB2B28",
            "source": "https://www.freebsdfoundation.org/about/project/"
        },
        {
            "title": "freeCodeCamp",
            "hex": "0A0A23",
            "source": "https://design-style-guide.freecodecamp.org/"
        },
        {
            "title": "freedesktop.org",
            "hex": "3B80AE",
            "source": "https://commons.wikimedia.org/wiki/File:Freedesktop-logo.svg"
        },
        {
            "title": "Freelancer",
            "hex": "29B2FE",
            "source": "https://www.freelancer.com/"
        },
        {
            "title": "FreeNAS",
            "hex": "343434",
            "source": "https://github.com/freenas/webui/blob/fd668f4c5920fe864fd98fa98e20fd333336c609/src/assets/images/logo.svg"
        },
        {
            "title": "Fujifilm",
            "hex": "ED1A3A",
            "source": "https://upload.wikimedia.org/wikipedia/commons/a/a1/Fujifilm_logo.svg"
        },
        {
            "title": "Fujitsu",
            "hex": "FF0000",
            "source": "https://www.fujitsu.com/global/about/brandmanagement/logo/"
        },
        {
            "title": "Fur Affinity",
            "hex": "36566F",
            "source": "https://www.furaffinity.net/"
        },
        {
            "title": "Furry Network",
            "hex": "2E75B4",
            "source": "https://furrynetwork.com"
        },
        {
            "title": "FutureLearn",
            "hex": "DE00A5",
            "source": "https://www.futurelearn.com/"
        },
        {
            "title": "G2A",
            "hex": "F05F00",
            "source": "https://www.g2a.co/contact/brand_guidelines/"
        },
        {
            "title": "Game Jolt",
            "hex": "CCFF00",
            "source": "https://gamejolt.com/about"
        },
        {
            "title": "Garmin",
            "hex": "000000",
            "source": "https://creative.garmin.com/styleguide/brand/"
        },
        {
            "title": "Gatling",
            "hex": "FF9E2A",
            "source": "https://gatling.io/"
        },
        {
            "title": "Gatsby",
            "hex": "663399",
            "source": "https://www.gatsbyjs.com/guidelines/logo"
        },
        {
            "title": "Gauges",
            "hex": "2FA66A",
            "source": "http://get.gaug.es/"
        },
        {
            "title": "GeeksforGeeks",
            "hex": "0F9D58",
            "source": "https://www.geeksforgeeks.org/"
        },
        {
            "title": "General Electric",
            "hex": "0870D8",
            "source": "https://www.ge.com/brand/"
        },
        {
            "title": "General Motors",
            "hex": "0170CE",
            "source": "https://www.gm.com"
        },
        {
            "title": "Genius",
            "hex": "FFFF64",
            "source": "https://genius.com"
        },
        {
            "title": "Gentoo",
            "hex": "54487A",
            "source": "https://wiki.gentoo.org/wiki/Project:Artwork/Artwork#Variations_of_the_.22g.22_logo"
        },
        {
            "title": "Geocaching",
            "hex": "00874D",
            "source": "https://www.geocaching.com/about/logousage.aspx"
        },
        {
            "title": "Gerrit",
            "hex": "EEEEEE",
            "source": "https://gerrit-review.googlesource.com/c/75842/"
        },
        {
            "title": "Ghost",
            "hex": "738A94",
            "source": "https://ghost.org/design"
        },
        {
            "title": "Ghostery",
            "hex": "00BAF2",
            "source": "https://www.ghostery.com/"
        },
        {
            "title": "GIMP",
            "hex": "5C5543",
            "source": "https://www.gimp.org/about/linking.html#wilber-the-gimp-mascot"
        },
        {
            "title": "GIPHY",
            "hex": "FF6666",
            "source": "https://support.giphy.com/hc/en-us/articles/360022283772-GIPHY-Brand-Guidelines"
        },
        {
            "title": "Git",
            "hex": "F05032",
            "source": "http://git-scm.com/downloads/logos"
        },
        {
            "title": "Git LFS",
            "hex": "F64935",
            "source": "https://git-lfs.github.com/"
        },
        {
            "title": "GitBook",
            "hex": "3884FF",
            "source": "http://styleguide.gitbook.com/icons"
        },
        {
            "title": "Gitea",
            "hex": "609926",
            "source": "https://github.com/go-gitea/gitea/blob/e0c753e770a64cda5e3900aa1da3d7e1f3263c9a/assets/logo.svg"
        },
        {
            "title": "Gitee",
            "hex": "C71D23",
            "source": "https://gitee.com/"
        },
        {
            "title": "GitHub",
            "hex": "181717",
            "source": "https://github.com/logos",
            "guidelines": "https://github.com/logos"
        },
        {
            "title": "GitHub Actions",
            "hex": "2088FF",
            "source": "https://github.com/features/actions"
        },
        {
            "title": "GitHub Sponsors",
            "hex": "EA4AAA",
            "source": "https://github.com/sponsors"
        },
        {
            "title": "GitKraken",
            "hex": "179287",
            "source": "https://www.gitkraken.com/"
        },
        {
            "title": "GitLab",
            "hex": "FCA121",
            "source": "https://about.gitlab.com/press/press-kit/"
        },
        {
            "title": "Gitpod",
            "hex": "1AA6E4",
            "source": "https://www.gitpod.io/"
        },
        {
            "title": "Gitter",
            "hex": "ED1965",
            "source": "https://gitter.im/"
        },
        {
            "title": "Glassdoor",
            "hex": "0CAA41",
            "source": "https://www.glassdoor.com/press/images/"
        },
        {
            "title": "Glitch",
            "hex": "3333FF",
            "source": "https://glitch.com/about/press/"
        },
        {
            "title": "Gmail",
            "hex": "EA4335",
            "source": "https://fonts.gstatic.com/s/i/productlogos/gmail_2020q4/v8/192px.svg"
        },
        {
            "title": "GNOME",
            "hex": "4A86CF",
            "source": "https://wiki.gnome.org/Engagement/BrandGuidelines"
        },
        {
            "title": "GNU",
            "hex": "A42E2B",
            "source": "https://gnu.org"
        },
        {
            "title": "GNU Bash",
            "hex": "4EAA25",
            "source": "https://github.com/odb/official-bash-logo"
        },
        {
            "title": "GNU Emacs",
            "hex": "7F5AB6",
            "source": "https://git.savannah.gnu.org/cgit/emacs.git/tree/etc/images/icons/hicolor/scalable/apps/emacs.svg"
        },
        {
            "title": "GNU IceCat",
            "hex": "002F5B",
            "source": "https://git.savannah.gnu.org/cgit/gnuzilla.git/plain/artwork/simple.svg"
        },
        {
            "title": "GNU Privacy Guard",
            "hex": "0093DD",
            "source": "https://git.gnupg.org/cgi-bin/gitweb.cgi?p=gnupg.git;a=tree;f=artwork/icons"
        },
        {
            "title": "GNU social",
            "hex": "A22430",
            "source": "https://www.gnu.org/graphics/social.html"
        },
        {
            "title": "Go",
            "hex": "00ADD8",
            "source": "https://blog.golang.org/go-brand"
        },
        {
            "title": "Godot Engine",
            "hex": "478CBF",
            "source": "https://godotengine.org/themes/godotengine/assets/download/godot_logo.svg"
        },
        {
            "title": "GoFundMe",
            "hex": "00B964",
            "source": "https://www.gofundme.com/"
        },
        {
            "title": "GOG.com",
            "hex": "86328A",
            "source": "https://www.cdprojekt.com/en/media/logotypes/"
        },
        {
            "title": "GoldenLine",
            "hex": "FFE005",
            "source": "http://www.goldenline.pl"
        },
        {
            "title": "Goodreads",
            "hex": "372213",
            "source": "https://www.goodreads.com/about/press"
        },
        {
            "title": "Google",
            "hex": "4285F4",
            "source": "https://partnermarketinghub.withgoogle.com/"
        },
        {
            "title": "Google Ads",
            "hex": "4285F4",
            "source": "https://designguidelines.withgoogle.com/ads-branding/google-ads/logos.html#logos-brand-logo-lockups"
        },
        {
            "title": "Google AdSense",
            "hex": "4285F4",
            "source": "https://www.google.com/adsense/"
        },
        {
            "title": "Google Analytics",
            "hex": "E37400",
            "source": "https://marketingplatform.google.com/intl/en_uk/about/analytics/"
        },
        {
            "title": "Google Assistant",
            "hex": "4285F4",
            "source": "https://assistant.google.com/"
        },
        {
            "title": "Google Calendar",
            "hex": "4285F4",
            "source": "https://fonts.gstatic.com/s/i/productlogos/calendar_2020q4/v8/192px.svg"
        },
        {
            "title": "Google Cardboard",
            "hex": "FF7143",
            "source": "https://arvr.google.com/cardboard/images/header/vr-home.svg"
        },
        {
            "title": "Google Cast",
            "hex": "1BB6F6",
            "source": "https://partnermarketinghub.withgoogle.com/#/brands"
        },
        {
            "title": "Google Chat",
            "hex": "00AC47",
            "source": "https://chat.google.com/"
        },
        {
            "title": "Google Chrome",
            "hex": "4285F4",
            "source": "https://thepartnermarketinghub.withgoogle.com/brands/chromebook/visual-identity/visual-identity/logos-and-badges/"
        },
        {
            "title": "Google Classroom",
            "hex": "4285F4",
            "source": "https://classroom.google.com/"
        },
        {
            "title": "Google Cloud",
            "hex": "4285F4",
            "source": "https://cloud.google.com/"
        },
        {
            "title": "Google Colab",
            "hex": "F9AB00",
            "source": "https://colab.research.google.com"
        },
        {
            "title": "Google Domains",
            "hex": "4285F4",
            "source": "https://domains.google/"
        },
        {
            "title": "Google Drive",
            "hex": "4285F4",
            "source": "https://developers.google.com/drive/web/branding"
        },
        {
            "title": "Google Earth",
            "hex": "4285F4",
            "source": "https://earth.google.com/web/"
        },
        {
            "title": "Google Fit",
            "hex": "4285F4",
            "source": "https://partnermarketinghub.withgoogle.com/"
        },
        {
            "title": "Google Hangouts",
            "hex": "0C9D58",
            "source": "https://material.google.com/resources/sticker-sheets-icons.html#sticker-sheets-icons-components"
        },
        {
            "title": "Google Keep",
            "hex": "FFBB00",
            "source": "https://play.google.com/store/apps/details?id=com.google.android.keep"
        },
        {
            "title": "Google Lens",
            "hex": "4285F4",
            "source": "https://partnermarketinghub.withgoogle.com/#/brands/"
        },
        {
            "title": "Google Maps",
            "hex": "4285F4",
            "source": "https://upload.wikimedia.org/wikipedia/commons/a/a9/Google_Maps_icon.svg"
        },
        {
            "title": "Google Meet",
            "hex": "00897B",
            "source": "https://meet.google.com/"
        },
        {
            "title": "Google Messages",
            "hex": "1A73E8",
            "source": "https://messages.google.com/"
        },
        {
            "title": "Google My Business",
            "hex": "4285F4",
            "source": "https://business.google.com/"
        },
        {
            "title": "Google Nearby",
            "hex": "4285F4",
            "source": "https://developers.google.com/nearby/developer-guidelines"
        },
        {
            "title": "Google News",
            "hex": "174EA6",
            "source": "https://thepartnermarketinghub.withgoogle.com/brands/google-news/"
        },
        {
            "title": "Google Optimize",
            "hex": "B366F6",
            "source": "https://marketingplatform.google.com/about/optimize/"
        },
        {
            "title": "Google Pay",
            "hex": "4285F4",
            "source": "https://partnermarketinghub.withgoogle.com/#/brands/"
        },
        {
            "title": "Google Photos",
            "hex": "4285F4",
            "source": "https://partnermarketinghub.withgoogle.com/#/brands/"
        },
        {
            "title": "Google Play",
            "hex": "414141",
            "source": "https://partnermarketinghub.withgoogle.com/#/brands/"
        },
        {
            "title": "Google Podcasts",
            "hex": "4285F4",
            "source": "https://developers.google.com/search/docs/data-types/podcast"
        },
        {
            "title": "Google Scholar",
            "hex": "4285F4",
            "source": "https://commons.wikimedia.org/wiki/File:Google_Scholar_logo.svg"
        },
        {
            "title": "Google Search Console",
            "hex": "458CF5",
            "source": "https://search.google.com/search-console"
        },
        {
            "title": "Google Sheets",
            "hex": "34A853",
            "source": "http://sheets.google.com/"
        },
        {
            "title": "Google Street View",
            "hex": "FEC111",
            "source": "https://developers.google.com/streetview/ready/branding"
        },
        {
            "title": "Google Tag Manager",
            "hex": "246FDB",
            "source": "https://tagmanager.google.com/#/home"
        },
        {
            "title": "Google Translate",
            "hex": "4285F4",
            "source": "https://commons.wikimedia.org/wiki/File:Google_Translate_logo.svg"
        },
        {
            "title": "GOV.UK",
            "hex": "005EA5",
            "source": "https://github.com/alphagov/design-assets/tree/master/Icons"
        },
        {
            "title": "Gradle",
            "hex": "02303A",
            "source": "https://gradle.com/brand"
        },
        {
            "title": "Grafana",
            "hex": "F46800",
            "source": "https://grafana.com/"
        },
        {
            "title": "Graphcool",
            "hex": "27AE60",
            "source": "https://www.graph.cool"
        },
        {
            "title": "GraphQL",
            "hex": "E10098",
            "source": "http://graphql.org/"
        },
        {
            "title": "Grav",
            "hex": "221E1F",
            "source": "http://getgrav.org/media"
        },
        {
            "title": "Gravatar",
            "hex": "1E8CBE",
            "source": "https://automattic.com/press"
        },
        {
            "title": "Graylog",
            "hex": "FF3633",
            "source": "https://www.graylog.org"
        },
        {
            "title": "GreenSock",
            "hex": "88CE02",
            "source": "https://greensock.com/"
        },
        {
            "title": "Gridsome",
            "hex": "00A672",
            "source": "https://gridsome.org/logos/only-logo.svg"
        },
        {
            "title": "Groupon",
            "hex": "53A318",
            "source": "https://brandplaybook.groupon.com/guidelines/logo/"
        },
        {
            "title": "Grubhub",
            "hex": "F63440",
            "source": "https://www.grubhub.com/"
        },
        {
            "title": "Grunt",
            "hex": "FBA919",
            "source": "https://github.com/gruntjs/gruntjs.com/tree/master/src/media"
        },
        {
            "title": "Guangzhou Metro",
            "hex": "C51935",
            "source": "https://commons.wikimedia.org/wiki/File:Guangzhou_Metro_logo.svg"
        },
        {
            "title": "gulp",
            "hex": "CF4647",
            "source": "https://gulpjs.com/"
        },
        {
            "title": "Gumroad",
            "hex": "36A9AE",
            "source": "https://gumroad.com/press"
        },
        {
            "title": "Gumtree",
            "hex": "72EF36",
            "source": "https://www.gumtree.com"
        },
        {
            "title": "Gutenberg",
            "hex": "000000",
            "source": "https://github.com/WordPress/gutenberg/blob/master/docs/final-g-wapuu-black.svg"
        },
        {
            "title": "Habr",
            "hex": "77A2B6",
            "source": "https://habr.com/"
        },
        {
            "title": "Hack Club",
            "hex": "EC3750",
            "source": "https://hackclub.com/brand"
        },
        {
            "title": "Hack The Box",
            "hex": "9FEF00",
            "source": "https://www.hackthebox.eu/docs/Hack_The_Box_Brand_Assets_Guide.pdf"
        },
        {
            "title": "Hackaday",
            "hex": "1A1A1A",
            "source": "https://hackaday.com/"
        },
        {
            "title": "HackerEarth",
            "hex": "2C3454",
            "source": "https://www.hackerearth.com/logo/"
        },
        {
            "title": "HackerOne",
            "hex": "494649",
            "source": "https://www.hackerone.com/branding"
        },
        {
            "title": "HackerRank",
            "hex": "2EC866",
            "source": "https://www.hackerrank.com/"
        },
        {
            "title": "HackHands",
            "hex": "00ACBD",
            "source": "https://hackhands.com/"
        },
        {
            "title": "Hackster",
            "hex": "1BACF7",
            "source": "https://drive.google.com/file/d/0B3aqzR8LzoqdT1p4ZUlWVnJ1elk/view?usp=sharing"
        },
        {
            "title": "HappyCow",
            "hex": "7C4EC4",
            "source": "https://www.happycow.net/press-kits"
        },
        {
            "title": "Harbor",
            "hex": "4A00D8",
            "source": "https://github.com/goharbor/harbor/blob/13686cbe83d22259216da7658612e86201070e94/src/portal/src/images/harbor-logo.svg"
        },
        {
            "title": "Hashnode",
            "hex": "2962FF",
            "source": "https://hashnode.com/media"
        },
        {
            "title": "Haskell",
            "hex": "5D4F85",
            "source": "https://commons.wikimedia.org/wiki/File:Haskell-Logo.svg"
        },
        {
            "title": "Hatena Bookmark",
            "hex": "00A4DE",
            "source": "http://hatenacorp.jp/press/resource"
        },
        {
            "title": "haveibeenpwned",
            "hex": "2A6379",
            "source": "https://haveibeenpwned.com/"
        },
        {
            "title": "Haxe",
            "hex": "EA8220",
            "source": "https://haxe.org/foundation/branding.html"
        },
        {
            "title": "HBO",
            "hex": "000000",
            "source": "https://www.hbo.com/"
        },
        {
            "title": "HCL",
            "hex": "006BB6",
            "source": "https://www.hcl.com/brand-guidelines"
        },
        {
            "title": "Headspace",
            "hex": "F47D31",
            "source": "https://www.headspace.com/press-and-media"
        },
        {
            "title": "HelloFresh",
            "hex": "99CC33",
            "source": "https://www.hellofresh.com/landing/student"
        },
        {
            "title": "Helly Hansen",
            "hex": "DA2128",
            "source": "https://www.hellyhansen.com/"
        },
        {
            "title": "Helm",
            "hex": "0F1689",
            "source": "https://helm.sh"
        },
        {
            "title": "HERE",
            "hex": "00AFAA",
            "source": "https://www.here.com"
        },
        {
            "title": "Heroku",
            "hex": "430098",
            "source": "https://www.heroku.com"
        },
        {
            "title": "Hexo",
            "hex": "0E83CD",
            "source": "https://hexo.io/"
        },
        {
            "title": "HEY",
            "hex": "5522FA",
            "source": "https://hey.com/"
        },
        {
            "title": "Highly",
            "hex": "FF3C00",
            "source": "https://highly.co/"
        },
        {
            "title": "Hilton",
            "hex": "124D97",
            "source": "https://www.hilton.com/en/"
        },
        {
            "title": "HipChat",
            "hex": "0052CC",
            "source": "https://www.atlassian.com/company/news/press-kit"
        },
        {
            "title": "Hitachi",
            "hex": "E60027",
            "source": "https://commons.wikimedia.org/wiki/File:Hitachi_inspire_the_next-Logo.svg"
        },
        {
            "title": "Hive",
            "hex": "FF7A00",
            "source": "https://www.hivehome.com/"
        },
        {
            "title": "HockeyApp",
            "hex": "009EE1",
            "source": "https://hockeyapp.net/brand-guidelines/"
        },
        {
            "title": "Home Assistant",
            "hex": "41BDF5",
            "source": "https://github.com/home-assistant/home-assistant-assets"
        },
        {
            "title": "Home Assistant Community Store",
            "hex": "41BDF5",
            "source": "https://hacs.xyz/"
        },
        {
            "title": "HomeAdvisor",
            "hex": "F68315",
            "source": "https://www.abouthomeadvisor.com/media-room/press-resources/"
        },
        {
            "title": "Homebrew",
            "hex": "FBB040",
            "source": "https://github.com/Homebrew/brew.sh/blob/2e576aaca83e62dda41a188597bb4bd20e75e385/assets/img/homebrew.svg"
        },
        {
            "title": "Homebridge",
            "hex": "491F59",
            "source": "https://github.com/homebridge/branding/blob/6ef3a1685e79f79a2ecdcc83824e53775ec0475d/logos/homebridge-silhouette-round-black.svg"
        },
        {
            "title": "homify",
            "hex": "7DCDA3",
            "source": "https://www.homify.com"
        },
        {
            "title": "Honda",
            "hex": "E40521",
            "source": "https://www.honda.ie/"
        },
        {
            "title": "Hootsuite",
            "hex": "000000",
            "source": "https://hootsuite.com/en-gb/about/media-kit"
        },
        {
            "title": "Hoppscotch",
            "hex": "31C48D",
            "source": "https://github.com/hoppscotch/hoppscotch/blob/77862cdf9bd902a4ea64bd8b2301ed2206820649/static/images/ufo_logo.svg"
        },
        {
            "title": "Hotels.com",
            "hex": "D32F2F",
            "source": "https://en.wikipedia.org/wiki/File:Hotels.com_logo.svg"
        },
        {
            "title": "Hotjar",
            "hex": "FD3A5C",
            "source": "https://www.hotjar.com/"
        },
        {
            "title": "Houdini",
            "hex": "FF4713",
            "source": "https://www.sidefx.com/products/houdini/"
        },
        {
            "title": "Houzz",
            "hex": "4DBC15",
            "source": "https://www.houzz.com/logoGuidelines"
        },
        {
            "title": "HP",
            "hex": "0096D6",
            "source": "https://brandcentral.ext.hp.com/login"
        },
        {
            "title": "HTML Academy",
            "hex": "302683",
            "source": "https://htmlacademy.ru/"
        },
        {
            "title": "HTML5",
            "hex": "E34F26",
            "source": "http://www.w3.org/html/logo/"
        },
        {
            "title": "Huawei",
            "hex": "FF0000",
            "source": "https://en.wikipedia.org/wiki/File:Huawei.svg"
        },
        {
            "title": "HubSpot",
            "hex": "FF7A59",
            "source": "https://www.hubspot.com/style-guide"
        },
        {
            "title": "Hugo",
            "hex": "FF4088",
            "source": "https://gohugo.io/"
        },
        {
            "title": "Hulu",
            "hex": "3DBB3D",
            "source": "https://www.hulu.com/press/brand-assets/"
        },
        {
            "title": "Humble Bundle",
            "hex": "CC2929",
            "source": "https://support.humblebundle.com/hc/en-us/articles/202742060-Bundle-Logos"
        },
        {
            "title": "Hurriyetemlak",
            "hex": "E02826",
            "source": "https://ilan.hurriyetemlak.com/emlak-ilani-yayinlama-kurallari"
        },
        {
            "title": "Husqvarna",
            "hex": "273A60",
            "source": "https://www.husqvarna.com/uk/catalogues/"
        },
        {
            "title": "Hyperledger",
            "hex": "2F3134",
            "source": "https://www.hyperledger.org/"
        },
        {
            "title": "Hypothesis",
            "hex": "BD1C2B",
            "source": "https://web.hypothes.is/"
        },
        {
            "title": "Hyundai",
            "hex": "002C5F",
            "source": "https://en.wikipedia.org/wiki/File:Hyundai_Motor_Company_logo.svg"
        },
        {
            "title": "Iata",
            "hex": "004E81",
            "source": "https://upload.wikimedia.org/wikipedia/commons/f/f7/IATAlogo.svg"
        },
        {
            "title": "iBeacon",
            "hex": "3D7EBB",
            "source": "https://developer.apple.com/ibeacon/"
        },
        {
            "title": "IBM",
            "hex": "054ADA",
            "source": "https://www.ibm.com/design/language/elements/logos/8-bar/"
        },
        {
            "title": "IBM Watson",
            "hex": "BE95FF",
            "source": "https://www.ibm.com/brand/systems/watson/brand/"
        },
        {
            "title": "iCloud",
            "hex": "3693F3",
            "source": "https://commons.wikimedia.org/wiki/File:ICloud_logo.svg"
        },
        {
            "title": "IcoMoon",
            "hex": "825794",
            "source": "https://icomoon.io/"
        },
        {
            "title": "ICON",
            "hex": "31B8BB",
            "source": "https://icon.foundation/"
        },
        {
            "title": "Iconfinder",
            "hex": "1A1B1F",
            "source": "https://www.iconfinder.com/p/about"
        },
        {
            "title": "Iconify",
            "hex": "1769AA",
            "source": "https://iconify.design/"
        },
        {
            "title": "IconJar",
            "hex": "16A5F3",
            "source": "https://geticonjar.com/press-kit/"
        },
        {
            "title": "ICQ",
            "hex": "24FF00",
            "source": "https://commons.wikimedia.org/wiki/File:ICQNewlogo.svg"
        },
        {
            "title": "iDEAL",
            "hex": "CC0066",
            "source": "https://www.ideal.nl/cms/files/Manual_iDEAL_logo.pdf"
        },
        {
            "title": "iFixit",
            "hex": "0071CE",
            "source": "https://www.ifixit.com/"
        },
        {
            "title": "iFood",
            "hex": "EA1D2C",
            "source": "https://ifood.com.br/"
        },
        {
            "title": "IFTTT",
            "hex": "000000",
            "source": "https://ifttt.com/discover/brand-guidelines"
        },
        {
            "title": "iHeartRadio",
            "hex": "C6002B",
            "source": "https://brand.iheart.com/logo"
        },
        {
            "title": "IKEA",
            "hex": "0058A3",
            "source": "https://www.ikea.com/"
        },
        {
            "title": "IMDb",
            "hex": "E6B91E",
            "source": "http://www.imdb.com/pressroom/brand_guidelines"
        },
        {
            "title": "Imgur",
            "hex": "1BB76E",
            "source": "https://s.imgur.com/images/favicon-152.png"
        },
        {
            "title": "Indeed",
            "hex": "2164F3",
            "source": "https://www.indeed.com"
        },
        {
            "title": "Infiniti",
            "hex": "000000",
            "source": "https://www.infinitiusa.com"
        },
        {
            "title": "InfluxDB",
            "hex": "22ADF6",
            "source": "https://www.influxdata.com/"
        },
        {
            "title": "Informatica",
            "hex": "FF4D00",
            "source": "https://www.informatica.com/content/dam/informatica-com/en/images/cc02v2/logo-informatica.svg"
        },
        {
            "title": "Infosys",
            "hex": "007CC3",
            "source": "https://www.infosys.com/content/dam/infosys-web/burger-menu/en/images/logo.svg"
        },
        {
            "title": "Ingress",
            "hex": "783CBD",
            "source": "https://ingress.com/assets/fonts/ingress_icons.woff"
        },
        {
            "title": "Inkscape",
            "hex": "000000",
            "source": "https://commons.wikimedia.org/wiki/File:Inkscape_Logo.svg"
        },
        {
            "title": "Insomnia",
            "hex": "5849BE",
            "source": "https://insomnia.rest/"
        },
        {
            "title": "Instacart",
            "hex": "43B02A",
            "source": "https://www.instacart.com/press"
        },
        {
            "title": "Instagram",
            "hex": "E4405F",
            "source": "https://www.instagram-brand.com"
        },
        {
            "title": "Instapaper",
            "hex": "1F1F1F",
            "source": "https://www.instapaper.com/"
        },
        {
            "title": "Instructables",
            "hex": "FABF15",
            "source": "https://www.instructables.com/community/Official-Instructables-Logos-1/"
        },
        {
            "title": "Integromat",
            "hex": "2F8CBB",
            "source": "https://www.integromat.com"
        },
        {
            "title": "Intel",
            "hex": "0071C5",
            "source": "https://www.intel.com/"
        },
        {
            "title": "IntelliJ IDEA",
            "hex": "000000",
            "source": "https://www.jetbrains.com/idea/"
        },
        {
            "title": "Intercom",
            "hex": "6AFDEF",
            "source": "https://www.intercom.com/press"
        },
        {
            "title": "Internet Archive",
            "hex": "000000",
            "source": "https://openlibrary.org/static/images/ia-logo.svg"
        },
        {
            "title": "Internet Explorer",
            "hex": "0076D6",
            "source": "https://compass-ssl.microsoft.com/assets/c8/67/c867db4c-f328-45b8-817c-33834c70aae6.svg?n=IE.svg"
        },
        {
            "title": "InVision",
            "hex": "FF3366",
            "source": "https://projects.invisionapp.com/boards/BX4P1DY5H46R"
        },
        {
            "title": "Invoice Ninja",
            "hex": "000000",
            "source": "https://github.com/invoiceninja/invoiceninja"
        },
        {
            "title": "ioBroker",
            "hex": "3399CC",
            "source": "https://github.com/ioBroker/awesome-iobroker/blob/master/images/"
        },
        {
            "title": "Ionic",
            "hex": "3880FF",
            "source": "https://ionicframework.com/press"
        },
        {
            "title": "iOS",
            "hex": "000000",
            "source": "https://en.wikipedia.org/wiki/IOS"
        },
        {
            "title": "IPFS",
            "hex": "65C2CB",
            "source": "https://github.com/ipfs/logo"
        },
        {
            "title": "Issuu",
            "hex": "F36D5D",
            "source": "https://issuu.com/press"
        },
        {
            "title": "Itch.io",
            "hex": "FA5C5C",
            "source": "https://itch.io/press-kit"
        },
        {
            "title": "iTunes",
            "hex": "FB5BC5",
            "source": "https://upload.wikimedia.org/wikipedia/commons/d/df/ITunes_logo.svg"
        },
        {
            "title": "IVECO",
            "hex": "004994",
            "source": "https://www.iveco.com/germany/Pages/Home-page.aspx"
        },
        {
            "title": "Jabber",
            "hex": "CC0000",
            "source": "https://commons.wikimedia.org/wiki/File:Jabber-bulb.svg"
        },
        {
            "title": "Jaguar",
            "hex": "FFFFFF",
            "source": "https://media.jaguar.com/en/press-kit"
        },
        {
            "title": "Jamboard",
            "hex": "F37C20",
            "source": "https://cdn2.hubspot.net/hubfs/159104/ECS/Jamboard/Approved%20Jamboard%20Brand%20Book.pdf"
        },
        {
            "title": "Jameson",
            "hex": "004027",
            "source": "https://www.jamesonwhiskey.com/"
        },
        {
            "title": "Jamstack",
            "hex": "F0047F",
            "source": "https://github.com/jamstack/jamstack.org/tree/main/src/site/img/logo"
        },
        {
            "title": "Jasmine",
            "hex": "8A4182",
            "source": "https://github.com/jasmine/jasmine/blob/8991b1bba39b5b7e89fc5eeb07ae271a684cb1a4/images/jasmine-horizontal.svg"
        },
        {
            "title": "Java",
            "hex": "007396",
            "source": "https://www.oracle.com/legal/logos.html"
        },
        {
            "title": "JavaScript",
            "hex": "F7DF1E",
            "source": "https://github.com/voodootikigod/logo.js"
        },
        {
            "title": "JBL",
            "hex": "FF3300",
            "source": "https://www.jbl.com/"
        },
        {
            "title": "JCB",
            "hex": "0B4EA2",
            "source": "https://www.global.jcb/en/about-us/brand-concept/"
        },
        {
            "title": "Jeep",
            "hex": "000000",
            "source": "http://www.fcaci.com/v15-images/jeep/Jeep-Brand-Mark-Guidelines-Rev10.15.pdf"
        },
        {
            "title": "Jekyll",
            "hex": "CC0000",
            "source": "https://github.com/jekyll/brand"
        },
        {
            "title": "Jellyfin",
            "hex": "00A4DC",
            "source": "https://jellyfin.org/docs/general/contributing/branding.html#theme"
        },
        {
            "title": "Jenkins",
            "hex": "D24939",
            "source": "https://wiki.jenkins-ci.org/display/JENKINS/Logo"
        },
        {
            "title": "Jenkins X",
            "hex": "73C3D5",
            "source": "https://github.com/cdfoundation/artwork"
        },
        {
            "title": "Jest",
            "hex": "C21325",
            "source": "https://jestjs.io/"
        },
        {
            "title": "JET",
            "hex": "FBBA00",
            "source": "https://de.wikipedia.org/wiki/Datei:JET.svg"
        },
        {
            "title": "JetBrains",
            "hex": "000000",
            "source": "https://www.jetbrains.com/company/brand/"
        },
        {
            "title": "JFrog",
            "hex": "41BF47",
            "source": "https://jfrog.com/brand-guidelines/"
        },
        {
            "title": "JFrog Bintray",
            "hex": "43A047",
            "source": "https://bintray.com/"
        },
        {
            "title": "Jinja",
            "hex": "B41717",
            "source": "https://github.com/pallets/jinja/blob/1c240154865a7b6034033027e3c2ca8a2fa53fc2/artwork/jinjalogo.svg"
        },
        {
            "title": "Jira",
            "hex": "0052CC",
            "source": "https://atlassian.design/guidelines/marketing/resources/logo-files"
        },
        {
            "title": "Jira Software",
            "hex": "0052CC",
            "source": "https://www.atlassian.com/company/news/press-kit"
        },
        {
            "title": "Jitsi",
            "hex": "97979A",
            "source": "https://github.com/jitsi/jitsi/blob/1387ed6a768a1ecae2ddd82236d1de3119e8957f/resources/images/logo/sc_logo.svg"
        },
        {
            "title": "John Deere",
            "hex": "367C2B",
            "source": "https://en.wikipedia.org/wiki/File:John_Deere_logo.svg"
        },
        {
            "title": "Joomla",
            "hex": "5091CD",
            "source": "https://docs.joomla.org/Joomla:Brand_Identity_Elements"
        },
        {
            "title": "JPEG",
            "hex": "8A8A8A",
            "source": "https://jpeg.org/contact.html"
        },
        {
            "title": "jQuery",
            "hex": "0769AD",
            "source": "https://brand.jquery.org/logos/"
        },
        {
            "title": "JR Group",
            "hex": "000000",
            "source": "https://www.jrhokkaido.co.jp/"
        },
        {
            "title": "jsDelivr",
            "hex": "E84D3D",
            "source": "https://github.com/jsdelivr/www.jsdelivr.com/blob/eff02f3a8879cf7c7296840584e1293fe04e3a76/src/public/img/logo_horizontal.svg"
        },
        {
            "title": "JSFiddle",
            "hex": "0084FF",
            "source": "https://jsfiddle.net/"
        },
        {
            "title": "JSON",
            "hex": "000000",
            "source": "https://commons.wikimedia.org/wiki/File:JSON_vector_logo.svg"
        },
        {
            "title": "JSON Web Tokens",
            "hex": "000000",
            "source": "https://jwt.io/"
        },
        {
            "title": "Julia",
            "hex": "9558B2",
            "source": "https://github.com/JuliaLang/julia-logo-graphics/blob/b5551ca7946b4a25746c045c15fbb8806610f8d0/images/julia-dots.svg"
        },
        {
            "title": "Jupyter",
            "hex": "F37626",
            "source": "https://github.com/jupyter/design"
        },
        {
            "title": "Just Eat",
            "hex": "F36D00",
            "source": "https://www.just-eat.ie/"
        },
        {
            "title": "JustGiving",
            "hex": "AD29B6",
            "source": "https://justgiving.com"
        },
        {
            "title": "Kaggle",
            "hex": "20BEFF",
            "source": "https://www.kaggle.com/contact"
        },
        {
            "title": "Kahoot!",
            "hex": "46178F",
            "source": "https://kahoot.com/library/kahoot-logo/"
        },
        {
            "title": "KaiOS",
            "hex": "6F02B5",
            "source": "https://www.kaiostech.com/company/press-room"
        },
        {
            "title": "Kakao",
            "hex": "FFCD00",
            "source": "https://www.kakaocorp.com/kakao/introduce/ci"
        },
        {
            "title": "Kali Linux",
            "hex": "557C94",
            "source": "https://www.kali.org/docs/policy/kali-linux-trademark-policy/"
        },
        {
            "title": "Karlsruher Verkehrsverbund",
            "hex": "9B2321",
            "source": "https://commons.wikimedia.org/wiki/File:KVV_2010.svg"
        },
        {
            "title": "Kaspersky",
            "hex": "006D5C",
            "source": "https://www.kaspersky.com"
        },
        {
            "title": "Katacoda",
            "hex": "F48220",
            "source": "https://katacoda.com/press-kit"
        },
        {
            "title": "Katana",
            "hex": "000000",
            "source": "https://www.foundry.com/products/katana"
        },
        {
            "title": "KDE",
            "hex": "1D99F3",
            "source": "https://kde.org/stuff/clipart.php"
        },
        {
            "title": "KeePassXC",
            "hex": "6CAC4D",
            "source": "https://github.com/keepassxreboot/keepassxc/"
        },
        {
            "title": "Kentico",
            "hex": "F05A22",
            "source": "https://www.kentico.com"
        },
        {
            "title": "Keras",
            "hex": "D00000",
            "source": "https://keras.io/"
        },
        {
            "title": "Keybase",
            "hex": "33A0FF",
            "source": "https://github.com/keybase/client/tree/a144e0ce38ee9e495cc5acbcd4ef859f5534d820/media/logos"
        },
        {
            "title": "KeyCDN",
            "hex": "047AED",
            "source": "https://www.keycdn.com/logos"
        },
        {
            "title": "Khan Academy",
            "hex": "14BF96",
            "source": "https://khanacademy.zendesk.com/hc/en-us/articles/202483630-Press-room"
        },
        {
            "title": "Khronos Group",
            "hex": "CC3333",
            "source": "https://www.khronos.org/legal/trademarks/"
        },
        {
            "title": "Kia",
            "hex": "05141F",
            "source": "https://www.kia.com"
        },
        {
            "title": "Kibana",
            "hex": "005571",
            "source": "https://www.elastic.co/brand"
        },
        {
            "title": "Kickstarter",
            "hex": "05CE78",
            "source": "https://www.kickstarter.com/help/brand_assets"
        },
        {
            "title": "Kik",
            "hex": "82BC23",
            "source": "http://www.kik.com/press"
        },
        {
            "title": "Kirby",
            "hex": "000000",
            "source": "https://getkirby.com/press"
        },
        {
            "title": "Kitsu",
            "hex": "FD755C",
            "source": "https://kitsu.io/"
        },
        {
            "title": "KLM",
            "hex": "00A1DE",
            "source": "https://www.klm.com"
        },
        {
            "title": "Klook",
            "hex": "FF5722",
            "source": "https://www.klook.com/en-GB/newsroom/"
        },
        {
            "title": "Klout",
            "hex": "E44600",
            "source": "https://klout.com/s/developers/styleguide"
        },
        {
            "title": "Known",
            "hex": "333333",
            "source": "https://github.com/idno/known/tree/22c4935b57a61d94d2508651128b4f828f864989/gfx/logos"
        },
        {
            "title": "Ko-fi",
            "hex": "F16061",
            "source": "https://ko-fi.com/home/about"
        },
        {
            "title": "Kodi",
            "hex": "17B2E7",
            "source": "https://kodi.tv/"
        },
        {
            "title": "Koding",
            "hex": "00B057",
            "source": "https://koding.com/About"
        },
        {
            "title": "Kofax",
            "hex": "00558C",
            "source": "https://www.kofax.com/styleguide/logos"
        },
        {
            "title": "Komoot",
            "hex": "6AA127",
            "source": "http://newsroom.komoot.com/media_kits/219423/"
        },
        {
            "title": "Kongregate",
            "hex": "990000",
            "source": "https://www.kongregate.com/pages/logos-and-branding"
        },
        {
            "title": "Kotlin",
            "hex": "0095D5",
            "source": "https://resources.jetbrains.com/storage/products/kotlin/docs/kotlin_logos.zip"
        },
        {
            "title": "Krita",
            "hex": "3BABFF",
            "source": "https://krita.org/en/about/press/"
        },
        {
            "title": "KTM",
            "hex": "FF6600",
            "source": "https://ktm.com"
        },
        {
            "title": "Kubernetes",
            "hex": "326CE5",
            "source": "https://github.com/kubernetes/kubernetes/tree/master/logo"
        },
        {
            "title": "Kyocera",
            "hex": "DF0522",
            "source": "https://uk.kyocera.com/"
        },
        {
            "title": "LabVIEW",
            "hex": "FFDB00",
            "source": "http://download.ni.com/evaluation/2018_Partner_Cobranding_Style_Guide.pdf"
        },
        {
            "title": "Lada",
            "hex": "ED6B21",
            "source": "https://www.lada.ru/priora/sedan/accessories.html"
        },
        {
            "title": "Lamborghini",
            "hex": "DDB320",
            "source": "https://en.wikipedia.org/wiki/File:Lamborghini_Logo.svg"
        },
        {
            "title": "Land Rover",
            "hex": "005A2B",
            "source": "https://media.landrover.com/en/press-kit"
        },
        {
            "title": "Laragon",
            "hex": "0E83CD",
            "source": "https://laragon.org/"
        },
        {
            "title": "Laravel",
            "hex": "FF2D20",
            "source": "https://github.com/laravel/art"
        },
        {
            "title": "Laravel Horizon",
            "hex": "405263",
            "source": "https://horizon.laravel.com/"
        },
        {
            "title": "Laravel Nova",
            "hex": "252D37",
            "source": "https://nova.laravel.com/"
        },
        {
            "title": "Last.fm",
            "hex": "D51007",
            "source": "https://commons.wikimedia.org/wiki/File:Lastfm_logo.svg"
        },
        {
            "title": "LastPass",
            "hex": "D32D27",
            "source": "https://lastpass.com/press-room/"
        },
        {
            "title": "LaTeX",
            "hex": "008080",
            "source": "https://github.com/latex3/branding"
        },
        {
            "title": "Launchpad",
            "hex": "F8C300",
            "source": "https://help.launchpad.net/logo/submissions"
        },
        {
            "title": "LBRY",
            "hex": "2F9176",
            "source": "https://lbry.com/press-kit"
        },
        {
            "title": "Leaflet",
            "hex": "199900",
            "source": "https://github.com/Leaflet/Leaflet/blob/d843c3b88486713827d7e860b58bdba75bfbd5a2/src/images/logo.svg"
        },
        {
            "title": "Leanpub",
            "hex": "FFFFFF",
            "source": "https://leanpub.com/press"
        },
        {
            "title": "LeetCode",
            "hex": "FFA116",
            "source": "https://leetcode.com/store"
        },
        {
            "title": "Lenovo",
            "hex": "E2231A",
            "source": "https://news.lenovo.com/press-kits/"
        },
        {
            "title": "Less",
            "hex": "1D365D",
            "source": "https://github.com/less/logo/blob/c9c10c328cfc00071e92443934b35e389310abf8/less_logo.ai"
        },
        {
            "title": "Let’s Encrypt",
            "hex": "003A70",
            "source": "https://letsencrypt.org/trademarks/"
        },
        {
            "title": "Letterboxd",
            "hex": "00D735",
            "source": "https://letterboxd.com/about/logos/"
        },
        {
            "title": "LG",
            "hex": "A50034",
            "source": "https://en.wikipedia.org/wiki/LG_Corporation",
            "guidelines": "https://www.lg.com/global/about-lg-brand-identity"
        },
        {
            "title": "LGTM",
            "hex": "FFFFFF",
            "source": "https://lgtm.com/"
        },
        {
            "title": "Liberapay",
            "hex": "F6C915",
            "source": "https://liberapay.com/assets/liberapay/icon-v2_yellow-r.svg"
        },
        {
            "title": "LibraryThing",
            "hex": "251A15",
            "source": "https://twitter.com/LibraryThing/status/1054466649271656448"
        },
        {
            "title": "LibreOffice",
            "hex": "18A303",
            "source": "https://wiki.documentfoundation.org/Marketing/Branding"
        },
        {
            "title": "libuv",
            "hex": "403C3D",
            "source": "https://github.com/libuv/libuv/blob/e4087dedf837f415056a45a838f639a3d9dc3ced/img/logos.svg"
        },
        {
            "title": "Lichess",
            "hex": "000000",
            "source": "https://lichess.org/about"
        },
        {
            "title": "Lighthouse",
            "hex": "F44B21",
            "source": "https://github.com/GoogleChrome/lighthouse/blob/80d2e6c1948f232ec4f1bdeabc8bc632fc5d0bfd/assets/lh_favicon.svg"
        },
        {
            "title": "LINE",
            "hex": "00C300",
            "source": "http://line.me/en/logo"
        },
        {
            "title": "LINE WEBTOON",
            "hex": "00D564",
            "source": "http://webtoons.com/"
        },
        {
            "title": "LineageOS",
            "hex": "167C80",
            "source": "https://www.lineageos.org/"
        },
        {
            "title": "LinkedIn",
            "hex": "0A66C2",
            "source": "https://brand.linkedin.com",
            "guidelines": "https://brand.linkedin.com/policies"
        },
        {
            "title": "Linktree",
            "hex": "39E09B",
            "source": "https://linktr.ee/"
        },
        {
            "title": "Linode",
            "hex": "00A95C",
            "source": "https://www.linode.com/company/press/"
        },
        {
            "title": "Linux",
            "hex": "FCC624",
            "source": "http://www.linuxfoundation.org/about/about-linux"
        },
        {
            "title": "Linux Foundation",
            "hex": "003764",
            "source": "https://www.linuxfoundation.org/"
        },
        {
            "title": "Linux Mint",
            "hex": "87CF3E",
            "source": "https://commons.wikimedia.org/wiki/File:Linux_Mint_logo_without_wordmark.svg"
        },
        {
            "title": "Litecoin",
            "hex": "A6A9AA",
            "source": "https://litecoin-foundation.org/wp-content/uploads/2019/01/LC18-007-Brand-guidelines.pdf"
        },
        {
            "title": "LiveChat",
            "hex": "FFD000",
            "source": "https://livechat.design/"
        },
        {
            "title": "LiveJournal",
            "hex": "00B0EA",
            "source": "http://www.livejournal.com"
        },
        {
            "title": "Livestream",
            "hex": "CF202E",
            "source": "https://livestream.com/press"
        },
        {
            "title": "LLVM",
            "hex": "262D3A",
            "source": "https://llvm.org/Logo.html"
        },
        {
            "title": "LMMS",
            "hex": "10B146",
            "source": "https://lmms.io/branding"
        },
        {
            "title": "Logitech",
            "hex": "00B8FC",
            "source": "https://www.logitech.com/"
        },
        {
            "title": "LogMeIn",
            "hex": "45B6F2",
            "source": "https://www.logmein.com/"
        },
        {
            "title": "Logstash",
            "hex": "005571",
            "source": "https://www.elastic.co/brand"
        },
        {
            "title": "Looker",
            "hex": "4285F4",
            "source": "https://looker.com/"
        },
        {
            "title": "Loom",
            "hex": "FD5E60",
            "source": "https://www.loom.com/press"
        },
        {
            "title": "Loop",
            "hex": "F29400",
            "source": "https://loop.frontiersin.org/"
        },
        {
            "title": "Lospec",
            "hex": "EAEAEA",
            "source": "https://lospec.com/brand"
        },
        {
            "title": "Lua",
            "hex": "2C2D72",
            "source": "https://www.lua.org/docs.html"
        },
        {
            "title": "Lubuntu",
            "hex": "0068C8",
            "source": "https://lubuntu.net/"
        },
        {
            "title": "Lufthansa",
            "hex": "05164D",
            "source": "https://www.lufthansa.com/"
        },
        {
            "title": "Lumen",
            "hex": "E74430",
            "source": "https://lumen.laravel.com/"
        },
        {
<<<<<<< HEAD
            "title": "lumX",
            "hex": "FFC107",
            "source": "https://github.com/lumapps/lumX-vscode-snippets/blob/db9b56b491eadf5530f86fbf56ce24710f38346e/images/lumx-logo.svg"
=======
            "title": "Lydia",
            "hex": "0180FF",
            "source": "https://lydia-app.com/en/info/press.html"
>>>>>>> 102e90e3
        },
        {
            "title": "Lyft",
            "hex": "FF00BF",
            "source": "https://www.lyft.com/press"
        },
        {
            "title": "MAAS",
            "hex": "E95420",
            "source": "https://design.ubuntu.com/downloads/"
        },
        {
            "title": "macOS",
            "hex": "000000",
            "source": "https://commons.wikimedia.org/wiki/File:MacOS_wordmark_(2017).svg"
        },
        {
            "title": "Macy’s",
            "hex": "E21A2C",
            "source": "http://www.macysinc.com/press-room/logo-photo-gallery/logos-macys-inc/default.aspx"
        },
        {
            "title": "Magento",
            "hex": "EE672F",
            "source": "http://magento.com"
        },
        {
            "title": "Magisk",
            "hex": "00AF9C",
            "source": "https://github.com/topjohnwu/Magisk/blob/master/app/src/main/res/drawable/ic_magisk.xml"
        },
        {
            "title": "Mail.Ru",
            "hex": "005FF9",
            "source": "https://my.mail.ru"
        },
        {
            "title": "MailChimp",
            "hex": "FFE01B",
            "source": "http://mailchimp.com/about/brand-assets"
        },
        {
            "title": "Major League Hacking",
            "hex": "265A8F",
            "source": "https://mlh.io/brand-guidelines"
        },
        {
            "title": "MakerBot",
            "hex": "FF1E0D",
            "source": "http://www.makerbot.com/makerbot-press-assets"
        },
        {
            "title": "MAN",
            "hex": "E40045",
            "source": "https://www.corporate.man.eu/"
        },
        {
            "title": "ManageIQ",
            "hex": "EF2929",
            "source": "https://www.manageiq.org/logo/"
        },
        {
            "title": "Manjaro",
            "hex": "35BF5C",
            "source": "https://commons.wikimedia.org/wiki/File:Manjaro-logo.svg"
        },
        {
            "title": "Mapbox",
            "hex": "000000",
            "source": "https://www.mapbox.com/about/press/brand-guidelines"
        },
        {
            "title": "MariaDB",
            "hex": "003545",
            "source": "https://mariadb.com/"
        },
        {
            "title": "MariaDB Foundation",
            "hex": "1F305F",
            "source": "https://mariadb.org/"
        },
        {
            "title": "Markdown",
            "hex": "000000",
            "source": "https://github.com/dcurtis/markdown-mark"
        },
        {
            "title": "Marketo",
            "hex": "5C4C9F",
            "source": "https://www.marketo.com/"
        },
        {
            "title": "Marriott",
            "hex": "A70023",
            "source": "https://marriott-hotels.marriott.com/"
        },
        {
            "title": "Maserati",
            "hex": "0C2340",
            "source": "https://www.stellantis.com/en/brands/maserati"
        },
        {
            "title": "MasterCard",
            "hex": "EB001B",
            "source": "https://brand.mastercard.com/brandcenter/mastercard-brand-mark/downloads.html"
        },
        {
            "title": "mastercomfig",
            "hex": "009688",
            "source": "https://github.com/mastercomfig/mastercomfig.github.io/blob/d910ce7e868a6ef32106e36996c3473d78da2ce3/img/mastercomfig_logo.svg"
        },
        {
            "title": "Mastodon",
            "hex": "3088D4",
            "source": "https://source.joinmastodon.org/mastodon/joinmastodon/blob/master/public/press-kit.zip"
        },
        {
            "title": "Material Design",
            "hex": "757575",
            "source": "https://material.io/design/"
        },
        {
            "title": "Material Design Icons",
            "hex": "2196F3",
            "source": "https://materialdesignicons.com/icon/vector-square"
        },
        {
            "title": "Material-UI",
            "hex": "0081CB",
            "source": "https://material-ui.com/"
        },
        {
            "title": "Mathworks",
            "hex": "0076A8",
            "source": "https://www.mathworks.com/brand.html"
        },
        {
            "title": "Matomo",
            "hex": "3152A0",
            "source": "https://matomo.org/media/"
        },
        {
            "title": "Matrix",
            "hex": "000000",
            "source": "https://matrix.org"
        },
        {
            "title": "Mattermost",
            "hex": "0072C6",
            "source": "https://www.mattermost.org/brand-guidelines/"
        },
        {
            "title": "Matternet",
            "hex": "261C29",
            "source": "http://mttr.net"
        },
        {
            "title": "Max-Planck-Gesellschaft",
            "hex": "006C66",
            "source": "https://www.mpg.de"
        },
        {
            "title": "Maytag",
            "hex": "002E5F",
            "source": "https://www.maytagcommerciallaundry.com/mclstorefront/c/-/p/MYR40PD"
        },
        {
            "title": "Mazda",
            "hex": "101010",
            "source": "https://www.mazda.com/en/about/profile/library/"
        },
        {
            "title": "McAfee",
            "hex": "C01818",
            "source": "https://www.mcafee.com/"
        },
        {
            "title": "McDonald's",
            "hex": "FBC817",
            "source": "https://www.mcdonalds.com/gb/en-gb/newsroom.html"
        },
        {
            "title": "McLaren",
            "hex": "FF0000",
            "source": "https://cars.mclaren.com/"
        },
        {
            "title": "MDN Web Docs",
            "hex": "000000",
            "source": "https://developer.mozilla.org/"
        },
        {
            "title": "MediaFire",
            "hex": "1299F3",
            "source": "https://www.mediafire.com/press/"
        },
        {
            "title": "MediaTemple",
            "hex": "000000",
            "source": "https://mediatemple.net/company/about-us"
        },
        {
            "title": "Medium",
            "hex": "12100E",
            "source": "https://medium.design/logos-and-brand-guidelines-f1a01a733592"
        },
        {
            "title": "Meetup",
            "hex": "ED1C40",
            "source": "https://www.meetup.com/media/"
        },
        {
            "title": "MEGA",
            "hex": "D9272E",
            "source": "https://en.wikipedia.org/wiki/File:01_mega_logo.svg"
        },
        {
            "title": "Mendeley",
            "hex": "9D1620",
            "source": "https://www.mendeley.com/"
        },
        {
            "title": "Mercedes",
            "hex": "242424",
            "source": "https://www.mercedes-benz.com/"
        },
        {
            "title": "Messenger",
            "hex": "00B2FF",
            "source": "https://en.facebookbrand.com/assets/messenger/"
        },
        {
            "title": "MetaFilter",
            "hex": "065A8F",
            "source": "https://www.metafilter.com/apple-touch-icon.png"
        },
        {
            "title": "Meteor",
            "hex": "DE4F4F",
            "source": "http://logo.meteorapp.com/"
        },
        {
            "title": "Metro",
            "hex": "EF4242",
            "source": "https://facebook.github.io/metro/"
        },
        {
            "title": "Metro de la Ciudad de México",
            "hex": "F77E1C",
            "source": "https://es.wikipedia.org/wiki/Archivo:Metro_de_la_Ciudad_de_M%C3%A9xico_(logo)_version_2019.svg"
        },
        {
            "title": "Metro de Madrid",
            "hex": "255E9C",
            "source": "https://commons.wikimedia.org/wiki/File:MetroMadridLogo.svg"
        },
        {
            "title": "Métro de Paris",
            "hex": "003E95",
            "source": "https://www.ratp.fr/"
        },
        {
            "title": "MeWe",
            "hex": "17377F",
            "source": "https://mewe.com"
        },
        {
            "title": "micro:bit",
            "hex": "00ED00",
            "source": "https://microbit.org/"
        },
        {
            "title": "Micro.blog",
            "hex": "FF8800",
            "source": "https://help.micro.blog/"
        },
        {
            "title": "Microgenetics",
            "hex": "FF0000",
            "source": "http://microgenetics.co.uk/"
        },
        {
            "title": "Microsoft",
            "hex": "5E5E5E",
            "source": "https://developer.microsoft.com"
        },
        {
            "title": "Microsoft Academic",
            "hex": "2D9FD9",
            "source": "https://academic.microsoft.com/"
        },
        {
            "title": "Microsoft Access",
            "hex": "A4373A",
            "source": "https://developer.microsoft.com/en-us/fabric#/styles/web/colors/products"
        },
        {
            "title": "Microsoft Azure",
            "hex": "0089D6",
            "source": "https://upload.wikimedia.org/wikipedia/commons/a/a8/Microsoft_Azure_Logo.svg"
        },
        {
            "title": "Microsoft Edge",
            "hex": "0078D7",
            "source": "https://support.microsoft.com/en-us/help/17171/microsoft-edge-get-to-know"
        },
        {
            "title": "Microsoft Excel",
            "hex": "217346",
            "source": "https://developer.microsoft.com/en-us/fabric#/styles/web/colors/products"
        },
        {
            "title": "Microsoft Exchange",
            "hex": "0078D4",
            "source": "https://developer.microsoft.com/en-us/fabric#/styles/web/"
        },
        {
            "title": "Microsoft Office",
            "hex": "D83B01",
            "source": "https://developer.microsoft.com/en-us/microsoft-365"
        },
        {
            "title": "Microsoft OneDrive",
            "hex": "0078D4",
            "source": "https://developer.microsoft.com/en-us/fabric#/styles/web/colors/products"
        },
        {
            "title": "Microsoft OneNote",
            "hex": "7719AA",
            "source": "https://developer.microsoft.com/en-us/fabric#/styles/web/colors/products"
        },
        {
            "title": "Microsoft Outlook",
            "hex": "0078D4",
            "source": "https://developer.microsoft.com/en-us/outlook/docs"
        },
        {
            "title": "Microsoft PowerPoint",
            "hex": "B7472A",
            "source": "https://developer.microsoft.com/en-us/fabric#/styles/web/colors/products"
        },
        {
            "title": "Microsoft SharePoint",
            "hex": "0078D4",
            "source": "https://developer.microsoft.com/en-us/fabric#/styles/web/colors/products"
        },
        {
            "title": "Microsoft SQL Server",
            "hex": "CC2927",
            "source": "https://de.wikipedia.org/wiki/Microsoft_SQL_Server"
        },
        {
            "title": "Microsoft Teams",
            "hex": "6264A7",
            "source": "https://developer.microsoft.com/en-us/fabric#/styles/web/colors/products"
        },
        {
            "title": "Microsoft Visio",
            "hex": "3955A3",
            "source": "https://developer.microsoft.com/en-us/fabric#/styles/web/colors/products"
        },
        {
            "title": "Microsoft Word",
            "hex": "2B579A",
            "source": "https://developer.microsoft.com/en-us/fabric#/styles/web/colors/products"
        },
        {
            "title": "MicroStrategy",
            "hex": "D9232E",
            "source": "https://www.microstrategy.com/us/company/press-kit"
        },
        {
            "title": "MIDI",
            "hex": "000000",
            "source": "https://en.wikipedia.org/wiki/MIDI"
        },
        {
            "title": "Minds",
            "hex": "FED12F",
            "source": "https://www.minds.com/"
        },
        {
            "title": "Minecraft",
            "hex": "62B47A",
            "source": "https://education.minecraft.net/press/"
        },
        {
            "title": "Minetest",
            "hex": "53AC56",
            "source": "https://www.minetest.net/"
        },
        {
            "title": "Mini",
            "hex": "000000",
            "source": "https://mini.co.uk"
        },
        {
            "title": "Minutemailer",
            "hex": "3ABFE6",
            "source": "https://minutemailer.com/press"
        },
        {
            "title": "Mitsubishi",
            "hex": "E60012",
            "source": "https://www.mitsubishi.com/"
        },
        {
            "title": "Mix",
            "hex": "FF8126",
            "source": "https://mix.com"
        },
        {
            "title": "Mixcloud",
            "hex": "5000FF",
            "source": "https://www.mixcloud.com/about"
        },
        {
            "title": "Mocha",
            "hex": "8D6748",
            "source": "https://mochajs.org/"
        },
        {
            "title": "Mojang Studios",
            "hex": "EF323D",
            "source": "https://www.minecraft.net"
        },
        {
            "title": "Moleculer",
            "hex": "3CAFCE",
            "source": "https://moleculer.services/"
        },
        {
            "title": "Momenteo",
            "hex": "5A6AB1",
            "source": "https://www.momenteo.com/media"
        },
        {
            "title": "Monero",
            "hex": "FF6600",
            "source": "https://getmonero.org"
        },
        {
            "title": "MongoDB",
            "hex": "47A248",
            "source": "https://www.mongodb.com/pressroom"
        },
        {
            "title": "Monkey tie",
            "hex": "FFC619",
            "source": "https://www.monkey-tie.com/presse"
        },
        {
            "title": "Monogram",
            "hex": "FDB22A",
            "source": "http://monogram.me"
        },
        {
            "title": "Monster",
            "hex": "6E46AE",
            "source": "https://www.monster.com/"
        },
        {
            "title": "Monzo",
            "hex": "14233C",
            "source": "https://monzo.com/press/"
        },
        {
            "title": "Moo",
            "hex": "00945E",
            "source": "https://www.moo.com/uk/about/press.html"
        },
        {
            "title": "Moscow Metro",
            "hex": "D9232E",
            "source": "https://mosmetro.ru/"
        },
        {
            "title": "Motorola",
            "hex": "E1140A",
            "source": "https://motorola-global-portal-de.custhelp.com/"
        },
        {
            "title": "Mozilla",
            "hex": "000000",
            "source": "https://mozilla.design/mozilla/"
        },
        {
            "title": "MTA",
            "hex": "0039A6",
            "source": "https://mta.info/"
        },
        {
            "title": "MTR",
            "hex": "AC2E45",
            "source": "https://commons.wikimedia.org/wiki/File:MTR_(logo_with_text).svg"
        },
        {
            "title": "MuseScore",
            "hex": "1A70B8",
            "source": "https://musescore.org/en/about/logos-and-graphics"
        },
        {
            "title": "MusicBrainz",
            "hex": "BA478F",
            "source": "https://metabrainz.org/projects"
        },
        {
            "title": "MX Linux",
            "hex": "000000",
            "source": "https://mxlinux.org/art/"
        },
        {
            "title": "MYOB",
            "hex": "6100A5",
            "source": "https://myob-identikit.frontify.com/d/JK2D4WFOdAwV/for-developers"
        },
        {
            "title": "Myspace",
            "hex": "030303",
            "source": "https://myspace.com/pressroom/assetslogos"
        },
        {
            "title": "MySQL",
            "hex": "4479A1",
            "source": "https://www.mysql.com/about/legal/logos.html"
        },
        {
            "title": "N26",
            "hex": "48AC98",
            "source": "https://n26.com/"
        },
        {
            "title": "Namecheap",
            "hex": "DE3723",
            "source": "https://www.namecheap.com/"
        },
        {
            "title": "NASA",
            "hex": "E03C31",
            "source": "https://commons.wikimedia.org/wiki/File:NASA_Worm_logo.svg"
        },
        {
            "title": "National Grid",
            "hex": "00148C",
            "source": "https://www.nationalgrid.com/themes/custom/national_grid_group/logo.svg"
        },
        {
            "title": "NativeScript",
            "hex": "3655FF",
            "source": "https://docs.nativescript.org/"
        },
        {
            "title": "NBA",
            "hex": "253B73",
            "source": "https://nba.com/"
        },
        {
            "title": "NBB",
            "hex": "FF7100",
            "source": "https://presse.notebooksbilliger.de/presskits/style-guide"
        },
        {
            "title": "NDR",
            "hex": "0C1754",
            "source": "https://www.ndr.de/"
        },
        {
            "title": "NEC",
            "hex": "1414A0",
            "source": "https://commons.wikimedia.org/wiki/File:NEC_logo.svg"
        },
        {
            "title": "Neo4j",
            "hex": "008CC1",
            "source": "https://neo4j.com/style-guide/"
        },
        {
            "title": "Neovim",
            "hex": "57A143",
            "source": "https://github.com/neovim/neovim.github.io/tree/7fd28f472e6ee4548bc4100dc381a8e4c70f2ee4/logos"
        },
        {
            "title": "NestJS",
            "hex": "E0234E",
            "source": "https://nestjs.com/"
        },
        {
            "title": "NetApp",
            "hex": "0067C5",
            "source": "http://www.netapp.com/"
        },
        {
            "title": "Netflix",
            "hex": "E50914",
            "source": "https://brand.netflix.com/en/assets/brand-symbol"
        },
        {
            "title": "Netlify",
            "hex": "00C7B7",
            "source": "https://www.netlify.com/press/"
        },
        {
            "title": "New Japan Pro-Wrestling",
            "hex": "FF160B",
            "source": "https://en.wikipedia.org/wiki/File:NJPW_World_Logo.svg"
        },
        {
            "title": "New Relic",
            "hex": "008C99",
            "source": "https://newrelic.com/about/media-assets"
        },
        {
            "title": "New York Times",
            "hex": "000000",
            "source": "https://www.nytimes.com/"
        },
        {
            "title": "Next.js",
            "hex": "000000",
            "source": "https://nextjs.org/"
        },
        {
            "title": "Nextcloud",
            "hex": "0082C9",
            "source": "https://nextcloud.com/press/"
        },
        {
            "title": "Nextdoor",
            "hex": "8ED500",
            "source": "https://nextdoor.com/newsroom/"
        },
        {
            "title": "NFC",
            "hex": "002E5F",
            "source": "https://nfc-forum.org/our-work/nfc-branding/n-mark/guidelines-and-brand-assets/"
        },
        {
            "title": "NGINX",
            "hex": "269539",
            "source": "https://www.nginx.com/"
        },
        {
            "title": "ngrok",
            "hex": "1F1E37",
            "source": "https://ngrok.com/"
        },
        {
            "title": "niconico",
            "hex": "231815",
            "source": "https://www.nicovideo.jp/"
        },
        {
            "title": "Nim",
            "hex": "FFE953",
            "source": "https://nim-lang.org"
        },
        {
            "title": "Nintendo",
            "hex": "8F8F8F",
            "source": "https://en.wikipedia.org/wiki/Nintendo#/media/File:Nintendo.svg"
        },
        {
            "title": "Nintendo 3DS",
            "hex": "D12228",
            "source": "https://www.nintendo.de/"
        },
        {
            "title": "Nintendo GameCube",
            "hex": "6A5FBB",
            "source": "https://www.nintendo.com/consumer/systems/nintendogamecube/index.jsp"
        },
        {
            "title": "Nintendo Network",
            "hex": "FF7D00",
            "source": "https://accounts.nintendo.com/login"
        },
        {
            "title": "Nintendo Switch",
            "hex": "E60012",
            "source": "http://www.nintendo.co.uk/"
        },
        {
            "title": "Nissan",
            "hex": "C3002F",
            "source": "https://www.nissan.ie/"
        },
        {
            "title": "NixOS",
            "hex": "5277C3",
            "source": "https://github.com/NixOS/nixos-homepage/tree/master/logo"
        },
        {
            "title": "Node-RED",
            "hex": "8F0000",
            "source": "https://nodered.org/about/resources/"
        },
        {
            "title": "Node.js",
            "hex": "339933",
            "source": "https://nodejs.org/en/about/resources/"
        },
        {
            "title": "Nodemon",
            "hex": "76D04B",
            "source": "https://nodemon.io/"
        },
        {
            "title": "Nokia",
            "hex": "124191",
            "source": "https://www.nokia.com/"
        },
        {
            "title": "Notepad++",
            "hex": "90E59A",
            "source": "https://github.com/notepad-plus-plus/notepad-plus-plus/tree/master/PowerEditor/misc/chameleon"
        },
        {
            "title": "Notion",
            "hex": "000000",
            "source": "https://www.notion.so/"
        },
        {
            "title": "Notist",
            "hex": "333333",
            "source": "https://noti.st/"
        },
        {
            "title": "Noun Project",
            "hex": "000000",
            "source": "https://www.lingoapp.com/6/s/oJkq3W/?v=3"
        },
        {
            "title": "NPM",
            "hex": "CB3837",
            "source": "https://github.com/npm/logos"
        },
        {
            "title": "Nrwl",
            "hex": "96D7E8",
            "source": "https://nrwl.io/assets/nrwl-logo-white.svg"
        },
        {
            "title": "Nubank",
            "hex": "8A05BE",
            "source": "https://nubank.com.br/imprensa/"
        },
        {
            "title": "Nucleo",
            "hex": "111111",
            "source": "https://nucleoapp.com/"
        },
        {
            "title": "NuGet",
            "hex": "004880",
            "source": "https://github.com/NuGet/Media/blob/89f7c87245e52e8ce91d94c0a47f44c6576e3a0d/Images/MainLogo/Vector/nuget.svg"
        },
        {
            "title": "Nuke",
            "hex": "000000",
            "source": "https://www.foundry.com/products/nuke"
        },
        {
            "title": "Numba",
            "hex": "00A3E0",
            "source": "https://github.com/numba/numba/blob/0db8a2bcd0f53c0d0ad8a798432fb3f37f14af27/docs/_static/numba-blue-icon-rgb.svg"
        },
        {
            "title": "NumPy",
            "hex": "013243",
            "source": "https://numpy.org"
        },
        {
            "title": "Nutanix",
            "hex": "024DA1",
            "source": "https://www.nutanix.com/content/dam/nutanix/en/cmn/documents/nutanix-brandbook.pdf"
        },
        {
            "title": "Nuxt.js",
            "hex": "00C58E",
            "source": "https://nuxtjs.org/"
        },
        {
            "title": "NVIDIA",
            "hex": "76B900",
            "source": "https://www.nvidia.com/etc/designs/nvidiaGDC/clientlibs_base/images/NVIDIA-Logo.svg"
        },
        {
            "title": "OBS Studio",
            "hex": "302E31",
            "source": "https://upload.wikimedia.org/wikipedia/commons/7/78/OBS.svg"
        },
        {
            "title": "Observable",
            "hex": "353E58",
            "source": "https://observablehq.com/"
        },
        {
            "title": "OCaml",
            "hex": "EC6813",
            "source": "http://ocaml.org/img/OCaml_Sticker.svg"
        },
        {
            "title": "Octave",
            "hex": "0790C0",
            "source": "https://www.gnu.org/software/octave/"
        },
        {
            "title": "Octopus Deploy",
            "hex": "2F93E0",
            "source": "https://octopus.com/company/brand"
        },
        {
            "title": "Oculus",
            "hex": "1C1E20",
            "source": "https://www.oculus.com/en-us/press-kit"
        },
        {
            "title": "Odnoklassniki",
            "hex": "EE8208",
            "source": "https://insideok.ru/brandbook"
        },
        {
            "title": "okcupid",
            "hex": "0500BE",
            "source": "https://okcupid.com/press"
        },
        {
            "title": "Okta",
            "hex": "007DC1",
            "source": "https://www.okta.com/press-room/media-assets/"
        },
        {
            "title": "OnePlus",
            "hex": "F5010C",
            "source": "https://en.wikipedia.org/wiki/OnePlus#/media/File:OP_LU_Reg_1L_RGB_red_copy-01.svg"
        },
        {
            "title": "OnStar",
            "hex": "003D7D",
            "source": "https://www.onstar.com/"
        },
        {
            "title": "Opel",
            "hex": "F7D900",
            "source": "https://medialibrary.groupe-psa.com/corporate/media?mediaId=1900667"
        },
        {
            "title": "Open Access",
            "hex": "F68212",
            "source": "https://commons.wikimedia.org/wiki/File:Open_Access_logo_PLoS_white.svg"
        },
        {
            "title": "Open Badges",
            "hex": "073B5A",
            "source": "https://backpack.openbadges.org/"
        },
        {
            "title": "Open Bug Bounty",
            "hex": "F67909",
            "source": "https://www.openbugbounty.org/"
        },
        {
            "title": "Open Collective",
            "hex": "7FADF2",
            "source": "https://docs.opencollective.com/help/about#media-logo"
        },
        {
            "title": "Open Containers Initiative",
            "hex": "262261",
            "source": "https://github.com/opencontainers/artwork/tree/master/oci/icon"
        },
        {
            "title": "Open Nebula",
            "hex": "0097C2",
            "source": "https://opennebula.io/docs/"
        },
        {
            "title": "Open Source Initiative",
            "hex": "3DA639",
            "source": "https://opensource.org/logo-usage-guidelines"
        },
        {
            "title": "OpenAI",
            "hex": "412991",
            "source": "https://openai.com/"
        },
        {
            "title": "OpenAI Gym",
            "hex": "0081A5",
            "source": "https://gym.openai.com/"
        },
        {
            "title": "OpenAPI Initiative",
            "hex": "6BA539",
            "source": "https://www.openapis.org/faq/style-guide"
        },
        {
            "title": "OpenBSD",
            "hex": "F2CA30",
            "source": "https://en.wikipedia.org/wiki/OpenBSD"
        },
        {
            "title": "OpenCV",
            "hex": "5C3EE8",
            "source": "https://opencv.org/resources/media-kit/"
        },
        {
            "title": "OpenGL",
            "hex": "5586A4",
            "source": "https://www.khronos.org/legal/trademarks/"
        },
        {
            "title": "OpenID",
            "hex": "F78C40",
            "source": "https://openid.net/add-openid/logos/"
        },
        {
            "title": "Openlayers",
            "hex": "1F6B75",
            "source": "https://github.com/openlayers/openlayers.github.io/blob/5b93e18b8d302eb49a812fb96abb529895ceb7a2/assets/logo.svg"
        },
        {
            "title": "OpenSSL",
            "hex": "721412",
            "source": "https://www.openssl.org/"
        },
        {
            "title": "OpenStack",
            "hex": "ED1944",
            "source": "https://www.openstack.org/brand/openstack-logo/"
        },
        {
            "title": "OpenStreetMap",
            "hex": "7EBC6F",
            "source": "https://www.openstreetmap.org"
        },
        {
            "title": "openSUSE",
            "hex": "73BA25",
            "source": "https://github.com/openSUSE/artwork/blob/33e94aa76837c09f03d1712705949b71a246a53b/logos/buttons/button-colour.svg",
            "guidelines": "https://en.opensuse.org/Portal:Artwork"
        },
        {
            "title": "OpenVPN",
            "hex": "EA7E20",
            "source": "https://openvpn.net/wp-content/themes/openvpn/assets/images/logo.svg"
        },
        {
            "title": "Opera",
            "hex": "FF1B2D",
            "source": "https://github.com/operasoftware/logo"
        },
        {
            "title": "OPNSense",
            "hex": "D94F00",
            "source": "https://github.com/opnsense/core/blob/06b1804a3d358041607ec3a963ab90b720564cc3/src/opnsense/www/themes/opnsense/build/images/icon-logo.svg"
        },
        {
            "title": "Opsgenie",
            "hex": "172B4D",
            "source": "https://www.atlassian.com/company/news/press-kit"
        },
        {
            "title": "OpsLevel",
            "hex": "1890FF",
            "source": "https://www.opslevel.com/"
        },
        {
            "title": "Oracle",
            "hex": "F80000",
            "source": "https://www.oracle.com/webfolder/s/brand/identity/index.html"
        },
        {
            "title": "ORCID",
            "hex": "A6CE39",
            "source": "https://orcid.org/trademark-and-id-display-guidelines"
        },
        {
            "title": "Origin",
            "hex": "F56C2D",
            "source": "https://www.origin.com/gbr/en-us/store"
        },
        {
            "title": "Osano",
            "hex": "7764FA",
            "source": "https://www.osano.com/"
        },
        {
            "title": "Oshkosh",
            "hex": "E6830F",
            "source": "https://oshkoshdefense.com/media/photos/"
        },
        {
            "title": "OSMC",
            "hex": "17394A",
            "source": "https://github.com/osmc/osmc/tree/master/assets"
        },
        {
            "title": "Overcast",
            "hex": "FC7E0F",
            "source": "https://overcast.fm"
        },
        {
            "title": "Overleaf",
            "hex": "47A141",
            "source": "https://www.overleaf.com/for/press/media-resources"
        },
        {
            "title": "OVH",
            "hex": "123F6D",
            "source": "https://www.ovh.com/fr/news/logo-ovh.xml"
        },
        {
            "title": "OWASP",
            "hex": "000000",
            "source": "https://github.com/OWASP/www-event-2020-07-virtual/blob/eefbef6c1afdd1dee2af11e7f44ad005b25ad48c/assets/images/logo.svg"
        },
        {
            "title": "Oxygen",
            "hex": "3A209E",
            "source": "https://oxygenbuilder.com/",
            "guidelines": "https://oxygenbuilder.com/trademark-policy/"
        },
        {
            "title": "OYO",
            "hex": "EE2E24",
            "source": "https://www.oyorooms.com/"
        },
        {
            "title": "p5.js",
            "hex": "ED225D",
            "source": "https://p5js.org"
        },
        {
            "title": "Packagist",
            "hex": "F28D1A",
            "source": "https://github.com/composer/packagist"
        },
        {
            "title": "Pagekit",
            "hex": "212121",
            "source": "https://pagekit.com/logo-guide"
        },
        {
            "title": "PagerDuty",
            "hex": "06AC38",
            "source": "https://www.pagerduty.com/brand/"
        },
        {
            "title": "PageSpeed Insights",
            "hex": "4285F4",
            "source": "https://developers.google.com/web/fundamentals/performance/speed-tools/"
        },
        {
            "title": "PagSeguro",
            "hex": "FFC801",
            "source": "https://pagseguro.uol.com.br/"
        },
        {
            "title": "Palantir",
            "hex": "101113",
            "source": "https://github.com/palantir/conjure/blob/master/docs/media/palantir-logo.svg"
        },
        {
            "title": "Palo Alto Software",
            "hex": "83DA77",
            "source": "https://www.paloalto.com"
        },
        {
            "title": "pandas",
            "hex": "150458",
            "source": "https://pandas.pydata.org/about/citing.html"
        },
        {
            "title": "Pandora",
            "hex": "224099",
            "source": "https://www.pandoraforbrands.com/"
        },
        {
            "title": "Pantheon",
            "hex": "FFDC28",
            "source": "https://projects.invisionapp.com/boards/8UOJQWW2J3G5#/1145336"
        },
        {
            "title": "Parity Substrate",
            "hex": "282828",
            "source": "http://substrate.dev/"
        },
        {
            "title": "Parse.ly",
            "hex": "5BA745",
            "source": "https://www.parse.ly/"
        },
        {
            "title": "Pastebin",
            "hex": "02456C",
            "source": "https://pastebin.com/"
        },
        {
            "title": "Patreon",
            "hex": "F96854",
            "source": "https://www.patreon.com/brand/downloads"
        },
        {
            "title": "Payoneer",
            "hex": "FF4800",
            "source": "https://www.payoneer.com/"
        },
        {
            "title": "PayPal",
            "hex": "00457C",
            "source": "https://www.paypal-marketing.com/html/partner/na/portal-v2/pdf/PP_Masterbrandguidelines_v21_mm.pdf"
        },
        {
            "title": "Paytm",
            "hex": "20336B",
            "source": "https://paytm.com/"
        },
        {
            "title": "PCGamingWiki",
            "hex": "556DB3",
            "source": "https://static.pcgamingwiki.com/logos/pcgamingwiki.svg"
        },
        {
            "title": "PeerTube",
            "hex": "F1680D",
            "source": "https://github.com/Chocobozzz/PeerTube/tree/develop/client/src/assets/images"
        },
        {
            "title": "Pelican",
            "hex": "14A0C4",
            "source": "https://blog.getpelican.com/pages/gratitude.html"
        },
        {
            "title": "Peloton",
            "hex": "181A1D",
            "source": "https://press.onepeloton.com/#logos"
        },
        {
            "title": "Pepsi",
            "hex": "2151A1",
            "source": "http://gillettepepsicola.com/promotions-media/media-kit/"
        },
        {
            "title": "Periscope",
            "hex": "40A4C4",
            "source": "https://www.periscope.tv/press"
        },
        {
            "title": "Perl",
            "hex": "39457E",
            "source": "https://github.com/tpf/marketing-materials/blob/6765c6fd71bc5b123d6c1a77b86e08cdd6376078/images/onion-logo/tpf-logo-onion.svg"
        },
        {
            "title": "Peugeot",
            "hex": "002355",
            "source": "https://www.groupe-psa.com/en/brands-and-services/peugeot/"
        },
        {
            "title": "Pexels",
            "hex": "05A081",
            "source": "https://www.pexels.com/"
        },
        {
            "title": "pfSense",
            "hex": "212121",
            "source": "https://www.pfsense.org/"
        },
        {
            "title": "Phabricator",
            "hex": "4A5F88",
            "source": "https://phacility.com/trademarks/"
        },
        {
            "title": "Philips Hue",
            "hex": "0065D3",
            "source": "https://www2.meethue.com/en-us/support"
        },
        {
            "title": "PhonePe",
            "hex": "5F259F",
            "source": "https://www.phonepe.com/"
        },
        {
            "title": "Photobucket",
            "hex": "0672CB",
            "source": "https://photobucket.com/"
        },
        {
            "title": "Photocrowd",
            "hex": "3DAD4B",
            "source": "https://www.photocrowd.com/"
        },
        {
            "title": "PHP",
            "hex": "777BB4",
            "source": "http://php.net/download-logos.php"
        },
        {
            "title": "PhpStorm",
            "hex": "000000",
            "source": "https://www.jetbrains.com/company/brand/logos/"
        },
        {
            "title": "Pi-hole",
            "hex": "FF0000",
            "source": "https://docs.pi-hole.net"
        },
        {
            "title": "Picarto.TV",
            "hex": "1DA456",
            "source": "https://picarto.tv/site/press"
        },
        {
            "title": "PicPay",
            "hex": "21C25E",
            "source": "https://www.picpay.com/site/sobre-nos"
        },
        {
            "title": "Pimcore",
            "hex": "6428B4",
            "source": "https://pimcore.com/en/media-kit"
        },
        {
            "title": "Pinboard",
            "hex": "0000FF",
            "source": "https://commons.wikimedia.org/wiki/File:Feedbin-Icon-share-pinboard.svg"
        },
        {
            "title": "Pingdom",
            "hex": "FFF000",
            "source": "https://tools.pingdom.com"
        },
        {
            "title": "Pingup",
            "hex": "00B1AB",
            "source": "http://pingup.com/resources"
        },
        {
            "title": "Pinterest",
            "hex": "BD081C",
            "source": "https://business.pinterest.com/en/brand-guidelines"
        },
        {
            "title": "Pioneer DJ",
            "hex": "1A1928",
            "source": "https://www.pioneerdj.com/"
        },
        {
            "title": "Pivotal Tracker",
            "hex": "517A9E",
            "source": "https://www.pivotaltracker.com/branding-guidelines"
        },
        {
            "title": "Piwigo",
            "hex": "FF7700",
            "source": "https://github.com/Piwigo/piwigodotorg/blob/6edb840c16257314caec770a9a51f67ef81836e4/images/piwigo.org.svg"
        },
        {
            "title": "Pixabay",
            "hex": "2EC66D",
            "source": "https://pixabay.com/service/about/"
        },
        {
            "title": "pixiv",
            "hex": "0096FA",
            "source": "https://www.pixiv.net/terms/?page=brand"
        },
        {
            "title": "PJSIP",
            "hex": "F86001",
            "source": "https://www.pjsip.org/favicon.ico"
        },
        {
            "title": "Planet",
            "hex": "009DB1",
            "source": "https://www.planet.com/explorer/"
        },
        {
            "title": "PlanGrid",
            "hex": "0085DE",
            "source": "https://plangrid.com/en/"
        },
        {
            "title": "Platzi",
            "hex": "98CA3F",
            "source": "https://github.com/PlatziDev/oss/blob/932bd83d43e061e1c38fbc116db31aa6d0145be6/static/logo.svg"
        },
        {
            "title": "Player FM",
            "hex": "C8122A",
            "source": "https://player.fm/"
        },
        {
            "title": "Player.me",
            "hex": "C0379A",
            "source": "https://player.me/p/about-us"
        },
        {
            "title": "PlayStation",
            "hex": "003791",
            "source": "http://uk.playstation.com/media/DPBjbK0o/CECH-4202_4203%20PS3_QSG_GB_Eastern_3_web_vf1.pdf"
        },
        {
            "title": "PlayStation 2",
            "hex": "003791",
            "source": "https://commons.wikimedia.org/wiki/File:PlayStation_2_logo.svg"
        },
        {
            "title": "PlayStation 3",
            "hex": "003791",
            "source": "https://commons.wikimedia.org/wiki/File:PlayStation_3_Logo_neu.svg#/media/File:PS3.svg"
        },
        {
            "title": "PlayStation 4",
            "hex": "003791",
            "source": "https://commons.wikimedia.org/wiki/File:PlayStation_4_logo_and_wordmark.svg"
        },
        {
            "title": "PlayStation 5",
            "hex": "003791",
            "source": "https://www.playstation.com/en-us/ps5/"
        },
        {
            "title": "PlayStation Vita",
            "hex": "003791",
            "source": "https://commons.wikimedia.org/wiki/File:PlayStation_Vita_logo.svg"
        },
        {
            "title": "Pleroma",
            "hex": "FBA457",
            "source": "https://pleroma.social/"
        },
        {
            "title": "Plesk",
            "hex": "52BBE6",
            "source": "https://www.plesk.com/brand/"
        },
        {
            "title": "Plex",
            "hex": "E5A00D",
            "source": "http://brand.plex.tv/d/qxmJ3odkK0fj/plex-style-guide"
        },
        {
            "title": "Pluralsight",
            "hex": "F15B2A",
            "source": "https://www.pluralsight.com/newsroom/brand-assets"
        },
        {
            "title": "Plurk",
            "hex": "FF574D",
            "source": "https://www.plurk.com/brandInfo"
        },
        {
            "title": "Plus Codes",
            "hex": "57C4D2",
            "source": "https://plus.codes/"
        },
        {
            "title": "Pocket",
            "hex": "EF3F56",
            "source": "https://getpocket.com/blog/press/"
        },
        {
            "title": "Pocket Casts",
            "hex": "F43E37",
            "source": "https://blog.pocketcasts.com/press/"
        },
        {
            "title": "Podcast Addict",
            "hex": "F4842D",
            "source": "https://podcastaddict.com"
        },
        {
            "title": "Pokémon",
            "hex": "FFCB05",
            "source": "https://commons.wikimedia.org/wiki/File:International_Pok%C3%A9mon_logo.svg"
        },
        {
            "title": "Poly",
            "hex": "EB3C00",
            "source": "https://www.poly.com/"
        },
        {
            "title": "Polymer Project",
            "hex": "FF4470",
            "source": "https://github.com/Polymer/polymer-project.org/tree/master/app/images/logos"
        },
        {
            "title": "Pop!_OS",
            "hex": "48B9C7",
            "source": "https://pop.system76.com/"
        },
        {
            "title": "Porsche",
            "hex": "B12B28",
            "source": "https://www.porsche.com/"
        },
        {
            "title": "PostCSS",
            "hex": "DD3A0A",
            "source": "https://postcss.org/"
        },
        {
            "title": "PostgreSQL",
            "hex": "336791",
            "source": "https://wiki.postgresql.org/wiki/Logo"
        },
        {
            "title": "Postman",
            "hex": "FF6C37",
            "source": "https://www.getpostman.com/resources/media-assets/"
        },
        {
            "title": "Postmates",
            "hex": "FFDF18",
            "source": "https://postmates.com/press-and-media"
        },
        {
            "title": "Power BI",
            "hex": "F2C811",
            "source": "https://powerbi.microsoft.com/en-us/"
        },
        {
            "title": "POWERS",
            "hex": "D21F3C",
            "source": "https://www.powerswhiskey.com/"
        },
        {
            "title": "PowerShell",
            "hex": "5391FE",
            "source": "https://github.com/PowerShell/PowerShell"
        },
        {
            "title": "pr.co",
            "hex": "0080FF",
            "source": "https://news.pr.co/media_kits"
        },
        {
            "title": "pre-commit",
            "hex": "FAB040",
            "source": "https://github.com/pre-commit/pre-commit.github.io"
        },
        {
            "title": "Premier League",
            "hex": "360D3A",
            "source": "https://www.premierleague.com"
        },
        {
            "title": "PrestaShop",
            "hex": "DF0067",
            "source": "https://www.prestashop.com/en/media-kit"
        },
        {
            "title": "Presto",
            "hex": "5890FF",
            "source": "https://github.com/prestodb/presto/blob/414ab2a6bbdcca6479c2615b048920adac34dd20/presto-docs/src/main/resources/logo/web/fb/dark-blue/Presto_FB_Lockups_DARKBLUE_BG-14.svg"
        },
        {
            "title": "Prettier",
            "hex": "F7B93E",
            "source": "https://github.com/prettier/prettier-logo/tree/master/images"
        },
        {
            "title": "Prezi",
            "hex": "3181FF",
            "source": "https://prezi.com/press/kit/"
        },
        {
            "title": "Prime",
            "hex": "00A8E1",
            "source": "https://www.amazon.com/b?node=17277626011"
        },
        {
            "title": "Prime Video",
            "hex": "1F2E3E",
            "source": "https://m.media-amazon.com/images/G/01/cooper/PV_Branding_Guidelines_Logos_Lock_Ups._CB1539191655_.pdf"
        },
        {
            "title": "Prismic",
            "hex": "5163BA",
            "source": "https://prismic.io/"
        },
        {
            "title": "Pro Tools",
            "hex": "7ACB10",
            "source": "https://cdn-www.avid.com/Content/fonts/avidmoon.ttf"
        },
        {
            "title": "Probot",
            "hex": "00B0D8",
            "source": "https://github.com/probot/probot"
        },
        {
            "title": "ProcessWire",
            "hex": "EF145F",
            "source": "https://github.com/processwire"
        },
        {
            "title": "Product Hunt",
            "hex": "DA552F",
            "source": "https://www.producthunt.com/branding"
        },
        {
            "title": "Progate",
            "hex": "380953",
            "source": "https://progate.com"
        },
        {
            "title": "Progress",
            "hex": "5CE500",
            "source": "https://www.progress.com/"
        },
        {
            "title": "Prometheus",
            "hex": "E6522C",
            "source": "https://prometheus.io/"
        },
        {
            "title": "ProSieben",
            "hex": "E6000F",
            "source": "https://www.prosieben.de/"
        },
        {
            "title": "Proto.io",
            "hex": "34A7C1",
            "source": "https://proto.io/en/presskit"
        },
        {
            "title": "protocols.io",
            "hex": "4D9FE7",
            "source": "https://www.protocols.io/brand"
        },
        {
            "title": "ProtonDB",
            "hex": "F50057",
            "source": "https://www.protondb.com/"
        },
        {
            "title": "ProtonMail",
            "hex": "8B89CC",
            "source": "https://protonmail.com/media-kit"
        },
        {
            "title": "Proxmox",
            "hex": "E57000",
            "source": "https://www.proxmox.com/en/news/media-kit"
        },
        {
            "title": "Publons",
            "hex": "336699",
            "source": "https://publons.com/about/logos"
        },
        {
            "title": "PubMed",
            "hex": "326599",
            "source": "https://pubmed.ncbi.nlm.nih.gov/"
        },
        {
            "title": "Pug",
            "hex": "A86454",
            "source": "https://github.com/pugjs/pug-logo/blob/61429fc45b5a411b83bdb5c99a61084d3054d1e6/SVG/pug-final-logo_-mono-64.svg"
        },
        {
            "title": "Puppet",
            "hex": "FFAE1A",
            "source": "https://puppet.com/company/press-room/"
        },
        {
            "title": "PureScript",
            "hex": "14161A",
            "source": "https://github.com/purescript/logo"
        },
        {
            "title": "PyCharm",
            "hex": "000000",
            "source": "https://www.jetbrains.com/company/brand/logos/"
        },
        {
            "title": "PyPI",
            "hex": "3775A9",
            "source": "https://pypi.org/"
        },
        {
            "title": "PyPy",
            "hex": "193440",
            "source": "https://www.pypy.org/images/pypy-logo.svg"
        },
        {
            "title": "Python",
            "hex": "3776AB",
            "source": "https://www.python.org/community/logos/"
        },
        {
            "title": "PyTorch",
            "hex": "EE4C2C",
            "source": "https://github.com/pytorch/pytorch/tree/master/docs/source/_static/img"
        },
        {
            "title": "PyUp",
            "hex": "9F55FF",
            "source": "https://pyup.io/"
        },
        {
            "title": "Qantas",
            "hex": "E40000",
            "source": "https://freight.qantas.com/"
        },
        {
            "title": "QEMU",
            "hex": "FF6600",
            "source": "https://wiki.qemu.org/Logo"
        },
        {
            "title": "Qgis",
            "hex": "589632",
            "source": "https://www.qgis.org/en/site/getinvolved/styleguide.html"
        },
        {
            "title": "Qi",
            "hex": "000000",
            "source": "https://www.wirelesspowerconsortium.com/knowledge-base/retail/qi-logo-guidelines-and-artwork.html"
        },
        {
            "title": "Qiita",
            "hex": "55C500",
            "source": "https://www.qiita.com"
        },
        {
            "title": "QIWI",
            "hex": "FF8C00",
            "source": "https://qiwi.com/"
        },
        {
            "title": "Qt",
            "hex": "41CD52",
            "source": "https://qt-brandbook.webflow.io/design"
        },
        {
            "title": "Qualcomm",
            "hex": "3253DC",
            "source": "https://www.qualcomm.com"
        },
        {
            "title": "Qualtrics",
            "hex": "00B4EF",
            "source": "https://www.qualtrics.com/brand-book/"
        },
        {
            "title": "Quantcast",
            "hex": "000000",
            "source": "https://www.quantcast.com/user/login"
        },
        {
            "title": "Quantopian",
            "hex": "C51E25",
            "source": "https://www.quantopian.com/about"
        },
        {
            "title": "Quarkus",
            "hex": "4695EB",
            "source": "https://design.jboss.org/quarkus/"
        },
        {
            "title": "Quasar",
            "hex": "1976D2",
            "source": "https://github.com/quasarframework/quasar-art/blob/cbbbb4b0b7ec7181dfc2d1b29a1ce025e71575bc/src/quasar-logo.svg"
        },
        {
            "title": "Qubes OS",
            "hex": "3874D8",
            "source": "https://github.com/QubesOS/qubes-attachment/blob/ed7e552eb8a5fca4e099361d137793d3551b3968/icons/qubes-logo-home.svg"
        },
        {
            "title": "Quest",
            "hex": "FB4F14",
            "source": "https://www.quest.com/legal/trademark-information.aspx"
        },
        {
            "title": "QuickBooks",
            "hex": "2CA01C",
            "source": "https://designsystem.quickbooks.com/visual-assets/logos/"
        },
        {
            "title": "QuickTime",
            "hex": "1C69F0",
            "source": "https://support.apple.com/quicktime"
        },
        {
            "title": "Quip",
            "hex": "F27557",
            "source": "https://quip.com/"
        },
        {
            "title": "Quora",
            "hex": "B92B27",
            "source": "https://www.quora.com"
        },
        {
            "title": "Qwiklabs",
            "hex": "F5CD0E",
            "source": "https://www.qwiklabs.com"
        },
        {
            "title": "Qzone",
            "hex": "FECE00",
            "source": "https://qzone.qq.com/"
        },
        {
            "title": "R",
            "hex": "276DC3",
            "source": "https://www.r-project.org/logo/"
        },
        {
            "title": "RabbitMQ",
            "hex": "FF6600",
            "source": "https://www.rabbitmq.com/"
        },
        {
            "title": "Racket",
            "hex": "9F1D20",
            "source": "https://racket-lang.org/"
        },
        {
            "title": "Radar",
            "hex": "007AFF",
            "source": "https://radar.io/"
        },
        {
            "title": "RadioPublic",
            "hex": "CE262F",
            "source": "https://help.radiopublic.com/hc/en-us/articles/360002546754-RadioPublic-logos"
        },
        {
            "title": "Rainmeter",
            "hex": "19519B",
            "source": "https://github.com/rainmeter/rainmeter-www/blob/867fd905fda8d1b1083730adcb7f49f1775cb5b0/source/img/logo_blue.ai"
        },
        {
            "title": "Rakuten",
            "hex": "BF0000",
            "source": "https://global.rakuten.com/corp/assets/img/site-icons/rakuten-black.svg"
        },
        {
            "title": "Rancher",
            "hex": "0075A8",
            "source": "https://rancher.com/brand-guidelines/"
        },
        {
            "title": "Raspberry Pi",
            "hex": "C51A4A",
            "source": "https://www.raspberrypi.org/trademark-rules"
        },
        {
            "title": "Razer",
            "hex": "00FF00",
            "source": "https://en.wikipedia.org/wiki/File:Razer_snake_logo.svg"
        },
        {
            "title": "React",
            "hex": "61DAFB",
            "source": "https://github.com/facebook/create-react-app/blob/282c03f9525fdf8061ffa1ec50dce89296d916bd/test/fixtures/relative-paths/src/logo.svg"
        },
        {
            "title": "React Router",
            "hex": "CA4245",
            "source": "https://reacttraining.com/react-router/"
        },
        {
            "title": "ReactiveX",
            "hex": "B7178C",
            "source": "https://github.com/ReactiveX/rxjs/blob/master/resources/CI-CD/logo/svg/RxJs_Logo_Black.svg"
        },
        {
            "title": "ReactOS",
            "hex": "0088CC",
            "source": "https://github.com/reactos/press-media"
        },
        {
            "title": "Read the Docs",
            "hex": "8CA1AF",
            "source": "https://github.com/readthedocs/readthedocs.org/blob/2dc9706c4fe7fa6d4410ed0e5aedca8d4796fe0f/media/readthedocsbranding.ai"
        },
        {
            "title": "Realm",
            "hex": "39477F",
            "source": "https://realm.io/press"
        },
        {
            "title": "Reason",
            "hex": "DD4B39",
            "source": "https://reasonml.github.io/img/reason.svg"
        },
        {
            "title": "Reason Studios",
            "hex": "FFFFFF",
            "source": "https://www.reasonstudios.com/press"
        },
        {
            "title": "Red Hat",
            "hex": "EE0000",
            "source": "https://www.redhat.com/en/about/brand/new-brand/details"
        },
        {
            "title": "Red Hat Open Shift",
            "hex": "EE0000",
            "source": "https://www.openshift.com/"
        },
        {
            "title": "Redbubble",
            "hex": "E41321",
            "source": "https://www.redbubble.com/explore/client/4196122a442ab3f429ec802f71717465.svg"
        },
        {
            "title": "Reddit",
            "hex": "FF4500",
            "source": "https://www.redditinc.com/brand"
        },
        {
            "title": "Redis",
            "hex": "DC382D",
            "source": "https://www.redislabs.com/brand-guidelines/"
        },
        {
            "title": "Redux",
            "hex": "764ABC",
            "source": "https://github.com/reactjs/redux/tree/master/logo"
        },
        {
            "title": "Redux-Saga",
            "hex": "999999",
            "source": "https://github.com/redux-saga/redux-saga/blob/9d2164946f402e594a0dfe453c6d20fb6f14858f/logo/3840/Redux-Saga-Logo.png"
        },
        {
            "title": "RedwoodJS",
            "hex": "BF4722",
            "source": "https://redwoodjs.com/logos/"
        },
        {
            "title": "Reliance Industries Limited",
            "hex": "D1AB66",
            "source": "https://www.ril.com/getattachment/7c210e67-5b0e-4965-b1a2-2ee83e19cee9/Morgan-Stanley-Eighteenth-Annual-India-Summit,-31.aspx"
        },
        {
            "title": "Ren'Py",
            "hex": "FF7F7F",
            "source": "https://renpy.org"
        },
        {
            "title": "Renault",
            "hex": "FFCC33",
            "source": "https://en.wikipedia.org/wiki/File:Renault_F1_Team_logo_2019.svg"
        },
        {
            "title": "RenovateBot",
            "hex": "1A1F6C",
            "source": "https://avatars1.githubusercontent.com/u/38656520"
        },
        {
            "title": "Renren",
            "hex": "217DC6",
            "source": "https://seeklogo.com/vector-logo/184137/renren-inc"
        },
        {
            "title": "repl.it",
            "hex": "667881",
            "source": "https://repl.it/"
        },
        {
            "title": "ResearchGate",
            "hex": "00CCBB",
            "source": "https://c5.rgstatic.net/m/428059296771819/images/favicon/favicon.svg"
        },
        {
            "title": "RetroArch",
            "hex": "000000",
            "source": "https://github.com/libretro/RetroArch/blob/b01aabf7d1f025999ad0f7812e6e6816d011e631/media/retroarch.svg"
        },
        {
            "title": "RetroPie",
            "hex": "CC0000",
            "source": "https://github.com/RetroPie/RetroPie-Docs/blob/c4e882bd2c9d740c591ff346e07a4a4cb536ca93/images/logo.svg"
        },
        {
            "title": "ReverbNation",
            "hex": "E43526",
            "source": "https://www.reverbnation.com"
        },
        {
            "title": "Revolut",
            "hex": "0075EB",
            "source": "https://www.revolut.com/"
        },
        {
            "title": "Revue",
            "hex": "E15718",
            "source": "https://www.getrevue.co/"
        },
        {
            "title": "REWE",
            "hex": "CC071E",
            "source": "https://www.rewe.de/"
        },
        {
            "title": "Rhinoceros",
            "hex": "801010",
            "source": "https://github.com/mcneel/compute.rhino3d/blob/2204d998ff0397a1c6a18dd2312a96508ad48bdb/README.md"
        },
        {
            "title": "Ring",
            "hex": "1C9AD6",
            "source": "https://store.ring.com/press"
        },
        {
            "title": "Riot Games",
            "hex": "D32936",
            "source": "https://www.riotgames.com/en/press"
        },
        {
            "title": "Ripple",
            "hex": "0085C0",
            "source": "https://www.ripple.com/media-kit/"
        },
        {
            "title": "Riseup",
            "hex": "FF0000",
            "source": "https://riseup.net/en/about-us/images"
        },
        {
            "title": "Roam Research",
            "hex": "343A40",
            "source": "https://roamresearch.com/assets/"
        },
        {
            "title": "Roku",
            "hex": "662D91",
            "source": "https://www.roku.com/"
        },
        {
            "title": "Rolls-Royce",
            "hex": "281432",
            "source": "https://www.rolls-roycemotorcars.com/"
        },
        {
            "title": "rollup.js",
            "hex": "EC4A3F",
            "source": "https://rollupjs.org/"
        },
        {
            "title": "Roots",
            "hex": "525DDC",
            "source": "https://roots.io/about/brand/"
        },
        {
            "title": "Roots Bedrock",
            "hex": "525DDC",
            "source": "https://roots.io/about/brand/"
        },
        {
            "title": "Roots Sage",
            "hex": "525DDC",
            "source": "https://roots.io/about/brand/"
        },
        {
            "title": "ROS",
            "hex": "22314E",
            "source": "https://www.ros.org/press-kit/"
        },
        {
            "title": "Rotten Tomatoes",
            "hex": "FA320A",
            "source": "https://commons.wikimedia.org/wiki/File:Rottentomatoesalternativelogo.svg"
        },
        {
            "title": "Roundcube",
            "hex": "37BEFF",
            "source": "https://roundcube.net/"
        },
        {
            "title": "RSS",
            "hex": "FFA500",
            "source": "https://en.wikipedia.org/wiki/Feed_icon"
        },
        {
            "title": "RStudio",
            "hex": "75AADB",
            "source": "https://www.rstudio.com/about/logos/"
        },
        {
            "title": "RTÉ",
            "hex": "00A7B3",
            "source": "https://www.rte.ie/archives/"
        },
        {
            "title": "RTL",
            "hex": "E9113B",
            "source": "https://commons.wikimedia.org/wiki/File:RTL_Cornerlogo.svg"
        },
        {
            "title": "RTLZWEI",
            "hex": "00BCF6",
            "source": "https://www.rtl2.de/"
        },
        {
            "title": "Ruby",
            "hex": "CC342D",
            "source": "https://www.ruby-lang.org/en/about/logo/"
        },
        {
            "title": "Ruby on Rails",
            "hex": "CC0000",
            "source": "http://rubyonrails.org/images/rails-logo.svg"
        },
        {
            "title": "RubyGems",
            "hex": "E9573F",
            "source": "https://rubygems.org/pages/about"
        },
        {
            "title": "Runkeeper",
            "hex": "001E62",
            "source": "https://runkeeper.com/cms/press-kit"
        },
        {
            "title": "RunKit",
            "hex": "491757",
            "source": "https://www.npmjs.com/package/@runkit/brand"
        },
        {
            "title": "Rust",
            "hex": "000000",
            "source": "https://www.rust-lang.org/"
        },
        {
            "title": "Ryanair",
            "hex": "073590",
            "source": "https://corporate.ryanair.com/media-centre/stock-images-gallery/#album-container-3"
        },
        {
            "title": "Safari",
            "hex": "000000",
            "source": "https://images.techhive.com/images/article/2014/11/safari-favorites-100530680-large.jpg"
        },
        {
            "title": "Sahibinden",
            "hex": "FFE800",
            "source": "https://www.sahibinden.com/favicon.ico"
        },
        {
            "title": "Salesforce",
            "hex": "00A1E0",
            "source": "https://www.salesforce.com/styleguide/elements/logos"
        },
        {
            "title": "SaltStack",
            "hex": "00EACE",
            "source": "https://www.saltstack.com/resources/brand/"
        },
        {
            "title": "Samsung",
            "hex": "1428A0",
            "source": "https://www.samsung.com/us"
        },
        {
            "title": "Samsung Pay",
            "hex": "1428A0",
            "source": "https://pay.samsung.com/developers/resource/brand"
        },
        {
            "title": "San Francisco Municipal Railway",
            "hex": "BA0C2F",
            "source": "http://www.actransit.org/wp-content/uploads/HSP_CC-sched.pdf"
        },
        {
            "title": "São Paulo Metro",
            "hex": "004382",
            "source": "https://upload.wikimedia.org/wikipedia/commons/d/da/Sao_Paulo_Metro_Logo.svg"
        },
        {
            "title": "SAP",
            "hex": "0FAAFF",
            "source": "https://www.sap.com/"
        },
        {
            "title": "Sass",
            "hex": "CC6699",
            "source": "http://sass-lang.com/styleguide/brand"
        },
        {
            "title": "Sat.1",
            "hex": "047DA3",
            "source": "https://www.prosiebensat1.com/presse/downloads/logos"
        },
        {
            "title": "Sauce Labs",
            "hex": "E2231A",
            "source": "https://saucelabs.com/"
        },
        {
            "title": "Scala",
            "hex": "DC322F",
            "source": "https://www.scala-lang.org/"
        },
        {
            "title": "Scaleway",
            "hex": "4F0599",
            "source": "https://www.scaleway.com"
        },
        {
            "title": "Scania",
            "hex": "041E42",
            "source": "https://www.scania.com/"
        },
        {
            "title": "scikit-learn",
            "hex": "F7931E",
            "source": "https://github.com/scikit-learn/scikit-learn/blob/c5ef2e985c13119001aa697e446ebb3dbcb326e5/doc/logos/scikit-learn-logo.svg"
        },
        {
            "title": "SciPy",
            "hex": "8CAAE6",
            "source": "https://github.com/scikit-image/skimage-branding/blob/eafb65cbc3a700e3d9c8ba2ba15788fcc8703984/logo/scipy.svg"
        },
        {
            "title": "Scopus",
            "hex": "E9711C",
            "source": "https://www.scopus.com/"
        },
        {
            "title": "Scratch",
            "hex": "4D97FF",
            "source": "https://github.com/LLK/scratch-link/blob/027e3754ba6db976495e905023d5ac5e730dccfc/Assets/Windows/SVG/Windows%20Tray%20400x400.svg"
        },
        {
            "title": "Screencastify",
            "hex": "FF8282",
            "source": "https://www.screencastify.com/"
        },
        {
            "title": "Scribd",
            "hex": "1A7BBA",
            "source": "https://www.scribd.com"
        },
        {
            "title": "Scrimba",
            "hex": "2B283A",
            "source": "https://scrimba.com/"
        },
        {
            "title": "Scrutinizer CI",
            "hex": "8A9296",
            "source": "https://scrutinizer-ci.com"
        },
        {
            "title": "Seagate",
            "hex": "6EBE49",
            "source": "https://branding.seagate.com/productpage/3fc51aba-c35a-4eff-a833-a258b0440bd2"
        },
        {
            "title": "SEAT",
            "hex": "33302E",
            "source": "https://www.seat.es/"
        },
        {
            "title": "Sega",
            "hex": "0089CF",
            "source": "https://en.wikipedia.org/wiki/Sega#/media/File:Sega_logo.svg"
        },
        {
            "title": "Selenium",
            "hex": "43B02A",
            "source": "https://github.com/SeleniumHQ/heroku-selenium/blob/2f66891ba030d3aa1f36ab1748c52ba4fb4e057d/selenium-green.svg"
        },
        {
            "title": "Sellfy",
            "hex": "21B352",
            "source": "https://sellfy.com/about/"
        },
        {
            "title": "Semantic UI React",
            "hex": "35BDB2",
            "source": "https://react.semantic-ui.com"
        },
        {
            "title": "Semantic Web",
            "hex": "005A9C",
            "source": "https://www.w3.org/2007/10/sw-logos.html"
        },
        {
            "title": "Semaphore CI",
            "hex": "19A974",
            "source": "https://semaphoreci.com/"
        },
        {
            "title": "SemVer",
            "hex": "3F4551",
            "source": "https://github.com/semver/semver.org/blob/b6983849e38911195a24357809187c2f50af0d40/assets/500x500(light).jpg"
        },
        {
            "title": "Sencha",
            "hex": "86BC40",
            "source": "http://design.sencha.com/"
        },
        {
            "title": "Sennheiser",
            "hex": "000000",
            "source": "https://sennheiser.com"
        },
        {
            "title": "Sensu",
            "hex": "89C967",
            "source": "https://github.com/sensu/sensu-go/blob/master/dashboard/src/assets/logo/graphic/green.svg"
        },
        {
            "title": "Sentry",
            "hex": "362D59",
            "source": "https://sentry.io/branding/"
        },
        {
            "title": "SEPA",
            "hex": "2350A9",
            "source": "https://www.europeanpaymentscouncil.eu/document-library/other/sepa-logo-vector-format"
        },
        {
            "title": "Server Fault",
            "hex": "E7282D",
            "source": "http://stackoverflow.com/company/logos"
        },
        {
            "title": "Serverless",
            "hex": "FD5750",
            "source": "https://serverless.com/"
        },
        {
            "title": "SFML",
            "hex": "8CC445",
            "source": "https://www.sfml-dev.org/download/goodies/"
        },
        {
            "title": "Shanghai Metro",
            "hex": "EC1C24",
            "source": "https://en.wikipedia.org/wiki/File:Shanghai_Metro_Full_Logo.svg"
        },
        {
            "title": "Shazam",
            "hex": "0088FF",
            "source": "https://brandfolder.com/shazam"
        },
        {
            "title": "Shell",
            "hex": "FFD500",
            "source": "https://en.wikipedia.org/wiki/File:Shell_logo.svg"
        },
        {
            "title": "Shenzhen Metro",
            "hex": "009943",
            "source": "https://en.wikipedia.org/wiki/File:Shenzhen_Metro_Corporation_logo_full.svg"
        },
        {
            "title": "Shields.io",
            "hex": "000000",
            "source": "https://shields.io"
        },
        {
            "title": "Shikimori",
            "hex": "343434",
            "source": "https://shikimori.one"
        },
        {
            "title": "Shopify",
            "hex": "7AB55C",
            "source": "https://press.shopify.com/brand"
        },
        {
            "title": "Shopware",
            "hex": "189EFF",
            "source": "https://www.shopware.com/en/press/press-material/"
        },
        {
            "title": "Showpad",
            "hex": "2D2E83",
            "source": "https://www.showpad.com/"
        },
        {
            "title": "Showtime",
            "hex": "B10000",
            "source": "https://commons.wikimedia.org/wiki/File:Showtime.svg"
        },
        {
            "title": "Shutterstock",
            "hex": "EE2B24",
            "source": "https://www.shutterstock.com/press/media"
        },
        {
            "title": "Siemens",
            "hex": "009999",
            "source": "https://siemens.com/"
        },
        {
            "title": "Signal",
            "hex": "2592E9",
            "source": "https://play.google.com/store/apps/details?id=org.thoughtcrime.securesms"
        },
        {
            "title": "Simple Icons",
            "hex": "111111",
            "source": "https://simpleicons.org/"
        },
        {
            "title": "Sina Weibo",
            "hex": "E6162D",
            "source": "https://en.wikipedia.org/wiki/Sina_Weibo"
        },
        {
            "title": "SingleStore",
            "hex": "AA00FF",
            "source": "https://www.singlestore.com/brand/"
        },
        {
            "title": "SitePoint",
            "hex": "258AAF",
            "source": "http://www.sitepoint.com"
        },
        {
            "title": "Sketch",
            "hex": "F7B500",
            "source": "https://www.sketch.com/press/"
        },
        {
            "title": "Sketchfab",
            "hex": "1CAAD9",
            "source": "https://sketchfab.com/press"
        },
        {
            "title": "SketchUp",
            "hex": "005F9E",
            "source": "https://www.sketchup.com/themes/sketchup_www_terra/images/SketchUp-Horizontal-RGB.svg"
        },
        {
            "title": "Skillshare",
            "hex": "00FF84",
            "source": "https://www.skillshare.com"
        },
        {
            "title": "ŠKODA",
            "hex": "4BA82E",
            "source": "https://en.wikipedia.org/wiki/File:Skoda_Auto_logo_(2011).svg"
        },
        {
            "title": "Sky",
            "hex": "0072C9",
            "source": "https://www.skysports.com/"
        },
        {
            "title": "Skyliner",
            "hex": "2FCEA0",
            "source": "https://www.skyliner.io/help"
        },
        {
            "title": "Skype",
            "hex": "00AFF0",
            "source": "http://blogs.skype.com/?attachment_id=56273"
        },
        {
            "title": "Skype for Business",
            "hex": "00AFF0",
            "source": "https://en.wikipedia.org/wiki/Skype_for_Business_Server"
        },
        {
            "title": "Slack",
            "hex": "4A154B",
            "source": "https://slack.com/brand-guidelines"
        },
        {
            "title": "Slackware",
            "hex": "000000",
            "source": "https://en.wikipedia.org/wiki/Slackware"
        },
        {
            "title": "Slashdot",
            "hex": "026664",
            "source": "https://commons.wikimedia.org/wiki/File:Slashdot_wordmark_and_logo.svg"
        },
        {
            "title": "SlickPic",
            "hex": "FF880F",
            "source": "https://www.slickpic.com/"
        },
        {
            "title": "Slides",
            "hex": "E4637C",
            "source": "https://slides.com/about"
        },
        {
            "title": "SlideShare",
            "hex": "008ED2",
            "source": "https://www.slideshare.net/ss/creators/"
        },
        {
            "title": "smart",
            "hex": "FABC0C",
            "source": "https://www.smart.com/gb/en/models/eq-fortwo-coupe"
        },
        {
            "title": "SmartThings",
            "hex": "15BFFF",
            "source": "https://www.smartthings.com/press-kit"
        },
        {
            "title": "Smashing Magazine",
            "hex": "E85C33",
            "source": "https://www.smashingmagazine.com/"
        },
        {
            "title": "SMRT",
            "hex": "EE2E24",
            "source": "https://commons.wikimedia.org/wiki/File:SMRT_Corporation.svg"
        },
        {
            "title": "SmugMug",
            "hex": "6DB944",
            "source": "https://help.smugmug.com/using-smugmug's-logo-HJulJePkEBf"
        },
        {
            "title": "Snapchat",
            "hex": "FFFC00",
            "source": "https://www.snapchat.com/brand-guidelines"
        },
        {
            "title": "Snapcraft",
            "hex": "82BEA0",
            "source": "https://github.com/snapcore/snap-store-badges"
        },
        {
            "title": "Snowflake",
            "hex": "56B9EB",
            "source": "https://www.snowflake.com/about/press-and-news/"
        },
        {
            "title": "Snyk",
            "hex": "4C4A73",
            "source": "https://snyk.io/press-kit"
        },
        {
            "title": "Society6",
            "hex": "000000",
            "source": "https://blog.society6.com/app/themes/society6/dist/images/mark.svg"
        },
        {
            "title": "Socket.io",
            "hex": "010101",
            "source": "https://socket.io"
        },
        {
            "title": "Sogou",
            "hex": "FB6022",
            "source": "https://www.sogou.com/"
        },
        {
            "title": "Solidity",
            "hex": "363636",
            "source": "https://docs.soliditylang.org/en/v0.7.4/brand-guide.html"
        },
        {
            "title": "SoloLearn",
            "hex": "1ABC9C",
            "source": "https://www.sololearn.com/"
        },
        {
            "title": "Solus",
            "hex": "5294E2",
            "source": "https://getsol.us/branding/"
        },
        {
            "title": "SonarCloud",
            "hex": "F3702A",
            "source": "https://sonarcloud.io/about"
        },
        {
            "title": "SonarLint",
            "hex": "CB2029",
            "source": "https://www.sonarsource.com"
        },
        {
            "title": "SonarQube",
            "hex": "4E9BCD",
            "source": "https://www.sonarqube.org/logos/"
        },
        {
            "title": "SonarSource",
            "hex": "CB3032",
            "source": "https://www.sonarsource.com/"
        },
        {
            "title": "Songkick",
            "hex": "F80046",
            "source": "http://blog.songkick.com/media-assets"
        },
        {
            "title": "Songoda",
            "hex": "FC494A",
            "source": "https://songoda.com/branding"
        },
        {
            "title": "SonicWall",
            "hex": "FF791A",
            "source": "https://brandfolder.com/sonicwall/sonicwall-external"
        },
        {
            "title": "Sonos",
            "hex": "000000",
            "source": "https://www.sonos.com/en-gb/home"
        },
        {
            "title": "SoundCloud",
            "hex": "FF3300",
            "source": "https://soundcloud.com/press"
        },
        {
            "title": "Source Engine",
            "hex": "F79A10",
            "source": "https://developer.valvesoftware.com/favicon.ico"
        },
        {
            "title": "SourceForge",
            "hex": "FF6600",
            "source": "https://sourceforge.net/"
        },
        {
            "title": "Sourcegraph",
            "hex": "00B4F2",
            "source": "https://sourcegraph.com/.assets/img"
        },
        {
            "title": "Southwest Airlines",
            "hex": "304CB2",
            "source": "https://www.southwest.com/"
        },
        {
            "title": "Spacemacs",
            "hex": "9266CC",
            "source": "http://spacemacs.org/"
        },
        {
            "title": "SpaceX",
            "hex": "000000",
            "source": "https://www.spacex.com/"
        },
        {
            "title": "Spark AR",
            "hex": "FF5C83",
            "source": "https://sparkar.facebook.com/"
        },
        {
            "title": "SparkFun",
            "hex": "E53525",
            "source": "https://www.sparkfun.com/brand_assets"
        },
        {
            "title": "SparkPost",
            "hex": "FA6423",
            "source": "https://www.sparkpost.com/"
        },
        {
            "title": "SPDX",
            "hex": "4398CC",
            "source": "https://spdx.org/Resources"
        },
        {
            "title": "Speaker Deck",
            "hex": "009287",
            "source": "https://speakerdeck.com/"
        },
        {
            "title": "Spectrum",
            "hex": "7B16FF",
            "source": "https://spectrum.chat"
        },
        {
            "title": "Speedtest",
            "hex": "141526",
            "source": "https://www.speedtest.net/"
        },
        {
            "title": "Spinnaker",
            "hex": "139BB4",
            "source": "https://github.com/spinnaker/spinnaker.github.io/tree/master/assets/images"
        },
        {
            "title": "Spinrilla",
            "hex": "460856",
            "source": "https://spinrilla.com"
        },
        {
            "title": "Splunk",
            "hex": "000000",
            "source": "https://www.splunk.com/"
        },
        {
            "title": "Spotify",
            "hex": "1ED760",
            "source": "https://developer.spotify.com/design"
        },
        {
            "title": "Spotlight",
            "hex": "352A71",
            "source": "https://www.spotlight.com/"
        },
        {
            "title": "Spreaker",
            "hex": "F5C300",
            "source": "http://www.spreaker.com/press"
        },
        {
            "title": "Spring",
            "hex": "6DB33F",
            "source": "https://spring.io/trademarks"
        },
        {
            "title": "Sprint",
            "hex": "FFCE0A",
            "source": "https://www.sprint.com/"
        },
        {
            "title": "Spyder IDE",
            "hex": "FF0000",
            "source": "https://www.spyder-ide.org/"
        },
        {
            "title": "SQLite",
            "hex": "003B57",
            "source": "https://github.com/sqlite/sqlite/blob/43e862723ec680542ca6f608f9963c0993dd7324/art/sqlite370.eps"
        },
        {
            "title": "Square",
            "hex": "3E4348",
            "source": "https://squareup.com/"
        },
        {
            "title": "Square Enix",
            "hex": "ED1C24",
            "source": "https://www.square-enix.com/"
        },
        {
            "title": "Squarespace",
            "hex": "000000",
            "source": "http://squarespace.com/brand-guidelines"
        },
        {
            "title": "SSRN",
            "hex": "154881",
            "source": "https://www.ssrn.com"
        },
        {
            "title": "Stack Exchange",
            "hex": "1E5397",
            "source": "http://stackoverflow.com/company/logos"
        },
        {
            "title": "Stack Overflow",
            "hex": "FE7A16",
            "source": "http://stackoverflow.com"
        },
        {
            "title": "Stackbit",
            "hex": "207BEA",
            "source": "https://www.stackbit.com/branding-guidelines/"
        },
        {
            "title": "StackPath",
            "hex": "000000",
            "source": "https://www.stackpath.com/company/logo-and-branding/"
        },
        {
            "title": "StackShare",
            "hex": "0690FA",
            "source": "https://stackshare.io/branding"
        },
        {
            "title": "Stadia",
            "hex": "CD2640",
            "source": "https://stadia.google.com/home"
        },
        {
            "title": "Staffbase",
            "hex": "00A4FD",
            "source": "https://staffbase.com/en/about/press-assets/"
        },
        {
            "title": "Star Trek",
            "hex": "FFE200",
            "source": "https://intl.startrek.com/"
        },
        {
            "title": "Starling Bank",
            "hex": "7433FF",
            "source": "https://www.starlingbank.com/media/"
        },
        {
            "title": "Starship",
            "hex": "DD0B78",
            "source": "https://starship.rs/"
        },
        {
            "title": "STARZ",
            "hex": "000000",
            "source": "https://www.starz.com/StaticContent/Prod/guides/starzlibrary/"
        },
        {
            "title": "Statamic",
            "hex": "FF269E",
            "source": "https://statamic.com/branding"
        },
        {
            "title": "Staticman",
            "hex": "000000",
            "source": "https://staticman.net/"
        },
        {
            "title": "Statuspage",
            "hex": "172B4D",
            "source": "https://www.atlassian.com/company/news/press-kit"
        },
        {
            "title": "Statuspal",
            "hex": "4934BF",
            "source": "https://statuspal.io/"
        },
        {
            "title": "Steam",
            "hex": "000000",
            "source": "https://partner.steamgames.com/public/marketing/Steam_Guidelines_02102016.pdf"
        },
        {
            "title": "SteamDB",
            "hex": "000000",
            "source": "https://steamdb.info/"
        },
        {
            "title": "Steamworks",
            "hex": "1E1E1E",
            "source": "https://partner.steamgames.com/"
        },
        {
            "title": "Steem",
            "hex": "171FC9",
            "source": "https://steem.com/brand/"
        },
        {
            "title": "Steemit",
            "hex": "06D6A9",
            "source": "https://steemit.com/"
        },
        {
            "title": "Steinberg",
            "hex": "C90827",
            "source": "https://www.steinberg.net/en/company/press.html"
        },
        {
            "title": "Stellar",
            "hex": "7D00FF",
            "source": "https://www.stellar.org/blog/announcing-the-new-stellar-logo"
        },
        {
            "title": "Stencyl",
            "hex": "8E1C04",
            "source": "http://www.stencyl.com/about/press/"
        },
        {
            "title": "Stitcher",
            "hex": "000000",
            "source": "https://partners.stitcher.com/"
        },
        {
            "title": "STMicroelectronics",
            "hex": "03234B",
            "source": "https://www.st.com/"
        },
        {
            "title": "Storify",
            "hex": "3A98D9",
            "source": "https://storify.com"
        },
        {
            "title": "Storybook",
            "hex": "FF4785",
            "source": "https://github.com/storybookjs/brand"
        },
        {
            "title": "Strapi",
            "hex": "2E7EEA",
            "source": "https://strapi.io/"
        },
        {
            "title": "Strava",
            "hex": "FC4C02",
            "source": "https://itunes.apple.com/us/app/strava-running-and-cycling-gps/id426826309"
        },
        {
            "title": "Streamlit",
            "hex": "FF4B4B",
            "source": "https://www.streamlit.io/brand"
        },
        {
            "title": "Stripe",
            "hex": "008CDD",
            "source": "https://stripe.com/about/resources"
        },
        {
            "title": "strongSwan",
            "hex": "E00033",
            "source": "https://www.strongswan.org/images/"
        },
        {
            "title": "StubHub",
            "hex": "003168",
            "source": "http://www.stubhub.com"
        },
        {
            "title": "styled-components",
            "hex": "DB7093",
            "source": "https://www.styled-components.com/"
        },
        {
            "title": "stylelint",
            "hex": "263238",
            "source": "https://github.com/stylelint/stylelint/blob/1f7bbb2d189b3e27b42de25f2948e3e5eec1b759/identity/stylelint-icon-black.svg"
        },
        {
            "title": "StyleShare",
            "hex": "212121",
            "source": "https://www.stylesha.re/"
        },
        {
            "title": "Stylus",
            "hex": "333333",
            "source": "http://stylus-lang.com/img/stylus-logo.svg"
        },
        {
            "title": "Subaru",
            "hex": "013C74",
            "source": "https://commons.wikimedia.org/wiki/File:Subaru_logo.svg"
        },
        {
            "title": "Sublime Text",
            "hex": "FF9800",
            "source": "https://www.sublimetext.com/images/logo.svg"
        },
        {
            "title": "Substack",
            "hex": "FF6719",
            "source": "https://on.substack.com/"
        },
        {
            "title": "Subversion",
            "hex": "809CC9",
            "source": "http://subversion.apache.org/logo"
        },
        {
            "title": "suckless",
            "hex": "1177AA",
            "source": "https://suckless.org"
        },
        {
            "title": "Sumo Logic",
            "hex": "000099",
            "source": "https://sites.google.com/sumologic.com/sumo-logic-brand/home"
        },
        {
            "title": "Super User",
            "hex": "38A1CE",
            "source": "https://superuser.com"
        },
        {
            "title": "Suzuki",
            "hex": "E30613",
            "source": "https://www.suzuki.ie/"
        },
        {
            "title": "Svelte",
            "hex": "FF3E00",
            "source": "https://github.com/sveltejs/branding/blob/c4dfca6743572087a6aef0e109ffe3d95596e86a/svelte-logo.svg"
        },
        {
            "title": "SVG",
            "hex": "FFB13B",
            "source": "https://www.w3.org/2009/08/svg-logos.html"
        },
        {
            "title": "SVGO",
            "hex": "14B9FF",
            "source": "https://github.com/svg/svgo"
        },
        {
            "title": "Swagger",
            "hex": "85EA2D",
            "source": "https://swagger.io/swagger/media/assets/images/swagger_logo.svg"
        },
        {
            "title": "Swarm",
            "hex": "FFA633",
            "source": "https://foursquare.com/about/logos"
        },
        {
            "title": "Swift",
            "hex": "FA7343",
            "source": "https://developer.apple.com/develop/"
        },
        {
            "title": "Swiper",
            "hex": "6332F6",
            "source": "https://swiperjs.com/"
        },
        {
            "title": "Symantec",
            "hex": "FDB511",
            "source": "https://commons.wikimedia.org/wiki/File:Symantec_logo10.svg"
        },
        {
            "title": "Symfony",
            "hex": "000000",
            "source": "https://symfony.com/logo"
        },
        {
            "title": "Symphony",
            "hex": "0098FF",
            "source": "https://symphony.com/"
        },
        {
            "title": "Synology",
            "hex": "B5B5B6",
            "source": "https://www.synology.com/en-global/company/branding"
        },
        {
            "title": "T-Mobile",
            "hex": "E20074",
            "source": "https://www.t-mobile.com/"
        },
        {
            "title": "Tableau",
            "hex": "E97627",
            "source": "https://www.tableau.com/about/media-download-center"
        },
        {
            "title": "tado°",
            "hex": "FFA900",
            "source": "https://www.tado.com/gb-en/press-assets"
        },
        {
            "title": "Tails",
            "hex": "56347C",
            "source": "https://tails.boum.org/contribute/how/promote/material/logo/"
        },
        {
            "title": "Tailwind CSS",
            "hex": "38B2AC",
            "source": "https://tailwindcss.com/"
        },
        {
            "title": "Talend",
            "hex": "1675BC",
            "source": "https://www.talend.com/"
        },
        {
            "title": "Tampermonkey",
            "hex": "00485B",
            "source": "https://commons.wikimedia.org/wiki/File:Tampermonkey_logo.svg"
        },
        {
            "title": "Taobao",
            "hex": "E94F20",
            "source": "https://www.alibabagroup.com/en/ir/reports"
        },
        {
            "title": "Tapas",
            "hex": "FFCE00",
            "source": "https://tapas.io/site/about#media"
        },
        {
            "title": "Tasmota",
            "hex": "1FA3EC",
            "source": "https://tasmota.github.io/docs/"
        },
        {
            "title": "Tata",
            "hex": "486AAE",
            "source": "https://www.tata.com/"
        },
        {
            "title": "TaxBuzz",
            "hex": "ED8B0B",
            "source": "https://www.taxbuzz.com/"
        },
        {
            "title": "TeamCity",
            "hex": "000000",
            "source": "https://www.jetbrains.com/company/brand/logos/"
        },
        {
            "title": "TeamSpeak",
            "hex": "2580C3",
            "source": "https://www.teamspeak.com/en/more/media-pack/"
        },
        {
            "title": "TeamViewer",
            "hex": "0E8EE9",
            "source": "https://www.teamviewer.com/resources/images/logos/teamviewer-logo-big.svg"
        },
        {
            "title": "TED",
            "hex": "E62B1E",
            "source": "https://www.ted.com/participate/organize-a-local-tedx-event/tedx-organizer-guide/branding-promotions/logo-and-design/your-tedx-logo"
        },
        {
            "title": "Teespring",
            "hex": "39ACE6",
            "source": "https://teespring.com"
        },
        {
            "title": "TELE5",
            "hex": "C2AD6F",
            "source": "https://www.tele5.de"
        },
        {
            "title": "Telegram",
            "hex": "26A5E4",
            "source": "https://telegram.org"
        },
        {
            "title": "Tencent QQ",
            "hex": "EB1923",
            "source": "https://en.wikipedia.org/wiki/File:Tencent_QQ.svg#/media/File:Tencent_QQ.svg"
        },
        {
            "title": "Tencent Weibo",
            "hex": "20B8E5",
            "source": "http://t.qq.com/"
        },
        {
            "title": "TensorFlow",
            "hex": "FF6F00",
            "source": "https://www.tensorflow.org/extras/tensorflow_brand_guidelines.pdf"
        },
        {
            "title": "Teradata",
            "hex": "F37440",
            "source": "https://github.com/Teradata/teradata.github.io/"
        },
        {
            "title": "Terraform",
            "hex": "623CE4",
            "source": "https://www.hashicorp.com/brand#terraform"
        },
        {
            "title": "Tesla",
            "hex": "CC0000",
            "source": "http://www.teslamotors.com/en_GB/about"
        },
        {
            "title": "Testin",
            "hex": "007DD7",
            "source": "https://www.testin.cn/"
        },
        {
            "title": "Testing Library",
            "hex": "E33332",
            "source": "https://testing-library.com/"
        },
        {
            "title": "Textpattern",
            "hex": "FFD942",
            "source": "https://textpattern.com/"
        },
        {
            "title": "The Conversation",
            "hex": "D8352A",
            "source": "https://theconversation.com/republishing-guidelines"
        },
        {
            "title": "The Irish Times",
            "hex": "000000",
            "source": "https://www.irishtimes.com/"
        },
        {
            "title": "The Mighty",
            "hex": "D0072A",
            "source": "https://themighty.com/"
        },
        {
            "title": "The Models Resource",
            "hex": "3A75BD",
            "source": "https://www.models-resource.com/"
        },
        {
            "title": "The Movie Database",
            "hex": "01D277",
            "source": "https://www.themoviedb.org/about/logos-attribution"
        },
        {
            "title": "The Register",
            "hex": "FF0000",
            "source": "https://www.theregister.co.uk/"
        },
        {
            "title": "The Sounds Resource",
            "hex": "39BE6B",
            "source": "https://www.sounds-resource.com/"
        },
        {
            "title": "The Spriters Resource",
            "hex": "BE3939",
            "source": "https://www.spriters-resource.com/"
        },
        {
            "title": "The Washington Post",
            "hex": "231F20",
            "source": "https://www.washingtonpost.com/brand-studio/archive/"
        },
        {
            "title": "ThinkPad",
            "hex": "EE2624",
            "source": "https://www.lenovo.com/us/en/thinkpad"
        },
        {
            "title": "Three.js",
            "hex": "000000",
            "source": "https://github.com/mrdoob/three.js/blob/a567b810cfcb7f6a03e4faea99f03c53081da477/files/icon.svg"
        },
        {
            "title": "Threema",
            "hex": "3FE669",
            "source": "https://threema.ch/en/press"
        },
        {
            "title": "Thumbtack",
            "hex": "009FD9",
            "source": "https://www.thumbtack.com/press/media-resources/"
        },
        {
            "title": "Thunderbird",
            "hex": "0A84FF",
            "source": "https://demo.identihub.co/thunderbird"
        },
        {
            "title": "Thymeleaf",
            "hex": "005F0F",
            "source": "https://github.com/thymeleaf/thymeleaf-dist/tree/master/src/artwork/thymeleaf%202016"
        },
        {
            "title": "Ticketmaster",
            "hex": "026CDF",
            "source": "https://design.ticketmaster.com/brand/overview/"
        },
        {
            "title": "Tidal",
            "hex": "000000",
            "source": "https://tidal.com"
        },
        {
            "title": "Tide",
            "hex": "4050FB",
            "source": "https://www.tide.co/newsroom/"
        },
        {
            "title": "TikTok",
            "hex": "000000",
            "source": "https://tiktok.com"
        },
        {
            "title": "Tile",
            "hex": "000000",
            "source": "https://www.thetileapp.com/"
        },
        {
            "title": "Timescale",
            "hex": "FDB515",
            "source": "https://www.timescale.com/"
        },
        {
            "title": "Tinder",
            "hex": "FF6B6B",
            "source": "http://www.gotinder.com/press"
        },
        {
            "title": "TinyLetter",
            "hex": "ED1C24",
            "source": "https://tinyletter.com/site/press"
        },
        {
            "title": "tmux",
            "hex": "1BB91F",
            "source": "https://github.com/tmux/tmux/tree/f04cc3997629823f0e304d4e4184e2ec93c703f0/logo"
        },
        {
            "title": "Todoist",
            "hex": "E44332",
            "source": "https://doist.com/press/"
        },
        {
            "title": "Toggl",
            "hex": "E01B22",
            "source": "https://toggl.com/media-toolkit"
        },
        {
            "title": "Tokyo Metro",
            "hex": "149DD3",
            "source": "https://en.wikipedia.org/wiki/File:TokyoMetro.svg"
        },
        {
            "title": "Tomorrowland",
            "hex": "000000",
            "source": "https://global.tomorrowland.com/"
        },
        {
            "title": "Topcoder",
            "hex": "29A7DF",
            "source": "http://topcoder.com/"
        },
        {
            "title": "Toptal",
            "hex": "3863A0",
            "source": "https://www.toptal.com/branding"
        },
        {
            "title": "Tor Browser",
            "hex": "7D4698",
            "source": "https://styleguide.torproject.org/brand-assets/"
        },
        {
            "title": "Tor Project",
            "hex": "7E4798",
            "source": "https://styleguide.torproject.org/brand-assets/"
        },
        {
            "title": "Toshiba",
            "hex": "FF0000",
            "source": "https://commons.wikimedia.org/wiki/File:Toshiba_logo.svg"
        },
        {
            "title": "Toyota",
            "hex": "EB0A1E",
            "source": "https://www.toyota.com/brandguidelines/logo/",
            "guidelines": "https://www.toyota.com/brandguidelines/"
        },
        {
            "title": "TP-Link",
            "hex": "4ACBD6",
            "source": "https://www.tp-link.com/"
        },
        {
            "title": "TrainerRoad",
            "hex": "E12726",
            "source": "https://www.trainerroad.com/"
        },
        {
            "title": "Trakt",
            "hex": "ED1C24",
            "source": "https://trakt.tv"
        },
        {
            "title": "TransferWise",
            "hex": "00B9FF",
            "source": "https://brand.transferwise.com/logo"
        },
        {
            "title": "Transport for Ireland",
            "hex": "113B92",
            "source": "https://tfl.gov.uk/"
        },
        {
            "title": "Transport for London",
            "hex": "00B274",
            "source": "https://www.transportforireland.ie/"
        },
        {
            "title": "Travis CI",
            "hex": "3EAAAF",
            "source": "https://travis-ci.com/logo"
        },
        {
            "title": "Treehouse",
            "hex": "5FCF80",
            "source": "https://teamtreehouse.com/about"
        },
        {
            "title": "Trello",
            "hex": "0079BF",
            "source": "https://trello.com/about/branding"
        },
        {
            "title": "Trend Micro",
            "hex": "D71921",
            "source": "https://www.trendmicro.com/"
        },
        {
            "title": "Treyarch",
            "hex": "000000",
            "source": "https://upload.wikimedia.org/wikipedia/en/7/7a/Treyarch_logo.svg"
        },
        {
            "title": "Triller",
            "hex": "FF0089",
            "source": "https://triller.co/static/media/illustrations/logo-full-white.svg"
        },
        {
            "title": "Trip.com",
            "hex": "287DFA",
            "source": "https://careers.trip.com/"
        },
        {
            "title": "Tripadvisor",
            "hex": "34E0A1",
            "source": "https://tripadvisor.mediaroom.com/logo-guidelines"
        },
        {
            "title": "Trove",
            "hex": "609540",
            "source": "https://trove.nla.gov.au/"
        },
        {
            "title": "TrueNAS",
            "hex": "0095D5",
            "source": "https://www.truenas.com/"
        },
        {
            "title": "Trulia",
            "hex": "53B50A",
            "source": "http://www.trulia.com"
        },
        {
            "title": "Trusted Shops",
            "hex": "FFDC0F",
            "source": "https://brand.trustedshops.com/d/dorIFVeUmcN9/corporate-design"
        },
        {
            "title": "Trustpilot",
            "hex": "00B67A",
            "source": "https://support.trustpilot.com/hc/en-us/articles/206289947-Trustpilot-Brand-Assets-Style-Guide"
        },
        {
            "title": "Try It Online",
            "hex": "303030",
            "source": "https://tio.run/"
        },
        {
            "title": "TryHackMe",
            "hex": "212C42",
            "source": "https://tryhackme.com/about"
        },
        {
            "title": "TUI",
            "hex": "70CBF4",
            "source": "https://www.tuiholidays.ie/"
        },
        {
            "title": "Tumblr",
            "hex": "36465D",
            "source": "https://www.tumblr.com/logo"
        },
        {
            "title": "TuneIn",
            "hex": "14D8CC",
            "source": "https://cms.tunein.com/press/"
        },
        {
            "title": "TurboSquid",
            "hex": "FF8135",
            "source": "https://www.brand.turbosquid.com/"
        },
        {
            "title": "Turkish Airlines",
            "hex": "C70A0C",
            "source": "https://www.turkishairlines.com/tr-int/basin-odasi/logo-arsivi/index.html"
        },
        {
            "title": "Tutanota",
            "hex": "840010",
            "source": "https://github.com/tutao/tutanota/blob/8ff5f0e7d78834ac8fcb0f2357c394b757ea4793/resources/images/logo-solo-red.svg"
        },
        {
            "title": "TV Time",
            "hex": "FFD400",
            "source": "https://www.tvtime.com/"
        },
        {
            "title": "Twilio",
            "hex": "F22F46",
            "source": "https://www.twilio.com/company/brand"
        },
        {
            "title": "Twitch",
            "hex": "9146FF",
            "source": "https://brand.twitch.tv"
        },
        {
            "title": "Twitter",
            "hex": "1DA1F2",
            "source": "https://brand.twitter.com"
        },
        {
            "title": "Twoo",
            "hex": "FF7102",
            "source": "http://www.twoo.com/about/press"
        },
        {
            "title": "TypeScript",
            "hex": "3178C6",
            "source": "https://www.staging-typescript.org/branding"
        },
        {
            "title": "TYPO3",
            "hex": "FF8700",
            "source": "https://typo3.com/fileadmin/assets/typo3logos/typo3_bullet_01.svg"
        },
        {
            "title": "Uber",
            "hex": "000000",
            "source": "https://www.uber.com/media/"
        },
        {
            "title": "Uber Eats",
            "hex": "06C167",
            "source": "https://www.ubereats.com"
        },
        {
            "title": "Ubiquiti",
            "hex": "0559C9",
            "source": "https://www.ui.com/marketing/#logos"
        },
        {
            "title": "Ubisoft",
            "hex": "000000",
            "source": "https://www.ubisoft.com/en-US/company/overview.aspx"
        },
        {
            "title": "uBlock Origin",
            "hex": "800000",
            "source": "https://github.com/gorhill/uBlock/blob/master/src/img/ublock.svg"
        },
        {
            "title": "Ubuntu",
            "hex": "E95420",
            "source": "https://design.ubuntu.com/brand/ubuntu-logo/"
        },
        {
            "title": "Udacity",
            "hex": "02B3E4",
            "source": "https://www.udacity.com"
        },
        {
            "title": "Udemy",
            "hex": "EC5252",
            "source": "https://about.udemy.com/newbrand/"
        },
        {
            "title": "UIkit",
            "hex": "2396F3",
            "source": "https://getuikit.com"
        },
        {
            "title": "Ulule",
            "hex": "18A5D6",
            "source": "https://ulule.frontify.com/d/EX3dK8qsXgqh/branding-guidelines"
        },
        {
            "title": "Umbraco",
            "hex": "3544B1",
            "source": "https://umbraco.com/"
        },
        {
            "title": "Unacademy",
            "hex": "08BD80",
            "source": "https://unacademy.com/"
        },
        {
            "title": "Undertale",
            "hex": "E71D29",
            "source": "https://undertale.com/"
        },
        {
            "title": "Unicode",
            "hex": "5455FE",
            "source": "https://en.wikipedia.org/wiki/Unicode"
        },
        {
            "title": "Unilever",
            "hex": "1F36C7",
            "source": "https://www.unilever.co.uk/about/who-we-are/our-logo/"
        },
        {
            "title": "United Airlines",
            "hex": "002244",
            "source": "https://en.wikipedia.org/wiki/File:United_Airlines_Logo.svg"
        },
        {
            "title": "Unity",
            "hex": "000000",
            "source": "https://unity.com/"
        },
        {
            "title": "Unraid",
            "hex": "F15A2C",
            "source": "https://unraid.net/"
        },
        {
            "title": "Unreal Engine",
            "hex": "313131",
            "source": "https://www.unrealengine.com/en-US/branding"
        },
        {
            "title": "Unsplash",
            "hex": "000000",
            "source": "https://unsplash.com/"
        },
        {
            "title": "Untangle",
            "hex": "68BD49",
            "source": "https://www.untangle.com/company-overview/"
        },
        {
            "title": "Untappd",
            "hex": "FFC000",
            "source": "https://untappd.com/"
        },
        {
            "title": "UpLabs",
            "hex": "3930D8",
            "source": "https://www.uplabs.com/"
        },
        {
            "title": "Uploaded",
            "hex": "0E70CB",
            "source": "https://www.uploaded.net"
        },
        {
            "title": "UPS",
            "hex": "150400",
            "source": "https://www.ups.com/"
        },
        {
            "title": "Upwork",
            "hex": "6FDA44",
            "source": "https://www.upwork.com/press/"
        },
        {
            "title": "USPS",
            "hex": "333366",
            "source": "https://www.usps.com/"
        },
        {
            "title": "V",
            "hex": "5D87BF",
            "source": "https://github.com/vlang/v-logo"
        },
        {
            "title": "V8",
            "hex": "4B8BF5",
            "source": "https://v8.dev/logo"
        },
        {
            "title": "Vagrant",
            "hex": "1563FF",
            "source": "https://www.hashicorp.com/brand#vagrant"
        },
        {
            "title": "Valve",
            "hex": "F74843",
            "source": "https://www.valvesoftware.com/"
        },
        {
            "title": "Vault",
            "hex": "000000",
            "source": "https://www.hashicorp.com/brand"
        },
        {
            "title": "Vauxhall",
            "hex": "EB001E",
            "source": "https://www.vauxhall.co.uk/content/dam/vauxhall/Home/brochure-library/commercial-vehicles/price-guide.pdf"
        },
        {
            "title": "vBulletin",
            "hex": "184D66",
            "source": "https://commons.wikimedia.org/wiki/File:VBulletin.svg"
        },
        {
            "title": "Vector Logo Zone",
            "hex": "184D66",
            "source": "https://www.vectorlogo.zone/"
        },
        {
            "title": "Vectorworks",
            "hex": "000000",
            "source": "https://www.vectorworks.net/en-US"
        },
        {
            "title": "Veeam",
            "hex": "00B336",
            "source": "https://www.veeam.com/newsroom/veeam-graphics.html"
        },
        {
            "title": "Veepee",
            "hex": "EC008C",
            "source": "https://www.veepee.fr/"
        },
        {
            "title": "Venmo",
            "hex": "3D95CE",
            "source": "https://venmo.com/about/brand/"
        },
        {
            "title": "Vercel",
            "hex": "000000",
            "source": "https://vercel.com/design"
        },
        {
            "title": "Veritas",
            "hex": "B1181E",
            "source": "https://my.veritas.com/cs/groups/partner/documents/styleguide/mdaw/mdq5/~edisp/tus3cpeapp3855186572.pdf"
        },
        {
            "title": "Verizon",
            "hex": "CD040B",
            "source": "https://www.verizondigitalmedia.com/about/logo-usage/"
        },
        {
            "title": "vFairs",
            "hex": "EF4678",
            "source": "https://www.vfairs.com/"
        },
        {
            "title": "Viadeo",
            "hex": "F88D2D",
            "source": "http://corporate.viadeo.com/en/media/resources"
        },
        {
            "title": "Viber",
            "hex": "7360F2",
            "source": "https://www.viber.com/brand-center/"
        },
        {
            "title": "Vim",
            "hex": "019733",
            "source": "https://commons.wikimedia.org/wiki/File:Vimlogo.svg"
        },
        {
            "title": "Vimeo",
            "hex": "1AB7EA",
            "source": "https://vimeo.com/about/brand_guidelines"
        },
        {
            "title": "Vimeo Livestream",
            "hex": "0A0A20",
            "source": "https://livestream.com"
        },
        {
            "title": "Vine",
            "hex": "11B48A",
            "source": "https://vine.co/logo"
        },
        {
            "title": "Virb",
            "hex": "0093DA",
            "source": "http://virb.com/about"
        },
        {
            "title": "VirtualBox",
            "hex": "183A61",
            "source": "https://commons.wikimedia.org/wiki/File:Virtualbox_logo.png"
        },
        {
            "title": "VirusTotal",
            "hex": "394EFF",
            "source": "https://www.virustotal.com/"
        },
        {
            "title": "Visa",
            "hex": "1A1F71",
            "source": "https://merchantsignageeu.visa.com/product.asp?dptID=696"
        },
        {
            "title": "Visual Studio",
            "hex": "5C2D91",
            "source": "https://visualstudio.microsoft.com/"
        },
        {
            "title": "Visual Studio Code",
            "hex": "007ACC",
            "source": "https://commons.wikimedia.org/wiki/File:Visual_Studio_Code_1.35_icon.svg"
        },
        {
            "title": "Vivaldi",
            "hex": "EF3939",
            "source": "https://vivaldi.com/press/"
        },
        {
            "title": "Vivino",
            "hex": "AA1329",
            "source": "https://www.vivino.com/press"
        },
        {
            "title": "VK",
            "hex": "4680C2",
            "source": "https://vk.com/brand"
        },
        {
            "title": "VLC media player",
            "hex": "FF8800",
            "source": "http://git.videolan.org/?p=vlc.git;a=tree;f=extras/package/macosx/asset_sources"
        },
        {
            "title": "VMware",
            "hex": "607078",
            "source": "https://myvmware.workspaceair.com/"
        },
        {
            "title": "Vodafone",
            "hex": "E60000",
            "source": "https://web.vodafone.com.eg/"
        },
        {
            "title": "Volkswagen",
            "hex": "151F5D",
            "source": "https://www.volkswagen.ie/"
        },
        {
            "title": "Volvo",
            "hex": "003057",
            "source": "https://www.media.volvocars.com/global/en-gb/logos"
        },
        {
            "title": "Vonage",
            "hex": "FFFFFF",
            "source": "https://www.vonage.com"
        },
        {
            "title": "VOX",
            "hex": "DA074A",
            "source": "https://commons.wikimedia.org/wiki/File:VOX_Logo_2013.svg"
        },
        {
            "title": "VSCO",
            "hex": "000000",
            "source": "https://vsco.co/about/press/vsco-releases-redesigned-mobile-app"
        },
        {
            "title": "Vue.js",
            "hex": "4FC08D",
            "source": "https://github.com/vuejs/art"
        },
        {
            "title": "Vuetify",
            "hex": "1867C0",
            "source": "https://vuetifyjs.com/"
        },
        {
            "title": "Vulkan",
            "hex": "AC162C",
            "source": "https://www.khronos.org/legal/trademarks/"
        },
        {
            "title": "Vultr",
            "hex": "007BFC",
            "source": "https://www.vultr.com/company/brand-assets/"
        },
        {
            "title": "W3C",
            "hex": "005A9C",
            "source": "https://www.w3.org/Consortium/Legal/logo-usage-20000308"
        },
        {
            "title": "Wagtail",
            "hex": "43B1B0",
            "source": "https://github.com/wagtail/wagtail/blob/e3e46e23b780aa2b1b521de081cb81872f77466d/wagtail/admin/static_src/wagtailadmin/images/wagtail-logo.svg"
        },
        {
            "title": "WakaTime",
            "hex": "000000",
            "source": "https://wakatime.com/legal/logos-and-trademark-usage"
        },
        {
            "title": "WALKMAN",
            "hex": "000000",
            "source": "https://en.wikipedia.org/wiki/File:Walkman_logo.svg"
        },
        {
            "title": "Warner Bros.",
            "hex": "004DB4",
            "source": "https://www.warnerbros.com/"
        },
        {
            "title": "Wattpad",
            "hex": "FF500A",
            "source": "https://company.wattpad.com/media-kit"
        },
        {
            "title": "Waze",
            "hex": "33CCFF",
            "source": "https://www.waze.com/"
        },
        {
            "title": "Wear OS",
            "hex": "4285F4",
            "source": "https://partnermarketinghub.withgoogle.com/#/brands/"
        },
        {
            "title": "Weasyl",
            "hex": "990000",
            "source": "https://www.weasyl.com/"
        },
        {
            "title": "WebAssembly",
            "hex": "654FF0",
            "source": "https://webassembly.org/"
        },
        {
            "title": "WebAuthn",
            "hex": "3423A6",
            "source": "https://github.com/apowers313/webauthn-logos"
        },
        {
            "title": "webcomponents.org",
            "hex": "29ABE2",
            "source": "https://www.webcomponents.org/"
        },
        {
            "title": "Webflow",
            "hex": "4353FF",
            "source": "https://webflow.com/"
        },
        {
            "title": "WebGL",
            "hex": "990000",
            "source": "https://www.khronos.org/legal/trademarks/"
        },
        {
            "title": "Webmin",
            "hex": "7DA0D0",
            "source": "https://github.com/webmin/webmin/blob/84d2d3d17f638a43939220f78b83bfefbae37f76/images/webmin-blue.svg"
        },
        {
            "title": "WebMoney",
            "hex": "036CB5",
            "source": "https://www.webmoney.ru/rus/developers/logos.shtml"
        },
        {
            "title": "Webpack",
            "hex": "8DD6F9",
            "source": "https://webpack.js.org/branding/"
        },
        {
            "title": "WebRTC",
            "hex": "333333",
            "source": "https://webrtc.org/press/"
        },
        {
            "title": "WebStorm",
            "hex": "000000",
            "source": "https://www.jetbrains.com/company/brand/logos/"
        },
        {
            "title": "WeChat",
            "hex": "07C160",
            "source": "https://wechat.design/standard/download/brand"
        },
        {
            "title": "Weights & Biases",
            "hex": "FFBE00",
            "source": "https://wandb.ai/"
        },
        {
            "title": "WEMO",
            "hex": "72D44C",
            "source": "https://commons.wikimedia.org/wiki/File:WeMoApp.svg"
        },
        {
            "title": "WeTransfer",
            "hex": "409FFF",
            "source": "https://wetransfer.com/"
        },
        {
            "title": "WhatsApp",
            "hex": "25D366",
            "source": "https://www.whatsappbrand.com"
        },
        {
            "title": "When I Work",
            "hex": "51A33D",
            "source": "https://wheniwork.com/"
        },
        {
            "title": "WhiteSource",
            "hex": "161D4E",
            "source": "https://www.whitesourcesoftware.com/whitesource-media-kit/"
        },
        {
            "title": "Wii",
            "hex": "8B8B8B",
            "source": "https://de.wikipedia.org/wiki/Datei:WiiU.svg"
        },
        {
            "title": "Wii U",
            "hex": "8B8B8B",
            "source": "https://de.wikipedia.org/wiki/Datei:WiiU.svg"
        },
        {
            "title": "Wikidata",
            "hex": "006699",
            "source": "https://commons.wikimedia.org/wiki/File:Wikidata-logo-en.svg"
        },
        {
            "title": "Wikimedia Commons",
            "hex": "006699",
            "source": "https://commons.wikimedia.org/wiki/File:Commons-logo.svg"
        },
        {
            "title": "Wikipedia",
            "hex": "000000",
            "source": "https://en.wikipedia.org/wiki/Logo_of_Wikipedia"
        },
        {
            "title": "Wikiquote",
            "hex": "006699",
            "source": "https://commons.wikimedia.org/wiki/File:Wikiquote-logo.svg"
        },
        {
            "title": "Wikivoyage",
            "hex": "006699",
            "source": "https://upload.wikimedia.org/wikipedia/commons/d/d1/Wikivoyage-Logo-v3-en.svg"
        },
        {
            "title": "Windows",
            "hex": "0078D6",
            "source": "https://commons.wikimedia.org/wiki/File:Windows_10_Logo.svg"
        },
        {
            "title": "Windows 95",
            "hex": "008080",
            "source": "https://en.wikipedia.org/wiki/Windows_95"
        },
        {
            "title": "Windows Terminal",
            "hex": "4D4D4D",
            "source": "https://github.com/microsoft/terminal/blob/a90289548f8548bf5c370a4b141b4b815c22616b/res/terminal/Terminal_HC.svg"
        },
        {
            "title": "Windows XP",
            "hex": "003399",
            "source": "https://commons.wikimedia.org/wiki/File:Windows_logo_-_2002%E2%80%932012_(Multicolored).svg"
        },
        {
            "title": "Winmate",
            "hex": "C11920",
            "source": "https://www.winmate.com/NewsAndEvents/Publications"
        },
        {
            "title": "Wipro",
            "hex": "341C53",
            "source": "https://www.wipro.com/content/dam/nexus/en/service-lines/applications/latest-thinking/state-of-cybersecurity-report-2019.pdf"
        },
        {
            "title": "Wire",
            "hex": "000000",
            "source": "http://brand.wire.com"
        },
        {
            "title": "WireGuard",
            "hex": "88171A",
            "source": "https://www.wireguard.com/img/wireguard.svg"
        },
        {
            "title": "Wireshark",
            "hex": "1679A7",
            "source": "https://gitlab.com/wanduow/wireshark/-/blob/master/image/wsicon.svg"
        },
        {
            "title": "Wish",
            "hex": "2FB7EC",
            "source": "https://wish.com/"
        },
        {
            "title": "Wistia",
            "hex": "54BBFF",
            "source": "https://wistia.com/about/assets"
        },
        {
            "title": "Wix",
            "hex": "0C6EFC",
            "source": "http://www.wix.com/about/design-assets"
        },
        {
            "title": "Wizz Air",
            "hex": "C6007E",
            "source": "https://wizzair.com/en-gb/information-and-services/about-us/press-office/logos"
        },
        {
            "title": "Wolfram",
            "hex": "DD1100",
            "source": "http://company.wolfram.com/press-center/wolfram-corporate/"
        },
        {
            "title": "Wolfram Language",
            "hex": "DD1100",
            "source": "http://company.wolfram.com/press-center/language/"
        },
        {
            "title": "Wolfram Mathematica",
            "hex": "DD1100",
            "source": "http://company.wolfram.com/press-center/mathematica/"
        },
        {
            "title": "Woo",
            "hex": "96588A",
            "source": "https://woocommerce.com/style-guide/"
        },
        {
            "title": "WooCommerce",
            "hex": "96588A",
            "source": "https://woocommerce.com/style-guide/"
        },
        {
            "title": "WordPress",
            "hex": "21759B",
            "source": "https://wordpress.org/about/logos"
        },
        {
            "title": "Workplace",
            "hex": "20252D",
            "source": "https://en.facebookbrand.com/"
        },
        {
            "title": "World Health Organization",
            "hex": "0093D5",
            "source": "https://www.who.int/"
        },
        {
            "title": "WP Engine",
            "hex": "0ECAD4",
            "source": "https://wpengine.com/brand-assets/"
        },
        {
            "title": "WP Rocket",
            "hex": "F56640",
            "source": "https://wp-rocket.me/"
        },
        {
            "title": "write.as",
            "hex": "5BC4EE",
            "source": "https://write.as/brand"
        },
        {
            "title": "WWE",
            "hex": "000000",
            "source": "https://commons.wikimedia.org/wiki/File:WWE_Network_logo.svg"
        },
        {
            "title": "X-Pack",
            "hex": "005571",
            "source": "https://www.elastic.co/brand"
        },
        {
            "title": "X.Org",
            "hex": "F28834",
            "source": "https://upload.wikimedia.org/wikipedia/commons/9/90/X.Org_Logo.svg"
        },
        {
            "title": "Xamarin",
            "hex": "3498DB",
            "source": "https://github.com/dotnet/swag/tree/master/xamarin"
        },
        {
            "title": "XAML",
            "hex": "0C54C2",
            "source": "https://github.com/microsoft/microsoft-ui-xaml/issues/1185#issuecomment-529731046"
        },
        {
            "title": "XAMPP",
            "hex": "FB7A24",
            "source": "https://www.apachefriends.org/en/"
        },
        {
            "title": "Xbox",
            "hex": "107C10",
            "source": "http://mspartner-public.sharepoint.com/XBOX%20Games/Xbox%20logo's%20+%20Guidelines/Xbox%20Live/Xbox_Live_Guidelines_10-4-13.pdf"
        },
        {
            "title": "Xcode",
            "hex": "1575F9",
            "source": "https://developer.apple.com/develop/"
        },
        {
            "title": "XDA Developers",
            "hex": "EA7100",
            "source": "https://www.xda-developers.com/"
        },
        {
            "title": "Xero",
            "hex": "13B5EA",
            "source": "https://www.xero.com/uk/about/media/downloads"
        },
        {
            "title": "XFCE",
            "hex": "2284F2",
            "source": "https://www.xfce.org/download#artwork"
        },
        {
            "title": "Xiaomi",
            "hex": "FA6709",
            "source": "https://www.mi.com/global"
        },
        {
            "title": "Xilinx",
            "hex": "E01F27",
            "source": "https://www.xilinx.com"
        },
        {
            "title": "Xing",
            "hex": "006567",
            "source": "https://dev.xing.com/logo_rules"
        },
        {
            "title": "XMPP",
            "hex": "002B5C",
            "source": "https://github.com/xsf/xmpp.org/tree/00c49187e353c1a156c95562dafaf129e688fbad/content/icons"
        },
        {
            "title": "XRP",
            "hex": "25A768",
            "source": "https://xrpl.org/"
        },
        {
            "title": "XSplit",
            "hex": "0095DE",
            "source": "https://www.xsplit.com/presskit"
        },
        {
            "title": "Y Combinator",
            "hex": "F0652F",
            "source": "https://www.ycombinator.com/press/"
        },
        {
            "title": "Yahoo!",
            "hex": "6001D2",
            "source": "https://yahoo.com/"
        },
        {
            "title": "Yale",
            "hex": "FFD900",
            "source": "https://yalehome.com"
        },
        {
            "title": "Yamaha Corporation",
            "hex": "4B1E78",
            "source": "https://www.yamaha.com/en/"
        },
        {
            "title": "Yamaha Motor Corporation",
            "hex": "E60012",
            "source": "https://en.wikipedia.org/wiki/Yamaha_Motor_Company"
        },
        {
            "title": "Yammer",
            "hex": "106EBE",
            "source": "https://developer.microsoft.com/en-us/fabric#/styles/web/colors/products"
        },
        {
            "title": "Yandex",
            "hex": "FF0000",
            "source": "https://yandex.com/company/general_info/logotype_rules"
        },
        {
            "title": "Yarn",
            "hex": "2C8EBB",
            "source": "https://github.com/yarnpkg/assets"
        },
        {
            "title": "Yelp",
            "hex": "D32323",
            "source": "https://www.yelp.com/styleguide/icons"
        },
        {
            "title": "Yoast",
            "hex": "A4286A",
            "source": "https://yoast.com/media/logo/"
        },
        {
            "title": "YourTravel.TV",
            "hex": "F79025",
            "source": "https://yourtravel.tv"
        },
        {
            "title": "YouTube",
            "hex": "FF0000",
            "source": "https://www.youtube.com/yt/about/brand-resources/#logos-icons-colors"
        },
        {
            "title": "YouTube Gaming",
            "hex": "FF0000",
            "source": "https://gaming.youtube.com/"
        },
        {
            "title": "YouTube Music",
            "hex": "FF0000",
            "source": "https://partnermarketinghub.withgoogle.com/#/brands/"
        },
        {
            "title": "YouTube Studio",
            "hex": "FF0000",
            "source": "https://www.youtube.com/"
        },
        {
            "title": "YouTube TV",
            "hex": "FF0000",
            "source": "https://partnermarketinghub.withgoogle.com/#/brands/"
        },
        {
            "title": "Z-Wave",
            "hex": "1B365D",
            "source": "https://www.z-wave.com/"
        },
        {
            "title": "Zalando",
            "hex": "FF6900",
            "source": "https://www.zalando.co.uk/"
        },
        {
            "title": "Zapier",
            "hex": "FF4A00",
            "source": "https://zapier.com/about/brand"
        },
        {
            "title": "ZDF",
            "hex": "FA7D19",
            "source": "https://www.zdf.de/"
        },
        {
            "title": "Zelle",
            "hex": "6D1ED4",
            "source": "https://www.zellepay.com/"
        },
        {
            "title": "Zend",
            "hex": "0679EA",
            "source": "https://www.zend.com/"
        },
        {
            "title": "Zend Framework",
            "hex": "68B604",
            "source": "https://framework.zend.com/"
        },
        {
            "title": "Zendesk",
            "hex": "03363D",
            "source": "https://brandland.zendesk.com/"
        },
        {
            "title": "Zenn",
            "hex": "3EA8FF",
            "source": "https://zenn.dev/mediakit"
        },
        {
            "title": "ZeroMQ",
            "hex": "DF0000",
            "source": "https://github.com/zeromq/zeromq.org/blob/master/static/safari-pinned-tab.svg"
        },
        {
            "title": "Zerply",
            "hex": "9DBC7A",
            "source": "https://zerply.com/about/resources"
        },
        {
            "title": "Zhihu",
            "hex": "0084FF",
            "source": "https://www.zhihu.com/"
        },
        {
            "title": "Zigbee",
            "hex": "EB0443",
            "source": "https://zigbeealliance.org/solution/zigbee/"
        },
        {
            "title": "Zillow",
            "hex": "006AFF",
            "source": "https://www.zillow.com/"
        },
        {
            "title": "Zingat",
            "hex": "009CFB",
            "source": "https://www.zingat.com/kurumsal-logolar"
        },
        {
            "title": "Zoho",
            "hex": "C8202B",
            "source": "https://www.zoho.com/branding/"
        },
        {
            "title": "Zoiper",
            "hex": "F47920",
            "source": "https://www.zoiper.com/en/products"
        },
        {
            "title": "Zomato",
            "hex": "E23744",
            "source": "https://developers.zomato.com/"
        },
        {
            "title": "Zoom",
            "hex": "2D8CFF",
            "source": "https://zoom.us/brandguidelines"
        },
        {
            "title": "Zorin",
            "hex": "0CC1F3",
            "source": "https://zorinos.com/press/"
        },
        {
            "title": "Zotero",
            "hex": "CC2936",
            "source": "https://www.zotero.org/support/brand"
        },
        {
            "title": "Zulip",
            "hex": "FFFFFF",
            "source": "https://github.com/zulip/zulip/blob/df9e40491dc77b658d943cff36a816d46e32ce1b/static/images/logo/zulip-org-logo.svg"
        }
    ]
}<|MERGE_RESOLUTION|>--- conflicted
+++ resolved
@@ -4485,15 +4485,14 @@
             "source": "https://lumen.laravel.com/"
         },
         {
-<<<<<<< HEAD
             "title": "lumX",
             "hex": "FFC107",
             "source": "https://github.com/lumapps/lumX-vscode-snippets/blob/db9b56b491eadf5530f86fbf56ce24710f38346e/images/lumx-logo.svg"
-=======
+        },
+        {
             "title": "Lydia",
             "hex": "0180FF",
             "source": "https://lydia-app.com/en/info/press.html"
->>>>>>> 102e90e3
         },
         {
             "title": "Lyft",
