--- conflicted
+++ resolved
@@ -926,14 +926,6 @@
             "source": "https://www.bilibili.com/"
         },
         {
-<<<<<<< HEAD
-            "title": "Bing",
-            "hex": "008373",
-            "source": "https://commons.wikimedia.org/wiki/File:Bing_logo_(2016).svg"
-        },
-        {
-=======
->>>>>>> 62a59626
             "title": "Bit",
             "hex": "73398D",
             "source": "https://bit.dev"
@@ -1741,9 +1733,6 @@
         {
             "title": "Dassault Systèmes",
             "hex": "005386",
-<<<<<<< HEAD
-            "source": "https://www.3ds.com/statics/menu/2/assets/img/logo/3ds-dark.svg"
-=======
             "source": "https://www.3ds.com/"
         },
         {
@@ -1761,7 +1750,6 @@
             "hex": "FF3621",
             "source": "https://www.databricks.com/",
             "guidelines": "https://brand.databricks.com/Styleguide/Guide/"
->>>>>>> 62a59626
         },
         {
             "title": "DataCamp",
@@ -2702,14 +2690,9 @@
         },
         {
             "title": "Ghost",
-<<<<<<< HEAD
-            "hex": "738A94",
-            "source": "https://ghost.org/design"
-=======
             "hex": "15171A",
             "source": "https://github.com/TryGhost/Admin/blob/e3e1fa3353767c3729b1658ad42cc35f883470c5/public/assets/icons/icon.svg",
             "guidelines": "https://ghost.org/docs/logos/"
->>>>>>> 62a59626
         },
         {
             "title": "Ghostery",
@@ -3167,14 +3150,6 @@
             "source": "https://www.hackerrank.com/"
         },
         {
-<<<<<<< HEAD
-            "title": "HackHands",
-            "hex": "00ACBD",
-            "source": "https://hackhands.com/"
-        },
-        {
-=======
->>>>>>> 62a59626
             "title": "Hackster",
             "hex": "1BACF7",
             "source": "https://drive.google.com/file/d/0B3aqzR8LzoqdT1p4ZUlWVnJ1elk/view?usp=sharing"
@@ -3285,16 +3260,10 @@
             "source": "https://www.hivehome.com/"
         },
         {
-<<<<<<< HEAD
-            "title": "HockeyApp",
-            "hex": "009EE1",
-            "source": "https://hockeyapp.net/brand-guidelines/"
-=======
             "title": "Hive",
             "slug": "hive_blockchain",
             "hex": "E31337",
             "source": "https://hive.io/brand/"
->>>>>>> 62a59626
         },
         {
             "title": "Home Assistant",
@@ -3467,16 +3436,10 @@
             "source": "https://commons.wikimedia.org/wiki/File:ICQNewlogo.svg"
         },
         {
-<<<<<<< HEAD
-            "title": "iDEAL",
-            "hex": "CC0066",
-            "source": "https://www.ideal.nl/cms/files/Manual_iDEAL_logo.pdf"
-=======
             "title": "IEEE",
             "hex": "00629B",
             "source": "https://brand-experience.ieee.org/templates-tools-resources/resources/master-brand-and-logos/",
             "guidelines": "https://brand-experience.ieee.org/guidelines/brand-identity/"
->>>>>>> 62a59626
         },
         {
             "title": "iFixit",
@@ -4985,13 +4948,8 @@
         },
         {
             "title": "Nubank",
-<<<<<<< HEAD
-            "hex": "8A05BE",
-            "source": "https://nubank.com.br/imprensa/"
-=======
             "hex": "820AD1",
             "source": "https://nubank.com.br/en/press/"
->>>>>>> 62a59626
         },
         {
             "title": "Nucleo",
@@ -5620,14 +5578,9 @@
         },
         {
             "title": "PostgreSQL",
-<<<<<<< HEAD
-            "hex": "336791",
-            "source": "https://wiki.postgresql.org/wiki/Logo"
-=======
             "hex": "4169E1",
             "source": "https://wiki.postgresql.org/wiki/Logo",
             "guidelines": "https://www.postgresql.org/about/policies/trademarks/"
->>>>>>> 62a59626
         },
         {
             "title": "Postman",
@@ -6055,11 +6008,7 @@
             "source": "https://seeklogo.com/vector-logo/184137/renren-inc"
         },
         {
-<<<<<<< HEAD
-            "title": "repl.it",
-=======
             "title": "Replit",
->>>>>>> 62a59626
             "hex": "667881",
             "source": "https://repl.it/"
         },
@@ -7007,9 +6956,6 @@
         {
             "title": "Super User",
             "hex": "38A1CE",
-<<<<<<< HEAD
-            "source": "https://superuser.com"
-=======
             "source": "https://stackoverflow.design/brand/logo/",
             "guidelines": "https://stackoverflow.com/legal/trademark-guidance"
         },
@@ -7022,7 +6968,6 @@
             "title": "SUSE",
             "hex": "0C322C",
             "source": "https://brand.suse.com/"
->>>>>>> 62a59626
         },
         {
             "title": "Suzuki",
