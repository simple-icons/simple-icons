--- conflicted
+++ resolved
@@ -6166,11 +6166,7 @@
         },
         {
             "title": "Matter.js",
-<<<<<<< HEAD
             "hex": "4B5562",
-=======
-            "hex": "76F09B",
->>>>>>> c76e2b60
             "source": "https://brm.io/matter-js"
         },
         {
