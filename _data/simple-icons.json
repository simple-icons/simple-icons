{
    "icons": [
        {
            "title": ".NET",
            "hex": "512BD4",
            "source": "https://github.com/dotnet/brand/"
        },
        {
            "title": "1001Tracklists",
            "hex": "40AEF0",
            "source": "https://www.1001tracklists.com/"
        },
        {
            "title": "1Password",
            "hex": "0094F5",
            "source": "https://1password.com/press/"
        },
        {
            "title": "3M",
            "hex": "FF0000",
            "source": "https://www.3m.com/"
        },
        {
            "title": "42",
            "hex": "000000",
            "source": "https://www.42.fr/"
        },
        {
            "title": "4D",
            "hex": "004088",
            "source": "https://www.4d.com/"
        },
        {
            "title": "500px",
            "hex": "0099E5",
            "source": "https://about.500px.com/press"
        },
        {
            "title": "A-Frame",
            "hex": "EF2D5E",
            "source": "https://aframe.io/docs/"
        },
        {
            "title": "ABB RobotStudio",
            "hex": "FF9E0F",
            "source": "https://new.abb.com/products/robotics/en/robotstudio/downloads"
        },
        {
            "title": "Abbvie",
            "hex": "071D49",
            "source": "https://www.abbvie.com/"
        },
        {
            "title": "Ableton Live",
            "hex": "000000",
            "source": "https://www.ableton.com/en/legal/branding-trademark-guidelines/"
        },
        {
            "title": "About.me",
            "hex": "00A98F",
            "source": "https://about.me/assets"
        },
        {
            "title": "Abstract",
            "hex": "191A1B",
            "source": "https://www.abstract.com/about/"
        },
        {
            "title": "Academia",
            "hex": "41454A",
            "source": "https://www.academia.edu/"
        },
        {
            "title": "Accenture",
            "hex": "A100FF",
            "source": "https://www.accenture.com/"
        },
        {
            "title": "Acclaim",
            "hex": "26689A",
            "source": "https://www.youracclaim.com/"
        },
        {
            "title": "Accusoft",
            "hex": "A9225C",
            "source": "https://company-39138.frontify.com/d/7EKFm12NQSa8/accusoft-corporation-style-guide#/style-guide/logo"
        },
        {
            "title": "Acer",
            "hex": "83B81A",
            "source": "https://www.acer.com/ac/en/GB/content/home"
        },
        {
            "title": "ACM",
            "hex": "0085CA",
            "source": "http://identitystandards.acm.org/"
        },
        {
            "title": "ActiGraph",
            "hex": "0B2C4A",
            "source": "http://www.actigraphcorp.com/"
        },
        {
            "title": "Activision",
            "hex": "000000",
            "source": "https://www.activision.com/"
        },
        {
            "title": "AdBlock",
            "hex": "F40D12",
            "source": "https://getadblock.com/"
        },
        {
            "title": "Adblock Plus",
            "hex": "C70D2C",
            "source": "https://adblockplus.org/"
        },
        {
            "title": "AddThis",
            "hex": "FF6550",
            "source": "http://www.addthis.com/"
        },
        {
            "title": "AdGuard",
            "hex": "66B574",
            "source": "https://adguard.com/en/contribute.html"
        },
        {
            "title": "Adobe",
            "hex": "FF0000",
            "source": "https://www.adobe.com/"
        },
        {
            "title": "Adobe Acrobat Reader",
            "hex": "EC1C24",
            "source": "https://acrobat.adobe.com/"
        },
        {
            "title": "Adobe After Effects",
            "hex": "9999FF",
            "source": "https://www.adobe.com/products/aftereffects.html"
        },
        {
            "title": "Adobe Audition",
            "hex": "9999FF",
            "source": "https://www.adobe.com/creativecloud/video.html"
        },
        {
            "title": "Adobe Creative Cloud",
            "hex": "DA1F26",
            "source": "https://www.adobe.com/creativecloud/plans.html"
        },
        {
            "title": "Adobe Dreamweaver",
            "hex": "FF61F6",
            "source": "https://www.adobe.com/products/dreamweaver.html"
        },
        {
            "title": "Adobe Fonts",
            "hex": "323232",
            "source": "https://www.adobe.com/creativecloud/services.html"
        },
        {
            "title": "Adobe Illustrator",
            "hex": "FF9A00",
            "source": "https://www.adobe.com/products/illustrator.html"
        },
        {
            "title": "Adobe InDesign",
            "hex": "FF3366",
            "source": "https://www.adobe.com/products/indesign.html"
        },
        {
            "title": "Adobe Lightroom",
            "hex": "31A8FF",
            "source": "https://www.adobe.com/products/photoshop-lightroom.html"
        },
        {
            "title": "Adobe Lightroom Classic",
            "hex": "31A8FF",
            "source": "https://www.adobe.com/products/photoshop-lightroom-classic.html"
        },
        {
            "title": "Adobe PhoneGap",
            "hex": "27A1C5",
            "source": "https://phonegap.com/about/logos/"
        },
        {
            "title": "Adobe Photoshop",
            "hex": "31A8FF",
            "source": "https://www.adobe.com/products/photoshop.html"
        },
        {
            "title": "Adobe Premiere Pro",
            "hex": "9999FF",
            "source": "https://www.adobe.com/ie/products/premiere.html"
        },
        {
            "title": "Adobe XD",
            "hex": "FF61F6",
            "source": "https://www.adobe.com/products/xd.html"
        },
        {
            "title": "AdonisJS",
            "hex": "220052",
            "source": "https://adonisjs.com/"
        },
        {
            "title": "Aer Lingus",
            "hex": "006272",
            "source": "https://www.aerlingus.com/"
        },
        {
            "title": "Aeroflot",
            "hex": "02458D",
            "source": "https://www.aeroflot.ru/ru-en/information/onboard/press"
        },
        {
            "title": "Aeroméxico",
            "hex": "0B2343",
            "source": "https://www.aeromexico.com/"
        },
        {
            "title": "Aerospike",
            "hex": "C41E25",
            "source": "http://pages.aerospike.com/rs/aerospike/images/Acid_Whitepaper.pdf"
        },
        {
            "title": "Affinity",
            "hex": "222324",
            "source": "https://affinity.serif.com/"
        },
        {
            "title": "Affinity Designer",
            "hex": "1B72BE",
            "source": "https://affinity.serif.com/en-gb/designer/"
        },
        {
            "title": "Affinity Photo",
            "hex": "7E4DD2",
            "source": "https://affinity.serif.com/en-gb/photo/"
        },
        {
            "title": "Affinity Publisher",
            "hex": "C9284D",
            "source": "https://affinity.serif.com/en-gb/publisher/"
        },
        {
            "title": "AI Dungeon",
            "hex": "000000",
            "source": "https://commons.wikimedia.org/wiki/File:AI_Dungeon_Logo.png"
        },
        {
            "title": "AIOHTTP",
            "hex": "2C5BB4",
            "source": "https://github.com/aio-libs/aiohttp/blob/fb5fe72b1bca3b899af579d376f5fe45745410e4/docs/aiohttp-plain.svg"
        },
        {
            "title": "Aiqfome",
            "hex": "7A1FA2",
            "source": "https://aiqfome.com"
        },
        {
            "title": "Air Canada",
            "hex": "F01428",
            "source": "https://www.aircanada.com/"
        },
        {
            "title": "Air China",
            "hex": "E30E17",
            "source": "http://www.airchina.com.cn/en/investor_relations/"
        },
        {
            "title": "Air France",
            "hex": "002157",
            "source": "https://www.airfrance.fr/"
        },
        {
            "title": "AirAsia",
            "hex": "FF0000",
            "source": "https://www.airasia.com/shop"
        },
        {
            "title": "Airbnb",
            "hex": "FF5A5F",
            "source": "https://www.airbnb.com"
        },
        {
            "title": "Airbus",
            "hex": "00205B",
            "source": "https://brand.airbus.com/brand-elements/logo.html"
        },
        {
            "title": "Aircall",
            "hex": "00B388",
            "source": "https://aircall.io/"
        },
        {
            "title": "AirPlay Audio",
            "hex": "000000",
            "source": "https://developer.apple.com/design/human-interface-guidelines/airplay/overview/icons/"
        },
        {
            "title": "AirPlay Video",
            "hex": "000000",
            "source": "https://developer.apple.com/design/human-interface-guidelines/airplay/overview/icons/"
        },
        {
            "title": "Airtable",
            "hex": "18BFFF",
            "source": "https://airtable.com/press"
        },
        {
            "title": "Alfa Romeo",
            "hex": "981E32",
            "source": "http://www.fcaci.com/x/Alfa"
        },
        {
            "title": "Algolia",
            "hex": "5468FF",
            "source": "https://www.algolia.com/press/?section=brand-guidelines"
        },
        {
            "title": "Alibaba Cloud",
            "hex": "FF6A00",
            "source": "https://www.alibabagroup.com/en/ir/reports"
        },
        {
            "title": "Alibaba.com",
            "hex": "FF6A00",
            "source": "https://www.alibabagroup.com/en/ir/reports"
        },
        {
            "title": "AliExpress",
            "hex": "FF4747",
            "source": "https://www.alibabagroup.com/en/ir/reports"
        },
        {
            "title": "Alipay",
            "hex": "00A1E9",
            "source": "https://gw.alipayobjects.com/os/rmsportal/trUJZfSrlnRCcFgfZGjD.ai"
        },
        {
            "title": "Alitalia",
            "hex": "006643",
            "source": "https://www.alitalia.com/it_it/fly-alitalia/in-flight/ulisse-magazine.html"
        },
        {
            "title": "AlliedModders",
            "hex": "1578D3",
            "source": "https://forums.alliedmods.net/"
        },
        {
            "title": "AlloCiné",
            "hex": "FECC00",
            "source": "http://www.allocine.fr/"
        },
        {
            "title": "Alpine Linux",
            "hex": "0D597F",
            "source": "https://alpinelinux.org/"
        },
        {
            "title": "Altium Designer",
            "hex": "A5915F",
            "source": "https://www.altium.com/altium-designer/"
        },
        {
            "title": "Amazon",
            "hex": "FF9900",
            "source": "https://worldvectorlogo.com/logo/amazon-icon"
        },
        {
            "title": "Amazon Alexa",
            "hex": "00CAFF",
            "source": "https://developer.amazon.com/docs/alexa-voice-service/logo-and-brand.html"
        },
        {
            "title": "Amazon AWS",
            "hex": "232F3E",
            "source": "https://upload.wikimedia.org/wikipedia/commons/9/93/Amazon_Web_Services_Logo.svg"
        },
        {
            "title": "Amazon DynamoDB",
            "hex": "4053D6",
            "source": "https://aws.amazon.com/architecture/icons/"
        },
        {
            "title": "Amazon Fire TV",
            "hex": "FC4C02",
            "source": "https://www.amazon.com/gp/help/customer/display.html?nodeId=201348270"
        },
        {
            "title": "Amazon Lumberyard",
            "hex": "66459B",
            "source": "https://aws.amazon.com/lumberyard/support"
        },
        {
            "title": "Amazon Pay",
            "hex": "FF9900",
            "source": "https://pay.amazon.com/"
        },
        {
            "title": "Amazon Prime",
            "hex": "00A8E1",
            "source": "https://www.amazon.com/b?node=17277626011"
        },
        {
            "title": "Amazon S3",
            "hex": "569A31",
            "source": "https://aws.amazon.com/architecture/icons/"
        },
        {
            "title": "AMD",
            "hex": "ED1C24",
            "source": "https://www.amd.com/"
        },
        {
            "title": "American Airlines",
            "hex": "0078D2",
            "source": "https://en.wikipedia.org/wiki/File:American_Airlines_logo_2013.svg"
        },
        {
            "title": "American Express",
            "hex": "2E77BC",
            "source": "https://commons.wikimedia.org/wiki/File:American_Express_logo.svg"
        },
        {
            "title": "AMP",
            "hex": "005AF0",
            "source": "https://amp.dev/"
        },
        {
            "title": "Amul",
            "hex": "ED1D24",
            "source": "https://amul.com/classic/products/horeca.php"
        },
        {
            "title": "ANA",
            "hex": "13448F",
            "source": "https://www.ana.co.jp/en/eur/the-ana-experience/brand/"
        },
        {
            "title": "Anaconda",
            "hex": "44A833",
            "source": "https://www.anaconda.com"
        },
        {
            "title": "Analogue",
            "hex": "1A1A1A",
            "source": "https://www.analogue.co/"
        },
        {
            "title": "Anchor",
            "hex": "5000B9",
            "source": "https://anchor.fm/"
        },
        {
            "title": "Andela",
            "hex": "3359DF",
            "source": "https://andela.com/press/"
        },
        {
            "title": "Android",
            "hex": "3DDC84",
            "source": "https://thepartnermarketinghub.withgoogle.com/brands/android/visual-identity/visual-identity/logo-lock-ups/"
        },
        {
            "title": "Android Auto",
            "hex": "3DDC84",
            "source": "https://thepartnermarketinghub.withgoogle.com/brands/android-auto/"
        },
        {
            "title": "Android Studio",
            "hex": "3DDC84",
            "source": "https://developer.android.com/studio/"
        },
        {
            "title": "AngelList",
            "hex": "000000",
            "source": "https://angel.co/logo"
        },
        {
            "title": "Angular",
            "hex": "DD0031",
            "source": "https://angular.io/assets/images/logos/angular/angular_solidBlack.svg"
        },
        {
            "title": "Angular Universal",
            "hex": "00ACC1",
            "source": "https://angular.io/presskit"
        },
        {
            "title": "AngularJS",
            "hex": "E23237",
            "source": "https://angularjs.org/"
        },
        {
            "title": "AniList",
            "hex": "02A9FF",
            "source": "https://anilist.co/img/icons/icon.svg"
        },
        {
            "title": "Ansible",
            "hex": "EE0000",
            "source": "https://www.ansible.com/logos"
        },
        {
            "title": "Ansys",
            "hex": "FFB71B",
            "source": "https://www.ansys.com/about-ansys/brand"
        },
        {
            "title": "Ant Design",
            "hex": "0170FE",
            "source": "https://ant.design/components/icon/"
        },
        {
            "title": "Antena 3",
            "hex": "FF7328",
            "source": "https://www.antena3.com/"
        },
        {
            "title": "AnyDesk",
            "hex": "EF443B",
            "source": "https://anydesk.com/"
        },
        {
            "title": "AOL",
            "hex": "3399FF",
            "source": "https://www.aol.com/",
            "guidelines": "https://styleguide.aol.com/"
        },
        {
            "title": "Apache",
            "hex": "D22128",
            "source": "https://www.apache.org/foundation/press/kit/"
        },
        {
            "title": "Apache Airflow",
            "hex": "017CEE",
            "source": "https://apache.org/logos/"
        },
        {
            "title": "Apache Ant",
            "hex": "A81C7D",
            "source": "https://apache.org/logos/"
        },
        {
            "title": "Apache Cassandra",
            "hex": "1287B1",
            "source": "https://upload.wikimedia.org/wikipedia/commons/5/5e/Cassandra_logo.svg"
        },
        {
            "title": "Apache CloudStack",
            "hex": "2AA5DC",
            "source": "http://cloudstack.apache.org/trademark-guidelines.html"
        },
        {
            "title": "Apache Cordova",
            "hex": "E8E8E8",
            "source": "https://cordova.apache.org/artwork/"
        },
        {
            "title": "Apache Druid",
            "hex": "29F1FB",
            "source": "https://apache.org/logos/"
        },
        {
            "title": "Apache ECharts",
            "hex": "AA344D",
            "source": "https://apache.org/logos/"
        },
        {
            "title": "Apache Flink",
            "hex": "E6526F",
            "source": "https://apache.org/logos/"
        },
        {
            "title": "Apache Groovy",
            "hex": "4298B8",
            "source": "https://groovy-lang.org/"
        },
        {
            "title": "Apache Hive",
            "hex": "FDEE21",
            "source": "https://apache.org/logos/"
        },
        {
            "title": "Apache JMeter",
            "hex": "D22128",
            "source": "https://apache.org/logos/"
        },
        {
            "title": "Apache Kafka",
            "hex": "231F20",
            "source": "https://apache.org/logos/"
        },
        {
            "title": "Apache Kylin",
            "hex": "F09D13",
            "source": "https://apache.org/logos/"
        },
        {
            "title": "Apache Maven",
            "hex": "C71A36",
            "source": "https://apache.org/logos/"
        },
        {
            "title": "Apache NetBeans IDE",
            "hex": "1B6AC6",
            "source": "https://apache.org/logos/"
        },
        {
            "title": "Apache OpenOffice",
            "hex": "0E85CD",
            "source": "https://apache.org/logos"
        },
        {
            "title": "Apache Pulsar",
            "hex": "188FFF",
            "source": "https://apache.org/logos/"
        },
        {
            "title": "Apache RocketMQ",
            "hex": "D77310",
            "source": "https://apache.org/logos/"
        },
        {
            "title": "Apache Solr",
            "hex": "D9411E",
            "source": "https://apache.org/logos/"
        },
        {
            "title": "Apache Spark",
            "hex": "E25A1C",
            "source": "https://apache.org/logos/"
        },
        {
            "title": "Apache Tomcat",
            "hex": "F8DC75",
            "source": "https://apache.org/logos/"
        },
        {
            "title": "Aparat",
            "hex": "ED145B",
            "source": "https://www.aparat.com/logo"
        },
        {
            "title": "Apollo GraphQL",
            "hex": "311C87",
            "source": "https://github.com/apollographql/space-kit/blob/9a42083746a49c9a734563f427c13233e42adcc9/logos/mark.svg"
        },
        {
            "title": "Apostrophe",
            "hex": "6236FF",
            "source": "https://github.com/apostrophecms/apostrophe/blob/a7fcc6b13831302e27f79a6fcaaf58e3a40517df/logo.svg"
        },
        {
            "title": "App Store",
            "hex": "0D96F6",
            "source": "https://developer.apple.com/app-store/"
        },
        {
            "title": "Apple",
            "hex": "000000",
            "source": "https://www.apple.com"
        },
        {
            "title": "Apple Arcade",
            "hex": "000000",
            "source": "https://www.apple.com/apple-arcade/"
        },
        {
            "title": "Apple Music",
            "hex": "000000",
            "source": "https://www.apple.com/itunes/marketing-on-music/identity-guidelines.html#apple-music-icon"
        },
        {
            "title": "Apple Pay",
            "hex": "000000",
            "source": "https://developer.apple.com/apple-pay/marketing/"
        },
        {
            "title": "Apple Podcasts",
            "hex": "9933CC",
            "source": "https://www.apple.com/itunes/marketing-on-podcasts/identity-guidelines.html#apple-podcasts-icon"
        },
        {
            "title": "Apple TV",
            "hex": "000000",
            "source": "https://commons.wikimedia.org/wiki/File:AppleTV.svg"
        },
        {
            "title": "AppSignal",
            "hex": "21375A",
            "source": "https://appsignal.com/"
        },
        {
            "title": "AppVeyor",
            "hex": "00B3E0",
            "source": "https://commons.wikimedia.org/wiki/File:Appveyor_logo.svg"
        },
        {
            "title": "ARAL",
            "hex": "0063CB",
            "source": "https://upload.wikimedia.org/wikipedia/commons/6/60/Aral_Logo.svg"
        },
        {
            "title": "Arch Linux",
            "hex": "1793D1",
            "source": "https://www.archlinux.org/art/",
            "guidelines": "https://wiki.archlinux.org/index.php/DeveloperWiki:TrademarkPolicy#Logo_Usage_Guidelines"
        },
        {
            "title": "Archicad",
            "hex": "2D50A5",
            "source": "https://graphisoft.com/contact-us/press-relations#/documents/archicad-logo-98604"
        },
        {
            "title": "Archive of Our Own",
            "hex": "990000",
            "source": "https://archiveofourown.org/"
        },
        {
            "title": "Ardour",
            "hex": "C61C3E",
            "source": "https://github.com/Ardour/ardour/tree/master/tools/misc_resources/"
        },
        {
            "title": "Arduino",
            "hex": "00979D",
            "source": "https://cdn.arduino.cc/projecthub/img/Arduino-logo.svg"
        },
        {
            "title": "ARK Ecosystem",
            "hex": "C9292C",
            "source": "https://ark.io/press-kit"
        },
        {
            "title": "Arlo",
            "hex": "33CC99",
            "source": "https://www.arlo.com/"
        },
        {
            "title": "Artix Linux",
            "hex": "10A0CC",
            "source": "https://gitea.artixlinux.org/artix/artwork/src/commit/256432e3d06b3e9024bfd6912768e80281ea3746/icons/logo-gray.svg"
        },
        {
            "title": "ArtStation",
            "hex": "13AFF0",
            "source": "https://www.artstation.com/about/logo"
        },
        {
            "title": "arXiv",
            "hex": "B31B1B",
            "source": "https://static.arxiv.org/static/base/0.15.2/images/arxiv-logo-web.svg"
        },
        {
            "title": "Asana",
            "hex": "273347",
            "source": "https://asana.com/styles"
        },
        {
            "title": "Asciidoctor",
            "hex": "E40046",
            "source": "https://github.com/asciidoctor/brand/blob/b9cf5e276616f4770c4f1227e646e7daee0cbf24/logo/logo-fill-bw.svg"
        },
        {
            "title": "asciinema",
            "hex": "D40000",
            "source": "https://github.com/asciinema/asciinema-logo"
        },
        {
            "title": "Aseprite",
            "hex": "7D929E",
            "source": "https://www.aseprite.org/"
        },
        {
            "title": "ASKfm",
            "hex": "DB3552",
            "source": "https://ask.fm/"
        },
        {
            "title": "AssemblyScript",
            "hex": "007AAC",
            "source": "https://www.assemblyscript.org/"
        },
        {
            "title": "ASUS",
            "hex": "000000",
            "source": "https://www.asus.com/"
        },
        {
            "title": "AT&T",
            "hex": "009FDB",
            "source": "https://www.att.com"
        },
        {
            "title": "Atari",
            "hex": "E4202E",
            "source": "https://atarivcs.com/"
        },
        {
            "title": "Atlassian",
            "hex": "0052CC",
            "source": "https://www.atlassian.com/company/news/press-kit"
        },
        {
            "title": "Atom",
            "hex": "66595C",
            "source": "https://commons.wikimedia.org/wiki/File:Atom_editor_logo.svg"
        },
        {
            "title": "Audacity",
            "hex": "0000CC",
            "source": "https://github.com/audacity/audacity/blob/c818449c69193f5311b430fbf600d8d6cbe49047/images/audacity.svg"
        },
        {
            "title": "Audi",
            "hex": "BB0A30",
            "source": "https://www.audi.com/ci/en/intro/basics/rings.html"
        },
        {
            "title": "Audible",
            "hex": "F8991C",
            "source": "https://commons.wikimedia.org/wiki/File:Audible_logo.svg"
        },
        {
            "title": "Audio-Technica",
            "hex": "000000",
            "source": "https://wikipedia.org/wiki/File:Audio-technica.svg"
        },
        {
            "title": "Audioboom",
            "hex": "007CE2",
            "source": "https://audioboom.com/about/brand-guidelines"
        },
        {
            "title": "Audiomack",
            "hex": "FFA200",
            "source": "https://styleguide.audiomack.com/"
        },
        {
            "title": "Aurelia",
            "hex": "ED2B88",
            "source": "https://aurelia.io/"
        },
        {
            "title": "Auth0",
            "hex": "EB5424",
            "source": "https://styleguide.auth0.com"
        },
        {
            "title": "Authy",
            "hex": "EC1C24",
            "source": "https://authy.com/"
        },
        {
            "title": "Autodesk",
            "hex": "0696D7",
            "source": "https://www.autodesk.com"
        },
        {
            "title": "AutoHotkey",
            "hex": "334455",
            "source": "https://www.autohotkey.com/"
        },
        {
            "title": "Automatic",
            "hex": "7D8084",
            "source": "https://www.automatic.com/press"
        },
        {
            "title": "Autotask",
            "hex": "E51937",
            "source": "https://www.autotask.com/branding"
        },
        {
            "title": "Aventrix",
            "hex": "0099DD",
            "source": "https://www.aventrix.com/press"
        },
        {
            "title": "Awesome Lists",
            "hex": "FC60A8",
            "source": "https://github.com/sindresorhus/awesome/tree/master/media"
        },
        {
            "title": "awesomeWM",
            "hex": "535D6C",
            "source": "https://awesomewm.org/"
        },
        {
            "title": "AWS Amplify",
            "hex": "FF9900",
            "source": "https://docs.amplify.aws/"
        },
        {
            "title": "Azure Artifacts",
            "hex": "CB2E6D",
            "source": "https://azure.microsoft.com/en-us/services/devops/artifacts/"
        },
        {
            "title": "Azure Data Explorer",
            "hex": "0078D4",
            "source": "https://azure.microsoft.com/en-us/pricing/details/data-explorer/"
        },
        {
            "title": "Azure DevOps",
            "hex": "0078D7",
            "source": "http://azure.com/devops"
        },
        {
            "title": "Azure Functions",
            "hex": "0062AD",
            "source": "https://azure.microsoft.com/en-us/services/functions"
        },
        {
            "title": "Azure Pipelines",
            "hex": "2560E0",
            "source": "https://github.com/vscode-icons/vscode-icons/pull/1741"
        },
        {
            "title": "B&R Automation",
            "hex": "FF8800",
            "source": "https://www.br-automation.com/"
        },
        {
            "title": "Babel",
            "hex": "F9DC3E",
            "source": "https://github.com/babel/website/blob/93330158b6ecca1ab88d3be8dbf661f5c2da6c76/website/static/img/babel-black.svg"
        },
        {
            "title": "Badgr",
            "hex": "282C4C",
            "source": "https://info.badgr.com/"
        },
        {
            "title": "Badoo",
            "hex": "783BF9",
            "source": "https://badoo.com/team/press/"
        },
        {
            "title": "Baidu",
            "hex": "2932E1",
            "source": "https://www.baidu.com"
        },
        {
            "title": "Bamboo",
            "hex": "0052CC",
            "source": "https://www.atlassian.design/guidelines/marketing/resources/logo-files"
        },
        {
            "title": "Bancontact",
            "hex": "005498",
            "source": "https://www.bancontact.com/en/promotion-material/guidelines-logo"
        },
        {
            "title": "Bandcamp",
            "hex": "408294",
            "source": "https://bandcamp.com/buttons"
        },
        {
            "title": "BandLab",
            "hex": "DC3710",
            "source": "https://blog.bandlab.com/press/"
        },
        {
            "title": "Bandsintown",
            "hex": "00CEC8",
            "source": "https://corp.bandsintown.com/media-library"
        },
        {
            "title": "Bank of America",
            "hex": "012169",
            "source": "https://www.bankofamerica.com/"
        },
        {
            "title": "Barclays",
            "hex": "00AEEF",
            "source": "https://home.barclays/"
        },
        {
            "title": "Baremetrics",
            "hex": "6078FF",
            "source": "https://baremetrics.com/"
        },
        {
            "title": "Basecamp",
            "hex": "1D2D35",
            "source": "https://basecamp.com/about/press"
        },
        {
            "title": "Bata",
            "hex": "DD282E",
            "source": "https://www.bata.com/"
        },
        {
            "title": "Bath ASU",
            "hex": "00A3E0",
            "source": "https://bathasu.com/press/"
        },
        {
            "title": "Battle.net",
            "hex": "00AEFF",
            "source": "https://www.blizzard.com/en-gb/"
        },
        {
            "title": "BBC",
            "hex": "000000",
            "source": "https://commons.wikimedia.org/wiki/File:BBC.svg",
            "guidelines": "https://www.bbc.co.uk/branding/logo-use"
        },
        {
            "title": "BBC iPlayer",
            "hex": "F54997",
            "source": "https://www.bbc.co.uk/iplayer"
        },
        {
            "title": "Beatport",
            "hex": "A8E00F",
            "source": "https://support.beatport.com/hc/en-us/articles/200353255-Beatport-Logos-and-Images"
        },
        {
            "title": "Beats",
            "hex": "005571",
            "source": "https://www.elastic.co/brand"
        },
        {
            "title": "Beats by Dre",
            "hex": "E01F3D",
            "source": "https://www.beatsbydre.com/"
        },
        {
            "title": "Behance",
            "hex": "1769FF",
            "source": "https://www.behance.net/dev/api/brand"
        },
        {
            "title": "Beijing Subway",
            "hex": "004A9D",
            "source": "https://commons.wikimedia.org/wiki/File:Beijing_Subway_logo.svg"
        },
        {
            "title": "Bentley",
            "hex": "333333",
            "source": "https://en.wikipedia.org/wiki/File:Bentley_logo.svg"
        },
        {
            "title": "Big Cartel",
            "hex": "222222",
            "source": "https://www.bigcartel.com"
        },
        {
            "title": "bigbasket",
            "hex": "A5CD39",
            "source": "https://www.bigbasket.com/"
        },
        {
            "title": "BigCommerce",
            "hex": "121118",
            "source": "https://www.bigcommerce.co.uk/press/media-kit/"
        },
        {
            "title": "Bilibili",
            "hex": "00A1D6",
            "source": "https://www.bilibili.com/"
        },
        {
            "title": "Bing",
            "hex": "258FFA",
            "source": "https://www.bing.com/covid/"
        },
        {
            "title": "Bit",
            "hex": "73398D",
            "source": "https://bit.dev"
        },
        {
            "title": "Bitbucket",
            "hex": "0052CC",
            "source": "https://www.atlassian.com/company/news/press-kit"
        },
        {
            "title": "Bitcoin",
            "hex": "F7931A",
            "source": "https://bitcoin.org/en"
        },
        {
            "title": "Bitcoin Cash",
            "hex": "F59332",
            "source": "https://www.bitcoincash.org/graphics/"
        },
        {
            "title": "Bitcoin SV",
            "hex": "EAB300",
            "source": "https://bitcoinsv.com/"
        },
        {
            "title": "Bitdefender",
            "hex": "ED1C24",
            "source": "https://www.bitdefender.com/funzone/logos.html"
        },
        {
            "title": "Bitly",
            "hex": "EE6123",
            "source": "https://bitly.com/pages/press"
        },
        {
            "title": "Bitrise",
            "hex": "683D87",
            "source": "https://www.bitrise.io/presskit"
        },
        {
            "title": "Bitwarden",
            "hex": "175DDC",
            "source": "https://github.com/bitwarden/brand/blob/6182cd64321d810c6f6255db08c2a17804d2b724/icons/icon.svg"
        },
        {
            "title": "Bitwig",
            "hex": "FF5A00",
            "source": "https://www.bitwig.com/"
        },
        {
            "title": "Blackberry",
            "hex": "000000",
            "source": "https://www.blackberry.com/"
        },
        {
            "title": "Blazemeter",
            "hex": "CA2133",
            "source": "https://www.blazemeter.com/"
        },
        {
            "title": "Blazor",
            "hex": "512BD4",
            "source": "https://dotnet.microsoft.com/apps/aspnet/web-apps/blazor"
        },
        {
            "title": "Blender",
            "hex": "F5792A",
            "source": "https://www.blender.org/about/logo/"
        },
        {
            "title": "Blockchain.com",
            "hex": "121D33",
            "source": "https://www.blockchain.com/",
            "guidelines": "https://www.blockchain.com/en/press"
        },
        {
            "title": "Blogger",
            "hex": "FF5722",
            "source": "https://www.blogger.com"
        },
        {
            "title": "Bloglovin",
            "hex": "000000",
            "source": "https://www.bloglovin.com/widgets"
        },
        {
            "title": "Blueprint",
            "hex": "137CBD",
            "source": "https://blueprintjs.com"
        },
        {
            "title": "Bluetooth",
            "hex": "0082FC",
            "source": "https://www.bluetooth.com/develop-with-bluetooth/marketing-branding/"
        },
        {
            "title": "BMC Software",
            "hex": "FE5000",
            "source": "https://www.bmc.com/"
        },
        {
            "title": "BMW",
            "hex": "0066B1",
            "source": "https://www.bmw.de/"
        },
        {
            "title": "Boeing",
            "hex": "1D439C",
            "source": "https://commons.wikimedia.org/wiki/File:Boeing_full_logo.svg"
        },
        {
            "title": "Bookmeter",
            "hex": "64BC4B",
            "source": "https://bookmeter.com/"
        },
        {
            "title": "Boost",
            "hex": "F7901E",
            "source": "https://www.boostmobile.com/"
        },
        {
            "title": "Bootstrap",
            "hex": "7952B3",
            "source": "http://getbootstrap.com/about"
        },
        {
            "title": "Bosch",
            "hex": "EA0016",
            "source": "https://www.bosch.de/"
        },
        {
            "title": "Bose",
            "hex": "000000",
            "source": "https://developer.bose.com/sites/default/files/Bose%20AR%20Design%20Guidelines%20v1.0.pdf"
        },
        {
            "title": "Bower",
            "hex": "EF5734",
            "source": "https://bower.io/docs/about/#brand"
        },
        {
            "title": "Box",
            "hex": "0061D5",
            "source": "https://www.box.com/en-gb/about-us/press"
        },
        {
            "title": "Brand.ai",
            "hex": "0AA0FF",
            "source": "https://brand.ai/brand-ai/style"
        },
        {
            "title": "Brandfolder",
            "hex": "40D1F5",
            "source": "https://brandfolder.com/brandfolder"
        },
        {
            "title": "Brave",
            "hex": "FB542B",
            "source": "https://brave.com/brave-branding-assets/"
        },
        {
            "title": "Breaker",
            "hex": "003DAD",
            "source": "https://www.breaker.audio/i/brand"
        },
        {
            "title": "British Airways",
            "hex": "2E5C99",
            "source": "https://www.britishairways.com/travel/home/public/en_ie/"
        },
        {
            "title": "Broadcom",
            "hex": "CC092F",
            "source": "https://en.wikipedia.org/wiki/Broadcom_Inc"
        },
        {
            "title": "BT",
            "hex": "6400AA",
            "source": "https://www.bt.com/"
        },
        {
            "title": "Buddy",
            "hex": "1A86FD",
            "source": "https://buddy.works/about"
        },
        {
            "title": "Buefy",
            "hex": "7957D5",
            "source": "https://github.com/buefy/buefy/blob/a9a724efca0b531e6a64ab734889b00bf4507a9d/static/img/icons/safari-pinned-tab.svg"
        },
        {
            "title": "Buffer",
            "hex": "231F20",
            "source": "https://buffer.com/press"
        },
        {
            "title": "Bugatti",
            "hex": "BE0030",
            "source": "https://www.bugatti.com/"
        },
        {
            "title": "Bugcrowd",
            "hex": "F26822",
            "source": "https://www.bugcrowd.com/about/press-kit/"
        },
        {
            "title": "Bugsnag",
            "hex": "4949E4",
            "source": "https://www.bugsnag.com/newsroom"
        },
        {
            "title": "Buildkite",
            "hex": "14CC80",
            "source": "https://buildkite.com/brand-assets"
        },
        {
            "title": "Bulma",
            "hex": "00D1B2",
            "source": "https://github.com/jgthms/bulma/"
        },
        {
            "title": "bunq",
            "hex": "3394D7",
            "source": "https://www.bunq.com/press/"
        },
        {
            "title": "Buy Me A Coffee",
            "hex": "FFDD00",
            "source": "https://www.buymeacoffee.com/brand"
        },
        {
            "title": "BuzzFeed",
            "hex": "EE3322",
            "source": "http://www.buzzfeed.com/press/downloads"
        },
        {
            "title": "byte",
            "hex": "551DEF",
            "source": "https://byte.co/byte"
        },
        {
            "title": "C",
            "hex": "A8B9CC",
            "source": "https://commons.wikimedia.org/wiki/File:The_C_Programming_Language_logo.svg"
        },
        {
            "title": "C Sharp",
            "hex": "239120",
            "source": "https://upload.wikimedia.org/wikipedia/commons/0/0d/C_Sharp_wordmark.svg"
        },
        {
            "title": "C++",
            "hex": "00599C",
            "source": "https://github.com/isocpp/logos"
        },
        {
            "title": "Cachet",
            "hex": "7ED321",
            "source": "https://cachethq.io/press"
        },
        {
            "title": "Cairo Metro",
            "hex": "C10C0C",
            "source": "https://en.wikipedia.org/wiki/File:Cairo_metro_logo2012.svg"
        },
        {
            "title": "CakePHP",
            "hex": "D33C43",
            "source": "https://cakephp.org/logos"
        },
        {
            "title": "Campaign Monitor",
            "hex": "111324",
            "source": "https://www.campaignmonitor.com/company/brand/"
        },
        {
            "title": "Canonical",
            "hex": "77216F",
            "source": "https://design.ubuntu.com/downloads/"
        },
        {
            "title": "Canva",
            "hex": "00C4CC",
            "source": "https://www.canva.com/"
        },
        {
            "title": "Capacitor",
            "hex": "119EFF",
            "source": "https://github.com/ionic-team/ionicons-site/blob/b0c97018d737b763301154231b34e1b882c0c84d/docs/ionicons/svg/logo-capacitor.svg"
        },
        {
            "title": "Car Throttle",
            "hex": "FF9C42",
            "source": "https://www.carthrottle.com/"
        },
        {
            "title": "Carto",
            "hex": "EB1510",
            "source": "https://carto.com/brand/"
        },
        {
            "title": "Cash App",
            "hex": "00C244",
            "source": "https://cash.app/press"
        },
        {
            "title": "Castbox",
            "hex": "F55B23",
            "source": "https://castbox.fm/newsroom/"
        },
        {
            "title": "Castorama",
            "hex": "0078D7",
            "source": "https://www.castorama.fr/"
        },
        {
            "title": "Castro",
            "hex": "00B265",
            "source": "http://supertop.co/castro/press/"
        },
        {
            "title": "Caterpillar",
            "hex": "FFCD11",
            "source": "https://commons.wikimedia.org/wiki/File:Caterpillar_logo.svg"
        },
        {
            "title": "CBS",
            "hex": "033963",
            "source": "https://www.cbs.com/"
        },
        {
            "title": "CD Projekt",
            "hex": "DC0D15",
            "source": "https://www.cdprojekt.com/en/media/logotypes/"
        },
        {
            "title": "Celery",
            "hex": "37814A",
            "source": "http://www.celeryproject.org/"
        },
        {
            "title": "CentOS",
            "hex": "262577",
            "source": "https://wiki.centos.org/ArtWork/Brand/Logo"
        },
        {
            "title": "Ceph",
            "hex": "EF5C55",
            "source": "https://github.com/ceph/ceph/blob/b106a03dcddaee80493825e85bc5e399ab4d8746/src/pybind/mgr/dashboard/frontend/src/assets/Ceph_Logo.svg"
        },
        {
            "title": "Cesium",
            "hex": "6CADDF",
            "source": "https://cesium.com/press/"
        },
        {
            "title": "CEVO",
            "hex": "1EABE2",
            "source": "https://cevo.com/"
        },
        {
            "title": "Chainlink",
            "hex": "375BD2",
            "source": "https://chain.link/brand-assets"
        },
        {
            "title": "Chakra UI",
            "hex": "319795",
            "source": "https://github.com/chakra-ui/chakra-ui/blob/327e1624d22936abb43068e1f57054e43c9c6819/logo/logomark-colored.svg"
        },
        {
            "title": "ChartMogul",
            "hex": "13324B",
            "source": "https://chartmogul.com/company/"
        },
        {
            "title": "Chase",
            "hex": "117ACA",
            "source": "https://commons.wikimedia.org/wiki/File:Chase_logo_2007.svg"
        },
        {
            "title": "ChatBot",
            "hex": "FFD000",
            "source": "https://chatbot.design/"
        },
        {
            "title": "CheckiO",
            "hex": "008DB6",
            "source": "https://py.checkio.org/blog/"
        },
        {
            "title": "Checkmarx",
            "hex": "54B848",
            "source": "https://www.checkmarx.com/resources/datasheets/"
        },
        {
            "title": "Chef",
            "hex": "F09820",
            "source": "https://www.chef.io/"
        },
        {
            "title": "Chevrolet",
            "hex": "CD9834",
            "source": "https://www.chevrolet.com/content/dam/chevrolet/na/us/english/index/shopping-tools/download-catalog/02-pdf/2019-chevrolet-corvette-catalog.pdf"
        },
        {
            "title": "China Eastern Airlines",
            "hex": "1A2477",
            "source": "https://uk.ceair.com/newCMS/uk/en/content/en_Footer/Support/201904/t20190404_5763.html"
        },
        {
            "title": "China Southern Airlines",
            "hex": "008BCB",
            "source": "https://www.csair.com/en/about/investor/yejibaogao/2020/"
        },
        {
            "title": "Chocolatey",
            "hex": "80B5E3",
            "source": "https://chocolatey.org/media-kit"
        },
        {
            "title": "Chrysler",
            "hex": "000000",
            "source": "https://www.stellantis.com/en/brands/chrysler"
        },
        {
            "title": "Chupa Chups",
            "hex": "CF103E",
            "source": "https://www.chupachups.co.uk/"
        },
        {
            "title": "Cinema 4D",
            "hex": "011A6A",
            "source": "https://www.maxon.net/en/about-maxon/branding"
        },
        {
            "title": "Circle",
            "hex": "8669AE",
            "source": "https://www.circle.com/"
        },
        {
            "title": "CircleCI",
            "hex": "343434",
            "source": "https://circleci.com/press"
        },
        {
            "title": "Cirrus CI",
            "hex": "4051B5",
            "source": "https://cirrus-ci.org"
        },
        {
            "title": "Cisco",
            "hex": "1BA0D7",
            "source": "https://www.cisco.com/"
        },
        {
            "title": "Citrix",
            "hex": "452170",
            "source": "https://brand.citrix.com/"
        },
        {
            "title": "Citroën",
            "hex": "6E6E6E",
            "source": "https://citroen.pcaci.co.uk/logo.php"
        },
        {
            "title": "CiviCRM",
            "hex": "81C459",
            "source": "https://civicrm.org/trademark"
        },
        {
            "title": "Claris",
            "hex": "000000",
            "source": "https://www.claris.com/"
        },
        {
            "title": "ClickUp",
            "hex": "7B68EE",
            "source": "https://clickup.com/brand"
        },
        {
            "title": "Cliqz",
            "hex": "00AEF0",
            "source": "https://cliqz.com/design"
        },
        {
            "title": "Clockify",
            "hex": "03A9F4",
            "source": "https://clockify.me/brand-assets"
        },
        {
            "title": "Clojure",
            "hex": "5881D8",
            "source": "https://commons.wikimedia.org/wiki/File:Clojure_logo.svg"
        },
        {
            "title": "Cloud 66",
            "hex": "3C72B9",
            "source": "https://www.cloud66.com/"
        },
        {
            "title": "CloudBees",
            "hex": "1997B5",
            "source": "https://www.cloudbees.com/"
        },
        {
            "title": "CloudCannon",
            "hex": "407AFC",
            "source": "https://cloudcannon.com/"
        },
        {
            "title": "Cloudera",
            "hex": "F96702",
            "source": "https://www.cloudera.com/"
        },
        {
            "title": "Cloudflare",
            "hex": "F38020",
            "source": "https://www.cloudflare.com/logo/"
        },
        {
            "title": "Cloudsmith",
            "hex": "187EB6",
            "source": "https://cloudsmith.io/branding/"
        },
        {
            "title": "Cloudways",
            "hex": "2C39BD",
            "source": "https://www.cloudways.com/en/media-kit.php"
        },
        {
            "title": "Clubhouse",
            "hex": "6515DD",
            "source": "https://brand.clubhouse.io/",
            "guidelines": "https://brand.clubhouse.io/"
        },
        {
            "title": "Clyp",
            "hex": "3CBDB1",
            "source": "https://clyp.it/"
        },
        {
            "title": "CMake",
            "hex": "064F8C",
            "source": "https://www.kitware.com/platforms/"
        },
        {
            "title": "CNN",
            "hex": "CC0000",
            "source": "https://edition.cnn.com/"
        },
        {
            "title": "Co-op",
            "hex": "00B1E7",
            "source": "http://www.co-operative.coop/corporate/press/logos/"
        },
        {
            "title": "Cockroach Labs",
            "hex": "6933FF",
            "source": "https://www.cockroachlabs.com/"
        },
        {
            "title": "CocoaPods",
            "hex": "EE3322",
            "source": "https://github.com/CocoaPods/shared_resources"
        },
        {
            "title": "Cocos",
            "hex": "55C2E1",
            "source": "https://www.cocos.com/en/"
        },
        {
            "title": "Coda",
            "hex": "F46A54",
            "source": "https://coda.io/"
        },
        {
            "title": "Codacy",
            "hex": "222F29",
            "source": "https://www.codacy.com/blog/"
        },
        {
            "title": "Code Climate",
            "hex": "000000",
            "source": "https://codeclimate.com/github/codeclimate/python-test-reporter/badges/"
        },
        {
            "title": "Codeberg",
            "hex": "2185D0",
            "source": "https://codeberg.org"
        },
        {
            "title": "Codecademy",
            "hex": "1F4056",
            "source": "https://www.codecademy.com/"
        },
        {
            "title": "CodeceptJS",
            "hex": "F6E05E",
            "source": "https://github.com/codeceptjs/codeceptjs.github.io/blob/c7917445b9a70a9daacf20986c403c3299f5c960/favicon/safari-pinned-tab.svg"
        },
        {
            "title": "CodeChef",
            "hex": "5B4638",
            "source": "https://www.codechef.com/"
        },
        {
            "title": "Codecov",
            "hex": "F01F7A",
            "source": "https://codecov.io/"
        },
        {
            "title": "CodeFactor",
            "hex": "F44A6A",
            "source": "https://www.codefactor.io/"
        },
        {
            "title": "Codeforces",
            "hex": "1F8ACB",
            "source": "http://codeforces.com/"
        },
        {
            "title": "CodeIgniter",
            "hex": "EF4223",
            "source": "https://www.codeigniter.com/help/legal"
        },
        {
            "title": "Codemagic",
            "hex": "F45E3F",
            "source": "https://codemagic.io/"
        },
        {
            "title": "CodeMirror",
            "hex": "D30707",
            "source": "https://github.com/codemirror/CodeMirror/blob/6e7aa65a8bfb64837ae9d082b674b2f5ee056d2c/doc/logo.svg"
        },
        {
            "title": "CodePen",
            "hex": "000000",
            "source": "https://blog.codepen.io/documentation/brand-assets/logos/"
        },
        {
            "title": "CodeProject",
            "hex": "FF9900",
            "source": "https://www.codeproject.com/"
        },
        {
            "title": "CodersRank",
            "hex": "67A4AC",
            "source": "https://codersrank.io"
        },
        {
            "title": "Coderwall",
            "hex": "3E8DCC",
            "source": "https://github.com/twolfson/coderwall-svg"
        },
        {
            "title": "CodeSandbox",
            "hex": "000000",
            "source": "https://codesandbox.io"
        },
        {
            "title": "Codeship",
            "hex": "004466",
            "source": "https://app.codeship.com/"
        },
        {
            "title": "Codewars",
            "hex": "B1361E",
            "source": "https://github.com/codewars/branding"
        },
        {
            "title": "Coding Ninjas",
            "hex": "DD6620",
            "source": "https://www.codingninjas.com/press-release"
        },
        {
            "title": "CodinGame",
            "hex": "F2BB13",
            "source": "https://www.codingame.com/work/press/press-kit/"
        },
        {
            "title": "Codio",
            "hex": "4574E0",
            "source": "https://codio.com"
        },
        {
            "title": "CoffeeScript",
            "hex": "2F2625",
            "source": "https://coffeescript.org/"
        },
        {
            "title": "Cognizant",
            "hex": "1A4CA1",
            "source": "https://www.cognizant.com/"
        },
        {
            "title": "Coinbase",
            "hex": "0667D0",
            "source": "https://www.coinbase.com/press"
        },
        {
            "title": "Commerzbank",
            "hex": "FFCC33",
            "source": "https://commons.wikimedia.org/wiki/Category:Commerzbank_logos"
        },
        {
            "title": "Common Workflow Language",
            "hex": "B5314C",
            "source": "https://github.com/common-workflow-language/logo/blob/54b1624bc88df6730fa7b6c928a05fc9c939e47e/CWL-Logo-nofonts.svg"
        },
        {
            "title": "Composer",
            "hex": "885630",
            "source": "https://getcomposer.org/"
        },
        {
            "title": "ComproPago",
            "hex": "00AAEF",
            "source": "https://compropago.com"
        },
        {
            "title": "Concourse",
            "hex": "3398DC",
            "source": "https://concourse-ci.org/"
        },
        {
            "title": "Conda-Forge",
            "hex": "000000",
            "source": "https://github.com/conda-forge/conda-forge.github.io/"
        },
        {
            "title": "Conekta",
            "hex": "414959",
            "source": "https://www.conekta.io"
        },
        {
            "title": "Confluence",
            "hex": "172B4D",
            "source": "https://www.atlassian.com/company/news/press-kit"
        },
        {
            "title": "Consul",
            "hex": "CA2171",
            "source": "https://www.hashicorp.com/brand"
        },
        {
            "title": "Contactless Payment",
            "hex": "000000",
            "source": "https://en.wikipedia.org/wiki/Contactless_payment"
        },
        {
            "title": "Contentful",
            "hex": "2478CC",
            "source": "https://press.contentful.com/media_kits"
        },
        {
            "title": "Convertio",
            "hex": "FF3333",
            "source": "https://convertio.co/"
        },
        {
            "title": "Cookiecutter",
            "hex": "D4AA00",
            "source": "https://github.com/cookiecutter/cookiecutter/blob/52dd18513bbab7f0fbfcb2938c9644d9092247cf/logo/cookiecutter-logo.svg"
        },
        {
            "title": "Corona Engine",
            "hex": "F96F29",
            "source": "https://coronalabs.com/",
            "guidelines": "https://coronalabs.com/presskit.pdf"
        },
        {
            "title": "Corona Renderer",
            "hex": "E6502A",
            "source": "https://corona-renderer.com/about"
        },
        {
            "title": "Corsair",
            "hex": "000000",
            "source": "https://www.corsair.com",
            "guidelines": "https://www.corsair.com/press"
        },
        {
            "title": "Couchbase",
            "hex": "EA2328",
            "source": "https://www.couchbase.com/"
        },
        {
            "title": "Counter-Strike",
            "hex": "000000",
            "source": "https://en.wikipedia.org/wiki/File:CS-GO_Logo.svg"
        },
        {
            "title": "CountingWorks PRO",
            "hex": "2E3084",
            "source": "https://www.countingworks.com/blog"
        },
        {
            "title": "Coursera",
            "hex": "0056D2",
            "source": "https://about.coursera.org/press"
        },
        {
            "title": "Coveralls",
            "hex": "3F5767",
            "source": "https://coveralls.io/"
        },
        {
            "title": "cPanel",
            "hex": "FF6C2C",
            "source": "https://cpanel.net/company/cpanel-brand-guide/"
        },
        {
            "title": "Craft CMS",
            "hex": "E5422B",
            "source": "https://craftcms.com/brand-resources"
        },
        {
            "title": "Creative Commons",
            "hex": "EF9421",
            "source": "https://creativecommons.org/"
        },
        {
            "title": "Crehana",
            "hex": "4B22F4",
            "source": "https://www.crehana.com/"
        },
        {
            "title": "Crowdin",
            "hex": "2E3340",
            "source": "https://support.crowdin.com/using-logo/"
        },
        {
            "title": "Crowdsource",
            "hex": "4285F4",
            "source": "https://crowdsource.google.com/about/"
        },
        {
            "title": "Crunchbase",
            "hex": "0288D1",
            "source": "https://www.crunchbase.com/home"
        },
        {
            "title": "Crunchyroll",
            "hex": "F47521",
            "source": "https://www.crunchyroll.com"
        },
        {
            "title": "CRYENGINE",
            "hex": "000000",
            "source": "https://www.cryengine.com/brand"
        },
        {
            "title": "Crystal",
            "hex": "000000",
            "source": "https://crystal-lang.org/media/"
        },
        {
            "title": "CSS Wizardry",
            "hex": "F43059",
            "source": "http://csswizardry.com"
        },
        {
            "title": "CSS3",
            "hex": "1572B6",
            "source": "http://www.w3.org/html/logo/"
        },
        {
            "title": "Cucumber",
            "hex": "23D96C",
            "source": "https://cucumber.io"
        },
        {
            "title": "curl",
            "hex": "073551",
            "source": "https://curl.haxx.se/logo/"
        },
        {
            "title": "CurseForge",
            "hex": "6441A4",
            "source": "https://www.curseforge.com/"
        },
        {
            "title": "Cycling '74",
            "hex": "111111",
            "source": "https://cycling74.com/"
        },
        {
            "title": "Cypress",
            "hex": "17202C",
            "source": "https://cypress.io"
        },
        {
            "title": "D-Wave Systems",
            "hex": "008CD7",
            "source": "https://www.dwavesys.com/"
        },
        {
            "title": "D3.js",
            "hex": "F9A03C",
            "source": "https://github.com/d3/d3-logo"
        },
        {
            "title": "Dacia",
            "hex": "122AFF",
            "source": "https://www.dacia.ro/"
        },
        {
            "title": "DAF",
            "hex": "00529B",
            "source": "https://www.daf.com/en"
        },
        {
            "title": "Dailymotion",
            "hex": "0066DC",
            "source": "http://press.dailymotion.com/?page_id=346"
        },
        {
            "title": "Daimler",
            "hex": "E6E6E6",
            "source": "https://designnavigator.daimler.com/Daimler_Corporate_Logotype_Black_DTP"
        },
        {
            "title": "Dark Reader",
            "hex": "141E24",
            "source": "https://github.com/simple-icons/simple-icons/pull/3348"
        },
        {
            "title": "Dart",
            "hex": "0175C2",
            "source": "https://github.com/dart-lang/site-shared/tree/master/src/_assets/image/dart/logo"
        },
        {
            "title": "Das Erste",
            "hex": "001A4B",
            "source": "https://en.wikipedia.org/wiki/Das_Erste"
        },
        {
            "title": "Dash",
            "hex": "008DE4",
            "source": "https://www.dash.org/brand-assets/"
        },
        {
            "title": "Dashlane",
            "hex": "0E353D",
            "source": "https://brandfolder.com/dashlane/brandkitpartners"
        },
        {
            "title": "Dassault Systèmes",
            "hex": "005386",
            "source": "https://www.3ds.com/statics/menu/2/assets/img/logo/3ds-dark.svg"
        },
        {
            "title": "Databricks",
            "hex": "FF3621",
            "source": "https://academy.databricks.com/",
            "guidelines": "https://brand.databricks.com/Styleguide/Guide/"
        },
        {
            "title": "DataCamp",
            "hex": "03EF62",
            "source": "https://www.datacamp.com/"
        },
        {
            "title": "Datadog",
            "hex": "632CA6",
            "source": "https://www.datadoghq.com/about/resources"
        },
        {
            "title": "DataStax",
            "hex": "1F2438",
            "source": "https://www.datastax.com/brand-resources"
        },
        {
            "title": "DatoCMS",
            "hex": "FF7751",
            "source": "https://www.datocms.com/company/brand-assets",
            "guidelines": "https://www.datocms.com/company/brand-assets"
        },
        {
            "title": "DAZN",
            "hex": "F8F8F5",
            "source": "https://media.dazn.com/en/assets/"
        },
        {
            "title": "dblp",
            "hex": "004F9F",
            "source": "https://dblp.org/"
        },
        {
            "title": "DC Entertainment",
            "hex": "0078F0",
            "source": "https://www.readdc.com/"
        },
        {
            "title": "De'Longhi",
            "hex": "072240",
            "source": "https://www.delonghi.com/"
        },
        {
            "title": "Debian",
            "hex": "A81D33",
            "source": "https://www.debian.org/logos"
        },
        {
            "title": "deepin",
            "hex": "007CFF",
            "source": "https://commons.wikimedia.org/wiki/File:Deepin_logo.svg"
        },
        {
            "title": "Deepnote",
            "hex": "3793EF",
            "source": "https://deepnote.com/"
        },
        {
            "title": "Deezer",
            "hex": "FEAA2D",
            "source": "https://deezerbrand.com/"
        },
        {
            "title": "Delicious",
            "hex": "0000FF",
            "source": "http://del.icio.us/"
        },
        {
            "title": "Deliveroo",
            "hex": "00CCBC",
            "source": "https://www.deliveroo.design/"
        },
        {
            "title": "Dell",
            "hex": "007DB8",
            "source": "https://datasecurity.dell.com/wp-content/themes/dell/images/logo-dell.svg"
        },
        {
            "title": "Delphi",
            "hex": "EE1F35",
            "source": "https://www.embarcadero.com/news/logo"
        },
        {
            "title": "Delta",
            "hex": "003366",
            "source": "https://news.delta.com/delta-air-lines-logos-brand-guidelines"
        },
        {
            "title": "Deno",
            "hex": "000000",
            "source": "https://github.com/denoland/deno/tree/1cc02a5d9d867f1a239ee4b69f587d8afac07b02/website/images"
        },
        {
            "title": "Dependabot",
            "hex": "025E8C",
            "source": "https://dependabot.com/dependabot-logo-symbol-square-mono.svg"
        },
        {
            "title": "Der Spiegel",
            "hex": "E64415",
            "source": "https://www.spiegel.de/"
        },
        {
            "title": "Designer News",
            "hex": "2D72D9",
            "source": "https://www.designernews.co"
        },
        {
            "title": "Deutsche Bahn",
            "hex": "F01414",
            "source": "https://www.bahn.de/common/view/static/v8/img/db_em_rgb_100px.svg"
        },
        {
            "title": "Deutsche Bank",
            "hex": "0018A8",
            "source": "https://www.db.com/"
        },
        {
            "title": "dev.to",
            "hex": "0A0A0A",
            "source": "https://dev.to/"
        },
        {
            "title": "DeviantArt",
            "hex": "05CC47",
            "source": "http://help.deviantart.com/21"
        },
        {
            "title": "Devpost",
            "hex": "003E54",
            "source": "https://github.com/challengepost/supportcenter/blob/e40066cde2ed25dc14c0541edb746ff8c6933114/images/devpost-icon-rgb.svg"
        },
        {
            "title": "devRant",
            "hex": "F99A66",
            "source": "https://devrant.com"
        },
        {
            "title": "Dgraph",
            "hex": "E50695",
            "source": "https://dgraph.io/"
        },
        {
            "title": "DHL",
            "hex": "FFCC00",
            "source": "https://www.dpdhl-brands.com/dhl/en/guides/design-basics/logo-and-claim.html"
        },
        {
            "title": "diagrams.net",
            "hex": "F08705",
            "source": "https://github.com/jgraph/drawio/blob/4743eba8d5eaa497dc003df7bf7295b695c59bea/src/main/webapp/images/drawlogo.svg"
        },
        {
            "title": "Dialogflow",
            "hex": "FF9800",
            "source": "https://en.wikipedia.org/wiki/File:Dialogflow_logo.svg"
        },
        {
            "title": "Diaspora",
            "hex": "000000",
            "source": "https://wiki.diasporafoundation.org/Branding"
        },
        {
            "title": "Digg",
            "hex": "000000",
            "source": "https://en.wikipedia.org/wiki/Digg"
        },
        {
            "title": "Digi-Key Electronics",
            "hex": "CC0000",
            "source": "https://www.digikey.com/"
        },
        {
            "title": "DigitalOcean",
            "hex": "0080FF",
            "source": "https://www.digitalocean.com/company/logos-and-badges/"
        },
        {
            "title": "Dior",
            "hex": "000000",
            "source": "https://commons.wikimedia.org/wiki/File:Dior_Logo.svg"
        },
        {
            "title": "Directus",
            "hex": "263238",
            "source": "https://directus.io/resources.html"
        },
        {
            "title": "Discogs",
            "hex": "333333",
            "source": "https://www.discogs.com/brand"
        },
        {
            "title": "Discord",
            "hex": "7289DA",
            "source": "https://discordapp.com/branding"
        },
        {
            "title": "Discourse",
            "hex": "000000",
            "source": "https://www.discourse.org/"
        },
        {
            "title": "Discover",
            "hex": "FF6000",
            "source": "https://www.discovernetwork.com/en-us/business-resources/free-signage-logos"
        },
        {
            "title": "Disqus",
            "hex": "2E9FFF",
            "source": "https://disqus.com/brand"
        },
        {
            "title": "Disroot",
            "hex": "50162D",
            "source": "https://git.fosscommunity.in/disroot/assests/blob/master/d.svg"
        },
        {
            "title": "Django",
            "hex": "092E20",
            "source": "https://www.djangoproject.com/community/logos/"
        },
        {
            "title": "DLNA",
            "hex": "48A842",
            "source": "https://upload.wikimedia.org/wikipedia/de/e/eb/Digital_Living_Network_Alliance_logo.svg"
        },
        {
            "title": "Docker",
            "hex": "2496ED",
            "source": "https://www.docker.com/company/newsroom/media-resources"
        },
        {
            "title": "DocuSign",
            "hex": "FFCC22",
            "source": "https://github.com/simple-icons/simple-icons/issues/1098"
        },
        {
            "title": "Dogecoin",
            "hex": "C2A633",
            "source": "https://cryptologos.cc/dogecoin"
        },
        {
            "title": "Dolby",
            "hex": "000000",
            "source": "https://www.dolby.com/us/en/about/brand-identity.html"
        },
        {
            "title": "DoorDash",
            "hex": "FF3008",
            "source": "https://www.doordash.com/about/"
        },
        {
            "title": "Douban",
            "hex": "007722",
            "source": "https://zh.wikipedia.org/wiki/Douban"
        },
        {
            "title": "Draugiem.lv",
            "hex": "FF6600",
            "source": "https://www.frype.com/applications/dev/docs/logos/"
        },
        {
            "title": "Dribbble",
            "hex": "EA4C89",
            "source": "https://dribbble.com/branding"
        },
        {
            "title": "Drone",
            "hex": "212121",
            "source": "https://github.com/drone/brand"
        },
        {
            "title": "Drooble",
            "hex": "19C4BE",
            "source": "https://blog.drooble.com/press/"
        },
        {
            "title": "Dropbox",
            "hex": "0061FF",
            "source": "https://www.dropbox.com/branding"
        },
        {
            "title": "Drupal",
            "hex": "0678BE",
            "source": "https://www.drupal.org/about/media-kit/logos"
        },
        {
            "title": "DS Automobiles",
            "hex": "1D1717",
            "source": "https://www.stellantis.com/en/brands/ds"
        },
        {
            "title": "DTube",
            "hex": "F01A30",
            "source": "https://about.d.tube/mediakit.html"
        },
        {
            "title": "DuckDuckGo",
            "hex": "DE5833",
            "source": "https://duckduckgo.com/"
        },
        {
            "title": "Dunked",
            "hex": "2DA9D7",
            "source": "https://dunked.com/"
        },
        {
            "title": "Duolingo",
            "hex": "58CC02",
            "source": "https://www.duolingo.com/"
        },
        {
            "title": "dwm",
            "hex": "1177AA",
            "source": "https://dwm.suckless.org"
        },
        {
            "title": "Dynamics 365",
            "hex": "002050",
            "source": "http://thepartnerchannel.com/wp-content/uploads/Dynamics365_styleguide_092816.pdf"
        },
        {
            "title": "Dynatrace",
            "hex": "1496FF",
            "source": "https://www.dynatrace.com/company/press-kit/"
        },
        {
            "title": "EA",
            "hex": "000000",
            "source": "https://www.ea.com"
        },
        {
            "title": "Eagle",
            "hex": "0072EF",
            "source": "https://en.eagle.cool/"
        },
        {
            "title": "easyJet",
            "hex": "FF6600",
            "source": "https://www.easyjet.com"
        },
        {
            "title": "eBay",
            "hex": "E53238",
            "source": "https://go.developer.ebay.com/logos"
        },
        {
            "title": "Eclipse Che",
            "hex": "525C86",
            "source": "https://www.eclipse.org/che/"
        },
        {
            "title": "Eclipse IDE",
            "hex": "2C2255",
            "source": "https://www.eclipse.org/artwork/"
        },
        {
            "title": "Eclipse Mosquitto",
            "hex": "3C5280",
            "source": "https://github.com/eclipse/mosquitto/blob/75fc908bba90d4bd06e85efc1c4ed77952ec842c/logo/mosquitto-logo-only.svg"
        },
        {
            "title": "Eclipse Vert.x",
            "hex": "782A90",
            "source": "https://github.com/vert-x3/.github/blob/1ad6612d87f35665e50a00fc32eb9c542556385d/workflow-templates/vertx-favicon.svg"
        },
        {
            "title": "edX",
            "hex": "02262B",
            "source": "https://www.edx.org/"
        },
        {
            "title": "egghead",
            "hex": "FCFBFA",
            "source": "https://egghead.io/"
        },
        {
            "title": "Egnyte",
            "hex": "00968F",
            "source": "https://www.egnyte.com/presskit.html"
        },
        {
            "title": "Eight Sleep",
            "hex": "262729",
            "source": "https://www.eightsleep.com/press/"
        },
        {
            "title": "El Jueves",
            "hex": "BE312E",
            "source": "https://www.eljueves.es"
        },
        {
            "title": "Elastic",
            "hex": "005571",
            "source": "https://www.elastic.co/brand"
        },
        {
            "title": "Elastic Cloud",
            "hex": "005571",
            "source": "https://www.elastic.co/brand"
        },
        {
            "title": "Elastic Stack",
            "hex": "005571",
            "source": "https://www.elastic.co/brand"
        },
        {
            "title": "Elasticsearch",
            "hex": "005571",
            "source": "https://www.elastic.co/brand"
        },
        {
            "title": "Electron",
            "hex": "47848F",
            "source": "https://electronjs.org/images/electron-logo.svg"
        },
        {
            "title": "Element",
            "hex": "0DBD8B",
            "source": "https://element.io/"
        },
        {
            "title": "elementary",
            "hex": "64BAFF",
            "source": "https://elementary.io/brand"
        },
        {
            "title": "Eleventy",
            "hex": "000000",
            "source": "https://www.11ty.io"
        },
        {
            "title": "Elixir",
            "hex": "4B275F",
            "source": "https://github.com/elixir-lang/elixir-lang.github.com/tree/master/images/logo"
        },
        {
            "title": "Ello",
            "hex": "000000",
            "source": "https://ello.co"
        },
        {
            "title": "Elm",
            "hex": "1293D8",
            "source": "https://github.com/elm/foundation.elm-lang.org/blob/2d097b317d8af2aaeab49284830260a32d817305/assets/elm_logo.svg"
        },
        {
            "title": "Elsevier",
            "hex": "FF6C00",
            "source": "https://www.elsevier.com"
        },
        {
            "title": "Embarcadero",
            "hex": "ED1F35",
            "source": "https://www.embarcadero.com/news/logo"
        },
        {
            "title": "Ember.js",
            "hex": "E04E39",
            "source": "https://emberjs.com/logos/"
        },
        {
            "title": "Emby",
            "hex": "52B54B",
            "source": "https://emby.media/"
        },
        {
            "title": "Emirates",
            "hex": "D71921",
            "source": "https://www.emirates.com/ie/english/"
        },
        {
            "title": "Emlakjet",
            "hex": "0AE524",
            "source": "https://www.emlakjet.com/kurumsal-materyaller/"
        },
        {
            "title": "Empire Kred",
            "hex": "72BE50",
            "source": "http://www.empire.kred"
        },
        {
            "title": "Enpass",
            "hex": "0D47A1",
            "source": "https://www.enpass.io/press/"
        },
        {
            "title": "Envato",
            "hex": "81B441",
            "source": "https://envato.com/"
        },
        {
            "title": "EPEL",
            "hex": "FC0000",
            "source": "https://fedoraproject.org/wiki/EPEL"
        },
        {
            "title": "Epic Games",
            "hex": "313131",
            "source": "https://dev.epicgames.com/docs/services/en-US/EpicAccountServices/DesignGuidelines/index.html#epicgamesbrandguidelines",
            "guidelines": "https://dev.epicgames.com/docs/services/en-US/EpicAccountServices/DesignGuidelines/index.html#epicgamesbrandguidelines"
        },
        {
            "title": "Epson",
            "hex": "003399",
            "source": "https://global.epson.com/IR/library/"
        },
        {
            "title": "Erlang",
            "hex": "A90533",
            "source": "https://github.com/erlang/erlide_eclipse/blob/99d1d61fde8e32ef1630ca0e1b05a6822b3d6489/meta/media/erlang-logo.svg"
        },
        {
            "title": "ESEA",
            "hex": "0E9648",
            "source": "https://play.esea.net/"
        },
        {
            "title": "ESLGaming",
            "hex": "FFFF09",
            "source": "https://brand.eslgaming.com/"
        },
        {
            "title": "ESLint",
            "hex": "4B32C3",
            "source": "https://eslint.org/img/logo.svg"
        },
        {
            "title": "ESPHome",
            "hex": "000000",
            "source": "https://esphome.io"
        },
        {
            "title": "Espressif",
            "hex": "E7352C",
            "source": "https://www.espressif.com/"
        },
        {
            "title": "Ethereum",
            "hex": "3C3C3D",
            "source": "https://www.ethereum.org/images/logos/Ethereum_Visual_Identity_1.0.0.pdf"
        },
        {
            "title": "Ethiopian Airlines",
            "hex": "648B1A",
            "source": "https://corporate.ethiopianairlines.com/media/Ethiopian-Factsheet"
        },
        {
            "title": "Etihad Airways",
            "hex": "BD8B13",
            "source": "https://www.etihad.com/en-ie/manage/duty-free"
        },
        {
            "title": "Etsy",
            "hex": "F16521",
            "source": "https://www.etsy.com/uk/press"
        },
        {
            "title": "Event Store",
            "hex": "5AB552",
            "source": "https://github.com/eventstore/brand"
        },
        {
            "title": "Eventbrite",
            "hex": "F05537",
            "source": "https://www.eventbrite.com/signin/"
        },
        {
            "title": "Evernote",
            "hex": "00A82D",
            "source": "https://evernote.com/press"
        },
        {
            "title": "Everplaces",
            "hex": "FA4B32",
            "source": "https://everplaces.com"
        },
        {
            "title": "EVRY",
            "hex": "063A54",
            "source": "https://www.evry.com/en/"
        },
        {
            "title": "Exercism",
            "hex": "009CAB",
            "source": "https://github.com/exercism/website-icons/blob/master/exercism/logo-icon.svg"
        },
        {
            "title": "Experts Exchange",
            "hex": "00AAE7",
            "source": "https://www.experts-exchange.com/"
        },
        {
            "title": "Expo",
            "hex": "000020",
            "source": "http://expo.io/brand/"
        },
        {
            "title": "Express",
            "hex": "000000",
            "source": "https://github.com/openjs-foundation/artwork/blob/ac43961d1157f973c54f210cf5e0c9c45e3d3f10/projects/express/express-icon-black.svg"
        },
        {
            "title": "EyeEm",
            "hex": "000000",
            "source": "https://www.eyeem.com/"
        },
        {
            "title": "F-Droid",
            "hex": "1976D2",
            "source": "https://f-droid.org/"
        },
        {
            "title": "F-Secure",
            "hex": "00BAFF",
            "source": "https://vip.f-secure.com/en/marketing/logos"
        },
        {
            "title": "Facebook",
            "hex": "1877F2",
            "source": "https://en.facebookbrand.com/"
        },
        {
            "title": "Facebook Gaming",
            "hex": "005FED",
            "source": "https://www.facebook.com/fbgaminghome/"
        },
        {
            "title": "Facebook Live",
            "hex": "ED4242",
            "source": "https://en.facebookbrand.com/"
        },
        {
            "title": "FACEIT",
            "hex": "FF5500",
            "source": "https://corporate.faceit.com/branding/"
        },
        {
            "title": "Facepunch",
            "hex": "EC1C24",
            "source": "https://facepunch.com/img/brand/default-light.svg"
        },
        {
            "title": "Falcon",
            "hex": "F0AD4E",
            "source": "https://falconframework.org/"
        },
        {
            "title": "Fandango",
            "hex": "FF7300",
            "source": "https://www.fandango.com"
        },
        {
            "title": "Fandom",
            "hex": "00D6D6",
            "source": "https://fandomdesignsystem.com/identity/assets"
        },
        {
            "title": "Farfetch",
            "hex": "000000",
            "source": "https://www.farfetch.com/"
        },
        {
            "title": "FastAPI",
            "hex": "009688",
            "source": "https://github.com/tiangolo/fastapi/blob/6205935323ded4767438ee81623892621b353415/docs/en/docs/img/icon-white.svg"
        },
        {
            "title": "Fastify",
            "hex": "000000",
            "source": "https://github.com/fastify/graphics/blob/91e8a3d4754807de3b69440f66c72a737a5fde94/fastify-1000px-square-02.svg"
        },
        {
            "title": "Fastlane",
            "hex": "00F200",
            "source": "https://github.com/fastlane/fastlane.tools/blob/19ff41a6c0f27510a7a7879e6944809d40ab382e/assets/img/logo-mobile.svg"
        },
        {
            "title": "Fastly",
            "hex": "FF282D",
            "source": "https://assets.fastly.com/style-guide/docs/"
        },
        {
            "title": "Fathom",
            "hex": "9187FF",
            "source": "https://usefathom.com/brand"
        },
        {
            "title": "Favro",
            "hex": "512DA8",
            "source": "https://favro.com/login"
        },
        {
            "title": "FeatHub",
            "hex": "9B9B9B",
            "source": "http://feathub.com/"
        },
        {
            "title": "FedEx",
            "hex": "4D148C",
            "source": "https://newsroom.fedex.com/"
        },
        {
            "title": "Fedora",
            "hex": "294172",
            "source": "https://fedoraproject.org/wiki/Logo/UsageGuidelines"
        },
        {
            "title": "FedRAMP",
            "hex": "112E51",
            "source": "https://www.fedramp.gov/assets/resources/documents/FedRAMP_Branding_Guidance.pdf"
        },
        {
            "title": "Feedly",
            "hex": "2BB24C",
            "source": "https://blog.feedly.com/wp-content/themes/feedly-2017-v1.19.3/assets/images/logos/logo.svg"
        },
        {
            "title": "Ferrari",
            "hex": "D40000",
            "source": "https://www.ferrari.com/"
        },
        {
            "title": "Ferrari N.V.",
            "hex": "EB2E2C",
            "source": "https://corporate.ferrari.com/"
        },
        {
            "title": "Fiat",
            "hex": "941711",
            "source": "http://www.fcaci.com/x/FIATv15"
        },
        {
            "title": "Fido Alliance",
            "hex": "FFBF3B",
            "source": "https://fidoalliance.org/overview/legal/logo-usage/"
        },
        {
            "title": "FIFA",
            "hex": "326295",
            "source": "https://en.wikipedia.org/wiki/FIFA"
        },
        {
            "title": "Figma",
            "hex": "F24E1E",
            "source": "https://brand.figma.com/icon.html"
        },
        {
            "title": "figshare",
            "hex": "556472",
            "source": "https://en.wikipedia.org/wiki/Figshare"
        },
        {
            "title": "Fila",
            "hex": "03234C",
            "source": "https://en.wikipedia.org/wiki/Fila_(company)"
        },
        {
            "title": "FileZilla",
            "hex": "BF0000",
            "source": "https://upload.wikimedia.org/wikipedia/commons/0/01/FileZilla_logo.svg"
        },
        {
            "title": "Fing",
            "hex": "009AEE",
            "source": "https://www.fing.com/"
        },
        {
            "title": "Firebase",
            "hex": "FFCA28",
            "source": "https://firebase.google.com/brand-guidelines/",
            "guidelines": "https://firebase.google.com/brand-guidelines/"
        },
        {
            "title": "Firefox",
            "hex": "FF7139",
            "source": "https://mozilla.design/firefox/logos-usage/",
            "guidelines": "https://mozilla.design/firefox/logos-usage/"
        },
        {
            "title": "Firefox Browser",
            "hex": "FF7139",
            "source": "https://mozilla.design/firefox/logos-usage/"
        },
        {
            "title": "FIRST",
            "hex": "0066B3",
            "source": "https://www.firstinspires.org/brand"
        },
        {
            "title": "Fitbit",
            "hex": "00B0B9",
            "source": "http://www.fitbit.com/uk/home"
        },
        {
            "title": "FITE",
            "hex": "CA0404",
            "source": "https://www.fite.tv/"
        },
        {
            "title": "Fiverr",
            "hex": "1DBF73",
            "source": "https://www.fiverr.com/press-kit"
        },
        {
            "title": "Flask",
            "hex": "000000",
            "source": "http://flask.pocoo.org/community/logos/"
        },
        {
            "title": "Flathub",
            "hex": "4A86CF",
            "source": "https://flathub.org/"
        },
        {
            "title": "Flattr",
            "hex": "000000",
            "source": "https://flattr.com/"
        },
        {
            "title": "Flickr",
            "hex": "0063DC",
            "source": "https://worldvectorlogo.com/logo/flickr-1"
        },
        {
            "title": "Flipboard",
            "hex": "E12828",
            "source": "https://about.flipboard.com/brand-guidelines"
        },
        {
            "title": "Flipkart",
            "hex": "2874F0",
            "source": "https://www.flipkart.com/"
        },
        {
            "title": "Floatplane",
            "hex": "00AEEF",
            "source": "https://www.floatplane.com/"
        },
        {
            "title": "Flood",
            "hex": "4285F4",
            "source": "https://flood.io/"
        },
        {
            "title": "Fluentd",
            "hex": "0E83C8",
            "source": "https://docs.fluentd.org/quickstart/logo"
        },
        {
            "title": "Flutter",
            "hex": "02569B",
            "source": "https://flutter.dev/brand"
        },
        {
            "title": "Fnac",
            "hex": "E1A925",
            "source": "http://www.fnac.com/"
        },
        {
            "title": "Folium",
            "hex": "77B829",
            "source": "https://python-visualization.github.io/folium/"
        },
        {
            "title": "Font Awesome",
            "hex": "339AF0",
            "source": "https://fontawesome.com/icons/font-awesome"
        },
        {
            "title": "foodpanda",
            "hex": "D70F64",
            "source": "https://www.foodpanda.com"
        },
        {
            "title": "Ford",
            "hex": "003478",
            "source": "https://www.ford.com/"
        },
        {
            "title": "Formstack",
            "hex": "21B573",
            "source": "https://www.formstack.com/brand/guidelines"
        },
        {
            "title": "Fortinet",
            "hex": "EE3124",
            "source": "http://www.fortinet.com/"
        },
        {
            "title": "Fortran",
            "hex": "734F96",
            "source": "https://github.com/fortran-lang/fortran-lang.org/blob/5469465d08d3fcbf16d048e651ca5c9ba050839c/assets/img/fortran-logo.svg"
        },
        {
            "title": "Fossa",
            "hex": "289E6D",
            "source": "https://fossa.com/press/"
        },
        {
            "title": "Fossil SCM",
            "hex": "548294",
            "source": "https://fossil-scm.org/"
        },
        {
            "title": "Foursquare",
            "hex": "F94877",
            "source": "https://foursquare.com/about/logos"
        },
        {
            "title": "Foxtel",
            "hex": "EB5205",
            "source": "https://www.foxtel.com.au/"
        },
        {
            "title": "Fozzy",
            "hex": "F15B29",
            "source": "https://fozzy.com/partners.shtml?tab=materials"
        },
        {
            "title": "Framer",
            "hex": "0055FF",
            "source": "https://framer.com"
        },
        {
            "title": "FreeBSD",
            "hex": "AB2B28",
            "source": "https://www.freebsdfoundation.org/about/project/"
        },
        {
            "title": "freeCodeCamp",
            "hex": "0A0A23",
            "source": "https://design-style-guide.freecodecamp.org/"
        },
        {
            "title": "freedesktop.org",
            "hex": "3B80AE",
            "source": "https://commons.wikimedia.org/wiki/File:Freedesktop-logo.svg"
        },
        {
            "title": "Freelancer",
            "hex": "29B2FE",
            "source": "https://www.freelancer.com/"
        },
        {
            "title": "FreeNAS",
            "hex": "343434",
            "source": "https://github.com/freenas/webui/blob/fd668f4c5920fe864fd98fa98e20fd333336c609/src/assets/images/logo.svg"
        },
        {
            "title": "Fujifilm",
            "hex": "ED1A3A",
            "source": "https://upload.wikimedia.org/wikipedia/commons/a/a1/Fujifilm_logo.svg"
        },
        {
            "title": "Fujitsu",
            "hex": "FF0000",
            "source": "https://www.fujitsu.com/global/about/brandmanagement/logo/"
        },
        {
            "title": "Fur Affinity",
            "hex": "36566F",
            "source": "https://www.furaffinity.net/"
        },
        {
            "title": "Furry Network",
            "hex": "2E75B4",
            "source": "https://furrynetwork.com"
        },
        {
            "title": "FutureLearn",
            "hex": "DE00A5",
            "source": "https://www.futurelearn.com/"
        },
        {
            "title": "G2A",
            "hex": "F05F00",
            "source": "https://www.g2a.co/contact/brand_guidelines/"
        },
        {
            "title": "Game Jolt",
            "hex": "CCFF00",
            "source": "https://gamejolt.com/about"
        },
        {
            "title": "Garmin",
            "hex": "000000",
            "source": "https://creative.garmin.com/styleguide/brand/"
        },
        {
            "title": "Gatling",
            "hex": "FF9E2A",
            "source": "https://gatling.io/"
        },
        {
            "title": "Gatsby",
            "hex": "663399",
            "source": "https://www.gatsbyjs.com/guidelines/logo"
        },
        {
            "title": "Gauges",
            "hex": "2FA66A",
            "source": "http://get.gaug.es/"
        },
        {
            "title": "GeeksforGeeks",
            "hex": "0F9D58",
            "source": "https://www.geeksforgeeks.org/"
        },
        {
            "title": "General Electric",
            "hex": "0870D8",
            "source": "https://www.ge.com/brand/"
        },
        {
            "title": "General Motors",
            "hex": "0170CE",
            "source": "https://www.gm.com"
        },
        {
            "title": "Genius",
            "hex": "FFFF64",
            "source": "https://genius.com"
        },
        {
            "title": "Gentoo",
            "hex": "54487A",
            "source": "https://wiki.gentoo.org/wiki/Project:Artwork/Artwork#Variations_of_the_.22g.22_logo"
        },
        {
            "title": "Geocaching",
            "hex": "00874D",
            "source": "https://www.geocaching.com/about/logousage.aspx"
        },
        {
            "title": "Gerrit",
            "hex": "EEEEEE",
            "source": "https://gerrit-review.googlesource.com/c/75842/"
        },
        {
            "title": "Ghost",
            "hex": "738A94",
            "source": "https://ghost.org/design"
        },
        {
            "title": "Ghostery",
            "hex": "00BAF2",
            "source": "https://www.ghostery.com/"
        },
        {
            "title": "GIMP",
            "hex": "5C5543",
            "source": "https://www.gimp.org/about/linking.html#wilber-the-gimp-mascot"
        },
        {
            "title": "GIPHY",
            "hex": "FF6666",
            "source": "https://support.giphy.com/hc/en-us/articles/360022283772-GIPHY-Brand-Guidelines"
        },
        {
            "title": "Git",
            "hex": "F05032",
            "source": "http://git-scm.com/downloads/logos",
            "license": {
                "type": "CC-BY-3.0"
            }
        },
        {
            "title": "Git LFS",
            "hex": "F64935",
            "source": "https://git-lfs.github.com/"
        },
        {
            "title": "GitBook",
            "hex": "3884FF",
            "source": "http://styleguide.gitbook.com/icons"
        },
        {
            "title": "Gitea",
            "hex": "609926",
            "source": "https://github.com/go-gitea/gitea/blob/e0c753e770a64cda5e3900aa1da3d7e1f3263c9a/assets/logo.svg"
        },
        {
            "title": "Gitee",
            "hex": "C71D23",
            "source": "https://gitee.com/"
        },
        {
            "title": "GitHub",
            "hex": "181717",
            "source": "https://github.com/logos",
            "guidelines": "https://github.com/logos"
        },
        {
            "title": "GitHub Actions",
            "hex": "2088FF",
            "source": "https://github.com/features/actions"
        },
        {
            "title": "GitHub Sponsors",
            "hex": "EA4AAA",
            "source": "https://github.com/sponsors"
        },
        {
            "title": "GitKraken",
            "hex": "179287",
            "source": "https://www.gitkraken.com/"
        },
        {
            "title": "GitLab",
            "hex": "FCA121",
            "source": "https://about.gitlab.com/press/press-kit/"
        },
        {
            "title": "Gitpod",
            "hex": "1AA6E4",
            "source": "https://www.gitpod.io/"
        },
        {
            "title": "Gitter",
            "hex": "ED1965",
            "source": "https://gitter.im/"
        },
        {
            "title": "Glassdoor",
            "hex": "0CAA41",
            "source": "https://www.glassdoor.com/press/images/"
        },
        {
            "title": "Glitch",
            "hex": "3333FF",
            "source": "https://glitch.com/about/press/"
        },
        {
            "title": "Gmail",
            "hex": "EA4335",
            "source": "https://fonts.gstatic.com/s/i/productlogos/gmail_2020q4/v8/192px.svg"
        },
        {
            "title": "GNOME",
            "hex": "4A86CF",
            "source": "https://wiki.gnome.org/Engagement/BrandGuidelines"
        },
        {
            "title": "GNU",
            "hex": "A42E2B",
            "source": "https://gnu.org",
            "license": {
                "type": "CC-BY-SA-2.0"
            }
        },
        {
            "title": "GNU Bash",
            "hex": "4EAA25",
            "source": "https://github.com/odb/official-bash-logo"
        },
        {
            "title": "GNU Emacs",
            "hex": "7F5AB6",
            "source": "https://git.savannah.gnu.org/cgit/emacs.git/tree/etc/images/icons/hicolor/scalable/apps/emacs.svg"
        },
        {
            "title": "GNU IceCat",
            "hex": "002F5B",
            "source": "https://git.savannah.gnu.org/cgit/gnuzilla.git/plain/artwork/simple.svg"
        },
        {
            "title": "GNU Privacy Guard",
            "hex": "0093DD",
            "source": "https://git.gnupg.org/cgi-bin/gitweb.cgi?p=gnupg.git;a=tree;f=artwork/icons"
        },
        {
            "title": "GNU social",
            "hex": "A22430",
            "source": "https://www.gnu.org/graphics/social.html",
            "license": {
                "type": "CC0-1.0"
            }
        },
        {
            "title": "Go",
            "hex": "00ADD8",
            "source": "https://blog.golang.org/go-brand"
        },
        {
            "title": "Godot Engine",
            "hex": "478CBF",
            "source": "https://godotengine.org/themes/godotengine/assets/download/godot_logo.svg"
        },
        {
            "title": "GoFundMe",
            "hex": "00B964",
            "source": "https://www.gofundme.com/"
        },
        {
            "title": "GOG.com",
            "hex": "86328A",
            "source": "https://www.cdprojekt.com/en/media/logotypes/"
        },
        {
            "title": "GoldenLine",
            "hex": "FFE005",
            "source": "http://www.goldenline.pl"
        },
        {
            "title": "Goodreads",
            "hex": "372213",
            "source": "https://www.goodreads.com/about/press"
        },
        {
            "title": "Google",
            "hex": "4285F4",
            "source": "https://partnermarketinghub.withgoogle.com/"
        },
        {
            "title": "Google Ads",
            "hex": "4285F4",
            "source": "https://ads.google.com/intl/en_GB/home/"
        },
        {
            "title": "Google AdSense",
            "hex": "4285F4",
            "source": "https://www.google.com/adsense/"
        },
        {
            "title": "Google Analytics",
            "hex": "E37400",
            "source": "https://marketingplatform.google.com/intl/en_uk/about/analytics/"
        },
        {
            "title": "Google Assistant",
            "hex": "4285F4",
            "source": "https://assistant.google.com/"
        },
        {
            "title": "Google Calendar",
            "hex": "4285F4",
            "source": "https://fonts.gstatic.com/s/i/productlogos/calendar_2020q4/v8/192px.svg"
        },
        {
            "title": "Google Cardboard",
            "hex": "FF7143",
            "source": "https://arvr.google.com/cardboard/images/header/vr-home.svg"
        },
        {
            "title": "Google Cast",
            "hex": "1BB6F6",
            "source": "https://partnermarketinghub.withgoogle.com/#/brands"
        },
        {
            "title": "Google Chat",
            "hex": "00AC47",
            "source": "https://chat.google.com/"
        },
        {
            "title": "Google Chrome",
            "hex": "4285F4",
            "source": "https://thepartnermarketinghub.withgoogle.com/brands/chromebook/visual-identity/visual-identity/logos-and-badges/"
        },
        {
            "title": "Google Classroom",
            "hex": "4285F4",
            "source": "https://classroom.google.com/"
        },
        {
            "title": "Google Cloud",
            "hex": "4285F4",
            "source": "https://cloud.google.com/"
        },
        {
            "title": "Google Colab",
            "hex": "F9AB00",
            "source": "https://colab.research.google.com"
        },
        {
            "title": "Google Domains",
            "hex": "4285F4",
            "source": "https://domains.google/"
        },
        {
            "title": "Google Drive",
            "hex": "4285F4",
            "source": "https://developers.google.com/drive/web/branding"
        },
        {
            "title": "Google Earth",
            "hex": "4285F4",
            "source": "https://earth.google.com/web/"
        },
        {
            "title": "Google Fit",
            "hex": "4285F4",
            "source": "https://partnermarketinghub.withgoogle.com/"
        },
        {
            "title": "Google Hangouts",
            "hex": "0C9D58",
            "source": "https://material.google.com/resources/sticker-sheets-icons.html#sticker-sheets-icons-components"
        },
        {
            "title": "Google Keep",
            "hex": "FFBB00",
            "source": "https://play.google.com/store/apps/details?id=com.google.android.keep"
        },
        {
            "title": "Google Lens",
            "hex": "4285F4",
            "source": "https://partnermarketinghub.withgoogle.com/#/brands/"
        },
        {
            "title": "Google Maps",
            "hex": "4285F4",
            "source": "https://upload.wikimedia.org/wikipedia/commons/a/a9/Google_Maps_icon.svg"
        },
        {
            "title": "Google Meet",
            "hex": "00897B",
            "source": "https://meet.google.com/"
        },
        {
            "title": "Google Messages",
            "hex": "1A73E8",
            "source": "https://messages.google.com/"
        },
        {
            "title": "Google My Business",
            "hex": "4285F4",
            "source": "https://business.google.com/"
        },
        {
            "title": "Google Nearby",
            "hex": "4285F4",
            "source": "https://developers.google.com/nearby/developer-guidelines"
        },
        {
            "title": "Google News",
            "hex": "174EA6",
            "source": "https://thepartnermarketinghub.withgoogle.com/brands/google-news/"
        },
        {
            "title": "Google Optimize",
            "hex": "B366F6",
            "source": "https://marketingplatform.google.com/about/optimize/"
        },
        {
            "title": "Google Pay",
            "hex": "4285F4",
            "source": "https://partnermarketinghub.withgoogle.com/#/brands/"
        },
        {
            "title": "Google Photos",
            "hex": "4285F4",
            "source": "https://partnermarketinghub.withgoogle.com/#/brands/"
        },
        {
            "title": "Google Play",
            "hex": "414141",
            "source": "https://thepartnermarketinghub.withgoogle.com/brands/google-play/"
        },
        {
            "title": "Google Podcasts",
            "hex": "4285F4",
            "source": "https://developers.google.com/search/docs/data-types/podcast"
        },
        {
            "title": "Google Scholar",
            "hex": "4285F4",
            "source": "https://commons.wikimedia.org/wiki/File:Google_Scholar_logo.svg"
        },
        {
            "title": "Google Search Console",
            "hex": "458CF5",
            "source": "https://search.google.com/search-console"
        },
        {
            "title": "Google Sheets",
            "hex": "34A853",
            "source": "http://sheets.google.com/"
        },
        {
            "title": "Google Street View",
            "hex": "FEC111",
            "source": "https://developers.google.com/streetview/ready/branding"
        },
        {
            "title": "Google Tag Manager",
            "hex": "246FDB",
            "source": "https://tagmanager.google.com/#/home"
        },
        {
            "title": "Google Translate",
            "hex": "4285F4",
            "source": "https://commons.wikimedia.org/wiki/File:Google_Translate_logo.svg"
        },
        {
            "title": "GoToMeeting",
            "hex": "F68D2E",
            "source": "https://www.gotomeeting.com/"
        },
        {
            "title": "GOV.UK",
            "hex": "005EA5",
            "source": "https://github.com/alphagov/design-assets/tree/master/Icons"
        },
        {
            "title": "Gradle",
            "hex": "02303A",
            "source": "https://gradle.com/brand"
        },
        {
            "title": "Grafana",
            "hex": "F46800",
            "source": "https://grafana.com/"
        },
        {
            "title": "Grammarly",
            "hex": "15C39A",
            "source": "https://www.grammarly.com/media-assets"
        },
        {
            "title": "Graphcool",
            "hex": "27AE60",
            "source": "https://www.graph.cool"
        },
        {
            "title": "GraphQL",
            "hex": "E10098",
            "source": "http://graphql.org/"
        },
        {
            "title": "Grav",
            "hex": "221E1F",
            "source": "http://getgrav.org/media"
        },
        {
            "title": "Gravatar",
            "hex": "1E8CBE",
            "source": "https://automattic.com/press"
        },
        {
            "title": "Graylog",
            "hex": "FF3633",
            "source": "https://www.graylog.org"
        },
        {
            "title": "GreenSock",
            "hex": "88CE02",
            "source": "https://greensock.com/"
        },
        {
            "title": "Gridsome",
            "hex": "00A672",
            "source": "https://gridsome.org/logos/only-logo.svg"
        },
        {
            "title": "Groupon",
            "hex": "53A318",
            "source": "https://brandplaybook.groupon.com/guidelines/logo/"
        },
        {
            "title": "Grubhub",
            "hex": "F63440",
            "source": "https://www.grubhub.com/"
        },
        {
            "title": "Grunt",
            "hex": "FBA919",
            "source": "https://github.com/gruntjs/gruntjs.com/tree/master/src/media"
        },
        {
            "title": "Guangzhou Metro",
            "hex": "C51935",
            "source": "https://commons.wikimedia.org/wiki/File:Guangzhou_Metro_logo.svg"
        },
        {
            "title": "gulp",
            "hex": "CF4647",
            "source": "https://gulpjs.com/"
        },
        {
            "title": "Gumroad",
            "hex": "36A9AE",
            "source": "https://gumroad.com/press"
        },
        {
            "title": "Gumtree",
            "hex": "72EF36",
            "source": "https://www.gumtree.com"
        },
        {
            "title": "Gutenberg",
            "hex": "000000",
            "source": "https://github.com/WordPress/gutenberg/blob/master/docs/final-g-wapuu-black.svg"
        },
        {
            "title": "Habr",
            "hex": "77A2B6",
            "source": "https://habr.com/"
        },
        {
            "title": "Hack Club",
            "hex": "EC3750",
            "source": "https://hackclub.com/brand"
        },
        {
            "title": "Hack The Box",
            "hex": "9FEF00",
            "source": "https://www.hackthebox.eu/docs/Hack_The_Box_Brand_Assets_Guide.pdf"
        },
        {
            "title": "Hackaday",
            "hex": "1A1A1A",
            "source": "https://hackaday.com/"
        },
        {
            "title": "HackerEarth",
            "hex": "2C3454",
            "source": "https://www.hackerearth.com/logo/"
        },
        {
            "title": "HackerOne",
            "hex": "494649",
            "source": "https://www.hackerone.com/branding"
        },
        {
            "title": "HackerRank",
            "hex": "2EC866",
            "source": "https://www.hackerrank.com/"
        },
        {
            "title": "HackHands",
            "hex": "00ACBD",
            "source": "https://hackhands.com/"
        },
        {
            "title": "Hackster",
            "hex": "1BACF7",
            "source": "https://drive.google.com/file/d/0B3aqzR8LzoqdT1p4ZUlWVnJ1elk/view?usp=sharing"
        },
        {
            "title": "Handshake",
            "slug": "handshake_protocol",
            "hex": "000000",
            "source": "https://handshake.org/"
        },
        {
            "title": "Handshake",
            "hex": "FF2F1C",
            "source": "https://learn.joinhandshake.com/marketing-toolkit/"
        },
        {
            "title": "HappyCow",
            "hex": "7C4EC4",
            "source": "https://www.happycow.net/press-kits"
        },
        {
            "title": "Harbor",
            "hex": "4A00D8",
            "source": "https://github.com/goharbor/harbor/blob/13686cbe83d22259216da7658612e86201070e94/src/portal/src/images/harbor-logo.svg"
        },
        {
            "title": "Hashnode",
            "hex": "2962FF",
            "source": "https://hashnode.com/media"
        },
        {
            "title": "Haskell",
            "hex": "5D4F85",
            "source": "https://commons.wikimedia.org/wiki/File:Haskell-Logo.svg"
        },
        {
            "title": "Hatena Bookmark",
            "hex": "00A4DE",
            "source": "http://hatenacorp.jp/press/resource"
        },
        {
            "title": "haveibeenpwned",
            "hex": "2A6379",
            "source": "https://haveibeenpwned.com/"
        },
        {
            "title": "Haxe",
            "hex": "EA8220",
            "source": "https://haxe.org/foundation/branding.html"
        },
        {
            "title": "HBO",
            "hex": "000000",
            "source": "https://www.hbo.com/"
        },
        {
            "title": "HCL",
            "hex": "006BB6",
            "source": "https://www.hcl.com/brand-guidelines"
        },
        {
            "title": "Headspace",
            "hex": "F47D31",
            "source": "https://www.headspace.com/press-and-media"
        },
        {
            "title": "HelloFresh",
            "hex": "99CC33",
            "source": "https://www.hellofresh.com/landing/student"
        },
        {
            "title": "Helly Hansen",
            "hex": "DA2128",
            "source": "https://www.hellyhansen.com/"
        },
        {
            "title": "Helm",
            "hex": "0F1689",
            "source": "https://helm.sh"
        },
        {
            "title": "HelpDesk",
            "hex": "FFD000",
            "source": "https://helpdesk.design/"
        },
        {
            "title": "HERE",
            "hex": "00AFAA",
            "source": "https://www.here.com"
        },
        {
            "title": "Heroku",
            "hex": "430098",
            "source": "https://www.heroku.com"
        },
        {
            "title": "Hexo",
            "hex": "0E83CD",
            "source": "https://hexo.io/"
        },
        {
            "title": "HEY",
            "hex": "5522FA",
            "source": "https://hey.com/"
        },
        {
            "title": "Hibernate",
            "hex": "59666C",
            "source": "https://hibernate.org/"
        },
        {
            "title": "Highly",
            "hex": "FF3C00",
            "source": "https://highly.co/"
        },
        {
            "title": "Hilton",
            "hex": "124D97",
            "source": "https://www.hilton.com/en/"
        },
        {
            "title": "HipChat",
            "hex": "0052CC",
            "source": "https://www.atlassian.com/company/news/press-kit"
        },
        {
            "title": "Hitachi",
            "hex": "E60027",
            "source": "https://commons.wikimedia.org/wiki/File:Hitachi_inspire_the_next-Logo.svg"
        },
        {
            "title": "Hive",
            "hex": "FF7A00",
            "source": "https://www.hivehome.com/"
        },
        {
            "title": "Hive",
            "slug": "hive_blockchain",
            "hex": "E31337",
            "source": "https://hive.io/brand/"
        },
        {
            "title": "HockeyApp",
            "hex": "009EE1",
            "source": "https://hockeyapp.net/brand-guidelines/"
        },
        {
            "title": "Home Assistant",
            "hex": "41BDF5",
            "source": "https://github.com/home-assistant/home-assistant-assets"
        },
        {
            "title": "Home Assistant Community Store",
            "hex": "41BDF5",
            "source": "https://hacs.xyz/"
        },
        {
            "title": "HomeAdvisor",
            "hex": "F68315",
            "source": "https://www.abouthomeadvisor.com/media-room/press-resources/"
        },
        {
            "title": "Homebrew",
            "hex": "FBB040",
            "source": "https://github.com/Homebrew/brew.sh/blob/2e576aaca83e62dda41a188597bb4bd20e75e385/assets/img/homebrew.svg"
        },
        {
            "title": "Homebridge",
            "hex": "491F59",
            "source": "https://github.com/homebridge/branding/blob/6ef3a1685e79f79a2ecdcc83824e53775ec0475d/logos/homebridge-silhouette-round-black.svg"
        },
        {
            "title": "homify",
            "hex": "7DCDA3",
            "source": "https://www.homify.com"
        },
        {
            "title": "Honda",
            "hex": "E40521",
            "source": "https://www.honda.ie/"
        },
        {
            "title": "Hootsuite",
            "hex": "000000",
            "source": "https://hootsuite.com/en-gb/about/media-kit"
        },
        {
            "title": "Hoppscotch",
            "hex": "31C48D",
            "source": "https://github.com/hoppscotch/hoppscotch/blob/77862cdf9bd902a4ea64bd8b2301ed2206820649/static/images/ufo_logo.svg"
        },
        {
            "title": "Hotels.com",
            "hex": "D32F2F",
            "source": "https://en.wikipedia.org/wiki/File:Hotels.com_logo.svg"
        },
        {
            "title": "Hotjar",
            "hex": "FD3A5C",
            "source": "https://www.hotjar.com/"
        },
        {
            "title": "Houdini",
            "hex": "FF4713",
            "source": "https://www.sidefx.com/products/houdini/"
        },
        {
            "title": "Houzz",
            "hex": "4DBC15",
            "source": "https://www.houzz.com/logoGuidelines"
        },
        {
            "title": "HP",
            "hex": "0096D6",
            "source": "https://brandcentral.ext.hp.com/login"
        },
        {
            "title": "HTML Academy",
            "hex": "302683",
            "source": "https://htmlacademy.ru/"
        },
        {
            "title": "HTML5",
            "hex": "E34F26",
            "source": "http://www.w3.org/html/logo/"
        },
        {
            "title": "Huawei",
            "hex": "FF0000",
            "source": "https://en.wikipedia.org/wiki/File:Huawei.svg"
        },
        {
            "title": "HubSpot",
            "hex": "FF7A59",
            "source": "https://www.hubspot.com/style-guide"
        },
        {
            "title": "Hugo",
            "hex": "FF4088",
            "source": "https://gohugo.io/"
        },
        {
            "title": "Hulu",
            "hex": "3DBB3D",
            "source": "https://www.hulu.com/press/brand-assets/"
        },
        {
            "title": "Humble Bundle",
            "hex": "CC2929",
            "source": "https://support.humblebundle.com/hc/en-us/articles/202742060-Bundle-Logos"
        },
        {
            "title": "Hungry Jack's",
            "hex": "D0021B",
            "source": "https://www.hungryjacks.com.au/"
        },
        {
            "title": "Hurriyetemlak",
            "hex": "E02826",
            "source": "https://ilan.hurriyetemlak.com/emlak-ilani-yayinlama-kurallari"
        },
        {
            "title": "Husqvarna",
            "hex": "273A60",
            "source": "https://www.husqvarna.com/uk/catalogues/"
        },
        {
            "title": "Hyper",
            "hex": "000000",
            "source": "https://hyper.is/"
        },
        {
            "title": "Hyperledger",
            "hex": "2F3134",
            "source": "https://www.hyperledger.org/"
        },
        {
            "title": "Hypothesis",
            "hex": "BD1C2B",
            "source": "https://web.hypothes.is/"
        },
        {
            "title": "Hyundai",
            "hex": "002C5F",
            "source": "https://en.wikipedia.org/wiki/File:Hyundai_Motor_Company_logo.svg"
        },
        {
            "title": "Iata",
            "hex": "004E81",
            "source": "https://upload.wikimedia.org/wikipedia/commons/f/f7/IATAlogo.svg"
        },
        {
            "title": "iBeacon",
            "hex": "3D7EBB",
            "source": "https://developer.apple.com/ibeacon/"
        },
        {
            "title": "IBM",
            "hex": "054ADA",
            "source": "https://www.ibm.com/design/language/elements/logos/8-bar/"
        },
        {
            "title": "IBM Watson",
            "hex": "BE95FF",
            "source": "https://www.ibm.com/brand/systems/watson/brand/"
        },
        {
            "title": "iCloud",
            "hex": "3693F3",
            "source": "https://commons.wikimedia.org/wiki/File:ICloud_logo.svg"
        },
        {
            "title": "IcoMoon",
            "hex": "825794",
            "source": "https://icomoon.io/"
        },
        {
            "title": "ICON",
            "hex": "31B8BB",
            "source": "https://icon.foundation/"
        },
        {
            "title": "Iconfinder",
            "hex": "1A1B1F",
            "source": "https://www.iconfinder.com/p/about"
        },
        {
            "title": "Iconify",
            "hex": "1769AA",
            "source": "https://iconify.design/"
        },
        {
            "title": "IconJar",
            "hex": "16A5F3",
            "source": "https://geticonjar.com/"
        },
        {
            "title": "ICQ",
            "hex": "24FF00",
            "source": "https://commons.wikimedia.org/wiki/File:ICQNewlogo.svg"
        },
        {
            "title": "iDEAL",
            "hex": "CC0066",
            "source": "https://www.ideal.nl/cms/files/Manual_iDEAL_logo.pdf"
        },
        {
            "title": "IEEE",
            "hex": "00629B",
            "source": "https://brand-experience.ieee.org/templates-tools-resources/resources/master-brand-and-logos/",
            "guidelines": "https://brand-experience.ieee.org/guidelines/brand-identity/"
        },
        {
            "title": "iFixit",
            "hex": "0071CE",
            "source": "https://www.ifixit.com/"
        },
        {
            "title": "iFood",
            "hex": "EA1D2C",
            "source": "https://ifood.com.br/"
        },
        {
            "title": "IFTTT",
            "hex": "000000",
            "source": "https://ifttt.com/discover/brand-guidelines"
        },
        {
            "title": "iHeartRadio",
            "hex": "C6002B",
            "source": "https://brand.iheart.com/logo"
        },
        {
            "title": "IKEA",
            "hex": "0058A3",
            "source": "https://www.ikea.com/"
        },
        {
            "title": "IMDb",
            "hex": "E6B91E",
            "source": "http://www.imdb.com/pressroom/brand_guidelines"
        },
        {
            "title": "Imgur",
            "hex": "1BB76E",
            "source": "https://s.imgur.com/images/favicon-152.png"
        },
        {
            "title": "Indeed",
            "hex": "2164F3",
            "source": "https://www.indeed.com"
        },
        {
            "title": "Infiniti",
            "hex": "000000",
            "source": "https://www.infinitiusa.com"
        },
        {
            "title": "InfluxDB",
            "hex": "22ADF6",
            "source": "https://www.influxdata.com/"
        },
        {
            "title": "Informatica",
            "hex": "FF4D00",
            "source": "https://www.informatica.com/content/dam/informatica-com/en/images/cc02v2/logo-informatica.svg"
        },
        {
            "title": "Infosys",
            "hex": "007CC3",
            "source": "https://www.infosys.com/content/dam/infosys-web/burger-menu/en/images/logo.svg"
        },
        {
            "title": "Ingress",
            "hex": "783CBD",
            "source": "https://ingress.com/assets/fonts/ingress_icons.woff"
        },
        {
            "title": "Inkscape",
            "hex": "000000",
            "source": "https://commons.wikimedia.org/wiki/File:Inkscape_Logo.svg"
        },
        {
            "title": "Insomnia",
            "hex": "5849BE",
            "source": "https://insomnia.rest/"
        },
        {
            "title": "Instacart",
            "hex": "43B02A",
            "source": "https://www.instacart.com/press"
        },
        {
            "title": "Instagram",
            "hex": "E4405F",
            "source": "https://www.instagram-brand.com"
        },
        {
            "title": "Instapaper",
            "hex": "1F1F1F",
            "source": "https://www.instapaper.com/"
        },
        {
            "title": "Instructables",
            "hex": "FABF15",
            "source": "https://www.instructables.com/community/Official-Instructables-Logos-1/"
        },
        {
            "title": "Integromat",
            "hex": "2F8CBB",
            "source": "https://www.integromat.com"
        },
        {
            "title": "Intel",
            "hex": "0071C5",
            "source": "https://www.intel.com/"
        },
        {
            "title": "IntelliJ IDEA",
            "hex": "000000",
            "source": "https://www.jetbrains.com/idea/",
            "guidelines": "https://www.jetbrains.com/company/brand/"
        },
        {
            "title": "Intercom",
            "hex": "6AFDEF",
            "source": "https://www.intercom.com/press"
        },
        {
            "title": "Internet Archive",
            "hex": "000000",
            "source": "https://openlibrary.org/static/images/ia-logo.svg"
        },
        {
            "title": "Internet Explorer",
            "hex": "0076D6",
            "source": "https://compass-ssl.microsoft.com/assets/c8/67/c867db4c-f328-45b8-817c-33834c70aae6.svg?n=IE.svg"
        },
        {
            "title": "InVision",
            "hex": "FF3366",
            "source": "https://www.invisionapp.com/news",
            "guidelines": "https://in.invisionapp.com/boards/FH3LW3S7XSD/"
        },
        {
            "title": "Invoice Ninja",
            "hex": "000000",
            "source": "https://github.com/invoiceninja/invoiceninja"
        },
        {
            "title": "ioBroker",
            "hex": "3399CC",
            "source": "https://github.com/ioBroker/awesome-iobroker/blob/master/images/"
        },
        {
            "title": "Ionic",
            "hex": "3880FF",
            "source": "https://ionicframework.com/press"
        },
        {
            "title": "iOS",
            "hex": "000000",
            "source": "https://en.wikipedia.org/wiki/IOS"
        },
        {
            "title": "IPFS",
            "hex": "65C2CB",
            "source": "https://github.com/ipfs/logo"
        },
        {
            "title": "Issuu",
            "hex": "F36D5D",
            "source": "https://issuu.com/press"
        },
        {
            "title": "Itch.io",
            "hex": "FA5C5C",
            "source": "https://itch.io/press-kit"
        },
        {
            "title": "iTunes",
            "hex": "FB5BC5",
            "source": "https://upload.wikimedia.org/wikipedia/commons/d/df/ITunes_logo.svg"
        },
        {
            "title": "IVECO",
            "hex": "004994",
            "source": "https://www.iveco.com/germany/Pages/Home-page.aspx"
        },
        {
            "title": "Jabber",
            "hex": "CC0000",
            "source": "https://commons.wikimedia.org/wiki/File:Jabber-bulb.svg"
        },
        {
            "title": "Jaguar",
            "hex": "FFFFFF",
            "source": "https://media.jaguar.com/en/press-kit"
        },
        {
            "title": "Jamboard",
            "hex": "F37C20",
            "source": "https://cdn2.hubspot.net/hubfs/159104/ECS/Jamboard/Approved%20Jamboard%20Brand%20Book.pdf"
        },
        {
            "title": "Jameson",
            "hex": "004027",
            "source": "https://www.jamesonwhiskey.com/"
        },
        {
            "title": "Jamstack",
            "hex": "F0047F",
            "source": "https://github.com/jamstack/jamstack.org/tree/main/src/site/img/logo"
        },
        {
            "title": "Jasmine",
            "hex": "8A4182",
            "source": "https://github.com/jasmine/jasmine/blob/8991b1bba39b5b7e89fc5eeb07ae271a684cb1a4/images/jasmine-horizontal.svg"
        },
        {
            "title": "Java",
            "hex": "007396",
            "source": "https://www.oracle.com/legal/logos.html"
        },
        {
            "title": "JavaScript",
            "hex": "F7DF1E",
            "source": "https://github.com/voodootikigod/logo.js"
        },
        {
            "title": "JBL",
            "hex": "FF3300",
            "source": "https://www.jbl.com/"
        },
        {
            "title": "JCB",
            "hex": "0B4EA2",
            "source": "https://www.global.jcb/en/about-us/brand-concept/"
        },
        {
            "title": "Jeep",
            "hex": "000000",
            "source": "http://www.fcaci.com/x/JEEPv15"
        },
        {
            "title": "Jekyll",
            "hex": "CC0000",
            "source": "https://github.com/jekyll/brand"
        },
        {
            "title": "Jellyfin",
            "hex": "00A4DC",
            "source": "https://jellyfin.org/docs/general/contributing/branding.html#theme"
        },
        {
            "title": "Jenkins",
            "hex": "D24939",
            "source": "https://wiki.jenkins-ci.org/display/JENKINS/Logo"
        },
        {
            "title": "Jenkins X",
            "hex": "73C3D5",
            "source": "https://github.com/cdfoundation/artwork"
        },
        {
            "title": "Jest",
            "hex": "C21325",
            "source": "https://jestjs.io/"
        },
        {
            "title": "JET",
            "hex": "FBBA00",
            "source": "https://de.wikipedia.org/wiki/Datei:JET.svg"
        },
        {
            "title": "JetBrains",
            "hex": "000000",
            "source": "https://www.jetbrains.com/company/brand/"
        },
        {
            "title": "JFrog",
            "hex": "41BF47",
            "source": "https://jfrog.com/brand-guidelines/"
        },
        {
            "title": "JFrog Bintray",
            "hex": "43A047",
            "source": "https://bintray.com/"
        },
        {
            "title": "Jinja",
            "hex": "B41717",
            "source": "https://github.com/pallets/jinja/blob/1c240154865a7b6034033027e3c2ca8a2fa53fc2/artwork/jinjalogo.svg"
        },
        {
            "title": "Jira",
            "hex": "0052CC",
            "source": "https://atlassian.design/guidelines/marketing/resources/logo-files"
        },
        {
            "title": "Jira Software",
            "hex": "0052CC",
            "source": "https://www.atlassian.com/company/news/press-kit"
        },
        {
            "title": "Jitsi",
            "hex": "97979A",
            "source": "https://github.com/jitsi/jitsi/blob/1387ed6a768a1ecae2ddd82236d1de3119e8957f/resources/images/logo/sc_logo.svg"
        },
        {
            "title": "John Deere",
            "hex": "367C2B",
            "source": "https://en.wikipedia.org/wiki/File:John_Deere_logo.svg"
        },
        {
            "title": "Joomla",
            "hex": "5091CD",
            "source": "https://docs.joomla.org/Joomla:Brand_Identity_Elements"
        },
        {
            "title": "JPEG",
            "hex": "8A8A8A",
            "source": "https://jpeg.org/contact.html"
        },
        {
            "title": "jQuery",
            "hex": "0769AD",
            "source": "https://brand.jquery.org/logos/"
        },
        {
            "title": "JR Group",
            "hex": "000000",
            "source": "https://www.jrhokkaido.co.jp/"
        },
        {
            "title": "jsDelivr",
            "hex": "E84D3D",
            "source": "https://github.com/jsdelivr/www.jsdelivr.com/blob/eff02f3a8879cf7c7296840584e1293fe04e3a76/src/public/img/logo_horizontal.svg"
        },
        {
            "title": "JSFiddle",
            "hex": "0084FF",
            "source": "https://jsfiddle.net/"
        },
        {
            "title": "JSON",
            "hex": "000000",
            "source": "https://commons.wikimedia.org/wiki/File:JSON_vector_logo.svg"
        },
        {
            "title": "JSON Web Tokens",
            "hex": "000000",
            "source": "https://jwt.io/"
        },
        {
            "title": "Julia",
            "hex": "9558B2",
            "source": "https://github.com/JuliaLang/julia-logo-graphics/blob/b5551ca7946b4a25746c045c15fbb8806610f8d0/images/julia-dots.svg"
        },
        {
            "title": "Juniper Networks",
            "hex": "84B135",
            "source": "https://www.juniper.net/us/en/company/press-center/images/image-library/logos/"
        },
        {
            "title": "Jupyter",
            "hex": "F37626",
            "source": "https://github.com/jupyter/design"
        },
        {
            "title": "Just Eat",
            "hex": "F36D00",
            "source": "https://www.just-eat.ie/"
        },
        {
            "title": "JustGiving",
            "hex": "AD29B6",
            "source": "https://justgiving.com"
        },
        {
            "title": "Kaggle",
            "hex": "20BEFF",
            "source": "https://www.kaggle.com/contact"
        },
        {
            "title": "Kahoot!",
            "hex": "46178F",
            "source": "https://kahoot.com/library/kahoot-logo/"
        },
        {
            "title": "KaiOS",
            "hex": "6F02B5",
            "source": "https://www.kaiostech.com/company/press-room"
        },
        {
            "title": "Kakao",
            "hex": "FFCD00",
            "source": "https://www.kakaocorp.com/kakao/introduce/ci"
        },
        {
            "title": "KakaoTalk",
            "hex": "FFCD00",
            "source": "https://commons.wikimedia.org/wiki/File:KakaoTalk_logo.svg"
        },
        {
            "title": "Kali Linux",
            "hex": "557C94",
            "source": "https://www.kali.org/docs/policy/kali-linux-trademark-policy/"
        },
        {
            "title": "Karlsruher Verkehrsverbund",
            "hex": "9B2321",
            "source": "https://commons.wikimedia.org/wiki/File:KVV_2010.svg"
        },
        {
            "title": "Kasa Smart",
            "hex": "4ACBD6",
            "source": "https://www.tp-link.com/us/support/download/hs200/"
        },
        {
            "title": "Kaspersky",
            "hex": "006D5C",
            "source": "https://www.kaspersky.com"
        },
        {
            "title": "Katacoda",
            "hex": "F48220",
            "source": "https://katacoda.com/press-kit"
        },
        {
            "title": "Katana",
            "hex": "000000",
            "source": "https://www.foundry.com/products/katana"
        },
        {
            "title": "KDE",
            "hex": "1D99F3",
            "source": "https://kde.org/stuff/clipart.php"
        },
        {
            "title": "KeePassXC",
            "hex": "6CAC4D",
            "source": "https://github.com/keepassxreboot/keepassxc/"
        },
        {
            "title": "Kentico",
            "hex": "F05A22",
            "source": "https://www.kentico.com"
        },
        {
            "title": "Keras",
            "hex": "D00000",
            "source": "https://keras.io/"
        },
        {
            "title": "Keybase",
            "hex": "33A0FF",
            "source": "https://github.com/keybase/client/tree/a144e0ce38ee9e495cc5acbcd4ef859f5534d820/media/logos"
        },
        {
            "title": "KeyCDN",
            "hex": "047AED",
            "source": "https://www.keycdn.com/logos"
        },
        {
            "title": "Khan Academy",
            "hex": "14BF96",
            "source": "https://khanacademy.zendesk.com/hc/en-us/articles/202483630-Press-room"
        },
        {
            "title": "Khronos Group",
            "hex": "CC3333",
            "source": "https://www.khronos.org/legal/trademarks/"
        },
        {
            "title": "Kia",
            "hex": "05141F",
            "source": "https://www.kia.com"
        },
        {
            "title": "Kibana",
            "hex": "005571",
            "source": "https://www.elastic.co/brand"
        },
        {
            "title": "Kickstarter",
            "hex": "05CE78",
            "source": "https://www.kickstarter.com/help/brand_assets"
        },
        {
            "title": "Kik",
            "hex": "82BC23",
            "source": "http://www.kik.com/press"
        },
        {
            "title": "Kirby",
            "hex": "000000",
            "source": "https://getkirby.com/press"
        },
        {
            "title": "Kitsu",
            "hex": "FD755C",
            "source": "https://kitsu.io/"
        },
        {
            "title": "KLM",
            "hex": "00A1DE",
            "source": "https://www.klm.com"
        },
        {
            "title": "Klook",
            "hex": "FF5722",
            "source": "https://www.klook.com/en-GB/newsroom/"
        },
        {
            "title": "Klout",
            "hex": "E44600",
            "source": "https://klout.com/s/developers/styleguide"
        },
        {
            "title": "KnowledgeBase",
            "hex": "FFD000",
            "source": "https://www.knowledgebase.ai/design"
        },
        {
            "title": "Known",
            "hex": "333333",
            "source": "https://github.com/idno/known/tree/22c4935b57a61d94d2508651128b4f828f864989/gfx/logos"
        },
        {
            "title": "Ko-fi",
            "hex": "F16061",
            "source": "https://ko-fi.com/home/about"
        },
        {
            "title": "Kodi",
            "hex": "17B2E7",
            "source": "https://kodi.tv/"
        },
        {
            "title": "Koding",
            "hex": "00B057",
            "source": "https://koding.com/About"
        },
        {
            "title": "Kofax",
            "hex": "00558C",
            "source": "https://www.kofax.com/styleguide/logos"
        },
        {
            "title": "Komoot",
            "hex": "6AA127",
            "source": "http://newsroom.komoot.com/media_kits/219423/"
        },
        {
            "title": "Kongregate",
            "hex": "990000",
            "source": "https://www.kongregate.com/pages/logos-and-branding"
        },
        {
            "title": "Kotlin",
            "hex": "0095D5",
            "source": "https://resources.jetbrains.com/storage/products/kotlin/docs/kotlin_logos.zip",
            "guidelines": "https://www.jetbrains.com/company/brand/"
        },
        {
            "title": "Krita",
            "hex": "3BABFF",
            "source": "https://krita.org/en/about/press/"
        },
        {
            "title": "KTM",
            "hex": "FF6600",
            "source": "https://ktm.com"
        },
        {
            "title": "Kubernetes",
            "hex": "326CE5",
            "source": "https://github.com/kubernetes/kubernetes/tree/master/logo"
        },
        {
            "title": "Kyocera",
            "hex": "DF0522",
            "source": "https://uk.kyocera.com/"
        },
        {
            "title": "LabVIEW",
            "hex": "FFDB00",
            "source": "http://download.ni.com/evaluation/2018_Partner_Cobranding_Style_Guide.pdf"
        },
        {
            "title": "Lada",
            "hex": "ED6B21",
            "source": "https://www.lada.ru/priora/sedan/accessories.html"
        },
        {
            "title": "Lamborghini",
            "hex": "DDB320",
            "source": "https://en.wikipedia.org/wiki/File:Lamborghini_Logo.svg"
        },
        {
            "title": "Land Rover",
            "hex": "005A2B",
            "source": "https://media.landrover.com/en/press-kit"
        },
        {
            "title": "Laragon",
            "hex": "0E83CD",
            "source": "https://laragon.org/"
        },
        {
            "title": "Laravel",
            "hex": "FF2D20",
            "source": "https://github.com/laravel/art"
        },
        {
            "title": "Laravel Horizon",
            "hex": "405263",
            "source": "https://horizon.laravel.com/"
        },
        {
            "title": "Laravel Nova",
            "hex": "252D37",
            "source": "https://nova.laravel.com/"
        },
        {
            "title": "Last.fm",
            "hex": "D51007",
            "source": "https://commons.wikimedia.org/wiki/File:Lastfm_logo.svg"
        },
        {
            "title": "LastPass",
            "hex": "D32D27",
            "source": "https://lastpass.com/press-room/"
        },
        {
            "title": "LaTeX",
            "hex": "008080",
            "source": "https://github.com/latex3/branding"
        },
        {
            "title": "Launchpad",
            "hex": "F8C300",
            "source": "https://help.launchpad.net/logo/submissions"
        },
        {
            "title": "LBRY",
            "hex": "2F9176",
            "source": "https://lbry.com/press-kit"
        },
        {
            "title": "Leaflet",
            "hex": "199900",
            "source": "https://github.com/Leaflet/Leaflet/blob/d843c3b88486713827d7e860b58bdba75bfbd5a2/src/images/logo.svg"
        },
        {
            "title": "Leanpub",
            "hex": "FFFFFF",
            "source": "https://leanpub.com/press"
        },
        {
            "title": "LeetCode",
            "hex": "FFA116",
            "source": "https://leetcode.com/store"
        },
        {
            "title": "Lenovo",
            "hex": "E2231A",
            "source": "https://news.lenovo.com/press-kits/"
        },
        {
            "title": "Less",
            "hex": "1D365D",
            "source": "https://github.com/less/logo/blob/c9c10c328cfc00071e92443934b35e389310abf8/less_logo.ai"
        },
        {
            "title": "Let’s Encrypt",
            "hex": "003A70",
            "source": "https://letsencrypt.org/trademarks/"
        },
        {
            "title": "Letterboxd",
            "hex": "00D735",
            "source": "https://letterboxd.com/about/logos/"
        },
        {
            "title": "LG",
            "hex": "A50034",
            "source": "https://en.wikipedia.org/wiki/LG_Corporation",
            "guidelines": "https://www.lg.com/global/about-lg-brand-identity"
        },
        {
            "title": "LGTM",
            "hex": "FFFFFF",
            "source": "https://lgtm.com/"
        },
        {
            "title": "Liberapay",
            "hex": "F6C915",
            "source": "https://liberapay.com/assets/liberapay/icon-v2_yellow-r.svg"
        },
        {
            "title": "Libraries.io",
            "hex": "337AB7",
            "source": "https://github.com/librariesio/libraries.io/blob/9ab0f659bb7fe137c15cf676612b6811f501a0bd/public/safari-pinned-tab.svg"
        },
        {
            "title": "LibraryThing",
            "hex": "251A15",
            "source": "https://twitter.com/LibraryThing/status/1054466649271656448"
        },
        {
            "title": "LibreOffice",
            "hex": "18A303",
            "source": "https://wiki.documentfoundation.org/Marketing/Branding"
        },
        {
            "title": "libuv",
            "hex": "403C3D",
            "source": "https://github.com/libuv/libuv/blob/e4087dedf837f415056a45a838f639a3d9dc3ced/img/logos.svg"
        },
        {
            "title": "Lichess",
            "hex": "000000",
            "source": "https://lichess.org/about"
        },
        {
            "title": "Lighthouse",
            "hex": "F44B21",
            "source": "https://github.com/GoogleChrome/lighthouse/blob/80d2e6c1948f232ec4f1bdeabc8bc632fc5d0bfd/assets/lh_favicon.svg"
        },
        {
            "title": "LINE",
            "hex": "00C300",
            "source": "http://line.me/en/logo"
        },
        {
            "title": "LINE WEBTOON",
            "hex": "00D564",
            "source": "http://webtoons.com/"
        },
        {
            "title": "LineageOS",
            "hex": "167C80",
            "source": "https://www.lineageos.org/"
        },
        {
            "title": "LinkedIn",
            "hex": "0A66C2",
            "source": "https://brand.linkedin.com",
            "guidelines": "https://brand.linkedin.com/policies"
        },
        {
            "title": "Linktree",
            "hex": "39E09B",
            "source": "https://linktr.ee/"
        },
        {
            "title": "Linode",
            "hex": "00A95C",
            "source": "https://www.linode.com/company/press/"
        },
        {
            "title": "Linux",
            "hex": "FCC624",
            "source": "http://www.linuxfoundation.org/about/about-linux"
        },
        {
            "title": "Linux Containers",
            "hex": "333333",
            "source": "https://github.com/lxc/linuxcontainers.org/blob/29d3299ddf8718099b6de1464570fbbadbaabecb/static/img/containers.svg"
        },
        {
            "title": "Linux Foundation",
            "hex": "003764",
            "source": "https://www.linuxfoundation.org/"
        },
        {
            "title": "Linux Mint",
            "hex": "87CF3E",
            "source": "https://commons.wikimedia.org/wiki/File:Linux_Mint_logo_without_wordmark.svg"
        },
        {
            "title": "Lion Air",
            "hex": "ED3237",
            "source": "https://lionairthai.com/en/"
        },
        {
            "title": "Litecoin",
            "hex": "A6A9AA",
            "source": "https://litecoin-foundation.org/wp-content/uploads/2019/01/LC18-007-Brand-guidelines.pdf"
        },
        {
            "title": "LiveChat",
            "hex": "FFD000",
            "source": "https://livechat.design/"
        },
        {
            "title": "LiveJournal",
            "hex": "00B0EA",
            "source": "http://www.livejournal.com"
        },
        {
            "title": "Livestream",
            "hex": "CF202E",
            "source": "https://livestream.com/press"
        },
        {
            "title": "LLVM",
            "hex": "262D3A",
            "source": "https://llvm.org/Logo.html"
        },
        {
            "title": "LMMS",
            "hex": "10B146",
            "source": "https://lmms.io/branding"
        },
        {
            "title": "Logitech",
            "hex": "00B8FC",
            "source": "https://www.logitech.com/"
        },
        {
            "title": "LogMeIn",
            "hex": "45B6F2",
            "source": "https://www.logmein.com/"
        },
        {
            "title": "Logstash",
            "hex": "005571",
            "source": "https://www.elastic.co/brand"
        },
        {
            "title": "Looker",
            "hex": "4285F4",
            "source": "https://looker.com/"
        },
        {
            "title": "Loom",
            "hex": "FD5E60",
            "source": "https://www.loom.com/press"
        },
        {
            "title": "Loop",
            "hex": "F29400",
            "source": "https://loop.frontiersin.org/"
        },
        {
            "title": "Lospec",
            "hex": "EAEAEA",
            "source": "https://lospec.com/brand"
        },
        {
            "title": "Lua",
            "hex": "2C2D72",
            "source": "https://www.lua.org/docs.html"
        },
        {
            "title": "Lubuntu",
            "hex": "0068C8",
            "source": "https://lubuntu.net/"
        },
        {
            "title": "Lufthansa",
            "hex": "05164D",
            "source": "https://www.lufthansa.com/"
        },
        {
            "title": "Lumen",
            "hex": "E74430",
            "source": "https://lumen.laravel.com/"
        },
        {
            "title": "Lydia",
            "hex": "0180FF",
            "source": "https://lydia-app.com/en/info/press.html"
        },
        {
            "title": "Lyft",
            "hex": "FF00BF",
            "source": "https://www.lyft.com/press"
        },
        {
            "title": "MAAS",
            "hex": "E95420",
            "source": "https://design.ubuntu.com/downloads/"
        },
        {
            "title": "macOS",
            "hex": "000000",
            "source": "https://commons.wikimedia.org/wiki/File:MacOS_wordmark_(2017).svg"
        },
        {
            "title": "Macy’s",
            "hex": "E21A2C",
            "source": "http://www.macysinc.com/press-room/logo-photo-gallery/logos-macys-inc/default.aspx"
        },
        {
            "title": "Magento",
            "hex": "EE672F",
            "source": "http://magento.com"
        },
        {
            "title": "Magisk",
            "hex": "00AF9C",
            "source": "https://github.com/topjohnwu/Magisk/blob/master/app/src/main/res/drawable/ic_magisk.xml"
        },
        {
            "title": "Mail.Ru",
            "hex": "005FF9",
            "source": "https://my.mail.ru"
        },
        {
            "title": "MailChimp",
            "hex": "FFE01B",
            "source": "http://mailchimp.com/about/brand-assets"
        },
        {
            "title": "Major League Hacking",
            "hex": "265A8F",
            "source": "https://mlh.io/brand-guidelines"
        },
        {
            "title": "MakerBot",
            "hex": "FF1E0D",
            "source": "http://www.makerbot.com/makerbot-press-assets"
        },
        {
            "title": "MAN",
            "hex": "E40045",
            "source": "https://www.corporate.man.eu/"
        },
        {
            "title": "ManageIQ",
            "hex": "EF2929",
            "source": "https://www.manageiq.org/logo/"
        },
        {
            "title": "Manjaro",
            "hex": "35BF5C",
            "source": "https://commons.wikimedia.org/wiki/File:Manjaro-logo.svg"
        },
        {
            "title": "Mapbox",
            "hex": "000000",
            "source": "https://www.mapbox.com/about/press/brand-guidelines"
        },
        {
            "title": "MariaDB",
            "hex": "003545",
            "source": "https://mariadb.com/"
        },
        {
            "title": "MariaDB Foundation",
            "hex": "1F305F",
            "source": "https://mariadb.org/"
        },
        {
            "title": "Markdown",
            "hex": "000000",
            "source": "https://github.com/dcurtis/markdown-mark"
        },
        {
            "title": "Marketo",
            "hex": "5C4C9F",
            "source": "https://www.marketo.com/"
        },
        {
            "title": "Marriott",
            "hex": "A70023",
            "source": "https://marriott-hotels.marriott.com/"
        },
        {
            "title": "Maserati",
            "hex": "0C2340",
            "source": "https://www.stellantis.com/en/brands/maserati"
        },
        {
            "title": "MasterCard",
            "hex": "EB001B",
            "source": "https://brand.mastercard.com/brandcenter/mastercard-brand-mark/downloads.html"
        },
        {
            "title": "mastercomfig",
            "hex": "009688",
            "source": "https://github.com/mastercomfig/mastercomfig.github.io/blob/d910ce7e868a6ef32106e36996c3473d78da2ce3/img/mastercomfig_logo.svg"
        },
        {
            "title": "Mastodon",
            "hex": "3088D4",
            "source": "https://source.joinmastodon.org/mastodon/joinmastodon/blob/master/public/press-kit.zip"
        },
        {
            "title": "Material Design",
            "hex": "757575",
            "source": "https://material.io/design/"
        },
        {
            "title": "Material Design Icons",
            "hex": "2196F3",
            "source": "https://materialdesignicons.com/icon/vector-square",
            "license": {
                "type": "Apache-2.0"
            }
        },
        {
            "title": "Material-UI",
            "hex": "0081CB",
            "source": "https://material-ui.com/"
        },
        {
            "title": "Mathworks",
            "hex": "0076A8",
            "source": "https://www.mathworks.com/brand.html"
        },
        {
            "title": "Matomo",
            "hex": "3152A0",
            "source": "https://matomo.org/media/"
        },
        {
            "title": "Matrix",
            "hex": "000000",
            "source": "https://matrix.org"
        },
        {
            "title": "Mattermost",
            "hex": "0072C6",
            "source": "https://www.mattermost.org/brand-guidelines/"
        },
        {
            "title": "Matternet",
            "hex": "261C29",
            "source": "http://mttr.net"
        },
        {
            "title": "Max",
            "hex": "525252",
            "source": "https://cycling74.com/"
        },
        {
            "title": "Max-Planck-Gesellschaft",
            "hex": "006C66",
            "source": "https://www.mpg.de"
        },
        {
            "title": "Maytag",
            "hex": "002E5F",
            "source": "https://www.maytagcommerciallaundry.com/mclstorefront/c/-/p/MYR40PD"
        },
        {
            "title": "Mazda",
            "hex": "101010",
            "source": "https://www.mazda.com/en/about/profile/library/"
        },
        {
            "title": "McAfee",
            "hex": "C01818",
            "source": "https://www.mcafee.com/"
        },
        {
            "title": "McDonald's",
            "hex": "FBC817",
            "source": "https://www.mcdonalds.com/gb/en-gb/newsroom.html"
        },
        {
            "title": "McLaren",
            "hex": "FF0000",
            "source": "https://cars.mclaren.com/"
        },
        {
            "title": "MDN Web Docs",
            "hex": "000000",
            "source": "https://developer.mozilla.org/"
        },
        {
            "title": "MediaFire",
            "hex": "1299F3",
            "source": "https://www.mediafire.com/press/"
        },
        {
            "title": "MediaTemple",
            "hex": "000000",
            "source": "https://mediatemple.net/company/about-us"
        },
        {
            "title": "Medium",
            "hex": "12100E",
            "source": "https://medium.design/logos-and-brand-guidelines-f1a01a733592"
        },
        {
            "title": "Meetup",
            "hex": "ED1C40",
            "source": "https://www.meetup.com/media/"
        },
        {
            "title": "MEGA",
            "hex": "D9272E",
            "source": "https://en.wikipedia.org/wiki/File:01_mega_logo.svg"
        },
        {
            "title": "Mendeley",
            "hex": "9D1620",
            "source": "https://www.mendeley.com/"
        },
        {
            "title": "Mercedes",
            "hex": "242424",
            "source": "https://www.mercedes-benz.com/"
        },
        {
            "title": "Mercurial",
            "hex": "999999",
            "source": "https://www.mercurial-scm.org/hg-logo/",
            "guidelines": "https://www.mercurial-scm.org/hg-logo/",
            "license": {
                "type": "GPL-2.0-or-later"
            }
        },
        {
            "title": "Messenger",
            "hex": "00B2FF",
            "source": "https://en.facebookbrand.com/assets/messenger/"
        },
        {
            "title": "MetaFilter",
            "hex": "065A8F",
            "source": "https://www.metafilter.com/apple-touch-icon.png"
        },
        {
            "title": "Meteor",
            "hex": "DE4F4F",
            "source": "http://logo.meteorapp.com/"
        },
        {
            "title": "Metro",
            "hex": "EF4242",
            "source": "https://facebook.github.io/metro/"
        },
        {
            "title": "Metro de la Ciudad de México",
            "hex": "F77E1C",
            "source": "https://es.wikipedia.org/wiki/Archivo:Metro_de_la_Ciudad_de_M%C3%A9xico_(logo)_version_2019.svg"
        },
        {
            "title": "Metro de Madrid",
            "hex": "255E9C",
            "source": "https://commons.wikimedia.org/wiki/File:MetroMadridLogo.svg"
        },
        {
            "title": "Métro de Paris",
            "hex": "003E95",
            "source": "https://www.ratp.fr/"
        },
        {
            "title": "MeWe",
            "hex": "17377F",
            "source": "https://mewe.com"
        },
        {
            "title": "micro:bit",
            "hex": "00ED00",
            "source": "https://microbit.org/"
        },
        {
            "title": "Micro.blog",
            "hex": "FF8800",
            "source": "https://help.micro.blog/"
        },
        {
            "title": "Microgenetics",
            "hex": "FF0000",
            "source": "http://microgenetics.co.uk/"
        },
        {
            "title": "Microsoft",
            "hex": "5E5E5E",
            "source": "https://developer.microsoft.com"
        },
        {
            "title": "Microsoft Academic",
            "hex": "2D9FD9",
            "source": "https://academic.microsoft.com/"
        },
        {
            "title": "Microsoft Access",
            "hex": "A4373A",
            "source": "https://developer.microsoft.com/en-us/fabric#/styles/web/colors/products"
        },
        {
            "title": "Microsoft Azure",
            "hex": "0089D6",
            "source": "https://upload.wikimedia.org/wikipedia/commons/a/a8/Microsoft_Azure_Logo.svg"
        },
        {
            "title": "Microsoft Edge",
            "hex": "0078D7",
            "source": "https://support.microsoft.com/en-us/help/17171/microsoft-edge-get-to-know"
        },
        {
            "title": "Microsoft Excel",
            "hex": "217346",
            "source": "https://developer.microsoft.com/en-us/fabric#/styles/web/colors/products"
        },
        {
            "title": "Microsoft Exchange",
            "hex": "0078D4",
            "source": "https://developer.microsoft.com/en-us/fabric#/styles/web/"
        },
        {
            "title": "Microsoft Office",
            "hex": "D83B01",
            "source": "https://developer.microsoft.com/en-us/microsoft-365"
        },
        {
            "title": "Microsoft OneDrive",
            "hex": "0078D4",
            "source": "https://developer.microsoft.com/en-us/fabric#/styles/web/colors/products"
        },
        {
            "title": "Microsoft OneNote",
            "hex": "7719AA",
            "source": "https://developer.microsoft.com/en-us/fabric#/styles/web/colors/products"
        },
        {
            "title": "Microsoft Outlook",
            "hex": "0078D4",
            "source": "https://developer.microsoft.com/en-us/outlook/docs"
        },
        {
            "title": "Microsoft PowerPoint",
            "hex": "B7472A",
            "source": "https://developer.microsoft.com/en-us/fabric#/styles/web/colors/products"
        },
        {
            "title": "Microsoft SharePoint",
            "hex": "0078D4",
            "source": "https://developer.microsoft.com/en-us/fabric#/styles/web/colors/products"
        },
        {
            "title": "Microsoft SQL Server",
            "hex": "CC2927",
            "source": "https://de.wikipedia.org/wiki/Microsoft_SQL_Server"
        },
        {
            "title": "Microsoft Teams",
            "hex": "6264A7",
            "source": "https://developer.microsoft.com/en-us/fabric#/styles/web/colors/products"
        },
        {
            "title": "Microsoft Visio",
            "hex": "3955A3",
            "source": "https://developer.microsoft.com/en-us/fabric#/styles/web/colors/products"
        },
        {
            "title": "Microsoft Word",
            "hex": "2B579A",
            "source": "https://developer.microsoft.com/en-us/fabric#/styles/web/colors/products"
        },
        {
            "title": "MicroStrategy",
            "hex": "D9232E",
            "source": "https://www.microstrategy.com/us/company/press-kit"
        },
        {
            "title": "MIDI",
            "hex": "000000",
            "source": "https://en.wikipedia.org/wiki/MIDI"
        },
        {
            "title": "Minds",
            "hex": "FED12F",
            "source": "https://www.minds.com/"
        },
        {
            "title": "Minecraft",
            "hex": "62B47A",
            "source": "https://education.minecraft.net/press/"
        },
        {
            "title": "Minetest",
            "hex": "53AC56",
            "source": "https://www.minetest.net/"
        },
        {
            "title": "Mini",
            "hex": "000000",
            "source": "https://mini.co.uk"
        },
        {
            "title": "Minutemailer",
            "hex": "3ABFE6",
            "source": "https://minutemailer.com/press"
        },
        {
            "title": "Miro",
            "hex": "050038",
            "source": "https://miro.com/"
        },
        {
            "title": "Mitsubishi",
            "hex": "E60012",
            "source": "https://www.mitsubishi.com/"
        },
        {
            "title": "Mix",
            "hex": "FF8126",
            "source": "https://mix.com"
        },
        {
            "title": "Mixcloud",
            "hex": "5000FF",
            "source": "https://www.mixcloud.com/about"
        },
        {
            "title": "MobX",
            "hex": "FF9955",
            "source": "https://github.com/mobxjs/mobx/blob/248e25e37af31c2e71ff452bc662a85816fa40d8/docs/assets/mobservable.svg"
        },
        {
            "title": "MobX-State-Tree",
            "hex": "FF7102",
            "source": "https://github.com/mobxjs/mobx-state-tree/blob/666dabd60a7fb87faf83d177c14f516481b5f141/website/static/img/mobx-state-tree-logo.svg"
        },
        {
            "title": "Mocha",
            "hex": "8D6748",
            "source": "https://mochajs.org/"
        },
        {
            "title": "MODX",
            "hex": "102C53",
            "source": "https://docs.modx.com/"
        },
        {
            "title": "Mojang Studios",
            "hex": "EF323D",
            "source": "https://www.minecraft.net"
        },
        {
            "title": "Moleculer",
            "hex": "3CAFCE",
            "source": "https://moleculer.services/"
        },
        {
            "title": "Momenteo",
            "hex": "5A6AB1",
            "source": "https://www.momenteo.com/media"
        },
        {
            "title": "Monero",
            "hex": "FF6600",
            "source": "https://getmonero.org"
        },
        {
            "title": "MongoDB",
            "hex": "47A248",
            "source": "https://www.mongodb.com/pressroom"
        },
        {
            "title": "Monkey tie",
            "hex": "FFC619",
            "source": "https://www.monkey-tie.com/presse"
        },
        {
            "title": "Monogram",
            "hex": "FDB22A",
            "source": "http://monogram.me"
        },
        {
            "title": "Monster",
            "hex": "6E46AE",
            "source": "https://www.monster.com/"
        },
        {
            "title": "Monzo",
            "hex": "14233C",
            "source": "https://monzo.com/press/"
        },
        {
            "title": "Moo",
            "hex": "00945E",
            "source": "https://www.moo.com/uk/about/press.html"
        },
        {
            "title": "Moscow Metro",
            "hex": "D9232E",
            "source": "https://mosmetro.ru/"
        },
        {
            "title": "Motorola",
            "hex": "E1140A",
            "source": "https://motorola-global-portal-de.custhelp.com/"
        },
        {
            "title": "Mozilla",
            "hex": "000000",
            "source": "https://mozilla.design/mozilla/"
        },
        {
            "title": "MTA",
            "hex": "0039A6",
            "source": "https://mta.info/"
        },
        {
            "title": "MTR",
            "hex": "AC2E45",
            "source": "https://commons.wikimedia.org/wiki/File:MTR_(logo_with_text).svg"
        },
        {
            "title": "MuseScore",
            "hex": "1A70B8",
            "source": "https://musescore.org/en/about/logos-and-graphics"
        },
        {
            "title": "MusicBrainz",
            "hex": "BA478F",
            "source": "https://metabrainz.org/projects"
        },
        {
            "title": "MX Linux",
            "hex": "000000",
            "source": "https://mxlinux.org/art/"
        },
        {
            "title": "MyAnimeList",
            "hex": "2E51A2",
            "source": "https://myanimelist.net/forum/?topicid=1575618"
        },
        {
            "title": "MYOB",
            "hex": "6100A5",
            "source": "https://myob-identikit.frontify.com/d/JK2D4WFOdAwV/for-developers"
        },
        {
            "title": "Myspace",
            "hex": "030303",
            "source": "https://myspace.com/pressroom/assetslogos"
        },
        {
            "title": "MySQL",
            "hex": "4479A1",
            "source": "https://www.mysql.com/about/legal/logos.html"
        },
        {
            "title": "N26",
            "hex": "48AC98",
            "source": "https://n26.com/"
        },
        {
            "title": "Namebase",
            "hex": "0068FF",
            "source": "https://www.namebase.io/"
        },
        {
            "title": "Namecheap",
            "hex": "DE3723",
            "source": "https://www.namecheap.com/"
        },
        {
            "title": "Nano",
            "hex": "4A90E2",
            "source": "https://nano.org/resources"
        },
        {
            "title": "NASA",
            "hex": "E03C31",
            "source": "https://commons.wikimedia.org/wiki/File:NASA_Worm_logo.svg"
        },
        {
            "title": "National Grid",
            "hex": "00148C",
            "source": "https://www.nationalgrid.com/themes/custom/national_grid_group/logo.svg"
        },
        {
            "title": "NativeScript",
            "hex": "3655FF",
            "source": "https://docs.nativescript.org/"
        },
        {
            "title": "Naver",
            "hex": "03C75A",
            "source": "https://www.navercorp.com/investment/annualReport"
        },
        {
            "title": "NBA",
            "hex": "253B73",
            "source": "https://nba.com/"
        },
        {
            "title": "NBB",
            "hex": "FF7100",
            "source": "https://presse.notebooksbilliger.de/presskits/style-guide"
        },
        {
            "title": "NDR",
            "hex": "0C1754",
            "source": "https://www.ndr.de/"
        },
        {
            "title": "NEC",
            "hex": "1414A0",
            "source": "https://commons.wikimedia.org/wiki/File:NEC_logo.svg"
        },
        {
            "title": "Neo4j",
            "hex": "008CC1",
            "source": "https://neo4j.com/style-guide/"
        },
        {
            "title": "Neovim",
            "hex": "57A143",
            "source": "https://github.com/neovim/neovim.github.io/tree/7fd28f472e6ee4548bc4100dc381a8e4c70f2ee4/logos"
        },
        {
            "title": "NestJS",
            "hex": "E0234E",
            "source": "https://nestjs.com/"
        },
        {
            "title": "NetApp",
            "hex": "0067C5",
            "source": "http://www.netapp.com/"
        },
        {
            "title": "Netflix",
            "hex": "E50914",
            "source": "https://brand.netflix.com/en/assets/brand-symbol"
        },
        {
            "title": "Netlify",
            "hex": "00C7B7",
            "source": "https://www.netlify.com/press/"
        },
        {
            "title": "New Japan Pro-Wrestling",
            "hex": "FF160B",
            "source": "https://en.wikipedia.org/wiki/File:NJPW_World_Logo.svg"
        },
        {
            "title": "New Relic",
            "hex": "008C99",
            "source": "https://newrelic.com/about/media-assets"
        },
        {
            "title": "New York Times",
            "hex": "000000",
            "source": "https://www.nytimes.com/"
        },
        {
            "title": "Next.js",
            "hex": "000000",
            "source": "https://nextjs.org/"
        },
        {
            "title": "Nextcloud",
            "hex": "0082C9",
            "source": "https://nextcloud.com/press/"
        },
        {
            "title": "Nextdoor",
            "hex": "8ED500",
            "source": "https://nextdoor.com/newsroom/"
        },
        {
            "title": "NFC",
            "hex": "002E5F",
            "source": "https://nfc-forum.org/our-work/nfc-branding/n-mark/guidelines-and-brand-assets/"
        },
        {
            "title": "NGINX",
            "hex": "269539",
            "source": "https://www.nginx.com/"
        },
        {
            "title": "ngrok",
            "hex": "1F1E37",
            "source": "https://ngrok.com/"
        },
        {
            "title": "niconico",
            "hex": "231815",
            "source": "https://www.nicovideo.jp/"
        },
        {
            "title": "Nim",
            "hex": "FFE953",
            "source": "https://nim-lang.org"
        },
        {
            "title": "Nintendo",
            "hex": "8F8F8F",
            "source": "https://en.wikipedia.org/wiki/Nintendo#/media/File:Nintendo.svg"
        },
        {
            "title": "Nintendo 3DS",
            "hex": "D12228",
            "source": "https://www.nintendo.de/"
        },
        {
            "title": "Nintendo GameCube",
            "hex": "6A5FBB",
            "source": "https://www.nintendo.com/consumer/systems/nintendogamecube/index.jsp"
        },
        {
            "title": "Nintendo Network",
            "hex": "FF7D00",
            "source": "https://accounts.nintendo.com/login"
        },
        {
            "title": "Nintendo Switch",
            "hex": "E60012",
            "source": "http://www.nintendo.co.uk/"
        },
        {
            "title": "Nissan",
            "hex": "C3002F",
            "source": "https://www.nissan.ie/"
        },
        {
            "title": "NixOS",
            "hex": "5277C3",
            "source": "https://github.com/NixOS/nixos-homepage/tree/master/logo"
        },
        {
            "title": "Node-RED",
            "hex": "8F0000",
            "source": "https://nodered.org/about/resources/"
        },
        {
            "title": "Node.js",
            "hex": "339933",
            "source": "https://nodejs.org/en/about/resources/"
        },
        {
            "title": "Nodemon",
            "hex": "76D04B",
            "source": "https://nodemon.io/"
        },
        {
            "title": "Nokia",
            "hex": "124191",
            "source": "https://www.nokia.com/"
        },
        {
            "title": "Norwegian",
            "hex": "D81939",
            "source": "https://www.norwegian.com/ie/travel-info/on-board/in-flight-entertainment/magazine/"
        },
        {
            "title": "Notepad++",
            "hex": "90E59A",
            "source": "https://github.com/notepad-plus-plus/notepad-plus-plus/blob/1f2c63cce173e3e1dc5922637c81a851693e2856/PowerEditor/misc/chameleon/chameleon-pencil.eps"
        },
        {
            "title": "Notion",
            "hex": "000000",
            "source": "https://www.notion.so/"
        },
        {
            "title": "Notist",
            "hex": "333333",
            "source": "https://noti.st/"
        },
        {
            "title": "Noun Project",
            "hex": "000000",
            "source": "https://www.lingoapp.com/6/s/oJkq3W/?v=3"
        },
        {
            "title": "NPM",
            "hex": "CB3837",
            "source": "https://github.com/npm/logos"
        },
        {
            "title": "Nrwl",
            "hex": "96D7E8",
            "source": "https://nrwl.io/assets/nrwl-logo-white.svg"
        },
        {
            "title": "Nubank",
            "hex": "8A05BE",
            "source": "https://nubank.com.br/imprensa/"
        },
        {
            "title": "Nucleo",
            "hex": "111111",
            "source": "https://nucleoapp.com/"
        },
        {
            "title": "NuGet",
            "hex": "004880",
            "source": "https://github.com/NuGet/Media/blob/89f7c87245e52e8ce91d94c0a47f44c6576e3a0d/Images/MainLogo/Vector/nuget.svg"
        },
        {
            "title": "Nuke",
            "hex": "000000",
            "source": "https://www.foundry.com/products/nuke"
        },
        {
            "title": "Numba",
            "hex": "00A3E0",
            "source": "https://github.com/numba/numba/blob/0db8a2bcd0f53c0d0ad8a798432fb3f37f14af27/docs/_static/numba-blue-icon-rgb.svg"
        },
        {
            "title": "NumPy",
            "hex": "013243",
            "source": "https://numpy.org"
        },
        {
            "title": "Nutanix",
            "hex": "024DA1",
            "source": "https://www.nutanix.com/content/dam/nutanix/en/cmn/documents/nutanix-brandbook.pdf"
        },
        {
            "title": "Nuxt.js",
            "hex": "00C58E",
            "source": "https://nuxtjs.org/"
        },
        {
            "title": "NVIDIA",
            "hex": "76B900",
            "source": "https://www.nvidia.com/etc/designs/nvidiaGDC/clientlibs_base/images/NVIDIA-Logo.svg"
        },
        {
            "title": "Nx",
            "hex": "143055",
            "source": "https://nx.dev/"
        },
        {
            "title": "OBS Studio",
            "hex": "302E31",
            "source": "https://upload.wikimedia.org/wikipedia/commons/7/78/OBS.svg"
        },
        {
            "title": "Observable",
            "hex": "353E58",
            "source": "https://observablehq.com/"
        },
        {
            "title": "OCaml",
            "hex": "EC6813",
            "source": "http://ocaml.org/img/OCaml_Sticker.svg"
        },
        {
            "title": "Octave",
            "hex": "0790C0",
            "source": "https://www.gnu.org/software/octave/"
        },
        {
            "title": "Octopus Deploy",
            "hex": "2F93E0",
            "source": "https://octopus.com/company/brand"
        },
        {
            "title": "Oculus",
            "hex": "1C1E20",
            "source": "https://www.oculus.com/en-us/press-kit"
        },
        {
            "title": "Odnoklassniki",
            "hex": "EE8208",
            "source": "https://insideok.ru/brandbook"
        },
        {
            "title": "okcupid",
            "hex": "0500BE",
            "source": "https://okcupid.com/press"
        },
        {
            "title": "Okta",
            "hex": "007DC1",
            "source": "https://www.okta.com/press-room/media-assets/"
        },
        {
            "title": "OnePlus",
            "hex": "F5010C",
            "source": "https://en.wikipedia.org/wiki/OnePlus#/media/File:OP_LU_Reg_1L_RGB_red_copy-01.svg"
        },
        {
            "title": "OnlyFans",
            "hex": "00AFF0",
            "source": "https://onlyfans.com/"
        },
        {
            "title": "OnStar",
            "hex": "003D7D",
            "source": "https://www.onstar.com/"
        },
        {
            "title": "Opel",
            "hex": "F7FF14",
            "source": "https://www.stellantis.com/en/brands/opel"
        },
        {
            "title": "Open Access",
            "hex": "F68212",
            "source": "https://commons.wikimedia.org/wiki/File:Open_Access_logo_PLoS_white.svg"
        },
        {
            "title": "Open Badges",
            "hex": "073B5A",
            "source": "https://backpack.openbadges.org/"
        },
        {
            "title": "Open Bug Bounty",
            "hex": "F67909",
            "source": "https://www.openbugbounty.org/"
        },
        {
            "title": "Open Collective",
            "hex": "7FADF2",
            "source": "https://docs.opencollective.com/help/about#media-logo"
        },
        {
            "title": "Open Containers Initiative",
            "hex": "262261",
            "source": "https://github.com/opencontainers/artwork/tree/master/oci/icon"
        },
        {
            "title": "Open Nebula",
            "hex": "0097C2",
            "source": "https://opennebula.io/docs/"
        },
        {
            "title": "Open Source Initiative",
            "hex": "3DA639",
            "source": "https://opensource.org/logo-usage-guidelines"
        },
        {
            "title": "OpenAI",
            "hex": "412991",
            "source": "https://openai.com/"
        },
        {
            "title": "OpenAI Gym",
            "hex": "0081A5",
            "source": "https://gym.openai.com/"
        },
        {
            "title": "OpenAPI Initiative",
            "hex": "6BA539",
            "source": "https://www.openapis.org/faq/style-guide"
        },
        {
            "title": "OpenBSD",
            "hex": "F2CA30",
            "source": "https://en.wikipedia.org/wiki/OpenBSD"
        },
        {
            "title": "OpenCV",
            "hex": "5C3EE8",
            "source": "https://opencv.org/resources/media-kit/"
        },
        {
            "title": "OpenFaaS",
            "hex": "3B5EE9",
            "source": "https://docs.openfaas.com/"
        },
        {
            "title": "OpenGL",
            "hex": "5586A4",
            "source": "https://www.khronos.org/legal/trademarks/"
        },
        {
            "title": "OpenID",
            "hex": "F78C40",
            "source": "https://openid.net/add-openid/logos/"
        },
        {
            "title": "Openlayers",
            "hex": "1F6B75",
            "source": "https://github.com/openlayers/openlayers.github.io/blob/5b93e18b8d302eb49a812fb96abb529895ceb7a2/assets/logo.svg"
        },
        {
            "title": "OpenSSL",
            "hex": "721412",
            "source": "https://www.openssl.org/"
        },
        {
            "title": "OpenStack",
            "hex": "ED1944",
            "source": "https://www.openstack.org/brand/openstack-logo/"
        },
        {
            "title": "OpenStreetMap",
            "hex": "7EBC6F",
            "source": "https://www.openstreetmap.org"
        },
        {
            "title": "openSUSE",
            "hex": "73BA25",
            "source": "https://github.com/openSUSE/artwork/blob/33e94aa76837c09f03d1712705949b71a246a53b/logos/buttons/button-colour.svg",
            "guidelines": "https://en.opensuse.org/Portal:Artwork"
        },
        {
            "title": "OpenVPN",
            "hex": "EA7E20",
            "source": "https://openvpn.net/wp-content/themes/openvpn/assets/images/logo.svg"
        },
        {
            "title": "Opera",
            "hex": "FF1B2D",
            "source": "https://github.com/operasoftware/logo"
        },
        {
            "title": "OPNSense",
            "hex": "D94F00",
            "source": "https://github.com/opnsense/core/blob/06b1804a3d358041607ec3a963ab90b720564cc3/src/opnsense/www/themes/opnsense/build/images/icon-logo.svg"
        },
        {
            "title": "Opsgenie",
            "hex": "172B4D",
            "source": "https://www.atlassian.com/company/news/press-kit"
        },
        {
            "title": "OpsLevel",
            "hex": "1890FF",
            "source": "https://www.opslevel.com/"
        },
        {
            "title": "Oracle",
            "hex": "F80000",
            "source": "https://www.oracle.com/webfolder/s/brand/identity/index.html"
        },
        {
            "title": "ORCID",
            "hex": "A6CE39",
            "source": "https://orcid.org/trademark-and-id-display-guidelines"
        },
        {
            "title": "Origin",
            "hex": "F56C2D",
            "source": "https://www.origin.com/gbr/en-us/store"
        },
        {
            "title": "Osano",
            "hex": "7764FA",
            "source": "https://www.osano.com/"
        },
        {
            "title": "Oshkosh",
            "hex": "E6830F",
            "source": "https://oshkoshdefense.com/media/photos/"
        },
        {
            "title": "OSMC",
            "hex": "17394A",
            "source": "https://github.com/osmc/osmc/tree/master/assets"
        },
        {
            "title": "Overcast",
            "hex": "FC7E0F",
            "source": "https://overcast.fm"
        },
        {
            "title": "Overleaf",
            "hex": "47A141",
            "source": "https://www.overleaf.com/for/press/media-resources"
        },
        {
            "title": "OVH",
            "hex": "123F6D",
            "source": "https://www.ovh.com/fr/news/logo-ovh.xml"
        },
        {
            "title": "OWASP",
            "hex": "000000",
            "source": "https://github.com/OWASP/www-event-2020-07-virtual/blob/eefbef6c1afdd1dee2af11e7f44ad005b25ad48c/assets/images/logo.svg"
        },
        {
            "title": "Oxygen",
            "hex": "3A209E",
            "source": "https://oxygenbuilder.com/",
            "guidelines": "https://oxygenbuilder.com/trademark-policy/"
        },
        {
            "title": "OYO",
            "hex": "EE2E24",
            "source": "https://www.oyorooms.com/"
        },
        {
            "title": "p5.js",
            "hex": "ED225D",
            "source": "https://p5js.org"
        },
        {
            "title": "Packagist",
            "hex": "F28D1A",
            "source": "https://github.com/composer/packagist/issues/1147",
            "license": {
                "type": "MIT"
            }
        },
        {
            "title": "Pagekit",
            "hex": "212121",
            "source": "https://pagekit.com/logo-guide"
        },
        {
            "title": "PagerDuty",
            "hex": "06AC38",
            "source": "https://www.pagerduty.com/brand/"
        },
        {
            "title": "PageSpeed Insights",
            "hex": "4285F4",
            "source": "https://developers.google.com/web/fundamentals/performance/speed-tools/"
        },
        {
            "title": "PagSeguro",
            "hex": "FFC801",
            "source": "https://pagseguro.uol.com.br/"
        },
        {
            "title": "Palantir",
            "hex": "101113",
            "source": "https://github.com/palantir/conjure/blob/master/docs/media/palantir-logo.svg"
        },
        {
            "title": "Palo Alto Software",
            "hex": "83DA77",
            "source": "https://www.paloalto.com"
        },
        {
            "title": "pandas",
            "hex": "150458",
            "source": "https://pandas.pydata.org/about/citing.html"
        },
        {
            "title": "Pandora",
            "hex": "224099",
            "source": "https://www.pandoraforbrands.com/"
        },
        {
            "title": "Pantheon",
            "hex": "FFDC28",
            "source": "https://projects.invisionapp.com/boards/8UOJQWW2J3G5#/1145336"
        },
        {
            "title": "Parity Substrate",
            "hex": "282828",
            "source": "http://substrate.dev/"
        },
        {
            "title": "Parse.ly",
            "hex": "5BA745",
            "source": "https://www.parse.ly/"
        },
        {
            "title": "Pastebin",
            "hex": "02456C",
            "source": "https://pastebin.com/"
        },
        {
            "title": "Patreon",
            "hex": "F96854",
            "source": "https://www.patreon.com/brand/downloads"
        },
        {
            "title": "Payoneer",
            "hex": "FF4800",
            "source": "https://www.payoneer.com/"
        },
        {
            "title": "PayPal",
            "hex": "00457C",
            "source": "https://www.paypal-marketing.com/html/partner/na/portal-v2/pdf/PP_Masterbrandguidelines_v21_mm.pdf"
        },
        {
            "title": "Paytm",
            "hex": "20336B",
            "source": "https://paytm.com/"
        },
        {
            "title": "PCGamingWiki",
            "hex": "556DB3",
            "source": "https://static.pcgamingwiki.com/logos/pcgamingwiki.svg"
        },
        {
            "title": "PeerTube",
            "hex": "F1680D",
            "source": "https://github.com/Chocobozzz/PeerTube/tree/develop/client/src/assets/images"
        },
        {
            "title": "Pegasus Airlines",
            "hex": "FDC43E",
            "source": "https://www.flypgs.com/en/about-pegasus/flypgscom-magazine"
        },
        {
            "title": "Pelican",
            "hex": "14A0C4",
            "source": "https://blog.getpelican.com/pages/gratitude.html"
        },
        {
            "title": "Peloton",
            "hex": "181A1D",
            "source": "https://press.onepeloton.com/#logos"
        },
        {
            "title": "Pepsi",
            "hex": "2151A1",
            "source": "http://gillettepepsicola.com/promotions-media/media-kit/"
        },
        {
            "title": "Periscope",
            "hex": "40A4C4",
            "source": "https://www.periscope.tv/press"
        },
        {
            "title": "Perl",
            "hex": "39457E",
            "source": "https://github.com/tpf/marketing-materials/blob/6765c6fd71bc5b123d6c1a77b86e08cdd6376078/images/onion-logo/tpf-logo-onion.svg"
        },
        {
            "title": "Peugeot",
            "hex": "000000",
            "source": "https://www.peugeot.co.uk/"
        },
        {
            "title": "Pexels",
            "hex": "05A081",
            "source": "https://www.pexels.com/"
        },
        {
            "title": "pfSense",
            "hex": "212121",
            "source": "https://www.pfsense.org/"
        },
        {
            "title": "Phabricator",
            "hex": "4A5F88",
            "source": "https://github.com/phacility/phabricator/blob/0a3093ef9c1898913196564435346e4daa9d2538/webroot/rsrc/image/logo/light-eye.png",
            "guidelines": "https://phacility.com/trademarks/"
        },
        {
            "title": "Philips Hue",
            "hex": "0065D3",
            "source": "https://www2.meethue.com/en-us/support"
        },
        {
            "title": "PhonePe",
            "hex": "5F259F",
            "source": "https://www.phonepe.com/"
        },
        {
            "title": "Photobucket",
            "hex": "0672CB",
            "source": "https://photobucket.com/"
        },
        {
            "title": "Photocrowd",
            "hex": "3DAD4B",
            "source": "https://www.photocrowd.com/"
        },
        {
            "title": "PHP",
            "hex": "777BB4",
            "source": "http://php.net/download-logos.php"
        },
        {
            "title": "PhpStorm",
            "hex": "000000",
            "source": "https://www.jetbrains.com/company/brand/logos/",
            "guidelines": "https://www.jetbrains.com/company/brand/"
        },
        {
            "title": "Pi-hole",
            "hex": "FF0000",
            "source": "https://docs.pi-hole.net"
        },
        {
            "title": "Picarto.TV",
            "hex": "1DA456",
            "source": "https://picarto.tv/site/press"
        },
        {
            "title": "Picnic",
            "hex": "E1171E",
            "source": "https://picnic.app/nl/feestdagen/"
        },
        {
            "title": "PicPay",
            "hex": "21C25E",
            "source": "https://www.picpay.com/site/sobre-nos"
        },
        {
            "title": "Pimcore",
            "hex": "6428B4",
            "source": "https://pimcore.com/en/media-kit"
        },
        {
            "title": "Pinboard",
            "hex": "0000FF",
            "source": "https://commons.wikimedia.org/wiki/File:Feedbin-Icon-share-pinboard.svg"
        },
        {
            "title": "Pingdom",
            "hex": "FFF000",
            "source": "https://tools.pingdom.com"
        },
        {
            "title": "Pingup",
            "hex": "00B1AB",
            "source": "http://pingup.com/resources"
        },
        {
            "title": "Pinterest",
            "hex": "BD081C",
            "source": "https://business.pinterest.com/en/brand-guidelines"
        },
        {
            "title": "Pioneer DJ",
            "hex": "1A1928",
            "source": "https://www.pioneerdj.com/"
        },
        {
            "title": "Pivotal Tracker",
            "hex": "517A9E",
            "source": "https://www.pivotaltracker.com/branding-guidelines"
        },
        {
            "title": "Piwigo",
            "hex": "FF7700",
            "source": "https://github.com/Piwigo/piwigodotorg/blob/6edb840c16257314caec770a9a51f67ef81836e4/images/piwigo.org.svg"
        },
        {
            "title": "Pixabay",
            "hex": "2EC66D",
            "source": "https://pixabay.com/service/about/"
        },
        {
            "title": "pixiv",
            "hex": "0096FA",
            "source": "https://www.pixiv.net/terms/?page=brand"
        },
        {
            "title": "PJSIP",
            "hex": "F86001",
            "source": "https://www.pjsip.org/favicon.ico"
        },
        {
            "title": "Planet",
            "hex": "009DB1",
            "source": "https://www.planet.com/explorer/"
        },
        {
            "title": "PlanGrid",
            "hex": "0085DE",
            "source": "https://plangrid.com/en/"
        },
        {
            "title": "Platzi",
            "hex": "98CA3F",
            "source": "https://github.com/PlatziDev/oss/blob/932bd83d43e061e1c38fbc116db31aa6d0145be6/static/logo.svg"
        },
        {
            "title": "PlayCanvas",
            "hex": "E05F2C",
            "source": "https://playcanvas.com/"
        },
        {
            "title": "Player FM",
            "hex": "C8122A",
            "source": "https://player.fm/"
        },
        {
            "title": "Player.me",
            "hex": "C0379A",
            "source": "https://player.me/p/about-us"
        },
        {
            "title": "PlayStation",
            "hex": "003791",
            "source": "http://uk.playstation.com/media/DPBjbK0o/CECH-4202_4203%20PS3_QSG_GB_Eastern_3_web_vf1.pdf"
        },
        {
            "title": "PlayStation 2",
            "hex": "003791",
            "source": "https://commons.wikimedia.org/wiki/File:PlayStation_2_logo.svg"
        },
        {
            "title": "PlayStation 3",
            "hex": "003791",
            "source": "https://commons.wikimedia.org/wiki/File:PlayStation_3_Logo_neu.svg#/media/File:PS3.svg"
        },
        {
            "title": "PlayStation 4",
            "hex": "003791",
            "source": "https://commons.wikimedia.org/wiki/File:PlayStation_4_logo_and_wordmark.svg"
        },
        {
            "title": "PlayStation 5",
            "hex": "003791",
            "source": "https://www.playstation.com/en-us/ps5/"
        },
        {
            "title": "PlayStation Vita",
            "hex": "003791",
            "source": "https://commons.wikimedia.org/wiki/File:PlayStation_Vita_logo.svg"
        },
        {
            "title": "Pleroma",
            "hex": "FBA457",
            "source": "https://pleroma.social/"
        },
        {
            "title": "Plesk",
            "hex": "52BBE6",
            "source": "https://www.plesk.com/brand/"
        },
        {
            "title": "Plex",
            "hex": "E5A00D",
            "source": "http://brand.plex.tv/d/qxmJ3odkK0fj/plex-style-guide"
        },
        {
            "title": "Plotly",
            "hex": "3F4F75",
            "source": "https://plotly.com/"
        },
        {
            "title": "Pluralsight",
            "hex": "F15B2A",
            "source": "https://www.pluralsight.com/newsroom/brand-assets"
        },
        {
            "title": "Plurk",
            "hex": "FF574D",
            "source": "https://www.plurk.com/brandInfo"
        },
        {
            "title": "Plus Codes",
            "hex": "57C4D2",
            "source": "https://plus.codes/"
        },
        {
            "title": "PM2",
            "hex": "2B037A",
            "source": "https://pm2.keymetrics.io/"
        },
        {
            "title": "Pocket",
            "hex": "EF3F56",
            "source": "https://getpocket.com/blog/press/"
        },
        {
            "title": "Pocket Casts",
            "hex": "F43E37",
            "source": "https://blog.pocketcasts.com/press/"
        },
        {
            "title": "Podcast Addict",
            "hex": "F4842D",
            "source": "https://podcastaddict.com"
        },
        {
            "title": "Podman",
            "hex": "892CA0",
            "source": "https://podman.io/"
        },
        {
            "title": "Pointy",
            "hex": "009DE0",
            "source": "https://www.pointy.com/ie/vend"
        },
        {
            "title": "Pokémon",
            "hex": "FFCB05",
            "source": "https://commons.wikimedia.org/wiki/File:International_Pok%C3%A9mon_logo.svg"
        },
        {
            "title": "Poly",
            "hex": "EB3C00",
            "source": "https://www.poly.com/"
        },
        {
            "title": "Polymer Project",
            "hex": "FF4470",
            "source": "https://github.com/Polymer/polymer-project.org/tree/master/app/images/logos"
        },
        {
            "title": "Pop!_OS",
            "slug": "pop_os",
            "hex": "48B9C7",
            "source": "https://pop.system76.com/"
        },
        {
            "title": "Porsche",
            "hex": "B12B28",
            "source": "https://www.porsche.com/"
        },
        {
            "title": "PostCSS",
            "hex": "DD3A0A",
            "source": "https://postcss.org/"
        },
        {
            "title": "PostgreSQL",
            "hex": "336791",
            "source": "https://wiki.postgresql.org/wiki/Logo"
        },
        {
            "title": "Postman",
            "hex": "FF6C37",
            "source": "https://www.getpostman.com/resources/media-assets/"
        },
        {
            "title": "Postmates",
            "hex": "FFDF18",
            "source": "https://postmates.com/press-and-media"
        },
        {
            "title": "Power BI",
            "hex": "F2C811",
            "source": "https://powerbi.microsoft.com/en-us/"
        },
        {
            "title": "POWERS",
            "hex": "D21F3C",
            "source": "https://www.powerswhiskey.com/"
        },
        {
            "title": "PowerShell",
            "hex": "5391FE",
            "source": "https://github.com/PowerShell/PowerShell"
        },
        {
            "title": "pr.co",
            "hex": "0080FF",
            "source": "https://news.pr.co/media_kits"
        },
        {
            "title": "pre-commit",
            "hex": "FAB040",
            "source": "https://github.com/pre-commit/pre-commit.github.io"
        },
        {
            "title": "Premier League",
            "hex": "360D3A",
            "source": "https://www.premierleague.com"
        },
        {
            "title": "PrestaShop",
            "hex": "DF0067",
            "source": "https://www.prestashop.com/en/media-kit"
        },
        {
            "title": "Presto",
            "hex": "5890FF",
            "source": "https://github.com/prestodb/presto/blob/414ab2a6bbdcca6479c2615b048920adac34dd20/presto-docs/src/main/resources/logo/web/fb/dark-blue/Presto_FB_Lockups_DARKBLUE_BG-14.svg"
        },
        {
            "title": "Prettier",
            "hex": "F7B93E",
            "source": "https://github.com/prettier/prettier-logo/tree/master/images"
        },
        {
            "title": "Prezi",
            "hex": "3181FF",
            "source": "https://prezi.com/press/kit/"
        },
        {
            "title": "Prime",
            "hex": "00A8E1",
            "source": "https://www.amazon.com/b?node=17277626011"
        },
        {
            "title": "Prime Video",
            "hex": "1F2E3E",
            "source": "https://m.media-amazon.com/images/G/01/cooper/PV_Branding_Guidelines_Logos_Lock_Ups._CB1539191655_.pdf"
        },
        {
            "title": "Prisma",
            "hex": "2D3748",
            "source": "https://github.com/prisma/presskit"
        },
        {
            "title": "Prismic",
            "hex": "5163BA",
            "source": "https://prismic.io/"
        },
        {
            "title": "Private Internet Access",
            "hex": "4BB749",
            "source": "https://www.privateinternetaccess.com/pages/press"
        },
        {
            "title": "Pro Tools",
            "hex": "7ACB10",
            "source": "https://cdn-www.avid.com/Content/fonts/avidmoon.ttf"
        },
        {
            "title": "Probot",
            "hex": "00B0D8",
            "source": "https://github.com/probot/probot"
        },
        {
            "title": "ProcessWire",
            "hex": "EF145F",
            "source": "https://github.com/processwire"
        },
        {
            "title": "Product Hunt",
            "hex": "DA552F",
            "source": "https://www.producthunt.com/branding"
        },
        {
            "title": "Progate",
            "hex": "380953",
            "source": "https://progate.com"
        },
        {
            "title": "Progress",
            "hex": "5CE500",
            "source": "https://www.progress.com/"
        },
        {
            "title": "Prometheus",
            "hex": "E6522C",
            "source": "https://prometheus.io/"
        },
        {
            "title": "ProSieben",
            "hex": "E6000F",
            "source": "https://www.prosieben.de/"
        },
        {
            "title": "Proto.io",
            "hex": "34A7C1",
            "source": "https://proto.io/en/presskit"
        },
        {
            "title": "protocols.io",
            "hex": "4D9FE7",
            "source": "https://www.protocols.io/brand"
        },
        {
            "title": "ProtonDB",
            "hex": "F50057",
            "source": "https://www.protondb.com/"
        },
        {
            "title": "ProtonMail",
            "hex": "8B89CC",
            "source": "https://protonmail.com/media-kit"
        },
        {
            "title": "ProtonVPN",
            "hex": "56B366",
            "source": "https://protonvpn.com/press"
        },
        {
            "title": "Proxmox",
            "hex": "E57000",
            "source": "https://www.proxmox.com/en/news/media-kit"
        },
        {
            "title": "Publons",
            "hex": "336699",
            "source": "https://publons.com/about/logos"
        },
        {
            "title": "PubMed",
            "hex": "326599",
            "source": "https://pubmed.ncbi.nlm.nih.gov/"
        },
        {
            "title": "Pug",
            "hex": "A86454",
            "source": "https://github.com/pugjs/pug-logo/blob/61429fc45b5a411b83bdb5c99a61084d3054d1e6/SVG/pug-final-logo_-mono-64.svg"
        },
        {
            "title": "Puppet",
            "hex": "FFAE1A",
            "source": "https://puppet.com/company/press-room/"
        },
        {
            "title": "Puppeteer",
            "hex": "40B5A4",
            "source": "https://pptr.dev/"
        },
        {
            "title": "PureScript",
            "hex": "14161A",
            "source": "https://github.com/purescript/logo"
        },
        {
            "title": "PyCharm",
            "hex": "000000",
            "source": "https://www.jetbrains.com/company/brand/logos/",
            "guidelines": "https://www.jetbrains.com/company/brand/"
        },
        {
            "title": "PyPI",
            "hex": "3775A9",
            "source": "https://pypi.org/"
        },
        {
            "title": "PyPy",
            "hex": "193440",
            "source": "https://www.pypy.org/images/pypy-logo.svg"
        },
        {
            "title": "Python",
            "hex": "3776AB",
            "source": "https://www.python.org/community/logos/"
        },
        {
            "title": "PyTorch",
            "hex": "EE4C2C",
            "source": "https://github.com/pytorch/pytorch/tree/master/docs/source/_static/img"
        },
        {
            "title": "PyUp",
            "hex": "9F55FF",
            "source": "https://pyup.io/"
        },
        {
            "title": "Qantas",
            "hex": "E40000",
            "source": "https://freight.qantas.com/"
        },
        {
            "title": "Qatar Airways",
            "hex": "5C0D34",
            "source": "https://www.qatarairways.com/en/press-kit.html"
        },
        {
            "title": "QEMU",
            "hex": "FF6600",
            "source": "https://wiki.qemu.org/Logo"
        },
        {
            "title": "Qgis",
            "hex": "589632",
            "source": "https://www.qgis.org/en/site/getinvolved/styleguide.html"
        },
        {
            "title": "Qi",
            "hex": "000000",
            "source": "https://www.wirelesspowerconsortium.com/knowledge-base/retail/qi-logo-guidelines-and-artwork.html"
        },
        {
            "title": "Qiita",
            "hex": "55C500",
            "source": "https://www.qiita.com"
        },
        {
            "title": "Qiskit",
            "hex": "6929C4",
            "source": "https://qiskit.org"
        },
        {
            "title": "QIWI",
            "hex": "FF8C00",
            "source": "https://qiwi.com/"
        },
        {
            "title": "Qt",
            "hex": "41CD52",
            "source": "https://qt-brandbook.webflow.io/design"
        },
        {
            "title": "Qualcomm",
            "hex": "3253DC",
            "source": "https://www.qualcomm.com"
        },
        {
            "title": "Qualtrics",
            "hex": "00B4EF",
            "source": "https://www.qualtrics.com/brand-book/"
        },
        {
            "title": "Quantcast",
            "hex": "000000",
            "source": "https://www.quantcast.com/user/login"
        },
        {
            "title": "QuantConnect",
            "hex": "F5AE29",
            "source": "https://www.quantconnect.com/docs/home/home"
        },
        {
            "title": "Quantopian",
            "hex": "C51E25",
            "source": "https://www.quantopian.com/about"
        },
        {
            "title": "Quarkus",
            "hex": "4695EB",
            "source": "https://design.jboss.org/quarkus/"
        },
        {
            "title": "Quasar",
            "hex": "1976D2",
            "source": "https://github.com/quasarframework/quasar-art/blob/cbbbb4b0b7ec7181dfc2d1b29a1ce025e71575bc/src/quasar-logo.svg"
        },
        {
            "title": "Qubes OS",
            "hex": "3874D8",
            "source": "https://github.com/QubesOS/qubes-attachment/blob/ed7e552eb8a5fca4e099361d137793d3551b3968/icons/qubes-logo-home.svg"
        },
        {
            "title": "Quest",
            "hex": "FB4F14",
            "source": "https://www.quest.com/legal/trademark-information.aspx"
        },
        {
            "title": "QuickBooks",
            "hex": "2CA01C",
            "source": "https://designsystem.quickbooks.com/visual-assets/logos/"
        },
        {
            "title": "QuickTime",
            "hex": "1C69F0",
            "source": "https://support.apple.com/quicktime"
        },
        {
            "title": "Quip",
            "hex": "F27557",
            "source": "https://quip.com/"
        },
        {
            "title": "Quora",
            "hex": "B92B27",
            "source": "https://www.quora.com"
        },
        {
            "title": "Qwiklabs",
            "hex": "F5CD0E",
            "source": "https://www.qwiklabs.com"
        },
        {
            "title": "Qzone",
            "hex": "FECE00",
            "source": "https://qzone.qq.com/"
        },
        {
            "title": "R",
            "hex": "276DC3",
            "source": "https://www.r-project.org/logo/"
        },
        {
            "title": "RabbitMQ",
            "hex": "FF6600",
            "source": "https://www.rabbitmq.com/",
            "guidelines": "https://www.rabbitmq.com/trademark-guidelines.html"
        },
        {
            "title": "Racket",
            "hex": "9F1D20",
            "source": "https://racket-lang.org/"
        },
        {
            "title": "Radar",
            "hex": "007AFF",
            "source": "https://radar.io/"
        },
        {
            "title": "RadioPublic",
            "hex": "CE262F",
            "source": "https://help.radiopublic.com/hc/en-us/articles/360002546754-RadioPublic-logos"
        },
        {
            "title": "Rainmeter",
            "hex": "19519B",
            "source": "https://github.com/rainmeter/rainmeter-www/blob/867fd905fda8d1b1083730adcb7f49f1775cb5b0/source/img/logo_blue.ai"
        },
        {
            "title": "Rakuten",
            "hex": "BF0000",
            "source": "https://global.rakuten.com/corp/assets/img/site-icons/rakuten-black.svg"
        },
        {
            "title": "Ram",
            "hex": "000000",
            "source": "http://www.fcaci.com/x/RAMv15"
        },
        {
            "title": "Rancher",
            "hex": "0075A8",
            "source": "https://rancher.com/brand-guidelines/"
        },
        {
            "title": "Raspberry Pi",
            "hex": "C51A4A",
            "source": "https://www.raspberrypi.org/trademark-rules"
        },
        {
            "title": "Razer",
            "hex": "00FF00",
            "source": "https://en.wikipedia.org/wiki/File:Razer_snake_logo.svg"
        },
        {
            "title": "React",
            "hex": "61DAFB",
            "source": "https://github.com/facebook/create-react-app/blob/282c03f9525fdf8061ffa1ec50dce89296d916bd/test/fixtures/relative-paths/src/logo.svg"
        },
        {
            "title": "React Router",
            "hex": "CA4245",
            "source": "https://reacttraining.com/react-router/"
        },
        {
            "title": "ReactiveX",
            "hex": "B7178C",
            "source": "https://github.com/ReactiveX/rxjs/blob/master/resources/CI-CD/logo/svg/RxJs_Logo_Black.svg"
        },
        {
            "title": "ReactOS",
            "hex": "0088CC",
            "source": "https://github.com/reactos/press-media"
        },
        {
            "title": "Read the Docs",
            "hex": "8CA1AF",
            "source": "https://github.com/readthedocs/readthedocs.org/blob/2dc9706c4fe7fa6d4410ed0e5aedca8d4796fe0f/media/readthedocsbranding.ai"
        },
        {
            "title": "Realm",
            "hex": "39477F",
            "source": "https://realm.io/press"
        },
        {
            "title": "Reason",
            "hex": "DD4B39",
            "source": "https://reasonml.github.io/img/reason.svg"
        },
        {
            "title": "Reason Studios",
            "hex": "FFFFFF",
            "source": "https://www.reasonstudios.com/press"
        },
        {
            "title": "Red Hat",
            "hex": "EE0000",
            "source": "https://www.redhat.com/en/about/brand/new-brand/details"
        },
        {
            "title": "Red Hat Open Shift",
            "hex": "EE0000",
            "source": "https://www.openshift.com/"
        },
        {
            "title": "Redbubble",
            "hex": "E41321",
            "source": "https://www.redbubble.com/explore/client/4196122a442ab3f429ec802f71717465.svg"
        },
        {
            "title": "Reddit",
            "hex": "FF4500",
            "source": "https://www.redditinc.com/brand"
        },
        {
            "title": "Redis",
            "hex": "DC382D",
            "source": "https://www.redislabs.com/brand-guidelines/"
        },
        {
            "title": "Redux",
            "hex": "764ABC",
            "source": "https://github.com/reactjs/redux/tree/master/logo"
        },
        {
            "title": "Redux-Saga",
            "hex": "999999",
            "source": "https://github.com/redux-saga/redux-saga/blob/9d2164946f402e594a0dfe453c6d20fb6f14858f/logo/3840/Redux-Saga-Logo.png"
        },
        {
            "title": "RedwoodJS",
            "hex": "BF4722",
            "source": "https://redwoodjs.com/logos/"
        },
        {
            "title": "Reliance Industries Limited",
            "hex": "D1AB66",
            "source": "https://www.ril.com/getattachment/7c210e67-5b0e-4965-b1a2-2ee83e19cee9/Morgan-Stanley-Eighteenth-Annual-India-Summit,-31.aspx"
        },
        {
            "title": "Ren'Py",
            "hex": "FF7F7F",
            "source": "https://renpy.org"
        },
        {
            "title": "Renault",
            "hex": "FFCC33",
            "source": "https://en.wikipedia.org/wiki/File:Renault_F1_Team_logo_2019.svg"
        },
        {
            "title": "RenovateBot",
            "hex": "1A1F6C",
            "source": "https://avatars1.githubusercontent.com/u/38656520"
        },
        {
            "title": "Renren",
            "hex": "217DC6",
            "source": "https://seeklogo.com/vector-logo/184137/renren-inc"
        },
        {
            "title": "repl.it",
            "hex": "667881",
            "source": "https://repl.it/"
        },
        {
            "title": "ResearchGate",
            "hex": "00CCBB",
            "source": "https://c5.rgstatic.net/m/428059296771819/images/favicon/favicon.svg"
        },
        {
            "title": "Resurrection Remix OS",
            "hex": "000000",
            "source": "https://github.com/ResurrectionRemix"
        },
        {
            "title": "RetroArch",
            "hex": "000000",
            "source": "https://github.com/libretro/RetroArch/blob/b01aabf7d1f025999ad0f7812e6e6816d011e631/media/retroarch.svg"
        },
        {
            "title": "RetroPie",
            "hex": "CC0000",
            "source": "https://github.com/RetroPie/RetroPie-Docs/blob/c4e882bd2c9d740c591ff346e07a4a4cb536ca93/images/logo.svg"
        },
        {
            "title": "reveal.js",
            "hex": "F2E142",
            "source": "https://revealjs.com/"
        },
        {
            "title": "ReverbNation",
            "hex": "E43526",
            "source": "https://www.reverbnation.com"
        },
        {
            "title": "Revolut",
            "hex": "0075EB",
            "source": "https://www.revolut.com/"
        },
        {
            "title": "Revue",
            "hex": "E15718",
            "source": "https://www.getrevue.co/"
        },
        {
            "title": "REWE",
            "hex": "CC071E",
            "source": "https://www.rewe.de/"
        },
        {
            "title": "Rezgo",
            "hex": "F76C00",
            "source": "https://www.rezgo.com/"
        },
        {
            "title": "Rhinoceros",
            "hex": "801010",
            "source": "https://github.com/mcneel/compute.rhino3d/blob/2204d998ff0397a1c6a18dd2312a96508ad48bdb/README.md"
        },
        {
            "title": "Rider",
            "hex": "000000",
            "source": "https://www.jetbrains.com/company/brand/logos/",
            "guidelines": "https://www.jetbrains.com/company/brand/"
        },
        {
            "title": "Ring",
            "hex": "1C9AD6",
            "source": "https://store.ring.com/press"
        },
        {
            "title": "Riot Games",
            "hex": "D32936",
            "source": "https://www.riotgames.com/en/press"
        },
        {
            "title": "Ripple",
            "hex": "0085C0",
            "source": "https://www.ripple.com/media-kit/"
        },
        {
            "title": "Riseup",
            "hex": "FF0000",
            "source": "https://riseup.net/en/about-us/images"
        },
        {
            "title": "Roam Research",
            "hex": "343A40",
            "source": "https://roamresearch.com/assets/"
        },
        {
            "title": "Robot Framework",
            "hex": "000000",
            "source": "https://github.com/robotframework/visual-identity",
            "guidelines": "https://github.com/robotframework/visual-identity/blob/master/robot-framework-brand-guidelines.pdf"
        },
        {
            "title": "Roku",
            "hex": "662D91",
            "source": "https://www.roku.com/"
        },
        {
            "title": "Rolls-Royce",
            "hex": "281432",
            "source": "https://www.rolls-roycemotorcars.com/"
        },
        {
            "title": "rollup.js",
            "hex": "EC4A3F",
            "source": "https://rollupjs.org/"
        },
        {
            "title": "Roots",
            "hex": "525DDC",
            "source": "https://roots.io/about/brand/"
        },
        {
            "title": "Roots Bedrock",
            "hex": "525DDC",
            "source": "https://roots.io/about/brand/"
        },
        {
            "title": "Roots Sage",
            "hex": "525DDC",
            "source": "https://roots.io/about/brand/"
        },
        {
            "title": "ROS",
            "hex": "22314E",
            "source": "https://www.ros.org/press-kit/"
        },
        {
            "title": "Rotten Tomatoes",
            "hex": "FA320A",
            "source": "https://commons.wikimedia.org/wiki/File:Rottentomatoesalternativelogo.svg"
        },
        {
            "title": "Roundcube",
            "hex": "37BEFF",
            "source": "https://roundcube.net/"
        },
        {
            "title": "RSS",
            "hex": "FFA500",
            "source": "https://en.wikipedia.org/wiki/Feed_icon"
        },
        {
            "title": "RStudio",
            "hex": "75AADB",
            "source": "https://www.rstudio.com/about/logos/"
        },
        {
            "title": "RTÉ",
            "hex": "00A7B3",
            "source": "https://www.rte.ie/archives/"
        },
        {
            "title": "RTL",
            "hex": "E9113B",
            "source": "https://commons.wikimedia.org/wiki/File:RTL_Cornerlogo.svg"
        },
        {
            "title": "RTLZWEI",
            "hex": "00BCF6",
            "source": "https://www.rtl2.de/"
        },
        {
            "title": "Ruby",
            "hex": "CC342D",
            "source": "https://www.ruby-lang.org/en/about/logo/"
        },
        {
            "title": "Ruby on Rails",
            "hex": "CC0000",
            "source": "http://rubyonrails.org/",
            "guidelines": "https://rubyonrails.org/trademarks/"
        },
        {
            "title": "RubyGems",
            "hex": "E9573F",
            "source": "https://rubygems.org/pages/about"
        },
        {
            "title": "Runkeeper",
            "hex": "001E62",
            "source": "https://runkeeper.com/cms/press-kit"
        },
        {
            "title": "RunKit",
            "hex": "491757",
            "source": "https://www.npmjs.com/package/@runkit/brand"
        },
        {
            "title": "Rust",
            "hex": "000000",
            "source": "https://www.rust-lang.org/"
        },
        {
            "title": "Ryanair",
            "hex": "073590",
            "source": "https://corporate.ryanair.com/media-centre/stock-images-gallery/#album-container-3"
        },
        {
            "title": "S7 Airlines",
            "hex": "BED600",
            "source": "https://www.s7.ru/"
        },
        {
            "title": "Safari",
            "hex": "000000",
            "source": "https://images.techhive.com/images/article/2014/11/safari-favorites-100530680-large.jpg"
        },
        {
            "title": "Sahibinden",
            "hex": "FFE800",
            "source": "https://www.sahibinden.com/favicon.ico"
        },
        {
            "title": "Salesforce",
            "hex": "00A1E0",
            "source": "https://www.salesforce.com/styleguide/elements/logos"
        },
        {
            "title": "SaltStack",
            "hex": "00EACE",
            "source": "https://www.saltstack.com/resources/brand/"
        },
        {
            "title": "Samsung",
            "hex": "1428A0",
            "source": "https://www.samsung.com/us"
        },
        {
            "title": "Samsung Pay",
            "hex": "1428A0",
            "source": "https://pay.samsung.com/developers/resource/brand"
        },
        {
            "title": "San Francisco Municipal Railway",
            "hex": "BA0C2F",
            "source": "http://www.actransit.org/wp-content/uploads/HSP_CC-sched.pdf"
        },
        {
            "title": "São Paulo Metro",
            "hex": "004382",
            "source": "https://upload.wikimedia.org/wikipedia/commons/d/da/Sao_Paulo_Metro_Logo.svg"
        },
        {
            "title": "SAP",
            "hex": "0FAAFF",
            "source": "https://www.sap.com/"
        },
        {
            "title": "Sass",
            "hex": "CC6699",
            "source": "http://sass-lang.com/styleguide/brand"
        },
        {
            "title": "Sat.1",
            "hex": "047DA3",
            "source": "https://www.prosiebensat1.com/presse/downloads/logos"
        },
        {
            "title": "Sauce Labs",
            "hex": "E2231A",
            "source": "https://saucelabs.com/"
        },
        {
            "title": "Scala",
            "hex": "DC322F",
            "source": "https://www.scala-lang.org/"
        },
        {
            "title": "Scaleway",
            "hex": "4F0599",
            "source": "https://www.scaleway.com"
        },
        {
            "title": "Scania",
            "hex": "041E42",
            "source": "https://www.scania.com/"
        },
        {
            "title": "scikit-learn",
            "hex": "F7931E",
            "source": "https://github.com/scikit-learn/scikit-learn/blob/c5ef2e985c13119001aa697e446ebb3dbcb326e5/doc/logos/scikit-learn-logo.svg"
        },
        {
            "title": "SciPy",
            "hex": "8CAAE6",
            "source": "https://github.com/scikit-image/skimage-branding/blob/eafb65cbc3a700e3d9c8ba2ba15788fcc8703984/logo/scipy.svg"
        },
        {
            "title": "Scopus",
            "hex": "E9711C",
            "source": "https://www.scopus.com/"
        },
        {
            "title": "Scratch",
            "hex": "4D97FF",
            "source": "https://github.com/LLK/scratch-link/blob/027e3754ba6db976495e905023d5ac5e730dccfc/Assets/Windows/SVG/Windows%20Tray%20400x400.svg"
        },
        {
            "title": "Screencastify",
            "hex": "FF8282",
            "source": "https://www.screencastify.com/"
        },
        {
            "title": "Scribd",
            "hex": "1A7BBA",
            "source": "https://www.scribd.com"
        },
        {
            "title": "Scrimba",
            "hex": "2B283A",
            "source": "https://scrimba.com/"
        },
        {
            "title": "Scrutinizer CI",
            "hex": "8A9296",
            "source": "https://scrutinizer-ci.com"
        },
        {
            "title": "Seagate",
            "hex": "6EBE49",
            "source": "https://branding.seagate.com/productpage/3fc51aba-c35a-4eff-a833-a258b0440bd2"
        },
        {
            "title": "SEAT",
            "hex": "33302E",
            "source": "https://www.seat.es/"
        },
        {
            "title": "Sefaria",
            "hex": "212E50",
            "source": "https://github.com/Sefaria/Sefaria-Project/blob/c141b2b3491660ed563df9f4b1a2e4c071e88688/static/img/logo/samekh.svg"
        },
        {
            "title": "Sega",
            "hex": "0089CF",
            "source": "https://en.wikipedia.org/wiki/Sega#/media/File:Sega_logo.svg"
        },
        {
            "title": "Selenium",
            "hex": "43B02A",
            "source": "https://github.com/SeleniumHQ/heroku-selenium/blob/2f66891ba030d3aa1f36ab1748c52ba4fb4e057d/selenium-green.svg"
        },
        {
            "title": "Sellfy",
            "hex": "21B352",
            "source": "https://sellfy.com/about/"
        },
        {
            "title": "Semantic UI React",
            "hex": "35BDB2",
            "source": "https://react.semantic-ui.com"
        },
        {
            "title": "Semantic Web",
            "hex": "005A9C",
            "source": "https://www.w3.org/2007/10/sw-logos.html"
        },
        {
            "title": "semantic-release",
            "hex": "494949",
            "source": "https://github.com/semantic-release/semantic-release/blob/85bc213f04445a9bb8f19e5d45d6ecd7acccf841/media/semantic-release-logo.svg"
        },
        {
            "title": "Semaphore CI",
            "hex": "19A974",
            "source": "https://semaphoreci.com/"
        },
        {
            "title": "SemVer",
            "hex": "3F4551",
            "source": "https://github.com/semver/semver.org/blob/b6983849e38911195a24357809187c2f50af0d40/assets/500x500(light).jpg"
        },
        {
            "title": "Sencha",
            "hex": "86BC40",
            "source": "http://design.sencha.com/"
        },
        {
            "title": "Sennheiser",
            "hex": "000000",
            "source": "https://sennheiser.com"
        },
        {
            "title": "Sensu",
            "hex": "89C967",
            "source": "https://github.com/sensu/sensu-go/blob/master/dashboard/src/assets/logo/graphic/green.svg"
        },
        {
            "title": "Sentry",
            "hex": "362D59",
            "source": "https://sentry.io/branding/"
        },
        {
            "title": "SEPA",
            "hex": "2350A9",
            "source": "https://www.europeanpaymentscouncil.eu/document-library/other/sepa-logo-vector-format"
        },
        {
            "title": "Server Fault",
            "hex": "E7282D",
            "source": "http://stackoverflow.com/company/logos",
            "guidelines": "https://stackoverflow.com/legal/trademark-guidance"
        },
        {
            "title": "Serverless",
            "hex": "FD5750",
            "source": "https://serverless.com/"
        },
        {
            "title": "SFML",
            "hex": "8CC445",
            "source": "https://www.sfml-dev.org/download/goodies/"
        },
        {
            "title": "Shanghai Metro",
            "hex": "EC1C24",
            "source": "https://en.wikipedia.org/wiki/File:Shanghai_Metro_Full_Logo.svg"
        },
        {
            "title": "sharp",
            "hex": "99CC00",
            "source": "https://github.com/lovell/sharp/blob/315f519e1dd9adca0678e94a5ed0492cb5e0aae4/docs/image/sharp-logo-mono.svg"
        },
        {
            "title": "Shazam",
            "hex": "0088FF",
            "source": "https://brandfolder.com/shazam"
        },
        {
            "title": "Shell",
            "hex": "FFD500",
            "source": "https://en.wikipedia.org/wiki/File:Shell_logo.svg"
        },
        {
            "title": "Shenzhen Metro",
            "hex": "009943",
            "source": "https://en.wikipedia.org/wiki/File:Shenzhen_Metro_Corporation_logo_full.svg"
        },
        {
            "title": "Shields.io",
            "hex": "000000",
            "source": "https://shields.io"
        },
        {
            "title": "Shikimori",
            "hex": "343434",
            "source": "https://shikimori.one"
        },
        {
            "title": "Shopify",
            "hex": "7AB55C",
            "source": "https://press.shopify.com/brand"
        },
        {
            "title": "Shopware",
            "hex": "189EFF",
            "source": "https://www.shopware.com/en/press/press-material/"
        },
        {
            "title": "Shotcut",
            "hex": "115C77",
            "source": "https://shotcut.com/media/"
        },
        {
            "title": "Showpad",
            "hex": "2D2E83",
            "source": "https://www.showpad.com/"
        },
        {
            "title": "Showtime",
            "hex": "B10000",
            "source": "https://commons.wikimedia.org/wiki/File:Showtime.svg"
        },
        {
            "title": "Shutterstock",
            "hex": "EE2B24",
            "source": "https://www.shutterstock.com/press/media"
        },
        {
            "title": "Siemens",
            "hex": "009999",
            "source": "https://siemens.com/"
        },
        {
            "title": "Signal",
            "hex": "2592E9",
            "source": "https://play.google.com/store/apps/details?id=org.thoughtcrime.securesms"
        },
        {
            "title": "Simple Icons",
            "hex": "111111",
            "source": "https://simpleicons.org/",
            "license": {
                "type": "CC0-1.0"
            }
        },
        {
            "title": "Sina Weibo",
            "hex": "E6162D",
            "source": "https://en.wikipedia.org/wiki/Sina_Weibo"
        },
        {
            "title": "SingleStore",
            "hex": "AA00FF",
            "source": "https://www.singlestore.com/brand/"
        },
        {
            "title": "SitePoint",
            "hex": "258AAF",
            "source": "http://www.sitepoint.com"
        },
        {
            "title": "Sketch",
            "hex": "F7B500",
            "source": "https://www.sketch.com/press/"
        },
        {
            "title": "Sketchfab",
            "hex": "1CAAD9",
            "source": "https://sketchfab.com/press"
        },
        {
            "title": "SketchUp",
            "hex": "005F9E",
            "source": "https://www.sketchup.com/themes/sketchup_www_terra/images/SketchUp-Horizontal-RGB.svg"
        },
        {
            "title": "Skillshare",
            "hex": "00FF84",
            "source": "https://www.skillshare.com"
        },
        {
            "title": "ŠKODA",
            "hex": "4BA82E",
            "source": "https://en.wikipedia.org/wiki/File:Skoda_Auto_logo_(2011).svg"
        },
        {
            "title": "Sky",
            "hex": "0072C9",
            "source": "https://www.skysports.com/"
        },
        {
            "title": "Skyliner",
            "hex": "2FCEA0",
            "source": "https://www.skyliner.io/help"
        },
        {
            "title": "Skype",
            "hex": "00AFF0",
            "source": "http://blogs.skype.com/?attachment_id=56273"
        },
        {
            "title": "Skype for Business",
            "hex": "00AFF0",
            "source": "https://en.wikipedia.org/wiki/Skype_for_Business_Server"
        },
        {
            "title": "Slack",
            "hex": "4A154B",
            "source": "https://slack.com/brand-guidelines"
        },
        {
            "title": "Slackware",
            "hex": "000000",
            "source": "https://en.wikipedia.org/wiki/Slackware"
        },
        {
            "title": "Slashdot",
            "hex": "026664",
            "source": "https://commons.wikimedia.org/wiki/File:Slashdot_wordmark_and_logo.svg"
        },
        {
            "title": "SlickPic",
            "hex": "FF880F",
            "source": "https://www.slickpic.com/"
        },
        {
            "title": "Slides",
            "hex": "E4637C",
            "source": "https://slides.com/about"
        },
        {
            "title": "SlideShare",
            "hex": "008ED2",
            "source": "https://www.slideshare.net/ss/creators/"
        },
        {
            "title": "smart",
            "hex": "FABC0C",
            "source": "https://www.smart.com/gb/en/models/eq-fortwo-coupe"
        },
        {
            "title": "SmartThings",
            "hex": "15BFFF",
            "source": "https://www.smartthings.com/press-kit"
        },
        {
            "title": "Smashing Magazine",
            "hex": "E85C33",
            "source": "https://www.smashingmagazine.com/"
        },
        {
            "title": "SMRT",
            "hex": "EE2E24",
            "source": "https://commons.wikimedia.org/wiki/File:SMRT_Corporation.svg"
        },
        {
            "title": "SmugMug",
            "hex": "6DB944",
            "source": "https://help.smugmug.com/using-smugmug's-logo-HJulJePkEBf"
        },
        {
            "title": "Snapchat",
            "hex": "FFFC00",
            "source": "https://www.snapchat.com/brand-guidelines"
        },
        {
            "title": "Snapcraft",
            "hex": "82BEA0",
            "source": "https://github.com/snapcore/snap-store-badges"
        },
        {
            "title": "Snowflake",
            "hex": "56B9EB",
            "source": "https://www.snowflake.com/about/press-and-news/"
        },
        {
            "title": "Snyk",
            "hex": "4C4A73",
            "source": "https://snyk.io/press-kit"
        },
        {
            "title": "Society6",
            "hex": "000000",
            "source": "https://blog.society6.com/app/themes/society6/dist/images/mark.svg"
        },
        {
            "title": "Socket.io",
            "hex": "010101",
            "source": "https://socket.io"
        },
        {
            "title": "Sogou",
            "hex": "FB6022",
            "source": "https://www.sogou.com/"
        },
        {
            "title": "Solidity",
            "hex": "363636",
            "source": "https://docs.soliditylang.org/en/v0.7.4/brand-guide.html"
        },
        {
            "title": "SoloLearn",
            "hex": "1ABC9C",
            "source": "https://www.sololearn.com/"
        },
        {
            "title": "Solus",
            "hex": "5294E2",
            "source": "https://getsol.us/branding/"
        },
        {
            "title": "SonarCloud",
            "hex": "F3702A",
            "source": "https://sonarcloud.io/about"
        },
        {
            "title": "SonarLint",
            "hex": "CB2029",
            "source": "https://www.sonarsource.com"
        },
        {
            "title": "SonarQube",
            "hex": "4E9BCD",
            "source": "https://www.sonarqube.org/logos/"
        },
        {
            "title": "SonarSource",
            "hex": "CB3032",
            "source": "https://www.sonarsource.com/"
        },
        {
            "title": "Songkick",
            "hex": "F80046",
            "source": "http://blog.songkick.com/media-assets"
        },
        {
            "title": "Songoda",
            "hex": "FC494A",
            "source": "https://songoda.com/branding"
        },
        {
            "title": "SonicWall",
            "hex": "FF791A",
            "source": "https://brandfolder.com/sonicwall/sonicwall-external"
        },
        {
            "title": "Sonos",
            "hex": "000000",
            "source": "https://www.sonos.com/en-gb/home"
        },
        {
            "title": "SoundCloud",
            "hex": "FF3300",
            "source": "https://soundcloud.com/press"
        },
        {
            "title": "Source Engine",
            "hex": "F79A10",
            "source": "https://developer.valvesoftware.com/favicon.ico"
        },
        {
            "title": "SourceForge",
            "hex": "FF6600",
            "source": "https://sourceforge.net/"
        },
        {
            "title": "Sourcegraph",
            "hex": "00B4F2",
            "source": "https://sourcegraph.com/.assets/img"
        },
        {
            "title": "Southwest Airlines",
            "hex": "304CB2",
            "source": "https://www.southwest.com/"
        },
        {
            "title": "Spacemacs",
            "hex": "9266CC",
            "source": "http://spacemacs.org/"
        },
        {
            "title": "SpaceX",
            "hex": "000000",
            "source": "https://www.spacex.com/"
        },
        {
            "title": "Spark AR",
            "hex": "FF5C83",
            "source": "https://sparkar.facebook.com/"
        },
        {
            "title": "Sparkasse",
            "hex": "FF0000",
            "source": "https://www.sparkasse.de/",
            "guidelines": "https://www.sparkasse.de/nutzungshinweise.html"
        },
        {
            "title": "SparkFun",
            "hex": "E53525",
            "source": "https://www.sparkfun.com/brand_assets",
            "guidelines": "https://www.sparkfun.com/brand_assets"
        },
        {
            "title": "SparkPost",
            "hex": "FA6423",
            "source": "https://www.sparkpost.com/"
        },
        {
            "title": "SPDX",
            "hex": "4398CC",
            "source": "https://spdx.org/Resources"
        },
        {
            "title": "Speaker Deck",
            "hex": "009287",
            "source": "https://speakerdeck.com/"
        },
        {
            "title": "Spectrum",
            "hex": "7B16FF",
            "source": "https://spectrum.chat"
        },
        {
            "title": "Speedtest",
            "hex": "141526",
            "source": "https://www.speedtest.net/"
        },
        {
            "title": "Spinnaker",
            "hex": "139BB4",
            "source": "https://github.com/spinnaker/spinnaker.github.io/tree/master/assets/images"
        },
        {
            "title": "Spinrilla",
            "hex": "460856",
            "source": "https://spinrilla.com"
        },
        {
            "title": "Splunk",
            "hex": "000000",
            "source": "https://www.splunk.com/"
        },
        {
            "title": "Spotify",
            "hex": "1ED760",
            "source": "https://developer.spotify.com/design"
        },
        {
            "title": "Spotlight",
            "hex": "352A71",
            "source": "https://www.spotlight.com/"
        },
        {
            "title": "Spreaker",
            "hex": "F5C300",
            "source": "http://www.spreaker.com/press"
        },
        {
            "title": "Spring",
            "hex": "6DB33F",
            "source": "https://spring.io/trademarks"
        },
        {
            "title": "Sprint",
            "hex": "FFCE0A",
            "source": "https://www.sprint.com/"
        },
        {
            "title": "Spyder IDE",
            "hex": "FF0000",
            "source": "https://www.spyder-ide.org/"
        },
        {
            "title": "SQLite",
            "hex": "003B57",
            "source": "https://github.com/sqlite/sqlite/blob/43e862723ec680542ca6f608f9963c0993dd7324/art/sqlite370.eps"
        },
        {
            "title": "Square",
            "hex": "3E4348",
            "source": "https://squareup.com/"
        },
        {
            "title": "Square Enix",
            "hex": "ED1C24",
            "source": "https://www.square-enix.com/"
        },
        {
            "title": "Squarespace",
            "hex": "000000",
            "source": "http://squarespace.com/brand-guidelines"
        },
        {
            "title": "SSRN",
            "hex": "154881",
            "source": "https://www.ssrn.com"
        },
        {
            "title": "Stack Exchange",
            "hex": "1E5397",
            "source": "http://stackoverflow.com/company/logos",
            "guidelines": "https://stackoverflow.com/legal/trademark-guidance"
        },
        {
            "title": "Stack Overflow",
            "hex": "F58025",
            "source": "https://stackoverflow.design/brand/logo/",
            "guidelines": "https://stackoverflow.com/legal/trademark-guidance"
        },
        {
            "title": "Stackbit",
            "hex": "207BEA",
            "source": "https://www.stackbit.com/branding-guidelines/"
        },
        {
            "title": "StackPath",
            "hex": "000000",
            "source": "https://www.stackpath.com/company/logo-and-branding/"
        },
        {
            "title": "StackShare",
            "hex": "0690FA",
            "source": "https://stackshare.io/branding"
        },
        {
            "title": "Stadia",
            "hex": "CD2640",
            "source": "https://stadia.google.com/home"
        },
        {
            "title": "Staffbase",
            "hex": "00A4FD",
            "source": "https://staffbase.com/en/about/press-assets/"
        },
        {
            "title": "Star Trek",
            "hex": "FFE200",
            "source": "https://intl.startrek.com/"
        },
        {
            "title": "Starling Bank",
            "hex": "7433FF",
            "source": "https://www.starlingbank.com/media/"
        },
        {
            "title": "Starship",
            "hex": "DD0B78",
            "source": "https://starship.rs/"
        },
        {
            "title": "STARZ",
            "hex": "000000",
            "source": "https://www.starz.com/StaticContent/Prod/guides/starzlibrary/"
        },
        {
            "title": "Statamic",
            "hex": "FF269E",
            "source": "https://statamic.com/branding"
        },
        {
            "title": "Staticman",
            "hex": "000000",
            "source": "https://staticman.net/"
        },
        {
            "title": "Statuspage",
            "hex": "172B4D",
            "source": "https://www.atlassian.com/company/news/press-kit"
        },
        {
            "title": "Statuspal",
            "hex": "4934BF",
            "source": "https://statuspal.io/"
        },
        {
            "title": "Steam",
            "hex": "000000",
            "source": "https://partner.steamgames.com/public/marketing/Steam_Guidelines_02102016.pdf"
        },
        {
            "title": "SteamDB",
            "hex": "000000",
            "source": "https://steamdb.info/"
        },
        {
            "title": "Steamworks",
            "hex": "1E1E1E",
            "source": "https://partner.steamgames.com/"
        },
        {
            "title": "Steem",
            "hex": "171FC9",
            "source": "https://steem.com/brand/"
        },
        {
            "title": "Steemit",
            "hex": "06D6A9",
            "source": "https://steemit.com/"
        },
        {
            "title": "Steinberg",
            "hex": "C90827",
            "source": "https://www.steinberg.net/en/company/press.html"
        },
        {
            "title": "Stellar",
            "hex": "7D00FF",
            "source": "https://www.stellar.org/blog/announcing-the-new-stellar-logo"
        },
        {
            "title": "Stencyl",
            "hex": "8E1C04",
            "source": "http://www.stencyl.com/about/press/"
        },
        {
            "title": "Stimulus",
            "hex": "77E8B9",
            "source": "https://stimulus.hotwire.dev/"
        },
        {
            "title": "Stitcher",
            "hex": "000000",
            "source": "https://partners.stitcher.com/"
        },
        {
            "title": "STMicroelectronics",
            "hex": "03234B",
            "source": "https://www.st.com/"
        },
        {
            "title": "Storify",
            "hex": "3A98D9",
            "source": "https://storify.com"
        },
        {
            "title": "Storybook",
            "hex": "FF4785",
            "source": "https://github.com/storybookjs/brand"
        },
        {
            "title": "Strapi",
            "hex": "2F2E8B",
            "source": "https://strapi.io/newsroom"
        },
        {
            "title": "Strava",
            "hex": "FC4C02",
            "source": "https://itunes.apple.com/us/app/strava-running-and-cycling-gps/id426826309"
        },
        {
            "title": "Streamlit",
            "hex": "FF4B4B",
            "source": "https://www.streamlit.io/brand"
        },
        {
            "title": "Stripe",
            "hex": "008CDD",
            "source": "https://stripe.com/about/resources"
        },
        {
            "title": "strongSwan",
            "hex": "E00033",
            "source": "https://www.strongswan.org/images/"
        },
        {
            "title": "StubHub",
            "hex": "003168",
            "source": "http://www.stubhub.com"
        },
        {
            "title": "styled-components",
            "hex": "DB7093",
            "source": "https://www.styled-components.com/"
        },
        {
            "title": "stylelint",
            "hex": "263238",
            "source": "https://github.com/stylelint/stylelint/blob/1f7bbb2d189b3e27b42de25f2948e3e5eec1b759/identity/stylelint-icon-black.svg"
        },
        {
            "title": "StyleShare",
            "hex": "212121",
            "source": "https://www.stylesha.re/"
        },
        {
            "title": "Stylus",
            "hex": "333333",
            "source": "http://stylus-lang.com/img/stylus-logo.svg"
        },
        {
            "title": "Subaru",
            "hex": "013C74",
            "source": "https://commons.wikimedia.org/wiki/File:Subaru_logo.svg"
        },
        {
            "title": "Sublime Text",
            "hex": "FF9800",
            "source": "https://www.sublimetext.com/images/logo.svg"
        },
        {
            "title": "Substack",
            "hex": "FF6719",
            "source": "https://on.substack.com/"
        },
        {
            "title": "Subversion",
            "hex": "809CC9",
            "source": "http://subversion.apache.org/logo"
        },
        {
            "title": "suckless",
            "hex": "1177AA",
            "source": "https://suckless.org"
        },
        {
            "title": "Sumo Logic",
            "hex": "000099",
            "source": "https://sites.google.com/sumologic.com/sumo-logic-brand/home"
        },
        {
            "title": "Supabase",
            "hex": "3ECF8E",
            "source": "https://github.com/supabase/supabase/blob/2a983c3290148d17cfce9e34c0a39102b22fdf78/web/static/img/showcase-logo/supabase-logo.svg"
        },
        {
            "title": "Super User",
            "hex": "38A1CE",
            "source": "https://superuser.com",
            "guidelines": "https://stackoverflow.com/legal/trademark-guidance"
        },
        {
            "title": "SurveyMonkey",
            "hex": "00BF6F",
            "source": "https://www.surveymonkey.com/mp/brandassets/"
        },
        {
            "title": "SUSE",
            "hex": "0C322C",
            "source": "https://brand.suse.com/"
        },
        {
            "title": "Suzuki",
            "hex": "E30613",
            "source": "https://www.suzuki.ie/"
        },
        {
            "title": "Svelte",
            "hex": "FF3E00",
            "source": "https://github.com/sveltejs/branding/blob/c4dfca6743572087a6aef0e109ffe3d95596e86a/svelte-logo.svg"
        },
        {
            "title": "SVG",
            "hex": "FFB13B",
            "source": "https://www.w3.org/2009/08/svg-logos.html"
        },
        {
            "title": "SVGO",
            "hex": "3E7FC1",
            "source": "https://github.com/svg/svgo/blob/93a5db197ca32990131bf41becf2e002bb0841bf/logo/isotype.svg"
        },
        {
            "title": "Swagger",
            "hex": "85EA2D",
            "source": "https://swagger.io/swagger/media/assets/images/swagger_logo.svg"
        },
        {
            "title": "Swarm",
            "hex": "FFA633",
            "source": "https://foursquare.com/about/logos"
        },
        {
            "title": "Swift",
            "hex": "FA7343",
            "source": "https://developer.apple.com/develop/"
        },
        {
            "title": "Swiggy",
            "hex": "FC8019",
            "source": "https://www.swiggy.com/"
        },
        {
            "title": "Swiper",
            "hex": "6332F6",
            "source": "https://swiperjs.com/"
        },
        {
            "title": "Symantec",
            "hex": "FDB511",
            "source": "https://commons.wikimedia.org/wiki/File:Symantec_logo10.svg"
        },
        {
            "title": "Symfony",
            "hex": "000000",
            "source": "https://symfony.com/logo"
        },
        {
            "title": "Symphony",
            "hex": "0098FF",
            "source": "https://symphony.com/"
        },
        {
            "title": "SymPy",
            "hex": "3B5526",
            "source": "https://github.com/sympy/sympy.github.com/blob/e606a6dc2ee90b1ddaa9c36be6c92392ab300f72/media/sympy-notailtext.svg"
        },
        {
            "title": "Synology",
            "hex": "B5B5B6",
            "source": "https://www.synology.com/en-global/company/branding"
        },
        {
            "title": "T-Mobile",
            "hex": "E20074",
            "source": "https://www.t-mobile.com/"
        },
        {
            "title": "Tableau",
            "hex": "E97627",
            "source": "https://www.tableau.com/about/media-download-center"
        },
        {
            "title": "tado°",
            "hex": "FFA900",
            "source": "https://www.tado.com/gb-en/press-assets"
        },
        {
            "title": "Tails",
            "hex": "56347C",
            "source": "https://tails.boum.org/contribute/how/promote/material/logo/"
        },
        {
            "title": "Tailwind CSS",
            "hex": "38B2AC",
            "source": "https://tailwindcss.com/"
        },
        {
            "title": "Talend",
            "hex": "1675BC",
            "source": "https://www.talend.com/"
        },
        {
            "title": "Tampermonkey",
            "hex": "00485B",
            "source": "https://commons.wikimedia.org/wiki/File:Tampermonkey_logo.svg"
        },
        {
            "title": "Taobao",
            "hex": "E94F20",
            "source": "https://www.alibabagroup.com/en/ir/reports"
        },
        {
            "title": "Tapas",
            "hex": "FFCE00",
            "source": "https://tapas.io/site/about#media"
        },
        {
            "title": "Tasmota",
            "hex": "1FA3EC",
            "source": "https://tasmota.github.io/docs/"
        },
        {
            "title": "Tata",
            "hex": "486AAE",
            "source": "https://www.tata.com/"
        },
        {
            "title": "TaxBuzz",
            "hex": "ED8B0B",
            "source": "https://www.taxbuzz.com/"
        },
        {
            "title": "TeamCity",
            "hex": "000000",
            "source": "https://www.jetbrains.com/company/brand/logos/",
            "guidelines": "https://www.jetbrains.com/company/brand/"
        },
        {
            "title": "TeamSpeak",
            "hex": "2580C3",
            "source": "https://www.teamspeak.com/en/more/media-pack/"
        },
        {
            "title": "TeamViewer",
            "hex": "0E8EE9",
            "source": "https://www.teamviewer.com/resources/images/logos/teamviewer-logo-big.svg"
        },
        {
            "title": "TED",
            "hex": "E62B1E",
            "source": "https://www.ted.com/participate/organize-a-local-tedx-event/tedx-organizer-guide/branding-promotions/logo-and-design/your-tedx-logo"
        },
        {
            "title": "Teespring",
            "hex": "39ACE6",
            "source": "https://teespring.com"
        },
        {
            "title": "TELE5",
            "hex": "C2AD6F",
            "source": "https://www.tele5.de"
        },
        {
            "title": "Telegram",
            "hex": "26A5E4",
            "source": "https://telegram.org"
        },
        {
            "title": "Tencent QQ",
            "hex": "EB1923",
            "source": "https://en.wikipedia.org/wiki/File:Tencent_QQ.svg#/media/File:Tencent_QQ.svg"
        },
        {
            "title": "Tencent Weibo",
            "hex": "20B8E5",
            "source": "http://t.qq.com/"
        },
        {
            "title": "TensorFlow",
            "hex": "FF6F00",
            "source": "https://www.tensorflow.org/extras/tensorflow_brand_guidelines.pdf"
        },
        {
            "title": "Teradata",
            "hex": "F37440",
            "source": "https://github.com/Teradata/teradata.github.io/"
        },
        {
            "title": "teratail",
            "hex": "F4C51C",
            "source": "https://teratail.com/"
        },
        {
            "title": "Terraform",
            "hex": "623CE4",
            "source": "https://www.hashicorp.com/brand#terraform"
        },
        {
            "title": "Tesla",
            "hex": "CC0000",
            "source": "http://www.teslamotors.com/en_GB/about"
        },
        {
            "title": "Testin",
            "hex": "007DD7",
            "source": "https://www.testin.cn/"
        },
        {
            "title": "Testing Library",
            "hex": "E33332",
            "source": "https://testing-library.com/"
        },
        {
            "title": "Textpattern",
            "hex": "FFDA44",
            "source": "https://textpattern.com/"
        },
        {
            "title": "The Conversation",
            "hex": "D8352A",
            "source": "https://theconversation.com/republishing-guidelines"
        },
        {
            "title": "The Irish Times",
            "hex": "000000",
            "source": "https://www.irishtimes.com/"
        },
        {
            "title": "The Mighty",
            "hex": "D0072A",
            "source": "https://themighty.com/"
        },
        {
            "title": "The Models Resource",
            "hex": "3A75BD",
            "source": "https://www.models-resource.com/"
        },
        {
            "title": "The Movie Database",
            "hex": "01D277",
            "source": "https://www.themoviedb.org/about/logos-attribution"
        },
        {
            "title": "The Register",
            "hex": "FF0000",
            "source": "https://www.theregister.co.uk/"
        },
        {
            "title": "The Sounds Resource",
            "hex": "39BE6B",
            "source": "https://www.sounds-resource.com/"
        },
        {
            "title": "The Spriters Resource",
            "hex": "BE3939",
            "source": "https://www.spriters-resource.com/"
        },
        {
            "title": "The Washington Post",
            "hex": "231F20",
            "source": "https://www.washingtonpost.com/brand-studio/archive/"
        },
        {
            "title": "ThinkPad",
            "hex": "EE2624",
            "source": "https://www.lenovo.com/us/en/thinkpad"
        },
        {
            "title": "Three.js",
            "hex": "000000",
            "source": "https://github.com/mrdoob/three.js/blob/a567b810cfcb7f6a03e4faea99f03c53081da477/files/icon.svg"
        },
        {
            "title": "Threema",
            "hex": "3FE669",
            "source": "https://threema.ch/en/press"
        },
        {
            "title": "Thumbtack",
            "hex": "009FD9",
            "source": "https://www.thumbtack.com/press/media-resources/"
        },
        {
            "title": "Thunderbird",
            "hex": "0A84FF",
            "source": "https://demo.identihub.co/thunderbird"
        },
        {
            "title": "Thymeleaf",
            "hex": "005F0F",
            "source": "https://github.com/thymeleaf/thymeleaf-dist/tree/master/src/artwork/thymeleaf%202016"
        },
        {
            "title": "Ticketmaster",
            "hex": "026CDF",
            "source": "https://design.ticketmaster.com/brand/overview/"
        },
        {
            "title": "Tidal",
            "hex": "000000",
            "source": "https://tidal.com"
        },
        {
            "title": "Tide",
            "hex": "4050FB",
            "source": "https://www.tide.co/newsroom/"
        },
        {
            "title": "TikTok",
            "hex": "000000",
            "source": "https://tiktok.com"
        },
        {
            "title": "Tile",
            "hex": "000000",
            "source": "https://www.thetileapp.com/"
        },
        {
            "title": "Timescale",
            "hex": "FDB515",
            "source": "https://www.timescale.com/"
        },
        {
            "title": "Tinder",
            "hex": "FF6B6B",
            "source": "http://www.gotinder.com/press"
        },
        {
            "title": "TinyLetter",
            "hex": "ED1C24",
            "source": "https://tinyletter.com/site/press"
        },
        {
            "title": "tmux",
            "hex": "1BB91F",
            "source": "https://github.com/tmux/tmux/tree/f04cc3997629823f0e304d4e4184e2ec93c703f0/logo"
        },
        {
            "title": "Todoist",
            "hex": "E44332",
            "source": "https://doist.com/press/"
        },
        {
            "title": "Toggl",
            "hex": "E01B22",
            "source": "https://toggl.com/media-toolkit"
        },
        {
            "title": "Tokyo Metro",
            "hex": "149DD3",
            "source": "https://en.wikipedia.org/wiki/File:TokyoMetro.svg"
        },
        {
            "title": "Tomorrowland",
            "hex": "000000",
            "source": "https://global.tomorrowland.com/"
        },
        {
            "title": "Topcoder",
            "hex": "29A7DF",
            "source": "http://topcoder.com/"
        },
        {
            "title": "Toptal",
            "hex": "3863A0",
            "source": "https://www.toptal.com/branding"
        },
        {
            "title": "Tor Browser",
            "hex": "7D4698",
            "source": "https://styleguide.torproject.org/brand-assets/"
        },
        {
            "title": "Tor Project",
            "hex": "7E4798",
            "source": "https://styleguide.torproject.org/brand-assets/"
        },
        {
            "title": "Toshiba",
            "hex": "FF0000",
            "source": "https://commons.wikimedia.org/wiki/File:Toshiba_logo.svg"
        },
        {
            "title": "Toyota",
            "hex": "EB0A1E",
            "source": "https://www.toyota.com/brandguidelines/logo/",
            "guidelines": "https://www.toyota.com/brandguidelines/"
        },
        {
            "title": "TP-Link",
            "hex": "4ACBD6",
            "source": "https://www.tp-link.com/"
        },
        {
            "title": "TrainerRoad",
            "hex": "E12726",
            "source": "https://www.trainerroad.com/"
        },
        {
            "title": "Trakt",
            "hex": "ED1C24",
            "source": "https://trakt.tv"
        },
        {
            "title": "TransferWise",
            "hex": "00B9FF",
            "source": "https://brand.transferwise.com/logo"
        },
        {
            "title": "Transport for Ireland",
            "hex": "113B92",
            "source": "https://tfl.gov.uk/"
        },
        {
            "title": "Transport for London",
            "hex": "00B274",
            "source": "https://www.transportforireland.ie/"
        },
        {
            "title": "Travis CI",
            "hex": "3EAAAF",
            "source": "https://travis-ci.com/logo"
        },
        {
            "title": "Treehouse",
            "hex": "5FCF80",
            "source": "https://teamtreehouse.com/about"
        },
        {
            "title": "Trello",
            "hex": "0079BF",
            "source": "https://trello.com/about/branding"
        },
        {
            "title": "Trend Micro",
            "hex": "D71921",
            "source": "https://www.trendmicro.com/"
        },
        {
            "title": "Treyarch",
            "hex": "000000",
            "source": "https://upload.wikimedia.org/wikipedia/en/7/7a/Treyarch_logo.svg"
        },
        {
            "title": "Triller",
            "hex": "FF0089",
            "source": "https://triller.co/static/media/illustrations/logo-full-white.svg"
        },
        {
            "title": "Trino",
            "hex": "DD00A1",
            "source": "https://github.com/trinodb/docs.trino.io/blob/653a46f6bdc64b5f67302dc9ab8a0c432ca25e70/352/_static/trino.svg"
        },
        {
            "title": "Trip.com",
            "hex": "287DFA",
            "source": "https://careers.trip.com/"
        },
        {
            "title": "Tripadvisor",
            "hex": "34E0A1",
            "source": "https://tripadvisor.mediaroom.com/logo-guidelines"
        },
        {
            "title": "Trove",
            "hex": "609540",
            "source": "https://trove.nla.gov.au/"
        },
        {
            "title": "TrueNAS",
            "hex": "0095D5",
            "source": "https://www.truenas.com/"
        },
        {
            "title": "Trulia",
            "hex": "53B50A",
            "source": "http://www.trulia.com"
        },
        {
            "title": "Trusted Shops",
            "hex": "FFDC0F",
            "source": "https://brand.trustedshops.com/d/dorIFVeUmcN9/corporate-design"
        },
        {
            "title": "Trustpilot",
            "hex": "00B67A",
            "source": "https://support.trustpilot.com/hc/en-us/articles/206289947-Trustpilot-Brand-Assets-Style-Guide"
        },
        {
            "title": "Try It Online",
            "hex": "303030",
            "source": "https://tio.run/"
        },
        {
            "title": "TryHackMe",
            "hex": "212C42",
            "source": "https://tryhackme.com/about"
        },
        {
            "title": "ts-node",
            "hex": "3178C6",
            "source": "https://typestrong.org/ts-node/"
        },
        {
            "title": "TUI",
            "hex": "70CBF4",
            "source": "https://www.tuiholidays.ie/"
        },
        {
            "title": "Tumblr",
            "hex": "36465D",
            "source": "https://www.tumblr.com/logo"
        },
        {
            "title": "TuneIn",
            "hex": "14D8CC",
            "source": "https://cms.tunein.com/press/"
        },
        {
            "title": "TurboSquid",
            "hex": "FF8135",
            "source": "https://www.brand.turbosquid.com/"
        },
        {
            "title": "Turkish Airlines",
            "hex": "C70A0C",
            "source": "https://www.turkishairlines.com/tr-int/basin-odasi/logo-arsivi/index.html"
        },
        {
            "title": "Tutanota",
            "hex": "840010",
            "source": "https://github.com/tutao/tutanota/blob/8ff5f0e7d78834ac8fcb0f2357c394b757ea4793/resources/images/logo-solo-red.svg"
        },
        {
            "title": "TV Time",
            "hex": "FFD400",
            "source": "https://www.tvtime.com/"
        },
        {
            "title": "Twilio",
            "hex": "F22F46",
            "source": "https://www.twilio.com/company/brand"
        },
        {
            "title": "Twitch",
            "hex": "9146FF",
            "source": "https://brand.twitch.tv"
        },
        {
            "title": "Twitter",
            "hex": "1DA1F2",
            "source": "https://brand.twitter.com"
        },
        {
            "title": "Twoo",
            "hex": "FF7102",
            "source": "http://www.twoo.com/about/press"
        },
        {
            "title": "TypeScript",
            "hex": "3178C6",
            "source": "https://www.staging-typescript.org/branding"
        },
        {
            "title": "TYPO3",
            "hex": "FF8700",
            "source": "https://typo3.com/fileadmin/assets/typo3logos/typo3_bullet_01.svg"
        },
        {
            "title": "Uber",
            "hex": "000000",
            "source": "https://www.uber.com/media/"
        },
        {
            "title": "Uber Eats",
            "hex": "06C167",
            "source": "https://www.ubereats.com"
        },
        {
            "title": "Ubiquiti",
            "hex": "0559C9",
            "source": "https://www.ui.com/marketing/#logos"
        },
        {
            "title": "Ubisoft",
            "hex": "000000",
            "source": "https://www.ubisoft.com/en-US/company/overview.aspx"
        },
        {
            "title": "uBlock Origin",
            "hex": "800000",
            "source": "https://github.com/gorhill/uBlock/blob/master/src/img/ublock.svg"
        },
        {
            "title": "Ubuntu",
            "hex": "E95420",
            "source": "https://design.ubuntu.com/brand/ubuntu-logo/"
        },
        {
            "title": "Udacity",
            "hex": "02B3E4",
            "source": "https://www.udacity.com"
        },
        {
            "title": "Udemy",
            "hex": "EC5252",
            "source": "https://about.udemy.com/newbrand/"
        },
        {
            "title": "UIkit",
            "hex": "2396F3",
            "source": "https://getuikit.com"
        },
        {
            "title": "Ulule",
            "hex": "18A5D6",
            "source": "https://ulule.frontify.com/d/EX3dK8qsXgqh/branding-guidelines"
        },
        {
            "title": "Umbraco",
            "hex": "3544B1",
            "source": "https://umbraco.com/"
        },
        {
            "title": "Unacademy",
            "hex": "08BD80",
            "source": "https://unacademy.com/"
        },
        {
            "title": "Undertale",
            "hex": "E71D29",
            "source": "https://undertale.com/"
        },
        {
            "title": "Unicode",
            "hex": "5455FE",
            "source": "https://en.wikipedia.org/wiki/Unicode"
        },
        {
            "title": "Unilever",
            "hex": "1F36C7",
            "source": "https://www.unilever.co.uk/about/who-we-are/our-logo/"
        },
        {
            "title": "United Airlines",
            "hex": "002244",
            "source": "https://en.wikipedia.org/wiki/File:United_Airlines_Logo.svg"
        },
        {
            "title": "Unity",
            "hex": "000000",
            "source": "https://unity.com/"
        },
        {
            "title": "Unraid",
            "hex": "F15A2C",
            "source": "https://unraid.net/"
        },
        {
            "title": "Unreal Engine",
            "hex": "313131",
            "source": "https://www.unrealengine.com/en-US/branding"
        },
        {
            "title": "Unsplash",
            "hex": "000000",
            "source": "https://unsplash.com/"
        },
        {
            "title": "Untangle",
            "hex": "68BD49",
            "source": "https://www.untangle.com/company-overview/"
        },
        {
            "title": "Untappd",
            "hex": "FFC000",
            "source": "https://untappd.com/"
        },
        {
            "title": "UpLabs",
            "hex": "3930D8",
            "source": "https://www.uplabs.com/"
        },
        {
            "title": "Uploaded",
            "hex": "0E70CB",
            "source": "https://www.uploaded.net"
        },
        {
            "title": "UPS",
            "hex": "150400",
            "source": "https://www.ups.com/"
        },
        {
            "title": "Upwork",
            "hex": "6FDA44",
            "source": "https://www.upwork.com/press/"
        },
        {
            "title": "USPS",
            "hex": "333366",
            "source": "https://www.usps.com/"
        },
        {
            "title": "V",
            "hex": "5D87BF",
            "source": "https://github.com/vlang/v-logo"
        },
        {
            "title": "V8",
            "hex": "4B8BF5",
            "source": "https://v8.dev/logo"
        },
        {
            "title": "Vaadin",
            "hex": "00B4F0",
            "source": "https://vaadin.com/trademark",
            "guidelines": "https://vaadin.com/trademark"
        },
        {
            "title": "Vagrant",
            "hex": "1563FF",
            "source": "https://www.hashicorp.com/brand#vagrant"
        },
        {
            "title": "Valve",
            "hex": "F74843",
            "source": "https://www.valvesoftware.com/"
        },
        {
            "title": "Vapor",
            "hex": "0D0D0D",
            "source": "https://vapor.codes/"
        },
        {
            "title": "Vault",
            "hex": "000000",
            "source": "https://www.hashicorp.com/brand"
        },
        {
            "title": "Vauxhall",
            "hex": "EB001E",
            "source": "https://www.stellantis.com/en/brands/vauxhall"
        },
        {
            "title": "vBulletin",
            "hex": "184D66",
            "source": "https://commons.wikimedia.org/wiki/File:VBulletin.svg"
        },
        {
            "title": "Vector Logo Zone",
            "hex": "184D66",
            "source": "https://www.vectorlogo.zone/"
        },
        {
            "title": "Vectorworks",
            "hex": "000000",
            "source": "https://www.vectorworks.net/en-US"
        },
        {
            "title": "Veeam",
            "hex": "00B336",
            "source": "https://www.veeam.com/newsroom/veeam-graphics.html"
        },
        {
            "title": "Veepee",
            "hex": "EC008C",
            "source": "https://www.veepee.fr/"
        },
        {
            "title": "Venmo",
            "hex": "3D95CE",
            "source": "https://venmo.com/about/brand/"
        },
        {
            "title": "Vercel",
            "hex": "000000",
            "source": "https://vercel.com/design"
        },
        {
            "title": "Veritas",
            "hex": "B1181E",
            "source": "https://my.veritas.com/cs/groups/partner/documents/styleguide/mdaw/mdq5/~edisp/tus3cpeapp3855186572.pdf"
        },
        {
            "title": "Verizon",
            "hex": "CD040B",
            "source": "https://www.verizondigitalmedia.com/about/logo-usage/"
        },
        {
            "title": "vFairs",
            "hex": "EF4678",
            "source": "https://www.vfairs.com/"
        },
        {
            "title": "Viadeo",
            "hex": "F88D2D",
            "source": "http://corporate.viadeo.com/en/media/resources"
        },
        {
            "title": "Viber",
            "hex": "7360F2",
            "source": "https://www.viber.com/brand-center/"
        },
        {
            "title": "Vim",
            "hex": "019733",
            "source": "https://commons.wikimedia.org/wiki/File:Vimlogo.svg"
        },
        {
            "title": "Vimeo",
            "hex": "1AB7EA",
            "source": "https://vimeo.com/about/brand_guidelines"
        },
        {
            "title": "Vimeo Livestream",
            "hex": "0A0A20",
            "source": "https://livestream.com"
        },
        {
            "title": "Vine",
            "hex": "11B48A",
            "source": "https://vine.co/logo"
        },
        {
            "title": "Virb",
            "hex": "0093DA",
            "source": "http://virb.com/about"
        },
        {
            "title": "VirtualBox",
            "hex": "183A61",
            "source": "https://commons.wikimedia.org/wiki/File:Virtualbox_logo.png"
        },
        {
            "title": "VirusTotal",
            "hex": "394EFF",
            "source": "https://www.virustotal.com/"
        },
        {
            "title": "Visa",
            "hex": "1A1F71",
            "source": "https://merchantsignageeu.visa.com/product.asp?dptID=696"
        },
        {
            "title": "Visual Studio",
            "hex": "5C2D91",
            "source": "https://visualstudio.microsoft.com/"
        },
        {
            "title": "Visual Studio Code",
            "hex": "007ACC",
            "source": "https://commons.wikimedia.org/wiki/File:Visual_Studio_Code_1.35_icon.svg"
        },
        {
            "title": "Vivaldi",
            "hex": "EF3939",
            "source": "https://vivaldi.com/press/"
        },
        {
            "title": "Vivino",
            "hex": "AA1329",
            "source": "https://www.vivino.com/press"
        },
        {
            "title": "VK",
            "hex": "4680C2",
            "source": "https://vk.com/brand"
        },
        {
            "title": "VLC media player",
            "hex": "FF8800",
            "source": "http://git.videolan.org/?p=vlc.git;a=tree;f=extras/package/macosx/asset_sources"
        },
        {
            "title": "VMware",
            "hex": "607078",
            "source": "https://myvmware.workspaceair.com/"
        },
        {
            "title": "Vodafone",
            "hex": "E60000",
            "source": "https://web.vodafone.com.eg/"
        },
        {
            "title": "Volkswagen",
            "hex": "151F5D",
            "source": "https://www.volkswagen.ie/"
        },
        {
            "title": "Volvo",
            "hex": "003057",
            "source": "https://www.media.volvocars.com/global/en-gb/logos"
        },
        {
            "title": "Vonage",
            "hex": "FFFFFF",
            "source": "https://www.vonage.com"
        },
        {
            "title": "VOX",
            "hex": "DA074A",
            "source": "https://commons.wikimedia.org/wiki/File:VOX_Logo_2013.svg"
        },
        {
            "title": "VSCO",
            "hex": "000000",
            "source": "https://vscopress.co/media-kit"
        },
        {
            "title": "Vue.js",
            "hex": "4FC08D",
            "source": "https://github.com/vuejs/art",
            "license": {
<<<<<<< HEAD
                "type": "custom",
                "url": "https://github.com/vuejs/art/blob/master/README.md"
            },
            "guidelines": "https://github.com/vuejs/art/blob/master/README.md"
=======
                "type": "CC-BY-NC-SA-4.0",
                "url": "https://github.com/vuejs/art/blob/a1c78b74569b70a25300925b4eacfefcc143b8f6/README.md"
            },
            "guidelines": "https://github.com/vuejs/art/blob/a1c78b74569b70a25300925b4eacfefcc143b8f6/README.md"
>>>>>>> 8dab6fea
        },
        {
            "title": "Vuetify",
            "hex": "1867C0",
            "source": "https://vuetifyjs.com/"
        },
        {
            "title": "Vulkan",
            "hex": "AC162C",
            "source": "https://www.khronos.org/legal/trademarks/"
        },
        {
            "title": "Vultr",
            "hex": "007BFC",
            "source": "https://www.vultr.com/company/brand-assets/"
        },
        {
            "title": "W3C",
            "hex": "005A9C",
            "source": "https://www.w3.org/Consortium/Legal/logo-usage-20000308"
        },
        {
            "title": "Wagtail",
            "hex": "43B1B0",
            "source": "https://github.com/wagtail/wagtail/blob/e3e46e23b780aa2b1b521de081cb81872f77466d/wagtail/admin/static_src/wagtailadmin/images/wagtail-logo.svg"
        },
        {
            "title": "WakaTime",
            "hex": "000000",
            "source": "https://wakatime.com/legal/logos-and-trademark-usage"
        },
        {
            "title": "WALKMAN",
            "hex": "000000",
            "source": "https://en.wikipedia.org/wiki/File:Walkman_logo.svg"
        },
        {
            "title": "Wappalyzer",
            "hex": "32067C",
            "source": "https://www.wappalyzer.com/"
        },
        {
            "title": "Warner Bros.",
            "hex": "004DB4",
            "source": "https://www.warnerbros.com/"
        },
        {
            "title": "Wattpad",
            "hex": "FF500A",
            "source": "https://company.wattpad.com/media-kit"
        },
        {
            "title": "Waze",
            "hex": "33CCFF",
            "source": "https://www.waze.com/"
        },
        {
            "title": "Wear OS",
            "hex": "4285F4",
            "source": "https://partnermarketinghub.withgoogle.com/#/brands/"
        },
        {
            "title": "Weasyl",
            "hex": "990000",
            "source": "https://www.weasyl.com/"
        },
        {
            "title": "WebAssembly",
            "hex": "654FF0",
            "source": "https://webassembly.org/"
        },
        {
            "title": "WebAuthn",
            "hex": "3423A6",
            "source": "https://github.com/apowers313/webauthn-logos"
        },
        {
            "title": "webcomponents.org",
            "hex": "29ABE2",
            "source": "https://www.webcomponents.org/"
        },
        {
            "title": "WebdriverIO",
            "hex": "EA5906",
            "source": "https://webdriver.io/docs/api/"
        },
        {
            "title": "Webflow",
            "hex": "4353FF",
            "source": "https://webflow.com/"
        },
        {
            "title": "WebGL",
            "hex": "990000",
            "source": "https://www.khronos.org/legal/trademarks/"
        },
        {
            "title": "Webmin",
            "hex": "7DA0D0",
            "source": "https://github.com/webmin/webmin/blob/84d2d3d17f638a43939220f78b83bfefbae37f76/images/webmin-blue.svg"
        },
        {
            "title": "WebMoney",
            "hex": "036CB5",
            "source": "https://www.webmoney.ru/rus/developers/logos.shtml"
        },
        {
            "title": "Webpack",
            "hex": "8DD6F9",
            "source": "https://webpack.js.org/branding/"
        },
        {
            "title": "WebRTC",
            "hex": "333333",
            "source": "https://webrtc.org/press/"
        },
        {
            "title": "WebStorm",
            "hex": "000000",
            "source": "https://www.jetbrains.com/company/brand/logos/",
            "guidelines": "https://www.jetbrains.com/company/brand/"
        },
        {
            "title": "WeChat",
            "hex": "07C160",
            "source": "https://wechat.design/standard/download/brand"
        },
        {
            "title": "Weights & Biases",
            "hex": "FFBE00",
            "source": "https://wandb.ai/"
        },
        {
            "title": "WEMO",
            "hex": "72D44C",
            "source": "https://commons.wikimedia.org/wiki/File:WeMoApp.svg"
        },
        {
            "title": "WeTransfer",
            "hex": "409FFF",
            "source": "https://wetransfer.com/"
        },
        {
            "title": "WhatsApp",
            "hex": "25D366",
            "source": "https://www.whatsappbrand.com"
        },
        {
            "title": "When I Work",
            "hex": "51A33D",
            "source": "https://wheniwork.com/"
        },
        {
            "title": "WhiteSource",
            "hex": "161D4E",
            "source": "https://www.whitesourcesoftware.com/whitesource-media-kit/"
        },
        {
            "title": "Wii",
            "hex": "8B8B8B",
            "source": "https://de.wikipedia.org/wiki/Datei:WiiU.svg"
        },
        {
            "title": "Wii U",
            "hex": "8B8B8B",
            "source": "https://de.wikipedia.org/wiki/Datei:WiiU.svg"
        },
        {
            "title": "Wikidata",
            "hex": "006699",
            "source": "https://commons.wikimedia.org/wiki/File:Wikidata-logo-en.svg"
        },
        {
            "title": "Wikimedia Commons",
            "hex": "006699",
            "source": "https://commons.wikimedia.org/wiki/File:Commons-logo.svg"
        },
        {
            "title": "Wikipedia",
            "hex": "000000",
            "source": "https://en.wikipedia.org/wiki/Logo_of_Wikipedia"
        },
        {
            "title": "Wikiquote",
            "hex": "006699",
            "source": "https://commons.wikimedia.org/wiki/File:Wikiquote-logo.svg"
        },
        {
            "title": "Wikivoyage",
            "hex": "006699",
            "source": "https://upload.wikimedia.org/wikipedia/commons/d/d1/Wikivoyage-Logo-v3-en.svg"
        },
        {
            "title": "Windows",
            "hex": "0078D6",
            "source": "https://commons.wikimedia.org/wiki/File:Windows_10_Logo.svg"
        },
        {
            "title": "Windows 95",
            "hex": "008080",
            "source": "https://en.wikipedia.org/wiki/Windows_95"
        },
        {
            "title": "Windows Terminal",
            "hex": "4D4D4D",
            "source": "https://github.com/microsoft/terminal/blob/a90289548f8548bf5c370a4b141b4b815c22616b/res/terminal/Terminal_HC.svg"
        },
        {
            "title": "Windows XP",
            "hex": "003399",
            "source": "https://commons.wikimedia.org/wiki/File:Windows_logo_-_2002%E2%80%932012_(Multicolored).svg"
        },
        {
            "title": "Winmate",
            "hex": "C11920",
            "source": "https://www.winmate.com/NewsAndEvents/Publications"
        },
        {
            "title": "Wipro",
            "hex": "341C53",
            "source": "https://www.wipro.com/content/dam/nexus/en/service-lines/applications/latest-thinking/state-of-cybersecurity-report-2019.pdf"
        },
        {
            "title": "Wire",
            "hex": "000000",
            "source": "http://brand.wire.com"
        },
        {
            "title": "WireGuard",
            "hex": "88171A",
            "source": "https://www.wireguard.com/img/wireguard.svg"
        },
        {
            "title": "Wireshark",
            "hex": "1679A7",
            "source": "https://gitlab.com/wanduow/wireshark/-/blob/master/image/wsicon.svg"
        },
        {
            "title": "Wish",
            "hex": "2FB7EC",
            "source": "https://wish.com/"
        },
        {
            "title": "Wistia",
            "hex": "54BBFF",
            "source": "https://wistia.com/about/assets"
        },
        {
            "title": "Wix",
            "hex": "0C6EFC",
            "source": "http://www.wix.com/about/design-assets"
        },
        {
            "title": "Wizz Air",
            "hex": "C6007E",
            "source": "https://wizzair.com/en-gb/information-and-services/about-us/press-office/logos"
        },
        {
            "title": "Wolfram",
            "hex": "DD1100",
            "source": "http://company.wolfram.com/press-center/wolfram-corporate/"
        },
        {
            "title": "Wolfram Language",
            "hex": "DD1100",
            "source": "http://company.wolfram.com/press-center/language/"
        },
        {
            "title": "Wolfram Mathematica",
            "hex": "DD1100",
            "source": "http://company.wolfram.com/press-center/mathematica/"
        },
        {
            "title": "Woo",
            "hex": "96588A",
            "source": "https://woocommerce.com/style-guide/"
        },
        {
            "title": "WooCommerce",
            "hex": "96588A",
            "source": "https://woocommerce.com/style-guide/"
        },
        {
            "title": "WordPress",
            "hex": "21759B",
            "source": "https://wordpress.org/about/logos"
        },
        {
            "title": "Workplace",
            "hex": "20252D",
            "source": "https://en.facebookbrand.com/"
        },
        {
            "title": "World Health Organization",
            "hex": "0093D5",
            "source": "https://www.who.int/"
        },
        {
            "title": "WP Engine",
            "hex": "0ECAD4",
            "source": "https://wpengine.com/brand-assets/"
        },
        {
            "title": "WP Rocket",
            "hex": "F56640",
            "source": "https://wp-rocket.me/"
        },
        {
            "title": "write.as",
            "hex": "5BC4EE",
            "source": "https://write.as/brand"
        },
        {
            "title": "WWE",
            "hex": "000000",
            "source": "https://commons.wikimedia.org/wiki/File:WWE_Network_logo.svg"
        },
        {
            "title": "X-Pack",
            "hex": "005571",
            "source": "https://www.elastic.co/brand"
        },
        {
            "title": "X.Org",
            "hex": "F28834",
            "source": "https://upload.wikimedia.org/wikipedia/commons/9/90/X.Org_Logo.svg"
        },
        {
            "title": "Xamarin",
            "hex": "3498DB",
            "source": "https://github.com/dotnet/swag/tree/master/xamarin"
        },
        {
            "title": "XAML",
            "hex": "0C54C2",
            "source": "https://github.com/microsoft/microsoft-ui-xaml/issues/1185#issuecomment-529731046"
        },
        {
            "title": "XAMPP",
            "hex": "FB7A24",
            "source": "https://www.apachefriends.org/en/"
        },
        {
            "title": "Xbox",
            "hex": "107C10",
            "source": "https://www.xbox.com/en-US/consoles"
        },
        {
            "title": "Xcode",
            "hex": "1575F9",
            "source": "https://developer.apple.com/develop/"
        },
        {
            "title": "XDA Developers",
            "hex": "EA7100",
            "source": "https://www.xda-developers.com/"
        },
        {
            "title": "Xero",
            "hex": "13B5EA",
            "source": "https://www.xero.com/uk/about/media/downloads"
        },
        {
            "title": "XFCE",
            "hex": "2284F2",
            "source": "https://www.xfce.org/download#artwork"
        },
        {
            "title": "Xiaomi",
            "hex": "FA6709",
            "source": "https://www.mi.com/global"
        },
        {
            "title": "Xilinx",
            "hex": "E01F27",
            "source": "https://www.xilinx.com"
        },
        {
            "title": "Xing",
            "hex": "006567",
            "source": "https://dev.xing.com/logo_rules"
        },
        {
            "title": "XMPP",
            "hex": "002B5C",
            "source": "https://github.com/xsf/xmpp.org/tree/00c49187e353c1a156c95562dafaf129e688fbad/content/icons"
        },
        {
            "title": "XRP",
            "hex": "25A768",
            "source": "https://xrpl.org/"
        },
        {
            "title": "XSplit",
            "hex": "0095DE",
            "source": "https://www.xsplit.com/presskit"
        },
        {
            "title": "XState",
            "hex": "2C3E50",
            "source": "https://github.com/davidkpiano/xstate/blob/544df7f00e2ef49603b5e5ff2f0d183ff6bd5e7c/docs/.vuepress/public/logo.svg"
        },
        {
            "title": "Y Combinator",
            "hex": "F0652F",
            "source": "https://www.ycombinator.com/press/"
        },
        {
            "title": "Yahoo!",
            "hex": "6001D2",
            "source": "https://yahoo.com/"
        },
        {
            "title": "Yale",
            "hex": "FFD900",
            "source": "https://yalehome.com"
        },
        {
            "title": "Yamaha Corporation",
            "hex": "4B1E78",
            "source": "https://www.yamaha.com/en/"
        },
        {
            "title": "Yamaha Motor Corporation",
            "hex": "E60012",
            "source": "https://en.wikipedia.org/wiki/Yamaha_Motor_Company"
        },
        {
            "title": "Yammer",
            "hex": "106EBE",
            "source": "https://developer.microsoft.com/en-us/fabric#/styles/web/colors/products"
        },
        {
            "title": "Yandex",
            "hex": "FF0000",
            "source": "https://yandex.com/company/general_info/logotype_rules"
        },
        {
            "title": "Yarn",
            "hex": "2C8EBB",
            "source": "https://github.com/yarnpkg/assets"
        },
        {
            "title": "Yelp",
            "hex": "D32323",
            "source": "https://www.yelp.com/styleguide/icons"
        },
        {
            "title": "Yoast",
            "hex": "A4286A",
            "source": "https://yoast.com/media/logo/"
        },
        {
            "title": "YourTravel.TV",
            "hex": "F79025",
            "source": "https://yourtravel.tv"
        },
        {
            "title": "YouTube",
            "hex": "FF0000",
            "source": "https://www.youtube.com/yt/about/brand-resources/#logos-icons-colors"
        },
        {
            "title": "YouTube Gaming",
            "hex": "FF0000",
            "source": "https://gaming.youtube.com/"
        },
        {
            "title": "YouTube Music",
            "hex": "FF0000",
            "source": "https://partnermarketinghub.withgoogle.com/#/brands/"
        },
        {
            "title": "YouTube Studio",
            "hex": "FF0000",
            "source": "https://www.youtube.com/"
        },
        {
            "title": "YouTube TV",
            "hex": "FF0000",
            "source": "https://partnermarketinghub.withgoogle.com/#/brands/"
        },
        {
            "title": "Z-Wave",
            "hex": "1B365D",
            "source": "https://www.z-wave.com/"
        },
        {
            "title": "Zalando",
            "hex": "FF6900",
            "source": "https://www.zalando.co.uk/"
        },
        {
            "title": "Zapier",
            "hex": "FF4A00",
            "source": "https://zapier.com/about/brand"
        },
        {
            "title": "ZDF",
            "hex": "FA7D19",
            "source": "https://www.zdf.de/"
        },
        {
            "title": "Zelle",
            "hex": "6D1ED4",
            "source": "https://www.zellepay.com/"
        },
        {
            "title": "Zend",
            "hex": "0679EA",
            "source": "https://www.zend.com/"
        },
        {
            "title": "Zend Framework",
            "hex": "68B604",
            "source": "https://framework.zend.com/"
        },
        {
            "title": "Zendesk",
            "hex": "03363D",
            "source": "https://brandland.zendesk.com/"
        },
        {
            "title": "Zenn",
            "hex": "3EA8FF",
            "source": "https://zenn.dev/mediakit"
        },
        {
            "title": "ZeroMQ",
            "hex": "DF0000",
            "source": "https://github.com/zeromq/zeromq.org/blob/master/static/safari-pinned-tab.svg"
        },
        {
            "title": "Zerply",
            "hex": "7BBB6E",
            "source": "https://zerply.com/about/resources"
        },
        {
            "title": "Zhihu",
            "hex": "0084FF",
            "source": "https://www.zhihu.com/"
        },
        {
            "title": "Zigbee",
            "hex": "EB0443",
            "source": "https://zigbeealliance.org/solution/zigbee/"
        },
        {
            "title": "Zillow",
            "hex": "006AFF",
            "source": "https://www.zillow.com/"
        },
        {
            "title": "Zingat",
            "hex": "009CFB",
            "source": "https://www.zingat.com/kurumsal-logolar"
        },
        {
            "title": "Zoho",
            "hex": "C8202B",
            "source": "https://www.zoho.com/branding/"
        },
        {
            "title": "Zoiper",
            "hex": "F47920",
            "source": "https://www.zoiper.com/en/products"
        },
        {
            "title": "Zomato",
            "hex": "E23744",
            "source": "https://www.zomato.com/business/apps"
        },
        {
            "title": "Zoom",
            "hex": "2D8CFF",
            "source": "https://zoom.us/brandguidelines"
        },
        {
            "title": "Zorin",
            "hex": "0CC1F3",
            "source": "https://zorinos.com/press/"
        },
        {
            "title": "Zotero",
            "hex": "CC2936",
            "source": "https://www.zotero.org/support/brand"
        },
        {
            "title": "Zulip",
            "hex": "FFFFFF",
            "source": "https://github.com/zulip/zulip/blob/df9e40491dc77b658d943cff36a816d46e32ce1b/static/images/logo/zulip-org-logo.svg"
        }
    ]
}<|MERGE_RESOLUTION|>--- conflicted
+++ resolved
@@ -8817,17 +8817,10 @@
             "hex": "4FC08D",
             "source": "https://github.com/vuejs/art",
             "license": {
-<<<<<<< HEAD
                 "type": "custom",
                 "url": "https://github.com/vuejs/art/blob/master/README.md"
             },
             "guidelines": "https://github.com/vuejs/art/blob/master/README.md"
-=======
-                "type": "CC-BY-NC-SA-4.0",
-                "url": "https://github.com/vuejs/art/blob/a1c78b74569b70a25300925b4eacfefcc143b8f6/README.md"
-            },
-            "guidelines": "https://github.com/vuejs/art/blob/a1c78b74569b70a25300925b4eacfefcc143b8f6/README.md"
->>>>>>> 8dab6fea
         },
         {
             "title": "Vuetify",
