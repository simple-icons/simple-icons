--- conflicted
+++ resolved
@@ -9893,14 +9893,6 @@
             "source": "https://proton.me/media/kit"
         },
         {
-<<<<<<< HEAD
-=======
-            "title": "ProtonVPN",
-            "hex": "66DEB1",
-            "source": "https://proton.me/media/kit"
-        },
-        {
->>>>>>> d690e11c
             "title": "Protractor",
             "hex": "ED163A",
             "source": "https://github.com/angular/protractor/blob/4bc80d1a459542d883ea9200e4e1f48d265d0fda/logo.svg"
