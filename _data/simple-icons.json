{
    "icons": [
        {
            "title": ".NET",
            "hex": "5C2D91",
            "source": "https://docs.microsoft.com/en-us/dotnet/images/hub/net.svg"
        },
        {
            "title": "1001Tracklists",
            "hex": "40AEF0",
            "source": "https://www.1001tracklists.com/"
        },
        {
            "title": "1Password",
            "hex": "0094F5",
            "source": "https://1password.com/press/"
        },
        {
            "title": "3M",
            "hex": "FF0000",
            "source": "https://www.3m.com/"
        },
        {
            "title": "42",
            "hex": "000000",
            "source": "https://www.42.fr/"
        },
        {
            "title": "4D",
            "hex": "004088",
            "source": "https://www.4d.com/"
        },
        {
            "title": "500px",
            "hex": "0099E5",
            "source": "https://about.500px.com/press"
        },
        {
            "title": "A-Frame",
            "hex": "EF2D5E",
            "source": "https://aframe.io/docs/"
        },
        {
            "title": "ABB RobotStudio",
            "hex": "FF9E0F",
            "source": "https://new.abb.com/products/robotics/en/robotstudio/downloads"
        },
        {
            "title": "Abbvie",
            "hex": "071D49",
            "source": "https://www.abbvie.com/"
        },
        {
            "title": "Ableton Live",
            "hex": "000000",
            "source": "https://www.ableton.com/en/legal/branding-trademark-guidelines/"
        },
        {
            "title": "About.me",
            "hex": "00A98F",
            "source": "https://about.me/assets"
        },
        {
            "title": "Abstract",
            "hex": "191A1B",
            "source": "https://www.abstract.com/about/"
        },
        {
            "title": "Academia",
            "hex": "41454A",
            "source": "https://www.academia.edu/"
        },
        {
            "title": "Accenture",
            "hex": "A100FF",
            "source": "https://www.accenture.com/"
        },
        {
            "title": "Accusoft",
            "hex": "A9225C",
            "source": "https://company-39138.frontify.com/d/7EKFm12NQSa8/accusoft-corporation-style-guide#/style-guide/logo"
        },
        {
            "title": "Acer",
            "hex": "83B81A",
            "source": "https://www.acer.com/ac/en/GB/content/home"
        },
        {
            "title": "ACM",
            "hex": "0085CA",
            "source": "http://identitystandards.acm.org/"
        },
        {
            "title": "ActiGraph",
            "hex": "0B2C4A",
            "source": "http://www.actigraphcorp.com/"
        },
        {
            "title": "Activision",
            "hex": "000000",
            "source": "https://www.activision.com/"
        },
        {
            "title": "AdBlock",
            "hex": "F40D12",
            "source": "https://getadblock.com/"
        },
        {
            "title": "Adblock Plus",
            "hex": "C70D2C",
            "source": "https://adblockplus.org/"
        },
        {
            "title": "AddThis",
            "hex": "FF6550",
            "source": "http://www.addthis.com/"
        },
        {
            "title": "AdGuard",
            "hex": "66B574",
            "source": "https://adguard.com/en/contribute.html"
        },
        {
            "title": "Adobe",
            "hex": "FF0000",
            "source": "https://www.adobe.com/"
        },
        {
            "title": "Adobe Acrobat Reader",
            "hex": "EC1C24",
            "source": "https://acrobat.adobe.com/"
        },
        {
            "title": "Adobe After Effects",
            "hex": "9999FF",
            "source": "https://www.adobe.com/products/aftereffects.html"
        },
        {
            "title": "Adobe Audition",
            "hex": "9999FF",
            "source": "https://www.adobe.com/creativecloud/video.html"
        },
        {
            "title": "Adobe Creative Cloud",
            "hex": "DA1F26",
            "source": "https://www.adobe.com/creativecloud/plans.html"
        },
        {
            "title": "Adobe Dreamweaver",
            "hex": "FF61F6",
            "source": "https://www.adobe.com/products/dreamweaver.html"
        },
        {
            "title": "Adobe Fonts",
            "hex": "323232",
            "source": "https://www.adobe.com/creativecloud/services.html"
        },
        {
            "title": "Adobe Illustrator",
            "hex": "FF9A00",
            "source": "https://www.adobe.com/products/illustrator.html"
        },
        {
            "title": "Adobe InDesign",
            "hex": "FF3366",
            "source": "https://www.adobe.com/products/indesign.html"
        },
        {
            "title": "Adobe Lightroom",
            "hex": "31A8FF",
            "source": "https://www.adobe.com/products/photoshop-lightroom.html"
        },
        {
            "title": "Adobe Lightroom Classic",
            "hex": "31A8FF",
            "source": "https://www.adobe.com/products/photoshop-lightroom-classic.html"
        },
        {
            "title": "Adobe PhoneGap",
            "hex": "27A1C5",
            "source": "https://phonegap.com/about/logos/"
        },
        {
            "title": "Adobe Photoshop",
            "hex": "31A8FF",
            "source": "https://www.adobe.com/products/photoshop.html"
        },
        {
            "title": "Adobe Premiere Pro",
            "hex": "9999FF",
            "source": "https://www.adobe.com/ie/products/premiere.html"
        },
        {
            "title": "Adobe XD",
            "hex": "FF61F6",
            "source": "https://www.adobe.com/products/xd.html"
        },
        {
            "title": "AdonisJS",
            "hex": "220052",
            "source": "https://adonisjs.com/"
        },
        {
            "title": "Aer Lingus",
            "hex": "006272",
            "source": "https://www.aerlingus.com/"
        },
        {
            "title": "Affinity",
            "hex": "222324",
            "source": "https://affinity.serif.com/"
        },
        {
            "title": "Affinity Designer",
            "hex": "1B72BE",
            "source": "https://affinity.serif.com/en-gb/designer/"
        },
        {
            "title": "Affinity Photo",
            "hex": "7E4DD2",
            "source": "https://affinity.serif.com/en-gb/photo/"
        },
        {
            "title": "Affinity Publisher",
            "hex": "C9284D",
            "source": "https://affinity.serif.com/en-gb/publisher/"
        },
        {
            "title": "AI Dungeon",
            "hex": "000000",
            "source": "https://commons.wikimedia.org/wiki/File:AI_Dungeon_Logo.png"
        },
        {
            "title": "AIOHTTP",
            "hex": "2C5BB4",
            "source": "https://github.com/aio-libs/aiohttp/blob/fb5fe72b1bca3b899af579d376f5fe45745410e4/docs/aiohttp-plain.svg"
        },
        {
            "title": "Aiqfome",
            "hex": "7A1FA2",
            "source": "https://aiqfome.com"
        },
        {
            "title": "Air Canada",
            "hex": "F01428",
            "source": "https://www.aircanada.com/"
        },
        {
            "title": "Air France",
            "hex": "002157",
            "source": "https://www.airfrance.fr/"
        },
        {
            "title": "Airbnb",
            "hex": "FF5A5F",
            "source": "https://www.airbnb.com"
        },
        {
            "title": "Airbus",
            "hex": "00205B",
            "source": "https://brand.airbus.com/brand-elements/logo.html"
        },
        {
            "title": "Aircall",
            "hex": "00B388",
            "source": "https://aircall.io/"
        },
        {
            "title": "AirPlay Audio",
            "hex": "000000",
            "source": "https://developer.apple.com/design/human-interface-guidelines/airplay/overview/icons/"
        },
        {
            "title": "AirPlay Video",
            "hex": "000000",
            "source": "https://developer.apple.com/design/human-interface-guidelines/airplay/overview/icons/"
        },
        {
            "title": "Airtable",
            "hex": "18BFFF",
            "source": "https://airtable.com/press"
        },
        {
            "title": "Alfa Romeo",
            "hex": "981E32",
            "source": "http://www.fcaci.com/x/Alfa"
        },
        {
            "title": "Algolia",
            "hex": "5468FF",
            "source": "https://www.algolia.com/press/?section=brand-guidelines"
        },
        {
            "title": "AliExpress",
            "hex": "FF4747",
            "source": "https://doc.irasia.com/listco/hk/alibabagroup/annual/2020/ar2020.pdf"
        },
        {
            "title": "Alipay",
            "hex": "00A1E9",
            "source": "https://gw.alipayobjects.com/os/rmsportal/trUJZfSrlnRCcFgfZGjD.ai"
        },
        {
            "title": "AlliedModders",
            "hex": "1578D3",
            "source": "https://forums.alliedmods.net/index.php"
        },
        {
            "title": "AlloCiné",
            "hex": "FECC00",
            "source": "http://www.allocine.fr/favicon.ico"
        },
        {
            "title": "Alpine Linux",
            "hex": "0D597F",
            "source": "https://alpinelinux.org/"
        },
        {
            "title": "Altium Designer",
            "hex": "A5915F",
            "source": "https://www.altium.com/altium-designer/"
        },
        {
            "title": "Amazon",
            "hex": "FF9900",
            "source": "https://worldvectorlogo.com/logo/amazon-icon"
        },
        {
            "title": "Amazon Alexa",
            "hex": "00CAFF",
            "source": "https://developer.amazon.com/docs/alexa-voice-service/logo-and-brand.html"
        },
        {
            "title": "Amazon AWS",
            "hex": "232F3E",
            "source": "https://upload.wikimedia.org/wikipedia/commons/9/93/Amazon_Web_Services_Logo.svg"
        },
        {
            "title": "Amazon Fire TV",
            "hex": "FC4C02",
            "source": "https://www.amazon.com/gp/help/customer/display.html?nodeId=201348270"
        },
        {
            "title": "Amazon Lumberyard",
            "hex": "66459B",
            "source": "https://aws.amazon.com/lumberyard/support"
        },
        {
            "title": "Amazon Prime",
            "hex": "00A8E1",
            "source": "https://www.amazon.com/b?node=17277626011"
        },
        {
            "title": "AMD",
            "hex": "ED1C24",
            "source": "https://subscriptions.amd.com/greatpower/img/amd-logo-black.svg"
        },
        {
            "title": "American Airlines",
            "hex": "0078D2",
            "source": "https://en.wikipedia.org/wiki/File:American_Airlines_logo_2013.svg"
        },
        {
            "title": "American Express",
            "hex": "2E77BC",
            "source": "https://commons.wikimedia.org/wiki/File:American_Express_logo.svg"
        },
        {
            "title": "Anaconda",
            "hex": "44A833",
            "source": "https://www.anaconda.com"
        },
        {
            "title": "Analogue",
            "hex": "1A1A1A",
            "source": "https://www.analogue.co/"
        },
        {
            "title": "Anchor",
            "hex": "8940FA",
            "source": "https://anchor.fm/"
        },
        {
            "title": "Andela",
            "hex": "3359DF",
            "source": "https://andela.com/press/"
        },
        {
            "title": "Android",
            "hex": "3DDC84",
            "source": "https://thepartnermarketinghub.withgoogle.com/brands/android/visual-identity/visual-identity/logo-lock-ups/"
        },
        {
            "title": "Android Auto",
            "hex": "4285F4",
            "source": "https://partnermarketinghub.withgoogle.com/#/brands/"
        },
        {
            "title": "Android Studio",
            "hex": "3DDC84",
            "source": "https://en.wikipedia.org/wiki/Android_Studio"
        },
        {
            "title": "AngelList",
            "hex": "000000",
            "source": "https://angel.co/logo"
        },
        {
            "title": "Angular",
            "hex": "DD0031",
            "source": "https://angular.io/assets/images/logos/angular/angular_solidBlack.svg"
        },
        {
            "title": "Angular Universal",
            "hex": "00ACC1",
            "source": "https://angular.io/presskit"
        },
        {
            "title": "AngularJS",
            "hex": "E23237",
            "source": "https://angularjs.org/"
        },
        {
            "title": "AniList",
            "hex": "02A9FF",
            "source": "https://anilist.co/img/icons/icon.svg"
        },
        {
            "title": "Ansible",
            "hex": "EE0000",
            "source": "https://www.ansible.com/logos"
        },
        {
            "title": "Ansys",
            "hex": "FFB71B",
            "source": "https://www.ansys.com/about-ansys/brand"
        },
        {
            "title": "Ant Design",
            "hex": "0170FE",
            "source": "https://ant.design/components/icon/"
        },
        {
            "title": "Antena 3",
            "hex": "FF7328",
            "source": "https://www.antena3.com/"
        },
        {
            "title": "AnyDesk",
            "hex": "EF443B",
            "source": "https://anydesk.com/"
        },
        {
            "title": "Apache",
            "hex": "D22128",
            "source": "https://www.apache.org/foundation/press/kit/"
        },
        {
            "title": "Apache Airflow",
            "hex": "017CEE",
            "source": "https://apache.org/logos/"
        },
        {
            "title": "Apache Ant",
            "hex": "A81C7D",
            "source": "https://apache.org/logos/"
        },
        {
            "title": "Apache Cassandra",
            "hex": "1287B1",
            "source": "https://upload.wikimedia.org/wikipedia/commons/5/5e/Cassandra_logo.svg"
        },
        {
            "title": "Apache CloudStack",
            "hex": "2AA5DC",
            "source": "http://cloudstack.apache.org/trademark-guidelines.html"
        },
        {
            "title": "Apache Cordova",
            "hex": "E8E8E8",
            "source": "https://cordova.apache.org/artwork/"
        },
        {
            "title": "Apache Druid",
            "hex": "29F1FB",
            "source": "https://apache.org/logos/"
        },
        {
            "title": "Apache ECharts",
            "hex": "AA344D",
            "source": "https://apache.org/logos/"
        },
        {
            "title": "Apache Flink",
            "hex": "E6526F",
            "source": "https://apache.org/logos/"
        },
        {
            "title": "Apache Groovy",
            "hex": "4298B8",
            "source": "https://groovy-lang.org/"
        },
        {
            "title": "Apache JMeter",
            "hex": "D22128",
            "source": "https://apache.org/logos/"
        },
        {
            "title": "Apache Kafka",
            "hex": "231F20",
            "source": "https://apache.org/logos/"
        },
        {
            "title": "Apache Kylin",
            "hex": "F09D13",
            "source": "https://apache.org/logos/"
        },
        {
            "title": "Apache Maven",
            "hex": "C71A36",
            "source": "https://apache.org/logos/"
        },
        {
            "title": "Apache NetBeans IDE",
            "hex": "1B6AC6",
            "source": "https://apache.org/logos/"
        },
        {
            "title": "Apache OpenOffice",
            "hex": "0E85CD",
            "source": "https://apache.org/logos"
        },
        {
            "title": "Apache Pulsar",
            "hex": "188FFF",
            "source": "https://apache.org/logos/"
        },
        {
            "title": "Apache RocketMQ",
            "hex": "D77310",
            "source": "https://apache.org/logos/"
        },
        {
            "title": "Apache Solr",
            "hex": "D9411E",
            "source": "https://apache.org/logos/"
        },
        {
            "title": "Apache Spark",
            "hex": "E25A1C",
            "source": "https://apache.org/logos/"
        },
        {
            "title": "Apache Tomcat",
            "hex": "F8DC75",
            "source": "https://apache.org/logos/"
        },
        {
            "title": "Apollo GraphQL",
            "hex": "311C87",
            "source": "https://github.com/apollographql/space-kit/blob/9a42083746a49c9a734563f427c13233e42adcc9/logos/mark.svg"
        },
        {
            "title": "App Store",
            "hex": "0D96F6",
            "source": "https://developer.apple.com/app-store/"
        },
        {
            "title": "Apple",
            "hex": "000000",
            "source": "https://www.apple.com"
        },
        {
            "title": "Apple Music",
            "hex": "000000",
            "source": "https://www.apple.com/itunes/marketing-on-music/identity-guidelines.html#apple-music-icon"
        },
        {
            "title": "Apple Pay",
            "hex": "000000",
            "source": "https://developer.apple.com/apple-pay/marketing/"
        },
        {
            "title": "Apple Podcasts",
            "hex": "9933CC",
            "source": "https://www.apple.com/itunes/marketing-on-podcasts/identity-guidelines.html#apple-podcasts-icon"
        },
        {
            "title": "Apple TV",
            "hex": "000000",
            "source": "https://commons.wikimedia.org/wiki/File:AppleTV.svg"
        },
        {
            "title": "AppSignal",
            "hex": "21375A",
            "source": "https://appsignal.com/"
        },
        {
            "title": "AppVeyor",
            "hex": "00B3E0",
            "source": "https://commons.wikimedia.org/wiki/File:Appveyor_logo.svg"
        },
        {
            "title": "ARAL",
            "hex": "0063CB",
            "source": "https://upload.wikimedia.org/wikipedia/commons/6/60/Aral_Logo.svg"
        },
        {
            "title": "Arch Linux",
            "hex": "1793D1",
            "source": "https://www.archlinux.org/art/"
        },
        {
            "title": "Archicad",
            "hex": "2D50A5",
            "source": "https://graphisoft.com/contact-us/press-relations#/documents/archicad-logo-98604"
        },
        {
            "title": "Archive of Our Own",
            "hex": "990000",
            "source": "https://archiveofourown.org/"
        },
        {
            "title": "Ardour",
            "hex": "C61C3E",
            "source": "https://github.com/Ardour/ardour/tree/master/tools/misc_resources/"
        },
        {
            "title": "Arduino",
            "hex": "00979D",
            "source": "https://cdn.arduino.cc/projecthub/img/Arduino-logo.svg"
        },
        {
            "title": "ARK Ecosystem",
            "hex": "C9292C",
            "source": "https://ark.io/press-kit"
        },
        {
            "title": "Arlo",
            "hex": "33CC99",
            "source": "https://www.arlo.com/"
        },
        {
            "title": "ArtStation",
            "hex": "13AFF0",
            "source": "https://www.artstation.com/about/logo"
        },
        {
            "title": "arXiv",
            "hex": "B31B1B",
            "source": "https://static.arxiv.org/static/base/0.15.2/images/arxiv-logo-web.svg"
        },
        {
            "title": "Asana",
            "hex": "273347",
            "source": "https://asana.com/styles"
        },
        {
            "title": "Asciidoctor",
            "hex": "E40046",
            "source": "https://github.com/asciidoctor/brand/blob/b9cf5e276616f4770c4f1227e646e7daee0cbf24/logo/logo-fill-bw.svg"
        },
        {
            "title": "asciinema",
            "hex": "D40000",
            "source": "https://github.com/asciinema/asciinema-logo"
        },
        {
            "title": "Aseprite",
            "hex": "7D929E",
            "source": "https://www.aseprite.org/"
        },
        {
            "title": "ASKfm",
            "hex": "DB3552",
            "source": "https://ask.fm/"
        },
        {
            "title": "ASUS",
            "hex": "000000",
            "source": "https://www.asus.com/"
        },
        {
            "title": "AT&T",
            "hex": "009FDB",
            "source": "https://www.att.com"
        },
        {
            "title": "Atari",
            "hex": "E4202E",
            "source": "https://atarivcs.com/"
        },
        {
            "title": "Atlassian",
            "hex": "0052CC",
            "source": "https://www.atlassian.com/company/news/press-kit"
        },
        {
            "title": "Atom",
            "hex": "66595C",
            "source": "https://commons.wikimedia.org/wiki/File:Atom_editor_logo.svg"
        },
        {
            "title": "Audacity",
            "hex": "0000CC",
            "source": "https://github.com/audacity/audacity/blob/c818449c69193f5311b430fbf600d8d6cbe49047/images/audacity.svg"
        },
        {
            "title": "Audi",
            "hex": "BB0A30",
            "source": "https://www.audi.com/ci/en/intro/basics/rings.html"
        },
        {
            "title": "Audible",
            "hex": "F8991C",
            "source": "https://commons.wikimedia.org/wiki/File:Audible_logo.svg"
        },
        {
            "title": "Audio-Technica",
            "hex": "000000",
            "source": "https://wikipedia.org/wiki/File:Audio-technica.svg"
        },
        {
            "title": "Audioboom",
            "hex": "007CE2",
            "source": "https://audioboom.com/about/brand-guidelines"
        },
        {
            "title": "Audiomack",
            "hex": "FFA200",
            "source": "https://styleguide.audiomack.com/"
        },
        {
            "title": "Aurelia",
            "hex": "ED2B88",
            "source": "https://aurelia.io/"
        },
        {
            "title": "Auth0",
            "hex": "EB5424",
            "source": "https://styleguide.auth0.com"
        },
        {
            "title": "Authy",
            "hex": "EC1C24",
            "source": "https://authy.com/"
        },
        {
            "title": "Autodesk",
            "hex": "0696D7",
            "source": "https://www.autodesk.com"
        },
        {
            "title": "Automatic",
            "hex": "7D8084",
            "source": "https://www.automatic.com/press"
        },
        {
            "title": "Autotask",
            "hex": "E51937",
            "source": "https://www.autotask.com/branding"
        },
        {
            "title": "Aventrix",
            "hex": "0099DD",
            "source": "https://www.aventrix.com/press"
        },
        {
            "title": "Awesome Lists",
            "hex": "FC60A8",
            "source": "https://github.com/sindresorhus/awesome/tree/master/media"
        },
        {
            "title": "awesomeWM",
            "hex": "535D6C",
            "source": "https://awesomewm.org/"
        },
        {
            "title": "AWS Amplify",
            "hex": "FF9900",
            "source": "https://docs.amplify.aws/"
        },
        {
            "title": "Azure Artifacts",
            "hex": "CB2E6D",
            "source": "https://azure.microsoft.com/en-us/services/devops/artifacts/"
        },
        {
            "title": "Azure Data Explorer",
            "hex": "0078D4",
            "source": "https://azure.microsoft.com/en-us/pricing/details/data-explorer/"
        },
        {
            "title": "Azure DevOps",
            "hex": "0078D7",
            "source": "http://azure.com/devops"
        },
        {
            "title": "Azure Functions",
            "hex": "0062AD",
            "source": "https://azure.microsoft.com/en-us/services/functions"
        },
        {
            "title": "Azure Pipelines",
            "hex": "2560E0",
            "source": "https://github.com/vscode-icons/vscode-icons/pull/1741"
        },
        {
            "title": "B&R Automation",
            "hex": "FF8800",
            "source": "https://www.br-automation.com/"
        },
        {
            "title": "Babel",
            "hex": "F9DC3E",
            "source": "https://github.com/babel/website/blob/93330158b6ecca1ab88d3be8dbf661f5c2da6c76/website/static/img/babel-black.svg"
        },
        {
            "title": "Badgr",
            "hex": "282C4C",
            "source": "https://info.badgr.com/"
        },
        {
            "title": "Badoo",
            "hex": "783BF9",
            "source": "https://badoo.com/team/press/"
        },
        {
            "title": "Baidu",
            "hex": "2932E1",
            "source": "https://www.baidu.com"
        },
        {
            "title": "Bamboo",
            "hex": "0052CC",
            "source": "https://www.atlassian.design/guidelines/marketing/resources/logo-files"
        },
        {
            "title": "Bancontact",
            "hex": "005498",
            "source": "https://www.bancontact.com/en/promotion-material/guidelines-logo"
        },
        {
            "title": "Bandcamp",
            "hex": "408294",
            "source": "https://bandcamp.com/buttons"
        },
        {
            "title": "BandLab",
            "hex": "DC3710",
            "source": "https://blog.bandlab.com/press/"
        },
        {
            "title": "Bandsintown",
            "hex": "00CEC8",
            "source": "https://corp.bandsintown.com/media-library"
        },
        {
            "title": "Bank of America",
            "hex": "012169",
            "source": "https://www.bankofamerica.com/"
        },
        {
            "title": "Basecamp",
            "hex": "1D2D35",
            "source": "https://basecamp.com/about/press"
        },
        {
            "title": "Bata",
            "hex": "DD282E",
            "source": "https://www.bata.com/"
        },
        {
            "title": "Bath ASU",
            "hex": "00A3E0",
            "source": "https://bathasu.com/press/"
        },
        {
            "title": "Battle.net",
            "hex": "00AEFF",
            "source": "https://www.blizzard.com/en-gb/"
        },
        {
            "title": "BBC iPlayer",
            "hex": "F54997",
            "source": "https://www.bbc.co.uk/iplayer"
        },
        {
            "title": "Beatport",
            "hex": "A8E00F",
            "source": "https://support.beatport.com/hc/en-us/articles/200353255-Beatport-Logos-and-Images"
        },
        {
            "title": "Beats",
            "hex": "005571",
            "source": "https://www.elastic.co/brand"
        },
        {
            "title": "Beats by Dre",
            "hex": "E01F3D",
            "source": "https://www.beatsbydre.com/"
        },
        {
            "title": "Behance",
            "hex": "1769FF",
            "source": "https://www.behance.net/dev/api/brand"
        },
        {
            "title": "Beijing Subway",
            "hex": "004A9D",
            "source": "https://commons.wikimedia.org/wiki/File:Beijing_Subway_logo.svg"
        },
        {
            "title": "Bentley",
            "hex": "333333",
            "source": "https://en.wikipedia.org/wiki/File:Bentley_logo.svg"
        },
        {
            "title": "Big Cartel",
            "hex": "222222",
            "source": "https://www.bigcartel.com"
        },
        {
            "title": "bigbasket",
            "hex": "A5CD39",
            "source": "https://www.bigbasket.com/"
        },
        {
            "title": "BigCommerce",
            "hex": "121118",
            "source": "https://www.bigcommerce.co.uk/press/media-kit/"
        },
        {
            "title": "Bilibili",
            "hex": "00A1D6",
            "source": "https://www.bilibili.com/"
        },
        {
            "title": "Bing",
            "hex": "008373",
            "source": "https://commons.wikimedia.org/wiki/File:Bing_logo_(2016).svg"
        },
        {
            "title": "Bit",
            "hex": "73398D",
            "source": "https://bit.dev"
        },
        {
            "title": "Bitbucket",
            "hex": "0052CC",
            "source": "https://www.atlassian.com/company/news/press-kit"
        },
        {
            "title": "Bitcoin",
            "hex": "F7931A",
            "source": "https://bitcoin.org/en"
        },
        {
            "title": "Bitdefender",
            "hex": "ED1C24",
            "source": "https://www.bitdefender.com/funzone/logos.html"
        },
        {
            "title": "Bitly",
            "hex": "EE6123",
            "source": "https://bitly.com/pages/press"
        },
        {
            "title": "Bitrise",
            "hex": "683D87",
            "source": "https://www.bitrise.io/presskit"
        },
        {
            "title": "Bitwarden",
            "hex": "175DDC",
            "source": "https://github.com/bitwarden/brand/blob/6182cd64321d810c6f6255db08c2a17804d2b724/icons/icon.svg"
        },
        {
            "title": "Blackberry",
            "hex": "000000",
            "source": "https://www.blackberry.com/"
        },
        {
            "title": "Blazemeter",
            "hex": "CA2133",
            "source": "https://www.blazemeter.com/"
        },
        {
            "title": "Blazor",
            "hex": "512BD4",
            "source": "https://dotnet.microsoft.com/apps/aspnet/web-apps/blazor"
        },
        {
            "title": "Blender",
            "hex": "F5792A",
            "source": "https://www.blender.org/about/logo/"
        },
        {
            "title": "Blogger",
            "hex": "FF5722",
            "source": "https://www.blogger.com"
        },
        {
            "title": "Bloglovin",
            "hex": "000000",
            "source": "https://www.bloglovin.com/widgets"
        },
        {
            "title": "Blueprint",
            "hex": "137CBD",
            "source": "https://blueprintjs.com"
        },
        {
            "title": "Bluetooth",
            "hex": "0082FC",
            "source": "https://www.bluetooth.com/develop-with-bluetooth/marketing-branding/"
        },
        {
            "title": "BMC Software",
            "hex": "FE5000",
            "source": "https://www.bmc.com/"
        },
        {
            "title": "BMW",
            "hex": "0066B1",
            "source": "https://www.bmw.de/"
        },
        {
            "title": "Boeing",
            "hex": "1D439C",
            "source": "https://commons.wikimedia.org/wiki/File:Boeing_full_logo.svg"
        },
        {
            "title": "Boost",
            "hex": "F7901E",
            "source": "https://www.boostmobile.com/"
        },
        {
            "title": "Bootstrap",
            "hex": "7952B3",
            "source": "http://getbootstrap.com/about"
        },
        {
            "title": "Bosch",
            "hex": "EA0016",
            "source": "https://www.bosch.de/"
        },
        {
            "title": "Bose",
            "hex": "000000",
            "source": "https://developer.bose.com/sites/default/files/Bose%20AR%20Design%20Guidelines%20v1.0.pdf"
        },
        {
            "title": "Bower",
            "hex": "EF5734",
            "source": "https://bower.io/docs/about/#brand"
        },
        {
            "title": "Box",
            "hex": "0061D5",
            "source": "https://www.box.com/en-gb/about-us/press"
        },
        {
            "title": "Brand.ai",
            "hex": "0AA0FF",
            "source": "https://brand.ai/brand-ai/style"
        },
        {
            "title": "Brandfolder",
            "hex": "40D1F5",
            "source": "https://brandfolder.com/brandfolder"
        },
        {
            "title": "Brave",
            "hex": "FB542B",
            "source": "https://brave.com/brave-branding-assets/"
        },
        {
            "title": "Breaker",
            "hex": "003DAD",
            "source": "https://www.breaker.audio/i/brand"
        },
        {
            "title": "Broadcom",
            "hex": "CC092F",
            "source": "https://en.wikipedia.org/wiki/Broadcom_Inc"
        },
        {
            "title": "BT",
            "hex": "6400AA",
            "source": "https://www.bt.com/"
        },
        {
            "title": "Buddy",
            "hex": "1A86FD",
            "source": "https://buddy.works/about"
        },
        {
            "title": "Buefy",
            "hex": "7957D5",
            "source": "https://github.com/buefy/buefy/blob/a9a724efca0b531e6a64ab734889b00bf4507a9d/static/img/icons/safari-pinned-tab.svg"
        },
        {
            "title": "Buffer",
            "hex": "231F20",
            "source": "https://buffer.com/press"
        },
        {
            "title": "Bugatti",
            "hex": "BE0030",
            "source": "https://www.bugatti.com/"
        },
        {
            "title": "Bugcrowd",
            "hex": "F26822",
            "source": "https://www.bugcrowd.com/about/press-kit/"
        },
        {
            "title": "Bugsnag",
            "hex": "4949E4",
            "source": "https://www.bugsnag.com/newsroom"
        },
        {
            "title": "Buildkite",
            "hex": "14CC80",
            "source": "https://buildkite.com/brand-assets"
        },
        {
            "title": "Bulma",
            "hex": "00D1B2",
            "source": "https://github.com/jgthms/bulma/"
        },
        {
            "title": "bunq",
            "hex": "3394D7",
            "source": "https://www.bunq.com/press/"
        },
        {
            "title": "Buy Me A Coffee",
            "hex": "FFDD00",
            "source": "https://www.buymeacoffee.com/brand"
        },
        {
            "title": "BuzzFeed",
            "hex": "EE3322",
            "source": "http://www.buzzfeed.com/press/downloads"
        },
        {
            "title": "byte",
            "hex": "551DEF",
            "source": "https://byte.co/byte"
        },
        {
            "title": "C",
            "hex": "A8B9CC",
            "source": "https://commons.wikimedia.org/wiki/File:The_C_Programming_Language_logo.svg"
        },
        {
            "title": "C Sharp",
            "hex": "239120",
            "source": "https://upload.wikimedia.org/wikipedia/commons/0/0d/C_Sharp_wordmark.svg"
        },
        {
            "title": "C++",
            "hex": "00599C",
            "source": "https://github.com/isocpp/logos"
        },
        {
            "title": "Cairo Metro",
            "hex": "C10C0C",
            "source": "https://en.wikipedia.org/wiki/File:Cairo_metro_logo2012.svg"
        },
        {
            "title": "CakePHP",
            "hex": "D33C43",
            "source": "https://cakephp.org/logos"
        },
        {
            "title": "Campaign Monitor",
            "hex": "111324",
            "source": "https://www.campaignmonitor.com/company/brand/"
        },
        {
            "title": "Canonical",
            "hex": "77216F",
            "source": "https://design.ubuntu.com/downloads/"
        },
        {
            "title": "Canva",
            "hex": "00C4CC",
            "source": "https://www.canva.com/"
        },
        {
            "title": "Capacitor",
            "hex": "119EFF",
            "source": "https://github.com/ionic-team/ionicons-site/blob/b0c97018d737b763301154231b34e1b882c0c84d/docs/ionicons/svg/logo-capacitor.svg"
        },
        {
            "title": "Car Throttle",
            "hex": "FF9C42",
            "source": "https://www.carthrottle.com/"
        },
        {
            "title": "Carto",
            "hex": "EB1510",
            "source": "https://carto.com/brand/"
        },
        {
            "title": "Cash App",
            "hex": "00C244",
            "source": "https://cash.app/press"
        },
        {
            "title": "Castbox",
            "hex": "F55B23",
            "source": "https://castbox.fm/newsroom/"
        },
        {
            "title": "Castorama",
            "hex": "0078D7",
            "source": "https://www.castorama.fr/"
        },
        {
            "title": "Castro",
            "hex": "00B265",
            "source": "http://supertop.co/castro/press/"
        },
        {
            "title": "Caterpillar",
            "hex": "FFCD11",
            "source": "https://commons.wikimedia.org/wiki/File:Caterpillar_logo.svg"
        },
        {
            "title": "CD Projekt",
            "hex": "DC0D15",
            "source": "https://www.cdprojekt.com/en/media/logotypes/"
        },
        {
            "title": "Celery",
            "hex": "37814A",
            "source": "http://www.celeryproject.org/"
        },
        {
            "title": "CentOS",
            "hex": "262577",
            "source": "https://wiki.centos.org/ArtWork/Brand/Logo"
        },
        {
            "title": "Ceph",
            "hex": "EF5C55",
            "source": "https://github.com/ceph/ceph/blob/b106a03dcddaee80493825e85bc5e399ab4d8746/src/pybind/mgr/dashboard/frontend/src/assets/Ceph_Logo.svg"
        },
        {
            "title": "Cesium",
            "hex": "6CADDF",
            "source": "https://cesium.com/press/"
        },
        {
            "title": "CEVO",
            "hex": "1EABE2",
            "source": "https://cevo.com/"
        },
        {
            "title": "ChartMogul",
            "hex": "13324B",
            "source": "https://chartmogul.com/company/"
        },
        {
            "title": "Chase",
            "hex": "117ACA",
            "source": "https://commons.wikimedia.org/wiki/File:Chase_logo_2007.svg"
        },
        {
            "title": "CheckiO",
            "hex": "008DB6",
            "source": "https://py.checkio.org/blog/"
        },
        {
            "title": "Checkmarx",
            "hex": "54B848",
            "source": "https://www.checkmarx.com/resources/datasheets/"
        },
        {
            "title": "Chef",
            "hex": "F09820",
            "source": "https://www.chef.io/"
        },
        {
            "title": "Chevrolet",
            "hex": "CD9834",
            "source": "https://www.chevrolet.com/content/dam/chevrolet/na/us/english/index/shopping-tools/download-catalog/02-pdf/2019-chevrolet-corvette-catalog.pdf"
        },
        {
            "title": "Chocolatey",
            "hex": "80B5E3",
            "source": "https://chocolatey.org/media-kit"
        },
        {
            "title": "Chrysler",
            "hex": "000000",
            "source": "https://www.mopar.com/"
        },
        {
            "title": "Chupa Chups",
            "hex": "CF103E",
            "source": "https://www.chupachups.co.uk/"
        },
        {
            "title": "Cinema 4D",
            "hex": "011A6A",
            "source": "https://www.maxon.net/en/about-maxon/branding"
        },
        {
            "title": "Circle",
            "hex": "8669AE",
            "source": "https://www.circle.com/"
        },
        {
            "title": "CircleCI",
            "hex": "343434",
            "source": "https://circleci.com/press"
        },
        {
            "title": "Cirrus CI",
            "hex": "4051B5",
            "source": "https://cirrus-ci.org"
        },
        {
            "title": "Cisco",
            "hex": "1BA0D7",
            "source": "https://www.cisco.com/"
        },
        {
            "title": "Citrix",
            "hex": "452170",
            "source": "https://brand.citrix.com/"
        },
        {
            "title": "Citroën",
            "hex": "6E6E6E",
            "source": "https://citroen.pcaci.co.uk/logo.php"
        },
        {
            "title": "CiviCRM",
            "hex": "81C459",
            "source": "https://civicrm.org/trademark"
        },
        {
            "title": "Claris",
            "hex": "000000",
            "source": "https://www.claris.com/"
        },
        {
            "title": "ClickUp",
            "hex": "7B68EE",
            "source": "https://clickup.com/brand"
        },
        {
            "title": "Cliqz",
            "hex": "00AEF0",
            "source": "https://cliqz.com/design"
        },
        {
            "title": "Clockify",
            "hex": "03A9F4",
            "source": "https://clockify.me/brand-assets"
        },
        {
            "title": "Clojure",
            "hex": "5881D8",
            "source": "https://commons.wikimedia.org/wiki/File:Clojure_logo.svg"
        },
        {
            "title": "Cloud 66",
            "hex": "3C72B9",
            "source": "https://www.cloud66.com/"
        },
        {
            "title": "CloudBees",
            "hex": "1997B5",
            "source": "https://www.cloudbees.com/"
        },
        {
            "title": "CloudCannon",
            "hex": "407AFC",
            "source": "https://cloudcannon.com/"
        },
        {
            "title": "Cloudflare",
            "hex": "F38020",
            "source": "https://www.cloudflare.com/logo/"
        },
        {
            "title": "Cloudsmith",
            "hex": "187EB6",
            "source": "https://cloudsmith.io/branding/"
        },
        {
            "title": "Cloudways",
            "hex": "2C39BD",
            "source": "https://www.cloudways.com/en/media-kit.php"
        },
        {
            "title": "Clubhouse",
            "hex": "6515DD",
            "source": "https://brand.clubhouse.io/"
        },
        {
            "title": "Clyp",
            "hex": "3CBDB1",
            "source": "https://clyp.it/"
        },
        {
            "title": "CMake",
            "hex": "064F8C",
            "source": "https://www.kitware.com/platforms/"
        },
        {
            "title": "CNN",
            "hex": "CC0000",
            "source": "https://edition.cnn.com/"
        },
        {
            "title": "Co-op",
            "hex": "00B1E7",
            "source": "http://www.co-operative.coop/corporate/press/logos/"
        },
        {
            "title": "Cockroach Labs",
            "hex": "6933FF",
            "source": "https://www.cockroachlabs.com/"
        },
        {
            "title": "CocoaPods",
            "hex": "EE3322",
            "source": "https://github.com/CocoaPods/shared_resources"
        },
        {
            "title": "Cocos",
            "hex": "55C2E1",
            "source": "https://www.cocos.com/en/"
        },
        {
            "title": "Coda",
            "hex": "F46A54",
            "source": "https://coda.io/"
        },
        {
            "title": "Codacy",
            "hex": "222F29",
            "source": "https://www.codacy.com/blog/"
        },
        {
            "title": "Code Climate",
            "hex": "000000",
            "source": "https://codeclimate.com/"
        },
        {
            "title": "Codecademy",
            "hex": "1F4056",
            "source": "https://www.codecademy.com/"
        },
        {
            "title": "CodeceptJS",
            "hex": "F6E05E",
            "source": "https://github.com/codeceptjs/codeceptjs.github.io/blob/c7917445b9a70a9daacf20986c403c3299f5c960/favicon/safari-pinned-tab.svg"
        },
        {
            "title": "CodeChef",
            "hex": "5B4638",
            "source": "https://www.codechef.com/"
        },
        {
            "title": "Codecov",
            "hex": "F01F7A",
            "source": "https://codecov.io/"
        },
        {
            "title": "CodeFactor",
            "hex": "F44A6A",
            "source": "https://www.codefactor.io/"
        },
        {
            "title": "Codeforces",
            "hex": "1F8ACB",
            "source": "http://codeforces.com/"
        },
        {
            "title": "CodeIgniter",
            "hex": "EF4223",
            "source": "https://www.codeigniter.com/help/legal"
        },
        {
            "title": "Codemagic",
            "hex": "F45E3F",
            "source": "https://codemagic.io/"
        },
        {
            "title": "CodePen",
            "hex": "000000",
            "source": "https://blog.codepen.io/documentation/brand-assets/logos/"
        },
        {
            "title": "CodeProject",
            "hex": "FF9900",
            "source": "https://www.codeproject.com/"
        },
        {
            "title": "CodersRank",
            "hex": "67A4AC",
            "source": "https://codersrank.io"
        },
        {
            "title": "Coderwall",
            "hex": "3E8DCC",
            "source": "https://github.com/twolfson/coderwall-svg"
        },
        {
            "title": "CodeSandbox",
            "hex": "000000",
            "source": "https://codesandbox.io"
        },
        {
            "title": "Codeship",
            "hex": "004466",
            "source": "https://app.codeship.com/"
        },
        {
            "title": "Codewars",
            "hex": "B1361E",
            "source": "https://github.com/codewars/branding"
        },
        {
            "title": "CodinGame",
            "hex": "F2BB13",
            "source": "https://www.codingame.com/work/press/press-kit/"
        },
        {
            "title": "Codio",
            "hex": "4574E0",
            "source": "https://codio.com"
        },
        {
            "title": "CoffeeScript",
            "hex": "2F2625",
            "source": "https://coffeescript.org/"
        },
        {
            "title": "Cognizant",
            "hex": "1A4CA1",
            "source": "https://www.cognizant.com/"
        },
        {
            "title": "Coinbase",
            "hex": "0667D0",
            "source": "https://www.coinbase.com/press"
        },
        {
            "title": "Common Workflow Language",
            "hex": "B5314C",
            "source": "https://github.com/common-workflow-language/logo/blob/54b1624bc88df6730fa7b6c928a05fc9c939e47e/CWL-Logo-nofonts.svg"
        },
        {
            "title": "Composer",
            "hex": "885630",
            "source": "https://getcomposer.org/"
        },
        {
            "title": "ComproPago",
            "hex": "00AAEF",
            "source": "https://compropago.com"
        },
        {
            "title": "Concourse",
            "hex": "3398DC",
            "source": "https://concourse-ci.org/"
        },
        {
            "title": "Conda-Forge",
            "hex": "000000",
            "source": "https://github.com/conda-forge/conda-forge.github.io/"
        },
        {
            "title": "Conekta",
            "hex": "414959",
            "source": "https://www.conekta.io"
        },
        {
            "title": "Confluence",
            "hex": "172B4D",
            "source": "https://www.atlassian.com/company/news/press-kit"
        },
        {
            "title": "Consul",
            "hex": "CA2171",
            "source": "https://www.hashicorp.com/brand"
        },
        {
            "title": "Contactless Payment",
            "hex": "000000",
            "source": "https://en.wikipedia.org/wiki/Contactless_payment"
        },
        {
            "title": "Contentful",
            "hex": "2478CC",
            "source": "https://press.contentful.com/media_kits"
        },
        {
            "title": "Convertio",
            "hex": "FF3333",
            "source": "https://convertio.co/"
        },
        {
            "title": "Cookiecutter",
            "hex": "D4AA00",
            "source": "https://github.com/cookiecutter/cookiecutter/blob/52dd18513bbab7f0fbfcb2938c9644d9092247cf/logo/cookiecutter-logo.svg"
        },
        {
            "title": "Corona Engine",
            "hex": "F96F29",
            "source": "https://coronalabs.com/",
            "guidelines": "https://coronalabs.com/presskit.pdf"
        },
        {
            "title": "Corona Renderer",
            "hex": "E6502A",
            "source": "https://corona-renderer.com/about"
        },
        {
            "title": "Couchbase",
            "hex": "EA2328",
            "source": "https://www.couchbase.com/"
        },
        {
            "title": "Counter-Strike",
            "hex": "000000",
            "source": "https://en.wikipedia.org/wiki/File:CS-GO_Logo.svg"
        },
        {
            "title": "Coursera",
            "hex": "0056D2",
            "source": "https://about.coursera.org/press"
        },
        {
            "title": "Coveralls",
            "hex": "3F5767",
            "source": "https://coveralls.io/"
        },
        {
            "title": "cPanel",
            "hex": "FF6C2C",
            "source": "https://cpanel.net/company/cpanel-brand-guide/"
        },
        {
            "title": "Craft CMS",
            "hex": "E5422B",
            "source": "https://craftcms.com/brand-resources"
        },
        {
            "title": "Creative Commons",
            "hex": "EF9421",
            "source": "https://creativecommons.org/"
        },
        {
            "title": "Crehana",
            "hex": "4B22F4",
            "source": "https://www.crehana.com/"
        },
        {
            "title": "Crowdin",
            "hex": "2E3340",
            "source": "https://support.crowdin.com/using-logo/"
        },
        {
            "title": "Crunchbase",
            "hex": "0288D1",
            "source": "https://www.crunchbase.com/home"
        },
        {
            "title": "Crunchyroll",
            "hex": "F47521",
            "source": "https://www.crunchyroll.com"
        },
        {
            "title": "CRYENGINE",
            "hex": "000000",
            "source": "https://www.cryengine.com/brand"
        },
        {
            "title": "CSS Wizardry",
            "hex": "F43059",
            "source": "http://csswizardry.com"
        },
        {
            "title": "CSS3",
            "hex": "1572B6",
            "source": "http://www.w3.org/html/logo/"
        },
        {
            "title": "Cucumber",
            "hex": "23D96C",
            "source": "https://cucumber.io"
        },
        {
            "title": "curl",
            "hex": "073551",
            "source": "https://curl.haxx.se/logo/"
        },
        {
            "title": "CurseForge",
            "hex": "6441A4",
            "source": "https://www.curseforge.com/"
        },
        {
            "title": "Cypress",
            "hex": "17202C",
            "source": "https://cypress.io"
        },
        {
            "title": "D3.js",
            "hex": "F9A03C",
            "source": "https://github.com/d3/d3-logo"
        },
        {
            "title": "Dacia",
            "hex": "122AFF",
            "source": "https://www.dacia.ro/"
        },
        {
            "title": "DAF",
            "hex": "00529B",
            "source": "https://www.daf.com/en"
        },
        {
            "title": "Dailymotion",
            "hex": "0066DC",
            "source": "http://press.dailymotion.com/?page_id=346"
        },
        {
            "title": "Daimler",
            "hex": "E6E6E6",
            "source": "https://designnavigator.daimler.com/Daimler_Corporate_Logotype_Black_DTP"
        },
        {
            "title": "Dark Reader",
            "hex": "141E24",
            "source": "https://github.com/simple-icons/simple-icons/pull/3348"
        },
        {
            "title": "Dart",
            "hex": "0175C2",
            "source": "https://github.com/dart-lang/site-shared/tree/master/src/_assets/image/dart/logo"
        },
        {
            "title": "Das Erste",
            "hex": "001A4B",
            "source": "https://en.wikipedia.org/wiki/Das_Erste"
        },
        {
            "title": "Dash",
            "hex": "008DE4",
            "source": "https://www.dash.org/brand-assets/"
        },
        {
            "title": "Dashlane",
            "hex": "0E353D",
            "source": "https://brandfolder.com/dashlane/brandkitpartners"
        },
        {
            "title": "Dassault Systèmes",
            "hex": "005386",
            "source": "https://www.3ds.com/statics/menu/2/assets/img/logo/3ds-dark.svg"
        },
        {
            "title": "DataCamp",
            "hex": "03EF62",
            "source": "https://www.datacamp.com/"
        },
        {
            "title": "Datadog",
            "hex": "632CA6",
            "source": "https://www.datadoghq.com/about/resources"
        },
        {
            "title": "DataStax",
            "hex": "1F2438",
            "source": "https://www.datastax.com/brand-resources"
        },
        {
            "title": "DAZN",
            "hex": "F8F8F5",
            "source": "https://media.dazn.com/en/assets/"
        },
        {
            "title": "dblp",
            "hex": "004F9F",
            "source": "https://dblp.org/"
        },
        {
            "title": "DC Entertainment",
            "hex": "0078F0",
            "source": "https://www.readdc.com/"
        },
        {
            "title": "De'Longhi",
            "hex": "072240",
            "source": "https://www.delonghi.com/"
        },
        {
            "title": "Debian",
            "hex": "A81D33",
            "source": "https://www.debian.org/logos"
        },
        {
            "title": "deepin",
            "hex": "007CFF",
            "source": "https://commons.wikimedia.org/wiki/File:Deepin_logo.svg"
        },
        {
            "title": "Deepnote",
            "hex": "3793EF",
            "source": "https://deepnote.com/"
        },
        {
            "title": "Deezer",
            "hex": "FEAA2D",
            "source": "https://deezerbrand.com/"
        },
        {
            "title": "Delicious",
            "hex": "3399FF",
            "source": "https://en.wikipedia.org/wiki/Delicious_(website)"
        },
        {
            "title": "Deliveroo",
            "hex": "00CCBC",
            "source": "https://www.deliveroo.design/"
        },
        {
            "title": "Dell",
            "hex": "007DB8",
            "source": "https://datasecurity.dell.com/wp-content/themes/dell/images/logo-dell.svg"
        },
        {
            "title": "Delphi",
            "hex": "EE1F35",
            "source": "https://www.embarcadero.com/news/logo"
        },
        {
            "title": "Deno",
            "hex": "000000",
            "source": "https://github.com/denoland/deno/tree/1cc02a5d9d867f1a239ee4b69f587d8afac07b02/website/images"
        },
        {
            "title": "Dependabot",
            "hex": "025E8C",
            "source": "https://dependabot.com/dependabot-logo-symbol-square-mono.svg"
        },
        {
            "title": "Der Spiegel",
            "hex": "E64415",
            "source": "https://www.spiegel.de/"
        },
        {
            "title": "Designer News",
            "hex": "2D72D9",
            "source": "https://www.designernews.co"
        },
        {
            "title": "Deutsche Bahn",
            "hex": "F01414",
            "source": "https://www.bahn.de/common/view/static/v8/img/db_em_rgb_100px.svg"
        },
        {
            "title": "dev.to",
            "hex": "0A0A0A",
            "source": "https://dev.to/"
        },
        {
            "title": "DeviantArt",
            "hex": "05CC47",
            "source": "http://help.deviantart.com/21"
        },
        {
            "title": "Devpost",
            "hex": "003E54",
            "source": "https://github.com/challengepost/supportcenter/blob/e40066cde2ed25dc14c0541edb746ff8c6933114/images/devpost-icon-rgb.svg"
        },
        {
            "title": "devRant",
            "hex": "F99A66",
            "source": "https://devrant.com"
        },
        {
            "title": "DHL",
            "hex": "FFCC00",
            "source": "https://www.dpdhl-brands.com/dhl/en/guides/design-basics/logo-and-claim.html"
        },
        {
            "title": "diagrams.net",
            "hex": "F08705",
            "source": "https://github.com/jgraph/drawio/blob/4743eba8d5eaa497dc003df7bf7295b695c59bea/src/main/webapp/images/drawlogo.svg"
        },
        {
            "title": "Dialogflow",
            "hex": "FF9800",
            "source": "https://en.wikipedia.org/wiki/File:Dialogflow_logo.svg"
        },
        {
            "title": "Diaspora",
            "hex": "000000",
            "source": "https://wiki.diasporafoundation.org/Branding"
        },
        {
            "title": "Digg",
            "hex": "000000",
            "source": "https://en.wikipedia.org/wiki/Digg"
        },
        {
            "title": "Digi-Key Electronics",
            "hex": "CC0000",
            "source": "https://www.digikey.com/"
        },
        {
            "title": "DigitalOcean",
            "hex": "0080FF",
            "source": "https://www.digitalocean.com/company/logos-and-badges/"
        },
        {
            "title": "Dior",
            "hex": "000000",
            "source": "https://commons.wikimedia.org/wiki/File:Dior_Logo.svg"
        },
        {
            "title": "Directus",
            "hex": "263238",
            "source": "https://directus.io/resources.html"
        },
        {
            "title": "Discogs",
            "hex": "333333",
            "source": "https://www.discogs.com/brand"
        },
        {
            "title": "Discord",
            "hex": "7289DA",
            "source": "https://discordapp.com/branding"
        },
        {
            "title": "Discourse",
            "hex": "000000",
            "source": "https://www.discourse.org/"
        },
        {
            "title": "Discover",
            "hex": "FF6000",
            "source": "https://www.discovernetwork.com/en-us/business-resources/free-signage-logos"
        },
        {
            "title": "Disqus",
            "hex": "2E9FFF",
            "source": "https://disqus.com/brand"
        },
        {
            "title": "Disroot",
            "hex": "50162D",
            "source": "https://git.fosscommunity.in/disroot/assests/blob/master/d.svg"
        },
        {
            "title": "Django",
            "hex": "092E20",
            "source": "https://www.djangoproject.com/community/logos/"
        },
        {
            "title": "DLNA",
            "hex": "48A842",
            "source": "https://upload.wikimedia.org/wikipedia/de/e/eb/Digital_Living_Network_Alliance_logo.svg"
        },
        {
            "title": "Docker",
            "hex": "2496ED",
            "source": "https://www.docker.com/company/newsroom/media-resources"
        },
        {
            "title": "DocuSign",
            "hex": "FFCC22",
            "source": "https://github.com/simple-icons/simple-icons/issues/1098"
        },
        {
            "title": "Dolby",
            "hex": "000000",
            "source": "https://www.dolby.com/us/en/about/brand-identity.html"
        },
        {
            "title": "DoorDash",
            "hex": "FF3008",
            "source": "https://www.doordash.com/about/"
        },
        {
            "title": "Douban",
            "hex": "007722",
            "source": "https://zh.wikipedia.org/wiki/Douban"
        },
        {
            "title": "Draugiem.lv",
            "hex": "FF6600",
            "source": "https://www.frype.com/applications/dev/docs/logos/"
        },
        {
            "title": "Dribbble",
            "hex": "EA4C89",
            "source": "https://dribbble.com/branding"
        },
        {
            "title": "Drone",
            "hex": "212121",
            "source": "https://github.com/drone/brand"
        },
        {
            "title": "Drooble",
            "hex": "19C4BE",
            "source": "https://blog.drooble.com/press/"
        },
        {
            "title": "Dropbox",
            "hex": "0061FF",
            "source": "https://www.dropbox.com/branding"
        },
        {
            "title": "Drupal",
            "hex": "0678BE",
            "source": "https://www.drupal.org/about/media-kit/logos"
        },
        {
            "title": "DS Automobiles",
            "hex": "1D1717",
            "source": "https://en.wikipedia.org/wiki/File:DS_Automobiles_logo.svg"
        },
        {
            "title": "DTube",
            "hex": "F01A30",
            "source": "https://about.d.tube/mediakit.html"
        },
        {
            "title": "DuckDuckGo",
            "hex": "DE5833",
            "source": "https://duckduckgo.com/"
        },
        {
            "title": "Dunked",
            "hex": "2DA9D7",
            "source": "https://dunked.com/"
        },
        {
            "title": "Duolingo",
            "hex": "58CC02",
            "source": "https://www.duolingo.com/"
        },
        {
            "title": "Dynamics 365",
            "hex": "002050",
            "source": "http://thepartnerchannel.com/wp-content/uploads/Dynamics365_styleguide_092816.pdf"
        },
        {
            "title": "Dynatrace",
            "hex": "1496FF",
            "source": "https://www.dynatrace.com/company/press-kit/"
        },
        {
            "title": "EA",
            "hex": "000000",
            "source": "https://www.ea.com"
        },
        {
            "title": "easyJet",
            "hex": "FF6600",
            "source": "https://www.easyjet.com"
        },
        {
            "title": "eBay",
            "hex": "E53238",
            "source": "https://go.developer.ebay.com/logos"
        },
        {
            "title": "Eclipse IDE",
            "hex": "2C2255",
            "source": "https://www.eclipse.org/artwork/"
        },
        {
            "title": "Eclipse Mosquitto",
            "hex": "3C5280",
            "source": "https://github.com/eclipse/mosquitto/blob/75fc908bba90d4bd06e85efc1c4ed77952ec842c/logo/mosquitto-logo-only.svg"
        },
        {
            "title": "Eclipse Vert.x",
            "hex": "782A90",
            "source": "https://github.com/vert-x3/.github/blob/1ad6612d87f35665e50a00fc32eb9c542556385d/workflow-templates/vertx-favicon.svg"
        },
        {
            "title": "edX",
            "hex": "02262B",
            "source": "https://www.edx.org/"
        },
        {
            "title": "egghead",
            "hex": "FCFBFA",
            "source": "https://egghead.io/"
        },
        {
            "title": "Egnyte",
            "hex": "00968F",
            "source": "https://www.egnyte.com/presskit.html"
        },
        {
            "title": "Eight Sleep",
            "hex": "262729",
            "source": "https://www.eightsleep.com/press/"
        },
        {
            "title": "El Jueves",
            "hex": "BE312E",
            "source": "https://www.eljueves.es"
        },
        {
            "title": "Elastic",
            "hex": "005571",
            "source": "https://www.elastic.co/brand"
        },
        {
            "title": "Elastic Cloud",
            "hex": "005571",
            "source": "https://www.elastic.co/brand"
        },
        {
            "title": "Elastic Stack",
            "hex": "005571",
            "source": "https://www.elastic.co/brand"
        },
        {
            "title": "Elasticsearch",
            "hex": "005571",
            "source": "https://www.elastic.co/brand"
        },
        {
            "title": "Electron",
            "hex": "47848F",
            "source": "https://electronjs.org/images/electron-logo.svg"
        },
        {
            "title": "Element",
            "hex": "0DBD8B",
            "source": "https://element.io/"
        },
        {
            "title": "elementary",
            "hex": "64BAFF",
            "source": "https://elementary.io/brand"
        },
        {
            "title": "Eleventy",
            "hex": "000000",
            "source": "https://www.11ty.io"
        },
        {
            "title": "Elixir",
            "hex": "4B275F",
            "source": "https://github.com/elixir-lang/elixir-lang.github.com/tree/master/images/logo"
        },
        {
            "title": "Ello",
            "hex": "000000",
            "source": "https://ello.co"
        },
        {
            "title": "Elm",
            "hex": "1293D8",
            "source": "https://github.com/elm/foundation.elm-lang.org/blob/2d097b317d8af2aaeab49284830260a32d817305/assets/elm_logo.svg"
        },
        {
            "title": "Elsevier",
            "hex": "FF6C00",
            "source": "https://www.elsevier.com"
        },
        {
            "title": "Embarcadero",
            "hex": "ED1F35",
            "source": "https://www.embarcadero.com/news/logo"
        },
        {
            "title": "Ember.js",
            "hex": "E04E39",
            "source": "https://emberjs.com/logos/"
        },
        {
            "title": "Emby",
            "hex": "52B54B",
            "source": "https://emby.media/"
        },
        {
            "title": "Emlakjet",
            "hex": "0AE524",
            "source": "https://www.emlakjet.com/kurumsal-materyaller/"
        },
        {
            "title": "Empire Kred",
            "hex": "72BE50",
            "source": "http://www.empire.kred"
        },
        {
            "title": "Envato",
            "hex": "81B441",
            "source": "https://envato.com/"
        },
        {
            "title": "EPEL",
            "hex": "FC0000",
            "source": "https://fedoraproject.org/wiki/EPEL"
        },
        {
            "title": "Epic Games",
            "hex": "313131",
            "source": "https://www.epicgames.com/"
        },
        {
            "title": "Epson",
            "hex": "003399",
            "source": "https://global.epson.com/IR/library/"
        },
        {
            "title": "Erlang",
            "hex": "A90533",
            "source": "https://github.com/erlang/erlide_eclipse/blob/99d1d61fde8e32ef1630ca0e1b05a6822b3d6489/meta/media/erlang-logo.svg"
        },
        {
            "title": "ESEA",
            "hex": "0E9648",
            "source": "https://play.esea.net/"
        },
        {
            "title": "ESLGaming",
            "hex": "FFFF09",
            "source": "https://brand.eslgaming.com/"
        },
        {
            "title": "ESLint",
            "hex": "4B32C3",
            "source": "https://eslint.org/img/logo.svg"
        },
        {
            "title": "ESPHome",
            "hex": "000000",
            "source": "https://esphome.io"
        },
        {
            "title": "Espressif",
            "hex": "E7352C",
            "source": "https://www.espressif.com/"
        },
        {
            "title": "Ethereum",
            "hex": "3C3C3D",
            "source": "https://www.ethereum.org/images/logos/Ethereum_Visual_Identity_1.0.0.pdf"
        },
        {
            "title": "Etsy",
            "hex": "F16521",
            "source": "https://www.etsy.com/uk/press"
        },
        {
            "title": "Event Store",
            "hex": "5AB552",
            "source": "https://github.com/eventstore/brand"
        },
        {
            "title": "Eventbrite",
            "hex": "F05537",
            "source": "https://www.eventbrite.com/signin/"
        },
        {
            "title": "Evernote",
            "hex": "00A82D",
            "source": "https://evernote.com/press"
        },
        {
            "title": "Everplaces",
            "hex": "FA4B32",
            "source": "https://everplaces.com"
        },
        {
            "title": "EVRY",
            "hex": "063A54",
            "source": "https://www.evry.com/en/"
        },
        {
            "title": "Exercism",
            "hex": "009CAB",
            "source": "https://github.com/exercism/website-icons/blob/master/exercism/logo-icon.svg"
        },
        {
            "title": "Experts Exchange",
            "hex": "00AAE7",
            "source": "https://www.experts-exchange.com/"
        },
        {
            "title": "Expo",
            "hex": "000020",
            "source": "http://expo.io/brand/"
        },
        {
            "title": "Express",
            "hex": "000000",
            "source": "https://github.com/openjs-foundation/artwork/blob/ac43961d1157f973c54f210cf5e0c9c45e3d3f10/projects/express/express-icon-black.svg"
        },
        {
            "title": "EyeEm",
            "hex": "000000",
            "source": "https://www.eyeem.com/"
        },
        {
            "title": "F-Droid",
            "hex": "1976D2",
            "source": "https://f-droid.org/"
        },
        {
            "title": "F-Secure",
            "hex": "00BAFF",
            "source": "https://vip.f-secure.com/en/marketing/logos"
        },
        {
            "title": "Facebook",
            "hex": "1877F2",
            "source": "https://en.facebookbrand.com/"
        },
        {
            "title": "Facebook Gaming",
            "hex": "005FED",
            "source": "https://www.facebook.com/fbgaminghome/"
        },
        {
            "title": "Facebook Live",
            "hex": "ED4242",
            "source": "https://en.facebookbrand.com/"
        },
        {
            "title": "FACEIT",
            "hex": "FF5500",
            "source": "https://corporate.faceit.com/branding/"
        },
        {
            "title": "Facepunch",
            "hex": "EC1C24",
            "source": "https://facepunch.com/img/brand/default-light.svg"
        },
        {
            "title": "Fandango",
            "hex": "FF7300",
            "source": "https://www.fandango.com"
        },
        {
            "title": "Fandom",
            "hex": "00D6D6",
            "source": "https://fandomdesignsystem.com/identity/assets"
        },
        {
            "title": "Farfetch",
            "hex": "000000",
            "source": "https://www.farfetch.com/"
        },
        {
            "title": "FastAPI",
            "hex": "009688",
            "source": "https://github.com/tiangolo/fastapi/blob/6205935323ded4767438ee81623892621b353415/docs/en/docs/img/icon-white.svg"
        },
        {
            "title": "Fastify",
            "hex": "000000",
            "source": "https://github.com/fastify/graphics/blob/91e8a3d4754807de3b69440f66c72a737a5fde94/fastify-1000px-square-02.svg"
        },
        {
            "title": "Fastlane",
            "hex": "00F200",
            "source": "https://github.com/fastlane/fastlane.tools/blob/19ff41a6c0f27510a7a7879e6944809d40ab382e/assets/img/logo-mobile.svg"
        },
        {
            "title": "Fastly",
            "hex": "FF282D",
            "source": "https://assets.fastly.com/style-guide/docs/"
        },
        {
            "title": "Fathom",
            "hex": "9187FF",
            "source": "https://usefathom.com/brand"
        },
        {
            "title": "Favro",
            "hex": "512DA8",
            "source": "https://favro.com/login"
        },
        {
            "title": "FeatHub",
            "hex": "9B9B9B",
            "source": "http://feathub.com/"
        },
        {
            "title": "FedEx",
            "hex": "4D148C",
            "source": "https://newsroom.fedex.com/"
        },
        {
            "title": "Fedora",
            "hex": "294172",
            "source": "https://fedoraproject.org/wiki/Logo/UsageGuidelines"
        },
        {
            "title": "FedRAMP",
            "hex": "112E51",
            "source": "https://www.fedramp.gov/assets/resources/documents/FedRAMP_Branding_Guidance.pdf"
        },
        {
            "title": "Feedly",
            "hex": "2BB24C",
            "source": "https://blog.feedly.com/wp-content/themes/feedly-2017-v1.19.3/assets/images/logos/logo.svg"
        },
        {
            "title": "Ferrari",
            "hex": "D40000",
            "source": "https://www.ferrari.com/"
        },
        {
            "title": "Ferrari N.V.",
            "hex": "EB2E2C",
            "source": "https://corporate.ferrari.com/"
        },
        {
            "title": "Fiat",
            "hex": "AD0C33",
            "source": "https://en.wikipedia.org/wiki/File:Fiat_Logo.svg"
        },
        {
            "title": "Fido Alliance",
            "hex": "FFBF3B",
            "source": "https://fidoalliance.org/overview/legal/logo-usage/"
        },
        {
            "title": "FIFA",
            "hex": "326295",
            "source": "https://en.wikipedia.org/wiki/FIFA"
        },
        {
            "title": "Figma",
            "hex": "F24E1E",
            "source": "https://brand.figma.com/icon.html"
        },
        {
            "title": "figshare",
            "hex": "556472",
            "source": "https://en.wikipedia.org/wiki/Figshare"
        },
        {
            "title": "Fila",
            "hex": "03234C",
            "source": "https://en.wikipedia.org/wiki/Fila_(company)"
        },
        {
            "title": "FileZilla",
            "hex": "BF0000",
            "source": "https://upload.wikimedia.org/wikipedia/commons/0/01/FileZilla_logo.svg"
        },
        {
            "title": "Fing",
            "hex": "009AEE",
            "source": "https://www.fing.com/"
        },
        {
            "title": "Firebase",
            "hex": "FFCA28",
            "source": "https://firebase.google.com/brand-guidelines/",
            "guidelines": "https://firebase.google.com/brand-guidelines/"
        },
        {
            "title": "Firefox",
            "hex": "FF7139",
            "source": "https://mozilla.design/firefox/logos-usage/"
        },
        {
            "title": "Firefox Browser",
            "hex": "FF7139",
            "source": "https://mozilla.design/firefox/logos-usage/"
        },
        {
            "title": "FIRST",
            "hex": "0066B3",
            "source": "https://www.firstinspires.org/brand"
        },
        {
            "title": "Fitbit",
            "hex": "00B0B9",
            "source": "http://www.fitbit.com/uk/home"
        },
        {
            "title": "FITE",
            "hex": "CA0404",
            "source": "https://www.fite.tv/"
        },
        {
            "title": "Fiverr",
            "hex": "1DBF73",
            "source": "https://www.fiverr.com/press-kit"
        },
        {
            "title": "Flask",
            "hex": "000000",
            "source": "http://flask.pocoo.org/community/logos/"
        },
        {
            "title": "Flathub",
            "hex": "4A86CF",
            "source": "https://flathub.org/"
        },
        {
            "title": "Flattr",
            "hex": "000000",
            "source": "https://flattr.com/"
        },
        {
            "title": "Flickr",
            "hex": "0063DC",
            "source": "https://worldvectorlogo.com/logo/flickr-1"
        },
        {
            "title": "Flipboard",
            "hex": "E12828",
            "source": "https://about.flipboard.com/brand-guidelines"
        },
        {
            "title": "Flipkart",
            "hex": "2874F0",
            "source": "https://www.flipkart.com/"
        },
        {
            "title": "Floatplane",
            "hex": "00AEEF",
            "source": "https://www.floatplane.com/"
        },
        {
            "title": "Flood",
            "hex": "4285F4",
            "source": "https://flood.io/"
        },
        {
            "title": "Fluentd",
            "hex": "0E83C8",
            "source": "https://docs.fluentd.org/quickstart/logo"
        },
        {
            "title": "Flutter",
            "hex": "02569B",
            "source": "https://flutter.dev/brand"
        },
        {
            "title": "Fnac",
            "hex": "E1A925",
            "source": "http://www.fnac.com/"
        },
        {
            "title": "Folium",
            "hex": "77B829",
            "source": "https://python-visualization.github.io/folium/"
        },
        {
            "title": "Font Awesome",
            "hex": "339AF0",
            "source": "https://fontawesome.com/icons/font-awesome"
        },
        {
            "title": "foodpanda",
            "hex": "D70F64",
            "source": "https://www.foodpanda.com"
        },
        {
            "title": "Ford",
            "hex": "003478",
            "source": "https://www.ford.com/"
        },
        {
            "title": "Formstack",
            "hex": "21B573",
            "source": "https://www.formstack.com/brand/guidelines"
        },
        {
            "title": "Fortinet",
            "hex": "EE3124",
            "source": "http://www.fortinet.com/"
        },
        {
            "title": "Fortran",
            "hex": "734F96",
            "source": "https://github.com/fortran-lang/fortran-lang.org/blob/5469465d08d3fcbf16d048e651ca5c9ba050839c/assets/img/fortran-logo.svg"
        },
        {
            "title": "Fossa",
            "hex": "289E6D",
            "source": "https://fossa.com/press/"
        },
        {
            "title": "Fossil SCM",
            "hex": "548294",
            "source": "https://fossil-scm.org/"
        },
        {
            "title": "Foursquare",
            "hex": "F94877",
            "source": "https://foursquare.com/about/logos"
        },
        {
            "title": "Fozzy",
            "hex": "F15B29",
            "source": "https://fozzy.com/partners.shtml?tab=materials"
        },
        {
            "title": "Framer",
            "hex": "0055FF",
            "source": "https://framer.com"
        },
        {
            "title": "FreeBSD",
            "hex": "AB2B28",
            "source": "https://www.freebsdfoundation.org/about/project/"
        },
        {
            "title": "freeCodeCamp",
            "hex": "0A0A23",
            "source": "https://design-style-guide.freecodecamp.org/"
        },
        {
            "title": "freedesktop.org",
            "hex": "3B80AE",
            "source": "https://commons.wikimedia.org/wiki/File:Freedesktop-logo.svg"
        },
        {
            "title": "Freelancer",
            "hex": "29B2FE",
            "source": "https://www.freelancer.com/"
        },
        {
            "title": "FreeNAS",
            "hex": "343434",
            "source": "https://github.com/freenas/webui/blob/fd668f4c5920fe864fd98fa98e20fd333336c609/src/assets/images/logo.svg"
        },
        {
            "title": "Fujifilm",
            "hex": "ED1A3A",
            "source": "https://upload.wikimedia.org/wikipedia/commons/a/a1/Fujifilm_logo.svg"
        },
        {
            "title": "Fujitsu",
            "hex": "FF0000",
            "source": "https://www.fujitsu.com/global/about/brandmanagement/logo/"
        },
        {
            "title": "Fur Affinity",
            "hex": "36566F",
            "source": "https://www.furaffinity.net/"
        },
        {
            "title": "Furry Network",
            "hex": "2E75B4",
            "source": "https://furrynetwork.com"
        },
        {
            "title": "FutureLearn",
            "hex": "DE00A5",
            "source": "https://www.futurelearn.com/"
        },
        {
            "title": "G2A",
            "hex": "F05F00",
            "source": "https://www.g2a.co/contact/brand_guidelines/"
        },
        {
            "title": "Game Jolt",
            "hex": "CCFF00",
            "source": "https://gamejolt.com/about"
        },
        {
            "title": "Garmin",
            "hex": "000000",
            "source": "https://creative.garmin.com/styleguide/brand/"
        },
        {
            "title": "Gatling",
            "hex": "FF9E2A",
            "source": "https://gatling.io/"
        },
        {
            "title": "Gatsby",
            "hex": "663399",
            "source": "https://www.gatsbyjs.com/guidelines/logo"
        },
        {
            "title": "Gauges",
            "hex": "2FA66A",
            "source": "http://get.gaug.es/"
        },
        {
            "title": "GeeksforGeeks",
            "hex": "0F9D58",
            "source": "https://www.geeksforgeeks.org/"
        },
        {
            "title": "General Electric",
            "hex": "0870D8",
            "source": "https://www.ge.com/brand/"
        },
        {
            "title": "General Motors",
            "hex": "0170CE",
            "source": "https://www.gm.com"
        },
        {
            "title": "Genius",
            "hex": "FFFF64",
            "source": "https://genius.com"
        },
        {
            "title": "Gentoo",
            "hex": "54487A",
            "source": "https://wiki.gentoo.org/wiki/Project:Artwork/Artwork#Variations_of_the_.22g.22_logo"
        },
        {
            "title": "Geocaching",
            "hex": "00874D",
            "source": "https://www.geocaching.com/about/logousage.aspx"
        },
        {
            "title": "Gerrit",
            "hex": "EEEEEE",
            "source": "https://gerrit-review.googlesource.com/c/75842/"
        },
        {
            "title": "Ghost",
            "hex": "738A94",
            "source": "https://ghost.org/design"
        },
        {
            "title": "Ghostery",
            "hex": "00BAF2",
            "source": "https://www.ghostery.com/"
        },
        {
            "title": "GIMP",
            "hex": "5C5543",
            "source": "https://www.gimp.org/about/linking.html#wilber-the-gimp-mascot"
        },
        {
            "title": "GIPHY",
            "hex": "FF6666",
            "source": "https://support.giphy.com/hc/en-us/articles/360022283772-GIPHY-Brand-Guidelines"
        },
        {
            "title": "Git",
            "hex": "F05032",
            "source": "http://git-scm.com/downloads/logos"
        },
        {
            "title": "Git LFS",
            "hex": "F64935",
            "source": "https://git-lfs.github.com/"
        },
        {
            "title": "GitBook",
            "hex": "3884FF",
            "source": "http://styleguide.gitbook.com/icons"
        },
        {
            "title": "Gitea",
            "hex": "609926",
            "source": "https://github.com/go-gitea/gitea/blob/e0c753e770a64cda5e3900aa1da3d7e1f3263c9a/assets/logo.svg"
        },
        {
            "title": "Gitee",
            "hex": "C71D23",
            "source": "https://gitee.com/"
        },
        {
            "title": "GitHub",
            "hex": "181717",
            "source": "https://github.com/logos",
            "guidelines": "https://github.com/logos"
        },
        {
            "title": "GitHub Actions",
            "hex": "2088FF",
            "source": "https://github.com/features/actions"
        },
        {
            "title": "GitHub Sponsors",
            "hex": "EA4AAA",
            "source": "https://github.com/sponsors"
        },
        {
            "title": "GitKraken",
            "hex": "179287",
            "source": "https://www.gitkraken.com/"
        },
        {
            "title": "GitLab",
            "hex": "FCA121",
            "source": "https://about.gitlab.com/press/press-kit/"
        },
        {
            "title": "Gitpod",
            "hex": "1AA6E4",
            "source": "https://www.gitpod.io/"
        },
        {
            "title": "Gitter",
            "hex": "ED1965",
            "source": "https://gitter.im/"
        },
        {
            "title": "Glassdoor",
            "hex": "0CAA41",
            "source": "https://www.glassdoor.com/press/images/"
        },
        {
            "title": "Glitch",
            "hex": "3333FF",
            "source": "https://glitch.com/about/press/"
        },
        {
            "title": "Gmail",
            "hex": "D14836",
            "source": "https://material.io/guidelines/resources/sticker-sheets-icons.html#sticker-sheets-icons-components"
        },
        {
            "title": "GNOME",
            "hex": "4A86CF",
            "source": "https://wiki.gnome.org/Engagement/BrandGuidelines"
        },
        {
            "title": "GNU",
            "hex": "A42E2B",
            "source": "https://gnu.org"
        },
        {
            "title": "GNU Bash",
            "hex": "4EAA25",
            "source": "https://github.com/odb/official-bash-logo"
        },
        {
            "title": "GNU Emacs",
            "hex": "7F5AB6",
            "source": "https://git.savannah.gnu.org/cgit/emacs.git/tree/etc/images/icons/hicolor/scalable/apps/emacs.svg"
        },
        {
            "title": "GNU IceCat",
            "hex": "002F5B",
            "source": "https://git.savannah.gnu.org/cgit/gnuzilla.git/plain/artwork/simple.svg"
        },
        {
            "title": "GNU Privacy Guard",
            "hex": "0093DD",
            "source": "https://git.gnupg.org/cgi-bin/gitweb.cgi?p=gnupg.git;a=tree;f=artwork/icons"
        },
        {
            "title": "GNU social",
            "hex": "A22430",
            "source": "https://www.gnu.org/graphics/social.html"
        },
        {
            "title": "Go",
            "hex": "00ADD8",
            "source": "https://blog.golang.org/go-brand"
        },
        {
            "title": "Godot Engine",
            "hex": "478CBF",
            "source": "https://godotengine.org/themes/godotengine/assets/download/godot_logo.svg"
        },
        {
            "title": "GoFundMe",
            "hex": "00B964",
            "source": "https://www.gofundme.com/"
        },
        {
            "title": "GOG.com",
            "hex": "86328A",
            "source": "https://www.cdprojekt.com/en/media/logotypes/"
        },
        {
            "title": "GoldenLine",
            "hex": "FFE005",
            "source": "http://www.goldenline.pl"
        },
        {
            "title": "Goodreads",
            "hex": "372213",
            "source": "https://www.goodreads.com/about/press"
        },
        {
            "title": "Google",
            "hex": "4285F4",
            "source": "https://partnermarketinghub.withgoogle.com/"
        },
        {
            "title": "Google Ads",
            "hex": "4285F4",
            "source": "https://designguidelines.withgoogle.com/ads-branding/google-ads/logos.html#logos-brand-logo-lockups"
        },
        {
            "title": "Google AdSense",
            "hex": "4285F4",
            "source": "https://commons.wikimedia.org/wiki/File:AdSense_Logo.svg"
        },
        {
            "title": "Google Analytics",
            "hex": "E37400",
            "source": "https://marketingplatform.google.com/intl/en_uk/about/analytics/"
        },
        {
            "title": "Google Assistant",
            "hex": "4285F4",
            "source": "https://assistant.google.com/"
        },
        {
            "title": "Google Calendar",
            "hex": "4285F4",
            "source": "https://commons.wikimedia.org/wiki/File:Google_Calendar_icon.svg"
        },
        {
            "title": "Google Cardboard",
            "hex": "FF7143",
            "source": "https://arvr.google.com/cardboard/images/header/vr-home.svg"
        },
        {
            "title": "Google Cast",
            "hex": "1BB6F6",
            "source": "https://partnermarketinghub.withgoogle.com/#/brands"
        },
        {
            "title": "Google Chat",
            "hex": "00AC47",
            "source": "https://chat.google.com/"
        },
        {
            "title": "Google Chrome",
            "hex": "4285F4",
            "source": "https://blog.google/press/?product_tag=chrome"
        },
        {
            "title": "Google Classroom",
            "hex": "4285F4",
            "source": "https://classroom.google.com/"
        },
        {
            "title": "Google Cloud",
            "hex": "4285F4",
            "source": "https://cloud.google.com/"
        },
        {
            "title": "Google Colab",
            "hex": "F9AB00",
            "source": "https://colab.research.google.com"
        },
        {
            "title": "Google Domains",
            "hex": "4285F4",
            "source": "https://domains.google/"
        },
        {
            "title": "Google Drive",
            "hex": "4285F4",
            "source": "https://developers.google.com/drive/web/branding"
        },
        {
            "title": "Google Earth",
            "hex": "4285F4",
            "source": "https://earth.google.com/web/"
        },
        {
            "title": "Google Fit",
            "hex": "4285F4",
            "source": "https://partnermarketinghub.withgoogle.com/"
        },
        {
            "title": "Google Hangouts",
            "hex": "0C9D58",
            "source": "https://material.google.com/resources/sticker-sheets-icons.html#sticker-sheets-icons-components"
        },
        {
            "title": "Google Keep",
            "hex": "FFBB00",
            "source": "https://play.google.com/store/apps/details?id=com.google.android.keep"
        },
        {
            "title": "Google Lens",
            "hex": "4285F4",
            "source": "https://partnermarketinghub.withgoogle.com/#/brands/"
        },
        {
            "title": "Google Maps",
            "hex": "4285F4",
            "source": "https://upload.wikimedia.org/wikipedia/commons/a/a9/Google_Maps_icon.svg"
        },
        {
            "title": "Google Meet",
            "hex": "00897B",
            "source": "https://meet.google.com/"
        },
        {
            "title": "Google Messages",
            "hex": "1A73E8",
            "source": "https://messages.google.com/"
        },
        {
            "title": "Google My Business",
            "hex": "4285F4",
            "source": "https://business.google.com/"
        },
        {
            "title": "Google Nearby",
            "hex": "4285F4",
            "source": "https://developers.google.com/nearby/developer-guidelines"
        },
        {
            "title": "Google News",
            "hex": "174EA6",
            "source": "https://partnermarketinghub.withgoogle.com/#/brands/"
        },
        {
            "title": "Google Optimize",
            "hex": "B366F6",
            "source": "https://marketingplatform.google.com/about/optimize/"
        },
        {
            "title": "Google Pay",
            "hex": "4285F4",
            "source": "https://partnermarketinghub.withgoogle.com/#/brands/"
        },
        {
            "title": "Google Photos",
            "hex": "4285F4",
            "source": "https://partnermarketinghub.withgoogle.com/#/brands/"
        },
        {
            "title": "Google Play",
            "hex": "414141",
            "source": "https://partnermarketinghub.withgoogle.com/#/brands/"
        },
        {
            "title": "Google Podcasts",
            "hex": "4285F4",
            "source": "https://developers.google.com/search/docs/data-types/podcast"
        },
        {
            "title": "Google Scholar",
            "hex": "4285F4",
            "source": "https://commons.wikimedia.org/wiki/File:Google_Scholar_logo.svg"
        },
        {
            "title": "Google Search Console",
            "hex": "458CF5",
            "source": "https://search.google.com/search-console"
        },
        {
            "title": "Google Sheets",
            "hex": "0F9D58",
            "source": "http://sheets.google.com/"
        },
        {
            "title": "Google Street View",
            "hex": "FEC111",
            "source": "https://developers.google.com/streetview/ready/branding"
        },
        {
            "title": "Google Tag Manager",
            "hex": "246FDB",
            "source": "https://tagmanager.google.com/#/home"
        },
        {
            "title": "Google Translate",
            "hex": "4285F4",
            "source": "https://en.wikipedia.org/wiki/Google_Translate"
        },
        {
            "title": "GOV.UK",
            "hex": "005EA5",
            "source": "https://github.com/alphagov/design-assets/tree/master/Icons"
        },
        {
            "title": "Gradle",
            "hex": "02303A",
            "source": "https://gradle.com/brand"
        },
        {
            "title": "Grafana",
            "hex": "F46800",
            "source": "https://grafana.com/"
        },
        {
            "title": "Graphcool",
            "hex": "27AE60",
            "source": "https://www.graph.cool"
        },
        {
            "title": "GraphQL",
            "hex": "E10098",
            "source": "http://graphql.org/"
        },
        {
            "title": "Grav",
            "hex": "221E1F",
            "source": "http://getgrav.org/media"
        },
        {
            "title": "Gravatar",
            "hex": "1E8CBE",
            "source": "https://automattic.com/press"
        },
        {
            "title": "Graylog",
            "hex": "FF3633",
            "source": "https://www.graylog.org"
        },
        {
            "title": "GreenSock",
            "hex": "88CE02",
            "source": "https://greensock.com/"
        },
        {
            "title": "Gridsome",
            "hex": "00A672",
            "source": "https://gridsome.org/logos/only-logo.svg"
        },
        {
            "title": "Groupon",
            "hex": "53A318",
            "source": "https://brandplaybook.groupon.com/guidelines/logo/"
        },
        {
            "title": "Grubhub",
            "hex": "F63440",
            "source": "https://www.grubhub.com/"
        },
        {
            "title": "Grunt",
            "hex": "FBA919",
            "source": "https://github.com/gruntjs/gruntjs.com/tree/master/src/media"
        },
        {
            "title": "Guangzhou Metro",
            "hex": "C51935",
            "source": "https://commons.wikimedia.org/wiki/File:Guangzhou_Metro_logo.svg"
        },
        {
            "title": "gulp",
            "hex": "CF4647",
            "source": "https://gulpjs.com/"
        },
        {
            "title": "Gumroad",
            "hex": "36A9AE",
            "source": "https://gumroad.com/press"
        },
        {
            "title": "Gumtree",
            "hex": "72EF36",
            "source": "https://www.gumtree.com"
        },
        {
            "title": "Gutenberg",
            "hex": "000000",
            "source": "https://github.com/WordPress/gutenberg/blob/master/docs/final-g-wapuu-black.svg"
        },
        {
            "title": "Habr",
            "hex": "77A2B6",
            "source": "https://habr.com/"
        },
        {
            "title": "Hack Club",
            "hex": "EC3750",
            "source": "https://hackclub.com/brand"
        },
        {
            "title": "Hack The Box",
            "hex": "9FEF00",
            "source": "https://www.hackthebox.eu/docs/Hack_The_Box_Brand_Assets_Guide.pdf"
        },
        {
            "title": "Hackaday",
            "hex": "1A1A1A",
            "source": "https://hackaday.com/"
        },
        {
            "title": "HackerEarth",
            "hex": "2C3454",
            "source": "https://www.hackerearth.com/logo/"
        },
        {
            "title": "HackerOne",
            "hex": "494649",
            "source": "https://www.hackerone.com/branding"
        },
        {
            "title": "HackerRank",
            "hex": "2EC866",
            "source": "https://www.hackerrank.com/"
        },
        {
            "title": "HackHands",
            "hex": "00ACBD",
            "source": "https://hackhands.com/"
        },
        {
            "title": "Hackster",
            "hex": "1BACF7",
            "source": "https://drive.google.com/file/d/0B3aqzR8LzoqdT1p4ZUlWVnJ1elk/view?usp=sharing"
        },
        {
            "title": "HappyCow",
            "hex": "7C4EC4",
            "source": "https://www.happycow.net/press-kits"
        },
        {
            "title": "Harbor",
            "hex": "4A00D8",
            "source": "https://github.com/goharbor/harbor/blob/13686cbe83d22259216da7658612e86201070e94/src/portal/src/images/harbor-logo.svg"
        },
        {
            "title": "Hashnode",
            "hex": "2962FF",
            "source": "https://hashnode.com/media"
        },
        {
            "title": "Haskell",
            "hex": "5D4F85",
            "source": "https://commons.wikimedia.org/wiki/File:Haskell-Logo.svg"
        },
        {
            "title": "Hatena Bookmark",
            "hex": "00A4DE",
            "source": "http://hatenacorp.jp/press/resource"
        },
        {
            "title": "haveibeenpwned",
            "hex": "2A6379",
            "source": "https://haveibeenpwned.com/"
        },
        {
            "title": "Haxe",
            "hex": "EA8220",
            "source": "https://haxe.org/foundation/branding.html"
        },
        {
            "title": "HBO",
            "hex": "000000",
            "source": "https://www.hbo.com/"
        },
        {
            "title": "HCL",
            "hex": "006BB6",
            "source": "https://www.hcl.com/brand-guidelines"
        },
        {
            "title": "Headspace",
            "hex": "F47D31",
            "source": "https://www.headspace.com/press-and-media"
        },
        {
            "title": "HelloFresh",
            "hex": "99CC33",
            "source": "https://www.hellofresh.com/landing/student"
        },
        {
            "title": "Helly Hansen",
            "hex": "DA2128",
            "source": "https://www.hellyhansen.com/"
        },
        {
            "title": "Helm",
            "hex": "0F1689",
            "source": "https://helm.sh"
        },
        {
            "title": "HERE",
            "hex": "00AFAA",
            "source": "https://www.here.com"
        },
        {
            "title": "Heroku",
            "hex": "430098",
            "source": "https://www.heroku.com"
        },
        {
            "title": "Hexo",
            "hex": "0E83CD",
            "source": "https://hexo.io/"
        },
        {
            "title": "HEY",
            "hex": "5522FA",
            "source": "https://hey.com/"
        },
        {
            "title": "Highly",
            "hex": "FF3C00",
            "source": "https://highly.co/"
        },
        {
            "title": "Hilton",
            "hex": "124D97",
            "source": "https://www.hilton.com/en/"
        },
        {
            "title": "HipChat",
            "hex": "0052CC",
            "source": "https://www.atlassian.com/company/news/press-kit"
        },
        {
            "title": "Hitachi",
            "hex": "E60027",
            "source": "https://commons.wikimedia.org/wiki/File:Hitachi_inspire_the_next-Logo.svg"
        },
        {
            "title": "Hive",
            "hex": "FF7A00",
            "source": "https://www.hivehome.com/"
        },
        {
            "title": "HockeyApp",
            "hex": "009EE1",
            "source": "https://hockeyapp.net/brand-guidelines/"
        },
        {
            "title": "Home Assistant",
            "hex": "41BDF5",
            "source": "https://github.com/home-assistant/home-assistant-assets"
        },
        {
            "title": "Home Assistant Community Store",
            "hex": "41BDF5",
            "source": "https://hacs.xyz/"
        },
        {
            "title": "HomeAdvisor",
            "hex": "F68315",
            "source": "https://www.abouthomeadvisor.com/media-room/press-resources/"
        },
        {
            "title": "Homebrew",
            "hex": "FBB040",
            "source": "https://github.com/Homebrew/brew.sh/blob/2e576aaca83e62dda41a188597bb4bd20e75e385/assets/img/homebrew.svg"
        },
        {
            "title": "Homebridge",
            "hex": "491F59",
            "source": "https://github.com/homebridge/branding/blob/6ef3a1685e79f79a2ecdcc83824e53775ec0475d/logos/homebridge-silhouette-round-black.svg"
        },
        {
            "title": "homify",
            "hex": "7DCDA3",
            "source": "https://www.homify.com"
        },
        {
            "title": "Honda",
            "hex": "E40521",
            "source": "https://www.honda.ie/"
        },
        {
            "title": "Hootsuite",
            "hex": "000000",
            "source": "https://hootsuite.com/en-gb/about/media-kit"
        },
        {
            "title": "Hoppscotch",
            "hex": "31C48D",
            "source": "https://github.com/hoppscotch/hoppscotch/blob/77862cdf9bd902a4ea64bd8b2301ed2206820649/static/images/ufo_logo.svg"
        },
        {
            "title": "Hotels.com",
            "hex": "D32F2F",
            "source": "https://en.wikipedia.org/wiki/File:Hotels.com_logo.svg"
        },
        {
            "title": "Hotjar",
            "hex": "FD3A5C",
            "source": "https://www.hotjar.com/"
        },
        {
            "title": "Houdini",
            "hex": "FF4713",
            "source": "https://www.sidefx.com/products/houdini/"
        },
        {
            "title": "Houzz",
            "hex": "4DBC15",
            "source": "https://www.houzz.com/logoGuidelines"
        },
        {
            "title": "HP",
            "hex": "0096D6",
            "source": "https://brandcentral.ext.hp.com/login"
        },
        {
            "title": "HTML Academy",
            "hex": "302683",
            "source": "https://htmlacademy.ru/"
        },
        {
            "title": "HTML5",
            "hex": "E34F26",
            "source": "http://www.w3.org/html/logo/"
        },
        {
            "title": "Huawei",
            "hex": "FF0000",
            "source": "https://en.wikipedia.org/wiki/File:Huawei.svg"
        },
        {
            "title": "HubSpot",
            "hex": "FF7A59",
            "source": "https://www.hubspot.com/style-guide"
        },
        {
            "title": "Hugo",
            "hex": "FF4088",
            "source": "https://gohugo.io/"
        },
        {
            "title": "Hulu",
            "hex": "3DBB3D",
            "source": "https://www.hulu.com/press/brand-assets/"
        },
        {
            "title": "Humble Bundle",
            "hex": "CC2929",
            "source": "https://support.humblebundle.com/hc/en-us/articles/202742060-Bundle-Logos"
        },
        {
            "title": "Hurriyetemlak",
            "hex": "E02826",
            "source": "https://ilan.hurriyetemlak.com/emlak-ilani-yayinlama-kurallari"
        },
        {
            "title": "Husqvarna",
            "hex": "273A60",
            "source": "https://www.husqvarna.com/uk/catalogues/"
        },
        {
            "title": "Hyperledger",
            "hex": "2F3134",
            "source": "https://www.hyperledger.org/"
        },
        {
            "title": "Hypothesis",
            "hex": "BD1C2B",
            "source": "https://web.hypothes.is/"
        },
        {
            "title": "Hyundai",
            "hex": "002C5F",
            "source": "https://en.wikipedia.org/wiki/File:Hyundai_Motor_Company_logo.svg"
        },
        {
            "title": "Iata",
            "hex": "004E81",
            "source": "https://upload.wikimedia.org/wikipedia/commons/f/f7/IATAlogo.svg"
        },
        {
            "title": "iBeacon",
            "hex": "3D7EBB",
            "source": "https://developer.apple.com/ibeacon/"
        },
        {
            "title": "IBM",
            "hex": "054ADA",
            "source": "https://www.ibm.com/design/language/elements/logos/8-bar/"
        },
        {
            "title": "iCloud",
            "hex": "3693F3",
            "source": "https://commons.wikimedia.org/wiki/File:ICloud_logo.svg"
        },
        {
            "title": "IcoMoon",
            "hex": "825794",
            "source": "https://icomoon.io/"
        },
        {
            "title": "ICON",
            "hex": "31B8BB",
            "source": "https://icon.foundation/"
        },
        {
            "title": "Iconfinder",
            "hex": "1A1B1F",
            "source": "https://www.iconfinder.com/p/about"
        },
        {
            "title": "Iconify",
            "hex": "1769AA",
            "source": "https://iconify.design/"
        },
        {
            "title": "IconJar",
            "hex": "16A5F3",
            "source": "https://geticonjar.com/press-kit/"
        },
        {
            "title": "ICQ",
            "hex": "24FF00",
            "source": "https://commons.wikimedia.org/wiki/File:ICQNewlogo.svg"
        },
        {
            "title": "iDEAL",
            "hex": "CC0066",
            "source": "https://www.ideal.nl/cms/files/Manual_iDEAL_logo.pdf"
        },
        {
            "title": "iFixit",
            "hex": "0071CE",
            "source": "https://www.ifixit.com/"
        },
        {
            "title": "iFood",
            "hex": "EA1D2C",
            "source": "https://ifood.com.br/"
        },
        {
            "title": "IFTTT",
            "hex": "000000",
            "source": "https://ifttt.com/discover/brand-guidelines"
        },
        {
            "title": "iHeartRadio",
            "hex": "C6002B",
            "source": "https://brand.iheart.com/logo"
        },
        {
            "title": "IKEA",
            "hex": "0058A3",
            "source": "https://www.ikea.com/"
        },
        {
            "title": "IMDb",
            "hex": "E6B91E",
            "source": "http://www.imdb.com/pressroom/brand_guidelines"
        },
        {
            "title": "Imgur",
            "hex": "1BB76E",
            "source": "https://s.imgur.com/images/favicon-152.png"
        },
        {
            "title": "Indeed",
            "hex": "2164F3",
            "source": "https://www.indeed.com"
        },
        {
            "title": "Infiniti",
            "hex": "000000",
            "source": "https://www.infinitiusa.com"
        },
        {
            "title": "InfluxDB",
            "hex": "22ADF6",
            "source": "https://www.influxdata.com/"
        },
        {
            "title": "Informatica",
            "hex": "FF4D00",
            "source": "https://www.informatica.com/content/dam/informatica-com/en/images/cc02v2/logo-informatica.svg"
        },
        {
            "title": "Infosys",
            "hex": "007CC3",
            "source": "https://www.infosys.com/content/dam/infosys-web/burger-menu/en/images/logo.svg"
        },
        {
            "title": "Ingress",
            "hex": "783CBD",
            "source": "https://ingress.com/assets/fonts/ingress_icons.woff"
        },
        {
            "title": "Inkscape",
            "hex": "000000",
            "source": "https://commons.wikimedia.org/wiki/File:Inkscape_Logo.svg"
        },
        {
            "title": "Insomnia",
            "hex": "5849BE",
            "source": "https://insomnia.rest/"
        },
        {
            "title": "Instacart",
            "hex": "43B02A",
            "source": "https://www.instacart.com/press"
        },
        {
            "title": "Instagram",
            "hex": "E4405F",
            "source": "https://www.instagram-brand.com"
        },
        {
            "title": "Instapaper",
            "hex": "1F1F1F",
            "source": "https://www.instapaper.com/"
        },
        {
            "title": "Instructables",
            "hex": "FABF15",
            "source": "https://www.instructables.com/community/Official-Instructables-Logos-1/"
        },
        {
            "title": "Integromat",
            "hex": "2F8CBB",
            "source": "https://www.integromat.com"
        },
        {
            "title": "Intel",
            "hex": "0071C5",
            "source": "https://www.intel.com/"
        },
        {
            "title": "IntelliJ IDEA",
            "hex": "000000",
            "source": "https://www.jetbrains.com/idea/"
        },
        {
            "title": "Intercom",
            "hex": "6AFDEF",
            "source": "https://www.intercom.com/press"
        },
        {
            "title": "Internet Archive",
            "hex": "000000",
            "source": "https://openlibrary.org/static/images/ia-logo.svg"
        },
        {
            "title": "Internet Explorer",
            "hex": "0076D6",
            "source": "https://compass-ssl.microsoft.com/assets/c8/67/c867db4c-f328-45b8-817c-33834c70aae6.svg?n=IE.svg"
        },
        {
            "title": "InVision",
            "hex": "FF3366",
            "source": "https://projects.invisionapp.com/boards/BX4P1DY5H46R"
        },
        {
            "title": "Invoice Ninja",
            "hex": "000000",
            "source": "https://github.com/invoiceninja/invoiceninja"
        },
        {
            "title": "ioBroker",
            "hex": "3399CC",
            "source": "https://github.com/ioBroker/awesome-iobroker/blob/master/images/"
        },
        {
            "title": "Ionic",
            "hex": "3880FF",
            "source": "https://ionicframework.com/press"
        },
        {
            "title": "iOS",
            "hex": "000000",
            "source": "https://en.wikipedia.org/wiki/IOS"
        },
        {
            "title": "IPFS",
            "hex": "65C2CB",
            "source": "https://github.com/ipfs/logo"
        },
        {
            "title": "Issuu",
            "hex": "F36D5D",
            "source": "https://issuu.com/press"
        },
        {
            "title": "Itch.io",
            "hex": "FA5C5C",
            "source": "https://itch.io/press-kit"
        },
        {
            "title": "iTunes",
            "hex": "FB5BC5",
            "source": "https://upload.wikimedia.org/wikipedia/commons/d/df/ITunes_logo.svg"
        },
        {
            "title": "IVECO",
            "hex": "004994",
            "source": "https://www.iveco.com/germany/Pages/Home-page.aspx"
        },
        {
            "title": "Jabber",
            "hex": "CC0000",
            "source": "https://commons.wikimedia.org/wiki/File:Jabber-bulb.svg"
        },
        {
            "title": "Jaguar",
            "hex": "FFFFFF",
            "source": "https://media.jaguar.com/en/press-kit"
        },
        {
            "title": "Jamboard",
            "hex": "F37C20",
            "source": "https://cdn2.hubspot.net/hubfs/159104/ECS/Jamboard/Approved%20Jamboard%20Brand%20Book.pdf"
        },
        {
            "title": "Jameson",
            "hex": "004027",
            "source": "https://www.jamesonwhiskey.com/"
        },
        {
            "title": "Jasmine",
            "hex": "8A4182",
            "source": "https://github.com/jasmine/jasmine/blob/8991b1bba39b5b7e89fc5eeb07ae271a684cb1a4/images/jasmine-horizontal.svg"
        },
        {
            "title": "Java",
            "hex": "007396",
            "source": "https://www.oracle.com/legal/logos.html"
        },
        {
            "title": "JavaScript",
            "hex": "F7DF1E",
            "source": "https://github.com/voodootikigod/logo.js"
        },
        {
            "title": "JBL",
            "hex": "FF3300",
            "source": "https://www.jbl.com/"
        },
        {
            "title": "JCB",
            "hex": "0B4EA2",
            "source": "https://www.global.jcb/en/about-us/brand-concept/"
        },
        {
            "title": "Jeep",
            "hex": "000000",
            "source": "http://www.fcaci.com/v15-images/jeep/Jeep-Brand-Mark-Guidelines-Rev10.15.pdf"
        },
        {
            "title": "Jekyll",
            "hex": "CC0000",
            "source": "https://github.com/jekyll/brand"
        },
        {
            "title": "Jellyfin",
            "hex": "00A4DC",
            "source": "https://jellyfin.org/docs/general/contributing/branding.html#theme"
        },
        {
            "title": "Jenkins",
            "hex": "D24939",
            "source": "https://wiki.jenkins-ci.org/display/JENKINS/Logo"
        },
        {
            "title": "Jenkins X",
            "hex": "73C3D5",
            "source": "https://github.com/cdfoundation/artwork"
        },
        {
            "title": "Jest",
            "hex": "C21325",
            "source": "https://jestjs.io/"
        },
        {
            "title": "JET",
            "hex": "FBBA00",
            "source": "https://de.wikipedia.org/wiki/Datei:JET.svg"
        },
        {
            "title": "JetBrains",
            "hex": "000000",
            "source": "https://www.jetbrains.com/company/brand/"
        },
        {
            "title": "JFrog",
            "hex": "41BF47",
            "source": "https://jfrog.com/brand-guidelines/"
        },
        {
            "title": "JFrog Bintray",
            "hex": "43A047",
            "source": "https://bintray.com/"
        },
        {
            "title": "Jinja",
            "hex": "B41717",
            "source": "https://github.com/pallets/jinja/blob/1c240154865a7b6034033027e3c2ca8a2fa53fc2/artwork/jinjalogo.svg"
        },
        {
            "title": "Jira",
            "hex": "0052CC",
            "source": "https://atlassian.design/guidelines/marketing/resources/logo-files"
        },
        {
            "title": "Jira Software",
            "hex": "0052CC",
            "source": "https://www.atlassian.com/company/news/press-kit"
        },
        {
            "title": "Jitsi",
            "hex": "97979A",
            "source": "https://github.com/jitsi/jitsi/blob/1387ed6a768a1ecae2ddd82236d1de3119e8957f/resources/images/logo/sc_logo.svg"
        },
        {
            "title": "John Deere",
            "hex": "367C2B",
            "source": "https://en.wikipedia.org/wiki/File:John_Deere_logo.svg"
        },
        {
            "title": "Joomla",
            "hex": "5091CD",
            "source": "https://docs.joomla.org/Joomla:Brand_Identity_Elements"
        },
        {
            "title": "JPEG",
            "hex": "8A8A8A",
            "source": "https://jpeg.org/contact.html"
        },
        {
            "title": "jQuery",
            "hex": "0769AD",
            "source": "https://brand.jquery.org/logos/"
        },
        {
            "title": "JR Group",
            "hex": "000000",
            "source": "https://www.jrhokkaido.co.jp/"
        },
        {
            "title": "jsDelivr",
            "hex": "E84D3D",
            "source": "https://github.com/jsdelivr/www.jsdelivr.com/blob/eff02f3a8879cf7c7296840584e1293fe04e3a76/src/public/img/logo_horizontal.svg"
        },
        {
            "title": "JSFiddle",
            "hex": "0084FF",
            "source": "https://jsfiddle.net/"
        },
        {
            "title": "JSON",
            "hex": "000000",
            "source": "https://commons.wikimedia.org/wiki/File:JSON_vector_logo.svg"
        },
        {
            "title": "JSON Web Tokens",
            "hex": "000000",
            "source": "https://jwt.io/"
        },
        {
            "title": "Julia",
            "hex": "9558B2",
            "source": "https://github.com/JuliaLang/julia-logo-graphics/blob/b5551ca7946b4a25746c045c15fbb8806610f8d0/images/julia-dots.svg"
        },
        {
            "title": "Jupyter",
            "hex": "F37626",
            "source": "https://github.com/jupyter/design"
        },
        {
            "title": "Just Eat",
            "hex": "F36D00",
            "source": "https://www.just-eat.ie/"
        },
        {
            "title": "JustGiving",
            "hex": "AD29B6",
            "source": "https://justgiving.com"
        },
        {
            "title": "Kaggle",
            "hex": "20BEFF",
            "source": "https://www.kaggle.com/contact"
        },
        {
            "title": "Kahoot!",
            "hex": "46178F",
            "source": "https://kahoot.com/library/kahoot-logo/"
        },
        {
            "title": "KaiOS",
            "hex": "6F02B5",
            "source": "https://www.kaiostech.com/company/press-room"
        },
        {
            "title": "Kakao",
            "hex": "FFCD00",
            "source": "https://www.kakaocorp.com/kakao/introduce/ci"
        },
        {
            "title": "Kali Linux",
            "hex": "557C94",
            "source": "https://www.kali.org/docs/policy/kali-linux-trademark-policy/"
        },
        {
            "title": "Karlsruher Verkehrsverbund",
            "hex": "9B2321",
            "source": "https://commons.wikimedia.org/wiki/File:KVV_2010.svg"
        },
        {
            "title": "Kaspersky",
            "hex": "006D5C",
            "source": "https://www.kaspersky.com"
        },
        {
            "title": "Katacoda",
            "hex": "F48220",
            "source": "https://katacoda.com/press-kit"
        },
        {
            "title": "Katana",
            "hex": "000000",
            "source": "https://www.foundry.com/products/katana"
        },
        {
            "title": "KDE",
            "hex": "1D99F3",
            "source": "https://kde.org/stuff/clipart.php"
        },
        {
            "title": "KeePassXC",
            "hex": "6CAC4D",
            "source": "https://github.com/keepassxreboot/keepassxc/"
        },
        {
            "title": "Kentico",
            "hex": "F05A22",
            "source": "https://www.kentico.com"
        },
        {
            "title": "Keras",
            "hex": "D00000",
            "source": "https://keras.io/"
        },
        {
            "title": "Keybase",
            "hex": "33A0FF",
            "source": "https://github.com/keybase/client/tree/a144e0ce38ee9e495cc5acbcd4ef859f5534d820/media/logos"
        },
        {
            "title": "KeyCDN",
            "hex": "047AED",
            "source": "https://www.keycdn.com/logos"
        },
        {
            "title": "Khan Academy",
            "hex": "14BF96",
            "source": "https://khanacademy.zendesk.com/hc/en-us/articles/202483630-Press-room"
        },
        {
            "title": "Khronos Group",
            "hex": "CC3333",
            "source": "https://www.khronos.org/legal/trademarks/"
        },
        {
            "title": "Kia",
            "hex": "05141F",
            "source": "https://www.kia.com"
        },
        {
            "title": "Kibana",
            "hex": "005571",
            "source": "https://www.elastic.co/brand"
        },
        {
            "title": "Kickstarter",
            "hex": "05CE78",
            "source": "https://www.kickstarter.com/help/brand_assets"
        },
        {
            "title": "Kik",
            "hex": "82BC23",
            "source": "http://www.kik.com/press"
        },
        {
            "title": "Kirby",
            "hex": "000000",
            "source": "https://getkirby.com/press"
        },
        {
            "title": "Kitsu",
            "hex": "FD755C",
            "source": "https://kitsu.io/"
        },
        {
            "title": "KLM",
            "hex": "00A1DE",
            "source": "https://www.klm.com"
        },
        {
            "title": "Klook",
            "hex": "FF5722",
            "source": "https://www.klook.com/en-GB/newsroom/"
        },
        {
            "title": "Klout",
            "hex": "E44600",
            "source": "https://klout.com/s/developers/styleguide"
        },
        {
            "title": "Known",
            "hex": "333333",
            "source": "https://github.com/idno/known/tree/22c4935b57a61d94d2508651128b4f828f864989/gfx/logos"
        },
        {
            "title": "Ko-fi",
            "hex": "F16061",
            "source": "https://ko-fi.com/home/about"
        },
        {
            "title": "Kodi",
            "hex": "17B2E7",
            "source": "https://kodi.tv/"
        },
        {
            "title": "Koding",
            "hex": "00B057",
            "source": "https://koding.com/About"
        },
        {
            "title": "Kofax",
            "hex": "00558C",
            "source": "https://www.kofax.com/styleguide/logos"
        },
        {
            "title": "Komoot",
            "hex": "6AA127",
            "source": "http://newsroom.komoot.com/media_kits/219423/"
        },
        {
            "title": "Kotlin",
            "hex": "0095D5",
            "source": "https://resources.jetbrains.com/storage/products/kotlin/docs/kotlin_logos.zip"
        },
        {
            "title": "Krita",
            "hex": "3BABFF",
            "source": "https://krita.org/en/about/press/"
        },
        {
            "title": "KTM",
            "hex": "FF6600",
            "source": "https://ktm.com"
        },
        {
            "title": "Kubernetes",
            "hex": "326CE5",
            "source": "https://github.com/kubernetes/kubernetes/tree/master/logo"
        },
        {
            "title": "Kyocera",
            "hex": "DF0522",
            "source": "https://uk.kyocera.com/"
        },
        {
            "title": "LabVIEW",
            "hex": "FFDB00",
            "source": "http://download.ni.com/evaluation/2018_Partner_Cobranding_Style_Guide.pdf"
        },
        {
            "title": "Lada",
            "hex": "ED6B21",
            "source": "https://www.lada.ru/priora/sedan/accessories.html"
        },
        {
            "title": "Lamborghini",
            "hex": "DDB320",
            "source": "https://en.wikipedia.org/wiki/File:Lamborghini_Logo.svg"
        },
        {
            "title": "Land Rover",
            "hex": "005A2B",
            "source": "https://media.landrover.com/en/press-kit"
        },
        {
            "title": "Laragon",
            "hex": "0E83CD",
            "source": "https://laragon.org/"
        },
        {
            "title": "Laravel",
            "hex": "FF2D20",
            "source": "https://github.com/laravel/art"
        },
        {
            "title": "Laravel Horizon",
            "hex": "405263",
            "source": "https://horizon.laravel.com/"
        },
        {
            "title": "Laravel Nova",
            "hex": "252D37",
            "source": "https://nova.laravel.com/"
        },
        {
            "title": "Last.fm",
            "hex": "D51007",
            "source": "https://commons.wikimedia.org/wiki/File:Lastfm_logo.svg"
        },
        {
            "title": "LastPass",
            "hex": "D32D27",
            "source": "https://lastpass.com/press-room/"
        },
        {
            "title": "LaTeX",
            "hex": "008080",
            "source": "https://github.com/latex3/branding"
        },
        {
            "title": "Launchpad",
            "hex": "F8C300",
            "source": "https://help.launchpad.net/logo/submissions"
        },
        {
            "title": "LBRY",
            "hex": "2F9176",
            "source": "https://lbry.com/press-kit"
        },
        {
            "title": "Leaflet",
            "hex": "199900",
            "source": "https://github.com/Leaflet/Leaflet/blob/d843c3b88486713827d7e860b58bdba75bfbd5a2/src/images/logo.svg"
        },
        {
            "title": "Leanpub",
            "hex": "FFFFFF",
            "source": "https://leanpub.com/press"
        },
        {
            "title": "LeetCode",
            "hex": "FFA116",
            "source": "https://leetcode.com/store"
        },
        {
            "title": "Lenovo",
            "hex": "E2231A",
            "source": "https://news.lenovo.com/press-kits/"
        },
        {
            "title": "Less",
            "hex": "1D365D",
            "source": "https://github.com/less/logo/blob/c9c10c328cfc00071e92443934b35e389310abf8/less_logo.ai"
        },
        {
            "title": "Let’s Encrypt",
            "hex": "003A70",
            "source": "https://letsencrypt.org/trademarks/"
        },
        {
            "title": "Letterboxd",
            "hex": "00D735",
            "source": "https://letterboxd.com/about/logos/"
        },
        {
            "title": "LG",
            "hex": "A50034",
            "source": "https://en.wikipedia.org/wiki/LG_Corporation",
            "guidelines": "https://www.lg.com/global/about-lg-brand-identity"
        },
        {
            "title": "LGTM",
            "hex": "FFFFFF",
            "source": "https://lgtm.com/"
        },
        {
            "title": "Liberapay",
            "hex": "F6C915",
            "source": "https://liberapay.com/assets/liberapay/icon-v2_yellow-r.svg"
        },
        {
            "title": "LibraryThing",
            "hex": "251A15",
            "source": "https://twitter.com/LibraryThing/status/1054466649271656448"
        },
        {
            "title": "LibreOffice",
            "hex": "18A303",
            "source": "https://wiki.documentfoundation.org/Marketing/Branding"
        },
        {
            "title": "libuv",
            "hex": "403C3D",
            "source": "https://github.com/libuv/libuv/blob/e4087dedf837f415056a45a838f639a3d9dc3ced/img/logos.svg"
        },
        {
            "title": "Lichess",
            "hex": "000000",
            "source": "https://lichess.org/about"
        },
        {
            "title": "Lighthouse",
            "hex": "F44B21",
            "source": "https://github.com/GoogleChrome/lighthouse/blob/80d2e6c1948f232ec4f1bdeabc8bc632fc5d0bfd/assets/lh_favicon.svg"
        },
        {
            "title": "LINE",
            "hex": "00C300",
            "source": "http://line.me/en/logo"
        },
        {
            "title": "LINE WEBTOON",
            "hex": "00D564",
            "source": "http://webtoons.com/"
        },
        {
            "title": "LineageOS",
            "hex": "167C80",
            "source": "https://www.lineageos.org/"
        },
        {
            "title": "LinkedIn",
            "hex": "0077B5",
            "source": "https://brand.linkedin.com"
        },
        {
            "title": "Linktree",
            "hex": "39E09B",
            "source": "https://linktr.ee/"
        },
        {
            "title": "Linode",
            "hex": "00A95C",
            "source": "https://www.linode.com/company/press/"
        },
        {
            "title": "Linux",
            "hex": "FCC624",
            "source": "http://www.linuxfoundation.org/about/about-linux"
        },
        {
            "title": "Linux Foundation",
            "hex": "003764",
            "source": "https://www.linuxfoundation.org/"
        },
        {
            "title": "Linux Mint",
            "hex": "87CF3E",
            "source": "https://commons.wikimedia.org/wiki/File:Linux_Mint_logo_without_wordmark.svg"
        },
        {
            "title": "Litecoin",
            "hex": "A6A9AA",
            "source": "https://litecoin-foundation.org/wp-content/uploads/2019/01/LC18-007-Brand-guidelines.pdf"
        },
        {
            "title": "LiveJournal",
            "hex": "00B0EA",
            "source": "http://www.livejournal.com"
        },
        {
            "title": "Livestream",
            "hex": "CF202E",
            "source": "https://livestream.com/press"
        },
        {
            "title": "LLVM",
            "hex": "262D3A",
            "source": "https://llvm.org/Logo.html"
        },
        {
            "title": "LMMS",
            "hex": "10B146",
            "source": "https://lmms.io/branding"
        },
        {
            "title": "Logitech",
            "hex": "00B8FC",
            "source": "https://www.logitech.com/"
        },
        {
            "title": "LogMeIn",
            "hex": "45B6F2",
            "source": "https://www.logmein.com/"
        },
        {
            "title": "Logstash",
            "hex": "005571",
            "source": "https://www.elastic.co/brand"
        },
        {
            "title": "Looker",
            "hex": "4285F4",
            "source": "https://looker.com/"
        },
        {
            "title": "Loom",
            "hex": "FD5E60",
            "source": "https://www.loom.com/press"
        },
        {
            "title": "Loop",
            "hex": "F29400",
            "source": "https://loop.frontiersin.org/"
        },
        {
            "title": "Lospec",
            "hex": "EAEAEA",
            "source": "https://lospec.com/brand"
        },
        {
            "title": "Lua",
            "hex": "2C2D72",
            "source": "https://www.lua.org/docs.html"
        },
        {
            "title": "Lubuntu",
            "hex": "0068C8",
            "source": "https://lubuntu.net/"
        },
        {
            "title": "Lufthansa",
            "hex": "05164D",
            "source": "https://www.lufthansa.com/"
        },
        {
            "title": "Lumen",
            "hex": "E74430",
            "source": "https://lumen.laravel.com/"
        },
        {
            "title": "Lyft",
            "hex": "FF00BF",
            "source": "https://www.lyft.com/press"
        },
        {
            "title": "MAAS",
            "hex": "E95420",
            "source": "https://design.ubuntu.com/downloads/"
        },
        {
            "title": "Macy’s",
            "hex": "E21A2C",
            "source": "http://www.macysinc.com/press-room/logo-photo-gallery/logos-macys-inc/default.aspx"
        },
        {
            "title": "Magento",
            "hex": "EE672F",
            "source": "http://magento.com"
        },
        {
            "title": "Magisk",
            "hex": "00AF9C",
            "source": "https://github.com/topjohnwu/Magisk/blob/master/app/src/main/res/drawable/ic_magisk.xml"
        },
        {
            "title": "Mail.Ru",
            "hex": "005FF9",
            "source": "https://my.mail.ru"
        },
        {
            "title": "MailChimp",
            "hex": "FFE01B",
            "source": "http://mailchimp.com/about/brand-assets"
        },
        {
            "title": "MakerBot",
            "hex": "FF1E0D",
            "source": "http://www.makerbot.com/makerbot-press-assets"
        },
        {
            "title": "MAN",
            "hex": "E40045",
            "source": "https://www.corporate.man.eu/"
        },
        {
            "title": "ManageIQ",
            "hex": "EF2929",
            "source": "https://www.manageiq.org/logo/"
        },
        {
            "title": "Manjaro",
            "hex": "35BF5C",
            "source": "https://commons.wikimedia.org/wiki/File:Manjaro-logo.svg"
        },
        {
            "title": "Mapbox",
            "hex": "000000",
            "source": "https://www.mapbox.com/about/press/brand-guidelines"
        },
        {
            "title": "MariaDB",
            "hex": "003545",
            "source": "https://mariadb.com/"
        },
        {
            "title": "MariaDB Foundation",
            "hex": "1F305F",
            "source": "https://mariadb.org/"
        },
        {
            "title": "Markdown",
            "hex": "000000",
            "source": "https://github.com/dcurtis/markdown-mark"
        },
        {
            "title": "Marketo",
            "hex": "5C4C9F",
            "source": "https://www.marketo.com/"
        },
        {
            "title": "Marriott",
            "hex": "A70023",
            "source": "https://marriott-hotels.marriott.com/"
        },
        {
            "title": "Maserati",
            "hex": "0C2340",
            "source": "https://www.maserati.com/international/"
        },
        {
            "title": "MasterCard",
            "hex": "EB001B",
            "source": "https://brand.mastercard.com/brandcenter/mastercard-brand-mark/downloads.html"
        },
        {
            "title": "mastercomfig",
            "hex": "009688",
            "source": "https://github.com/mastercomfig/mastercomfig.github.io/blob/d910ce7e868a6ef32106e36996c3473d78da2ce3/img/mastercomfig_logo.svg"
        },
        {
            "title": "Mastodon",
            "hex": "3088D4",
            "source": "https://source.joinmastodon.org/mastodon/joinmastodon/blob/master/public/press-kit.zip"
        },
        {
            "title": "Material Design",
            "hex": "757575",
            "source": "https://material.io/design/"
        },
        {
            "title": "Material Design Icons",
            "hex": "2196F3",
            "source": "https://materialdesignicons.com/icon/vector-square"
        },
        {
            "title": "Material-UI",
            "hex": "0081CB",
            "source": "https://material-ui.com/"
        },
        {
            "title": "Mathworks",
            "hex": "0076A8",
            "source": "https://www.mathworks.com/brand.html"
        },
        {
            "title": "Matomo",
            "hex": "3152A0",
            "source": "https://matomo.org/media/"
        },
        {
            "title": "Matrix",
            "hex": "000000",
            "source": "https://matrix.org"
        },
        {
            "title": "Mattermost",
            "hex": "0072C6",
            "source": "https://www.mattermost.org/brand-guidelines/"
        },
        {
            "title": "Matternet",
            "hex": "261C29",
            "source": "http://mttr.net"
        },
        {
            "title": "Max-Planck-Gesellschaft",
            "hex": "006C66",
            "source": "https://www.mpg.de"
        },
        {
            "title": "Maytag",
            "hex": "002E5F",
            "source": "https://www.maytagcommerciallaundry.com/mclstorefront/c/-/p/MYR40PD"
        },
        {
            "title": "Mazda",
            "hex": "101010",
            "source": "https://www.mazda.com/en/about/profile/library/"
        },
        {
            "title": "McAfee",
            "hex": "C01818",
            "source": "https://www.mcafee.com/"
        },
        {
            "title": "McDonald's",
            "hex": "FBC817",
            "source": "https://www.mcdonalds.com/gb/en-gb/newsroom.html"
        },
        {
            "title": "McLaren",
            "hex": "FF0000",
            "source": "https://cars.mclaren.com/"
        },
        {
            "title": "MDN Web Docs",
            "hex": "000000",
            "source": "https://developer.mozilla.org/"
        },
        {
            "title": "MediaFire",
            "hex": "1299F3",
            "source": "https://www.mediafire.com/press/"
        },
        {
            "title": "MediaTemple",
            "hex": "000000",
            "source": "https://mediatemple.net/company/about-us"
        },
        {
            "title": "Medium",
            "hex": "12100E",
            "source": "https://medium.design/logos-and-brand-guidelines-f1a01a733592"
        },
        {
            "title": "Meetup",
            "hex": "ED1C40",
            "source": "https://www.meetup.com/media/"
        },
        {
            "title": "MEGA",
            "hex": "D9272E",
            "source": "https://en.wikipedia.org/wiki/File:01_mega_logo.svg"
        },
        {
            "title": "Mendeley",
            "hex": "9D1620",
            "source": "https://www.mendeley.com/"
        },
        {
            "title": "Mercedes",
            "hex": "242424",
            "source": "https://www.mercedes-benz.com/"
        },
        {
            "title": "Messenger",
            "hex": "00B2FF",
            "source": "https://en.facebookbrand.com/assets/messenger/"
        },
        {
            "title": "MetaFilter",
            "hex": "065A8F",
            "source": "https://www.metafilter.com/apple-touch-icon.png"
        },
        {
            "title": "Meteor",
            "hex": "DE4F4F",
            "source": "http://logo.meteorapp.com/"
        },
        {
            "title": "Metro",
            "hex": "EF4242",
            "source": "https://facebook.github.io/metro/"
        },
        {
            "title": "Metro de la Ciudad de México",
            "hex": "F77E1C",
            "source": "https://es.wikipedia.org/wiki/Archivo:Metro_de_la_Ciudad_de_M%C3%A9xico_(logo)_version_2019.svg"
        },
        {
            "title": "Metro de Madrid",
            "hex": "255E9C",
            "source": "https://commons.wikimedia.org/wiki/File:MetroMadridLogo.svg"
        },
        {
            "title": "Métro de Paris",
            "hex": "003E95",
            "source": "https://www.ratp.fr/"
        },
        {
            "title": "MeWe",
            "hex": "17377F",
            "source": "https://mewe.com"
        },
        {
            "title": "micro:bit",
            "hex": "00ED00",
            "source": "https://microbit.org/"
        },
        {
            "title": "Micro.blog",
            "hex": "FF8800",
            "source": "https://help.micro.blog/"
        },
        {
            "title": "Microgenetics",
            "hex": "FF0000",
            "source": "http://microgenetics.co.uk/"
        },
        {
            "title": "Microsoft",
            "hex": "5E5E5E",
            "source": "https://developer.microsoft.com"
        },
        {
            "title": "Microsoft Academic",
            "hex": "2D9FD9",
            "source": "https://academic.microsoft.com/"
        },
        {
            "title": "Microsoft Access",
            "hex": "A4373A",
            "source": "https://developer.microsoft.com/en-us/fabric#/styles/web/colors/products"
        },
        {
            "title": "Microsoft Azure",
            "hex": "0089D6",
            "source": "https://upload.wikimedia.org/wikipedia/commons/a/a8/Microsoft_Azure_Logo.svg"
        },
        {
            "title": "Microsoft Edge",
            "hex": "0078D7",
            "source": "https://support.microsoft.com/en-us/help/17171/microsoft-edge-get-to-know"
        },
        {
            "title": "Microsoft Excel",
            "hex": "217346",
            "source": "https://developer.microsoft.com/en-us/fabric#/styles/web/colors/products"
        },
        {
            "title": "Microsoft Exchange",
            "hex": "0078D4",
            "source": "https://developer.microsoft.com/en-us/fabric#/styles/web/"
        },
        {
            "title": "Microsoft Office",
            "hex": "D83B01",
            "source": "https://developer.microsoft.com/en-us/microsoft-365"
        },
        {
            "title": "Microsoft OneDrive",
            "hex": "0078D4",
            "source": "https://developer.microsoft.com/en-us/fabric#/styles/web/colors/products"
        },
        {
            "title": "Microsoft OneNote",
            "hex": "7719AA",
            "source": "https://developer.microsoft.com/en-us/fabric#/styles/web/colors/products"
        },
        {
            "title": "Microsoft Outlook",
            "hex": "0078D4",
            "source": "https://developer.microsoft.com/en-us/outlook/docs"
        },
        {
            "title": "Microsoft PowerPoint",
            "hex": "B7472A",
            "source": "https://developer.microsoft.com/en-us/fabric#/styles/web/colors/products"
        },
        {
            "title": "Microsoft SharePoint",
            "hex": "0078D4",
            "source": "https://developer.microsoft.com/en-us/fabric#/styles/web/colors/products"
        },
        {
            "title": "Microsoft SQL Server",
            "hex": "CC2927",
            "source": "https://de.wikipedia.org/wiki/Microsoft_SQL_Server"
        },
        {
            "title": "Microsoft Teams",
            "hex": "6264A7",
            "source": "https://developer.microsoft.com/en-us/fabric#/styles/web/colors/products"
        },
        {
            "title": "Microsoft Visio",
            "hex": "3955A3",
            "source": "https://developer.microsoft.com/en-us/fabric#/styles/web/colors/products"
        },
        {
            "title": "Microsoft Word",
            "hex": "2B579A",
            "source": "https://developer.microsoft.com/en-us/fabric#/styles/web/colors/products"
        },
        {
            "title": "MicroStrategy",
            "hex": "D9232E",
            "source": "https://www.microstrategy.com/us/company/press-kit"
        },
        {
            "title": "MIDI",
            "hex": "000000",
            "source": "https://en.wikipedia.org/wiki/MIDI"
        },
        {
            "title": "Minds",
            "hex": "FED12F",
            "source": "https://www.minds.com/"
        },
        {
            "title": "Minecraft",
            "hex": "62B47A",
            "source": "https://education.minecraft.net/press/"
        },
        {
            "title": "Minetest",
            "hex": "53AC56",
            "source": "https://www.minetest.net/"
        },
        {
            "title": "Mini",
            "hex": "000000",
            "source": "https://mini.co.uk"
        },
        {
            "title": "Minutemailer",
            "hex": "3ABFE6",
            "source": "https://minutemailer.com/press"
        },
        {
            "title": "Mitsubishi",
            "hex": "E60012",
            "source": "https://www.mitsubishi.com/"
        },
        {
            "title": "Mix",
            "hex": "FF8126",
            "source": "https://mix.com"
        },
        {
            "title": "Mixcloud",
            "hex": "5000FF",
            "source": "https://www.mixcloud.com/about"
        },
        {
            "title": "Mocha",
            "hex": "8D6748",
            "source": "https://mochajs.org/"
        },
        {
            "title": "Mojang Studios",
            "hex": "EF323D",
            "source": "https://www.minecraft.net"
        },
        {
            "title": "Moleculer",
            "hex": "3CAFCE",
            "source": "https://moleculer.services/"
        },
        {
            "title": "Momenteo",
            "hex": "5A6AB1",
            "source": "https://www.momenteo.com/media"
        },
        {
            "title": "Monero",
            "hex": "FF6600",
            "source": "https://getmonero.org"
        },
        {
            "title": "MongoDB",
            "hex": "47A248",
            "source": "https://www.mongodb.com/pressroom"
        },
        {
            "title": "Monkey tie",
            "hex": "FFC619",
            "source": "https://www.monkey-tie.com/presse"
        },
        {
            "title": "Monogram",
            "hex": "FDB22A",
            "source": "http://monogram.me"
        },
        {
            "title": "Monster",
            "hex": "6E46AE",
            "source": "https://www.monster.com/"
        },
        {
            "title": "Monzo",
            "hex": "14233C",
            "source": "https://monzo.com/press/"
        },
        {
            "title": "Moo",
            "hex": "00945E",
            "source": "https://www.moo.com/uk/about/press.html"
        },
        {
            "title": "Moscow Metro",
            "hex": "D9232E",
            "source": "https://mosmetro.ru/"
        },
        {
            "title": "Motorola",
            "hex": "E1140A",
            "source": "https://motorola-global-portal-de.custhelp.com/"
        },
        {
            "title": "Mozilla",
            "hex": "000000",
            "source": "https://mozilla.design/mozilla/"
        },
        {
            "title": "MTA",
            "hex": "0039A6",
            "source": "https://mta.info/"
        },
        {
            "title": "MTR",
            "hex": "AC2E45",
            "source": "https://commons.wikimedia.org/wiki/File:MTR_(logo_with_text).svg"
        },
        {
            "title": "MuseScore",
            "hex": "1A70B8",
            "source": "https://musescore.org/en/about/logos-and-graphics"
        },
        {
            "title": "MusicBrainz",
            "hex": "BA478F",
            "source": "https://metabrainz.org/projects"
        },
        {
            "title": "MX Linux",
            "hex": "000000",
            "source": "https://mxlinux.org/art/"
        },
        {
            "title": "MYOB",
            "hex": "6100A5",
            "source": "https://myob-identikit.frontify.com/d/JK2D4WFOdAwV/for-developers"
        },
        {
            "title": "Myspace",
            "hex": "030303",
            "source": "https://myspace.com/pressroom/assetslogos"
        },
        {
            "title": "MySQL",
            "hex": "4479A1",
            "source": "https://www.mysql.com/about/legal/logos.html"
        },
        {
            "title": "N26",
            "hex": "48AC98",
            "source": "https://n26.com/"
        },
        {
            "title": "National Grid",
            "hex": "00148C",
            "source": "https://www.nationalgrid.com/themes/custom/national_grid_group/logo.svg"
        },
        {
            "title": "NativeScript",
            "hex": "3655FF",
            "source": "https://docs.nativescript.org/"
        },
        {
            "title": "NBA",
            "hex": "253B73",
            "source": "https://nba.com/"
        },
        {
            "title": "NBB",
            "hex": "FF7100",
            "source": "https://presse.notebooksbilliger.de/presskits/style-guide"
        },
        {
            "title": "NDR",
            "hex": "0C1754",
            "source": "https://www.ndr.de/"
        },
        {
            "title": "NEC",
            "hex": "1414A0",
            "source": "https://commons.wikimedia.org/wiki/File:NEC_logo.svg"
        },
        {
            "title": "Neo4j",
            "hex": "008CC1",
            "source": "https://neo4j.com/style-guide/"
        },
        {
            "title": "Neovim",
            "hex": "57A143",
            "source": "https://github.com/neovim/neovim.github.io/tree/7fd28f472e6ee4548bc4100dc381a8e4c70f2ee4/logos"
        },
        {
            "title": "NestJS",
            "hex": "E0234E",
            "source": "https://nestjs.com/"
        },
        {
            "title": "NetApp",
            "hex": "0067C5",
            "source": "http://www.netapp.com/"
        },
        {
            "title": "Netflix",
            "hex": "E50914",
            "source": "https://brand.netflix.com/en/assets/brand-symbol"
        },
        {
            "title": "Netlify",
            "hex": "00C7B7",
            "source": "https://www.netlify.com/press/"
        },
        {
            "title": "New Japan Pro-Wrestling",
            "hex": "FF160B",
            "source": "https://en.wikipedia.org/wiki/File:New_Japan_Pro_Wrestling_Logo_2.svg"
        },
        {
            "title": "New Relic",
            "hex": "008C99",
            "source": "https://newrelic.com/about/media-assets"
        },
        {
            "title": "New York Times",
            "hex": "000000",
            "source": "https://www.nytimes.com/"
        },
        {
            "title": "Next.js",
            "hex": "000000",
            "source": "https://nextjs.org/"
        },
        {
            "title": "Nextcloud",
            "hex": "0082C9",
            "source": "https://nextcloud.com/press/"
        },
        {
            "title": "Nextdoor",
            "hex": "8ED500",
            "source": "https://nextdoor.com/newsroom/"
        },
        {
            "title": "NFC",
            "hex": "002E5F",
            "source": "https://nfc-forum.org/our-work/nfc-branding/n-mark/guidelines-and-brand-assets/"
        },
        {
            "title": "NGINX",
            "hex": "269539",
            "source": "https://www.nginx.com/"
        },
        {
            "title": "ngrok",
            "hex": "1F1E37",
            "source": "https://ngrok.com/"
        },
        {
            "title": "niconico",
            "hex": "231815",
            "source": "https://www.nicovideo.jp/"
        },
        {
            "title": "Nim",
            "hex": "FFE953",
            "source": "https://nim-lang.org"
        },
        {
            "title": "Nintendo",
            "hex": "8F8F8F",
            "source": "https://en.wikipedia.org/wiki/Nintendo#/media/File:Nintendo.svg"
        },
        {
            "title": "Nintendo 3DS",
            "hex": "D12228",
            "source": "https://www.nintendo.de/"
        },
        {
            "title": "Nintendo GameCube",
            "hex": "6A5FBB",
            "source": "https://www.nintendo.com/consumer/systems/nintendogamecube/index.jsp"
        },
        {
            "title": "Nintendo Network",
            "hex": "FF7D00",
            "source": "https://accounts.nintendo.com/login"
        },
        {
            "title": "Nintendo Switch",
            "hex": "E60012",
            "source": "http://www.nintendo.co.uk/"
        },
        {
            "title": "Nissan",
            "hex": "C3002F",
            "source": "https://www.nissan.ie/"
        },
        {
            "title": "NixOS",
            "hex": "5277C3",
            "source": "https://github.com/NixOS/nixos-homepage/tree/master/logo"
        },
        {
            "title": "Node-RED",
            "hex": "8F0000",
            "source": "https://nodered.org/about/resources/"
        },
        {
            "title": "Node.js",
            "hex": "339933",
            "source": "https://nodejs.org/en/about/resources/"
        },
        {
            "title": "Nodemon",
            "hex": "76D04B",
            "source": "https://nodemon.io/"
        },
        {
            "title": "Nokia",
            "hex": "124191",
            "source": "https://www.nokia.com/"
        },
        {
            "title": "Notepad++",
            "hex": "90E59A",
            "source": "https://github.com/notepad-plus-plus/notepad-plus-plus/tree/master/PowerEditor/misc/chameleon"
        },
        {
            "title": "Notion",
            "hex": "000000",
            "source": "https://www.notion.so/"
        },
        {
            "title": "Notist",
            "hex": "333333",
            "source": "https://noti.st/"
        },
        {
            "title": "Noun Project",
            "hex": "000000",
            "source": "https://www.lingoapp.com/6/s/oJkq3W/?v=3"
        },
        {
            "title": "NPM",
            "hex": "CB3837",
            "source": "https://github.com/npm/logos"
        },
        {
            "title": "Nubank",
            "hex": "8A05BE",
            "source": "https://nubank.com.br/imprensa/"
        },
        {
            "title": "Nucleo",
            "hex": "111111",
            "source": "https://nucleoapp.com/"
        },
        {
            "title": "NuGet",
            "hex": "004880",
            "source": "https://github.com/NuGet/Media/blob/89f7c87245e52e8ce91d94c0a47f44c6576e3a0d/Images/MainLogo/Vector/nuget.svg"
        },
        {
            "title": "Nuke",
            "hex": "000000",
            "source": "https://www.foundry.com/products/nuke"
        },
        {
            "title": "Numba",
            "hex": "00A3E0",
            "source": "https://github.com/numba/numba/blob/0db8a2bcd0f53c0d0ad8a798432fb3f37f14af27/docs/_static/numba-blue-icon-rgb.svg"
        },
        {
            "title": "NumPy",
            "hex": "013243",
            "source": "https://numpy.org"
        },
        {
            "title": "Nutanix",
            "hex": "024DA1",
            "source": "https://www.nutanix.com/content/dam/nutanix/en/cmn/documents/nutanix-brandbook.pdf"
        },
        {
            "title": "Nuxt.js",
            "hex": "00C58E",
            "source": "https://nuxtjs.org/"
        },
        {
            "title": "NVIDIA",
            "hex": "76B900",
            "source": "https://www.nvidia.com/etc/designs/nvidiaGDC/clientlibs_base/images/NVIDIA-Logo.svg"
        },
        {
            "title": "OBS Studio",
            "hex": "302E31",
            "source": "https://upload.wikimedia.org/wikipedia/commons/7/78/OBS.svg"
        },
        {
            "title": "Observable",
            "hex": "353E58",
            "source": "https://observablehq.com/"
        },
        {
            "title": "OCaml",
            "hex": "EC6813",
            "source": "http://ocaml.org/img/OCaml_Sticker.svg"
        },
        {
            "title": "Octave",
            "hex": "0790C0",
            "source": "https://www.gnu.org/software/octave/"
        },
        {
            "title": "Octopus Deploy",
            "hex": "2F93E0",
            "source": "https://octopus.com/company/brand"
        },
        {
            "title": "Oculus",
            "hex": "1C1E20",
            "source": "https://www.oculus.com/en-us/press-kit"
        },
        {
            "title": "Odnoklassniki",
            "hex": "EE8208",
            "source": "https://insideok.ru/brandbook"
        },
        {
            "title": "okcupid",
            "hex": "0500BE",
            "source": "https://okcupid.com/press"
        },
        {
            "title": "OnePlus",
            "hex": "F5010C",
            "source": "https://en.wikipedia.org/wiki/OnePlus#/media/File:OP_LU_Reg_1L_RGB_red_copy-01.svg"
        },
        {
            "title": "OnStar",
            "hex": "003D7D",
            "source": "https://www.onstar.com/"
        },
        {
            "title": "Opel",
            "hex": "F7D900",
            "source": "https://de.wikipedia.org/wiki/Opel"
        },
        {
            "title": "Open Access",
            "hex": "F68212",
            "source": "https://commons.wikimedia.org/wiki/File:Open_Access_logo_PLoS_white.svg"
        },
        {
            "title": "Open Badges",
            "hex": "073B5A",
            "source": "https://backpack.openbadges.org/"
        },
        {
            "title": "Open Bug Bounty",
            "hex": "F67909",
            "source": "https://www.openbugbounty.org/"
        },
        {
            "title": "Open Collective",
            "hex": "7FADF2",
            "source": "https://docs.opencollective.com/help/about#media-logo"
        },
        {
            "title": "Open Containers Initiative",
            "hex": "262261",
            "source": "https://github.com/opencontainers/artwork/tree/master/oci/icon"
        },
        {
            "title": "Open Nebula",
            "hex": "0097C2",
            "source": "https://opennebula.io/docs/"
        },
        {
            "title": "Open Source Initiative",
            "hex": "3DA639",
            "source": "https://opensource.org/logo-usage-guidelines"
        },
        {
            "title": "OpenAI",
            "hex": "412991",
            "source": "https://openai.com/"
        },
        {
            "title": "OpenAI Gym",
            "hex": "0081A5",
            "source": "https://gym.openai.com/"
        },
        {
            "title": "OpenAPI Initiative",
            "hex": "6BA539",
            "source": "https://www.openapis.org/faq/style-guide"
        },
        {
            "title": "OpenBSD",
            "hex": "F2CA30",
            "source": "https://en.wikipedia.org/wiki/OpenBSD"
        },
        {
            "title": "OpenCV",
            "hex": "5C3EE8",
            "source": "https://opencv.org/resources/media-kit/"
        },
        {
            "title": "OpenGL",
            "hex": "5586A4",
            "source": "https://www.khronos.org/legal/trademarks/"
        },
        {
            "title": "OpenID",
            "hex": "F78C40",
            "source": "https://openid.net/add-openid/logos/"
        },
        {
            "title": "Openlayers",
            "hex": "1F6B75",
            "source": "https://github.com/openlayers/openlayers.github.io/blob/5b93e18b8d302eb49a812fb96abb529895ceb7a2/assets/logo.svg"
        },
        {
            "title": "OpenSSL",
            "hex": "721412",
            "source": "https://www.openssl.org/"
        },
        {
            "title": "OpenStack",
            "hex": "ED1944",
            "source": "https://www.openstack.org/brand/openstack-logo/"
        },
        {
            "title": "OpenStreetMap",
            "hex": "7EBC6F",
            "source": "https://www.openstreetmap.org"
        },
        {
            "title": "openSUSE",
            "hex": "73BA25",
            "source": "https://en.opensuse.org/Portal:Artwork"
        },
        {
            "title": "OpenVPN",
            "hex": "EA7E20",
            "source": "https://openvpn.net/wp-content/themes/openvpn/assets/images/logo.svg"
        },
        {
            "title": "Opera",
            "hex": "FF1B2D",
            "source": "https://github.com/operasoftware/logo"
        },
        {
            "title": "Opsgenie",
            "hex": "172B4D",
            "source": "https://www.atlassian.com/company/news/press-kit"
        },
        {
            "title": "OpsLevel",
            "hex": "1890FF",
            "source": "https://www.opslevel.com/"
        },
        {
            "title": "Oracle",
            "hex": "F80000",
            "source": "https://www.oracle.com/webfolder/s/brand/identity/index.html"
        },
        {
            "title": "ORCID",
            "hex": "A6CE39",
            "source": "https://orcid.org/trademark-and-id-display-guidelines"
        },
        {
            "title": "Origin",
            "hex": "F56C2D",
            "source": "https://www.origin.com/gbr/en-us/store"
        },
        {
            "title": "Osano",
            "hex": "7764FA",
            "source": "https://www.osano.com/"
        },
        {
            "title": "Oshkosh",
            "hex": "E6830F",
            "source": "https://oshkoshdefense.com/media/photos/"
        },
        {
            "title": "OSMC",
            "hex": "17394A",
            "source": "https://github.com/osmc/osmc/tree/master/assets"
        },
        {
            "title": "Overcast",
            "hex": "FC7E0F",
            "source": "https://overcast.fm"
        },
        {
            "title": "Overleaf",
            "hex": "47A141",
            "source": "https://www.overleaf.com/for/press/media-resources"
        },
        {
            "title": "OVH",
            "hex": "123F6D",
            "source": "https://www.ovh.com/fr/news/logo-ovh.xml"
        },
        {
            "title": "OWASP",
            "hex": "000000",
            "source": "https://github.com/OWASP/www-event-2020-07-virtual/blob/eefbef6c1afdd1dee2af11e7f44ad005b25ad48c/assets/images/logo.svg"
        },
        {
            "title": "p5.js",
            "hex": "ED225D",
            "source": "https://p5js.org"
        },
        {
            "title": "Packagist",
            "hex": "F28D1A",
            "source": "https://github.com/composer/packagist"
        },
        {
            "title": "Pagekit",
            "hex": "212121",
            "source": "https://pagekit.com/logo-guide"
        },
        {
            "title": "PagerDuty",
            "hex": "06AC38",
            "source": "https://www.pagerduty.com/brand/"
        },
        {
            "title": "PageSpeed Insights",
            "hex": "4285F4",
            "source": "https://developers.google.com/web/fundamentals/performance/speed-tools/"
        },
        {
            "title": "PagSeguro",
            "hex": "FFC801",
            "source": "https://pagseguro.uol.com.br/"
        },
        {
            "title": "Palantir",
            "hex": "101113",
            "source": "https://github.com/palantir/conjure/blob/master/docs/media/palantir-logo.svg"
        },
        {
            "title": "Palo Alto Software",
            "hex": "83DA77",
            "source": "https://www.paloalto.com"
        },
        {
            "title": "pandas",
            "hex": "150458",
            "source": "https://pandas.pydata.org/about/citing.html"
        },
        {
            "title": "Pandora",
            "hex": "224099",
            "source": "https://www.pandoraforbrands.com/"
        },
        {
            "title": "Pantheon",
            "hex": "FFDC28",
            "source": "https://projects.invisionapp.com/boards/8UOJQWW2J3G5#/1145336"
        },
        {
            "title": "Parity Substrate",
            "hex": "282828",
            "source": "http://substrate.dev/"
        },
        {
            "title": "Parse.ly",
            "hex": "5BA745",
            "source": "https://www.parse.ly/"
        },
        {
            "title": "Pastebin",
            "hex": "02456C",
            "source": "https://pastebin.com/"
        },
        {
            "title": "Patreon",
            "hex": "F96854",
            "source": "https://www.patreon.com/brand/downloads"
        },
        {
            "title": "Payoneer",
            "hex": "FF4800",
            "source": "https://www.payoneer.com/"
        },
        {
            "title": "PayPal",
            "hex": "00457C",
            "source": "https://www.paypal-marketing.com/html/partner/na/portal-v2/pdf/PP_Masterbrandguidelines_v21_mm.pdf"
        },
        {
            "title": "Paytm",
            "hex": "20336B",
            "source": "https://paytm.com/"
        },
        {
            "title": "PCGamingWiki",
            "hex": "556DB3",
            "source": "https://static.pcgamingwiki.com/logos/pcgamingwiki.svg"
        },
        {
            "title": "PeerTube",
            "hex": "F1680D",
            "source": "https://github.com/Chocobozzz/PeerTube/tree/develop/client/src/assets/images"
        },
        {
            "title": "Pelican",
            "hex": "14A0C4",
            "source": "https://blog.getpelican.com/pages/gratitude.html"
        },
        {
            "title": "Peloton",
            "hex": "181A1D",
            "source": "https://press.onepeloton.com/#logos"
        },
        {
            "title": "Pepsi",
            "hex": "2151A1",
            "source": "http://gillettepepsicola.com/promotions-media/media-kit/"
        },
        {
            "title": "Periscope",
            "hex": "40A4C4",
            "source": "https://www.periscope.tv/press"
        },
        {
            "title": "Perl",
            "hex": "39457E",
            "source": "https://github.com/tpf/marketing-materials/blob/6765c6fd71bc5b123d6c1a77b86e08cdd6376078/images/onion-logo/tpf-logo-onion.svg"
        },
        {
            "title": "Peugeot",
            "hex": "002355",
            "source": "https://www.groupe-psa.com/en/brands-and-services/peugeot/"
        },
        {
            "title": "Pexels",
            "hex": "05A081",
            "source": "https://www.pexels.com/"
        },
        {
            "title": "pfSense",
            "hex": "212121",
            "source": "https://www.pfsense.org/"
        },
        {
            "title": "Phabricator",
            "hex": "4A5F88",
            "source": "https://phacility.com/trademarks/"
        },
        {
            "title": "Philips Hue",
            "hex": "0065D3",
            "source": "https://www2.meethue.com/en-us/support"
        },
        {
            "title": "PhonePe",
            "hex": "5F259F",
            "source": "https://www.phonepe.com/"
        },
        {
            "title": "Photobucket",
            "hex": "0672CB",
            "source": "https://photobucket.com/"
        },
        {
            "title": "Photocrowd",
            "hex": "3DAD4B",
            "source": "https://www.photocrowd.com/"
        },
        {
            "title": "PHP",
            "hex": "777BB4",
            "source": "http://php.net/download-logos.php"
        },
        {
            "title": "PhpStorm",
            "hex": "000000",
            "source": "https://www.jetbrains.com/company/brand/logos/"
        },
        {
            "title": "Pi-hole",
            "hex": "FF0000",
            "source": "https://docs.pi-hole.net"
        },
        {
            "title": "Picarto.TV",
            "hex": "1DA456",
            "source": "https://picarto.tv/site/press"
        },
        {
            "title": "PicPay",
            "hex": "21C25E",
            "source": "https://www.picpay.com/site/sobre-nos"
        },
        {
            "title": "Pimcore",
            "hex": "6428B4",
            "source": "https://pimcore.com/en/media-kit"
        },
        {
            "title": "Pinboard",
            "hex": "0000FF",
            "source": "https://commons.wikimedia.org/wiki/File:Feedbin-Icon-share-pinboard.svg"
        },
        {
            "title": "Pingdom",
            "hex": "FFF000",
            "source": "https://tools.pingdom.com"
        },
        {
            "title": "Pingup",
            "hex": "00B1AB",
            "source": "http://pingup.com/resources"
        },
        {
            "title": "Pinterest",
            "hex": "BD081C",
            "source": "https://business.pinterest.com/en/brand-guidelines"
        },
        {
            "title": "Pioneer DJ",
            "hex": "1A1928",
            "source": "https://www.pioneerdj.com/"
        },
        {
            "title": "Pivotal Tracker",
            "hex": "517A9E",
            "source": "https://www.pivotaltracker.com/branding-guidelines"
        },
        {
            "title": "Piwigo",
            "hex": "FF7700",
            "source": "https://github.com/Piwigo/piwigodotorg/blob/6edb840c16257314caec770a9a51f67ef81836e4/images/piwigo.org.svg"
        },
        {
            "title": "Pixabay",
            "hex": "2EC66D",
            "source": "https://pixabay.com/service/about/"
        },
        {
            "title": "pixiv",
            "hex": "0096FA",
            "source": "https://www.pixiv.net/terms/?page=brand"
        },
        {
            "title": "PJSIP",
            "hex": "F86001",
            "source": "https://www.pjsip.org/favicon.ico"
        },
        {
            "title": "Planet",
            "hex": "009DB1",
            "source": "https://www.planet.com/explorer/"
        },
        {
            "title": "PlanGrid",
            "hex": "0085DE",
            "source": "https://plangrid.com/en/"
        },
        {
            "title": "Platzi",
            "hex": "98CA3F",
            "source": "https://github.com/PlatziDev/oss/blob/932bd83d43e061e1c38fbc116db31aa6d0145be6/static/logo.svg"
        },
        {
            "title": "Player FM",
            "hex": "C8122A",
            "source": "https://player.fm/"
        },
        {
            "title": "Player.me",
            "hex": "C0379A",
            "source": "https://player.me/p/about-us"
        },
        {
            "title": "PlayStation",
            "hex": "003791",
            "source": "http://uk.playstation.com/media/DPBjbK0o/CECH-4202_4203%20PS3_QSG_GB_Eastern_3_web_vf1.pdf"
        },
        {
            "title": "PlayStation 2",
            "hex": "003791",
            "source": "https://commons.wikimedia.org/wiki/File:PlayStation_2_logo.svg"
        },
        {
            "title": "PlayStation 3",
            "hex": "003791",
            "source": "https://commons.wikimedia.org/wiki/File:PlayStation_3_Logo_neu.svg#/media/File:PS3.svg"
        },
        {
            "title": "PlayStation 4",
            "hex": "003791",
            "source": "https://commons.wikimedia.org/wiki/File:PlayStation_4_logo_and_wordmark.svg"
        },
        {
            "title": "PlayStation 5",
            "hex": "003791",
            "source": "https://www.playstation.com/en-us/ps5/"
        },
        {
            "title": "PlayStation Vita",
            "hex": "003791",
            "source": "https://commons.wikimedia.org/wiki/File:PlayStation_Vita_logo.svg"
        },
        {
            "title": "Pleroma",
            "hex": "FBA457",
            "source": "https://pleroma.social/"
        },
        {
            "title": "Plesk",
            "hex": "52BBE6",
            "source": "https://www.plesk.com/brand/"
        },
        {
            "title": "Plex",
            "hex": "E5A00D",
            "source": "http://brand.plex.tv/d/qxmJ3odkK0fj/plex-style-guide"
        },
        {
            "title": "Pluralsight",
            "hex": "F15B2A",
            "source": "https://www.pluralsight.com/newsroom/brand-assets"
        },
        {
            "title": "Plurk",
            "hex": "FF574D",
            "source": "https://www.plurk.com/brandInfo"
        },
        {
            "title": "Plus Codes",
            "hex": "57C4D2",
            "source": "https://plus.codes/"
        },
        {
            "title": "Pocket",
            "hex": "EF3F56",
            "source": "https://getpocket.com/blog/press/"
        },
        {
            "title": "Pocket Casts",
            "hex": "F43E37",
            "source": "https://blog.pocketcasts.com/press/"
        },
        {
            "title": "Podcast Addict",
            "hex": "F4842D",
            "source": "https://podcastaddict.com"
        },
        {
            "title": "Pokémon",
            "hex": "FFCB05",
            "source": "https://commons.wikimedia.org/wiki/File:International_Pok%C3%A9mon_logo.svg"
        },
        {
            "title": "Poly",
            "hex": "EB3C00",
            "source": "https://www.poly.com/"
        },
        {
            "title": "Polymer Project",
            "hex": "FF4470",
            "source": "https://github.com/Polymer/polymer-project.org/tree/master/app/images/logos"
        },
        {
            "title": "Pop!_OS",
            "hex": "48B9C7",
            "source": "https://pop.system76.com/"
        },
        {
            "title": "Porsche",
            "hex": "B12B28",
            "source": "https://www.porsche.com/"
        },
        {
            "title": "PostCSS",
            "hex": "DD3A0A",
            "source": "https://postcss.org/"
        },
        {
            "title": "PostgreSQL",
            "hex": "336791",
            "source": "https://wiki.postgresql.org/wiki/Logo"
        },
        {
            "title": "Postman",
            "hex": "FF6C37",
            "source": "https://www.getpostman.com/resources/media-assets/"
        },
        {
            "title": "Postmates",
            "hex": "FFDF18",
            "source": "https://postmates.com/press-and-media"
        },
        {
            "title": "Power BI",
            "hex": "F2C811",
            "source": "https://powerbi.microsoft.com/en-us/"
        },
        {
            "title": "POWERS",
            "hex": "D21F3C",
            "source": "https://www.powerswhiskey.com/"
        },
        {
            "title": "PowerShell",
            "hex": "5391FE",
            "source": "https://github.com/PowerShell/PowerShell"
        },
        {
            "title": "pr.co",
            "hex": "0080FF",
            "source": "https://news.pr.co/media_kits"
        },
        {
            "title": "pre-commit",
            "hex": "FAB040",
            "source": "https://github.com/pre-commit/pre-commit.github.io"
        },
        {
            "title": "PrestaShop",
            "hex": "DF0067",
            "source": "https://www.prestashop.com/en/media-kit"
        },
        {
            "title": "Presto",
            "hex": "5890FF",
            "source": "https://github.com/prestodb/presto/blob/414ab2a6bbdcca6479c2615b048920adac34dd20/presto-docs/src/main/resources/logo/web/fb/dark-blue/Presto_FB_Lockups_DARKBLUE_BG-14.svg"
        },
        {
            "title": "Prettier",
            "hex": "F7B93E",
            "source": "https://github.com/prettier/prettier-logo/tree/master/images"
        },
        {
            "title": "Prezi",
            "hex": "3181FF",
            "source": "https://prezi.com/press/kit/"
        },
        {
            "title": "Prime",
            "hex": "00A8E1",
            "source": "https://www.amazon.com/b?node=17277626011"
        },
        {
            "title": "Prime Video",
            "hex": "1F2E3E",
            "source": "https://m.media-amazon.com/images/G/01/cooper/PV_Branding_Guidelines_Logos_Lock_Ups._CB1539191655_.pdf"
        },
        {
            "title": "Prismic",
            "hex": "5163BA",
            "source": "https://prismic.io/"
        },
        {
            "title": "Pro Tools",
            "hex": "7ACB10",
            "source": "https://cdn-www.avid.com/Content/fonts/avidmoon.ttf"
        },
        {
            "title": "Probot",
            "hex": "00B0D8",
            "source": "https://github.com/probot/probot"
        },
        {
            "title": "ProcessWire",
            "hex": "EF145F",
            "source": "https://github.com/processwire"
        },
        {
            "title": "Product Hunt",
            "hex": "DA552F",
            "source": "https://www.producthunt.com/branding"
        },
        {
            "title": "Progate",
            "hex": "380953",
            "source": "https://progate.com"
        },
        {
            "title": "Progress",
            "hex": "5CE500",
            "source": "https://www.progress.com/"
        },
        {
            "title": "Prometheus",
            "hex": "E6522C",
            "source": "https://prometheus.io/"
        },
        {
            "title": "ProSieben",
            "hex": "E6000F",
            "source": "https://www.prosieben.de/"
        },
        {
            "title": "Proto.io",
            "hex": "34A7C1",
            "source": "https://proto.io/en/presskit"
        },
        {
            "title": "protocols.io",
            "hex": "4D9FE7",
            "source": "https://www.protocols.io/brand"
        },
        {
            "title": "ProtonDB",
            "hex": "F50057",
            "source": "https://www.protondb.com/"
        },
        {
            "title": "ProtonMail",
            "hex": "8B89CC",
            "source": "https://protonmail.com/media-kit"
        },
        {
            "title": "Proxmox",
            "hex": "E57000",
            "source": "https://www.proxmox.com/en/news/media-kit"
        },
        {
            "title": "Publons",
            "hex": "336699",
            "source": "https://publons.com/about/logos"
        },
        {
            "title": "Puppet",
            "hex": "FFAE1A",
            "source": "https://puppet.com/company/press-room/"
        },
        {
            "title": "PureScript",
            "hex": "14161A",
            "source": "https://github.com/purescript/logo"
        },
        {
            "title": "PyCharm",
            "hex": "000000",
            "source": "https://www.jetbrains.com/company/brand/logos/"
        },
        {
            "title": "PyPI",
            "hex": "3775A9",
            "source": "https://pypi.org/"
        },
        {
            "title": "PyPy",
            "hex": "193440",
            "source": "https://www.pypy.org/images/pypy-logo.svg"
        },
        {
            "title": "Python",
            "hex": "3776AB",
            "source": "https://www.python.org/community/logos/"
        },
        {
            "title": "PyTorch",
            "hex": "EE4C2C",
            "source": "https://github.com/pytorch/pytorch/tree/master/docs/source/_static/img"
        },
        {
            "title": "PyUp",
            "hex": "9F55FF",
            "source": "https://pyup.io/"
        },
        {
            "title": "Qantas",
            "hex": "E40000",
            "source": "https://freight.qantas.com/"
        },
        {
            "title": "QEMU",
            "hex": "FF6600",
            "source": "https://wiki.qemu.org/Logo"
        },
        {
            "title": "Qgis",
            "hex": "589632",
            "source": "https://www.qgis.org/en/site/getinvolved/styleguide.html"
        },
        {
            "title": "Qi",
            "hex": "000000",
            "source": "https://www.wirelesspowerconsortium.com/knowledge-base/retail/qi-logo-guidelines-and-artwork.html"
        },
        {
            "title": "Qiita",
            "hex": "55C500",
            "source": "https://www.qiita.com"
        },
        {
            "title": "QIWI",
            "hex": "FF8C00",
            "source": "https://qiwi.com/"
        },
        {
            "title": "Qt",
            "hex": "41CD52",
            "source": "https://qt-brandbook.webflow.io/design"
        },
        {
            "title": "Qualcomm",
            "hex": "3253DC",
            "source": "https://www.qualcomm.com"
        },
        {
            "title": "Qualtrics",
            "hex": "00B4EF",
            "source": "https://www.qualtrics.com/brand-book/"
        },
        {
            "title": "Quantcast",
            "hex": "000000",
            "source": "https://www.quantcast.com/user/login"
        },
        {
            "title": "Quantopian",
            "hex": "C51E25",
            "source": "https://www.quantopian.com/about"
        },
        {
            "title": "Quarkus",
            "hex": "4695EB",
            "source": "https://design.jboss.org/quarkus/"
        },
        {
            "title": "Quasar",
            "hex": "1976D2",
            "source": "https://github.com/quasarframework/quasar-art/blob/cbbbb4b0b7ec7181dfc2d1b29a1ce025e71575bc/src/quasar-logo.svg"
        },
        {
            "title": "Qubes OS",
            "hex": "3874D8",
            "source": "https://github.com/QubesOS/qubes-attachment/blob/ed7e552eb8a5fca4e099361d137793d3551b3968/icons/qubes-logo-home.svg"
        },
        {
            "title": "Quest",
            "hex": "FB4F14",
            "source": "https://www.quest.com/legal/trademark-information.aspx"
        },
        {
            "title": "QuickBooks",
            "hex": "2CA01C",
            "source": "https://designsystem.quickbooks.com/visual-assets/logos/"
        },
        {
            "title": "QuickTime",
            "hex": "1C69F0",
            "source": "https://support.apple.com/quicktime"
        },
        {
            "title": "Quip",
            "hex": "F27557",
            "source": "https://quip.com/"
        },
        {
            "title": "Quora",
            "hex": "B92B27",
            "source": "https://www.quora.com"
        },
        {
            "title": "Qwiklabs",
            "hex": "F5CD0E",
            "source": "https://www.qwiklabs.com"
        },
        {
            "title": "Qzone",
            "hex": "FECE00",
            "source": "https://qzone.qq.com/"
        },
        {
            "title": "R",
            "hex": "276DC3",
            "source": "https://www.r-project.org/logo/"
        },
        {
            "title": "RabbitMQ",
            "hex": "FF6600",
            "source": "https://www.rabbitmq.com/"
        },
        {
            "title": "Racket",
            "hex": "9F1D20",
            "source": "https://racket-lang.org/"
        },
        {
            "title": "Radar",
            "hex": "007AFF",
            "source": "https://radar.io/"
        },
        {
            "title": "RadioPublic",
            "hex": "CE262F",
            "source": "https://help.radiopublic.com/hc/en-us/articles/360002546754-RadioPublic-logos"
        },
        {
            "title": "Rainmeter",
            "hex": "19519B",
            "source": "https://github.com/rainmeter/rainmeter-www/blob/867fd905fda8d1b1083730adcb7f49f1775cb5b0/source/img/logo_blue.ai"
        },
        {
            "title": "Rakuten",
            "hex": "BF0000",
            "source": "https://global.rakuten.com/corp/assets/img/site-icons/rakuten-black.svg"
        },
        {
            "title": "Rancher",
            "hex": "0075A8",
            "source": "https://rancher.com/brand-guidelines/"
        },
        {
            "title": "Raspberry Pi",
            "hex": "C51A4A",
            "source": "https://www.raspberrypi.org/trademark-rules"
        },
        {
            "title": "Razer",
            "hex": "00FF00",
            "source": "https://en.wikipedia.org/wiki/File:Razer_snake_logo.svg"
        },
        {
            "title": "React",
            "hex": "61DAFB",
            "source": "https://github.com/facebook/create-react-app/blob/282c03f9525fdf8061ffa1ec50dce89296d916bd/test/fixtures/relative-paths/src/logo.svg"
        },
        {
            "title": "React Router",
            "hex": "CA4245",
            "source": "https://reacttraining.com/react-router/"
        },
        {
            "title": "ReactiveX",
            "hex": "B7178C",
            "source": "https://github.com/ReactiveX/rxjs/blob/master/resources/CI-CD/logo/svg/RxJs_Logo_Black.svg"
        },
        {
            "title": "ReactOS",
            "hex": "0088CC",
            "source": "https://github.com/reactos/press-media"
        },
        {
            "title": "Read the Docs",
            "hex": "8CA1AF",
            "source": "https://github.com/readthedocs/readthedocs.org/blob/2dc9706c4fe7fa6d4410ed0e5aedca8d4796fe0f/media/readthedocsbranding.ai"
        },
        {
            "title": "Realm",
            "hex": "39477F",
            "source": "https://realm.io/press"
        },
        {
            "title": "Reason",
            "hex": "DD4B39",
            "source": "https://reasonml.github.io/img/reason.svg"
        },
        {
            "title": "Reason Studios",
            "hex": "FFFFFF",
            "source": "https://www.reasonstudios.com/press"
        },
        {
            "title": "Red Hat",
            "hex": "EE0000",
            "source": "https://www.redhat.com/en/about/brand/new-brand/details"
        },
        {
            "title": "Red Hat Open Shift",
            "hex": "EE0000",
            "source": "https://www.openshift.com/"
        },
        {
            "title": "Redbubble",
            "hex": "E41321",
            "source": "https://www.redbubble.com/explore/client/4196122a442ab3f429ec802f71717465.svg"
        },
        {
            "title": "Reddit",
            "hex": "FF4500",
            "source": "https://www.redditinc.com/brand"
        },
        {
            "title": "Redis",
            "hex": "DC382D",
            "source": "https://www.redislabs.com/brand-guidelines/"
        },
        {
            "title": "Redux",
            "hex": "764ABC",
            "source": "https://github.com/reactjs/redux/tree/master/logo"
        },
        {
            "title": "RedwoodJS",
            "hex": "BF4722",
            "source": "https://redwoodjs.com/logos/"
        },
        {
            "title": "Reliance Industries Limited",
            "hex": "D1AB66",
            "source": "https://www.ril.com/getattachment/7c210e67-5b0e-4965-b1a2-2ee83e19cee9/Morgan-Stanley-Eighteenth-Annual-India-Summit,-31.aspx"
        },
        {
            "title": "Ren'Py",
            "hex": "FF7F7F",
            "source": "https://renpy.org"
        },
        {
            "title": "Renault",
            "hex": "FFCC33",
            "source": "https://en.wikipedia.org/wiki/File:Renault_F1_Team_logo_2019.svg"
        },
        {
            "title": "RenovateBot",
            "hex": "1A1F6C",
            "source": "https://avatars1.githubusercontent.com/u/38656520"
        },
        {
            "title": "Renren",
            "hex": "217DC6",
            "source": "https://seeklogo.com/vector-logo/184137/renren-inc"
        },
        {
            "title": "repl.it",
            "hex": "667881",
            "source": "https://repl.it/"
        },
        {
            "title": "ResearchGate",
            "hex": "00CCBB",
            "source": "https://c5.rgstatic.net/m/428059296771819/images/favicon/favicon.svg"
        },
        {
            "title": "RetroArch",
            "hex": "000000",
            "source": "https://github.com/libretro/RetroArch/blob/b01aabf7d1f025999ad0f7812e6e6816d011e631/media/retroarch.svg"
        },
        {
            "title": "RetroPie",
            "hex": "CC0000",
            "source": "https://github.com/RetroPie/RetroPie-Docs/blob/c4e882bd2c9d740c591ff346e07a4a4cb536ca93/images/logo.svg"
        },
        {
            "title": "ReverbNation",
            "hex": "E43526",
            "source": "https://www.reverbnation.com"
        },
        {
            "title": "Revolut",
            "hex": "0075EB",
            "source": "https://www.revolut.com/"
        },
        {
            "title": "Revue",
            "hex": "E15718",
            "source": "https://www.getrevue.co/"
        },
        {
            "title": "REWE",
            "hex": "CC071E",
            "source": "https://www.rewe.de/"
        },
        {
            "title": "Rhinoceros",
            "hex": "801010",
            "source": "https://github.com/mcneel/compute.rhino3d/blob/2204d998ff0397a1c6a18dd2312a96508ad48bdb/README.md"
        },
        {
            "title": "Ring",
            "hex": "1C9AD6",
            "source": "https://store.ring.com/press"
        },
        {
            "title": "Riot Games",
            "hex": "D32936",
            "source": "https://www.riotgames.com/en/press"
        },
        {
            "title": "Ripple",
            "hex": "0085C0",
            "source": "https://www.ripple.com/media-kit/"
        },
        {
            "title": "Riseup",
            "hex": "FF0000",
            "source": "https://riseup.net/en/about-us/images"
        },
        {
            "title": "Roam Research",
            "hex": "343A40",
            "source": "https://roamresearch.com/assets/"
        },
        {
            "title": "Roku",
            "hex": "662D91",
            "source": "https://www.roku.com/"
        },
        {
            "title": "Rolls-Royce",
            "hex": "281432",
            "source": "https://www.rolls-roycemotorcars.com/"
        },
        {
            "title": "rollup.js",
            "hex": "EC4A3F",
            "source": "https://rollupjs.org/"
        },
        {
            "title": "Roots",
            "hex": "525DDC",
            "source": "https://roots.io/about/brand/"
        },
        {
            "title": "Roots Bedrock",
            "hex": "525DDC",
            "source": "https://roots.io/about/brand/"
        },
        {
            "title": "Roots Sage",
            "hex": "525DDC",
            "source": "https://roots.io/about/brand/"
        },
        {
            "title": "ROS",
            "hex": "22314E",
            "source": "https://www.ros.org/press-kit/"
        },
        {
            "title": "Rotten Tomatoes",
            "hex": "FA320A",
            "source": "https://commons.wikimedia.org/wiki/File:Rottentomatoesalternativelogo.svg"
        },
        {
            "title": "Roundcube",
            "hex": "37BEFF",
            "source": "https://roundcube.net/images/roundcube_logo_icon.svg"
        },
        {
            "title": "RSS",
            "hex": "FFA500",
            "source": "https://en.wikipedia.org/wiki/Feed_icon"
        },
        {
            "title": "RStudio",
            "hex": "75AADB",
            "source": "https://www.rstudio.com/about/logos/"
        },
        {
            "title": "RTÉ",
            "hex": "00A7B3",
            "source": "https://www.rte.ie/archives/"
        },
        {
            "title": "RTL",
            "hex": "E9113B",
            "source": "https://commons.wikimedia.org/wiki/File:RTL_Cornerlogo.svg"
        },
        {
            "title": "RTLZWEI",
            "hex": "00BCF6",
            "source": "https://www.rtl2.de/"
        },
        {
            "title": "Ruby",
            "hex": "CC342D",
            "source": "https://www.ruby-lang.org/en/about/logo/"
        },
        {
            "title": "Ruby on Rails",
            "hex": "CC0000",
            "source": "http://rubyonrails.org/images/rails-logo.svg"
        },
        {
            "title": "RubyGems",
            "hex": "E9573F",
            "source": "https://rubygems.org/pages/about"
        },
        {
            "title": "Runkeeper",
            "hex": "001E62",
            "source": "https://runkeeper.com/cms/press-kit"
        },
        {
            "title": "RunKit",
            "hex": "491757",
            "source": "https://www.npmjs.com/package/@runkit/brand"
        },
        {
            "title": "Rust",
            "hex": "000000",
            "source": "https://www.rust-lang.org/"
        },
        {
            "title": "Ryanair",
            "hex": "073590",
            "source": "https://corporate.ryanair.com/media-centre/stock-images-gallery/#album-container-3"
        },
        {
            "title": "Safari",
            "hex": "000000",
            "source": "https://images.techhive.com/images/article/2014/11/safari-favorites-100530680-large.jpg"
        },
        {
            "title": "Sahibinden",
            "hex": "FFE800",
            "source": "https://www.sahibinden.com/favicon.ico"
        },
        {
            "title": "Salesforce",
            "hex": "00A1E0",
            "source": "https://www.salesforce.com/styleguide/elements/logos"
        },
        {
            "title": "SaltStack",
            "hex": "00EACE",
            "source": "https://www.saltstack.com/resources/brand/"
        },
        {
            "title": "Samsung",
            "hex": "1428A0",
            "source": "https://www.samsung.com/us"
        },
        {
            "title": "Samsung Pay",
            "hex": "1428A0",
            "source": "https://pay.samsung.com/developers/resource/brand"
        },
        {
            "title": "San Francisco Municipal Railway",
            "hex": "BA0C2F",
            "source": "http://www.actransit.org/wp-content/uploads/HSP_CC-sched.pdf"
        },
        {
            "title": "São Paulo Metro",
            "hex": "004382",
            "source": "https://upload.wikimedia.org/wikipedia/commons/d/da/Sao_Paulo_Metro_Logo.svg"
        },
        {
            "title": "SAP",
            "hex": "0FAAFF",
            "source": "https://www.sap.com/"
        },
        {
            "title": "Sass",
            "hex": "CC6699",
            "source": "http://sass-lang.com/styleguide/brand"
        },
        {
            "title": "Sat.1",
            "hex": "047DA3",
            "source": "https://www.prosiebensat1.com/presse/downloads/logos"
        },
        {
            "title": "Sauce Labs",
            "hex": "E2231A",
            "source": "https://saucelabs.com/"
        },
        {
            "title": "Scala",
            "hex": "DC322F",
            "source": "https://www.scala-lang.org/"
        },
        {
            "title": "Scaleway",
            "hex": "4F0599",
            "source": "https://www.scaleway.com"
        },
        {
            "title": "Scania",
            "hex": "041E42",
            "source": "https://www.scania.com/"
        },
        {
            "title": "scikit-learn",
            "hex": "F7931E",
            "source": "https://github.com/scikit-learn/scikit-learn/blob/c5ef2e985c13119001aa697e446ebb3dbcb326e5/doc/logos/scikit-learn-logo.svg"
        },
        {
            "title": "SciPy",
            "hex": "8CAAE6",
            "source": "https://github.com/scikit-image/skimage-branding/blob/eafb65cbc3a700e3d9c8ba2ba15788fcc8703984/logo/scipy.svg"
        },
        {
            "title": "Scopus",
            "hex": "E9711C",
            "source": "https://www.scopus.com/"
        },
        {
            "title": "Scratch",
            "hex": "4D97FF",
            "source": "https://github.com/LLK/scratch-link/blob/027e3754ba6db976495e905023d5ac5e730dccfc/Assets/Windows/SVG/Windows%20Tray%20400x400.svg"
        },
        {
            "title": "Scribd",
            "hex": "1A7BBA",
            "source": "https://www.scribd.com"
        },
        {
            "title": "Scrimba",
            "hex": "2B283A",
            "source": "https://scrimba.com/"
        },
        {
            "title": "Scrutinizer CI",
            "hex": "8A9296",
            "source": "https://scrutinizer-ci.com"
        },
        {
            "title": "Seagate",
            "hex": "6EBE49",
            "source": "https://branding.seagate.com/productpage/3fc51aba-c35a-4eff-a833-a258b0440bd2"
        },
        {
            "title": "SEAT",
            "hex": "33302E",
            "source": "https://www.seat.es/"
        },
        {
            "title": "Sega",
            "hex": "0089CF",
            "source": "https://en.wikipedia.org/wiki/Sega#/media/File:Sega_logo.svg"
        },
        {
            "title": "Selenium",
            "hex": "43B02A",
            "source": "https://github.com/SeleniumHQ/heroku-selenium/blob/2f66891ba030d3aa1f36ab1748c52ba4fb4e057d/selenium-green.svg"
        },
        {
            "title": "Sellfy",
            "hex": "21B352",
            "source": "https://sellfy.com/about/"
        },
        {
            "title": "Semantic UI React",
            "hex": "35BDB2",
            "source": "https://react.semantic-ui.com"
        },
        {
            "title": "Semantic Web",
            "hex": "005A9C",
            "source": "https://www.w3.org/2007/10/sw-logos.html"
        },
        {
            "title": "Semaphore CI",
            "hex": "19A974",
            "source": "https://semaphoreci.com/"
        },
        {
            "title": "SemVer",
            "hex": "3F4551",
            "source": "https://github.com/semver/semver.org/blob/b6983849e38911195a24357809187c2f50af0d40/assets/500x500(light).jpg"
        },
        {
            "title": "Sencha",
            "hex": "86BC40",
            "source": "http://design.sencha.com/"
        },
        {
            "title": "Sennheiser",
            "hex": "000000",
            "source": "https://sennheiser.com"
        },
        {
            "title": "Sensu",
            "hex": "89C967",
            "source": "https://github.com/sensu/sensu-go/blob/master/dashboard/src/assets/logo/graphic/green.svg"
        },
        {
            "title": "Sentry",
            "hex": "362D59",
            "source": "https://sentry.io/branding/"
        },
        {
            "title": "SEPA",
            "hex": "2350A9",
            "source": "https://www.europeanpaymentscouncil.eu/document-library/other/sepa-logo-vector-format"
        },
        {
            "title": "Server Fault",
            "hex": "E7282D",
            "source": "http://stackoverflow.com/company/logos"
        },
        {
            "title": "Serverless",
            "hex": "FD5750",
            "source": "https://serverless.com/"
        },
        {
            "title": "Shanghai Metro",
            "hex": "EC1C24",
            "source": "https://en.wikipedia.org/wiki/File:Shanghai_Metro_Full_Logo.svg"
        },
        {
            "title": "Shazam",
            "hex": "0088FF",
            "source": "https://brandfolder.com/shazam"
        },
        {
            "title": "Shell",
            "hex": "FFD500",
            "source": "https://en.wikipedia.org/wiki/File:Shell_logo.svg"
        },
        {
            "title": "Shenzhen Metro",
            "hex": "009943",
            "source": "https://en.wikipedia.org/wiki/File:Shenzhen_Metro_Corporation_logo_full.svg"
        },
        {
            "title": "Shields.io",
            "hex": "000000",
            "source": "https://shields.io"
        },
        {
            "title": "Shikimori",
            "hex": "343434",
            "source": "https://shikimori.one"
        },
        {
            "title": "Shopify",
            "hex": "7AB55C",
            "source": "https://press.shopify.com/brand"
        },
        {
            "title": "Shopware",
            "hex": "189EFF",
            "source": "https://www.shopware.com/en/press/press-material/"
        },
        {
            "title": "Showpad",
            "hex": "2D2E83",
            "source": "https://www.showpad.com/"
        },
        {
            "title": "Shutterstock",
            "hex": "EE2B24",
            "source": "https://www.shutterstock.com/press/media"
        },
        {
            "title": "Siemens",
            "hex": "009999",
            "source": "https://siemens.com/"
        },
        {
            "title": "Signal",
            "hex": "2592E9",
            "source": "https://play.google.com/store/apps/details?id=org.thoughtcrime.securesms"
        },
        {
            "title": "Simple Icons",
            "hex": "111111",
            "source": "https://simpleicons.org/"
        },
        {
            "title": "Sina Weibo",
            "hex": "E6162D",
            "source": "https://en.wikipedia.org/wiki/Sina_Weibo"
        },
        {
            "title": "SingleStore",
            "hex": "AA00FF",
            "source": "https://www.singlestore.com/brand/"
        },
        {
            "title": "SitePoint",
            "hex": "258AAF",
            "source": "http://www.sitepoint.com"
        },
        {
            "title": "Sketch",
            "hex": "F7B500",
            "source": "https://www.sketch.com/press/"
        },
        {
            "title": "Sketchfab",
            "hex": "1CAAD9",
            "source": "https://sketchfab.com/press"
        },
        {
            "title": "SketchUp",
            "hex": "005F9E",
            "source": "https://www.sketchup.com/themes/sketchup_www_terra/images/SketchUp-Horizontal-RGB.svg"
        },
        {
            "title": "Skillshare",
            "hex": "00FF84",
            "source": "https://www.skillshare.com"
        },
        {
            "title": "ŠKODA",
            "hex": "4BA82E",
            "source": "https://en.wikipedia.org/wiki/File:Skoda_Auto_logo_(2011).svg"
        },
        {
            "title": "Sky",
            "hex": "0072C9",
            "source": "https://www.skysports.com/"
        },
        {
            "title": "Skyliner",
            "hex": "2FCEA0",
            "source": "https://www.skyliner.io/help"
        },
        {
            "title": "Skype",
            "hex": "00AFF0",
            "source": "http://blogs.skype.com/?attachment_id=56273"
        },
        {
            "title": "Skype for Business",
            "hex": "00AFF0",
            "source": "https://en.wikipedia.org/wiki/Skype_for_Business_Server"
        },
        {
            "title": "Slack",
            "hex": "4A154B",
            "source": "https://slack.com/brand-guidelines"
        },
        {
            "title": "Slackware",
            "hex": "000000",
            "source": "https://en.wikipedia.org/wiki/Slackware"
        },
        {
            "title": "Slashdot",
            "hex": "026664",
            "source": "https://commons.wikimedia.org/wiki/File:Slashdot_wordmark_and_logo.svg"
        },
        {
            "title": "SlickPic",
            "hex": "FF880F",
            "source": "https://www.slickpic.com/"
        },
        {
            "title": "Slides",
            "hex": "E4637C",
            "source": "https://slides.com/about"
        },
        {
            "title": "SlideShare",
            "hex": "008ED2",
            "source": "https://www.slideshare.net/ss/creators/"
        },
        {
            "title": "smart",
            "hex": "FABC0C",
            "source": "https://www.smart.com/gb/en/models/eq-fortwo-coupe"
        },
        {
            "title": "SmartThings",
            "hex": "15BFFF",
            "source": "https://www.smartthings.com/press-kit"
        },
        {
            "title": "Smashing Magazine",
            "hex": "E85C33",
            "source": "https://www.smashingmagazine.com/"
        },
        {
            "title": "SMRT",
            "hex": "EE2E24",
            "source": "https://commons.wikimedia.org/wiki/File:SMRT_Corporation.svg"
        },
        {
            "title": "SmugMug",
            "hex": "6DB944",
            "source": "https://help.smugmug.com/using-smugmug's-logo-HJulJePkEBf"
        },
        {
            "title": "Snapchat",
            "hex": "FFFC00",
            "source": "https://www.snapchat.com/brand-guidelines"
        },
        {
            "title": "Snapcraft",
            "hex": "82BEA0",
            "source": "https://github.com/snapcore/snap-store-badges"
        },
        {
            "title": "Snowflake",
            "hex": "56B9EB",
            "source": "https://www.snowflake.com/about/press-and-news/"
        },
        {
            "title": "Snyk",
            "hex": "4C4A73",
            "source": "https://snyk.io/press-kit"
        },
        {
            "title": "Society6",
            "hex": "000000",
            "source": "https://blog.society6.com/app/themes/society6/dist/images/mark.svg"
        },
        {
            "title": "Socket.io",
            "hex": "010101",
            "source": "https://socket.io"
        },
        {
            "title": "Sogou",
            "hex": "FB6022",
            "source": "https://www.sogou.com/"
        },
        {
            "title": "SoloLearn",
            "hex": "1ABC9C",
            "source": "https://www.sololearn.com/"
        },
        {
            "title": "Solus",
            "hex": "5294E2",
            "source": "https://getsol.us/branding/"
        },
        {
            "title": "SonarCloud",
            "hex": "F3702A",
            "source": "https://sonarcloud.io/about"
        },
        {
            "title": "SonarLint",
            "hex": "CB2029",
            "source": "https://www.sonarsource.com"
        },
        {
            "title": "SonarQube",
            "hex": "4E9BCD",
            "source": "https://www.sonarqube.org/logos/"
        },
        {
            "title": "SonarSource",
            "hex": "CB3032",
            "source": "https://www.sonarsource.com/"
        },
        {
            "title": "Songkick",
            "hex": "F80046",
            "source": "http://blog.songkick.com/media-assets"
        },
        {
            "title": "SonicWall",
            "hex": "FF791A",
            "source": "https://brandfolder.com/sonicwall/sonicwall-external"
        },
        {
            "title": "Sonos",
            "hex": "000000",
            "source": "https://www.sonos.com/en-gb/home"
        },
        {
            "title": "SoundCloud",
            "hex": "FF3300",
            "source": "https://soundcloud.com/press"
        },
        {
            "title": "Source Engine",
            "hex": "F79A10",
            "source": "https://developer.valvesoftware.com/favicon.ico"
        },
        {
            "title": "SourceForge",
            "hex": "FF6600",
            "source": "https://sourceforge.net/"
        },
        {
            "title": "Sourcegraph",
            "hex": "00B4F2",
            "source": "https://sourcegraph.com/.assets/img"
        },
        {
            "title": "Southwest Airlines",
            "hex": "304CB2",
            "source": "https://www.southwest.com/"
        },
        {
            "title": "Spacemacs",
            "hex": "9266CC",
            "source": "http://spacemacs.org/"
        },
        {
            "title": "SpaceX",
            "hex": "000000",
            "source": "https://www.spacex.com/"
        },
        {
            "title": "Spark AR",
            "hex": "FF5C83",
            "source": "https://sparkar.facebook.com/"
        },
        {
            "title": "SparkFun",
            "hex": "E53525",
            "source": "https://www.sparkfun.com/brand_assets"
        },
        {
            "title": "SparkPost",
            "hex": "FA6423",
            "source": "https://www.sparkpost.com/"
        },
        {
            "title": "SPDX",
            "hex": "4398CC",
            "source": "https://spdx.org/Resources"
        },
        {
            "title": "Speaker Deck",
            "hex": "009287",
            "source": "https://speakerdeck.com/"
        },
        {
            "title": "Spectrum",
            "hex": "7B16FF",
            "source": "https://spectrum.chat"
        },
        {
            "title": "Speedtest",
            "hex": "141526",
            "source": "https://www.speedtest.net/"
        },
        {
            "title": "Spinnaker",
            "hex": "139BB4",
            "source": "https://github.com/spinnaker/spinnaker.github.io/tree/master/assets/images"
        },
        {
            "title": "Spinrilla",
            "hex": "460856",
            "source": "https://spinrilla.com"
        },
        {
            "title": "Splunk",
            "hex": "000000",
            "source": "https://www.splunk.com/"
        },
        {
            "title": "Spotify",
            "hex": "1ED760",
            "source": "https://developer.spotify.com/design"
        },
        {
            "title": "Spotlight",
            "hex": "352A71",
            "source": "https://www.spotlight.com/"
        },
        {
            "title": "Spreaker",
            "hex": "F5C300",
            "source": "http://www.spreaker.com/press"
        },
        {
            "title": "Spring",
            "hex": "6DB33F",
            "source": "https://spring.io/trademarks"
        },
        {
            "title": "Sprint",
            "hex": "FFCE0A",
            "source": "https://www.sprint.com/"
        },
        {
            "title": "Spyder IDE",
            "hex": "FF0000",
            "source": "https://www.spyder-ide.org/"
        },
        {
            "title": "SQLite",
            "hex": "003B57",
            "source": "https://github.com/sqlite/sqlite/blob/43e862723ec680542ca6f608f9963c0993dd7324/art/sqlite370.eps"
        },
        {
            "title": "Square",
            "hex": "3E4348",
            "source": "https://squareup.com/"
        },
        {
            "title": "Square Enix",
            "hex": "ED1C24",
            "source": "https://www.square-enix.com/"
        },
        {
            "title": "Squarespace",
            "hex": "000000",
            "source": "http://squarespace.com/brand-guidelines"
        },
        {
            "title": "SSRN",
            "hex": "154881",
            "source": "https://www.ssrn.com"
        },
        {
            "title": "Stack Exchange",
            "hex": "1E5397",
            "source": "http://stackoverflow.com/company/logos"
        },
        {
            "title": "Stack Overflow",
            "hex": "FE7A16",
            "source": "http://stackoverflow.com"
        },
        {
            "title": "Stackbit",
            "hex": "207BEA",
            "source": "https://www.stackbit.com/branding-guidelines/"
        },
        {
            "title": "StackPath",
            "hex": "000000",
            "source": "https://www.stackpath.com/company/logo-and-branding/"
        },
        {
            "title": "StackShare",
            "hex": "0690FA",
            "source": "https://stackshare.io/branding"
        },
        {
            "title": "Stadia",
            "hex": "CD2640",
            "source": "https://stadia.google.com/home"
        },
        {
            "title": "Staffbase",
            "hex": "00A4FD",
            "source": "https://staffbase.com/en/about/press-assets/"
        },
        {
            "title": "Star Trek",
            "hex": "FFE200",
            "source": "https://intl.startrek.com/"
        },
        {
            "title": "Starling Bank",
            "hex": "7433FF",
            "source": "https://www.starlingbank.com/media/"
        },
        {
            "title": "Starship",
            "hex": "DD0B78",
            "source": "https://starship.rs/"
        },
        {
            "title": "STARZ",
            "hex": "000000",
            "source": "https://www.starz.com/StaticContent/Prod/guides/starzlibrary/"
        },
        {
            "title": "Statamic",
            "hex": "FF269E",
            "source": "https://statamic.com/branding"
        },
        {
            "title": "Staticman",
            "hex": "000000",
            "source": "https://staticman.net/"
        },
        {
            "title": "Statuspage",
            "hex": "172B4D",
            "source": "https://www.atlassian.com/company/news/press-kit"
        },
        {
            "title": "Steam",
            "hex": "000000",
            "source": "https://partner.steamgames.com/public/marketing/Steam_Guidelines_02102016.pdf"
        },
        {
            "title": "SteamDB",
            "hex": "000000",
            "source": "https://steamdb.info/"
        },
        {
            "title": "Steamworks",
            "hex": "1E1E1E",
            "source": "https://partner.steamgames.com/"
        },
        {
            "title": "Steem",
            "hex": "171FC9",
            "source": "https://steem.com/brand/"
        },
        {
            "title": "Steemit",
            "hex": "06D6A9",
            "source": "https://steemit.com/"
        },
        {
            "title": "Steinberg",
            "hex": "C90827",
            "source": "https://www.steinberg.net/en/company/press.html"
        },
        {
            "title": "Stellar",
            "hex": "7D00FF",
            "source": "https://www.stellar.org/blog/announcing-the-new-stellar-logo"
        },
        {
            "title": "Stencyl",
            "hex": "8E1C04",
            "source": "http://www.stencyl.com/about/press/"
        },
        {
            "title": "Stitcher",
            "hex": "000000",
            "source": "https://partners.stitcher.com/"
        },
        {
            "title": "STMicroelectronics",
            "hex": "03234B",
            "source": "https://www.st.com/"
        },
        {
            "title": "Storify",
            "hex": "3A98D9",
            "source": "https://storify.com"
        },
        {
            "title": "Storybook",
            "hex": "FF4785",
            "source": "https://github.com/storybookjs/brand"
        },
        {
            "title": "Strapi",
            "hex": "2E7EEA",
            "source": "https://strapi.io/"
        },
        {
            "title": "Strava",
            "hex": "FC4C02",
            "source": "https://itunes.apple.com/us/app/strava-running-and-cycling-gps/id426826309"
        },
        {
            "title": "Streamlit",
            "hex": "FF4B4B",
            "source": "https://www.streamlit.io/brand"
        },
        {
            "title": "Stripe",
            "hex": "008CDD",
            "source": "https://stripe.com/about/resources"
        },
        {
            "title": "strongSwan",
            "hex": "E00033",
            "source": "https://www.strongswan.org/images/"
        },
        {
            "title": "StubHub",
            "hex": "003168",
            "source": "http://www.stubhub.com"
        },
        {
            "title": "styled-components",
            "hex": "DB7093",
            "source": "https://www.styled-components.com/"
        },
        {
            "title": "StyleShare",
            "hex": "212121",
            "source": "https://www.stylesha.re/"
        },
        {
            "title": "Stylus",
            "hex": "333333",
            "source": "http://stylus-lang.com/img/stylus-logo.svg"
        },
        {
            "title": "Subaru",
            "hex": "013C74",
            "source": "https://commons.wikimedia.org/wiki/File:Subaru_logo.svg"
        },
        {
            "title": "Sublime Text",
            "hex": "FF9800",
            "source": "https://www.sublimetext.com/images/logo.svg"
        },
        {
            "title": "Substack",
            "hex": "FF6719",
            "source": "https://on.substack.com/"
        },
        {
            "title": "Subversion",
            "hex": "809CC9",
            "source": "http://subversion.apache.org/logo"
        },
        {
            "title": "Sumo Logic",
            "hex": "000099",
            "source": "https://sites.google.com/sumologic.com/sumo-logic-brand/home"
        },
        {
            "title": "Super User",
            "hex": "38A1CE",
            "source": "https://superuser.com"
        },
        {
            "title": "Suzuki",
            "hex": "E30613",
            "source": "https://www.suzuki.ie/"
        },
        {
            "title": "Svelte",
            "hex": "FF3E00",
            "source": "https://github.com/sveltejs/svelte/tree/master/site/static"
        },
        {
            "title": "SVG",
            "hex": "FFB13B",
            "source": "https://www.w3.org/2009/08/svg-logos.html"
        },
        {
            "title": "SVGO",
            "hex": "14B9FF",
            "source": "https://github.com/svg/svgo"
        },
        {
            "title": "Swagger",
            "hex": "85EA2D",
            "source": "https://swagger.io/swagger/media/assets/images/swagger_logo.svg"
        },
        {
            "title": "Swarm",
            "hex": "FFA633",
            "source": "https://foursquare.com/about/logos"
        },
        {
            "title": "Swift",
            "hex": "FA7343",
            "source": "https://developer.apple.com/develop/"
        },
        {
            "title": "Swiper",
            "hex": "6332F6",
            "source": "https://swiperjs.com/"
        },
        {
            "title": "Symantec",
            "hex": "FDB511",
            "source": "https://commons.wikimedia.org/wiki/File:Symantec_logo10.svg"
        },
        {
            "title": "Symfony",
            "hex": "000000",
            "source": "https://symfony.com/logo"
        },
        {
            "title": "Symphony",
            "hex": "0098FF",
            "source": "https://symphony.com/"
        },
        {
            "title": "Synology",
            "hex": "B5B5B6",
            "source": "https://www.synology.com/en-global/company/branding"
        },
        {
            "title": "T-Mobile",
            "hex": "E20074",
            "source": "https://www.t-mobile.com/"
        },
        {
            "title": "Tableau",
            "hex": "E97627",
            "source": "https://www.tableau.com/about/media-download-center"
        },
        {
            "title": "tado°",
            "hex": "FFA900",
            "source": "https://www.tado.com/gb-en/press-assets"
        },
        {
            "title": "Tails",
            "hex": "56347C",
            "source": "https://tails.boum.org/contribute/how/promote/material/logo/"
        },
        {
            "title": "Tailwind CSS",
            "hex": "38B2AC",
            "source": "https://tailwindcss.com/"
        },
        {
            "title": "Talend",
            "hex": "1675BC",
            "source": "https://www.talend.com/"
        },
        {
            "title": "Taobao",
            "hex": "E94F20",
            "source": "https://doc.irasia.com/listco/hk/alibabagroup/annual/2020/ar2020.pdf"
        },
        {
            "title": "Tapas",
            "hex": "FFCE00",
            "source": "https://tapas.io/site/about#media"
        },
        {
            "title": "Tasmota",
            "hex": "1FA3EC",
            "source": "https://tasmota.github.io/docs/"
        },
        {
            "title": "Tata",
            "hex": "486AAE",
            "source": "https://www.tata.com/"
        },
        {
            "title": "TaxBuzz",
            "hex": "ED8B0B",
            "source": "https://www.taxbuzz.com/"
        },
        {
            "title": "TeamCity",
            "hex": "000000",
            "source": "https://www.jetbrains.com/company/brand/logos/"
        },
        {
            "title": "TeamSpeak",
            "hex": "2580C3",
            "source": "https://www.teamspeak.com/en/more/media-pack/"
        },
        {
            "title": "TeamViewer",
            "hex": "0E8EE9",
            "source": "https://www.teamviewer.com/resources/images/logos/teamviewer-logo-big.svg"
        },
        {
            "title": "TED",
            "hex": "E62B1E",
            "source": "https://www.ted.com/participate/organize-a-local-tedx-event/tedx-organizer-guide/branding-promotions/logo-and-design/your-tedx-logo"
        },
        {
            "title": "Teespring",
            "hex": "39ACE6",
            "source": "https://teespring.com"
        },
        {
            "title": "TELE5",
            "hex": "C2AD6F",
            "source": "https://www.tele5.de"
        },
        {
            "title": "Telegram",
            "hex": "26A5E4",
            "source": "https://telegram.org"
        },
        {
            "title": "Tencent QQ",
            "hex": "EB1923",
            "source": "https://en.wikipedia.org/wiki/File:Tencent_QQ.svg#/media/File:Tencent_QQ.svg"
        },
        {
            "title": "Tencent Weibo",
            "hex": "20B8E5",
            "source": "http://t.qq.com/"
        },
        {
            "title": "TensorFlow",
            "hex": "FF6F00",
            "source": "https://www.tensorflow.org/extras/tensorflow_brand_guidelines.pdf"
        },
        {
            "title": "Teradata",
            "hex": "F37440",
            "source": "https://github.com/Teradata/teradata.github.io/"
        },
        {
            "title": "Terraform",
            "hex": "623CE4",
            "source": "https://www.hashicorp.com/brand#terraform"
        },
        {
            "title": "Tesla",
            "hex": "CC0000",
            "source": "http://www.teslamotors.com/en_GB/about"
        },
        {
            "title": "Testin",
            "hex": "007DD7",
            "source": "https://www.testin.cn/"
        },
        {
            "title": "Testing Library",
            "hex": "E33332",
            "source": "https://testing-library.com/"
        },
        {
            "title": "The Conversation",
            "hex": "D8352A",
            "source": "https://theconversation.com/republishing-guidelines"
        },
        {
            "title": "The Irish Times",
            "hex": "000000",
            "source": "https://www.irishtimes.com/"
        },
        {
            "title": "The Mighty",
            "hex": "D0072A",
            "source": "https://themighty.com/"
        },
        {
            "title": "The Models Resource",
            "hex": "3A75BD",
            "source": "https://www.models-resource.com/"
        },
        {
            "title": "The Movie Database",
            "hex": "01D277",
            "source": "https://www.themoviedb.org/about/logos-attribution"
        },
        {
            "title": "The Register",
            "hex": "FF0000",
            "source": "https://www.theregister.co.uk/"
        },
        {
            "title": "The Sounds Resource",
            "hex": "39BE6B",
            "source": "https://www.sounds-resource.com/"
        },
        {
            "title": "The Spriters Resource",
            "hex": "BE3939",
            "source": "https://www.spriters-resource.com/"
        },
        {
            "title": "The Washington Post",
            "hex": "231F20",
            "source": "https://www.washingtonpost.com/brand-studio/archive/"
        },
        {
            "title": "ThinkPad",
            "hex": "EE2624",
            "source": "https://www.lenovo.com/us/en/thinkpad"
        },
        {
            "title": "Three.js",
            "hex": "000000",
            "source": "https://github.com/mrdoob/three.js/blob/a567b810cfcb7f6a03e4faea99f03c53081da477/files/icon.svg"
        },
        {
            "title": "Threema",
            "hex": "3FE669",
            "source": "https://threema.ch/en/press"
        },
        {
            "title": "Thumbtack",
            "hex": "009FD9",
            "source": "https://www.thumbtack.com/press/media-resources/"
        },
        {
            "title": "Thunderbird",
            "hex": "0A84FF",
            "source": "https://demo.identihub.co/thunderbird"
        },
        {
            "title": "Thymeleaf",
            "hex": "005F0F",
            "source": "https://github.com/thymeleaf/thymeleaf-dist/tree/master/src/artwork/thymeleaf%202016"
        },
        {
            "title": "Ticketmaster",
            "hex": "026CDF",
            "source": "https://design.ticketmaster.com/brand/overview/"
        },
        {
            "title": "Tidal",
            "hex": "000000",
            "source": "https://tidal.com"
        },
        {
            "title": "Tide",
            "hex": "4050FB",
            "source": "https://www.tide.co/newsroom/"
        },
        {
            "title": "TikTok",
            "hex": "000000",
            "source": "https://tiktok.com"
        },
        {
            "title": "Tile",
            "hex": "000000",
            "source": "https://www.thetileapp.com/"
        },
        {
            "title": "Timescale",
            "hex": "FDB515",
            "source": "https://www.timescale.com/"
        },
        {
            "title": "Tinder",
            "hex": "FF6B6B",
            "source": "http://www.gotinder.com/press"
        },
        {
            "title": "TinyLetter",
            "hex": "ED1C24",
            "source": "https://tinyletter.com/site/press"
        },
        {
            "title": "tmux",
            "hex": "1BB91F",
            "source": "https://github.com/tmux/tmux/tree/f04cc3997629823f0e304d4e4184e2ec93c703f0/logo"
        },
        {
            "title": "Todoist",
            "hex": "E44332",
            "source": "https://doist.com/press/"
        },
        {
            "title": "Toggl",
            "hex": "E01B22",
            "source": "https://toggl.com/media-toolkit"
        },
        {
            "title": "Tokyo Metro",
            "hex": "149DD3",
            "source": "https://en.wikipedia.org/wiki/File:TokyoMetro.svg"
        },
        {
            "title": "Tomorrowland",
            "hex": "000000",
            "source": "https://global.tomorrowland.com/"
        },
        {
            "title": "Topcoder",
            "hex": "29A7DF",
            "source": "http://topcoder.com/"
        },
        {
            "title": "Toptal",
            "hex": "3863A0",
            "source": "https://www.toptal.com/branding"
        },
        {
            "title": "Tor Browser",
            "hex": "7D4698",
            "source": "https://styleguide.torproject.org/brand-assets/"
        },
        {
            "title": "Tor Project",
            "hex": "7E4798",
            "source": "https://styleguide.torproject.org/brand-assets/"
        },
        {
            "title": "Toshiba",
            "hex": "FF0000",
            "source": "https://commons.wikimedia.org/wiki/File:Toshiba_logo.svg"
        },
        {
            "title": "Toyota",
<<<<<<< HEAD
            "hex": "282830",
            "source": "https://www.toyota.ie/world-of-toyota/articles-news-events/2020/new-brand-design.json",
            "guidelines": "https://www.toyota.com/brandguidelines/"
=======
            "hex": "EB0A1E",
            "source": "https://www.toyota.com/brandguidelines/logo/"
        },
        {
            "title": "TP-Link",
            "hex": "4ACBD6",
            "source": "https://www.tp-link.com/"
>>>>>>> 2f017666
        },
        {
            "title": "TrainerRoad",
            "hex": "E12726",
            "source": "https://www.trainerroad.com/"
        },
        {
            "title": "Trakt",
            "hex": "ED1C24",
            "source": "https://trakt.tv"
        },
        {
            "title": "TransferWise",
            "hex": "00B9FF",
            "source": "https://brand.transferwise.com/logo"
        },
        {
            "title": "Transport for Ireland",
            "hex": "113B92",
            "source": "https://tfl.gov.uk/"
        },
        {
            "title": "Transport for London",
            "hex": "00B274",
            "source": "https://www.transportforireland.ie/"
        },
        {
            "title": "Travis CI",
            "hex": "3EAAAF",
            "source": "https://travis-ci.com/logo"
        },
        {
            "title": "Treehouse",
            "hex": "5FCF80",
            "source": "https://teamtreehouse.com/about"
        },
        {
            "title": "Trello",
            "hex": "0079BF",
            "source": "https://trello.com/about/branding"
        },
        {
            "title": "Trend Micro",
            "hex": "D71921",
            "source": "https://www.trendmicro.com/"
        },
        {
            "title": "Treyarch",
            "hex": "000000",
            "source": "https://upload.wikimedia.org/wikipedia/en/7/7a/Treyarch_logo.svg"
        },
        {
            "title": "Triller",
            "hex": "FF0089",
            "source": "https://triller.co/static/media/illustrations/logo-full-white.svg"
        },
        {
            "title": "Trip.com",
            "hex": "287DFA",
            "source": "https://careers.trip.com/"
        },
        {
            "title": "Tripadvisor",
            "hex": "34E0A1",
            "source": "https://tripadvisor.mediaroom.com/logo-guidelines"
        },
        {
            "title": "Trove",
            "hex": "609540",
            "source": "https://trove.nla.gov.au/"
        },
        {
            "title": "TrueNAS",
            "hex": "0095D5",
            "source": "https://www.truenas.com/"
        },
        {
            "title": "Trulia",
            "hex": "53B50A",
            "source": "http://www.trulia.com"
        },
        {
            "title": "Trusted Shops",
            "hex": "FFDC0F",
            "source": "https://brand.trustedshops.com/d/dorIFVeUmcN9/corporate-design"
        },
        {
            "title": "Trustpilot",
            "hex": "00B67A",
            "source": "https://support.trustpilot.com/hc/en-us/articles/206289947-Trustpilot-Brand-Assets-Style-Guide"
        },
        {
            "title": "Try It Online",
            "hex": "303030",
            "source": "https://tio.run/"
        },
        {
            "title": "TryHackMe",
            "hex": "212C42",
            "source": "https://tryhackme.com/about"
        },
        {
            "title": "TUI",
            "hex": "70CBF4",
            "source": "https://www.tuiholidays.ie/"
        },
        {
            "title": "Tumblr",
            "hex": "36465D",
            "source": "https://www.tumblr.com/logo"
        },
        {
            "title": "TuneIn",
            "hex": "14D8CC",
            "source": "https://cms.tunein.com/press/"
        },
        {
            "title": "TurboSquid",
            "hex": "FF8135",
            "source": "https://www.brand.turbosquid.com/"
        },
        {
            "title": "Turkish Airlines",
            "hex": "C70A0C",
            "source": "https://www.turkishairlines.com/tr-int/basin-odasi/logo-arsivi/index.html"
        },
        {
            "title": "Tutanota",
            "hex": "840010",
            "source": "https://github.com/tutao/tutanota/blob/8ff5f0e7d78834ac8fcb0f2357c394b757ea4793/resources/images/logo-solo-red.svg"
        },
        {
            "title": "Twilio",
            "hex": "F22F46",
            "source": "https://www.twilio.com/company/brand"
        },
        {
            "title": "Twitch",
            "hex": "9146FF",
            "source": "https://brand.twitch.tv"
        },
        {
            "title": "Twitter",
            "hex": "1DA1F2",
            "source": "https://brand.twitter.com"
        },
        {
            "title": "Twoo",
            "hex": "FF7102",
            "source": "http://www.twoo.com/about/press"
        },
        {
            "title": "TypeScript",
            "hex": "3178C6",
            "source": "https://www.staging-typescript.org/branding"
        },
        {
            "title": "TYPO3",
            "hex": "FF8700",
            "source": "https://typo3.com/fileadmin/assets/typo3logos/typo3_bullet_01.svg"
        },
        {
            "title": "Uber",
            "hex": "000000",
            "source": "https://www.uber.com/media/"
        },
        {
            "title": "Uber Eats",
            "hex": "06C167",
            "source": "https://www.ubereats.com"
        },
        {
            "title": "Ubiquiti",
            "hex": "0559C9",
            "source": "https://www.ui.com/marketing/#logos"
        },
        {
            "title": "Ubisoft",
            "hex": "000000",
            "source": "https://www.ubisoft.com/en-US/company/overview.aspx"
        },
        {
            "title": "uBlock Origin",
            "hex": "800000",
            "source": "https://github.com/gorhill/uBlock/blob/master/src/img/ublock.svg"
        },
        {
            "title": "Ubuntu",
            "hex": "E95420",
            "source": "https://design.ubuntu.com/brand/ubuntu-logo/"
        },
        {
            "title": "Udacity",
            "hex": "02B3E4",
            "source": "https://www.udacity.com"
        },
        {
            "title": "Udemy",
            "hex": "EC5252",
            "source": "https://about.udemy.com/newbrand/"
        },
        {
            "title": "UIkit",
            "hex": "2396F3",
            "source": "https://getuikit.com"
        },
        {
            "title": "Ulule",
            "hex": "18A5D6",
            "source": "https://ulule.frontify.com/d/EX3dK8qsXgqh/branding-guidelines"
        },
        {
            "title": "Umbraco",
            "hex": "00BEC1",
            "source": "https://umbraco.com/"
        },
        {
            "title": "Unacademy",
            "hex": "08BD80",
            "source": "https://unacademy.com/"
        },
        {
            "title": "Undertale",
            "hex": "E71D29",
            "source": "https://undertale.com/"
        },
        {
            "title": "Unicode",
            "hex": "5455FE",
            "source": "https://en.wikipedia.org/wiki/Unicode"
        },
        {
            "title": "Unilever",
            "hex": "1F36C7",
            "source": "https://www.unilever.co.uk/about/who-we-are/our-logo/"
        },
        {
            "title": "United Airlines",
            "hex": "002244",
            "source": "https://en.wikipedia.org/wiki/File:United_Airlines_Logo.svg"
        },
        {
            "title": "Unity",
            "hex": "000000",
            "source": "https://unity.com/"
        },
        {
            "title": "Unraid",
            "hex": "F15A2C",
            "source": "https://unraid.net/"
        },
        {
            "title": "Unreal Engine",
            "hex": "313131",
            "source": "https://www.unrealengine.com/en-US/branding"
        },
        {
            "title": "Unsplash",
            "hex": "000000",
            "source": "https://unsplash.com/"
        },
        {
            "title": "Untangle",
            "hex": "68BD49",
            "source": "https://www.untangle.com/company-overview/"
        },
        {
            "title": "Untappd",
            "hex": "FFC000",
            "source": "https://untappd.com/"
        },
        {
            "title": "UpLabs",
            "hex": "3930D8",
            "source": "https://www.uplabs.com/"
        },
        {
            "title": "Uploaded",
            "hex": "0E70CB",
            "source": "https://www.uploaded.net"
        },
        {
            "title": "UPS",
            "hex": "150400",
            "source": "https://www.ups.com/"
        },
        {
            "title": "Upwork",
            "hex": "6FDA44",
            "source": "https://www.upwork.com/press/"
        },
        {
            "title": "USPS",
            "hex": "333366",
            "source": "https://www.usps.com/"
        },
        {
            "title": "V",
            "hex": "5D87BF",
            "source": "https://github.com/vlang/v-logo"
        },
        {
            "title": "V8",
            "hex": "4B8BF5",
            "source": "https://v8.dev/logo"
        },
        {
            "title": "Vagrant",
            "hex": "1563FF",
            "source": "https://www.hashicorp.com/brand#vagrant"
        },
        {
            "title": "Valve",
            "hex": "F74843",
            "source": "https://www.valvesoftware.com/"
        },
        {
            "title": "Vault",
            "hex": "000000",
            "source": "https://www.hashicorp.com/brand"
        },
        {
            "title": "Vauxhall",
            "hex": "EB001E",
            "source": "https://www.vauxhall.co.uk/content/dam/vauxhall/Home/brochure-library/commercial-vehicles/price-guide.pdf"
        },
        {
            "title": "vBulletin",
            "hex": "184D66",
            "source": "https://commons.wikimedia.org/wiki/File:VBulletin.svg"
        },
        {
            "title": "Veeam",
            "hex": "00B336",
            "source": "https://www.veeam.com/newsroom/veeam-graphics.html"
        },
        {
            "title": "Veepee",
            "hex": "EC008C",
            "source": "https://www.veepee.fr/"
        },
        {
            "title": "Venmo",
            "hex": "3D95CE",
            "source": "https://venmo.com/about/brand/"
        },
        {
            "title": "Vercel",
            "hex": "000000",
            "source": "https://vercel.com/design"
        },
        {
            "title": "Veritas",
            "hex": "B1181E",
            "source": "https://my.veritas.com/cs/groups/partner/documents/styleguide/mdaw/mdq5/~edisp/tus3cpeapp3855186572.pdf"
        },
        {
            "title": "Verizon",
            "hex": "CD040B",
            "source": "https://www.verizondigitalmedia.com/about/logo-usage/"
        },
        {
            "title": "vFairs",
            "hex": "EF4678",
            "source": "https://www.vfairs.com/"
        },
        {
            "title": "Viadeo",
            "hex": "F88D2D",
            "source": "http://corporate.viadeo.com/en/media/resources"
        },
        {
            "title": "Viber",
            "hex": "7360F2",
            "source": "https://www.viber.com/brand-center/"
        },
        {
            "title": "Vim",
            "hex": "019733",
            "source": "https://commons.wikimedia.org/wiki/File:Vimlogo.svg"
        },
        {
            "title": "Vimeo",
            "hex": "1AB7EA",
            "source": "https://vimeo.com/about/brand_guidelines"
        },
        {
            "title": "Vimeo Livestream",
            "hex": "0A0A20",
            "source": "https://livestream.com"
        },
        {
            "title": "Vine",
            "hex": "11B48A",
            "source": "https://vine.co/logo"
        },
        {
            "title": "Virb",
            "hex": "0093DA",
            "source": "http://virb.com/about"
        },
        {
            "title": "VirtualBox",
            "hex": "183A61",
            "source": "https://commons.wikimedia.org/wiki/File:Virtualbox_logo.png"
        },
        {
            "title": "VirusTotal",
            "hex": "394EFF",
            "source": "https://www.virustotal.com/"
        },
        {
            "title": "Visa",
            "hex": "1A1F71",
            "source": "https://merchantsignageeu.visa.com/product.asp?dptID=696"
        },
        {
            "title": "Visual Studio",
            "hex": "5C2D91",
            "source": "https://visualstudio.microsoft.com/"
        },
        {
            "title": "Visual Studio Code",
            "hex": "007ACC",
            "source": "https://commons.wikimedia.org/wiki/File:Visual_Studio_Code_1.35_icon.svg"
        },
        {
            "title": "Vivaldi",
            "hex": "EF3939",
            "source": "https://vivaldi.com/press/"
        },
        {
            "title": "Vivino",
            "hex": "AA1329",
            "source": "https://www.vivino.com/press"
        },
        {
            "title": "VK",
            "hex": "4680C2",
            "source": "https://vk.com/brand"
        },
        {
            "title": "VLC media player",
            "hex": "FF8800",
            "source": "http://git.videolan.org/?p=vlc.git;a=tree;f=extras/package/macosx/asset_sources"
        },
        {
            "title": "VMware",
            "hex": "607078",
            "source": "https://myvmware.workspaceair.com/"
        },
        {
            "title": "Vodafone",
            "hex": "E60000",
            "source": "https://web.vodafone.com.eg/"
        },
        {
            "title": "Volkswagen",
            "hex": "151F5D",
            "source": "https://www.volkswagen.ie/"
        },
        {
            "title": "Volvo",
            "hex": "003057",
            "source": "https://www.media.volvocars.com/global/en-gb/logos"
        },
        {
            "title": "Vonage",
            "hex": "FFFFFF",
            "source": "https://www.vonage.com"
        },
        {
            "title": "VOX",
            "hex": "DA074A",
            "source": "https://commons.wikimedia.org/wiki/File:VOX_Logo_2013.svg"
        },
        {
            "title": "VSCO",
            "hex": "000000",
            "source": "https://vsco.co/about/press/vsco-releases-redesigned-mobile-app"
        },
        {
            "title": "Vue.js",
            "hex": "4FC08D",
            "source": "https://github.com/vuejs/art"
        },
        {
            "title": "Vuetify",
            "hex": "1867C0",
            "source": "https://vuetifyjs.com/"
        },
        {
            "title": "Vulkan",
            "hex": "AC162C",
            "source": "https://www.khronos.org/legal/trademarks/"
        },
        {
            "title": "Vultr",
            "hex": "007BFC",
            "source": "https://www.vultr.com/company/brand-assets/"
        },
        {
            "title": "W3C",
            "hex": "005A9C",
            "source": "https://www.w3.org/Consortium/Legal/logo-usage-20000308"
        },
        {
            "title": "Wagtail",
            "hex": "43B1B0",
            "source": "https://github.com/wagtail/wagtail/blob/e3e46e23b780aa2b1b521de081cb81872f77466d/wagtail/admin/static_src/wagtailadmin/images/wagtail-logo.svg"
        },
        {
            "title": "WakaTime",
            "hex": "000000",
            "source": "https://wakatime.com/legal/logos-and-trademark-usage"
        },
        {
            "title": "WALKMAN",
            "hex": "000000",
            "source": "https://en.wikipedia.org/wiki/File:Walkman_logo.svg"
        },
        {
            "title": "Warner Bros.",
            "hex": "004DB4",
            "source": "https://www.warnerbros.com/"
        },
        {
            "title": "Wattpad",
            "hex": "FF500A",
            "source": "https://company.wattpad.com/media-kit"
        },
        {
            "title": "Waze",
            "hex": "33CCFF",
            "source": "https://www.waze.com/"
        },
        {
            "title": "Wear OS",
            "hex": "4285F4",
            "source": "https://partnermarketinghub.withgoogle.com/#/brands/"
        },
        {
            "title": "Weasyl",
            "hex": "990000",
            "source": "https://www.weasyl.com/"
        },
        {
            "title": "WebAssembly",
            "hex": "654FF0",
            "source": "https://webassembly.org/"
        },
        {
            "title": "WebAuthn",
            "hex": "3423A6",
            "source": "https://github.com/apowers313/webauthn-logos"
        },
        {
            "title": "webcomponents.org",
            "hex": "29ABE2",
            "source": "https://www.webcomponents.org/"
        },
        {
            "title": "Webflow",
            "hex": "4353FF",
            "source": "https://webflow.com/"
        },
        {
            "title": "WebGL",
            "hex": "990000",
            "source": "https://www.khronos.org/legal/trademarks/"
        },
        {
            "title": "Webmin",
            "hex": "7DA0D0",
            "source": "https://github.com/webmin/webmin/blob/84d2d3d17f638a43939220f78b83bfefbae37f76/images/webmin-blue.svg"
        },
        {
            "title": "WebMoney",
            "hex": "036CB5",
            "source": "https://www.webmoney.ru/rus/developers/logos.shtml"
        },
        {
            "title": "Webpack",
            "hex": "8DD6F9",
            "source": "https://webpack.js.org/branding/"
        },
        {
            "title": "WebRTC",
            "hex": "333333",
            "source": "https://webrtc.org/press/"
        },
        {
            "title": "WebStorm",
            "hex": "000000",
            "source": "https://www.jetbrains.com/company/brand/logos/"
        },
        {
            "title": "WeChat",
            "hex": "07C160",
            "source": "https://wechat.design/standard/download/brand"
        },
        {
            "title": "Weights & Biases",
            "hex": "FFBE00",
            "source": "https://wandb.ai/"
        },
        {
            "title": "WEMO",
            "hex": "72D44C",
            "source": "https://commons.wikimedia.org/wiki/File:WeMoApp.svg"
        },
        {
            "title": "WeTransfer",
            "hex": "409FFF",
            "source": "https://wetransfer.com/"
        },
        {
            "title": "WhatsApp",
            "hex": "25D366",
            "source": "https://www.whatsappbrand.com"
        },
        {
            "title": "When I Work",
            "hex": "51A33D",
            "source": "https://wheniwork.com/"
        },
        {
            "title": "WhiteSource",
            "hex": "161D4E",
            "source": "https://www.whitesourcesoftware.com/whitesource-media-kit/"
        },
        {
            "title": "Wii",
            "hex": "8B8B8B",
            "source": "https://de.wikipedia.org/wiki/Datei:WiiU.svg"
        },
        {
            "title": "Wii U",
            "hex": "8B8B8B",
            "source": "https://de.wikipedia.org/wiki/Datei:WiiU.svg"
        },
        {
            "title": "Wikidata",
            "hex": "006699",
            "source": "https://commons.wikimedia.org/wiki/File:Wikidata-logo-en.svg"
        },
        {
            "title": "Wikimedia Commons",
            "hex": "006699",
            "source": "https://commons.wikimedia.org/wiki/File:Commons-logo.svg"
        },
        {
            "title": "Wikipedia",
            "hex": "000000",
            "source": "https://en.wikipedia.org/wiki/Logo_of_Wikipedia"
        },
        {
            "title": "Wikiquote",
            "hex": "006699",
            "source": "https://commons.wikimedia.org/wiki/File:Wikiquote-logo.svg"
        },
        {
            "title": "Wikivoyage",
            "hex": "006699",
            "source": "https://upload.wikimedia.org/wikipedia/commons/d/d1/Wikivoyage-Logo-v3-en.svg"
        },
        {
            "title": "Windows",
            "hex": "0078D6",
            "source": "https://commons.wikimedia.org/wiki/File:Windows_10_Logo.svg"
        },
        {
            "title": "Windows 95",
            "hex": "008080",
            "source": "https://en.wikipedia.org/wiki/Windows_95"
        },
        {
            "title": "Windows XP",
            "hex": "003399",
            "source": "https://commons.wikimedia.org/wiki/File:Windows_logo_-_2002%E2%80%932012_(Multicolored).svg"
        },
        {
            "title": "Winmate",
            "hex": "C11920",
            "source": "https://www.winmate.com/NewsAndEvents/Publications"
        },
        {
            "title": "Wipro",
            "hex": "341C53",
            "source": "https://www.wipro.com/content/dam/nexus/en/service-lines/applications/latest-thinking/state-of-cybersecurity-report-2019.pdf"
        },
        {
            "title": "Wire",
            "hex": "000000",
            "source": "http://brand.wire.com"
        },
        {
            "title": "WireGuard",
            "hex": "88171A",
            "source": "https://www.wireguard.com/img/wireguard.svg"
        },
        {
            "title": "Wireshark",
            "hex": "1679A7",
            "source": "https://gitlab.com/wanduow/wireshark/-/blob/master/image/wsicon.svg"
        },
        {
            "title": "Wish",
            "hex": "2FB7EC",
            "source": "https://wish.com/"
        },
        {
            "title": "Wistia",
            "hex": "54BBFF",
            "source": "https://wistia.com/about/assets"
        },
        {
            "title": "Wix",
            "hex": "0C6EFC",
            "source": "http://www.wix.com/about/design-assets"
        },
        {
            "title": "Wizz Air",
            "hex": "C6007E",
            "source": "https://wizzair.com/en-gb/information-and-services/about-us/press-office/logos"
        },
        {
            "title": "Wolfram",
            "hex": "DD1100",
            "source": "http://company.wolfram.com/press-center/wolfram-corporate/"
        },
        {
            "title": "Wolfram Language",
            "hex": "DD1100",
            "source": "http://company.wolfram.com/press-center/language/"
        },
        {
            "title": "Wolfram Mathematica",
            "hex": "DD1100",
            "source": "http://company.wolfram.com/press-center/mathematica/"
        },
        {
            "title": "Woo",
            "hex": "96588A",
            "source": "https://woocommerce.com/style-guide/"
        },
        {
            "title": "WooCommerce",
            "hex": "96588A",
            "source": "https://woocommerce.com/style-guide/"
        },
        {
            "title": "WordPress",
            "hex": "21759B",
            "source": "https://wordpress.org/about/logos"
        },
        {
            "title": "Workplace",
            "hex": "20252D",
            "source": "https://en.facebookbrand.com/"
        },
        {
            "title": "World Health Organization",
            "hex": "0093D5",
            "source": "https://www.who.int/"
        },
        {
            "title": "WP Engine",
            "hex": "0ECAD4",
            "source": "https://wpengine.com/brand-assets/"
        },
        {
            "title": "WP Rocket",
            "hex": "F56640",
            "source": "https://wp-rocket.me/"
        },
        {
            "title": "write.as",
            "hex": "5BC4EE",
            "source": "https://write.as/brand"
        },
        {
            "title": "WWE",
            "hex": "000000",
            "source": "https://commons.wikimedia.org/wiki/File:WWE_Network_logo.svg"
        },
        {
            "title": "X-Pack",
            "hex": "005571",
            "source": "https://www.elastic.co/brand"
        },
        {
            "title": "X.Org",
            "hex": "F28834",
            "source": "https://upload.wikimedia.org/wikipedia/commons/9/90/X.Org_Logo.svg"
        },
        {
            "title": "Xamarin",
            "hex": "3498DB",
            "source": "https://github.com/dotnet/swag/tree/master/xamarin"
        },
        {
            "title": "XAML",
            "hex": "0C54C2",
            "source": "https://github.com/microsoft/microsoft-ui-xaml/issues/1185#issuecomment-529731046"
        },
        {
            "title": "XAMPP",
            "hex": "FB7A24",
            "source": "https://www.apachefriends.org/en/"
        },
        {
            "title": "Xbox",
            "hex": "107C10",
            "source": "http://mspartner-public.sharepoint.com/XBOX%20Games/Xbox%20logo's%20+%20Guidelines/Xbox%20Live/Xbox_Live_Guidelines_10-4-13.pdf"
        },
        {
            "title": "Xcode",
            "hex": "1575F9",
            "source": "https://developer.apple.com/develop/"
        },
        {
            "title": "XDA Developers",
            "hex": "EA7100",
            "source": "https://www.xda-developers.com/"
        },
        {
            "title": "Xero",
            "hex": "13B5EA",
            "source": "https://www.xero.com/uk/about/media/downloads"
        },
        {
            "title": "XFCE",
            "hex": "2284F2",
            "source": "https://www.xfce.org/download#artwork"
        },
        {
            "title": "Xiaomi",
            "hex": "FA6709",
            "source": "https://www.mi.com/global"
        },
        {
            "title": "Xilinx",
            "hex": "E01F27",
            "source": "https://www.xilinx.com"
        },
        {
            "title": "Xing",
            "hex": "006567",
            "source": "https://dev.xing.com/logo_rules"
        },
        {
            "title": "XMPP",
            "hex": "002B5C",
            "source": "https://github.com/xsf/xmpp.org/tree/00c49187e353c1a156c95562dafaf129e688fbad/content/icons"
        },
        {
            "title": "XRP",
            "hex": "25A768",
            "source": "https://xrpl.org/"
        },
        {
            "title": "XSplit",
            "hex": "0095DE",
            "source": "https://www.xsplit.com/presskit"
        },
        {
            "title": "Y Combinator",
            "hex": "F0652F",
            "source": "https://www.ycombinator.com/press/"
        },
        {
            "title": "Yahoo!",
            "hex": "6001D2",
            "source": "https://yahoo.com/"
        },
        {
            "title": "Yale",
            "hex": "FFD900",
            "source": "https://yalehome.com"
        },
        {
            "title": "Yamaha Corporation",
            "hex": "4B1E78",
            "source": "https://www.yamaha.com/en/"
        },
        {
            "title": "Yamaha Motor Corporation",
            "hex": "E60012",
            "source": "https://en.wikipedia.org/wiki/Yamaha_Motor_Company"
        },
        {
            "title": "Yammer",
            "hex": "106EBE",
            "source": "https://developer.microsoft.com/en-us/fabric#/styles/web/colors/products"
        },
        {
            "title": "Yandex",
            "hex": "FF0000",
            "source": "https://yandex.com/company/general_info/logotype_rules"
        },
        {
            "title": "Yarn",
            "hex": "2C8EBB",
            "source": "https://github.com/yarnpkg/assets"
        },
        {
            "title": "Yelp",
            "hex": "D32323",
            "source": "https://www.yelp.com/styleguide/icons"
        },
        {
            "title": "Yoast",
            "hex": "A4286A",
            "source": "https://yoast.com/media/logo/"
        },
        {
            "title": "YourTravel.TV",
            "hex": "F79025",
            "source": "https://yourtravel.tv"
        },
        {
            "title": "YouTube",
            "hex": "FF0000",
            "source": "https://www.youtube.com/yt/about/brand-resources/#logos-icons-colors"
        },
        {
            "title": "YouTube Gaming",
            "hex": "FF0000",
            "source": "https://gaming.youtube.com/"
        },
        {
            "title": "YouTube Music",
            "hex": "FF0000",
            "source": "https://partnermarketinghub.withgoogle.com/#/brands/"
        },
        {
            "title": "YouTube Studio",
            "hex": "FF0000",
            "source": "https://www.youtube.com/"
        },
        {
            "title": "YouTube TV",
            "hex": "FF0000",
            "source": "https://partnermarketinghub.withgoogle.com/#/brands/"
        },
        {
            "title": "Z-Wave",
            "hex": "1B365D",
            "source": "https://www.z-wave.com/"
        },
        {
            "title": "Zalando",
            "hex": "FF6900",
            "source": "https://www.zalando.co.uk/"
        },
        {
            "title": "Zapier",
            "hex": "FF4A00",
            "source": "https://zapier.com/about/brand"
        },
        {
            "title": "ZDF",
            "hex": "FA7D19",
            "source": "https://www.zdf.de/"
        },
        {
            "title": "Zelle",
            "hex": "6D1ED4",
            "source": "https://www.zellepay.com/"
        },
        {
            "title": "Zend",
            "hex": "0679EA",
            "source": "https://www.zend.com/"
        },
        {
            "title": "Zend Framework",
            "hex": "68B604",
            "source": "https://framework.zend.com/"
        },
        {
            "title": "Zendesk",
            "hex": "03363D",
            "source": "https://brandland.zendesk.com/"
        },
        {
            "title": "Zenn",
            "hex": "3EA8FF",
            "source": "https://zenn.dev/mediakit"
        },
        {
            "title": "ZeroMQ",
            "hex": "DF0000",
            "source": "https://github.com/zeromq/zeromq.org/blob/master/static/safari-pinned-tab.svg"
        },
        {
            "title": "Zerply",
            "hex": "9DBC7A",
            "source": "https://zerply.com/about/resources"
        },
        {
            "title": "Zhihu",
            "hex": "0084FF",
            "source": "https://www.zhihu.com/"
        },
        {
            "title": "Zigbee",
            "hex": "EB0443",
            "source": "https://zigbeealliance.org/solution/zigbee/"
        },
        {
            "title": "Zillow",
            "hex": "006AFF",
            "source": "https://www.zillow.com/"
        },
        {
            "title": "Zingat",
            "hex": "009CFB",
            "source": "https://www.zingat.com/kurumsal-logolar"
        },
        {
            "title": "Zoho",
            "hex": "C8202B",
            "source": "https://www.zoho.com/branding/"
        },
        {
            "title": "Zomato",
            "hex": "E23744",
            "source": "https://developers.zomato.com/"
        },
        {
            "title": "Zoom",
            "hex": "2D8CFF",
            "source": "https://zoom.us/brandguidelines"
        },
        {
            "title": "Zorin",
            "hex": "0CC1F3",
            "source": "https://zorinos.com/press/"
        },
        {
            "title": "Zotero",
            "hex": "CC2936",
            "source": "https://www.zotero.org/support/brand"
        },
        {
            "title": "Zulip",
            "hex": "FFFFFF",
            "source": "https://github.com/zulip/zulip/blob/df9e40491dc77b658d943cff36a816d46e32ce1b/static/images/logo/zulip-org-logo.svg"
        }
    ]
}<|MERGE_RESOLUTION|>--- conflicted
+++ resolved
@@ -7446,19 +7446,14 @@
         },
         {
             "title": "Toyota",
-<<<<<<< HEAD
-            "hex": "282830",
-            "source": "https://www.toyota.ie/world-of-toyota/articles-news-events/2020/new-brand-design.json",
+            "hex": "EB0A1E",
+            "source": "https://www.toyota.com/brandguidelines/logo/",
             "guidelines": "https://www.toyota.com/brandguidelines/"
-=======
-            "hex": "EB0A1E",
-            "source": "https://www.toyota.com/brandguidelines/logo/"
         },
         {
             "title": "TP-Link",
             "hex": "4ACBD6",
             "source": "https://www.tp-link.com/"
->>>>>>> 2f017666
         },
         {
             "title": "TrainerRoad",
