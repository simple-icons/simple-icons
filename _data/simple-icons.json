--- conflicted
+++ resolved
@@ -4993,15 +4993,14 @@
             "source": "https://www.mixcloud.com/about"
         },
         {
-<<<<<<< HEAD
             "title": "MobX-State-Tree",
             "hex": "FF7102",
             "source": "https://github.com/mobxjs/mobx-state-tree/blob/666dabd60a7fb87faf83d177c14f516481b5f141/website/static/img/mobx-state-tree-logo.svg"
-=======
+        },
+        {
             "title": "MobX",
             "hex": "FF9955",
             "source": "https://github.com/mobxjs/mobx/blob/248e25e37af31c2e71ff452bc662a85816fa40d8/docs/assets/mobservable.svg"
->>>>>>> 37da0c92
         },
         {
             "title": "Mocha",
