--- conflicted
+++ resolved
@@ -1921,30 +1921,29 @@
             "source": "https://play.google.com/store/apps/details?id=com.google.android.keep"
         },
         {
-<<<<<<< HEAD
+            "title": "Google Lens",
+            "hex": "4285F4",
+            "source": "https://lens.google.com/"
+        },
+        {
+            "title": "Google Maps",
+            "hex": "4285F4",
+            "source": "https://upload.wikimedia.org/wikipedia/commons/a/a9/Google_Maps_icon.svg"
+        },
+        {
+            "title": "Google Messages",
+            "hex": "1A73E8",
+            "source": "https://messages.google.com/"
+        },
+        {
             "title": "Google My Business",
             "hex": "4285F4",
             "source": "https://business.google.com/"
-=======
-            "title": "Google Lens",
-            "hex": "4285F4",
-            "source": "https://lens.google.com/"
-        },
-        {
-            "title": "Google Maps",
-            "hex": "4285F4",
-            "source": "https://upload.wikimedia.org/wikipedia/commons/a/a9/Google_Maps_icon.svg"
-        },
-        {
-            "title": "Google Messages",
-            "hex": "1A73E8",
-            "source": "https://messages.google.com/"
         },
         {
             "title": "Google Nearby",
             "hex": "4285F4",
             "source": "https://developers.google.com/nearby/developer-guidelines"
->>>>>>> 4b69c780
         },
         {
             "title": "Google Pay",
