{
    "icons": [
        {
            "title": ".NET",
            "hex": "5C2D91",
            "source": "https://docs.microsoft.com/en-us/dotnet/images/hub/net.svg"
        },
        {
            "title": "1001Tracklists",
            "hex": "40AEF0",
            "source": "https://www.1001tracklists.com/"
        },
        {
            "title": "1Password",
            "hex": "0094F5",
            "source": "https://1password.com/press/"
        },
        {
            "title": "500px",
            "hex": "0099E5",
            "source": "https://about.500px.com/press"
        },
        {
            "title": "ABB RobotStudio",
            "hex": "FF9E0F",
            "source": "https://new.abb.com/products/robotics/en/robotstudio/downloads"
        },
        {
            "title": "About.me",
            "hex": "00A98F",
            "source": "https://about.me/assets"
        },
        {
            "title": "Abstract",
            "hex": "191A1B",
            "source": "https://www.abstract.com/about/"
        },
        {
            "title": "Academia",
            "hex": "41454A",
            "source": "https://www.academia.edu/"
        },
        {
            "title": "Accusoft",
            "hex": "A9225C",
            "source": "https://company-39138.frontify.com/d/7EKFm12NQSa8/accusoft-corporation-style-guide#/style-guide/logo"
        },
        {
            "title": "ACM",
            "hex": "0085CA",
            "source": "http://identitystandards.acm.org/"
        },
        {
            "title": "ActiGraph",
            "hex": "0B2C4A",
            "source": "http://www.actigraphcorp.com/"
        },
        {
            "title": "Activision",
            "hex": "000000",
            "source": "https://www.activision.com/"
        },
        {
            "title": "AddThis",
            "hex": "FF6550",
            "source": "http://www.addthis.com/"
        },
        {
            "title": "AdGuard",
            "hex": "66B574",
            "source": "https://adguard.com/en/contribute.html"
        },
        {
            "title": "Adobe",
            "hex": "FF0000",
            "source": "https://www.adobe.com/"
        },
        {
            "title": "Adobe Acrobat Reader",
            "hex": "EE3F24",
            "source": "https://wwwimages2.adobe.com/etc/clientlibs/beagle/ace/source/font/aceui-fonts.svg"
        },
        {
            "title": "Adobe After Effects",
            "hex": "D291FF",
            "source": "https://wwwimages2.adobe.com/etc/clientlibs/beagle/ace/source/font/aceui-fonts.svg"
        },
        {
            "title": "Adobe Audition",
            "hex": "00E4BB",
            "source": "https://helpx.adobe.com/content/dam/help/mnemonics/au_cc_app_RGB.svg"
        },
        {
            "title": "Adobe Creative Cloud",
            "hex": "D41818",
            "source": "https://www.adobe.io/apis/creativecloud/creativesdk/docs/websdk/adobe-creative-sdk-for-web_master/branding-guidelines.html"
        },
        {
            "title": "Adobe Dreamweaver",
            "hex": "35FA00",
            "source": "https://wwwimages2.adobe.com/etc/clientlibs/beagle/ace/source/font/aceui-fonts.svg"
        },
        {
            "title": "Adobe Illustrator",
            "hex": "FF7C00",
            "source": "https://wwwimages2.adobe.com/etc/clientlibs/beagle/ace/source/font/aceui-fonts.svg"
        },
        {
            "title": "Adobe InDesign",
            "hex": "FD3F93",
            "source": "https://wwwimages2.adobe.com/etc/clientlibs/beagle/ace/source/font/aceui-fonts.svg"
        },
        {
            "title": "Adobe Lightroom CC",
            "hex": "3DF0F0",
            "source": "https://www.adobe.com/products/photoshop-lightroom.html"
        },
        {
            "title": "Adobe Lightroom Classic",
            "hex": "ADD5EC",
            "source": "https://www.adobe.com/products/photoshop-lightroom-classic.html"
        },
        {
            "title": "Adobe PhoneGap",
            "hex": "27A1C5",
            "source": "https://phonegap.com/about/logos/"
        },
        {
            "title": "Adobe Photoshop",
            "hex": "00C8FF",
            "source": "https://wwwimages2.adobe.com/etc/clientlibs/beagle/ace/source/font/aceui-fonts.svg"
        },
        {
            "title": "Adobe Premiere",
            "hex": "EA77FF",
            "source": "https://helpx.adobe.com/content/dam/help/mnemonics/pr_cc_app_RGB.svg"
        },
        {
            "title": "Adobe Typekit",
            "hex": "87EC00",
            "source": "https://helpx.adobe.com/content/dam/help/mnemonics/tk_appicon_RGB.svg"
        },
        {
            "title": "Adobe XD",
            "hex": "FF2BC2",
            "source": "https://www.adobe.com/products/xd.html"
        },
        {
            "title": "AdonisJS",
            "hex": "220052",
            "source": "https://adonisjs.com/"
        },
        {
            "title": "Aer Lingus",
            "hex": "006272",
            "source": "https://www.aerlingus.com/"
        },
        {
            "title": "Affinity",
            "hex": "222324",
            "source": "https://affinity.serif.com/"
        },
        {
            "title": "Affinity Designer",
            "hex": "1B72BE",
            "source": "https://affinity.serif.com/en-gb/designer/"
        },
        {
            "title": "Affinity Photo",
            "hex": "7E4DD2",
            "source": "https://affinity.serif.com/en-gb/photo/"
        },
        {
            "title": "Affinity Publisher",
            "hex": "C9284D",
            "source": "https://affinity.serif.com/en-gb/publisher/"
        },
        {
            "title": "Aiqfome",
            "hex": "7A1FA2",
            "source": "https://aiqfome.com"
        },
        {
            "title": "Airbnb",
            "hex": "FF5A5F",
            "source": "https://www.airbnb.com"
        },
        {
            "title": "Airbus",
            "hex": "00205B",
            "source": "https://brand.airbus.com/brand-elements/logo.html"
        },
        {
            "title": "Aircall",
            "hex": "00B388",
            "source": "https://aircall.io/"
        },
        {
            "title": "AirPlay Audio",
            "hex": "000000",
            "source": "https://developer.apple.com/design/human-interface-guidelines/airplay/overview/icons/"
        },
        {
            "title": "AirPlay Video",
            "hex": "000000",
            "source": "https://developer.apple.com/design/human-interface-guidelines/airplay/overview/icons/"
        },
        {
            "title": "Airtable",
            "hex": "18BFFF",
            "source": "https://airtable.com/press"
        },
        {
            "title": "Algolia",
            "hex": "5468FF",
            "source": "https://www.algolia.com/press/?section=brand-guidelines"
        },
        {
            "title": "Alipay",
            "hex": "00A1E9",
            "source": "https://gw.alipayobjects.com/os/rmsportal/trUJZfSrlnRCcFgfZGjD.ai"
        },
        {
            "title": "AlliedModders",
            "hex": "1578D3",
            "source": "https://forums.alliedmods.net/index.php"
        },
        {
            "title": "AlloCiné",
            "hex": "FECC00",
            "source": "http://www.allocine.fr/favicon.ico"
        },
        {
            "title": "Alpine Linux",
            "hex": "0D597F",
            "source": "https://alpinelinux.org/"
        },
        {
            "title": "Amazon",
            "hex": "FF9900",
            "source": "https://worldvectorlogo.com/logo/amazon-icon"
        },
        {
            "title": "Amazon Alexa",
            "hex": "00CAFF",
            "source": "https://developer.amazon.com/docs/alexa-voice-service/logo-and-brand.html"
        },
        {
            "title": "Amazon AWS",
            "hex": "232F3E",
            "source": "https://upload.wikimedia.org/wikipedia/commons/9/93/Amazon_Web_Services_Logo.svg"
        },
        {
            "title": "Amazon Lumberyard",
            "hex": "67459B",
            "source": "https://github.com/aws/lumberyard"
        },
        {
            "title": "AMD",
            "hex": "ED1C24",
            "source": "https://subscriptions.amd.com/greatpower/img/amd-logo-black.svg"
        },
        {
            "title": "American Express",
            "hex": "2E77BC",
            "source": "https://commons.wikimedia.org/wiki/File:American_Express_logo.svg"
        },
        {
            "title": "Anaconda",
            "hex": "42B029",
            "source": "https://www.anaconda.com/media-kit/"
        },
        {
            "title": "Analogue",
            "hex": "1A1A1A",
            "source": "https://www.analogue.co/"
        },
        {
            "title": "Anchor",
            "hex": "8940FA",
            "source": "https://anchor.fm/"
        },
        {
            "title": "Andela",
            "hex": "3359DF",
            "source": "https://andela.com/press/"
        },
        {
            "title": "Android",
            "hex": "3DDC84",
            "source": "https://developer.android.com/distribute/marketing-tools/brand-guidelines"
        },
        {
            "title": "Android Studio",
            "hex": "3DDC84",
            "source": "https://en.wikipedia.org/wiki/Android_Studio"
        },
        {
            "title": "AngelList",
            "hex": "000000",
            "source": "https://angel.co/logo"
        },
        {
            "title": "Angular",
            "hex": "DD0031",
            "source": "https://angular.io/assets/images/logos/angular/angular_solidBlack.svg"
        },
        {
            "title": "Angular Universal",
            "hex": "00ACC1",
            "source": "https://angular.io/presskit"
        },
        {
            "title": "AngularJS",
            "hex": "E23237",
            "source": "https://angularjs.org/"
        },
        {
            "title": "Ansible",
            "hex": "EE0000",
            "source": "https://www.ansible.com/logos"
        },
        {
            "title": "Antena 3",
            "hex": "FF7328",
            "source": "https://www.antena3.com/"
        },
        {
            "title": "Apache",
            "hex": "D22128",
            "source": "https://www.apache.org/foundation/press/kit/"
        },
        {
            "title": "Apache Airflow",
            "hex": "007A88",
            "source": "https://github.com/apache/airflow/tree/master/docs/img/logos"
        },
        {
            "title": "Apache Ant",
            "hex": "A81C7D",
            "source": "https://commons.wikimedia.org/wiki/File:Apache-Ant-logo.svg"
        },
        {
            "title": "Apache Cordova",
            "hex": "E8E8E8",
            "source": "https://cordova.apache.org/artwork/"
        },
        {
            "title": "Apache ECharts",
            "hex": "A9334C",
            "source": "https://echarts.apache.org/"
        },
        {
            "title": "Apache Flink",
            "hex": "E6526F",
            "source": "https://flink.apache.org/material.html"
        },
        {
            "title": "Apache Kafka",
            "hex": "000000",
            "source": "https://commons.wikimedia.org/wiki/File:Apache_kafka.svg"
        },
        {
            "title": "Apache Maven",
            "hex": "C71A36",
            "source": "https://en.wikipedia.org/wiki/Apache_Maven"
        },
        {
            "title": "Apache NetBeans IDE",
            "hex": "1B6AC6",
            "source": "https://netbeans.apache.org/images/"
        },
        {
            "title": "Apache OpenOffice",
            "hex": "0E85CD",
            "source": "https://www.openoffice.org/marketing/art/galleries/logos/index.html"
        },
        {
            "title": "Apache Pulsar",
            "hex": "188FFF",
            "source": "https://pulsar.apache.org/"
        },
        {
            "title": "Apache RocketMQ",
            "hex": "D77310",
            "source": "https://rocketmq.apache.org/"
        },
        {
            "title": "Apache Solr",
            "hex": "D9411E",
            "source": "https://lucene.apache.org/solr/"
        },
        {
            "title": "Apache Spark",
            "hex": "E25A1C",
            "source": "https://spark.apache.org/images/"
        },
        {
            "title": "Apple",
            "hex": "999999",
            "source": "https://worldvectorlogo.com/logo/apple"
        },
        {
            "title": "Apple Music",
            "hex": "000000",
            "source": "https://www.apple.com/itunes/marketing-on-music/identity-guidelines.html#apple-music-icon"
        },
        {
            "title": "Apple Pay",
            "hex": "000000",
            "source": "https://developer.apple.com/apple-pay/marketing/"
        },
        {
            "title": "Apple Podcasts",
            "hex": "9933CC",
            "source": "https://www.apple.com/itunes/marketing-on-podcasts/identity-guidelines.html#apple-podcasts-icon"
        },
        {
            "title": "AppVeyor",
            "hex": "00B3E0",
            "source": "https://commons.wikimedia.org/wiki/File:Appveyor_logo.svg"
        },
        {
            "title": "ARAL",
            "hex": "0063CB",
            "source": "https://upload.wikimedia.org/wikipedia/commons/6/60/Aral_Logo.svg"
        },
        {
            "title": "Arch Linux",
            "hex": "1793D1",
            "source": "https://www.archlinux.org/art/"
        },
        {
            "title": "ARCHICAD",
            "hex": "313D6B",
            "source": "https://www.graphisoft.com/archicad/"
        },
        {
            "title": "Archive of Our Own",
            "hex": "990000",
            "source": "https://archiveofourown.org/"
        },
        {
            "title": "Arduino",
            "hex": "00979D",
            "source": "https://cdn.arduino.cc/projecthub/img/Arduino-logo.svg"
        },
        {
            "title": "ArtStation",
            "hex": "13AFF0",
            "source": "https://www.artstation.com/about/logo"
        },
        {
            "title": "arXiv",
            "hex": "B31B1B",
            "source": "https://static.arxiv.org/static/base/0.15.2/images/arxiv-logo-web.svg"
        },
        {
            "title": "Asana",
            "hex": "273347",
            "source": "https://asana.com/styles"
        },
        {
            "title": "Asciidoctor",
            "hex": "E40046",
            "source": "https://github.com/asciidoctor/brand"
        },
        {
            "title": "asciinema",
            "hex": "D40000",
            "source": "https://github.com/asciinema/asciinema-logo"
        },
        {
            "title": "AT&T",
            "hex": "00A8E0",
            "source": "https://commons.wikimedia.org/wiki/File:AT%26T_logo_2016.svg"
        },
        {
            "title": "Atlassian",
            "hex": "0052CC",
            "source": "https://atlassian.design/guidelines/brand/logos-1"
        },
        {
            "title": "Atom",
            "hex": "66595C",
            "source": "https://commons.wikimedia.org/wiki/File:Atom_editor_logo.svg"
        },
        {
            "title": "Audi",
            "hex": "BB0A30",
            "source": "https://www.audi.com/ci/en/intro/basics/rings.html"
        },
        {
            "title": "Audible",
            "hex": "F8991C",
            "source": "https://commons.wikimedia.org/wiki/File:Audible_logo.svg"
        },
        {
            "title": "Audiomack",
            "hex": "FFA200",
            "source": "https://styleguide.audiomack.com/"
        },
        {
            "title": "Aurelia",
            "hex": "ED2B88",
            "source": "https://aurelia.io/"
        },
        {
            "title": "Auth0",
            "hex": "EB5424",
            "source": "https://styleguide.auth0.com"
        },
        {
            "title": "Authy",
            "hex": "EC1C24",
            "source": "https://authy.com/"
        },
        {
            "title": "Automatic",
            "hex": "7D8084",
            "source": "https://www.automatic.com/press"
        },
        {
            "title": "Autotask",
            "hex": "E51937",
            "source": "https://www.autotask.com/branding"
        },
        {
            "title": "Aventrix",
            "hex": "0099DD",
            "source": "https://www.aventrix.com/press"
        },
        {
            "title": "awesomeWM",
            "hex": "535D6C",
            "source": "https://awesomewm.org/"
        },
        {
            "title": "Azure Artifacts",
            "hex": "CB2E6D",
            "source": "https://azure.microsoft.com/en-us/services/devops/artifacts/"
        },
        {
            "title": "Azure DevOps",
            "hex": "0078D7",
            "source": "http://azure.com/devops"
        },
        {
            "title": "Azure Pipelines",
            "hex": "2560E0",
            "source": "https://github.com/vscode-icons/vscode-icons/pull/1741"
        },
        {
            "title": "Babel",
            "hex": "F9DC3E",
            "source": "https://github.com/babel/website/blob/93330158b6ecca1ab88d3be8dbf661f5c2da6c76/website/static/img/babel-black.svg"
        },
        {
            "title": "Baidu",
            "hex": "2319DC",
            "source": "https://en.wikipedia.org/wiki/File:Baidu.svg"
        },
        {
            "title": "Bamboo",
            "hex": "0052CC",
            "source": "https://www.atlassian.design/guidelines/marketing/resources/logo-files"
        },
        {
            "title": "Bancontact",
            "hex": "005498",
            "source": "https://www.bancontact.com/en/promotion-material/guidelines-logo"
        },
        {
            "title": "Bandcamp",
            "hex": "408294",
            "source": "https://bandcamp.com/buttons"
        },
        {
            "title": "BandLab",
            "hex": "DC3710",
            "source": "https://blog.bandlab.com/press/"
        },
        {
            "title": "Bandsintown",
            "hex": "00CEC8",
            "source": "https://corp.bandsintown.com/media-library"
        },
        {
            "title": "Basecamp",
            "hex": "5ECC62",
            "source": "https://basecamp.com/about/press"
        },
        {
            "title": "Bath ASU",
            "hex": "00A3E0",
            "source": "https://bathasu.com/press/"
        },
        {
            "title": "Battle.net",
            "hex": "00AEFF",
            "source": "https://www.blizzard.com/en-gb/"
        },
        {
            "title": "Beatport",
            "hex": "A8E00F",
            "source": "https://support.beatport.com/hc/en-us/articles/200353255-Beatport-Logos-and-Images"
        },
        {
            "title": "Beats",
            "hex": "005571",
            "source": "https://www.elastic.co/brand"
        },
        {
            "title": "Beats by Dre",
            "hex": "E01F3D",
            "source": "https://www.beatsbydre.com/"
        },
        {
            "title": "Behance",
            "hex": "1769FF",
            "source": "https://www.behance.net/dev/api/brand"
        },
        {
            "title": "Big Cartel",
            "hex": "222222",
            "source": "https://www.bigcartel.com"
        },
        {
            "title": "Bing",
            "hex": "008373",
            "source": "https://commons.wikimedia.org/wiki/File:Bing_logo_(2016).svg"
        },
        {
            "title": "Bit",
            "hex": "73398D",
            "source": "https://bit.dev"
        },
        {
            "title": "Bitbucket",
            "hex": "0052CC",
            "source": "https://www.atlassian.com/company/news/press-kit"
        },
        {
            "title": "Bitcoin",
            "hex": "F7931A",
            "source": "https://bitcoin.org/en"
        },
        {
            "title": "Bitdefender",
            "hex": "ED1C24",
            "source": "https://www.bitdefender.com/funzone/logos.html"
        },
        {
            "title": "Bitly",
            "hex": "EE6123",
            "source": "https://bitly.com/pages/press"
        },
        {
            "title": "Bitrise",
            "hex": "683D87",
            "source": "https://www.bitrise.io/presskit"
        },
        {
            "title": "Blackberry",
            "hex": "000000",
            "source": "https://www.blackberry.com/"
        },
        {
            "title": "Blender",
            "hex": "F5792A",
            "source": "https://www.blender.org/about/logo/"
        },
        {
            "title": "Blogger",
            "hex": "FF5722",
            "source": "https://www.blogger.com"
        },
        {
            "title": "Bluetooth",
            "hex": "0082FC",
            "source": "https://www.bluetooth.com/develop-with-bluetooth/marketing-branding/"
        },
        {
            "title": "BMC Software",
            "hex": "FE5000",
            "source": "https://www.bmc.com/"
        },
        {
            "title": "BMW",
            "hex": "009ADA",
            "source": "https://www.bmwgroup-classic.com/en/bmw-clubs/downloadbereich.html"
        },
        {
            "title": "Boeing",
            "hex": "1D439C",
            "source": "https://upload.wikimedia.org/wikipedia/commons/4/4f/Boeing_full_logo.svg"
        },
        {
            "title": "Boost",
            "hex": "F69220",
            "source": "https://www.boostmobile.com/"
        },
        {
            "title": "Bootstrap",
            "hex": "563D7C",
            "source": "http://getbootstrap.com/about"
        },
        {
            "title": "Bower",
            "hex": "EF5734",
            "source": "https://bower.io/docs/about/#brand"
        },
        {
            "title": "Box",
            "hex": "0061D5",
            "source": "https://www.box.com/en-gb/about-us/press"
        },
        {
            "title": "Brand.ai",
            "hex": "0AA0FF",
            "source": "https://brand.ai/brand-ai/style"
        },
        {
            "title": "Brandfolder",
            "hex": "40D1F5",
            "source": "https://brandfolder.com/brandfolder"
        },
        {
            "title": "Brave",
            "hex": "FB542B",
            "source": "https://brave.com/brave-branding-assets/"
        },
        {
            "title": "Breaker",
            "hex": "003DAD",
            "source": "https://www.breaker.audio/i/brand"
        },
        {
            "title": "Broadcom",
            "hex": "CC092F",
            "source": "https://en.wikipedia.org/wiki/Broadcom_Inc"
        },
        {
            "title": "Buddy",
            "hex": "1A86FD",
            "source": "https://buddy.works/about"
        },
        {
            "title": "Buffer",
            "hex": "168EEA",
            "source": "https://buffer.com/press"
        },
        {
            "title": "Bugsnag",
            "hex": "4949E4",
            "source": "https://www.bugsnag.com/newsroom"
        },
        {
            "title": "Bulma",
            "hex": "00D1B2",
            "source": "https://github.com/jgthms/bulma/"
        },
        {
            "title": "Buy Me A Coffee",
            "hex": "FF813F",
            "source": "https://www.buymeacoffee.com/brand"
        },
        {
            "title": "BuzzFeed",
            "hex": "EE3322",
            "source": "http://www.buzzfeed.com/press/downloads"
        },
        {
            "title": "C",
            "hex": "A8B9CC",
            "source": "https://commons.wikimedia.org/wiki/File:The_C_Programming_Language_logo.svg"
        },
        {
            "title": "C Sharp",
            "hex": "239120",
            "source": "https://upload.wikimedia.org/wikipedia/commons/0/0d/C_Sharp_wordmark.svg"
        },
        {
            "title": "C++",
            "hex": "00599C",
            "source": "https://github.com/isocpp/logos"
        },
        {
            "title": "CakePHP",
            "hex": "D33C43",
            "source": "https://cakephp.org/logos"
        },
        {
            "title": "Campaign Monitor",
            "hex": "111324",
            "source": "https://www.campaignmonitor.com/company/brand/"
        },
        {
            "title": "Canva",
            "hex": "00C4CC",
            "source": "https://www.canva.com/"
        },
        {
            "title": "Cash App",
            "hex": "00C244",
            "source": "https://cash.app/press"
        },
        {
            "title": "Cassandra",
            "hex": "1287B1",
            "source": "https://upload.wikimedia.org/wikipedia/commons/5/5e/Cassandra_logo.svg"
        },
        {
            "title": "Castorama",
            "hex": "0078D7",
            "source": "https://www.castorama.fr/"
        },
        {
            "title": "Castro",
            "hex": "00B265",
            "source": "http://supertop.co/castro/press/"
        },
        {
            "title": "CD Projekt",
            "hex": "DC0D15",
            "source": "https://www.cdprojekt.com/en/media/logotypes/"
        },
        {
            "title": "Celery",
            "hex": "37814A",
            "source": "http://www.celeryproject.org/"
        },
        {
            "title": "CentOS",
            "hex": "262577",
            "source": "https://wiki.centos.org/ArtWork/Brand/Logo"
        },
        {
            "title": "Cesium",
            "hex": "6CADDF",
            "source": "https://cesium.com/press/"
        },
        {
            "title": "CEVO",
            "hex": "1EABE2",
            "source": "https://cevo.com/"
        },
        {
            "title": "ChartMogul",
            "hex": "13324B",
            "source": "https://chartmogul.com/company/"
        },
        {
            "title": "Chase",
            "hex": "117ACA",
            "source": "https://commons.wikimedia.org/wiki/File:Chase_logo_2007.svg"
        },
        {
            "title": "Chef",
            "hex": "F09820",
            "source": "https://www.chef.io/"
        },
        {
            "title": "Cinema 4D",
            "hex": "011A6A",
            "source": "https://www.maxon.net/de/header-meta-navigation/ueber-maxon/pressematerial/"
        },
        {
            "title": "Circle",
            "hex": "8669AE",
            "source": "https://www.circle.com/"
        },
        {
            "title": "CircleCI",
            "hex": "343434",
            "source": "https://circleci.com/press"
        },
        {
            "title": "Cirrus CI",
            "hex": "212121",
            "source": "https://cirrus-ci.org"
        },
        {
            "title": "Cisco",
            "hex": "1BA0D7",
            "source": "https://www.cisco.com/"
        },
        {
            "title": "Citrix",
            "hex": "000000",
            "source": "https://www.citrix.com/news/media-resources.html"
        },
        {
            "title": "Citroën",
            "hex": "6E6E6E",
            "source": "https://citroen.pcaci.co.uk/logo.php"
        },
        {
            "title": "CiviCRM",
            "hex": "81C459",
            "source": "https://civicrm.org/trademark"
        },
        {
            "title": "Claris",
            "hex": "000000",
            "source": "https://www.claris.com/"
        },
        {
            "title": "Clockify",
            "hex": "03A9F4",
            "source": "https://clockify.me/"
        },
        {
            "title": "Clojure",
            "hex": "5881D8",
            "source": "https://commons.wikimedia.org/wiki/File:Clojure_logo.svg"
        },
        {
            "title": "CloudBees",
            "hex": "1997B5",
            "source": "https://www.cloudbees.com/"
        },
        {
            "title": "CloudCannon",
            "hex": "407AFC",
            "source": "https://cloudcannon.com/"
        },
        {
            "title": "Cloudflare",
            "hex": "F38020",
            "source": "https://www.cloudflare.com/logo/"
        },
        {
            "title": "Cloudsmith",
            "hex": "187EB6",
            "source": "https://cloudsmith.io/branding/"
        },
        {
            "title": "CMake",
            "hex": "064F8C",
            "source": "https://www.kitware.com/platforms/"
        },
        {
            "title": "CNN",
            "hex": "CC0000",
            "source": "https://edition.cnn.com/"
        },
        {
            "title": "Co-op",
            "hex": "00B1E7",
            "source": "http://www.co-operative.coop/corporate/press/logos/"
        },
        {
            "title": "Codacy",
            "hex": "222F29",
            "source": "https://www.codacy.com/blog/"
        },
        {
            "title": "Code Climate",
            "hex": "000000",
            "source": "https://codeclimate.com/"
        },
        {
            "title": "Codecademy",
            "hex": "1F4056",
            "source": "https://www.codecademy.com/"
        },
        {
            "title": "CodeChef",
            "hex": "5B4638",
            "source": "https://www.codechef.com/"
        },
        {
            "title": "Codecov",
            "hex": "F01F7A",
            "source": "https://codecov.io/"
        },
        {
            "title": "CodeFactor",
            "hex": "F44A6A",
            "source": "https://www.codefactor.io/"
        },
        {
            "title": "Codeforces",
            "hex": "1F8ACB",
            "source": "http://codeforces.com/"
        },
        {
            "title": "CodeIgniter",
            "hex": "EE4623",
            "source": "https://www.codeigniter.com/help/legal"
        },
        {
            "title": "CodePen",
            "hex": "000000",
            "source": "https://blog.codepen.io/documentation/brand-assets/logos/"
        },
        {
            "title": "Coderwall",
            "hex": "3E8DCC",
            "source": "https://github.com/twolfson/coderwall-svg"
        },
        {
            "title": "CodeSandbox",
            "hex": "000000",
            "source": "https://codesandbox.io"
        },
        {
            "title": "Codeship",
            "hex": "3C4858",
            "source": "https://app.codeship.com/"
        },
        {
            "title": "Codewars",
            "hex": "AD2C27",
            "source": "https://www.codewars.com"
        },
        {
            "title": "Codio",
            "hex": "4574E0",
            "source": "https://codio.com"
        },
        {
            "title": "CoffeeScript",
            "hex": "2F2625",
            "source": "https://coffeescript.org/"
        },
        {
            "title": "Coinbase",
            "hex": "0667D0",
            "source": "https://www.coinbase.com/press"
        },
        {
            "title": "Common Workflow Language",
            "hex": "B5314C",
            "source": "https://github.com/common-workflow-language/logo/blob/master/CWL-Logo-nofonts.svg"
        },
        {
            "title": "Composer",
            "hex": "885630",
            "source": "https://getcomposer.org/"
        },
        {
            "title": "ComproPago",
            "hex": "00AAEF",
            "source": "https://compropago.com"
        },
        {
            "title": "Concourse",
            "hex": "3398DC",
            "source": "https://concourse-ci.org/"
        },
        {
            "title": "Conda-Forge",
            "hex": "000000",
            "source": "https://github.com/conda-forge/conda-forge.github.io/"
        },
        {
            "title": "Conekta",
            "hex": "414959",
            "source": "https://www.conekta.io"
        },
        {
            "title": "Confluence",
            "hex": "172B4D",
            "source": "https://www.atlassian.com/company/news/press-kit"
        },
        {
            "title": "Convertio",
            "hex": "FF3333",
            "source": "https://convertio.co/"
        },
        {
            "title": "Corona Engine",
            "hex": "F96F29",
            "source": "https://coronalabs.com/"
        },
        {
            "title": "Corona Renderer",
            "hex": "E6502A",
            "source": "https://corona-renderer.com/about"
        },
        {
            "title": "Coursera",
            "hex": "2A73CC",
            "source": "https://about.coursera.org/press"
        },
        {
            "title": "Coveralls",
            "hex": "3F5767",
            "source": "https://coveralls.io/"
        },
        {
            "title": "cPanel",
            "hex": "FF6C2C",
            "source": "https://cpanel.net/company/cpanel-brand-guide/"
        },
        {
            "title": "Craft CMS",
            "hex": "E5422B",
            "source": "https://craftcms.com/brand-resources"
        },
        {
            "title": "Creative Commons",
            "hex": "EF9421",
            "source": "https://creativecommons.org/"
        },
        {
            "title": "Crehana",
            "hex": "4B22F4",
            "source": "https://www.crehana.com/"
        },
        {
            "title": "Crunchbase",
            "hex": "0288D1",
            "source": "https://www.crunchbase.com/home"
        },
        {
            "title": "Crunchyroll",
            "hex": "F47521",
            "source": "https://www.crunchyroll.com"
        },
        {
            "title": "CRYENGINE",
            "hex": "000000",
            "source": "https://www.cryengine.com/brand"
        },
        {
            "title": "CSS Wizardry",
            "hex": "F43059",
            "source": "http://csswizardry.com"
        },
        {
            "title": "CSS3",
            "hex": "1572B6",
            "source": "http://www.w3.org/html/logo/"
        },
        {
            "title": "curl",
            "hex": "073551",
            "source": "https://curl.haxx.se/logo/"
        },
        {
            "title": "D3.js",
            "hex": "F9A03C",
            "source": "https://github.com/d3/d3-logo"
        },
        {
            "title": "Dailymotion",
            "hex": "0066DC",
            "source": "http://press.dailymotion.com/?page_id=346"
        },
        {
            "title": "Dart",
            "hex": "0175C2",
            "source": "https://github.com/dart-lang/site-shared/tree/master/src/_assets/image/dart/logo"
        },
        {
            "title": "Das Erste",
            "hex": "001A4B",
            "source": "https://en.wikipedia.org/wiki/Das_Erste"
        },
        {
            "title": "Dashlane",
            "hex": "007C97",
            "source": "https://www.dashlane.com/"
        },
        {
            "title": "Dassault Systèmes",
            "hex": "005386",
            "source": "https://www.3ds.com/statics/menu/2/assets/img/logo/3ds-dark.svg"
        },
        {
            "title": "DataCamp",
            "hex": "33AACC",
            "source": "https://www.datacamp.com/"
        },
        {
            "title": "Datadog",
            "hex": "632CA6",
            "source": "https://www.datadoghq.com/"
        },
        {
            "title": "DAZN",
            "hex": "F8F8F5",
            "source": "https://media.dazn.com/en/assets/"
        },
        {
            "title": "dblp",
            "hex": "004F9F",
            "source": "https://dblp.org/"
        },
        {
            "title": "DC Entertainment",
            "hex": "0078F0",
            "source": "https://www.readdc.com/"
        },
        {
            "title": "Debian",
            "hex": "A81D33",
            "source": "https://www.debian.org/logos"
        },
        {
            "title": "deepin",
            "hex": "007CFF",
            "source": "https://commons.wikimedia.org/wiki/File:Deepin_logo.svg"
        },
        {
            "title": "Deezer",
            "hex": "FEAA2D",
            "source": "https://deezerbrand.com/"
        },
        {
            "title": "Delicious",
            "hex": "3399FF",
            "source": "https://en.wikipedia.org/wiki/Delicious_(website)"
        },
        {
            "title": "Deliveroo",
            "hex": "00CCBC",
            "source": "https://www.deliveroo.design/"
        },
        {
            "title": "Dell",
            "hex": "007DB8",
            "source": "https://datasecurity.dell.com/wp-content/themes/dell/images/logo-dell.svg"
        },
        {
            "title": "Deno",
            "hex": "000000",
            "source": "https://github.com/denoland/deno/tree/1cc02a5d9d867f1a239ee4b69f587d8afac07b02/website/images"
        },
        {
            "title": "Dependabot",
            "hex": "025E8C",
            "source": "https://dependabot.com/dependabot-logo-symbol-square-mono.svg"
        },
        {
            "title": "Designer News",
            "hex": "2D72D9",
            "source": "https://www.designernews.co"
        },
        {
            "title": "dev.to",
            "hex": "0A0A0A",
            "source": "https://dev.to/"
        },
        {
            "title": "DeviantArt",
            "hex": "05CC47",
            "source": "http://help.deviantart.com/21"
        },
        {
            "title": "devRant",
            "hex": "F99A66",
            "source": "https://devrant.com"
        },
        {
            "title": "Diaspora",
            "hex": "000000",
            "source": "https://wiki.diasporafoundation.org/Branding"
        },
        {
            "title": "Digg",
            "hex": "000000",
            "source": "https://en.wikipedia.org/wiki/Digg"
        },
        {
            "title": "DigitalOcean",
            "hex": "0080FF",
            "source": "https://www.digitalocean.com/company/logos-and-badges/"
        },
        {
            "title": "Directus",
            "hex": "263238",
            "source": "https://directus.io/resources.html"
        },
        {
            "title": "Discogs",
            "hex": "333333",
            "source": "https://www.discogs.com/brand"
        },
        {
            "title": "Discord",
            "hex": "7289DA",
            "source": "https://discordapp.com/branding"
        },
        {
            "title": "Discourse",
            "hex": "000000",
            "source": "https://www.discourse.org/"
        },
        {
            "title": "Discover",
            "hex": "FF6000",
            "source": "https://www.discovernetwork.com/en-us/business-resources/free-signage-logos"
        },
        {
            "title": "Disqus",
            "hex": "2E9FFF",
            "source": "https://disqus.com/brand"
        },
        {
            "title": "Disroot",
            "hex": "50162D",
            "source": "https://git.fosscommunity.in/disroot/assests/blob/master/d.svg"
        },
        {
            "title": "Django",
            "hex": "092E20",
            "source": "https://www.djangoproject.com/community/logos/"
        },
        {
            "title": "DLNA",
            "hex": "48A842",
            "source": "https://upload.wikimedia.org/wikipedia/de/e/eb/Digital_Living_Network_Alliance_logo.svg"
        },
        {
            "title": "Docker",
            "hex": "2496ED",
            "source": "https://www.docker.com/company/newsroom/media-resources"
        },
        {
            "title": "DocuSign",
            "hex": "FFCC22",
            "source": "https://github.com/simple-icons/simple-icons/issues/1098"
        },
        {
            "title": "Dolby",
            "hex": "000000",
            "source": "https://www.dolby.com/us/en/about/brand-identity.html"
        },
        {
            "title": "Douban",
            "hex": "007722",
            "source": "https://zh.wikipedia.org/wiki/Douban"
        },
        {
            "title": "Draugiem.lv",
            "hex": "FF6600",
            "source": "https://www.frype.com/applications/dev/docs/logos/"
        },
        {
            "title": "Dribbble",
            "hex": "EA4C89",
            "source": "https://dribbble.com/branding"
        },
        {
            "title": "Drone",
            "hex": "212121",
            "source": "https://github.com/drone/brand"
        },
        {
            "title": "Dropbox",
            "hex": "0061FF",
            "source": "https://www.dropbox.com/branding"
        },
        {
            "title": "Drupal",
            "hex": "0678BE",
            "source": "https://www.drupal.org/drupalorg/style-guide/colors"
        },
        {
            "title": "DTube",
            "hex": "FF0000",
            "source": "https://about.d.tube/mediakit.html"
        },
        {
            "title": "DuckDuckGo",
            "hex": "DE5833",
            "source": "https://duckduckgo.com/"
        },
        {
            "title": "Dunked",
            "hex": "2DA9D7",
            "source": "https://dunked.com/"
        },
        {
            "title": "Duolingo",
            "hex": "58CC02",
            "source": "https://www.duolingo.com/"
        },
        {
            "title": "Dynamics 365",
            "hex": "002050",
            "source": "http://thepartnerchannel.com/wp-content/uploads/Dynamics365_styleguide_092816.pdf"
        },
        {
            "title": "Dynatrace",
            "hex": "1496FF",
            "source": "https://www.dynatrace.com/company/press-kit/"
        },
        {
            "title": "EA",
            "hex": "000000",
            "source": "https://www.ea.com"
        },
        {
            "title": "easyJet",
            "hex": "FF6600",
            "source": "https://www.easyjet.com"
        },
        {
            "title": "eBay",
            "hex": "E53238",
            "source": "https://go.developer.ebay.com/logos"
        },
        {
            "title": "Eclipse IDE",
            "hex": "2C2255",
            "source": "https://www.eclipse.org/artwork/"
        },
        {
            "title": "Elastic",
            "hex": "005571",
            "source": "https://www.elastic.co/brand"
        },
        {
            "title": "Elastic Cloud",
            "hex": "005571",
            "source": "https://www.elastic.co/brand"
        },
        {
            "title": "Elastic Stack",
            "hex": "005571",
            "source": "https://www.elastic.co/brand"
        },
        {
            "title": "Elasticsearch",
            "hex": "005571",
            "source": "https://www.elastic.co/brand"
        },
        {
            "title": "Electron",
            "hex": "47848F",
            "source": "https://electronjs.org/images/electron-logo.svg"
        },
        {
            "title": "elementary",
            "hex": "64BAFF",
            "source": "https://elementary.io/brand"
        },
        {
            "title": "Eleventy",
            "hex": "000000",
            "source": "https://www.11ty.io"
        },
        {
            "title": "Elixir",
            "hex": "4B275F",
            "source": "https://github.com/elixir-lang/elixir-lang.github.com/tree/master/images/logo"
        },
        {
            "title": "Ello",
            "hex": "000000",
            "source": "https://ello.co"
        },
        {
            "title": "Elsevier",
            "hex": "FF6C00",
            "source": "https://www.elsevier.com"
        },
        {
            "title": "Ember.js",
            "hex": "E04E39",
            "source": "https://emberjs.com/logos/"
        },
        {
            "title": "Emby",
            "hex": "52B54B",
            "source": "https://emby.media/"
        },
        {
            "title": "Emlakjet",
            "hex": "0AE524",
            "source": "https://www.emlakjet.com/kurumsal-materyaller/"
        },
        {
            "title": "Empire Kred",
            "hex": "72BE50",
            "source": "http://www.empire.kred"
        },
        {
            "title": "Envato",
            "hex": "81B441",
            "source": "https://envato.com/"
        },
        {
            "title": "EPEL",
            "hex": "FC0000",
            "source": "https://fedoraproject.org/wiki/EPEL"
        },
        {
            "title": "Epic Games",
            "hex": "313131",
            "source": "https://www.epicgames.com/"
        },
        {
            "title": "Epson",
            "hex": "003399",
            "source": "https://global.epson.com/IR/library/"
        },
        {
            "title": "ESEA",
            "hex": "0E9648",
            "source": "https://play.esea.net/"
        },
        {
            "title": "ESLint",
            "hex": "4B32C3",
            "source": "https://eslint.org/img/logo.svg"
        },
        {
            "title": "Ethereum",
            "hex": "3C3C3D",
            "source": "https://www.ethereum.org/images/logos/Ethereum_Visual_Identity_1.0.0.pdf"
        },
        {
            "title": "Etsy",
            "hex": "F16521",
            "source": "https://www.etsy.com/uk/press"
        },
        {
            "title": "Event Store",
            "hex": "5AB552",
            "source": "https://github.com/eventstore/brand"
        },
        {
            "title": "Eventbrite",
            "hex": "F05537",
            "source": "https://www.eventbrite.com/signin/"
        },
        {
            "title": "Evernote",
            "hex": "00A82D",
            "source": "https://evernote.com/press"
        },
        {
            "title": "Everplaces",
            "hex": "FA4B32",
            "source": "https://everplaces.com"
        },
        {
            "title": "EVRY",
            "hex": "063A54",
            "source": "https://www.evry.com/en/"
        },
        {
            "title": "Exercism",
            "hex": "009CAB",
            "source": "https://github.com/exercism/website-icons/blob/master/exercism/logo-icon.svg"
        },
        {
            "title": "Experts Exchange",
            "hex": "00AAE7",
            "source": "https://www.experts-exchange.com/"
        },
        {
            "title": "Expo",
            "hex": "000000",
            "source": "http://expo.io"
        },
        {
            "title": "EyeEm",
            "hex": "000000",
            "source": "https://www.eyeem.com/"
        },
        {
            "title": "F-Droid",
            "hex": "1976D2",
            "source": "https://f-droid.org/"
        },
        {
            "title": "F-Secure",
            "hex": "00BAFF",
            "source": "https://vip.f-secure.com/en/marketing/logos"
        },
        {
            "title": "Facebook",
            "hex": "1877F2",
            "source": "https://en.facebookbrand.com/"
        },
        {
            "title": "FACEIT",
            "hex": "FF5500",
            "source": "https://corporate.faceit.com/branding/"
        },
        {
            "title": "Fandango",
            "hex": "FF7300",
            "source": "https://www.fandango.com"
        },
        {
            "title": "Fandom",
            "hex": "00D6D6",
            "source": "https://fandomdesignsystem.com/"
        },
        {
            "title": "Fastly",
            "hex": "FF282D",
            "source": "https://assets.fastly.com/style-guide/docs/"
        },
        {
            "title": "Favro",
            "hex": "512DA8",
            "source": "https://favro.com/login"
        },
        {
            "title": "FeatHub",
            "hex": "9B9B9B",
            "source": "http://feathub.com/"
        },
        {
            "title": "Fedora",
            "hex": "294172",
            "source": "https://fedoraproject.org/wiki/Logo/UsageGuidelines"
        },
        {
            "title": "FedRAMP",
            "hex": "112E51",
            "source": "https://www.fedramp.gov/assets/resources/documents/FedRAMP_Branding_Guidance.pdf"
        },
        {
            "title": "Feedly",
            "hex": "2BB24C",
            "source": "https://blog.feedly.com/wp-content/themes/feedly-2017-v1.19.3/assets/images/logos/logo.svg"
        },
        {
            "title": "Ferrari",
            "hex": "D40000",
            "source": "https://www.ferrari.com/"
        },
        {
            "title": "Ferrari N.V.",
            "hex": "EB2E2C",
            "source": "https://corporate.ferrari.com/"
        },
        {
            "title": "Fido Alliance",
            "hex": "FFBF3B",
            "source": "https://fidoalliance.org/overview/legal/logo-usage/"
        },
        {
            "title": "FIFA",
            "hex": "326295",
            "source": "https://en.wikipedia.org/wiki/FIFA"
        },
        {
            "title": "Figma",
            "hex": "F24E1E",
            "source": "https://figma.com/"
        },
        {
            "title": "figshare",
            "hex": "556472",
            "source": "https://en.wikipedia.org/wiki/Figshare"
        },
        {
            "title": "Fila",
            "hex": "03234C",
            "source": "https://en.wikipedia.org/wiki/Fila_(company)"
        },
        {
            "title": "FileZilla",
            "hex": "BF0000",
            "source": "https://upload.wikimedia.org/wikipedia/commons/0/01/FileZilla_logo.svg"
        },
        {
            "title": "Firebase",
            "hex": "FFCA28",
            "source": "https://firebase.google.com/brand-guidelines/"
        },
        {
            "title": "FIRST",
            "hex": "0066B3",
            "source": "https://www.firstinspires.org/brand"
        },
        {
            "title": "Fitbit",
            "hex": "00B0B9",
            "source": "http://www.fitbit.com/uk/home"
        },
        {
            "title": "FITE",
            "hex": "CA0404",
            "source": "https://www.fite.tv/"
        },
        {
            "title": "Fiverr",
            "hex": "1DBF73",
            "source": "https://www.fiverr.com/press-kit"
        },
        {
            "title": "Flask",
            "hex": "000000",
            "source": "http://flask.pocoo.org/community/logos/"
        },
        {
            "title": "Flattr",
            "hex": "000000",
            "source": "https://flattr.com/"
        },
        {
            "title": "Flickr",
            "hex": "0063DC",
            "source": "https://worldvectorlogo.com/logo/flickr-1"
        },
        {
            "title": "Flipboard",
            "hex": "E12828",
            "source": "https://about.flipboard.com/brand-guidelines"
        },
        {
            "title": "Floatplane",
            "hex": "00AEEF",
            "source": "https://www.floatplane.com/"
        },
        {
            "title": "Flood",
            "hex": "4285F4",
            "source": "https://flood.io/"
        },
        {
            "title": "Fluentd",
            "hex": "0E83C8",
            "source": "https://docs.fluentd.org/quickstart/logo"
        },
        {
            "title": "Flutter",
            "hex": "02569B",
            "source": "https://flutter.dev/brand"
        },
        {
            "title": "Fnac",
            "hex": "E1A925",
            "source": "http://www.fnac.com/"
        },
        {
            "title": "Font Awesome",
            "hex": "339AF0",
            "source": "https://fontawesome.com/icons/font-awesome"
        },
        {
            "title": "Formstack",
            "hex": "21B573",
            "source": "https://www.formstack.com/brand/guidelines"
        },
        {
            "title": "Fortinet",
            "hex": "EE3124",
            "source": "http://www.fortinet.com/"
        },
        {
            "title": "Fossa",
            "hex": "90A1B8",
            "source": "https://fossa.com/press/"
        },
        {
            "title": "Fossil SCM",
            "hex": "548294",
            "source": "https://fossil-scm.org/"
        },
        {
            "title": "Foursquare",
            "hex": "F94877",
            "source": "https://foursquare.com/about/logos"
        },
        {
            "title": "Framer",
            "hex": "0055FF",
            "source": "https://framer.com"
        },
        {
            "title": "FreeBSD",
            "hex": "AB2B28",
            "source": "https://www.freebsdfoundation.org/about/project/"
        },
        {
            "title": "freeCodeCamp",
            "hex": "006400",
            "source": "https://freecodecamp.com"
        },
        {
            "title": "Freelancer",
            "hex": "29B2FE",
            "source": "https://www.freelancer.com/"
        },
        {
            "title": "Fujifilm",
            "hex": "ED1A3A",
            "source": "https://upload.wikimedia.org/wikipedia/commons/a/a1/Fujifilm_logo.svg"
        },
        {
            "title": "Fujitsu",
            "hex": "FF0000",
            "source": "https://www.fujitsu.com/global/about/brandmanagement/logo/"
        },
        {
            "title": "Fur Affinity",
            "hex": "FAAF3A",
            "source": "https://www.furaffinity.net/"
        },
        {
            "title": "Furry Network",
            "hex": "2E75B4",
            "source": "https://furrynetwork.com"
        },
        {
            "title": "Garmin",
            "hex": "007CC3",
            "source": "https://developer.garmin.com/resources/brand-guidelines/"
        },
        {
            "title": "Gatsby",
            "hex": "663399",
            "source": "https://www.gatsbyjs.org/"
        },
        {
            "title": "Gauges",
            "hex": "2FA66A",
            "source": "http://get.gaug.es/"
        },
        {
            "title": "General Motors",
            "hex": "22559E",
            "source": "https://commons.wikimedia.org/wiki/File:General_Motors_logo.svg"
        },
        {
            "title": "Genius",
            "hex": "FFFF64",
            "source": "https://upload.wikimedia.org/wikipedia/en/a/ad/Genius_website_logo.svg"
        },
        {
            "title": "Gentoo",
            "hex": "54487A",
            "source": "https://wiki.gentoo.org/wiki/Project:Artwork/Artwork#Variations_of_the_.22g.22_logo"
        },
        {
            "title": "Geocaching",
            "hex": "00874D",
            "source": "https://www.geocaching.com/about/logousage.aspx"
        },
        {
            "title": "Gerrit",
            "hex": "EEEEEE",
            "source": "https://gerrit-review.googlesource.com/c/75842/"
        },
        {
            "title": "Ghost",
            "hex": "738A94",
            "source": "https://ghost.org/design"
        },
        {
            "title": "GIMP",
            "hex": "5C5543",
            "source": "https://www.gimp.org/about/linking.html#wilber-the-gimp-mascot"
        },
        {
            "title": "Git",
            "hex": "F05032",
            "source": "http://git-scm.com/downloads/logos"
        },
        {
            "title": "Gitea",
            "hex": "609926",
            "source": "https://github.com/go-gitea/gitea/tree/master/assets"
        },
        {
            "title": "GitHub",
            "hex": "181717",
            "source": "https://github.com/logos"
        },
        {
            "title": "GitHub Actions",
            "hex": "2088FF",
            "source": "https://github.com/features/actions"
        },
        {
            "title": "GitLab",
            "hex": "FCA121",
            "source": "https://about.gitlab.com/press/press-kit/"
        },
        {
            "title": "Gitpod",
            "hex": "1AA6E4",
            "source": "https://www.gitpod.io/"
        },
        {
            "title": "Gitter",
            "hex": "ED1965",
            "source": "https://gitter.im/"
        },
        {
            "title": "Glassdoor",
            "hex": "0CAA41",
            "source": "https://www.glassdoor.com/press/images/"
        },
        {
            "title": "Glitch",
            "hex": "3333FF",
            "source": "https://glitch.com/about/press/"
        },
        {
            "title": "Gmail",
            "hex": "D14836",
            "source": "https://material.io/guidelines/resources/sticker-sheets-icons.html#sticker-sheets-icons-components"
        },
        {
            "title": "GNOME",
            "hex": "4A86CF",
            "source": "https://wiki.gnome.org/Engagement/BrandGuidelines"
        },
        {
            "title": "GNU",
            "hex": "A42E2B",
            "source": "https://gnu.org"
        },
        {
            "title": "GNU Bash",
            "hex": "4EAA25",
            "source": "https://github.com/odb/official-bash-logo"
        },
        {
            "title": "GNU Emacs",
            "hex": "7F5AB6",
            "source": "https://git.savannah.gnu.org/cgit/emacs.git/tree/etc/images/icons/hicolor/scalable/apps/emacs.svg"
        },
        {
            "title": "GNU IceCat",
            "hex": "002F5B",
            "source": "https://git.savannah.gnu.org/cgit/gnuzilla.git/plain/artwork/simple.svg"
        },
        {
            "title": "GNU Privacy Guard",
            "hex": "0093DD",
            "source": "https://git.gnupg.org/cgi-bin/gitweb.cgi?p=gnupg.git;a=tree;f=artwork/icons"
        },
        {
            "title": "GNU social",
            "hex": "A22430",
            "source": "https://www.gnu.org/graphics/social.html"
        },
        {
            "title": "Go",
            "hex": "00ADD8",
            "source": "https://blog.golang.org/go-brand"
        },
        {
            "title": "Godot Engine",
            "hex": "478CBF",
            "source": "https://godotengine.org/themes/godotengine/assets/download/godot_logo.svg"
        },
        {
            "title": "GOG.com",
            "hex": "86328A",
            "source": "https://www.cdprojekt.com/en/media/logotypes/"
        },
        {
            "title": "GoldenLine",
            "hex": "F1B92B",
            "source": "http://www.goldenline.pl"
        },
        {
            "title": "Goodreads",
            "hex": "663300",
            "source": "https://www.goodreads.com/about/press"
        },
        {
            "title": "Google",
            "hex": "4285F4",
            "source": "https://developers.google.com/+/branding-guidelines?hl=en"
        },
        {
            "title": "Google Ads",
            "hex": "4285F4",
            "source": "https://designguidelines.withgoogle.com/ads-branding/google-ads/logos.html#logos-brand-logo-lockups"
        },
        {
            "title": "Google Analytics",
            "hex": "E37400",
            "source": "https://analytics.google.com"
        },
        {
            "title": "Google Assistant",
            "hex": "4285F4",
            "source": "https://assistant.google.com/"
        },
        {
            "title": "Google Cardboard",
            "hex": "FF7143",
            "source": "https://arvr.google.com/cardboard/"
        },
        {
            "title": "Google Cast",
            "hex": "1BB6F6",
            "source": "https://partnermarketinghub.withgoogle.com/#/brands"
        },
        {
            "title": "Google Chrome",
            "hex": "4285F4",
            "source": "https://blog.google/press/?product_tag=chrome"
        },
        {
            "title": "Google Classroom",
            "hex": "4285F4",
            "source": "https://classroom.google.com/"
        },
        {
            "title": "Google Cloud",
            "hex": "4285F4",
            "source": "https://cloud.google.com/"
        },
        {
            "title": "Google Drive",
            "hex": "4285F4",
            "source": "https://developers.google.com/drive/web/branding"
        },
        {
            "title": "Google Earth",
            "hex": "4285F4",
            "source": "https://earth.google.com/web/"
        },
        {
            "title": "Google Fit",
            "hex": "4285F4",
            "source": "https://en.wikipedia.org/wiki/Google_Fit"
        },
        {
            "title": "Google Hangouts",
            "hex": "0C9D58",
            "source": "https://material.google.com/resources/sticker-sheets-icons.html#sticker-sheets-icons-components"
        },
        {
            "title": "Google Hangouts Chat",
            "hex": "00897B",
            "source": "https://chat.google.com/error/noaccess"
        },
        {
            "title": "Google Keep",
            "hex": "FFBB00",
            "source": "https://play.google.com/store/apps/details?id=com.google.android.keep"
        },
        {
            "title": "Google Lens",
            "hex": "4285F4",
            "source": "https://lens.google.com/"
        },
        {
            "title": "Google Maps",
            "hex": "4285F4",
            "source": "https://upload.wikimedia.org/wikipedia/commons/a/a9/Google_Maps_icon.svg"
        },
        {
            "title": "Google Messages",
            "hex": "1A73E8",
            "source": "https://messages.google.com/"
        },
        {
            "title": "Google My Business",
            "hex": "4285F4",
            "source": "https://business.google.com/"
        },
        {
            "title": "Google Nearby",
            "hex": "4285F4",
            "source": "https://developers.google.com/nearby/developer-guidelines"
        },
        {
            "title": "Google Pay",
            "hex": "5F6368",
            "source": "https://developers.google.com/pay/api/web/guides/brand-guidelines"
        },
        {
            "title": "Google Play",
            "hex": "607D8B",
            "source": "https://getsello.com"
        },
        {
            "title": "Google Podcasts",
            "hex": "4285F4",
            "source": "https://developers.google.com/search/docs/data-types/podcast"
        },
        {
            "title": "Google Scholar",
            "hex": "4885ED",
            "source": "https://scholar.google.com/intl/fr/scholar/images/2x/sprite_20161020.png"
        },
        {
            "title": "Google Search Console",
            "hex": "458CF5",
            "source": "https://search.google.com/search-console"
        },
        {
            "title": "Google Sheets",
            "hex": "0F9D58",
            "source": "http://sheets.google.com/"
        },
        {
            "title": "Google Street View",
            "hex": "FFC20B",
            "source": "https://commons.wikimedia.org/wiki/File:Google_Street_View_icon.svg"
        },
        {
            "title": "Google Tag Manager",
            "hex": "246FDB",
            "source": "https://tagmanager.google.com/#/home"
        },
        {
            "title": "Google Translate",
            "hex": "4285F4",
            "source": "https://en.wikipedia.org/wiki/Google_Translate"
        },
        {
            "title": "GOV.UK",
            "hex": "005EA5",
            "source": "https://github.com/alphagov/design-assets/tree/master/Icons"
        },
        {
            "title": "Gradle",
            "hex": "02303A",
            "source": "https://gradle.com/brand"
        },
        {
            "title": "Grafana",
            "hex": "F46800",
            "source": "https://grafana.com/"
        },
        {
            "title": "Graphcool",
            "hex": "27AE60",
            "source": "https://www.graph.cool"
        },
        {
            "title": "GraphQL",
            "hex": "E10098",
            "source": "http://graphql.org/"
        },
        {
            "title": "Grav",
            "hex": "221E1F",
            "source": "http://getgrav.org/media"
        },
        {
            "title": "Gravatar",
            "hex": "1E8CBE",
            "source": "https://automattic.com/press"
        },
        {
            "title": "Greenkeeper",
            "hex": "00C775",
            "source": "https://greenkeeper.io/"
        },
        {
            "title": "GreenSock",
            "hex": "88CE02",
            "source": "https://greensock.com/"
        },
        {
            "title": "Groovy",
            "hex": "4298B8",
            "source": "https://groovy-lang.org/"
        },
        {
            "title": "Groupon",
            "hex": "53A318",
            "source": "https://brandplaybook.groupon.com/guidelines/logo/"
        },
        {
            "title": "Grunt",
            "hex": "FBA919",
            "source": "https://github.com/gruntjs/gruntjs.com/tree/master/src/media"
        },
        {
            "title": "Gulp",
            "hex": "DA4648",
            "source": "https://github.com/gulpjs/artwork/blob/master/gulp.svg"
        },
        {
            "title": "Gumroad",
            "hex": "36A9AE",
            "source": "https://gumroad.com/press"
        },
        {
            "title": "Gumtree",
            "hex": "72EF36",
            "source": "https://www.gumtree.com"
        },
        {
            "title": "Gutenberg",
            "hex": "000000",
            "source": "https://github.com/WordPress/gutenberg/blob/master/docs/final-g-wapuu-black.svg"
        },
        {
            "title": "Habr",
            "hex": "77A2B6",
            "source": "https://habr.com/"
        },
        {
            "title": "Hackaday",
            "hex": "1A1A1A",
            "source": "https://hackaday.com/"
        },
        {
            "title": "HackerEarth",
            "hex": "323754",
            "source": "https://www.hackerearth.com/logo/"
        },
        {
            "title": "HackerOne",
            "hex": "494649",
            "source": "https://www.hackerone.com/branding"
        },
        {
            "title": "HackerRank",
            "hex": "2EC866",
            "source": "https://www.hackerrank.com/"
        },
        {
            "title": "HackHands",
            "hex": "00ACBD",
            "source": "https://hackhands.com/"
        },
        {
            "title": "Hackster",
            "hex": "1BACF7",
            "source": "https://drive.google.com/file/d/0B3aqzR8LzoqdT1p4ZUlWVnJ1elk/view?usp=sharing"
        },
        {
            "title": "HappyCow",
            "hex": "7C4EC4",
            "source": "https://www.happycow.net/press-kits"
        },
        {
            "title": "Harbor",
            "hex": "4A00D8",
            "source": "https://github.com/goharbor/harbor/blob/13686cbe83d22259216da7658612e86201070e94/src/portal/src/images/harbor-logo.svg"
        },
        {
            "title": "Hashnode",
            "hex": "2962FF",
            "source": "https://hashnode.com/media"
        },
        {
            "title": "Haskell",
            "hex": "5D4F85",
            "source": "https://commons.wikimedia.org/wiki/File:Haskell-Logo.svg"
        },
        {
            "title": "Hatena Bookmark",
            "hex": "00A4DE",
            "source": "http://hatenacorp.jp/press/resource"
        },
        {
            "title": "haveibeenpwned",
            "hex": "2A6379",
            "source": "https://haveibeenpwned.com/"
        },
        {
            "title": "Haxe",
            "hex": "EA8220",
            "source": "https://haxe.org/foundation/branding.html"
        },
        {
            "title": "HelloFresh",
            "hex": "91C11E",
            "source": "https://www.hellofresh.com/landing/student"
        },
        {
            "title": "Helm",
            "hex": "277A9F",
            "source": "https://helm.sh"
        },
        {
            "title": "HERE",
            "hex": "48DAD0",
            "source": "https://www.here.com"
        },
        {
            "title": "Heroku",
            "hex": "430098",
            "source": "https://www.heroku.com"
        },
        {
            "title": "Hexo",
            "hex": "0E83CD",
            "source": "https://hexo.io/"
        },
        {
            "title": "Highly",
            "hex": "FF3C00",
            "source": "https://highly.co/"
        },
        {
            "title": "HipChat",
            "hex": "0052CC",
            "source": "https://www.atlassian.com/company/news/press-kit"
        },
        {
            "title": "Hitachi",
            "hex": "E60027",
            "source": "https://commons.wikimedia.org/wiki/File:Hitachi_inspire_the_next-Logo.svg"
        },
        {
            "title": "HockeyApp",
            "hex": "009EE1",
            "source": "https://hockeyapp.net/brand-guidelines/"
        },
        {
            "title": "Home Assistant",
            "hex": "41BDF5",
            "source": "https://github.com/home-assistant/home-assistant-assets"
        },
        {
            "title": "homify",
            "hex": "7DCDA3",
            "source": "http://lsg.homify.com/"
        },
        {
            "title": "Hootsuite",
            "hex": "000000",
            "source": "https://hootsuite.com/en-gb/about/media-kit"
        },
        {
            "title": "Houdini",
            "hex": "FF4713",
            "source": "https://www.sidefx.com/products/houdini/"
        },
        {
            "title": "Houzz",
            "hex": "4DBC15",
            "source": "https://www.houzz.com/logoGuidelines"
        },
        {
            "title": "HP",
            "hex": "0096D6",
            "source": "https://commons.wikimedia.org/wiki/File:HP_New_Logo_2D.svg"
        },
        {
            "title": "HTML Academy",
            "hex": "302683",
            "source": "https://htmlacademy.ru/"
        },
        {
            "title": "HTML5",
            "hex": "E34F26",
            "source": "http://www.w3.org/html/logo/"
        },
        {
            "title": "Huawei",
            "hex": "FF0000",
            "source": "https://en.wikipedia.org/wiki/File:Huawei.svg"
        },
        {
            "title": "HubSpot",
            "hex": "FF7A59",
            "source": "https://www.hubspot.com/style-guide"
        },
        {
            "title": "Hugo",
            "hex": "FF4088",
            "source": "https://gohugo.io/"
        },
        {
            "title": "Hulu",
            "hex": "3DBB3D",
            "source": "https://www.hulu.com/press/brand-assets/"
        },
        {
            "title": "Humble Bundle",
            "hex": "CC2929",
            "source": "https://support.humblebundle.com/hc/en-us/articles/202742060-Bundle-Logos"
        },
        {
            "title": "Hurriyetemlak",
            "hex": "E02826",
            "source": "https://ilan.hurriyetemlak.com/emlak-ilani-yayinlama-kurallari"
        },
        {
            "title": "Hypothesis",
            "hex": "BD1C2B",
            "source": "https://web.hypothes.is/"
        },
        {
            "title": "Iata",
            "hex": "004E81",
            "source": "https://upload.wikimedia.org/wikipedia/commons/f/f7/IATAlogo.svg"
        },
        {
            "title": "IBM",
            "hex": "054ADA",
            "source": "https://www.ibm.com/design/language/elements/logos/8-bar/"
        },
        {
            "title": "iCloud",
            "hex": "3693F3",
            "source": "https://www.icloud.com/"
        },
        {
            "title": "IcoMoon",
            "hex": "825794",
            "source": "https://icomoon.io/"
        },
        {
            "title": "ICON",
            "hex": "31B8BB",
            "source": "https://icon.foundation/"
        },
        {
            "title": "IconJar",
            "hex": "16A5F3",
            "source": "https://geticonjar.com/press-kit/"
        },
        {
            "title": "ICQ",
            "hex": "7EBD00",
            "source": "https://en.wikipedia.org/wiki/File:ICQ.svg"
        },
        {
            "title": "iDEAL",
            "hex": "CC0066",
            "source": "https://www.ideal.nl/cms/files/Manual_iDEAL_logo.pdf"
        },
        {
            "title": "iFixit",
            "hex": "0071CE",
            "source": "https://www.ifixit.com/"
        },
        {
            "title": "iFood",
            "hex": "EA1D2C",
            "source": "https://ifood.com.br/"
        },
        {
            "title": "IMDb",
            "hex": "E6B91E",
            "source": "http://www.imdb.com/pressroom/brand_guidelines"
        },
        {
            "title": "Imgur",
            "hex": "1BB76E",
            "source": "https://s.imgur.com/images/favicon-152.png"
        },
        {
            "title": "Indeed",
            "hex": "2164F3",
            "source": "https://www.indeed.com"
        },
        {
            "title": "InfluxDB",
            "hex": "22ADF6",
            "source": "https://www.influxdata.com/"
        },
        {
            "title": "Inkscape",
            "hex": "000000",
            "source": "https://commons.wikimedia.org/wiki/File:Inkscape_Logo.svg"
        },
        {
            "title": "Instacart",
            "hex": "43B02A",
            "source": "https://www.instacart.com/press"
        },
        {
            "title": "Instagram",
            "hex": "E4405F",
            "source": "https://www.instagram-brand.com"
        },
        {
            "title": "Instapaper",
            "hex": "1F1F1F",
            "source": "https://www.instapaper.com/"
        },
        {
            "title": "Intel",
            "hex": "0071C5",
            "source": "https://www.intel.com"
        },
        {
            "title": "IntelliJ IDEA",
            "hex": "000000",
            "source": "https://www.jetbrains.com/idea/"
        },
        {
            "title": "Intercom",
            "hex": "1F8DED",
            "source": "https://www.intercom.io"
        },
        {
            "title": "Internet Archive",
            "hex": "000000",
            "source": "https://openlibrary.org/static/images/ia-logo.svg"
        },
        {
            "title": "Internet Explorer",
            "hex": "0076D6",
            "source": "https://compass-ssl.microsoft.com/assets/c8/67/c867db4c-f328-45b8-817c-33834c70aae6.svg?n=IE.svg"
        },
        {
            "title": "InVision",
            "hex": "FF3366",
            "source": "https://projects.invisionapp.com/boards/BX4P1DY5H46R"
        },
        {
            "title": "Invoice Ninja",
            "hex": "000000",
            "source": "https://github.com/invoiceninja/invoiceninja"
        },
        {
            "title": "ioBroker",
            "hex": "3399CC",
            "source": "https://github.com/ioBroker/awesome-iobroker/blob/master/images/"
        },
        {
            "title": "Ionic",
            "hex": "3880FF",
            "source": "https://ionicframework.com/press"
        },
        {
            "title": "iOS",
            "hex": "000000",
            "source": "https://en.wikipedia.org/wiki/IOS"
        },
        {
            "title": "IPFS",
            "hex": "65C2CB",
            "source": "https://github.com/ipfs/logo"
        },
        {
            "title": "Issuu",
            "hex": "F36D5D",
            "source": "https://issuu.com/press"
        },
        {
            "title": "Itch.io",
            "hex": "FA5C5C",
            "source": "https://itch.io/press-kit"
        },
        {
            "title": "iTunes",
            "hex": "FB5BC5",
            "source": "https://upload.wikimedia.org/wikipedia/commons/d/df/ITunes_logo.svg"
        },
        {
            "title": "Jabber",
            "hex": "CC0000",
            "source": "https://commons.wikimedia.org/wiki/File:Jabber-bulb.svg"
        },
        {
            "title": "Java",
            "hex": "007396",
            "source": "https://www.oracle.com/legal/logos.html"
        },
        {
            "title": "JavaScript",
            "hex": "F7DF1E",
            "source": "https://github.com/voodootikigod/logo.js"
        },
        {
            "title": "JCB",
            "hex": "0B4EA2",
            "source": "https://www.global.jcb/en/about-us/brand-concept/"
        },
        {
            "title": "Jekyll",
            "hex": "CC0000",
            "source": "https://github.com/jekyll/brand"
        },
        {
            "title": "Jenkins",
            "hex": "D24939",
            "source": "https://wiki.jenkins-ci.org/display/JENKINS/Logo"
        },
        {
            "title": "Jenkins X",
            "hex": "73C3D5",
            "source": "https://github.com/cdfoundation/artwork"
        },
        {
            "title": "Jest",
            "hex": "C21325",
            "source": "https://jestjs.io/"
        },
        {
            "title": "JET",
            "hex": "FBBA00",
            "source": "https://de.wikipedia.org/wiki/Datei:JET.svg"
        },
        {
            "title": "JetBrains",
            "hex": "000000",
            "source": "https://www.jetbrains.com/company/brand/"
        },
        {
            "title": "Jinja",
            "hex": "B41717",
            "source": "https://github.com/pallets/jinja/"
        },
        {
            "title": "Jira",
            "hex": "172B4D",
            "source": "https://www.atlassian.com/company/news/press-kit"
        },
        {
            "title": "Joomla",
            "hex": "5091CD",
            "source": "https://docs.joomla.org/Joomla:Brand_Identity_Elements"
        },
        {
            "title": "jQuery",
            "hex": "0769AD",
            "source": "https://brand.jquery.org/logos/"
        },
        {
            "title": "jsDelivr",
            "hex": "E84D3D",
            "source": "https://github.com/jsdelivr/www.jsdelivr.com/blob/eff02f3a8879cf7c7296840584e1293fe04e3a76/src/public/img/logo_horizontal.svg"
        },
        {
            "title": "JSFiddle",
            "hex": "0084FF",
            "source": "https://jsfiddle.net/"
        },
        {
            "title": "JSON",
            "hex": "000000",
            "source": "https://commons.wikimedia.org/wiki/File:JSON_vector_logo.svg"
        },
        {
            "title": "JSON Web Tokens",
            "hex": "000000",
            "source": "https://jwt.io/"
        },
        {
            "title": "Jupyter",
            "hex": "F37626",
            "source": "https://github.com/jupyter/design"
        },
        {
            "title": "Just Eat",
            "hex": "FA0029",
            "source": "https://d2vkuayfhnkplp.cloudfront.net/assets/dist/img/logos/je-logo-v3.svg"
        },
        {
            "title": "JustGiving",
            "hex": "AD29B6",
            "source": "https://justgiving.com"
        },
        {
            "title": "Kaggle",
            "hex": "20BEFF",
            "source": "https://www.kaggle.com/contact"
        },
        {
            "title": "KaiOS",
            "hex": "6F02B5",
            "source": "https://www.dropbox.com/sh/2qihtgrzllws8ki/AABmo9X1KMT6lHnvh4Em7dpWa?dl=0"
        },
        {
            "title": "Kaspersky",
            "hex": "009982",
            "source": "https://www.kaspersky.com"
        },
        {
            "title": "Katana",
            "hex": "000000",
            "source": "https://www.foundry.com/products/katana"
        },
        {
            "title": "KeePassXC",
            "hex": "6CAC4D",
            "source": "https://github.com/keepassxreboot/keepassxc/"
        },
        {
            "title": "Kentico",
            "hex": "F05A22",
            "source": "https://brand.kentico.com"
        },
        {
            "title": "Keras",
            "hex": "D00000",
            "source": "https://keras.io/"
        },
        {
            "title": "Keybase",
            "hex": "33A0FF",
            "source": "https://github.com/keybase/client/tree/master/media/logos"
        },
        {
            "title": "KeyCDN",
            "hex": "3686BE",
            "source": "https://www.keycdn.com/logos"
        },
        {
            "title": "Khan Academy",
            "hex": "14BF96",
            "source": "https://khanacademy.zendesk.com/hc/en-us/articles/202483630-Press-room"
        },
        {
            "title": "Khronos Group",
            "hex": "CC3333",
            "source": "https://www.khronos.org/legal/trademarks/"
        },
        {
            "title": "Kibana",
            "hex": "005571",
            "source": "https://www.elastic.co/brand"
        },
        {
            "title": "Kickstarter",
            "hex": "05CE78",
            "source": "https://www.kickstarter.com/help/brand_assets"
        },
        {
            "title": "Kik",
            "hex": "82BC23",
            "source": "http://www.kik.com/press"
        },
        {
            "title": "Kirby",
            "hex": "000000",
            "source": "https://getkirby.com/press"
        },
        {
            "title": "KLM",
            "hex": "00A1DE",
            "source": "https://www.klm.com"
        },
        {
            "title": "Klout",
            "hex": "E44600",
            "source": "https://klout.com/s/developers/styleguide"
        },
        {
            "title": "Known",
            "hex": "333333",
            "source": "https://withknown.com/img/logo_k.png"
        },
        {
            "title": "Ko-fi",
            "hex": "F16061",
            "source": "https://ko-fi.com/home/about"
        },
        {
            "title": "Kodi",
            "hex": "17B2E7",
            "source": "https://kodi.tv/"
        },
        {
            "title": "Koding",
            "hex": "00B057",
            "source": "https://koding.com/About"
        },
        {
            "title": "Kotlin",
            "hex": "0095D5",
            "source": "https://resources.jetbrains.com/storage/products/kotlin/docs/kotlin_logos.zip"
        },
        {
            "title": "Krita",
            "hex": "3BABFF",
            "source": "https://krita.org/en/about/press/"
        },
        {
            "title": "Kubernetes",
            "hex": "326CE5",
            "source": "https://github.com/kubernetes/kubernetes/tree/master/logo"
        },
        {
            "title": "Kyocera",
            "hex": "ED1C24",
            "source": "https://en.wikipedia.org/wiki/Kyocera"
        },
        {
            "title": "LabVIEW",
            "hex": "FFDB00",
            "source": "http://download.ni.com/evaluation/2018_Partner_Cobranding_Style_Guide.pdf"
        },
        {
            "title": "Laravel",
            "hex": "FF2D20",
            "source": "https://github.com/laravel/art"
        },
        {
            "title": "Laravel Horizon",
            "hex": "405263",
            "source": "https://horizon.laravel.com/"
        },
        {
            "title": "Laravel Nova",
            "hex": "252D37",
            "source": "https://nova.laravel.com/"
        },
        {
            "title": "Last.fm",
            "hex": "D51007",
            "source": "http://www.last.fm/about/resources"
        },
        {
            "title": "LastPass",
            "hex": "D32D27",
            "source": "https://lastpass.com/press-room/"
        },
        {
            "title": "LaTeX",
            "hex": "008080",
            "source": "https://github.com/latex3/branding"
        },
        {
            "title": "Launchpad",
            "hex": "F8C300",
            "source": "https://help.launchpad.net/logo/submissions"
        },
        {
            "title": "LeetCode",
            "hex": "F89F1B",
            "source": "https://leetcode.com"
        },
        {
            "title": "Lenovo",
            "hex": "E2231A",
            "source": "https://www.lenovopartnernetwork.com/us/branding/"
        },
        {
            "title": "Let’s Encrypt",
            "hex": "003A70",
            "source": "https://letsencrypt.org/trademarks/"
        },
        {
            "title": "Letterboxd",
            "hex": "00D735",
            "source": "https://letterboxd.com/about/logos/"
        },
        {
            "title": "LG",
            "hex": "A50034",
            "source": "https://en.wikipedia.org/wiki/LG_Corporation"
        },
        {
            "title": "LGTM",
            "hex": "FFFFFF",
            "source": "https://lgtm.com/"
        },
        {
            "title": "Liberapay",
            "hex": "F6C915",
            "source": "https://liberapay.com/assets/liberapay/icon-v2_yellow-r.svg"
        },
        {
            "title": "LibraryThing",
            "hex": "251A15",
            "source": "https://twitter.com/LibraryThing/status/1054466649271656448"
        },
        {
            "title": "LibreOffice",
            "hex": "18A303",
            "source": "https://wiki.documentfoundation.org/Marketing/Branding"
        },
        {
            "title": "Lighthouse",
            "hex": "F44B21",
            "source": "https://github.com/GoogleChrome/lighthouse/blob/80d2e6c1948f232ec4f1bdeabc8bc632fc5d0bfd/assets/lh_favicon.svg"
        },
        {
            "title": "Line",
            "hex": "00C300",
            "source": "http://line.me/en/logo"
        },
        {
            "title": "LINE WEBTOON",
            "hex": "00D564",
            "source": "http://webtoons.com/"
        },
        {
            "title": "LineageOS",
            "hex": "167C80",
            "source": "https://www.lineageos.org/"
        },
        {
            "title": "LinkedIn",
            "hex": "0077B5",
            "source": "https://brand.linkedin.com"
        },
        {
            "title": "Linode",
            "hex": "00A95C",
            "source": "https://www.linode.com/company/press/"
        },
        {
            "title": "Linux",
            "hex": "FCC624",
            "source": "http://www.linuxfoundation.org/about/about-linux"
        },
        {
            "title": "Linux Foundation",
            "hex": "009BEE",
            "source": "http://www.linuxfoundation.org/about/about-linux"
        },
        {
            "title": "Linux Mint",
            "hex": "87CF3E",
            "source": "https://commons.wikimedia.org/wiki/File:Linux_Mint_logo_without_wordmark.svg"
        },
        {
            "title": "Litecoin",
            "hex": "A6A9AA",
            "source": "https://litecoin-foundation.org/wp-content/uploads/2019/01/LC18-007-Brand-guidelines.pdf"
        },
        {
            "title": "LiveJournal",
            "hex": "00B0EA",
            "source": "http://www.livejournal.com"
        },
        {
            "title": "Livestream",
            "hex": "CF202E",
            "source": "https://livestream.com/press"
        },
        {
            "title": "LLVM",
            "hex": "262D3A",
            "source": "https://llvm.org/Logo.html"
        },
        {
            "title": "LMMS",
            "hex": "10B146",
            "source": "https://lmms.io/branding"
        },
        {
            "title": "LogMeIn",
            "hex": "45B6F2",
            "source": "https://www.logmein.com/"
        },
        {
            "title": "Logstash",
            "hex": "005571",
            "source": "https://www.elastic.co/brand"
        },
        {
            "title": "Loop",
            "hex": "F29400",
            "source": "https://loop.frontiersin.org/"
        },
        {
            "title": "Lua",
            "hex": "2C2D72",
            "source": "https://www.lua.org/docs.html"
        },
        {
            "title": "Lufthansa",
            "hex": "05164D",
            "source": "https://www.lufthansa.com/"
        },
        {
            "title": "Lumen",
            "hex": "E74430",
            "source": "https://lumen.laravel.com/"
        },
        {
            "title": "Lyft",
            "hex": "FF00BF",
            "source": "https://www.lyft.com/press"
        },
        {
            "title": "MAAS",
            "hex": "E95420",
            "source": "https://design.ubuntu.com/downloads/"
        },
        {
            "title": "Macy’s",
            "hex": "E21A2C",
            "source": "http://www.macysinc.com/press-room/logo-photo-gallery/logos-macys-inc/default.aspx"
        },
        {
            "title": "Magento",
            "hex": "EE672F",
            "source": "http://magento.com"
        },
        {
            "title": "Magisk",
            "hex": "00AF9C",
            "source": "https://github.com/topjohnwu/Magisk/blob/master/app/src/main/res/drawable/ic_magisk.xml"
        },
        {
            "title": "Mail.Ru",
            "hex": "168DE2",
            "source": "https://corp.mail.ru/en/press/identity/"
        },
        {
            "title": "MailChimp",
            "hex": "FFE01B",
            "source": "http://mailchimp.com/about/brand-assets"
        },
        {
            "title": "MakerBot",
            "hex": "FF1E0D",
            "source": "http://www.makerbot.com/makerbot-press-assets"
        },
        {
            "title": "ManageIQ",
            "hex": "EF2929",
            "source": "https://www.manageiq.org/logo/"
        },
        {
            "title": "Manjaro",
            "hex": "35BF5C",
            "source": "https://commons.wikimedia.org/wiki/File:Manjaro-logo.svg"
        },
        {
            "title": "Mapbox",
            "hex": "000000",
            "source": "https://www.mapbox.com/about/press/brand-guidelines"
        },
        {
            "title": "MariaDB",
            "hex": "003545",
            "source": "https://mariadb.com/"
        },
        {
            "title": "MariaDB Foundation",
            "hex": "1F305F",
            "source": "https://mariadb.org/"
        },
        {
            "title": "Markdown",
            "hex": "000000",
            "source": "https://github.com/dcurtis/markdown-mark"
        },
        {
            "title": "Marketo",
            "hex": "5C4C9F",
            "source": "https://www.marketo.com/"
        },
        {
            "title": "MasterCard",
            "hex": "EB001B",
            "source": "https://brand.mastercard.com/brandcenter/mastercard-brand-mark/downloads.html"
        },
        {
            "title": "Mastodon",
            "hex": "3088D4",
            "source": "https://source.joinmastodon.org/mastodon/joinmastodon/blob/master/public/press-kit.zip"
        },
        {
            "title": "Material Design",
            "hex": "757575",
            "source": "https://material.io/design/"
        },
        {
            "title": "Material Design Icons",
            "hex": "2196F3",
            "source": "https://materialdesignicons.com/icon/vector-square"
        },
        {
            "title": "Material-UI",
            "hex": "0081CB",
            "source": "https://material-ui.com/"
        },
        {
            "title": "Mathworks",
            "hex": "0076A8",
            "source": "https://www.mathworks.com/brand/visual-design/mathworks-logo.html"
        },
        {
            "title": "Matrix",
            "hex": "000000",
            "source": "https://matrix.org"
        },
        {
            "title": "Mattermost",
            "hex": "0072C6",
            "source": "https://www.mattermost.org/brand-guidelines/"
        },
        {
            "title": "Matternet",
            "hex": "261C29",
            "source": "http://mttr.net"
        },
        {
            "title": "McAfee",
            "hex": "C01818",
            "source": "https://www.mcafee.com/"
        },
        {
            "title": "MDN Web Docs",
            "hex": "000000",
            "source": "https://developer.mozilla.org/"
        },
        {
            "title": "MediaFire",
            "hex": "1299F3",
            "source": "https://www.mediafire.com/press/"
        },
        {
            "title": "MediaTemple",
            "hex": "000000",
            "source": "https://mediatemple.net/company/about-us"
        },
        {
            "title": "Medium",
            "hex": "12100E",
            "source": "https://medium.design/logos-and-brand-guidelines-f1a01a733592"
        },
        {
            "title": "Meetup",
            "hex": "ED1C40",
            "source": "https://www.meetup.com/media/"
        },
        {
            "title": "MEGA",
            "hex": "D9272E",
            "source": "https://en.wikipedia.org/wiki/File:01_mega_logo.svg"
        },
        {
            "title": "Mendeley",
            "hex": "9D1620",
            "source": "https://www.mendeley.com/"
        },
        {
            "title": "Mercedes",
            "hex": "242424",
            "source": "https://www.mercedes-benz.com/"
        },
        {
            "title": "Messenger",
            "hex": "00B2FF",
            "source": "https://en.facebookbrand.com/assets/messenger/"
        },
        {
            "title": "Meteor",
            "hex": "DE4F4F",
            "source": "http://logo.meteorapp.com/"
        },
        {
            "title": "micro:bit",
            "hex": "00ED00",
            "source": "https://microbit.org/"
        },
        {
            "title": "Micro.blog",
            "hex": "FD8308",
            "source": "https://twitter.com/BradEllis/status/943956921886715904"
        },
        {
            "title": "Microgenetics",
            "hex": "FF0000",
            "source": "http://microgenetics.co.uk/"
        },
        {
            "title": "Microsoft",
            "hex": "666666",
            "source": "https://ratnacahayarina.files.wordpress.com/2014/03/microsoft.pdf"
        },
        {
            "title": "Microsoft Access",
            "hex": "A4373A",
            "source": "https://developer.microsoft.com/en-us/fabric#/styles/web/colors/products"
        },
        {
            "title": "Microsoft Azure",
            "hex": "0089D6",
            "source": "https://upload.wikimedia.org/wikipedia/commons/a/a8/Microsoft_Azure_Logo.svg"
        },
        {
            "title": "Microsoft Edge",
            "hex": "0078D7",
            "source": "https://support.microsoft.com/en-us/help/17171/microsoft-edge-get-to-know"
        },
        {
            "title": "Microsoft Excel",
            "hex": "217346",
            "source": "https://developer.microsoft.com/en-us/fabric#/styles/web/colors/products"
        },
        {
            "title": "Microsoft Office",
            "hex": "D83B01",
            "source": "https://developer.microsoft.com/en-us/microsoft-365"
        },
        {
            "title": "Microsoft OneDrive",
            "hex": "0078D4",
            "source": "https://developer.microsoft.com/en-us/fabric#/styles/web/colors/products"
        },
        {
            "title": "Microsoft OneNote",
            "hex": "7719AA",
            "source": "https://developer.microsoft.com/en-us/fabric#/styles/web/colors/products"
        },
        {
            "title": "Microsoft Outlook",
            "hex": "0078D4",
            "source": "https://developer.microsoft.com/en-us/outlook/docs"
        },
        {
            "title": "Microsoft PowerPoint",
            "hex": "B7472A",
            "source": "https://developer.microsoft.com/en-us/fabric#/styles/web/colors/products"
        },
        {
            "title": "Microsoft SQL Server",
            "hex": "CC2927",
            "source": "https://de.wikipedia.org/wiki/Microsoft_SQL_Server"
        },
        {
            "title": "Microsoft Teams",
            "hex": "6264A7",
            "source": "https://developer.microsoft.com/en-us/fabric#/styles/web/colors/products"
        },
        {
            "title": "Microsoft Word",
            "hex": "2B579A",
            "source": "https://developer.microsoft.com/en-us/fabric#/styles/web/colors/products"
        },
        {
            "title": "MicroStrategy",
            "hex": "D9232E",
            "source": "https://www.microstrategy.com/us/company/press-kit"
        },
        {
            "title": "MIDI",
            "hex": "000000",
            "source": "https://en.wikipedia.org/wiki/MIDI"
        },
        {
            "title": "Minds",
            "hex": "FED12F",
            "source": "https://www.minds.com/"
        },
        {
            "title": "Minetest",
            "hex": "53AC56",
            "source": "https://www.minetest.net/"
        },
        {
            "title": "Minutemailer",
            "hex": "3ABFE6",
            "source": "https://minutemailer.com/press"
        },
        {
            "title": "Mitsubishi",
            "hex": "E60012",
            "source": "https://www.mitsubishi.com/"
        },
        {
            "title": "Mix",
            "hex": "FF8126",
            "source": "https://mix.com"
        },
        {
            "title": "Mixcloud",
            "hex": "314359",
            "source": "https://www.mixcloud.com/branding"
        },
        {
            "title": "Mixer",
            "hex": "002050",
            "source": "https://github.com/mixer/branding-kit/"
        },
        {
            "title": "Mocha",
            "hex": "8D6748",
            "source": "https://mochajs.org/"
        },
        {
            "title": "Mojang",
            "hex": "DB1F29",
            "source": "https://www.mojang.com/"
        },
        {
            "title": "Monero",
            "hex": "FF6600",
            "source": "https://getmonero.org"
        },
        {
            "title": "MongoDB",
            "hex": "47A248",
            "source": "https://www.mongodb.com/pressroom"
        },
        {
            "title": "Monkey tie",
            "hex": "FFC619",
            "source": "https://www.monkey-tie.com/presse"
        },
        {
            "title": "Monogram",
            "hex": "FDB22A",
            "source": "http://monogram.me"
        },
        {
            "title": "Monster",
            "hex": "6E46AE",
            "source": "https://www.monster.com/"
        },
        {
            "title": "Monzo",
            "hex": "14233C",
            "source": "https://monzo.com/press/"
        },
        {
            "title": "Moo",
            "hex": "00945E",
            "source": "https://www.moo.com/uk/about/press.html"
        },
        {
            "title": "Mozilla",
            "hex": "000000",
            "source": "https://mozilla.ninja/our-logo"
        },
        {
            "title": "Mozilla Firefox",
            "hex": "FF7139",
            "source": "https://mozilla.design/firefox/logos-usage/"
        },
        {
            "title": "MuseScore",
            "hex": "1A70B8",
            "source": "https://musescore.org/en/about/logos-and-graphics"
        },
        {
            "title": "MX Linux",
            "hex": "000000",
            "source": "https://mxlinux.org/art/"
        },
        {
            "title": "Myspace",
            "hex": "030303",
            "source": "https://myspace.com/pressroom/assetslogos"
        },
        {
            "title": "MySQL",
            "hex": "4479A1",
            "source": "https://www.mysql.com/about/legal/logos.html"
        },
        {
            "title": "NativeScript",
            "hex": "3655FF",
            "source": "https://docs.nativescript.org/"
        },
        {
            "title": "NDR",
            "hex": "0C1754",
            "source": "https://www.ndr.de/"
        },
        {
            "title": "NEC",
            "hex": "1414A0",
            "source": "https://commons.wikimedia.org/wiki/File:NEC_logo.svg"
        },
        {
            "title": "Neo4j",
            "hex": "008CC1",
            "source": "https://neo4j.com/style-guide/"
        },
        {
            "title": "Neovim",
            "hex": "57A143",
            "source": "https://github.com/neovim/neovim.github.io/tree/master/logos"
        },
        {
            "title": "NetApp",
            "hex": "0067C5",
            "source": "http://www.netapp.com/"
        },
        {
            "title": "Netflix",
            "hex": "E50914",
            "source": "https://commons.wikimedia.org/wiki/File:Netflix_2014_logo.svg"
        },
        {
            "title": "Netlify",
            "hex": "00C7B7",
            "source": "https://www.netlify.com/press/"
        },
        {
            "title": "New York Times",
            "hex": "000000",
            "source": "https://www.nytimes.com/"
        },
        {
            "title": "Next.js",
            "hex": "000000",
            "source": "https://nextjs.org/"
        },
        {
            "title": "Nextcloud",
            "hex": "0082C9",
            "source": "https://nextcloud.com/press/"
        },
        {
            "title": "Nextdoor",
            "hex": "00B246",
            "source": "https://nextdoor.com/newsroom/"
        },
        {
            "title": "NFC",
            "hex": "002E5F",
            "source": "https://nfc-forum.org/our-work/nfc-branding/n-mark/guidelines-and-brand-assets/"
        },
        {
            "title": "NGINX",
            "hex": "269539",
            "source": "https://www.nginx.com/"
        },
        {
            "title": "Nim",
            "hex": "FFE953",
            "source": "https://nim-lang.org"
        },
        {
            "title": "Nintendo",
            "hex": "8F8F8F",
            "source": "https://en.wikipedia.org/wiki/Nintendo#/media/File:Nintendo.svg"
        },
        {
            "title": "Nintendo 3DS",
            "hex": "D12228",
            "source": "https://www.nintendo.de/"
        },
        {
            "title": "Nintendo GameCube",
            "hex": "6A5FBB",
            "source": "https://www.nintendo.com/consumer/systems/nintendogamecube/index.jsp"
        },
        {
            "title": "Nintendo Switch",
            "hex": "E60012",
            "source": "http://www.nintendo.co.uk/"
        },
        {
            "title": "NixOS",
            "hex": "5277C3",
            "source": "https://github.com/NixOS/nixos-homepage/tree/master/logo"
        },
        {
            "title": "Node-RED",
            "hex": "8F0000",
            "source": "https://nodered.org/about/resources/"
        },
        {
            "title": "Node.js",
            "hex": "339933",
            "source": "https://nodejs.org/en/about/resources/"
        },
        {
            "title": "Nodemon",
            "hex": "76D04B",
            "source": "https://nodemon.io/"
        },
        {
            "title": "Nokia",
            "hex": "124191",
            "source": "https://www.nokia.com/"
        },
        {
            "title": "Notion",
            "hex": "000000",
            "source": "https://www.notion.so/"
        },
        {
            "title": "Notist",
            "hex": "333333",
            "source": "https://noti.st/"
        },
        {
            "title": "NPM",
            "hex": "CB3837",
            "source": "https://github.com/npm/logos"
        },
        {
            "title": "Nucleo",
            "hex": "766DCC",
            "source": "https://nucleoapp.com/wp-content/themes/nucleo-webapp-12/img/logo.svg"
        },
        {
            "title": "NuGet",
            "hex": "004880",
            "source": "https://github.com/NuGet/Media"
        },
        {
            "title": "Nuke",
            "hex": "000000",
            "source": "https://www.foundry.com/products/nuke"
        },
        {
            "title": "Nutanix",
            "hex": "024DA1",
            "source": "https://www.nutanix.com/content/dam/nutanix/en/cmn/documents/nutanix-brandbook.pdf"
        },
        {
            "title": "Nuxt.js",
            "hex": "00C58E",
            "source": "https://nuxtjs.org/"
        },
        {
            "title": "NVIDIA",
            "hex": "76B900",
            "source": "https://www.nvidia.com/etc/designs/nvidiaGDC/clientlibs_base/images/NVIDIA-Logo.svg"
        },
        {
            "title": "OBS Studio",
            "hex": "302E31",
            "source": "https://upload.wikimedia.org/wikipedia/commons/7/78/OBS.svg"
        },
        {
            "title": "OCaml",
            "hex": "EC6813",
            "source": "http://ocaml.org/img/OCaml_Sticker.svg"
        },
        {
            "title": "Octave",
            "hex": "0790C0",
            "source": "https://www.gnu.org/software/octave/"
        },
        {
            "title": "Octopus Deploy",
            "hex": "2F93E0",
            "source": "https://octopus.com/company/brand"
        },
        {
            "title": "Oculus",
            "hex": "1C1E20",
            "source": "https://www.oculus.com/en-us/press-kit"
        },
        {
            "title": "Odnoklassniki",
            "hex": "F4731C",
            "source": "http://v.ok.ru/logo.html"
        },
        {
            "title": "Opel",
            "hex": "F7D900",
            "source": "https://de.wikipedia.org/wiki/Opel"
        },
        {
            "title": "Open Access",
            "hex": "F68212",
            "source": "https://commons.wikimedia.org/wiki/File:Open_Access_logo_PLoS_white.svg"
        },
        {
            "title": "Open Collective",
            "hex": "7FADF2",
            "source": "https://docs.opencollective.com/help/about#media-logo"
        },
        {
            "title": "Open Containers Initiative",
            "hex": "262261",
            "source": "https://github.com/opencontainers/artwork/tree/master/oci/icon"
        },
        {
            "title": "Open Source Initiative",
            "hex": "3DA639",
            "source": "https://opensource.org/logo-usage-guidelines"
        },
        {
            "title": "OpenAPI Initiative",
            "hex": "6BA539",
            "source": "https://www.openapis.org/faq/style-guide"
        },
        {
            "title": "OpenBSD",
            "hex": "F2CA30",
            "source": "https://en.wikipedia.org/wiki/OpenBSD"
        },
        {
            "title": "OpenGL",
            "hex": "5586A4",
            "source": "https://www.khronos.org/legal/trademarks/"
        },
        {
            "title": "OpenID",
            "hex": "F78C40",
            "source": "https://openid.net/add-openid/logos/"
        },
        {
            "title": "OpenSSL",
            "hex": "721412",
            "source": "https://www.openssl.org/"
        },
        {
            "title": "OpenStreetMap",
            "hex": "7EBC6F",
            "source": "https://www.openstreetmap.org"
        },
        {
            "title": "openSUSE",
            "hex": "73BA25",
            "source": "https://en.opensuse.org/Portal:Artwork"
        },
        {
            "title": "OpenVPN",
            "hex": "EA7E20",
            "source": "https://openvpn.net/wp-content/themes/openvpn/assets/images/logo.svg"
        },
        {
            "title": "Opera",
            "hex": "FF1B2D",
            "source": "https://github.com/operasoftware/logo"
        },
        {
            "title": "Opsgenie",
            "hex": "172B4D",
            "source": "https://www.atlassian.com/company/news/press-kit"
        },
        {
            "title": "OpsLevel",
            "hex": "1890FF",
            "source": "https://www.opslevel.com/"
        },
        {
            "title": "Oracle",
            "hex": "F80000",
            "source": "https://www.oracle.com/webfolder/s/brand/identity/index.html"
        },
        {
            "title": "ORCID",
            "hex": "A6CE39",
            "source": "https://orcid.org/trademark-and-id-display-guidelines"
        },
        {
            "title": "Origin",
            "hex": "F56C2D",
            "source": "https://www.origin.com/gbr/en-us/store"
        },
        {
            "title": "OSMC",
            "hex": "17394A",
            "source": "https://github.com/osmc/osmc/tree/master/assets"
        },
        {
            "title": "Overcast",
            "hex": "FC7E0F",
            "source": "https://overcast.fm"
        },
        {
            "title": "Overleaf",
            "hex": "47A141",
            "source": "https://www.overleaf.com/for/press/media-resources"
        },
        {
            "title": "OVH",
            "hex": "123F6D",
            "source": "https://www.ovh.com/fr/news/logo-ovh.xml"
        },
        {
            "title": "Pagekit",
            "hex": "212121",
            "source": "https://pagekit.com/logo-guide"
        },
        {
            "title": "Palantir",
            "hex": "101113",
            "source": "https://github.com/palantir/conjure/blob/master/docs/media/palantir-logo.svg"
        },
        {
            "title": "Palo Alto Software",
            "hex": "83DA77",
            "source": "https://press.paloalto.com/logos"
        },
        {
            "title": "Pandora",
            "hex": "224099",
            "source": "https://www.pandoraforbrands.com/"
        },
        {
            "title": "Pantheon",
            "hex": "EFD01B",
            "source": "https://projects.invisionapp.com/boards/8UOJQWW2J3G5#/1145336"
        },
        {
            "title": "Parity Substrate",
            "hex": "282828",
            "source": "http://substrate.dev/"
        },
        {
            "title": "Parse.ly",
            "hex": "5BA745",
            "source": "https://www.parse.ly/"
        },
        {
            "title": "Pastebin",
            "hex": "02456C",
            "source": "https://pastebin.com/"
        },
        {
            "title": "Patreon",
            "hex": "F96854",
            "source": "https://www.patreon.com/brand/downloads"
        },
        {
            "title": "PayPal",
            "hex": "00457C",
            "source": "https://www.paypal-marketing.com/html/partner/na/portal-v2/pdf/PP_Masterbrandguidelines_v21_mm.pdf"
        },
        {
            "title": "PeerTube",
            "hex": "F1680D",
            "source": "https://github.com/Chocobozzz/PeerTube/tree/develop/client/src/assets/images"
        },
        {
            "title": "Pepsi",
            "hex": "2151A1",
            "source": "https://commons.wikimedia.org/wiki/File:Pepsi_logo_new.svg"
        },
        {
            "title": "Periscope",
            "hex": "40A4C4",
            "source": "https://www.periscope.tv/press"
        },
        {
            "title": "Peugeot",
            "hex": "002355",
            "source": "https://www.groupe-psa.com/en/brands-and-services/peugeot/"
        },
        {
            "title": "Pexels",
            "hex": "05A081",
            "source": "https://www.pexels.com/"
        },
        {
            "title": "Photocrowd",
            "hex": "3DAD4B",
            "source": "https://www.photocrowd.com/"
        },
        {
            "title": "PHP",
            "hex": "777BB4",
            "source": "http://php.net/download-logos.php"
        },
        {
            "title": "Pi-hole",
            "hex": "F60D1A",
            "source": "https://github.com/pi-hole/web/"
        },
        {
            "title": "Picarto.TV",
            "hex": "1DA456",
            "source": "https://picarto.tv/site/press"
        },
        {
            "title": "Pinboard",
            "hex": "0000FF",
            "source": "https://commons.wikimedia.org/wiki/File:Feedbin-Icon-share-pinboard.svg"
        },
        {
            "title": "Pingdom",
            "hex": "FFF000",
            "source": "https://tools.pingdom.com"
        },
        {
            "title": "Pingup",
            "hex": "00B1AB",
            "source": "http://pingup.com/resources"
        },
        {
            "title": "Pinterest",
            "hex": "BD081C",
            "source": "https://business.pinterest.com/en/brand-guidelines"
        },
        {
            "title": "Pivotal Tracker",
            "hex": "517A9E",
            "source": "https://www.pivotaltracker.com/branding-guidelines"
        },
        {
            "title": "Pixabay",
            "hex": "2EC66D",
            "source": "https://pixabay.com/service/about/"
        },
        {
            "title": "PJSIP",
            "hex": "F86001",
            "source": "https://www.pjsip.org/favicon.ico"
        },
        {
            "title": "PlanGrid",
            "hex": "0085DE",
            "source": "https://plangrid.com/en/"
        },
        {
            "title": "Player FM",
            "hex": "C8122A",
            "source": "https://player.fm/"
        },
        {
            "title": "Player.me",
            "hex": "C0379A",
            "source": "https://player.me/p/about-us"
        },
        {
            "title": "PlayStation",
            "hex": "003791",
            "source": "http://uk.playstation.com/media/DPBjbK0o/CECH-4202_4203%20PS3_QSG_GB_Eastern_3_web_vf1.pdf"
        },
        {
            "title": "PlayStation 2",
            "hex": "003791",
            "source": "https://commons.wikimedia.org/wiki/File:PlayStation_2_logo.svg"
        },
        {
            "title": "PlayStation 3",
            "hex": "003791",
            "source": "https://commons.wikimedia.org/wiki/File:PlayStation_3_Logo_neu.svg#/media/File:PS3.svg"
        },
        {
            "title": "PlayStation 4",
            "hex": "003791",
            "source": "https://commons.wikimedia.org/wiki/File:PlayStation_4_logo_and_wordmark.svg"
        },
        {
            "title": "Pleroma",
            "hex": "FBA457",
            "source": "https://pleroma.social/"
        },
        {
            "title": "Plesk",
            "hex": "52BBE6",
            "source": "https://www.plesk.com/brand/"
        },
        {
            "title": "Plex",
            "hex": "E5A00D",
            "source": "http://brand.plex.tv/d/qxmJ3odkK0fj/plex-style-guide"
        },
        {
            "title": "Pluralsight",
            "hex": "F15B2A",
            "source": "https://www.pluralsight.com/newsroom/brand-assets"
        },
        {
            "title": "Plurk",
            "hex": "FF574D",
            "source": "https://www.plurk.com/brandInfo"
        },
        {
            "title": "Pocket",
            "hex": "EF3F56",
            "source": "https://getpocket.com/blog/press/"
        },
        {
            "title": "Pocket Casts",
            "hex": "F43E37",
            "source": "https://blog.pocketcasts.com/press/"
        },
        {
<<<<<<< HEAD
            "title": "Pokémon",
            "hex": "FF0000",
            "source": "https://commons.wikimedia.org/wiki/File:International_Pok%C3%A9mon_logo.svg"
=======
            "title": "Poly",
            "hex": "EB3C00",
            "source": "https://www.poly.com/"
>>>>>>> 3a4535ec
        },
        {
            "title": "Polymer Project",
            "hex": "FF4470",
            "source": "https://github.com/Polymer/polymer-project.org/tree/master/app/images/logos"
        },
        {
            "title": "Porsche",
            "hex": "B12B28",
            "source": "https://www.porsche.com/"
        },
        {
            "title": "PostgreSQL",
            "hex": "336791",
            "source": "https://wiki.postgresql.org/wiki/Logo"
        },
        {
            "title": "Postman",
            "hex": "FF6C37",
            "source": "https://www.getpostman.com/resources/media-assets/"
        },
        {
            "title": "Postwoman",
            "hex": "50FA7B",
            "source": "https://github.com/liyasthomas/postwoman"
        },
        {
            "title": "PowerShell",
            "hex": "5391FE",
            "source": "https://github.com/PowerShell/PowerShell"
        },
        {
            "title": "pr.co",
            "hex": "0080FF",
            "source": "https://www.pr.co/"
        },
        {
            "title": "pre-commit",
            "hex": "FAB040",
            "source": "https://github.com/pre-commit/pre-commit.github.io"
        },
        {
            "title": "PrestaShop",
            "hex": "DF0067",
            "source": "https://www.prestashop.com/en/media-kit"
        },
        {
            "title": "Prettier",
            "hex": "F7B93E",
            "source": "https://github.com/prettier/prettier-logo/tree/master/images"
        },
        {
            "title": "Prezi",
            "hex": "3181FF",
            "source": "https://prezi.com/press/kit/"
        },
        {
            "title": "Prismic",
            "hex": "484A7A",
            "source": "https://prismic.io/"
        },
        {
            "title": "Probot",
            "hex": "00B0D8",
            "source": "https://github.com/probot/probot"
        },
        {
            "title": "ProcessWire",
            "hex": "EF145F",
            "source": "https://github.com/processwire"
        },
        {
            "title": "Product Hunt",
            "hex": "DA552F",
            "source": "https://www.producthunt.com/branding"
        },
        {
            "title": "Prometheus",
            "hex": "E6522C",
            "source": "https://prometheus.io/"
        },
        {
            "title": "Proto.io",
            "hex": "34A7C1",
            "source": "https://proto.io/en/presskit"
        },
        {
            "title": "protocols.io",
            "hex": "4D9FE7",
            "source": "https://www.protocols.io/brand"
        },
        {
            "title": "ProtonMail",
            "hex": "8B89CC",
            "source": "https://protonmail.com/media-kit"
        },
        {
            "title": "Proxmox",
            "hex": "E57000",
            "source": "https://www.proxmox.com/en/news/media-kit"
        },
        {
            "title": "Publons",
            "hex": "336699",
            "source": "https://publons.com/about/logos"
        },
        {
            "title": "PureScript",
            "hex": "14161A",
            "source": "https://github.com/purescript/logo"
        },
        {
            "title": "PyPI",
            "hex": "3775A9",
            "source": "https://pypi.org/"
        },
        {
            "title": "Python",
            "hex": "3776AB",
            "source": "https://www.python.org/community/logos/"
        },
        {
            "title": "PyTorch",
            "hex": "EE4C2C",
            "source": "https://github.com/pytorch/pytorch/tree/master/docs/source/_static/img"
        },
        {
            "title": "PyUp",
            "hex": "9F55FF",
            "source": "https://pyup.io/"
        },
        {
            "title": "QEMU",
            "hex": "FF6600",
            "source": "https://wiki.qemu.org/Logo"
        },
        {
            "title": "Qgis",
            "hex": "589632",
            "source": "https://www.qgis.org/en/site/getinvolved/styleguide.html"
        },
        {
            "title": "Qi",
            "hex": "000000",
            "source": "https://www.wirelesspowerconsortium.com/knowledge-base/retail/qi-logo-guidelines-and-artwork.html"
        },
        {
            "title": "Qiita",
            "hex": "55C500",
            "source": "https://www.qiita.com"
        },
        {
            "title": "QIWI",
            "hex": "FF8C00",
            "source": "https://qiwi.com/"
        },
        {
            "title": "Qualcomm",
            "hex": "3253DC",
            "source": "https://www.qualcomm.com"
        },
        {
            "title": "Qualtrics",
            "hex": "00B4EF",
            "source": "https://www.qualtrics.com/brand-book/"
        },
        {
            "title": "Quantcast",
            "hex": "1E262C",
            "source": "http://branding.quantcast.com/logouse/"
        },
        {
            "title": "Quantopian",
            "hex": "C51E25",
            "source": "https://www.quantopian.com/about"
        },
        {
            "title": "Quarkus",
            "hex": "4695EB",
            "source": "https://design.jboss.org/quarkus/"
        },
        {
            "title": "Quest",
            "hex": "FB4F14",
            "source": "https://www.quest.com/legal/trademark-information.aspx"
        },
        {
            "title": "QuickTime",
            "hex": "1C69F0",
            "source": "https://support.apple.com/quicktime"
        },
        {
            "title": "Quip",
            "hex": "F27557",
            "source": "https://quip.com/"
        },
        {
            "title": "Quora",
            "hex": "B92B27",
            "source": "https://www.quora.com"
        },
        {
            "title": "Qwiklabs",
            "hex": "F5CD0E",
            "source": "https://www.qwiklabs.com"
        },
        {
            "title": "Qzone",
            "hex": "FECE00",
            "source": "https://qzone.qq.com/"
        },
        {
            "title": "R",
            "hex": "276DC3",
            "source": "https://www.r-project.org/logo/"
        },
        {
            "title": "RabbitMQ",
            "hex": "FF6600",
            "source": "https://www.rabbitmq.com/"
        },
        {
            "title": "RadioPublic",
            "hex": "CE262F",
            "source": "https://help.radiopublic.com/hc/en-us/articles/360002546754-RadioPublic-logos"
        },
        {
            "title": "Rails",
            "hex": "CC0000",
            "source": "http://rubyonrails.org/images/rails-logo.svg"
        },
        {
            "title": "Raspberry Pi",
            "hex": "C51A4A",
            "source": "https://www.raspberrypi.org/trademark-rules"
        },
        {
            "title": "React",
            "hex": "61DAFB",
            "source": "https://facebook.github.io/react/"
        },
        {
            "title": "React Router",
            "hex": "CA4245",
            "source": "https://reacttraining.com/react-router/"
        },
        {
            "title": "ReactOS",
            "hex": "0088CC",
            "source": "https://github.com/reactos/press-media"
        },
        {
            "title": "Read the Docs",
            "hex": "8CA1AF",
            "source": "https://github.com/rtfd/readthedocs.org/blob/master/media/readthedocsbranding.ai"
        },
        {
            "title": "Realm",
            "hex": "39477F",
            "source": "https://realm.io/press"
        },
        {
            "title": "Reason",
            "hex": "DD4B39",
            "source": "https://reasonml.github.io/img/reason.svg"
        },
        {
            "title": "Reason Studios",
            "hex": "FFFFFF",
            "source": "https://www.reasonstudios.com/press"
        },
        {
            "title": "Red Hat",
            "hex": "EE0000",
            "source": "https://www.redhat.com/en/about/brand/new-brand/details"
        },
        {
            "title": "Red Hat Open Shift",
            "hex": "EE0000",
            "source": "https://www.openshift.com/"
        },
        {
            "title": "Redbubble",
            "hex": "E41321",
            "source": "https://www.redbubble.com/explore/client/4196122a442ab3f429ec802f71717465.svg"
        },
        {
            "title": "Reddit",
            "hex": "FF4500",
            "source": "https://www.redditinc.com/brand"
        },
        {
            "title": "Redis",
            "hex": "D82C20",
            "source": "https://redis.io/images/redis-logo.svg"
        },
        {
            "title": "Redux",
            "hex": "764ABC",
            "source": "https://github.com/reactjs/redux/tree/master/logo"
        },
        {
            "title": "Renren",
            "hex": "217DC6",
            "source": "https://seeklogo.com/vector-logo/184137/renren-inc"
        },
        {
            "title": "repl.it",
            "hex": "667881",
            "source": "https://repl.it/"
        },
        {
            "title": "ResearchGate",
            "hex": "00CCBB",
            "source": "https://c5.rgstatic.net/m/428059296771819/images/favicon/favicon.svg"
        },
        {
            "title": "ReverbNation",
            "hex": "E43526",
            "source": "https://www.reverbnation.com"
        },
        {
            "title": "Rhinoceros",
            "hex": "801010",
            "source": "https://www.rhino3d.com/"
        },
        {
            "title": "Riot",
            "hex": "368BD6",
            "source": "https://github.com/vector-im/logos/tree/master/riot"
        },
        {
            "title": "Ripple",
            "hex": "0085C0",
            "source": "https://www.ripple.com/media-kit/"
        },
        {
            "title": "Riseup",
            "hex": "5E9EE3",
            "source": "https://riseup.net/en/about-us/images"
        },
        {
            "title": "rollup.js",
            "hex": "EC4A3F",
            "source": "https://rollupjs.org/"
        },
        {
            "title": "Roots",
            "hex": "525DDC",
            "source": "https://roots.io/"
        },
        {
            "title": "Roundcube",
            "hex": "37BEFF",
            "source": "https://roundcube.net/images/roundcube_logo_icon.svg"
        },
        {
            "title": "RSS",
            "hex": "FFA500",
            "source": "https://en.wikipedia.org/wiki/Feed_icon"
        },
        {
            "title": "RStudio",
            "hex": "75AADB",
            "source": "https://www.rstudio.com/about/logos/"
        },
        {
            "title": "RTLZWEI",
            "hex": "00BCF6",
            "source": "https://www.rtl2.de/"
        },
        {
            "title": "Ruby",
            "hex": "CC342D",
            "source": "https://www.ruby-lang.org/en/about/logo/"
        },
        {
            "title": "RubyGems",
            "hex": "E9573F",
            "source": "https://rubygems.org/pages/about"
        },
        {
            "title": "Runkeeper",
            "hex": "2DC9D7",
            "source": "https://runkeeper.com/partnerships"
        },
        {
            "title": "Rust",
            "hex": "000000",
            "source": "https://www.rust-lang.org/"
        },
        {
            "title": "Ryanair",
            "hex": "073590",
            "source": "https://corporate.ryanair.com/media-centre/stock-images-gallery/#album-container-3"
        },
        {
            "title": "Safari",
            "hex": "000000",
            "source": "https://images.techhive.com/images/article/2014/11/safari-favorites-100530680-large.jpg"
        },
        {
            "title": "Sahibinden",
            "hex": "FFE800",
            "source": "https://www.sahibinden.com/favicon.ico"
        },
        {
            "title": "Salesforce",
            "hex": "00A1E0",
            "source": "https://www.salesforce.com/"
        },
        {
            "title": "SaltStack",
            "hex": "00EACE",
            "source": "https://www.saltstack.com/resources/brand/"
        },
        {
            "title": "Samsung",
            "hex": "1428A0",
            "source": "https://www.samsung.com/us"
        },
        {
            "title": "Samsung Pay",
            "hex": "1428A0",
            "source": "https://pay.samsung.com/developers/resource/brand"
        },
        {
            "title": "SAP",
            "hex": "008FD3",
            "source": "https://support.sap.com/content/dam/support/sap-logo.svg"
        },
        {
            "title": "Sass",
            "hex": "CC6699",
            "source": "http://sass-lang.com/styleguide/brand"
        },
        {
            "title": "Sat.1",
            "hex": "047DA3",
            "source": "https://www.prosiebensat1.com/presse/downloads/logos"
        },
        {
            "title": "Sauce Labs",
            "hex": "E2231A",
            "source": "https://saucelabs.com/"
        },
        {
            "title": "Scala",
            "hex": "DC322F",
            "source": "https://www.scala-lang.org/"
        },
        {
            "title": "Scaleway",
            "hex": "4F0599",
            "source": "https://www.scaleway.com"
        },
        {
            "title": "Scribd",
            "hex": "1A7BBA",
            "source": "https://www.scribd.com"
        },
        {
            "title": "Scrutinizer CI",
            "hex": "8A9296",
            "source": "https://scrutinizer-ci.com"
        },
        {
            "title": "Seagate",
            "hex": "72BE4F",
            "source": "https://www.seagate.com"
        },
        {
            "title": "SEAT",
            "hex": "33302E",
            "source": "https://www.seat.es/"
        },
        {
            "title": "Sega",
            "hex": "0089CF",
            "source": "https://en.wikipedia.org/wiki/Sega#/media/File:Sega_logo.svg"
        },
        {
            "title": "Sellfy",
            "hex": "21B352",
            "source": "https://sellfy.com/about/"
        },
        {
            "title": "Semantic Web",
            "hex": "005A9C",
            "source": "https://www.w3.org/2007/10/sw-logos.html"
        },
        {
            "title": "Semaphore CI",
            "hex": "19A974",
            "source": "https://semaphoreci.com/"
        },
        {
            "title": "Sencha",
            "hex": "86BC40",
            "source": "http://design.sencha.com/"
        },
        {
            "title": "Sensu",
            "hex": "89C967",
            "source": "https://github.com/sensu/sensu-go/blob/master/dashboard/src/assets/logo/graphic/green.svg"
        },
        {
            "title": "Sentry",
            "hex": "FB4226",
            "source": "https://sentry.io/branding/"
        },
        {
            "title": "Server Fault",
            "hex": "E7282D",
            "source": "http://stackoverflow.com/company/logos"
        },
        {
            "title": "Serverless",
            "hex": "FD5750",
            "source": "https://serverless.com/"
        },
        {
            "title": "Shazam",
            "hex": "0088FF",
            "source": "https://brandfolder.com/shazam"
        },
        {
            "title": "Shell",
            "hex": "FFD500",
            "source": "https://en.wikipedia.org/wiki/File:Shell_logo.svg"
        },
        {
            "title": "Shopify",
            "hex": "7AB55C",
            "source": "https://press.shopify.com/brand"
        },
        {
            "title": "Showpad",
            "hex": "2D2E83",
            "source": "https://www.showpad.com/"
        },
        {
            "title": "Siemens",
            "hex": "009999",
            "source": "https://siemens.com/"
        },
        {
            "title": "Signal",
            "hex": "2592E9",
            "source": "https://play.google.com/store/apps/details?id=org.thoughtcrime.securesms"
        },
        {
            "title": "Simple Icons",
            "hex": "111111",
            "source": "https://simpleicons.org/"
        },
        {
            "title": "Sina Weibo",
            "hex": "E6162D",
            "source": "https://en.wikipedia.org/wiki/Sina_Weibo"
        },
        {
            "title": "SitePoint",
            "hex": "258AAF",
            "source": "http://www.sitepoint.com"
        },
        {
            "title": "Sketch",
            "hex": "F7B500",
            "source": "https://www.sketch.com/press/"
        },
        {
            "title": "Skillshare",
            "hex": "17C5CB",
            "source": "https://company-89494.frontify.com/d/Tquwc3XMiaBb/skillshare-style-guide"
        },
        {
            "title": "Skyliner",
            "hex": "2FCEA0",
            "source": "https://www.skyliner.io/help"
        },
        {
            "title": "Skype",
            "hex": "00AFF0",
            "source": "http://blogs.skype.com/?attachment_id=56273"
        },
        {
            "title": "Skype for Business",
            "hex": "00AFF0",
            "source": "https://en.wikipedia.org/wiki/Skype_for_Business_Server"
        },
        {
            "title": "Slack",
            "hex": "4A154B",
            "source": "https://slack.com/brand-guidelines"
        },
        {
            "title": "Slackware",
            "hex": "000000",
            "source": "https://en.wikipedia.org/wiki/Slackware"
        },
        {
            "title": "Slashdot",
            "hex": "026664",
            "source": "https://commons.wikimedia.org/wiki/File:Slashdot_wordmark_and_logo.svg"
        },
        {
            "title": "SlickPic",
            "hex": "FF880F",
            "source": "https://www.slickpic.com/"
        },
        {
            "title": "Slides",
            "hex": "E4637C",
            "source": "https://slides.com/about"
        },
        {
            "title": "SmartThings",
            "hex": "15BFFF",
            "source": "https://www.smartthings.com/press-kit"
        },
        {
            "title": "Smashing Magazine",
            "hex": "E85C33",
            "source": "https://www.smashingmagazine.com/"
        },
        {
            "title": "SmugMug",
            "hex": "6DB944",
            "source": "https://help.smugmug.com/using-smugmug's-logo-HJulJePkEBf"
        },
        {
            "title": "Snapchat",
            "hex": "FFFC00",
            "source": "https://www.snapchat.com/brand-guidelines"
        },
        {
            "title": "Snapcraft",
            "hex": "82BEA0",
            "source": "https://github.com/snapcore/snap-store-badges"
        },
        {
            "title": "Snyk",
            "hex": "4C4A73",
            "source": "https://snyk.io/press-kit"
        },
        {
            "title": "Society6",
            "hex": "000000",
            "source": "https://blog.society6.com/app/themes/society6/dist/images/mark.svg"
        },
        {
            "title": "Socket.io",
            "hex": "010101",
            "source": "https://socket.io"
        },
        {
            "title": "Sogou",
            "hex": "FB6022",
            "source": "https://www.sogou.com/"
        },
        {
            "title": "Solus",
            "hex": "5294E2",
            "source": "https://getsol.us/branding/"
        },
        {
            "title": "SonarCloud",
            "hex": "F3702A",
            "source": "https://sonarcloud.io/about"
        },
        {
            "title": "SonarLint",
            "hex": "CC2026",
            "source": "https://github.com/SonarSource/sonarlint-website/"
        },
        {
            "title": "SonarQube",
            "hex": "4E9BCD",
            "source": "https://www.sonarqube.org/logos/"
        },
        {
            "title": "SonarSource",
            "hex": "CB3032",
            "source": "https://www.sonarsource.com/"
        },
        {
            "title": "Songkick",
            "hex": "F80046",
            "source": "http://blog.songkick.com/media-assets"
        },
        {
            "title": "SonicWall",
            "hex": "FF6600",
            "source": "https://brandfolder.com/sonicwall/sonicwall-external"
        },
        {
            "title": "Sonos",
            "hex": "000000",
            "source": "https://www.sonos.com/en-gb/home"
        },
        {
            "title": "SoundCloud",
            "hex": "FF3300",
            "source": "https://soundcloud.com/press"
        },
        {
            "title": "Source Engine",
            "hex": "F79A10",
            "source": "https://developer.valvesoftware.com/favicon.ico"
        },
        {
            "title": "SourceForge",
            "hex": "FF6600",
            "source": "https://sourceforge.net/"
        },
        {
            "title": "Sourcegraph",
            "hex": "00B4F2",
            "source": "https://github.com/sourcegraph/about"
        },
        {
            "title": "Spacemacs",
            "hex": "9266CC",
            "source": "http://spacemacs.org/"
        },
        {
            "title": "SpaceX",
            "hex": "005288",
            "source": "https://www.spacex.com/sites/all/themes/spacex2012/images/logo.svg"
        },
        {
            "title": "SparkFun",
            "hex": "E53525",
            "source": "https://www.sparkfun.com/brand_assets"
        },
        {
            "title": "SparkPost",
            "hex": "FA6423",
            "source": "https://www.sparkpost.com/"
        },
        {
            "title": "SPDX",
            "hex": "4398CC",
            "source": "https://spdx.org/Resources"
        },
        {
            "title": "Speaker Deck",
            "hex": "339966",
            "source": "https://speakerdeck.com/"
        },
        {
            "title": "Spectrum",
            "hex": "7B16FF",
            "source": "https://spectrum.chat"
        },
        {
            "title": "Spinnaker",
            "hex": "139BB4",
            "source": "https://github.com/spinnaker/spinnaker.github.io/tree/master/assets/images"
        },
        {
            "title": "Spotify",
            "hex": "1ED760",
            "source": "https://developer.spotify.com/design"
        },
        {
            "title": "Spotlight",
            "hex": "352A71",
            "source": "https://www.spotlight.com/"
        },
        {
            "title": "Spreaker",
            "hex": "F5C300",
            "source": "http://www.spreaker.com/press"
        },
        {
            "title": "Spring",
            "hex": "6DB33F",
            "source": "https://spring.io/trademarks"
        },
        {
            "title": "Sprint",
            "hex": "FFCE0A",
            "source": "https://www.sprint.com/"
        },
        {
            "title": "Square",
            "hex": "3E4348",
            "source": "https://squareup.com/"
        },
        {
            "title": "Square Enix",
            "hex": "ED1C24",
            "source": "https://www.square-enix.com/"
        },
        {
            "title": "Squarespace",
            "hex": "000000",
            "source": "http://squarespace.com/brand-guidelines"
        },
        {
            "title": "Stack Exchange",
            "hex": "1E5397",
            "source": "http://stackoverflow.com/company/logos"
        },
        {
            "title": "Stack Overflow",
            "hex": "FE7A16",
            "source": "http://stackoverflow.com"
        },
        {
            "title": "Stackbit",
            "hex": "3EB0FD",
            "source": "https://www.stackbit.com/"
        },
        {
            "title": "StackPath",
            "hex": "000000",
            "source": "https://www.stackpath.com/company/logo-and-branding/"
        },
        {
            "title": "StackShare",
            "hex": "0690FA",
            "source": "https://stackshare.io/branding"
        },
        {
            "title": "Stadia",
            "hex": "CD2640",
            "source": "https://stadia.dev"
        },
        {
            "title": "Staffbase",
            "hex": "00A4FD",
            "source": "https://staffbase.com/en/about/press-assets/"
        },
        {
            "title": "Statamic",
            "hex": "1F3641",
            "source": "http://statamic.com/press"
        },
        {
            "title": "Staticman",
            "hex": "000000",
            "source": "https://staticman.net/"
        },
        {
            "title": "Statuspage",
            "hex": "172B4D",
            "source": "https://www.atlassian.com/company/news/press-kit"
        },
        {
            "title": "Steam",
            "hex": "000000",
            "source": "https://partner.steamgames.com/public/marketing/Steam_Guidelines_02102016.pdf"
        },
        {
            "title": "Steamworks",
            "hex": "1E1E1E",
            "source": "https://partner.steamgames.com/"
        },
        {
            "title": "Steem",
            "hex": "4BA2F2",
            "source": "https://steem.io/"
        },
        {
            "title": "Steemit",
            "hex": "06D6A9",
            "source": "https://steemit.com/"
        },
        {
            "title": "Steinberg",
            "hex": "C90827",
            "source": "https://www.steinberg.net/en/company/press.html"
        },
        {
            "title": "Stellar",
            "hex": "7D00FF",
            "source": "https://www.stellar.org/blog/announcing-the-new-stellar-logo"
        },
        {
            "title": "Stencyl",
            "hex": "8E1C04",
            "source": "http://www.stencyl.com/about/press/"
        },
        {
            "title": "Stitcher",
            "hex": "000000",
            "source": "https://www.stitcher.com/"
        },
        {
            "title": "Storify",
            "hex": "3A98D9",
            "source": "https://storify.com"
        },
        {
            "title": "Storybook",
            "hex": "FF4785",
            "source": "https://github.com/storybookjs/brand"
        },
        {
            "title": "Strapi",
            "hex": "2E7EEA",
            "source": "https://strapi.io/"
        },
        {
            "title": "Strava",
            "hex": "FC4C02",
            "source": "https://itunes.apple.com/us/app/strava-running-and-cycling-gps/id426826309"
        },
        {
            "title": "Stripe",
            "hex": "008CDD",
            "source": "https://stripe.com/about/resources"
        },
        {
            "title": "strongSwan",
            "hex": "E00033",
            "source": "https://www.strongswan.org/images/"
        },
        {
            "title": "StubHub",
            "hex": "003168",
            "source": "http://www.stubhub.com"
        },
        {
            "title": "styled-components",
            "hex": "DB7093",
            "source": "https://www.styled-components.com/"
        },
        {
            "title": "StyleShare",
            "hex": "212121",
            "source": "https://www.stylesha.re/"
        },
        {
            "title": "Stylus",
            "hex": "333333",
            "source": "http://stylus-lang.com/img/stylus-logo.svg"
        },
        {
            "title": "Sublime Text",
            "hex": "FF9800",
            "source": "https://www.sublimetext.com/images/logo.svg"
        },
        {
            "title": "Subversion",
            "hex": "809CC9",
            "source": "http://subversion.apache.org/logo"
        },
        {
            "title": "Super User",
            "hex": "2EACE3",
            "source": "http://stackoverflow.com/company/logos"
        },
        {
            "title": "Suzuki",
            "hex": "E30613",
            "source": "https://www.suzuki.ie/"
        },
        {
            "title": "Svelte",
            "hex": "FF3E00",
            "source": "https://github.com/sveltejs/svelte/tree/master/site/static"
        },
        {
            "title": "SVG",
            "hex": "FFB13B",
            "source": "https://www.w3.org/2009/08/svg-logos.html"
        },
        {
            "title": "SVGO",
            "hex": "14B9FF",
            "source": "https://github.com/svg/svgo"
        },
        {
            "title": "Swagger",
            "hex": "85EA2D",
            "source": "https://swagger.io/swagger/media/assets/images/swagger_logo.svg"
        },
        {
            "title": "Swarm",
            "hex": "FFA633",
            "source": "https://foursquare.com/about/logos"
        },
        {
            "title": "Swift",
            "hex": "FA7343",
            "source": "https://developer.apple.com/develop/"
        },
        {
            "title": "Symantec",
            "hex": "FDB511",
            "source": "https://commons.wikimedia.org/wiki/File:Symantec_logo10.svg"
        },
        {
            "title": "Symfony",
            "hex": "000000",
            "source": "https://symfony.com/logo"
        },
        {
            "title": "Symphony",
            "hex": "0098FF",
            "source": "https://symphony.com/"
        },
        {
            "title": "Synology",
            "hex": "B6B5B6",
            "source": "https://www.synology.com/en-global/company/branding"
        },
        {
            "title": "T-Mobile",
            "hex": "E20074",
            "source": "https://www.t-mobile.com/news/media-library?fulltext=logo"
        },
        {
            "title": "Tableau",
            "hex": "E97627",
            "source": "https://www.tableau.com/about/media-download-center"
        },
        {
            "title": "Tails",
            "hex": "56347C",
            "source": "https://tails.boum.org/contribute/how/promote/material/logo/"
        },
        {
            "title": "Tailwind CSS",
            "hex": "38B2AC",
            "source": "https://tailwindcss.com/"
        },
        {
            "title": "Tapas",
            "hex": "FFCE00",
            "source": "https://tapas.io/site/about#media"
        },
        {
            "title": "Tata",
            "hex": "486AAE",
            "source": "https://www.tata.com/"
        },
        {
            "title": "TeamViewer",
            "hex": "0E8EE9",
            "source": "https://www.teamviewer.com/resources/images/logos/teamviewer-logo-big.svg"
        },
        {
            "title": "TED",
            "hex": "E62B1E",
            "source": "https://www.ted.com/participate/organize-a-local-tedx-event/tedx-organizer-guide/branding-promotions/logo-and-design/your-tedx-logo"
        },
        {
            "title": "Teespring",
            "hex": "39ACE6",
            "source": "https://teespring.com"
        },
        {
            "title": "TELE5",
            "hex": "C2AD6F",
            "source": "https://www.tele5.de"
        },
        {
            "title": "Telegram",
            "hex": "2CA5E0",
            "source": "https://commons.wikimedia.org/wiki/File:Telegram_alternative_logo.svg"
        },
        {
            "title": "Tencent QQ",
            "hex": "EB1923",
            "source": "https://en.wikipedia.org/wiki/File:Tencent_QQ.svg#/media/File:Tencent_QQ.svg"
        },
        {
            "title": "Tencent Weibo",
            "hex": "20B8E5",
            "source": "http://t.qq.com/"
        },
        {
            "title": "TensorFlow",
            "hex": "FF6F00",
            "source": "https://www.tensorflow.org/extras/tensorflow_brand_guidelines.pdf"
        },
        {
            "title": "Teradata",
            "hex": "F37440",
            "source": "https://github.com/Teradata/teradata.github.io/"
        },
        {
            "title": "Terraform",
            "hex": "623CE4",
            "source": "https://www.hashicorp.com/brand#terraform"
        },
        {
            "title": "Tesla",
            "hex": "CC0000",
            "source": "http://www.teslamotors.com/en_GB/about"
        },
        {
            "title": "The Mighty",
            "hex": "D0072A",
            "source": "https://themighty.com/"
        },
        {
            "title": "The Movie Database",
            "hex": "01D277",
            "source": "https://www.themoviedb.org/about/logos-attribution"
        },
        {
            "title": "The Register",
            "hex": "FF0000",
            "source": "https://www.theregister.co.uk/"
        },
        {
            "title": "The Washington Post",
            "hex": "231F20",
            "source": "https://www.washingtonpost.com/brand-studio/archive/"
        },
        {
            "title": "Tidal",
            "hex": "000000",
            "source": "https://tidal.com"
        },
        {
            "title": "Tide",
            "hex": "4050FB",
            "source": "https://www.tide.co/newsroom/"
        },
        {
            "title": "Tik Tok",
            "hex": "000000",
            "source": "https://tiktok.com"
        },
        {
            "title": "Timescale",
            "hex": "FDB515",
            "source": "https://www.timescale.com/"
        },
        {
            "title": "Tinder",
            "hex": "FF6B6B",
            "source": "http://www.gotinder.com/press"
        },
        {
            "title": "Todoist",
            "hex": "E44332",
            "source": "https://doist.com/press/"
        },
        {
            "title": "Toggl",
            "hex": "E01B22",
            "source": "https://toggl.com/media-toolkit"
        },
        {
            "title": "Tomorrowland",
            "hex": "000000",
            "source": "https://global.tomorrowland.com/"
        },
        {
            "title": "Topcoder",
            "hex": "29A8E0",
            "source": "http://topcoder.com/"
        },
        {
            "title": "Toptal",
            "hex": "3863A0",
            "source": "https://www.toptal.com/branding"
        },
        {
            "title": "Tor",
            "hex": "7E4798",
            "source": "https://github.com/TheTorProject/tor-media/tree/master/Onion%20Icon"
        },
        {
            "title": "Toshiba",
            "hex": "FF0000",
            "source": "https://commons.wikimedia.org/wiki/File:Toshiba_logo.svg"
        },
        {
            "title": "TrainerRoad",
            "hex": "E12726",
            "source": "https://www.trainerroad.com/"
        },
        {
            "title": "Trakt",
            "hex": "ED1C24",
            "source": "https://trakt.tv"
        },
        {
            "title": "Transport for Ireland",
            "hex": "00B274",
            "source": "https://www.transportforireland.ie/"
        },
        {
            "title": "Travis CI",
            "hex": "3EAAAF",
            "source": "https://travis-ci.com/logo"
        },
        {
            "title": "Treehouse",
            "hex": "5FCF80",
            "source": "https://teamtreehouse.com/about"
        },
        {
            "title": "Trello",
            "hex": "0079BF",
            "source": "https://trello.com/about/branding"
        },
        {
            "title": "Trend Micro",
            "hex": "D71921",
            "source": "https://www.trendmicro.com/"
        },
        {
            "title": "Tripadvisor",
            "hex": "34E0A1",
            "source": "https://tripadvisor.mediaroom.com/logo-guidelines"
        },
        {
            "title": "Trulia",
            "hex": "53B50A",
            "source": "http://www.trulia.com"
        },
        {
            "title": "Trustpilot",
            "hex": "00B67A",
            "source": "https://support.trustpilot.com/hc/en-us/articles/206289947-Trustpilot-Brand-Assets-Style-Guide"
        },
        {
            "title": "Try It Online",
            "hex": "303030",
            "source": "https://tio.run/"
        },
        {
            "title": "Tumblr",
            "hex": "36465D",
            "source": "https://www.tumblr.com/logo"
        },
        {
            "title": "Turkish Airlines",
            "hex": "C70A0C",
            "source": "https://www.turkishairlines.com/tr-int/basin-odasi/logo-arsivi/index.html"
        },
        {
            "title": "Twilio",
            "hex": "F22F46",
            "source": "https://www.twilio.com/company/brand"
        },
        {
            "title": "Twitch",
            "hex": "9146FF",
            "source": "https://brand.twitch.tv"
        },
        {
            "title": "Twitter",
            "hex": "1DA1F2",
            "source": "https://brand.twitter.com"
        },
        {
            "title": "Twoo",
            "hex": "FF7102",
            "source": "http://www.twoo.com/about/press"
        },
        {
            "title": "TypeScript",
            "hex": "007ACC",
            "source": "https://github.com/remojansen/logo.ts"
        },
        {
            "title": "TYPO3",
            "hex": "FF8700",
            "source": "https://typo3.com/fileadmin/assets/typo3logos/typo3_bullet_01.svg"
        },
        {
            "title": "Uber",
            "hex": "000000",
            "source": "https://www.uber.com/media/"
        },
        {
            "title": "Uber Eats",
            "hex": "5FB709",
            "source": "https://about.ubereats.com/en/logo/"
        },
        {
            "title": "Ubisoft",
            "hex": "000000",
            "source": "https://www.ubisoft.com/en-US/company/overview.aspx"
        },
        {
            "title": "uBlock Origin",
            "hex": "800000",
            "source": "https://github.com/gorhill/uBlock/blob/master/src/img/ublock.svg"
        },
        {
            "title": "Ubuntu",
            "hex": "E95420",
            "source": "https://design.ubuntu.com/brand/ubuntu-logo/"
        },
        {
            "title": "Udacity",
            "hex": "01B3E3",
            "source": "https://www.udacity.com"
        },
        {
            "title": "Udemy",
            "hex": "EC5252",
            "source": "https://about.udemy.com/newbrand/"
        },
        {
            "title": "UIkit",
            "hex": "2396F3",
            "source": "https://getuikit.com"
        },
        {
            "title": "Umbraco",
            "hex": "00BEC1",
            "source": "https://umbraco.com/"
        },
        {
            "title": "Unicode",
            "hex": "5455FE",
            "source": "https://en.wikipedia.org/wiki/Unicode"
        },
        {
            "title": "Unity",
            "hex": "000000",
            "source": "https://unity.com/"
        },
        {
            "title": "Unreal Engine",
            "hex": "313131",
            "source": "https://www.unrealengine.com/en-US/branding"
        },
        {
            "title": "Unsplash",
            "hex": "000000",
            "source": "https://unsplash.com/"
        },
        {
            "title": "Untangle",
            "hex": "68BD49",
            "source": "https://www.untangle.com/company-overview/"
        },
        {
            "title": "Untappd",
            "hex": "FFC000",
            "source": "https://untappd.com/"
        },
        {
            "title": "Upwork",
            "hex": "6FDA44",
            "source": "https://www.upwork.com/press/"
        },
        {
            "title": "V",
            "hex": "5D87BF",
            "source": "https://github.com/vlang/v-logo"
        },
        {
            "title": "V8",
            "hex": "4B8BF5",
            "source": "https://v8.dev/logo"
        },
        {
            "title": "Vagrant",
            "hex": "1563FF",
            "source": "https://www.hashicorp.com/brand#vagrant"
        },
        {
            "title": "Valve",
            "hex": "F74843",
            "source": "https://www.valvesoftware.com/"
        },
        {
            "title": "Veeam",
            "hex": "00B336",
            "source": "https://www.veeam.com/newsroom/veeam-graphics.html"
        },
        {
            "title": "Venmo",
            "hex": "3D95CE",
            "source": "https://venmo.com/about/brand/"
        },
        {
            "title": "Veritas",
            "hex": "B1181E",
            "source": "https://my.veritas.com/cs/groups/partner/documents/styleguide/mdaw/mdq5/~edisp/tus3cpeapp3855186572.pdf"
        },
        {
            "title": "Verizon",
            "hex": "CD040B",
            "source": "https://www.verizondigitalmedia.com/about/logo-usage/"
        },
        {
            "title": "Viadeo",
            "hex": "F88D2D",
            "source": "http://corporate.viadeo.com/en/media/resources"
        },
        {
            "title": "Viber",
            "hex": "665CAC",
            "source": "https://www.viber.com/brand-center/"
        },
        {
            "title": "Vim",
            "hex": "019733",
            "source": "https://commons.wikimedia.org/wiki/File:Vimlogo.svg"
        },
        {
            "title": "Vimeo",
            "hex": "1AB7EA",
            "source": "https://vimeo.com/about/brand_guidelines"
        },
        {
            "title": "Vine",
            "hex": "11B48A",
            "source": "https://vine.co/logo"
        },
        {
            "title": "Virb",
            "hex": "0093DA",
            "source": "http://virb.com/about"
        },
        {
            "title": "Visa",
            "hex": "142787",
            "source": "https://commons.wikimedia.org/wiki/File:Visa_2014_logo_detail.svg"
        },
        {
            "title": "Visual Studio",
            "hex": "5C2D91",
            "source": "https://visualstudio.microsoft.com/"
        },
        {
            "title": "Visual Studio Code",
            "hex": "007ACC",
            "source": "https://commons.wikimedia.org/wiki/File:Visual_Studio_Code_1.35_icon.svg"
        },
        {
            "title": "VK",
            "hex": "4680C2",
            "source": "https://vk.com/brand"
        },
        {
            "title": "VLC media player",
            "hex": "FF8800",
            "source": "http://git.videolan.org/?p=vlc.git;a=tree;f=extras/package/macosx/asset_sources"
        },
        {
            "title": "VMware",
            "hex": "607078",
            "source": "https://myvmware.workspaceair.com/"
        },
        {
            "title": "Vodafone",
            "hex": "E60000",
            "source": "https://web.vodafone.com.eg/"
        },
        {
            "title": "Volkswagen",
            "hex": "151F5D",
            "source": "https://www.volkswagen.ie/"
        },
        {
            "title": "VSCO",
            "hex": "000000",
            "source": "https://vsco.co/about/press/vsco-releases-redesigned-mobile-app"
        },
        {
            "title": "Vue.js",
            "hex": "4FC08D",
            "source": "https://github.com/vuejs/art"
        },
        {
            "title": "Vuetify",
            "hex": "1867C0",
            "source": "https://vuetifyjs.com/"
        },
        {
            "title": "Vulkan",
            "hex": "AC162C",
            "source": "https://www.khronos.org/legal/trademarks/"
        },
        {
            "title": "W3C",
            "hex": "005A9C",
            "source": "https://www.w3.org/Consortium/Legal/logo-usage-20000308"
        },
        {
            "title": "Wattpad",
            "hex": "F68D12",
            "source": "https://www.wattpad.com/press/#assets"
        },
        {
            "title": "Waze",
            "hex": "333665",
            "source": "https://www.waze.com/"
        },
        {
            "title": "Wear OS",
            "hex": "4285F4",
            "source": "https://wearos.google.com/"
        },
        {
            "title": "Weasyl",
            "hex": "990000",
            "source": "https://www.weasyl.com/"
        },
        {
            "title": "WebAssembly",
            "hex": "654FF0",
            "source": "https://webassembly.org/"
        },
        {
            "title": "WebAuthn",
            "hex": "3423A6",
            "source": "https://github.com/apowers313/webauthn-logos"
        },
        {
            "title": "webcomponents.org",
            "hex": "29ABE2",
            "source": "https://www.webcomponents.org/"
        },
        {
            "title": "WebGL",
            "hex": "990000",
            "source": "https://www.khronos.org/legal/trademarks/"
        },
        {
            "title": "Webmin",
            "hex": "7DA0D0",
            "source": "https://github.com/webmin/webmin"
        },
        {
            "title": "Webpack",
            "hex": "8DD6F9",
            "source": "https://webpack.js.org/branding/"
        },
        {
            "title": "WebRTC",
            "hex": "333333",
            "source": "https://webrtc.org/press/"
        },
        {
            "title": "WebStorm",
            "hex": "000000",
            "source": "https://www.jetbrains.com/company/brand/logos/"
        },
        {
            "title": "WeChat",
            "hex": "7BB32E",
            "source": "https://worldvectorlogo.com/logo/wechat-3"
        },
        {
            "title": "WhatsApp",
            "hex": "25D366",
            "source": "https://www.whatsappbrand.com"
        },
        {
            "title": "When I Work",
            "hex": "51A33D",
            "source": "https://wheniwork.com/"
        },
        {
            "title": "WhiteSource",
            "hex": "161D4E",
            "source": "https://www.whitesourcesoftware.com/whitesource-media-kit/"
        },
        {
            "title": "Wii",
            "hex": "8B8B8B",
            "source": "https://de.wikipedia.org/wiki/Datei:WiiU.svg"
        },
        {
            "title": "Wii U",
            "hex": "8B8B8B",
            "source": "https://de.wikipedia.org/wiki/Datei:WiiU.svg"
        },
        {
            "title": "Wikipedia",
            "hex": "000000",
            "source": "https://en.wikipedia.org/wiki/Logo_of_Wikipedia"
        },
        {
            "title": "Windows",
            "hex": "0078D6",
            "source": "https://commons.wikimedia.org/wiki/File:Windows_10_Logo.svg"
        },
        {
            "title": "Wire",
            "hex": "000000",
            "source": "http://brand.wire.com"
        },
        {
            "title": "WireGuard",
            "hex": "88171A",
            "source": "https://www.wireguard.com/img/wireguard.svg"
        },
        {
            "title": "Wish",
            "hex": "2FB7EC",
            "source": "https://wish.com/"
        },
        {
            "title": "Wix",
            "hex": "0C6EFC",
            "source": "http://www.wix.com/about/design-assets"
        },
        {
            "title": "Wolfram",
            "hex": "DD1100",
            "source": "http://company.wolfram.com/press-center/wolfram-corporate/"
        },
        {
            "title": "Wolfram Language",
            "hex": "DD1100",
            "source": "http://company.wolfram.com/press-center/language/"
        },
        {
            "title": "Wolfram Mathematica",
            "hex": "DD1100",
            "source": "http://company.wolfram.com/press-center/mathematica/"
        },
        {
            "title": "Woo",
            "hex": "96588A",
            "source": "https://woocommerce.com/style-guide/"
        },
        {
            "title": "WooCommerce",
            "hex": "96588A",
            "source": "https://woocommerce.com/style-guide/"
        },
        {
            "title": "WordPress",
            "hex": "21759B",
            "source": "https://wordpress.org/about/logos"
        },
        {
            "title": "Workplace",
            "hex": "20252D",
            "source": "https://en.facebookbrand.com/"
        },
        {
            "title": "WP Engine",
            "hex": "40BAC8",
            "source": "https://wpengine.com/"
        },
        {
            "title": "WP Rocket",
            "hex": "F56640",
            "source": "https://wp-rocket.me/"
        },
        {
            "title": "write.as",
            "hex": "5BC4EE",
            "source": "https://write.as/brand"
        },
        {
            "title": "X-Pack",
            "hex": "005571",
            "source": "https://www.elastic.co/brand"
        },
        {
            "title": "X.Org",
            "hex": "F28834",
            "source": "https://upload.wikimedia.org/wikipedia/commons/9/90/X.Org_Logo.svg"
        },
        {
            "title": "Xamarin",
            "hex": "3498DB",
            "source": "https://github.com/dotnet/swag/tree/master/xamarin"
        },
        {
            "title": "XAML",
            "hex": "0C54C2",
            "source": "https://github.com/microsoft/microsoft-ui-xaml/issues/1185"
        },
        {
            "title": "XAMPP",
            "hex": "FB7A24",
            "source": "https://www.apachefriends.org/en/"
        },
        {
            "title": "Xbox",
            "hex": "107C10",
            "source": "http://mspartner-public.sharepoint.com/XBOX%20Games/Xbox%20logo's%20+%20Guidelines/Xbox%20Live/Xbox_Live_Guidelines_10-4-13.pdf"
        },
        {
            "title": "Xcode",
            "hex": "1575F9",
            "source": "https://developer.apple.com/develop/"
        },
        {
            "title": "XDA Developers",
            "hex": "F59812",
            "source": "https://www.xda-developers.com/"
        },
        {
            "title": "Xero",
            "hex": "13B5EA",
            "source": "https://www.xero.com/uk/about/media/downloads"
        },
        {
            "title": "XFCE",
            "hex": "2284F2",
            "source": "https://www.xfce.org/download#artwork"
        },
        {
            "title": "Xiaomi",
            "hex": "FA6709",
            "source": "https://www.mi.com/global"
        },
        {
            "title": "Xing",
            "hex": "006567",
            "source": "https://dev.xing.com/logo_rules"
        },
        {
            "title": "XMPP",
            "hex": "002B5C",
            "source": "https://commons.wikimedia.org/wiki/File:XMPP_logo.svg"
        },
        {
            "title": "XRP",
            "hex": "25A768",
            "source": "https://xrpl.org/"
        },
        {
            "title": "XSplit",
            "hex": "0095DE",
            "source": "https://www.xsplit.com/presskit"
        },
        {
            "title": "Y Combinator",
            "hex": "F0652F",
            "source": "https://www.ycombinator.com/press/"
        },
        {
            "title": "Yahoo!",
            "hex": "6001D2",
            "source": "https://yahoo.com/"
        },
        {
            "title": "Yamaha Corporation",
            "hex": "4B1E78",
            "source": "https://www.yamaha.com/en/"
        },
        {
            "title": "Yamaha Motor Corporation",
            "hex": "E60012",
            "source": "https://en.wikipedia.org/wiki/Yamaha_Motor_Company"
        },
        {
            "title": "Yammer",
            "hex": "0072C6",
            "source": "https://developer.yammer.com/docs/branding-guide"
        },
        {
            "title": "Yandex",
            "hex": "FF0000",
            "source": "https://yandex.com/company/general_info/logotype_rules"
        },
        {
            "title": "Yarn",
            "hex": "2C8EBB",
            "source": "https://github.com/yarnpkg/assets"
        },
        {
            "title": "Yelp",
            "hex": "D32323",
            "source": "http://www.yelp.com/brand"
        },
        {
            "title": "YouTube",
            "hex": "FF0000",
            "source": "https://www.youtube.com/yt/about/brand-resources/#logos-icons-colors"
        },
        {
            "title": "YouTube Gaming",
            "hex": "FF0000",
            "source": "https://gaming.youtube.com/"
        },
        {
            "title": "YouTube Studio",
            "hex": "FF0000",
            "source": "https://www.youtube.com/"
        },
        {
            "title": "YouTube TV",
            "hex": "FF0000",
            "source": "https://play.google.com/store/apps/details?id=com.google.android.apps.youtube.unplugged"
        },
        {
            "title": "Z-Wave",
            "hex": "1B365D",
            "source": "https://www.z-wave.com/"
        },
        {
            "title": "Zalando",
            "hex": "FF6900",
            "source": "https://www.zalando.co.uk/"
        },
        {
            "title": "Zapier",
            "hex": "FF4A00",
            "source": "https://zapier.com/about/brand"
        },
        {
            "title": "ZDF",
            "hex": "FA7D19",
            "source": "https://www.zdf.de/"
        },
        {
            "title": "Zeit",
            "hex": "000000",
            "source": "https://zeit.co/design/brand"
        },
        {
            "title": "Zend",
            "hex": "0679EA",
            "source": "https://www.zend.com/"
        },
        {
            "title": "Zend Framework",
            "hex": "68B604",
            "source": "https://framework.zend.com/"
        },
        {
            "title": "Zendesk",
            "hex": "03363D",
            "source": "https://www.zendesk.com/company/brand-assets/#logo"
        },
        {
            "title": "ZeroMQ",
            "hex": "DF0000",
            "source": "https://github.com/zeromq/zeromq.org/blob/master/static/safari-pinned-tab.svg"
        },
        {
            "title": "Zerply",
            "hex": "9DBC7A",
            "source": "https://zerply.com/about/resources"
        },
        {
            "title": "Zhihu",
            "hex": "0084FF",
            "source": "https://www.zhihu.com/"
        },
        {
            "title": "Zigbee",
            "hex": "EB0443",
            "source": "https://zigbeealliance.org/solution/zigbee/"
        },
        {
            "title": "Zillow",
            "hex": "0074E4",
            "source": "http://zillow.mediaroom.com/logos"
        },
        {
            "title": "Zingat",
            "hex": "009CFB",
            "source": "https://www.zingat.com/kurumsal-logolar"
        },
        {
            "title": "Zoom",
            "hex": "2D8CFF",
            "source": "https://zoom.us/brandguidelines"
        },
        {
            "title": "Zorin",
            "hex": "0CC1F3",
            "source": "https://zorinos.com/press/"
        },
        {
            "title": "Zulip",
            "hex": "52C2AF",
            "source": "https://github.com/zulip/zulip/"
        }
    ]
}<|MERGE_RESOLUTION|>--- conflicted
+++ resolved
@@ -3841,15 +3841,14 @@
             "source": "https://blog.pocketcasts.com/press/"
         },
         {
-<<<<<<< HEAD
             "title": "Pokémon",
             "hex": "FF0000",
             "source": "https://commons.wikimedia.org/wiki/File:International_Pok%C3%A9mon_logo.svg"
-=======
+        },
+        {
             "title": "Poly",
             "hex": "EB3C00",
             "source": "https://www.poly.com/"
->>>>>>> 3a4535ec
         },
         {
             "title": "Polymer Project",
