{
    "icons": [
        {
            "title": ".ENV",
            "hex": "ECD53F",
            "source": "https://github.com/motdotla/dotenv/tree/40e75440337d1de2345dc8326d6108331f583fd8",
            "aliases": {
                "aka": [
                    "Dotenv"
                ]
            }
        },
        {
            "title": ".NET",
            "hex": "512BD4",
            "source": "https://github.com/dotnet/brand/tree/defe0408e765b48223a434a0d9a94213edc062f8"
        },
        {
            "title": "/e/",
            "hex": "000000",
            "source": "https://gitlab.e.foundation/e/cloud/my-spot/-/blob/4e5430a17ba4ce77d4cb188222e47924f032b197/searx/static/themes/eelo/img/logo.svg"
        },
        {
            "title": "1001Tracklists",
            "hex": "40AEF0",
            "source": "https://www.1001tracklists.com"
        },
        {
            "title": "1Password",
            "hex": "1A285F",
            "source": "https://1password.com"
        },
        {
            "title": "3M",
            "hex": "FF0000",
            "source": "https://www.3m.com"
        },
        {
            "title": "42",
            "hex": "000000",
            "source": "https://www.42.fr"
        },
        {
            "title": "4chan",
            "hex": "006600",
            "source": "https://www.4chan.org"
        },
        {
            "title": "4D",
            "hex": "004088",
            "source": "https://www.4d.com"
        },
        {
            "title": "500px",
            "hex": "0099E5",
            "source": "https://about.500px.com/press"
        },
        {
            "title": "A-Frame",
            "hex": "EF2D5E",
            "source": "https://aframe.io/docs/"
        },
        {
            "title": "ABB RobotStudio",
            "hex": "FF9E0F",
            "source": "https://new.abb.com/products/robotics/en/robotstudio/downloads"
        },
        {
            "title": "Abbott",
            "hex": "008FC7",
            "source": "https://commons.wikimedia.org/wiki/File:Logo_Abbott_Laboratories.svg"
        },
        {
            "title": "Abbvie",
            "hex": "071D49",
            "source": "https://www.abbvie.com"
        },
        {
            "title": "Ableton Live",
            "hex": "000000",
            "source": "https://www.ableton.com/en/legal/branding-trademark-guidelines/"
        },
        {
            "title": "About.me",
            "hex": "00A98F",
            "source": "https://about.me/assets"
        },
        {
            "title": "Abstract",
            "hex": "191A1B",
            "source": "https://www.abstract.com/about/"
        },
        {
            "title": "Academia",
            "hex": "41454A",
            "source": "https://www.academia.edu"
        },
        {
            "title": "Accenture",
            "hex": "A100FF",
            "source": "https://www.accenture.com"
        },
        {
            "title": "Acclaim",
            "hex": "26689A",
            "source": "https://www.youracclaim.com"
        },
        {
            "title": "Accusoft",
            "hex": "A9225C",
            "source": "https://company-39138.frontify.com/d/7EKFm12NQSa8/accusoft-corporation-style-guide#/style-guide/logo"
        },
        {
            "title": "Acer",
            "hex": "83B81A",
            "source": "https://www.acer.com/ac/en/GB/content/home"
        },
        {
            "title": "ACM",
            "hex": "0085CA",
            "source": "https://identitystandards.acm.org"
        },
        {
            "title": "ActiGraph",
            "hex": "0B2C4A",
            "source": "https://www.actigraphcorp.com"
        },
        {
            "title": "Activision",
            "hex": "000000",
            "source": "https://www.activision.com"
        },
        {
            "title": "Acura",
            "hex": "000000",
            "source": "https://www.acura.com",
            "guidelines": "https://www.honda.com/privacy/terms-and-conditions"
        },
        {
            "title": "Adafruit",
            "hex": "000000",
            "source": "https://www.adafruit.com"
        },
        {
            "title": "AdBlock",
            "hex": "F40D12",
            "source": "https://getadblock.com"
        },
        {
            "title": "Adblock Plus",
            "hex": "C70D2C",
            "source": "https://adblockplus.org"
        },
        {
            "title": "AddThis",
            "hex": "FF6550",
            "source": "https://www.addthis.com"
        },
        {
            "title": "AdGuard",
            "hex": "68BC71",
            "source": "https://adguard.com/en/media-materials.html"
        },
        {
            "title": "Adidas",
            "hex": "000000",
            "source": "https://www.adidas.com"
        },
        {
            "title": "Adminer",
            "hex": "34567C",
            "source": "https://www.adminer.org"
        },
        {
            "title": "Adobe",
            "hex": "FF0000",
            "source": "https://www.adobe.com"
        },
        {
            "title": "Adobe Acrobat Reader",
            "hex": "EC1C24",
            "source": "https://acrobat.adobe.com"
        },
        {
            "title": "Adobe After Effects",
            "hex": "9999FF",
            "source": "https://www.adobe.com/products/aftereffects.html"
        },
        {
            "title": "Adobe Audition",
            "hex": "9999FF",
            "source": "https://www.adobe.com/creativecloud/video.html"
        },
        {
            "title": "Adobe Creative Cloud",
            "hex": "DA1F26",
            "source": "https://www.adobe.com/creativecloud/plans.html"
        },
        {
            "title": "Adobe Dreamweaver",
            "hex": "FF61F6",
            "source": "https://www.adobe.com/products/dreamweaver.html"
        },
        {
            "title": "Adobe Fonts",
            "hex": "000B1D",
            "source": "https://www.adobe.com/creativecloud/services.html"
        },
        {
            "title": "Adobe Illustrator",
            "hex": "FF9A00",
            "source": "https://www.adobe.com/products/illustrator.html"
        },
        {
            "title": "Adobe InDesign",
            "hex": "FF3366",
            "source": "https://www.adobe.com/products/indesign.html"
        },
        {
            "title": "Adobe Lightroom",
            "hex": "31A8FF",
            "source": "https://www.adobe.com/products/photoshop-lightroom.html"
        },
        {
            "title": "Adobe Lightroom Classic",
            "hex": "31A8FF",
            "source": "https://www.adobe.com/products/photoshop-lightroom-classic.html"
        },
        {
            "title": "Adobe Photoshop",
            "hex": "31A8FF",
            "source": "https://www.adobe.com/products/photoshop.html"
        },
        {
            "title": "Adobe Premiere Pro",
            "hex": "9999FF",
            "source": "https://www.adobe.com/ie/products/premiere.html"
        },
        {
            "title": "Adobe XD",
            "hex": "FF61F6",
            "source": "https://commons.wikimedia.org/wiki/File:Adobe_XD_CC_icon.svg"
        },
        {
            "title": "AdonisJS",
            "hex": "5A45FF",
            "source": "https://adonisjs.com",
            "guidelines": "https://www.notion.so/adonisjs/Welcome-to-the-AdonisJS-Brand-Assets-Guidelines-a042a6d0be7640c6bc78eb32e1bbaaa1"
        },
        {
            "title": "ADP",
            "hex": "D0271D",
            "source": "https://www.adp.com",
            "guidelines": "https://www.adp.com/legal.aspx"
        },
        {
            "title": "Adyen",
            "hex": "0ABF53",
            "source": "https://www.adyen.com/press-and-media/presskit",
            "guidelines": "https://www.adyen.com/press-and-media/presskit"
        },
        {
            "title": "Aer Lingus",
            "hex": "006272",
            "source": "https://www.aerlingus.com"
        },
        {
            "title": "Aeroflot",
            "hex": "02458D",
            "source": "https://www.aeroflot.ru/ru-en/information/onboard/press"
        },
        {
            "title": "Aeroméxico",
            "hex": "0B2343",
            "source": "https://www.aeromexico.com"
        },
        {
            "title": "Aerospike",
            "hex": "C41E25",
            "source": "https://pages.aerospike.com/rs/aerospike/images/Acid_Whitepaper.pdf"
        },
        {
            "title": "AEW",
            "aliases": {
                "aka": [
                    "All Elite Wrestling"
                ]
            },
            "hex": "000000",
            "source": "https://commons.wikimedia.org/wiki/File:AEW_Logo_(simplified).svg"
        },
        {
            "title": "AFFiNE",
            "hex": "1E96EB",
            "source": "https://affine.pro"
        },
        {
            "title": "Affinity",
            "hex": "222324",
            "source": "https://affinity.serif.com"
        },
        {
            "title": "Affinity Designer",
            "hex": "1B72BE",
            "source": "https://affinity.serif.com/en-gb/designer/"
        },
        {
            "title": "Affinity Photo",
            "hex": "7E4DD2",
            "source": "https://affinity.serif.com/en-gb/photo/"
        },
        {
            "title": "Affinity Publisher",
            "hex": "C9284D",
            "source": "https://affinity.serif.com/en-gb/publisher/"
        },
        {
            "title": "Agora",
            "hex": "099DFD",
            "source": "https://github.com/AgoraIO/Docs/blob/c77b7131e351dbbb99158228971dc4e53de336b1/static/img/agora.svg"
        },
        {
            "title": "AI Dungeon",
            "hex": "000000",
            "source": "https://commons.wikimedia.org/wiki/File:AI_Dungeon_Logo.png"
        },
        {
            "title": "AIB",
            "hex": "7F2B7B",
            "source": "https://aib.ie",
            "aliases": {
                "aka": [
                    "Allied Irish Banks"
                ]
            }
        },
        {
            "title": "AIOHTTP",
            "hex": "2C5BB4",
            "source": "https://github.com/aio-libs/aiohttp/blob/fb5fe72b1bca3b899af579d376f5fe45745410e4/docs/aiohttp-plain.svg"
        },
        {
            "title": "Aiqfome",
            "hex": "7A1FA2",
            "source": "https://aiqfome.com"
        },
        {
            "title": "Air Canada",
            "hex": "F01428",
            "source": "https://www.aircanada.com"
        },
        {
            "title": "Air China",
            "hex": "E30E17",
            "source": "https://www.airchina.com.cn/en/investor_relations/"
        },
        {
            "title": "Air France",
            "hex": "002157",
            "source": "https://www.airfrance.fr"
        },
        {
            "title": "AirAsia",
            "hex": "FF0000",
            "source": "https://www.airasia.com/shop"
        },
        {
            "title": "Airbnb",
            "hex": "FF5A5F",
            "source": "https://www.airbnb.com"
        },
        {
            "title": "Airbus",
            "hex": "00205B",
            "source": "https://brand.airbus.com/brand-elements/logo.html"
        },
        {
            "title": "Airbyte",
            "hex": "615EFF",
            "source": "https://airbyte.com"
        },
        {
            "title": "Aircall",
            "hex": "00B388",
            "source": "https://aircall.io"
        },
        {
            "title": "AirPlay Audio",
            "hex": "000000",
            "source": "https://developer.apple.com/design/human-interface-guidelines/airplay/overview/icons/"
        },
        {
            "title": "AirPlay Video",
            "hex": "000000",
            "source": "https://developer.apple.com/design/human-interface-guidelines/airplay/overview/icons/"
        },
        {
            "title": "Airtable",
            "hex": "18BFFF",
            "source": "https://airtable.com/press"
        },
        {
            "title": "Ajv",
            "hex": "23C8D2",
            "source": "https://github.com/ajv-validator/ajv/blob/95b15b683dfb60f63c5129b0426629b968d53af8/docs/.vuepress/public/img/ajv.svg"
        },
        {
            "title": "Akamai",
            "hex": "0096D6",
            "source": "https://www.akamai.com"
        },
        {
            "title": "Alacritty",
            "hex": "F46D01",
            "source": "https://github.com/alacritty/alacritty/blob/6d8db6b9dfadd6164c4be7a053f25db8ef6b7998/extra/logo/alacritty-simple.svg"
        },
        {
            "title": "Albert Heijn",
            "hex": "04ACE6",
            "source": "https://www.ah.nl"
        },
        {
            "title": "Alchemy",
            "hex": "0C0C0E",
            "source": "https://www.alchemy.com"
        },
        {
            "title": "Aldi Nord",
            "hex": "2490D7",
            "source": "https://commons.wikimedia.org/wiki/File:Aldi_Nord_201x_logo.svg"
        },
        {
            "title": "Aldi Süd",
            "hex": "00005F",
            "source": "https://www.aldi-sued.de"
        },
        {
            "title": "Alfa Romeo",
            "hex": "981E32",
            "source": "https://www.fcaci.com/x/Alfa"
        },
        {
            "title": "Alfred",
            "hex": "5C1F87",
            "source": "https://www.alfredapp.com"
        },
        {
            "title": "Algolia",
            "hex": "003DFF",
            "source": "https://algolia.frontify.com/d/1AZwVNcFZiu7/style-guide"
        },
        {
            "title": "Algorand",
            "hex": "000000",
            "source": "https://www.algorand.com/about/media-kit"
        },
        {
            "title": "Alibaba Cloud",
            "hex": "FF6A00",
            "source": "https://www.alibabagroup.com/en/ir/reports"
        },
        {
            "title": "Alibaba.com",
            "hex": "FF6A00",
            "source": "https://www.alibabagroup.com/en/ir/reports"
        },
        {
            "title": "AliExpress",
            "hex": "FF4747",
            "source": "https://www.alibabagroup.com/en/ir/reports"
        },
        {
            "title": "Alipay",
            "hex": "00A1E9",
            "source": "https://gw.alipayobjects.com/os/rmsportal/trUJZfSrlnRCcFgfZGjD.ai"
        },
        {
            "title": "Allegro",
            "hex": "FF5A00",
            "source": "https://allegro.pl"
        },
        {
            "title": "AlliedModders",
            "hex": "1578D3",
            "source": "https://forums.alliedmods.net"
        },
        {
            "title": "AlloCiné",
            "hex": "FECC00",
            "source": "https://www.allocine.fr"
        },
        {
            "title": "AllTrails",
            "hex": "428813",
            "source": "https://www.alltrails.com"
        },
        {
            "title": "Alpine Linux",
            "hex": "0D597F",
            "source": "https://alpinelinux.org"
        },
        {
            "title": "Alpine.js",
            "hex": "8BC0D0",
            "source": "https://github.com/simple-icons/simple-icons/issues/5583#issuecomment-832770167"
        },
        {
            "title": "Altium Designer",
            "hex": "A5915F",
            "source": "https://www.altium.com/altium-designer/"
        },
        {
            "title": "Alwaysdata",
            "hex": "E9568E",
            "source": "https://www.alwaysdata.com"
        },
        {
            "title": "Amazon",
            "hex": "FF9900",
            "source": "https://worldvectorlogo.com/logo/amazon-icon",
            "guidelines": "https://worldvectorlogo.com/terms-of-use"
        },
        {
            "title": "Amazon Alexa",
            "hex": "00CAFF",
            "source": "https://developer.amazon.com/docs/alexa-voice-service/logo-and-brand.html"
        },
        {
            "title": "Amazon API Gateway",
            "hex": "FF4F8B",
            "source": "https://aws.amazon.com/architecture/icons/",
            "guidelines": "https://aws.amazon.com/architecture/icons/",
            "aliases": {
                "aka": [
                    "AWS API Gateway"
                ]
            }
        },
        {
            "title": "Amazon AWS",
            "hex": "232F3E",
            "source": "https://upload.wikimedia.org/wikipedia/commons/9/93/Amazon_Web_Services_Logo.svg",
            "aliases": {
                "aka": [
                    "AWS"
                ]
            }
        },
        {
            "title": "Amazon CloudWatch",
            "hex": "FF4F8B",
            "source": "https://aws.amazon.com/architecture/icons/",
            "guidelines": "https://aws.amazon.com/architecture/icons/",
            "aliases": {
                "aka": [
                    "AWS CloudWatch"
                ]
            }
        },
        {
            "title": "Amazon DynamoDB",
            "hex": "4053D6",
            "source": "https://aws.amazon.com/architecture/icons/",
            "guidelines": "https://aws.amazon.com/architecture/icons/",
            "aliases": {
                "aka": [
                    "AWS DynamoDB"
                ]
            }
        },
        {
            "title": "Amazon EC2",
            "hex": "FF9900",
            "source": "https://aws.amazon.com/architecture/icons/",
            "guidelines": "https://aws.amazon.com/architecture/icons/",
            "aliases": {
                "aka": [
                    "Amazon Elastic Compute Cloud",
                    "AWS EC2",
                    "AWS Elastic Compute Cloud"
                ]
            }
        },
        {
            "title": "Amazon ECS",
            "hex": "FF9900",
            "source": "https://aws.amazon.com/architecture/icons/",
            "guidelines": "https://aws.amazon.com/architecture/icons/",
            "aliases": {
                "aka": [
                    "Amazon Elastic Container Service",
                    "AWS ECS",
                    "AWS Elastic Container Service"
                ]
            }
        },
        {
            "title": "Amazon EKS",
            "hex": "FF9900",
            "source": "https://aws.amazon.com/architecture/icons/",
            "guidelines": "https://aws.amazon.com/architecture/icons/",
            "aliases": {
                "aka": [
                    "Amazon Elastic Kubernetes Service",
                    "AWS EKS",
                    "AWS Elastic Kubernetes Service"
                ]
            }
        },
        {
            "title": "Amazon Fire TV",
            "hex": "FC4C02",
            "source": "https://www.amazon.com/gp/help/customer/display.html?nodeId=201348270"
        },
        {
            "title": "Amazon Games",
            "hex": "FF9900",
            "source": "https://www.amazongames.com"
        },
        {
            "title": "Amazon Lumberyard",
            "hex": "66459B",
            "source": "https://aws.amazon.com/architecture/icons/",
            "guidelines": "https://aws.amazon.com/architecture/icons/"
        },
        {
            "title": "Amazon Luna",
            "hex": "9146FF",
            "source": "https://luna.amazon.com"
        },
        {
            "title": "Amazon Pay",
            "hex": "FF9900",
            "source": "https://pay.amazon.com"
        },
        {
            "title": "Amazon Prime",
            "hex": "00A8E1",
            "source": "https://www.amazon.com/b?node=17277626011"
        },
        {
            "title": "Amazon RDS",
            "hex": "527FFF",
            "source": "https://aws.amazon.com/architecture/icons/",
            "guidelines": "https://aws.amazon.com/architecture/icons/",
            "aliases": {
                "aka": [
                    "AWS RDS"
                ]
            }
        },
        {
            "title": "Amazon Redshift",
            "hex": "8C4FFF",
            "source": "https://aws.amazon.com/architecture/icons/",
            "guidelines": "https://aws.amazon.com/architecture/icons/"
        },
        {
            "title": "Amazon S3",
            "hex": "569A31",
            "source": "https://aws.amazon.com/architecture/icons/",
            "guidelines": "https://aws.amazon.com/architecture/icons/",
            "aliases": {
                "aka": [
                    "AWS S3"
                ]
            }
        },
        {
            "title": "Amazon SQS",
            "hex": "FF4F8B",
            "source": "https://aws.amazon.com/architecture/icons/",
            "guidelines": "https://aws.amazon.com/architecture/icons/",
            "aliases": {
                "aka": [
                    "Amazon Simple Queue Service",
                    "AWS SQS",
                    "AWS Simple Queue Service"
                ]
            }
        },
        {
            "title": "AMD",
            "hex": "ED1C24",
            "source": "https://www.amd.com"
        },
        {
            "title": "Ameba",
            "hex": "2D8C3C",
            "source": "https://ameblo.jp",
            "aliases": {
                "aka": [
                    "Ameba Blog",
                    "Ameblo"
                ],
                "loc": {
                    "ja-JP": "アメブロ"
                }
            }
        },
        {
            "title": "American Airlines",
            "hex": "0078D2",
            "source": "https://en.wikipedia.org/wiki/File:American_Airlines_logo_2013.svg"
        },
        {
            "title": "American Express",
            "hex": "2E77BC",
            "source": "https://commons.wikimedia.org/wiki/File:American_Express_logo.svg"
        },
        {
            "title": "AMG",
            "hex": "000000",
            "source": "https://www.mercedes-amg.com/etc/clientlibs/amg/amg.base/assets/images/svg/amg-logo.svg"
        },
        {
            "title": "AMP",
            "hex": "005AF0",
            "source": "https://amp.dev"
        },
        {
            "title": "Amul",
            "hex": "ED1D24",
            "source": "https://amul.com/classic/products/horeca.php"
        },
        {
            "title": "ANA",
            "hex": "13448F",
            "source": "https://www.ana.co.jp/en/eur/the-ana-experience/brand/"
        },
        {
            "title": "Anaconda",
            "hex": "44A833",
            "source": "https://www.anaconda.com"
        },
        {
            "title": "Analogue",
            "hex": "1A1A1A",
            "source": "https://www.analogue.co"
        },
        {
            "title": "Anchor",
            "hex": "5000B9",
            "source": "https://anchor.fm"
        },
        {
            "title": "Andela",
            "hex": "173B3F",
            "source": "https://andela.com/press/",
            "guidelines": "https://andela.com/press/"
        },
        {
            "title": "Android",
            "hex": "3DDC84",
            "source": "https://thepartnermarketinghub.withgoogle.com/brands/android/visual-identity/visual-identity/logo-lock-ups/"
        },
        {
            "title": "Android Auto",
            "hex": "3DDC84",
            "source": "https://thepartnermarketinghub.withgoogle.com/brands/android-auto/"
        },
        {
            "title": "Android Studio",
            "hex": "3DDC84",
            "source": "https://developer.android.com/studio/"
        },
        {
            "title": "AngelList",
            "hex": "000000",
            "source": "https://angel.co/logo"
        },
        {
            "title": "Angular",
            "hex": "DD0031",
            "source": "https://angular.io/assets/images/logos/angular/angular_solidBlack.svg"
        },
        {
            "title": "Angular Universal",
            "hex": "00ACC1",
            "source": "https://angular.io/presskit"
        },
        {
            "title": "AngularJS",
            "hex": "E23237",
            "source": "https://angularjs.org"
        },
        {
            "title": "AniList",
            "hex": "02A9FF",
            "source": "https://anilist.co/img/icons/icon.svg"
        },
        {
            "title": "Ansible",
            "hex": "EE0000",
            "source": "https://www.ansible.com/logos"
        },
        {
            "title": "Answer",
            "hex": "0033FF",
            "source": "https://answer.dev"
        },
        {
            "title": "Ansys",
            "hex": "FFB71B",
            "source": "https://www.ansys.com/about-ansys/brand"
        },
        {
            "title": "Ant Design",
            "hex": "0170FE",
            "source": "https://ant.design/components/icon/"
        },
        {
            "title": "Anta",
            "hex": "D70010",
            "source": "https://www.anta.com"
        },
        {
            "title": "Antena 3",
            "hex": "FF7328",
            "source": "https://www.antena3.com"
        },
        {
            "title": "AnyDesk",
            "hex": "EF443B",
            "source": "https://anydesk.com"
        },
        {
            "title": "AOL",
            "hex": "3399FF",
            "source": "https://www.aol.com",
            "guidelines": "https://styleguide.aol.com"
        },
        {
            "title": "Apache",
            "hex": "D22128",
            "source": "https://www.apache.org/foundation/press/kit/"
        },
        {
            "title": "Apache Airflow",
            "hex": "017CEE",
            "source": "https://apache.org/logos/"
        },
        {
            "title": "Apache Ant",
            "hex": "A81C7D",
            "source": "https://apache.org/logos/"
        },
        {
            "title": "Apache Cassandra",
            "hex": "1287B1",
            "source": "https://upload.wikimedia.org/wikipedia/commons/5/5e/Cassandra_logo.svg"
        },
        {
            "title": "Apache CloudStack",
            "hex": "2AA5DC",
            "source": "https://cloudstack.apache.org/trademark-guidelines.html"
        },
        {
            "title": "Apache Cordova",
            "hex": "E8E8E8",
            "source": "https://cordova.apache.org/artwork/"
        },
        {
            "title": "Apache CouchDB",
            "hex": "E42528",
            "source": "https://apache.org/logos/#couchdb"
        },
        {
            "title": "Apache Druid",
            "hex": "29F1FB",
            "source": "https://apache.org/logos/"
        },
        {
            "title": "Apache ECharts",
            "hex": "AA344D",
            "source": "https://apache.org/logos/"
        },
        {
            "title": "Apache Flink",
            "hex": "E6526F",
            "source": "https://apache.org/logos/"
        },
        {
            "title": "Apache Groovy",
            "hex": "4298B8",
            "source": "https://groovy-lang.org"
        },
        {
            "title": "Apache Hadoop",
            "hex": "66CCFF",
            "source": "https://apache.org/logos/#hadoop"
        },
        {
            "title": "Apache Hive",
            "hex": "FDEE21",
            "source": "https://apache.org/logos/"
        },
        {
            "title": "Apache JMeter",
            "hex": "D22128",
            "source": "https://apache.org/logos/"
        },
        {
            "title": "Apache Kafka",
            "hex": "231F20",
            "source": "https://apache.org/logos/"
        },
        {
            "title": "Apache Kylin",
            "hex": "F09D13",
            "source": "https://apache.org/logos/"
        },
        {
            "title": "Apache Maven",
            "hex": "C71A36",
            "source": "https://apache.org/logos/"
        },
        {
            "title": "Apache NetBeans IDE",
            "hex": "1B6AC6",
            "source": "https://apache.org/logos/"
        },
        {
            "title": "Apache OpenOffice",
            "hex": "0E85CD",
            "source": "https://apache.org/logos"
        },
        {
            "title": "Apache Parquet",
            "hex": "50ABF1",
            "source": "https://apache.org/logos/"
        },
        {
            "title": "Apache Pulsar",
            "hex": "188FFF",
            "source": "https://apache.org/logos/"
        },
        {
            "title": "Apache RocketMQ",
            "hex": "D77310",
            "source": "https://apache.org/logos/"
        },
        {
            "title": "Apache Solr",
            "hex": "D9411E",
            "source": "https://apache.org/logos/"
        },
        {
            "title": "Apache Spark",
            "hex": "E25A1C",
            "source": "https://apache.org/logos/"
        },
        {
            "title": "Apache Tomcat",
            "hex": "F8DC75",
            "source": "https://apache.org/logos/"
        },
        {
            "title": "Aparat",
            "hex": "ED145B",
            "source": "https://www.aparat.com/logo"
        },
        {
            "title": "Apollo GraphQL",
            "hex": "311C87",
            "source": "https://github.com/apollographql/space-kit/blob/9a42083746a49c9a734563f427c13233e42adcc9/logos/mark.svg"
        },
        {
            "title": "Apostrophe",
            "hex": "6236FF",
            "source": "https://github.com/apostrophecms/apostrophe/blob/a7fcc6b13831302e27f79a6fcaaf58e3a40517df/logo.svg"
        },
        {
            "title": "App Store",
            "hex": "0D96F6",
            "source": "https://developer.apple.com/app-store/"
        },
        {
            "title": "Appian",
            "hex": "2322F0",
            "source": "https://appian.com",
            "guidelines": "https://assets.appian.com/uploads/assets/Appian_BrandGuidelines_Newsroom.pdf"
        },
        {
            "title": "Apple",
            "hex": "000000",
            "source": "https://www.apple.com"
        },
        {
            "title": "Apple Arcade",
            "hex": "000000",
            "source": "https://www.apple.com/apple-arcade/"
        },
        {
            "title": "Apple Music",
            "hex": "FA243C",
            "source": "https://www.apple.com/itunes/marketing-on-music/identity-guidelines.html#apple-music-icon"
        },
        {
            "title": "Apple News",
            "hex": "FD415E",
            "source": "https://www.apple.com/apple-news/"
        },
        {
            "title": "Apple Pay",
            "hex": "000000",
            "source": "https://developer.apple.com/apple-pay/marketing/"
        },
        {
            "title": "Apple Podcasts",
            "hex": "9933CC",
            "source": "https://www.apple.com/itunes/marketing-on-podcasts/identity-guidelines.html#apple-podcasts-icon"
        },
        {
            "title": "Apple TV",
            "hex": "000000",
            "source": "https://commons.wikimedia.org/wiki/File:AppleTV.svg"
        },
        {
            "title": "AppSignal",
            "hex": "21375A",
            "source": "https://appsignal.com"
        },
        {
            "title": "Appsmith",
            "hex": "2A2F3D",
            "source": "https://www.appsmith.com"
        },
        {
            "title": "AppVeyor",
            "hex": "00B3E0",
            "source": "https://commons.wikimedia.org/wiki/File:Appveyor_logo.svg"
        },
        {
            "title": "Appwrite",
            "hex": "F02E65",
            "source": "https://github.com/appwrite/appwrite/blob/c961382fb7a59ce908b4982a572e02e6e0feacd5/public/images/appwrite.svg"
        },
        {
            "title": "Aqua",
            "hex": "1904DA",
            "source": "https://www.aquasec.com/brand/",
            "guidelines": "https://www.aquasec.com/brand/"
        },
        {
            "title": "ARAL",
            "hex": "0063CB",
            "source": "https://upload.wikimedia.org/wikipedia/commons/6/60/Aral_Logo.svg"
        },
        {
            "title": "ArangoDB",
            "hex": "DDE072",
            "source": "https://www.arangodb.com",
            "guidelines": "https://www.arangodb.com/resources/logos"
        },
        {
            "title": "ArcGIS",
            "hex": "2C7AC3",
            "source": "https://www.esri.com/en-us/arcgis/products/arcgis-pro/overview"
        },
        {
            "title": "Arch Linux",
            "hex": "1793D1",
            "source": "https://www.archlinux.org/art/",
            "guidelines": "https://wiki.archlinux.org/index.php/DeveloperWiki:TrademarkPolicy#Logo_Usage_Guidelines"
        },
        {
            "title": "Archicad",
            "hex": "2D50A5",
            "source": "https://graphisoft.com/contact-us/press-relations#/documents/archicad-logo-98604"
        },
        {
            "title": "Archive of Our Own",
            "hex": "990000",
            "source": "https://archiveofourown.org"
        },
        {
            "title": "Ardour",
            "hex": "C61C3E",
            "source": "https://github.com/Ardour/ardour/tree/d39f064756c88197adfe13fe695b86bd8cb3bb81/tools/misc_resources"
        },
        {
            "title": "Arduino",
            "hex": "00979D",
            "source": "https://cdn.arduino.cc/projecthub/img/Arduino-logo.svg"
        },
        {
            "title": "Argo",
            "hex": "EF7B4D",
            "source": "https://cncf-branding.netlify.app/projects/argo/"
        },
        {
            "title": "Argos",
            "hex": "DA291C",
            "source": "https://www.argos.co.uk"
        },
        {
            "title": "Ariakit",
            "hex": "007ACC",
            "source": "https://github.com/ariakit/ariakit/blob/a739913ab1c3919c4353f0e0e3573ec6eda99549/logo/icon.svg"
        },
        {
            "title": "ARK Ecosystem",
            "hex": "C9292C",
            "source": "https://ark.io/press-kit"
        },
        {
            "title": "Arlo",
            "hex": "49B48A",
            "source": "https://www.arlo.com"
        },
        {
            "title": "Arm",
            "hex": "0091BD",
            "source": "https://www.arm.com",
            "guidelines": "https://www.arm.com/company/policies/trademarks/guidelines-corporate-logo"
        },
        {
            "title": "Artifact Hub",
            "hex": "417598",
            "source": "https://raw.githubusercontent.com/artifacthub/hub/87a1fed/web/public/static/media/logo/artifacthub-brand-white.svg"
        },
        {
            "title": "Artix Linux",
            "hex": "10A0CC",
            "source": "https://gitea.artixlinux.org/artix/artwork/src/commit/256432e3d06b3e9024bfd6912768e80281ea3746/icons/logo-gray.svg"
        },
        {
            "title": "ArtStation",
            "hex": "13AFF0",
            "source": "https://www.artstation.com/about/logo"
        },
        {
            "title": "arXiv",
            "hex": "B31B1B",
            "source": "https://static.arxiv.org/static/base/0.15.2/images/arxiv-logo-web.svg"
        },
        {
            "title": "Asana",
            "hex": "F06A6A",
            "source": "https://asana.com/styles",
            "guidelines": "https://asana.com/brand"
        },
        {
            "title": "Asciidoctor",
            "hex": "E40046",
            "source": "https://github.com/asciidoctor/brand/blob/b9cf5e276616f4770c4f1227e646e7daee0cbf24/logo/logo-fill-bw.svg"
        },
        {
            "title": "asciinema",
            "hex": "D40000",
            "source": "https://github.com/asciinema/asciinema-logo/tree/1c743621830c0d8c92fd0076b4f15f75b4cf79f4"
        },
        {
            "title": "ASDA",
            "hex": "68A51C",
            "source": "https://www.asda.com"
        },
        {
            "title": "Aseprite",
            "hex": "7D929E",
            "source": "https://www.aseprite.org"
        },
        {
            "title": "Ask Ubuntu",
            "hex": "DC461D",
            "source": "https://askubuntu.com",
            "guidelines": "https://stackoverflow.com/legal/trademark-guidance"
        },
        {
            "title": "ASKfm",
            "hex": "DB3552",
            "source": "https://ask.fm"
        },
        {
            "title": "AssemblyScript",
            "hex": "007AAC",
            "source": "https://www.assemblyscript.org"
        },
        {
            "title": "Aston Martin",
            "hex": "000000",
            "source": "https://www.astonmartin.com"
        },
        {
            "title": "Astro",
            "hex": "FF5D01",
            "source": "https://github.com/withastro/astro/blob/09144e8e88fbb79a75a2283aca8bf6eba6dc45f0/assets/brand/logo-white.svg",
            "license": {
                "type": "MIT"
            }
        },
        {
            "title": "ASUS",
            "hex": "000000",
            "source": "https://www.asus.com"
        },
        {
            "title": "AT&T",
            "hex": "009FDB",
            "source": "https://www.att.com"
        },
        {
            "title": "Atari",
            "hex": "E4202E",
            "source": "https://atarivcs.com"
        },
        {
            "title": "Atlassian",
            "hex": "0052CC",
            "source": "https://www.atlassian.com/company/news/press-kit"
        },
        {
            "title": "Atom",
            "hex": "66595C",
            "source": "https://commons.wikimedia.org/wiki/File:Atom_editor_logo.svg"
        },
        {
            "title": "Auchan",
            "hex": "D6180B",
            "source": "https://www.auchan.fr"
        },
        {
            "title": "Audacity",
            "hex": "0000CC",
            "source": "https://github.com/audacity/audacity/blob/c818449c69193f5311b430fbf600d8d6cbe49047/images/audacity.svg"
        },
        {
            "title": "Audi",
            "hex": "BB0A30",
            "source": "https://www.audi.com/ci/en/intro/basics/rings.html"
        },
        {
            "title": "Audible",
            "hex": "F8991C",
            "source": "https://commons.wikimedia.org/wiki/File:Audible_logo.svg"
        },
        {
            "title": "Audio-Technica",
            "hex": "000000",
            "source": "https://wikipedia.org/wiki/File:Audio-technica.svg"
        },
        {
            "title": "Audioboom",
            "hex": "007CE2",
            "source": "https://audioboom.com/about/brand-guidelines"
        },
        {
            "title": "Audiomack",
            "hex": "FFA200",
            "source": "https://styleguide.audiomack.com"
        },
        {
            "title": "Aurelia",
            "hex": "ED2B88",
            "source": "https://aurelia.io"
        },
        {
            "title": "Auth0",
            "hex": "EB5424",
            "source": "https://styleguide.auth0.com"
        },
        {
            "title": "Authelia",
            "hex": "113155",
            "source": "https://github.com/authelia/authelia/blob/8316cd4eb7a6f0778c8f480c61ad76a88416fc3a/docs/static/images/branding/logo.svg"
        },
        {
            "title": "Authy",
            "hex": "EC1C24",
            "source": "https://authy.com"
        },
        {
            "title": "Autodesk",
            "hex": "000000",
            "source": "https://brand.autodesk.com",
            "guidelines": "https://brand.autodesk.com/brand-system/logo/"
        },
        {
            "title": "AutoHotkey",
            "hex": "334455",
            "source": "https://www.autohotkey.com"
        },
        {
            "title": "Automattic",
            "hex": "3499CD",
            "source": "https://automattic.com/press/brand-materials/"
        },
        {
            "title": "Autoprefixer",
            "hex": "DD3735",
            "source": "https://github.com/postcss/autoprefixer/blob/1341747bc8142a147342f55eea5ed4286a3ca318/logo.svg"
        },
        {
            "title": "avajs",
            "hex": "4B4B77",
            "source": "https://github.com/avajs/ava/blob/6f8e30c94626238a5b26deadac319089fa43d333/media/logo.svg"
        },
        {
            "title": "Avast",
            "hex": "FF7800",
            "source": "https://www.avast.com",
            "guidelines": "https://press.avast.com/media-materials"
        },
        {
            "title": "Awesome Lists",
            "hex": "FC60A8",
            "source": "https://github.com/sindresorhus/awesome/tree/52b6dbacde01c2595f2133a5378cb8d2f89906fa/media"
        },
        {
            "title": "awesomeWM",
            "hex": "535D6C",
            "source": "https://awesomewm.org"
        },
        {
            "title": "AWS Amplify",
            "hex": "FF9900",
            "source": "https://aws.amazon.com/architecture/icons/",
            "guidelines": "https://aws.amazon.com/architecture/icons/"
        },
        {
            "title": "AWS Fargate",
            "hex": "FF9900",
            "source": "https://aws.amazon.com/architecture/icons/",
            "guidelines": "https://aws.amazon.com/architecture/icons/"
        },
        {
            "title": "AWS Lambda",
            "hex": "FF9900",
            "source": "https://aws.amazon.com/architecture/icons/",
            "guidelines": "https://aws.amazon.com/architecture/icons/"
        },
        {
            "title": "Axios",
            "hex": "5A29E4",
            "source": "https://github.com/axios/axios-docs/blob/ba35d67160f94419c1b0292831cd1a4b378adb42/assets/logo.svg"
        },
        {
            "title": "Azure Artifacts",
            "hex": "CB2E6D",
            "source": "https://azure.microsoft.com/en-us/services/devops/artifacts/"
        },
        {
            "title": "Azure Data Explorer",
            "hex": "0078D4",
            "source": "https://azure.microsoft.com/en-us/pricing/details/data-explorer/"
        },
        {
            "title": "Azure DevOps",
            "hex": "0078D7",
            "source": "https://azure.microsoft.com/products/devops/"
        },
        {
            "title": "Azure Functions",
            "hex": "0062AD",
            "source": "https://azure.microsoft.com/en-us/services/functions"
        },
        {
            "title": "Azure Pipelines",
            "hex": "2560E0",
            "source": "https://github.com/vscode-icons/vscode-icons/blob/dc7872262c9b059c574bd16fc4cfedbb6bdf156e/icons/file_type_azurepipelines.svg"
        },
        {
            "title": "B&R Automation",
            "hex": "FF8800",
            "source": "https://www.br-automation.com"
        },
        {
            "title": "Babel",
            "hex": "F9DC3E",
            "source": "https://github.com/babel/website/blob/93330158b6ecca1ab88d3be8dbf661f5c2da6c76/website/static/img/babel-black.svg"
        },
        {
            "title": "Babylon.js",
            "hex": "BB464B",
            "source": "https://github.com/BabylonJS/Brand-Toolkit/blob/8583d4d9bf252a233fa480fa02ac6f367d5207a1/babylon_logo/monochrome/babylon_logo_monochrome_dark.svg"
        },
        {
            "title": "Backblaze",
            "hex": "E21E29",
            "source": "https://www.backblaze.com/company/news.html",
            "guidelines": "https://www.backblaze.com/company/news.html"
        },
        {
            "title": "Backbone.js",
            "hex": "0071B5",
            "source": "https://upload.wikimedia.org/wikipedia/commons/2/20/Backbone.js_logo.svg",
            "license": {
                "type": "MIT",
                "url": "https://github.com/jashkenas/backbone/blob/master/LICENSE"
            }
        },
        {
            "title": "Backendless",
            "hex": "FFFFFF",
            "source": "https://backendless.com"
        },
        {
            "title": "Backstage",
            "hex": "9BF0E1",
            "source": "https://github.com/backstage/backstage/blob/862f2517188849dd7467d059edeb8692e6933c35/microsite/static/logo_assets/svg/Icon_Teal.svg",
            "guidelines": "https://backstage.io/logo_assets/Backstage_Identity_Assets_Overview.pdf"
        },
        {
            "title": "Badgr",
            "hex": "282C4C",
            "source": "https://info.badgr.com"
        },
        {
            "title": "Badoo",
            "hex": "783BF9",
            "source": "https://badoo.com/team/press/"
        },
        {
            "title": "Baidu",
            "hex": "2932E1",
            "source": "https://www.baidu.com"
        },
        {
            "title": "Bamboo",
            "hex": "0052CC",
            "source": "https://www.atlassian.design/guidelines/marketing/resources/logo-files"
        },
        {
            "title": "Bandcamp",
            "hex": "408294",
            "source": "https://bandcamp.com/buttons"
        },
        {
            "title": "BandLab",
            "hex": "F12C18",
            "source": "https://blog.bandlab.com/press/"
        },
        {
            "title": "Bandsintown",
            "hex": "00CEC8",
            "source": "https://corp.bandsintown.com/media-library"
        },
        {
            "title": "Bank of America",
            "hex": "012169",
            "source": "https://www.bankofamerica.com"
        },
        {
            "title": "Barclays",
            "hex": "00AEEF",
            "source": "https://home.barclays"
        },
        {
            "title": "Baremetrics",
            "hex": "6078FF",
            "source": "https://baremetrics.com"
        },
        {
            "title": "Basecamp",
            "hex": "1D2D35",
            "source": "https://basecamp.com/about/press"
        },
        {
            "title": "Bastyon",
            "hex": "00A4FF",
            "source": "https://github.com/pocketnetteam/pocketnet.gui/blob/978201dca0d63bc87c4c66513a67f085f2f51d83/img/logo.svg",
            "aliases": {
                "aka": [
                    "pocketnet"
                ]
            }
        },
        {
            "title": "Bata",
            "hex": "DD282E",
            "source": "https://www.bata.com"
        },
        {
            "title": "Bath ASU",
            "hex": "00A3E0",
            "source": "https://bathasu.com/press/"
        },
        {
            "title": "Battle.net",
            "hex": "148EFF",
            "source": "https://eu.shop.battle.net/en-gb"
        },
        {
            "title": "BBC",
            "hex": "000000",
            "source": "https://www.bbc.co.uk",
            "guidelines": "https://www.bbc.co.uk/branding/logo-use"
        },
        {
            "title": "BBC iPlayer",
            "hex": "FF4C98",
            "source": "https://www.bbc.co.uk/iplayer"
        },
        {
            "title": "Beatport",
            "hex": "01FF95",
            "source": "https://brand.beatport.com",
            "guidelines": "https://support.beatport.com/hc/en-us/articles/200353255-Beatport-Logos-and-Images"
        },
        {
            "title": "Beats",
            "hex": "005571",
            "source": "https://www.elastic.co/brand"
        },
        {
            "title": "Beats by Dre",
            "hex": "E01F3D",
            "source": "https://www.beatsbydre.com"
        },
        {
            "title": "Behance",
            "hex": "1769FF",
            "source": "https://www.behance.net/dev/api/brand"
        },
        {
            "title": "Beijing Subway",
            "hex": "004A9D",
            "source": "https://zh.wikipedia.org/wiki/File:Beijing_Subway_Logo.svg"
        },
        {
            "title": "BEM",
            "hex": "000000",
            "source": "https://en.bem.info"
        },
        {
            "title": "Bentley",
            "hex": "333333",
            "source": "https://en.wikipedia.org/wiki/File:Bentley_logo_2.svg"
        },
        {
            "title": "Bento",
            "hex": "768CFF",
            "source": "https://bento.me"
        },
        {
            "title": "Betfair",
            "hex": "FFB80B",
            "source": "https://partnerships.betfair.com"
        },
        {
            "title": "Big Cartel",
            "hex": "222222",
            "source": "https://www.bigcartel.com"
        },
        {
            "title": "bigbasket",
            "hex": "A5CD39",
            "source": "https://www.bigbasket.com"
        },
        {
            "title": "BigBlueButton",
            "hex": "283274",
            "source": "https://github.com/bigbluebutton/bbb-app-rooms/blob/0fcf9636a3ba683296326f46354265917c4f0ea4/app/assets/images/icon.svg",
            "guidelines": "https://bigbluebutton.org/trademark/"
        },
        {
            "title": "BigCommerce",
            "hex": "121118",
            "source": "https://www.bigcommerce.co.uk/press/media-kit/"
        },
        {
            "title": "Bilibili",
            "hex": "00A1D6",
            "source": "https://www.bilibili.com"
        },
        {
            "title": "Billboard",
            "hex": "000000",
            "source": "https://www.billboard.com"
        },
        {
            "title": "BIM",
            "hex": "EB1928",
            "source": "https://upload.wikimedia.org/wikipedia/commons/2/2d/Bim_%28company%29_logo.svg"
        },
        {
            "title": "Binance",
            "hex": "F0B90B",
            "source": "https://binance.com"
        },
        {
            "title": "Bio Link",
            "hex": "000000",
            "source": "https://bio.link"
        },
        {
            "title": "Bit",
            "hex": "73398D",
            "source": "https://bit.dev"
        },
        {
            "title": "Bitbucket",
            "hex": "0052CC",
            "source": "https://www.atlassian.com/company/news/press-kit"
        },
        {
            "title": "Bitcoin",
            "hex": "F7931A",
            "source": "https://bitcoin.org/en"
        },
        {
            "title": "Bitcoin Cash",
            "hex": "0AC18E",
            "source": "https://www.bitcoincash.org/graphics/"
        },
        {
            "title": "Bitcoin SV",
            "hex": "EAB300",
            "source": "https://bitcoinsv.com"
        },
        {
            "title": "Bitdefender",
            "hex": "ED1C24",
            "source": "https://www.bitdefender.com/funzone/logos.html"
        },
        {
            "title": "Bitly",
            "hex": "EE6123",
            "source": "https://bitly.com/pages/press"
        },
        {
            "title": "Bitrise",
            "hex": "683D87",
            "source": "https://www.bitrise.io/presskit"
        },
        {
            "title": "Bitwarden",
            "hex": "175DDC",
            "source": "https://github.com/bitwarden/brand/blob/6182cd64321d810c6f6255db08c2a17804d2b724/icons/icon.svg"
        },
        {
            "title": "Bitwig",
            "hex": "FF5A00",
            "source": "https://www.bitwig.com"
        },
        {
            "title": "Blackberry",
            "hex": "000000",
            "source": "https://www.blackberry.com"
        },
        {
            "title": "Blazemeter",
            "hex": "CA2133",
            "source": "https://www.blazemeter.com"
        },
        {
            "title": "Blazor",
            "hex": "512BD4",
            "source": "https://dotnet.microsoft.com/apps/aspnet/web-apps/blazor"
        },
        {
            "title": "Blender",
            "hex": "F5792A",
            "source": "https://www.blender.org/about/logo/"
        },
        {
            "title": "Blockchain.com",
            "hex": "121D33",
            "source": "https://www.blockchain.com",
            "guidelines": "https://www.blockchain.com/en/press"
        },
        {
            "title": "Blogger",
            "hex": "FF5722",
            "source": "https://www.blogger.com"
        },
        {
            "title": "Bloglovin",
            "hex": "000000",
            "source": "https://www.bloglovin.com/widgets"
        },
        {
            "title": "Blueprint",
            "hex": "137CBD",
            "source": "https://blueprintjs.com"
        },
        {
            "title": "Bluetooth",
            "hex": "0082FC",
            "source": "https://www.bluetooth.com/develop-with-bluetooth/marketing-branding/"
        },
        {
            "title": "BMC Software",
            "hex": "FE5000",
            "source": "https://www.bmc.com"
        },
        {
            "title": "BMW",
            "hex": "0066B1",
            "source": "https://www.bmw.de"
        },
        {
            "title": "BoardGameGeek",
            "hex": "FF5100",
            "source": "https://boardgamegeek.com"
        },
        {
            "title": "Boehringer Ingelheim",
            "hex": "003366",
            "source": "https://cd.boehringer-ingelheim.com"
        },
        {
            "title": "Boeing",
            "hex": "1D439C",
            "source": "https://commons.wikimedia.org/wiki/File:Boeing_full_logo.svg"
        },
        {
            "title": "Bookalope",
            "hex": "DC2829",
            "source": "https://bookalope.net"
        },
        {
            "title": "BookBub",
            "hex": "F44336",
            "source": "https://insights.bookbub.com/bookbub-follow-bookmark-buttons-for-authors-websites/"
        },
        {
            "title": "Bookmeter",
            "hex": "64BC4B",
            "source": "https://bookmeter.com"
        },
        {
            "title": "BookMyShow",
            "hex": "C4242B",
            "source": "https://in.bookmyshow.com"
        },
        {
            "title": "BookStack",
            "hex": "0288D1",
            "source": "https://www.bookstackapp.com"
        },
        {
            "title": "Boost",
            "hex": "F7901E",
            "source": "https://www.boostmobile.com"
        },
        {
            "title": "Boots",
            "hex": "05054B",
            "source": "https://www.boots-uk.com/css/images/Boots_logo.svg"
        },
        {
            "title": "Bootstrap",
            "hex": "7952B3",
            "source": "https://getbootstrap.com/about"
        },
        {
            "title": "BorgBackup",
            "hex": "00DD00",
            "source": "https://www.borgbackup.org"
        },
        {
            "title": "Bosch",
            "hex": "EA0016",
            "source": "https://www.bosch.de"
        },
        {
            "title": "Bose",
            "hex": "000000",
            "source": "https://developer.bose.com/sites/default/files/Bose%20AR%20Design%20Guidelines%20v1.0.pdf"
        },
        {
            "title": "Botble CMS",
            "hex": "205081",
            "source": "https://botble.com"
        },
        {
            "title": "boulanger",
            "hex": "FD5300",
            "source": "https://www.boulanger.com"
        },
        {
            "title": "Bower",
            "hex": "EF5734",
            "source": "https://bower.io/docs/about/#brand"
        },
        {
            "title": "Box",
            "hex": "0061D5",
            "source": "https://www.box.com/en-gb/about-us/press"
        },
        {
            "title": "Boxy SVG",
            "hex": "3584E3",
            "source": "https://boxy-svg.com/ideas/7/redesign-the-app-icon#comment-1875"
        },
        {
            "title": "Brandfolder",
            "hex": "40D1F5",
            "source": "https://brandfolder.com/brandfolder"
        },
        {
            "title": "Brave",
            "hex": "FB542B",
            "source": "https://brave.com/brave-branding-assets/"
        },
        {
            "title": "Breaker",
            "hex": "003DAD",
            "source": "https://www.breaker.audio/i/brand"
        },
        {
            "title": "British Airways",
            "hex": "2E5C99",
            "source": "https://www.britishairways.com/travel/home/public/en_ie/"
        },
        {
            "title": "Broadcom",
            "hex": "E31837",
            "source": "https://www.broadcom.com/support",
            "license": {
                "type": "custom",
                "url": "https://logorequest.broadcom.com/Home.aspx"
            }
        },
        {
            "title": "BT",
            "hex": "6400AA",
            "source": "https://www.bt.com"
        },
        {
            "title": "Buddy",
            "hex": "1A86FD",
            "source": "https://buddy.works/about"
        },
        {
            "title": "Budibase",
            "hex": "000000",
            "source": "https://github.com/Budibase/budibase/blob/6137ffd9a278ecb3e4dbb42af804c9652741699e/packages/builder/assets/bb-emblem.svg"
        },
        {
            "title": "Buefy",
            "hex": "7957D5",
            "source": "https://github.com/buefy/buefy/blob/a9a724efca0b531e6a64ab734889b00bf4507a9d/static/img/icons/safari-pinned-tab.svg"
        },
        {
            "title": "Buffer",
            "hex": "231F20",
            "source": "https://buffer.com/press"
        },
        {
            "title": "Bugatti",
            "hex": "BE0030",
            "source": "https://www.bugatti.com"
        },
        {
            "title": "Bugcrowd",
            "hex": "F26822",
            "source": "https://www.bugcrowd.com/about/press-kit/"
        },
        {
            "title": "Bugsnag",
            "hex": "4949E4",
            "source": "https://www.bugsnag.com/newsroom"
        },
        {
            "title": "Buildkite",
            "hex": "14CC80",
            "source": "https://buildkite.com/brand-assets"
        },
        {
            "title": "Bukalapak",
            "hex": "E31E52",
            "source": "https://assets.bukalapak.com/sigil/bukalapak-logo-icon.svg",
            "guidelines": "https://brand.bukalapak.design/brand-elements#logo-overview"
        },
        {
            "title": "Bulma",
            "hex": "00D1B2",
            "source": "https://github.com/jgthms/bulma/tree/b0ed28b0e63fdfe54ef802ad155c889241fb6ae1"
        },
        {
            "title": "Bun",
            "hex": "000000",
            "source": "https://bun.sh"
        },
        {
            "title": "bunq",
            "hex": "3394D7",
            "source": "https://www.bunq.com/press/"
        },
        {
            "title": "Burger King",
            "hex": "D62300",
            "source": "https://www.bk.com",
            "guidelines": "https://www.bk.com/trademarks"
        },
        {
            "title": "Burton",
            "hex": "000000",
            "source": "https://brand.burton.com/logo/",
            "guidelines": "https://brand.burton.com/logo/"
        },
        {
            "title": "Buy Me A Coffee",
            "hex": "FFDD00",
            "source": "https://www.buymeacoffee.com/brand"
        },
        {
            "title": "BuzzFeed",
            "hex": "EE3322",
            "source": "https://www.buzzfeed.com/press/assets"
        },
        {
            "title": "BVG",
            "hex": "F0D722",
            "source": "https://www.bvg.de",
            "aliases": {
                "aka": [
                    "Berliner Verkehrsbetriebe"
                ]
            }
        },
        {
            "title": "Byju's",
            "hex": "813588",
            "source": "https://byjus.com/byjus-the-learning-app/"
        },
        {
            "title": "byte",
            "hex": "551DEF",
            "source": "https://byte.co/byte"
        },
        {
            "title": "ByteDance",
            "hex": "3C8CFF",
            "source": "https://www.bytedance.com"
        },
        {
            "title": "C",
            "hex": "A8B9CC",
            "source": "https://commons.wikimedia.org/wiki/File:The_C_Programming_Language_logo.svg"
        },
        {
            "title": "C Sharp",
            "hex": "239120",
            "source": "https://upload.wikimedia.org/wikipedia/commons/0/0d/C_Sharp_wordmark.svg"
        },
        {
            "title": "C++",
            "hex": "00599C",
            "source": "https://github.com/isocpp/logos/tree/64ef037049f87ac74875dbe72695e59118b52186"
        },
        {
            "title": "Cachet",
            "hex": "7ED321",
            "source": "https://cachethq.io/press"
        },
        {
            "title": "Caddy",
            "hex": "1F88C0",
            "source": "https://caddyserver.com"
        },
        {
            "title": "Cadillac",
            "hex": "000000",
            "source": "https://www.cadillac.com",
            "guidelines": "https://www.gm.com/copyright-trademark"
        },
        {
            "title": "CafePress",
            "hex": "58A616",
            "source": "https://en.wikipedia.org/wiki/CafePress#/media/File:CafePress_logo.svg"
        },
        {
            "title": "Caffeine",
            "hex": "0000FF",
            "source": "https://www.caffeine.tv",
            "guidelines": "https://www.caffeine.tv/newsroom.html"
        },
        {
            "title": "Cairo Graphics",
            "hex": "F39914",
            "source": "https://github.com/freedesktop/cairo/blob/44f808fce9f437e14f2b0ef4e1583def8ab578ae/doc/tutorial/slides/cairo-title.svg"
        },
        {
            "title": "Cairo Metro",
            "hex": "C10C0C",
            "source": "https://en.wikipedia.org/wiki/File:Cairo_metro_logo2012.svg"
        },
        {
            "title": "CakePHP",
            "hex": "D33C43",
            "source": "https://cakephp.org/logos"
        },
        {
            "title": "Campaign Monitor",
            "hex": "111324",
            "source": "https://www.campaignmonitor.com/company/brand/"
        },
        {
            "title": "Canonical",
            "hex": "77216F",
            "source": "https://design.ubuntu.com/downloads/",
            "guidelines": "https://design.ubuntu.com/brand/canonical-logo/",
            "license": {
                "type": "CC-BY-SA-3.0"
            }
        },
        {
            "title": "Canva",
            "hex": "00C4CC",
            "source": "https://www.canva.com"
        },
        {
            "title": "Capacitor",
            "hex": "119EFF",
            "source": "https://github.com/ionic-team/ionicons-site/blob/b0c97018d737b763301154231b34e1b882c0c84d/docs/ionicons/svg/logo-capacitor.svg"
        },
        {
            "title": "Car Throttle",
            "hex": "FF9C42",
            "source": "https://www.carthrottle.com"
        },
        {
            "title": "Cardano",
            "hex": "0133AD",
            "source": "https://cardano.org/brand-assets/"
        },
        {
            "title": "Carrefour",
            "hex": "004E9F",
            "source": "https://upload.wikimedia.org/wikipedia/commons/5/5b/Carrefour_logo.svg"
        },
        {
            "title": "Carto",
            "hex": "EB1510",
            "source": "https://carto.com/brand/"
        },
        {
            "title": "Cash App",
            "hex": "00C244",
            "source": "https://cash.app/press"
        },
        {
            "title": "Castbox",
            "hex": "F55B23",
            "source": "https://castbox.fm/newsroom/"
        },
        {
            "title": "Castorama",
            "hex": "0078D7",
            "source": "https://www.castorama.fr"
        },
        {
            "title": "Castro",
            "hex": "00B265",
            "source": "https://supertop.co/castro/press/"
        },
        {
            "title": "Caterpillar",
            "hex": "FFCD11",
            "source": "https://commons.wikimedia.org/wiki/File:Caterpillar_logo.svg"
        },
        {
            "title": "CBS",
            "hex": "033963",
            "source": "https://www.cbs.com"
        },
        {
            "title": "CD Projekt",
            "hex": "DC0D15",
            "source": "https://www.cdprojekt.com/en/media/logotypes/"
        },
        {
            "title": "Celery",
            "hex": "37814A",
            "source": "https://github.com/celery/celery/blob/4d77ddddb10797011dc10dd2e4e1e7a7467b8431/docs/images/favicon.ico"
        },
        {
            "title": "CentOS",
            "hex": "262577",
            "source": "https://wiki.centos.org/ArtWork/Brand/Logo"
        },
        {
            "title": "Ceph",
            "hex": "EF5C55",
            "source": "https://github.com/ceph/ceph/blob/b106a03dcddaee80493825e85bc5e399ab4d8746/src/pybind/mgr/dashboard/frontend/src/assets/Ceph_Logo.svg"
        },
        {
            "title": "Cesium",
            "hex": "6CADDF",
            "source": "https://cesium.com/press/"
        },
        {
            "title": "Chai",
            "hex": "A30701",
            "source": "https://github.com/simple-icons/simple-icons/issues/4983#issuecomment-796736373"
        },
        {
            "title": "Chainguard",
            "hex": "4445E7",
            "source": "https://www.chainguard.dev"
        },
        {
            "title": "Chainlink",
            "hex": "375BD2",
            "source": "https://chain.link/brand-assets"
        },
        {
            "title": "Chakra UI",
            "hex": "319795",
            "source": "https://github.com/chakra-ui/chakra-ui/blob/327e1624d22936abb43068e1f57054e43c9c6819/logo/logomark-colored.svg"
        },
        {
            "title": "Channel 4",
            "hex": "AAFF89",
            "source": "https://www.channel4.com"
        },
        {
            "title": "Chart.js",
            "hex": "FF6384",
            "source": "https://www.chartjs.org"
        },
        {
            "title": "ChartMogul",
            "hex": "13324B",
            "source": "https://chartmogul.com/company/"
        },
        {
            "title": "Chase",
            "hex": "117ACA",
            "source": "https://commons.wikimedia.org/wiki/File:Chase_logo_2007.svg"
        },
        {
            "title": "ChatBot",
            "hex": "0066FF",
            "source": "https://chatbot.design",
            "guidelines": "https://chatbot.design"
        },
        {
            "title": "CheckiO",
            "hex": "008DB6",
            "source": "https://py.checkio.org/blog/"
        },
        {
            "title": "Checkmarx",
            "hex": "54B848",
            "source": "https://www.checkmarx.com/resources/datasheets/"
        },
        {
            "title": "Chef",
            "hex": "F09820",
            "source": "https://www.chef.io"
        },
        {
            "title": "Chemex",
            "hex": "4D2B1A",
            "source": "https://vtlogo.com/chemex-coffeemaker-vector-logo-svg/"
        },
        {
            "title": "Chevrolet",
            "hex": "CD9834",
            "source": "https://www.chevrolet.com/content/dam/chevrolet/na/us/english/index/shopping-tools/download-catalog/02-pdf/2019-chevrolet-corvette-catalog.pdf"
        },
        {
            "title": "Chia Network",
            "hex": "5ECE71",
            "source": "https://www.chia.net/branding/",
            "guidelines": "https://www.chia.net/wp-content/uploads/2022/08/Guidelines-for-Using-Chia-Network.pdf",
            "license": {
                "type": "custom",
                "url": "https://www.chia.net/wp-content/uploads/2022/08/Chia-Trademark-Policy.pdf"
            }
        },
        {
            "title": "China Eastern Airlines",
            "hex": "1A2477",
            "source": "https://uk.ceair.com/newCMS/uk/en/content/en_Footer/Support/201904/t20190404_5763.html"
        },
        {
            "title": "China Southern Airlines",
            "hex": "008BCB",
            "source": "https://www.csair.com/en/about/investor/yejibaogao/2020/"
        },
        {
            "title": "Chocolatey",
            "hex": "80B5E3",
            "source": "https://chocolatey.org/media-kit"
        },
        {
            "title": "Chromecast",
            "hex": "999999",
            "source": "https://www.google.com/intl/en_us/chromecast/built-in/",
            "aliases": {
                "aka": [
                    "Google Cast"
                ]
            }
        },
        {
            "title": "Chrysler",
            "hex": "000000",
            "source": "https://www.stellantis.com/en/brands/chrysler"
        },
        {
            "title": "Chupa Chups",
            "hex": "CF103E",
            "source": "https://www.chupachups.co.uk"
        },
        {
            "title": "Cilium",
            "hex": "F8C517",
            "source": "https://github.com/cilium/cilium/blob/774a91f0e7497d9c9085234005ec81f1065c3783/Documentation/images/logo-solo.svg"
        },
        {
            "title": "Cinema 4D",
            "hex": "011A6A",
            "source": "https://www.maxon.net/en/about-maxon/branding"
        },
        {
            "title": "Circle",
            "hex": "8669AE",
            "source": "https://www.circle.com"
        },
        {
            "title": "CircleCI",
            "hex": "343434",
            "source": "https://circleci.com/press"
        },
        {
            "title": "CircuitVerse",
            "hex": "42B883",
            "source": "https://circuitverse.org"
        },
        {
            "title": "Cirrus CI",
            "hex": "4051B5",
            "source": "https://cirrus-ci.org"
        },
        {
            "title": "Cisco",
            "hex": "1BA0D7",
            "source": "https://www.cisco.com"
        },
        {
            "title": "Citrix",
            "hex": "452170",
            "source": "https://brand.citrix.com"
        },
        {
            "title": "Citroën",
            "hex": "6E6E6E",
            "source": "https://citroen.pcaci.co.uk/logo.php"
        },
        {
            "title": "CiviCRM",
            "hex": "81C459",
            "source": "https://civicrm.org/trademark"
        },
        {
            "title": "Civo",
            "hex": "239DFF",
            "source": "https://www.civo.com/brand-assets",
            "guidelines": "https://www.civo.com/brand-assets"
        },
        {
            "title": "CKEditor 4",
            "hex": "0287D0",
            "source": "https://github.com/ckeditor/ckeditor4/blob/7d8305ce4d12683853a563b9d6ea54e0d4686a2f/samples/img/logo.svg"
        },
        {
            "title": "Claris",
            "hex": "000000",
            "source": "https://www.claris.com"
        },
        {
            "title": "ClickHouse",
            "hex": "FFCC01",
            "source": "https://github.com/ClickHouse/ClickHouse/blob/12bd453a43819176d25ecf247033f6cb1af54beb/website/images/logo-clickhouse.svg"
        },
        {
            "title": "ClickUp",
            "hex": "7B68EE",
            "source": "https://clickup.com/brand"
        },
        {
            "title": "CLion",
            "hex": "000000",
            "source": "https://www.jetbrains.com/company/brand/logos/",
            "guidelines": "https://www.jetbrains.com/company/brand/"
        },
        {
            "title": "Cliqz",
            "hex": "00AEF0",
            "source": "https://cliqz.com/design"
        },
        {
            "title": "Clockify",
            "hex": "03A9F4",
            "source": "https://clockify.me/brand-assets"
        },
        {
            "title": "Clojure",
            "hex": "5881D8",
            "source": "https://commons.wikimedia.org/wiki/File:Clojure_logo.svg"
        },
        {
            "title": "Cloud 66",
            "hex": "3C72B9",
            "source": "https://www.cloud66.com"
        },
        {
            "title": "Cloud Foundry",
            "hex": "0C9ED5",
            "source": "https://www.cloudfoundry.org",
            "guidelines": "https://www.cloudfoundry.org/logo/"
        },
        {
            "title": "CloudBees",
            "hex": "1997B5",
            "source": "https://www.cloudbees.com"
        },
        {
            "title": "CloudCannon",
            "hex": "407AFC",
            "source": "https://cloudcannon.com"
        },
        {
            "title": "Cloudera",
            "hex": "F96702",
            "source": "https://www.cloudera.com"
        },
        {
            "title": "Cloudflare",
            "hex": "F38020",
            "source": "https://www.cloudflare.com/logo/",
            "guidelines": "https://www.cloudflare.com/trademark/"
        },
        {
            "title": "Cloudflare Pages",
            "hex": "F38020",
            "source": "https://pages.cloudflare.com",
            "guidelines": "https://www.cloudflare.com/trademark/"
        },
        {
            "title": "Cloudsmith",
            "hex": "2A6FE1",
            "source": "https://cloudsmith.com/company/brand/",
            "guidelines": "https://cloudsmith.com/company/brand/"
        },
        {
            "title": "Cloudways",
            "hex": "2C39BD",
            "source": "https://www.cloudways.com/en/media-kit.php"
        },
        {
            "title": "Clubhouse",
            "hex": "6515DD",
            "source": "https://brand.clubhouse.io",
            "guidelines": "https://brand.clubhouse.io"
        },
        {
            "title": "Clyp",
            "hex": "3CBDB1",
            "source": "https://clyp.it"
        },
        {
            "title": "CMake",
            "hex": "064F8C",
            "source": "https://www.kitware.com/platforms/"
        },
        {
            "title": "CNCF",
            "hex": "231F20",
            "source": "https://github.com/cncf/artwork/blob/d2ed716cc0769e6c65d2e58f9a503fca02b60a56/examples/other.md#cncf-logos",
            "guidelines": "https://www.cncf.io/brand-guidelines/"
        },
        {
            "title": "CNN",
            "hex": "CC0000",
            "source": "https://edition.cnn.com"
        },
        {
            "title": "Co-op",
            "hex": "00B1E7",
            "source": "https://www.co-operative.coop/media/assets"
        },
        {
            "title": "Coca Cola",
            "hex": "D00013",
            "source": "https://upload.wikimedia.org/wikipedia/commons/c/ce/Coca-Cola_logo.svg"
        },
        {
            "title": "Cockpit",
            "hex": "0066CC",
            "source": "https://github.com/cockpit-project/cockpit-project.github.io/blob/b851b3477d90017961ac9b252401c9a6cb6239f1/images/site/cockpit-logo.svg"
        },
        {
            "title": "Cockroach Labs",
            "hex": "6933FF",
            "source": "https://www.cockroachlabs.com"
        },
        {
            "title": "CocoaPods",
            "hex": "EE3322",
            "source": "https://github.com/CocoaPods/shared_resources/tree/3125baf19976bd240c86459645f45b68d2facd10",
            "license": {
                "type": "CC-BY-NC-4.0"
            }
        },
        {
            "title": "Cocos",
            "hex": "55C2E1",
            "source": "https://www.cocos.com/en/"
        },
        {
            "title": "Coda",
            "hex": "F46A54",
            "source": "https://coda.io"
        },
        {
            "title": "Codacy",
            "hex": "222F29",
            "source": "https://www.codacy.com/blog/"
        },
        {
            "title": "Code Climate",
            "hex": "000000",
            "source": "https://codeclimate.com/github/codeclimate/python-test-reporter/badges/"
        },
        {
            "title": "Code Review",
            "hex": "485A62",
            "source": "https://codereview.stackexchange.com",
            "guidelines": "https://stackoverflow.com/legal/trademark-guidance"
        },
        {
            "title": "Codeberg",
            "hex": "2185D0",
            "source": "https://codeberg.org"
        },
        {
            "title": "Codecademy",
            "hex": "1F4056",
            "source": "https://www.codecademy.com"
        },
        {
            "title": "CodeceptJS",
            "hex": "F6E05E",
            "source": "https://github.com/codeceptjs/codeceptjs.github.io/blob/c7917445b9a70a9daacf20986c403c3299f5c960/favicon/safari-pinned-tab.svg"
        },
        {
            "title": "CodeChef",
            "hex": "5B4638",
            "source": "https://www.codechef.com"
        },
        {
            "title": "Codecov",
            "hex": "F01F7A",
            "source": "https://codecov.io"
        },
        {
            "title": "CodeFactor",
            "hex": "F44A6A",
            "source": "https://www.codefactor.io"
        },
        {
            "title": "Codeforces",
            "hex": "1F8ACB",
            "source": "https://codeforces.com"
        },
        {
            "title": "CodeIgniter",
            "hex": "EF4223",
            "source": "https://www.codeigniter.com/help/legal"
        },
        {
            "title": "Codemagic",
            "hex": "F45E3F",
            "source": "https://codemagic.io"
        },
        {
            "title": "CodeMirror",
            "hex": "D30707",
            "source": "https://github.com/codemirror/CodeMirror/blob/6e7aa65a8bfb64837ae9d082b674b2f5ee056d2c/doc/logo.svg"
        },
        {
            "title": "CodeNewbie",
            "hex": "9013FE",
            "source": "https://community.codenewbie.org"
        },
        {
            "title": "CodePen",
            "hex": "000000",
            "source": "https://blog.codepen.io/documentation/brand-assets/logos/"
        },
        {
            "title": "CodeProject",
            "hex": "FF9900",
            "source": "https://www.codeproject.com"
        },
        {
            "title": "CodersRank",
            "hex": "67A4AC",
            "source": "https://codersrank.io"
        },
        {
            "title": "Coderwall",
            "hex": "3E8DCC",
            "source": "https://github.com/twolfson/coderwall-svg/tree/e87fb90eab5e401210a174f9418b5af0a246758e"
        },
        {
            "title": "CodeSandbox",
            "hex": "151515",
            "source": "https://codesandbox.io/CodeSandbox-Press-Kit.zip"
        },
        {
            "title": "Codeship",
            "hex": "004466",
            "source": "https://app.codeship.com"
        },
        {
            "title": "Codewars",
            "hex": "B1361E",
            "source": "https://github.com/codewars/branding/tree/1ff0d44db52ac4a5e3a1c43277dc35f228eb6983"
        },
        {
            "title": "Coding Ninjas",
            "hex": "DD6620",
            "source": "https://www.codingninjas.com/press-release"
        },
        {
            "title": "CodinGame",
            "hex": "F2BB13",
            "source": "https://www.codingame.com/work/press/press-kit/"
        },
        {
            "title": "Codio",
            "hex": "4574E0",
            "source": "https://codio.com"
        },
        {
            "title": "CoffeeScript",
            "hex": "2F2625",
            "source": "https://coffeescript.org"
        },
        {
            "title": "Cognizant",
            "hex": "1A4CA1",
            "source": "https://www.cognizant.com"
        },
        {
            "title": "Coil",
            "hex": "000000",
            "source": "https://coil.com/press/brand-guidelines",
            "guidelines": "https://coil.com/press/brand-guidelines"
        },
        {
            "title": "Coinbase",
            "hex": "0052FF",
            "source": "https://www.coinbase.com/press"
        },
        {
            "title": "CoinMarketCap",
            "hex": "17181B",
            "source": "https://www.coinmarketcap.com"
        },
        {
            "title": "Commerzbank",
            "hex": "FFCC33",
            "source": "https://commons.wikimedia.org/wiki/Category:Commerzbank_logos"
        },
        {
            "title": "commitlint",
            "hex": "000000",
            "source": "https://github.com/conventional-changelog/commitlint/blob/0b177635472214faac5a5800ced970bf4d2e6012/docs/assets/icon.svg"
        },
        {
            "title": "Commodore",
            "hex": "1E2A4E",
            "source": "https://commodore.inc"
        },
        {
            "title": "Common Workflow Language",
            "hex": "B5314C",
            "source": "https://github.com/common-workflow-language/logo/blob/54b1624bc88df6730fa7b6c928a05fc9c939e47e/CWL-Logo-nofonts.svg"
        },
        {
            "title": "Compiler Explorer",
            "hex": "67C52A",
            "source": "https://github.com/compiler-explorer/infra/blob/8d362efe7ddc24e6a625f7db671d0a6e7600e3c9/logo/icon/CompilerExplorer%20Logo%20Icon%20SVG.svg"
        },
        {
            "title": "Composer",
            "hex": "885630",
            "source": "https://getcomposer.org"
        },
        {
            "title": "Comsol",
            "hex": "368CCB",
            "source": "https://cdn.comsol.com/company/comsol-brand-guide-November2019.pdf"
        },
        {
            "title": "Conan",
            "hex": "6699CB",
            "source": "https://conan.io"
        },
        {
            "title": "Concourse",
            "hex": "3398DC",
            "source": "https://concourse-ci.org"
        },
        {
            "title": "Conda-Forge",
            "hex": "000000",
            "source": "https://github.com/conda-forge/conda-forge.github.io/tree/0fc7dac2b989f3601dcc1be8a9f92c5b617c291e"
        },
        {
            "title": "Conekta",
            "hex": "0A1837",
            "source": "https://www.conekta.com"
        },
        {
            "title": "Confluence",
            "hex": "172B4D",
            "source": "https://www.atlassian.com/company/news/press-kit"
        },
        {
            "title": "Construct 3",
            "hex": "00FFDA",
            "source": "https://www.construct.net",
            "guidelines": "https://www.construct.net"
        },
        {
            "title": "Consul",
            "hex": "F24C53",
            "source": "https://www.hashicorp.com/brand",
            "guidelines": "https://www.hashicorp.com/brand"
        },
        {
            "title": "Contactless Payment",
            "hex": "000000",
            "source": "https://en.wikipedia.org/wiki/Contactless_payment"
        },
        {
            "title": "containerd",
            "hex": "575757",
            "source": "https://cncf-branding.netlify.app/projects/containerd/"
        },
        {
            "title": "Contao",
            "hex": "F47C00",
            "source": "https://contao.org",
            "guidelines": "https://contao.org/en/media"
        },
        {
            "title": "Contentful",
            "hex": "2478CC",
            "source": "https://press.contentful.com/media_kits"
        },
        {
            "title": "Conventional Commits",
            "hex": "FE5196",
            "source": "https://www.conventionalcommits.org",
            "license": {
                "type": "MIT"
            }
        },
        {
            "title": "Convertio",
            "hex": "FF3333",
            "source": "https://convertio.co"
        },
        {
            "title": "Cookiecutter",
            "hex": "D4AA00",
            "source": "https://github.com/cookiecutter/cookiecutter/blob/52dd18513bbab7f0fbfcb2938c9644d9092247cf/logo/cookiecutter-logo.svg"
        },
        {
            "title": "Cora",
            "hex": "E61845",
            "source": "https://www.cora.fr"
        },
        {
            "title": "Corona Engine",
            "hex": "F96F29",
            "source": "https://coronalabs.com",
            "guidelines": "https://coronalabs.com/presskit.pdf"
        },
        {
            "title": "Corona Renderer",
            "hex": "E6502A",
            "source": "https://corona-renderer.com/about"
        },
        {
            "title": "Corsair",
            "hex": "000000",
            "source": "https://www.corsair.com",
            "guidelines": "https://www.corsair.com/press"
        },
        {
            "title": "Couchbase",
            "hex": "EA2328",
            "source": "https://www.couchbase.com"
        },
        {
            "title": "Counter-Strike",
            "hex": "000000",
            "source": "https://en.wikipedia.org/wiki/File:CS-GO_Logo.svg"
        },
        {
            "title": "CountingWorks PRO",
            "hex": "2E3084",
            "source": "https://www.countingworks.com/blog"
        },
        {
            "title": "Coursera",
            "hex": "0056D2",
            "source": "https://about.coursera.org/press"
        },
        {
            "title": "Coveralls",
            "hex": "3F5767",
            "source": "https://coveralls.io"
        },
        {
            "title": "cPanel",
            "hex": "FF6C2C",
            "source": "https://cpanel.net/company/cpanel-brand-guide/"
        },
        {
            "title": "Craft CMS",
            "hex": "E5422B",
            "source": "https://craftcms.com/brand-resources"
        },
        {
            "title": "CrateDB",
            "hex": "009DC7",
            "source": "https://github.com/crate/crate-docs-theme/blob/cbd734b3617489ca937f35e30f37f3f6c1870e1f/src/crate/theme/rtd/crate/static/images/crate-logo.svg"
        },
        {
            "title": "Crayon",
            "hex": "FF6A4C",
            "source": "https://www.crayon.com"
        },
        {
            "title": "Create React App",
            "hex": "09D3AC",
            "source": "https://github.com/facebook/create-react-app/blob/9d0369b1fe3260e620b08effcf85f1edefc5d1ea/docusaurus/website/static/img/logo.svg"
        },
        {
            "title": "Creative Commons",
            "hex": "EF9421",
            "source": "https://creativecommons.org"
        },
        {
            "title": "Creative Technology",
            "hex": "000000",
            "source": "https://creative.com"
        },
        {
            "title": "Credly",
            "hex": "FF6B00",
            "source": "https://cdn.credly.com/assets/structure/logo-78b59f8114817c758ca965ed8f1a58a76a39b6fd70d031f771a9bbc581fcde65.svg"
        },
        {
            "title": "Crehana",
            "hex": "4B22F4",
            "source": "https://www.crehana.com"
        },
        {
            "title": "Critical Role",
            "hex": "000000",
            "source": "https://critrole.com"
        },
        {
            "title": "Crowdin",
            "hex": "2E3340",
            "source": "https://support.crowdin.com/using-logo/"
        },
        {
            "title": "Crowdsource",
            "hex": "4285F4",
            "source": "https://crowdsource.google.com/about/"
        },
        {
            "title": "Crunchbase",
            "hex": "0288D1",
            "source": "https://www.crunchbase.com/home"
        },
        {
            "title": "Crunchyroll",
            "hex": "F47521",
            "source": "https://www.crunchyroll.com"
        },
        {
            "title": "CRYENGINE",
            "hex": "000000",
            "source": "https://www.cryengine.com/brand"
        },
        {
            "title": "Crystal",
            "hex": "000000",
            "source": "https://crystal-lang.org/media/"
        },
        {
            "title": "CSS Modules",
            "hex": "000000",
            "source": "https://github.com/css-modules/logos/blob/32e4717062e4328ed861fa92d5d9cfd47859362f/css-modules-logo.svg"
        },
        {
            "title": "CSS Wizardry",
            "hex": "F43059",
            "source": "https://csswizardry.com"
        },
        {
            "title": "CSS3",
            "hex": "1572B6",
            "source": "https://www.w3.org/html/logo/"
        },
        {
            "title": "CTS",
            "hex": "E53236",
            "source": "https://commons.wikimedia.org/wiki/File:Logo_Compagnie_des_transports_strasbourgeois.svg",
            "aliases": {
                "aka": [
                    "Compagnie des Transports Strasbourgeois"
                ]
            }
        },
        {
            "title": "Cucumber",
            "hex": "23D96C",
            "source": "https://cucumber.io"
        },
        {
            "title": "Cultura",
            "hex": "1D2C54",
            "source": "https://www.cultura.com"
        },
        {
            "title": "curl",
            "hex": "073551",
            "source": "https://curl.haxx.se/logo/"
        },
        {
            "title": "CurseForge",
            "hex": "F16436",
            "source": "https://www.curseforge.com"
        },
        {
            "title": "Cycling '74",
            "hex": "111111",
            "source": "https://cycling74.com"
        },
        {
            "title": "Cypress",
            "hex": "17202C",
            "source": "https://cypress.io"
        },
        {
            "title": "Cytoscape.js",
            "hex": "F7DF1E",
            "source": "https://github.com/cytoscape/cytoscape.js/blob/97c27700feefe2f7b79fca248763049e9a0b38c6/documentation/img/cytoscape-logo.svg"
        },
        {
            "title": "D",
            "hex": "B03931",
            "source": "https://github.com/dlang/dlang.org/blob/6d0e2e5f6a8249031cfd010e389b99ff014cd320/images/dlogo.svg"
        },
        {
            "title": "D-EDGE",
            "hex": "432975",
            "source": "https://github.com/d-edge/JoinUs/blob/4d8b5cf7145db26649fe9f1587194e44dbbe3565/d-edge.svg"
        },
        {
            "title": "D-Wave Systems",
            "hex": "008CD7",
            "source": "https://www.dwavesys.com"
        },
        {
            "title": "D3.js",
            "hex": "F9A03C",
            "source": "https://github.com/d3/d3-logo/tree/6d9c471aa852033501d00ca63fe73d9f8be82d1d"
        },
        {
            "title": "Dacia",
            "hex": "646B52",
            "source": "https://commons.wikimedia.org/wiki/File:Dacia-Logo-2021.svg"
        },
        {
            "title": "DAF",
            "hex": "00529B",
            "source": "https://www.daf.com/en"
        },
        {
            "title": "Dailymotion",
            "hex": "0D0D0D",
            "source": "https://about.dailymotion.com/en/press/"
        },
        {
            "title": "Daimler",
            "hex": "E6E6E6",
            "source": "https://designnavigator.daimler.com/Daimler_Corporate_Logotype_Black_DTP",
            "guidelines": "https://designnavigator.daimler.com/Daimler_Corporate_Logotype"
        },
        {
            "title": "DaisyUI",
            "hex": "5A0EF8",
            "source": "https://raw.githubusercontent.com/saadeghi/files/main/daisyui/logo-4.svg"
        },
        {
            "title": "Dapr",
            "hex": "0D2192",
            "source": "https://raw.githubusercontent.com/dapr/dapr/18575823c74318c811d6cd6f57ffac76d5debe93/img/dapr_logo.svg"
        },
        {
            "title": "Dark Reader",
            "hex": "141E24",
            "source": "https://github.com/simple-icons/simple-icons/pull/3348#issuecomment-667090608"
        },
        {
            "title": "Dart",
            "hex": "0175C2",
            "source": "https://github.com/dart-lang/site-shared/tree/18458ff440afd3d06f04e5cb871c4c5eda29c9d5/src/_assets/image/dart/logo"
        },
        {
            "title": "Darty",
            "hex": "EB1B23",
            "source": "https://www.darty.com"
        },
        {
            "title": "Das Erste",
            "hex": "001A4B",
            "source": "https://en.wikipedia.org/wiki/Das_Erste"
        },
        {
            "title": "Dash",
            "hex": "008DE4",
            "source": "https://www.dash.org/brand-assets/",
            "guidelines": "https://www.dash.org/brand-guidelines/"
        },
        {
            "title": "Dashlane",
            "hex": "0E353D",
            "source": "https://brandfolder.com/dashlane/brandkitpartners"
        },
        {
            "title": "Dask",
            "hex": "FC6E6B",
            "source": "https://github.com/dask/dask/blob/67e648922512615f94f8a90726423e721d0e3eb2/docs/source/images/dask_icon_black.svg"
        },
        {
            "title": "Dassault Systèmes",
            "hex": "005386",
            "source": "https://www.3ds.com"
        },
        {
            "title": "data.ai",
            "hex": "000000",
            "source": "https://www.data.ai/en/about/press/"
        },
        {
            "title": "Databricks",
            "hex": "FF3621",
            "source": "https://www.databricks.com",
            "guidelines": "https://brand.databricks.com/Styleguide/Guide/"
        },
        {
            "title": "DataCamp",
            "hex": "03EF62",
            "source": "https://www.datacamp.com"
        },
        {
            "title": "Datadog",
            "hex": "632CA6",
            "source": "https://www.datadoghq.com/about/resources",
            "guidelines": "https://www.datadoghq.com/about/resources/"
        },
        {
            "title": "DataGrip",
            "hex": "000000",
            "source": "https://www.jetbrains.com/company/brand/logos/",
            "guidelines": "https://www.jetbrains.com/company/brand/"
        },
        {
            "title": "Dataiku",
            "hex": "2AB1AC",
            "source": "https://www.dataiku.com/company/media-kit/"
        },
        {
            "title": "DataStax",
            "hex": "3A3A42",
            "source": "https://www.datastax.com/brand-resources",
            "guidelines": "https://www.datastax.com/brand-resources"
        },
        {
            "title": "Dataverse",
            "hex": "088142",
            "source": "https://docs.microsoft.com/en-us/power-platform/guidance/icons",
            "guidelines": "https://docs.microsoft.com/en-us/power-platform/guidance/icons",
            "license": {
                "type": "custom",
                "url": "https://docs.microsoft.com/en-us/power-platform/guidance/icons"
            }
        },
        {
            "title": "DatoCMS",
            "hex": "FF7751",
            "source": "https://www.datocms.com/company/brand-assets",
            "guidelines": "https://www.datocms.com/company/brand-assets"
        },
        {
            "title": "Datto",
            "hex": "199ED9",
            "source": "https://www.datto.com/brand/logos",
            "guidelines": "https://www.datto.com/brand"
        },
        {
            "title": "DAZN",
            "hex": "F8F8F5",
            "source": "https://media.dazn.com/en/assets/"
        },
        {
            "title": "dblp",
            "hex": "004F9F",
            "source": "https://dblp.org"
        },
        {
            "title": "dbt",
            "hex": "FF694B",
            "source": "https://github.com/fishtown-analytics/dbt-styleguide/blob/a2895e005457eda531880dfde62f31959d42f18b/_includes/icons/logo.svg"
        },
        {
            "title": "DC Entertainment",
            "hex": "0078F0",
            "source": "https://www.readdc.com"
        },
        {
            "title": "De'Longhi",
            "hex": "072240",
            "source": "https://www.delonghi.com"
        },
        {
            "title": "Debian",
            "hex": "A81D33",
            "source": "https://www.debian.org/logos",
            "guidelines": "https://www.debian.org/logos/",
            "license": {
                "type": "CC-BY-SA-3.0"
            }
        },
        {
            "title": "deepin",
            "hex": "007CFF",
            "source": "https://commons.wikimedia.org/wiki/File:Deepin_logo.svg"
        },
        {
            "title": "Deepnote",
            "hex": "3793EF",
            "source": "https://deepnote.com"
        },
        {
            "title": "Deezer",
            "hex": "FEAA2D",
            "source": "https://deezerbrand.com",
            "guidelines": "https://deezerbrand.com"
        },
        {
            "title": "del.icio.us",
            "slug": "delicious",
            "hex": "0000FF",
            "source": "https://del.icio.us",
            "aliases": {
                "aka": [
                    "Delicious"
                ]
            }
        },
        {
            "title": "Deliveroo",
            "hex": "00CCBC",
            "source": "https://deliveroo.com"
        },
        {
            "title": "Dell",
            "hex": "007DB8",
            "source": "https://www.dell.com",
            "guidelines": "https://brand.delltechnologies.com/logos/"
        },
        {
            "title": "Delphi",
            "hex": "EE1F35",
            "source": "https://www.embarcadero.com/news/logo"
        },
        {
            "title": "Delta",
            "hex": "003366",
            "source": "https://news.delta.com/delta-air-lines-logos-brand-guidelines"
        },
        {
            "title": "Deno",
            "hex": "000000",
            "source": "https://github.com/denoland/dotland/blob/f1ba74327b401b47de678f30d768ff9bf54494b6/public/logo.svg",
            "license": {
                "type": "MIT"
            }
        },
        {
            "title": "Dependabot",
            "hex": "025E8C",
            "source": "https://dependabot.com"
        },
        {
            "title": "Der Spiegel",
            "hex": "E64415",
            "source": "https://www.spiegel.de"
        },
        {
            "title": "Designer News",
            "hex": "2D72D9",
            "source": "https://www.designernews.co"
        },
        {
            "title": "Deutsche Bahn",
            "hex": "F01414",
            "source": "https://www.bahn.de"
        },
        {
            "title": "Deutsche Bank",
            "hex": "0018A8",
            "source": "https://www.db.com"
        },
        {
            "title": "dev.to",
            "hex": "0A0A0A",
            "source": "https://dev.to"
        },
        {
            "title": "DevExpress",
            "hex": "FF7200",
            "source": "https://www.devexpress.com/aboutus/"
        },
        {
            "title": "DeviantArt",
            "hex": "05CC47",
            "source": "https://help.deviantart.com/21"
        },
        {
            "title": "Devpost",
            "hex": "003E54",
            "source": "https://github.com/challengepost/supportcenter/blob/e40066cde2ed25dc14c0541edb746ff8c6933114/images/devpost-icon-rgb.svg"
        },
        {
            "title": "devRant",
            "hex": "F99A66",
            "source": "https://devrant.com"
        },
        {
            "title": "Dgraph",
            "hex": "E50695",
            "source": "https://dgraph.io"
        },
        {
            "title": "DHL",
            "hex": "FFCC00",
            "source": "https://www.dpdhl-brands.com/dhl/en/guides/design-basics/logo-and-claim.html",
            "guidelines": "https://www.dpdhl-brands.com/dhl/en/guides/design-basics/logo-and-claim.html"
        },
        {
            "title": "diagrams.net",
            "hex": "F08705",
            "source": "https://github.com/jgraph/drawio/blob/4743eba8d5eaa497dc003df7bf7295b695c59bea/src/main/webapp/images/drawlogo.svg",
            "aliases": {
                "aka": [
                    "draw.io"
                ]
            }
        },
        {
            "title": "Dialogflow",
            "hex": "FF9800",
            "source": "https://dialogflow.cloud.google.com"
        },
        {
            "title": "Diaspora",
            "hex": "000000",
            "source": "https://wiki.diasporafoundation.org/Branding"
        },
        {
            "title": "Digg",
            "hex": "000000",
            "source": "https://digg.com"
        },
        {
            "title": "Digi-Key Electronics",
            "hex": "CC0000",
            "source": "https://www.digikey.com"
        },
        {
            "title": "DigitalOcean",
            "hex": "0080FF",
            "source": "https://www.digitalocean.com/press/",
            "guidelines": "https://www.digitalocean.com/press/"
        },
        {
            "title": "Dior",
            "hex": "000000",
            "source": "https://www.dior.com"
        },
        {
            "title": "Directus",
            "hex": "263238",
            "source": "https://directus.io"
        },
        {
            "title": "Discogs",
            "hex": "333333",
            "source": "https://www.discogs.com/brand"
        },
        {
            "title": "Discord",
            "hex": "5865F2",
            "source": "https://discord.com/branding",
            "guidelines": "https://discord.com/branding"
        },
        {
            "title": "Discourse",
            "hex": "000000",
            "source": "https://www.discourse.org"
        },
        {
            "title": "Discover",
            "hex": "FF6000",
            "source": "https://www.discovernetwork.com/en-us/business-resources/free-signage-logos"
        },
        {
            "title": "Disqus",
            "hex": "2E9FFF",
            "source": "https://disqus.com/brand"
        },
        {
            "title": "Disroot",
            "hex": "50162D",
            "source": "https://disroot.org/en"
        },
        {
            "title": "Django",
            "hex": "092E20",
            "source": "https://www.djangoproject.com/community/logos/"
        },
        {
            "title": "Dlib",
            "hex": "008000",
            "source": "https://github.com/davisking/dlib/blob/8a2c7442074339ac9ffceff6ef5a49e0114222b9/docs/docs/dlib-logo-and-icons.svg"
        },
        {
            "title": "DLNA",
            "hex": "48A842",
            "source": "https://upload.wikimedia.org/wikipedia/de/e/eb/Digital_Living_Network_Alliance_logo.svg"
        },
        {
            "title": "dm",
            "hex": "002878",
            "source": "https://www.dm.de"
        },
        {
            "title": "Docker",
            "hex": "2496ED",
            "source": "https://www.docker.com/company/newsroom/media-resources"
        },
        {
            "title": "Docs.rs",
            "hex": "000000",
            "source": "https://docs.rs"
        },
        {
            "title": "DocuSign",
            "hex": "FFCC22",
            "source": "https://www.docusign.com/sites/all/themes/custom/docusign/favicons/mstile-310x310.png"
        },
        {
            "title": "Dogecoin",
            "hex": "C2A633",
            "source": "https://cryptologos.cc/dogecoin"
        },
        {
            "title": "DOI",
            "hex": "FAB70C",
            "source": "https://www.doi.org/images/logos/header_logo_cropped.svg",
            "guidelines": "https://www.doi.org/resources/130718-trademark-policy.pdf"
        },
        {
            "title": "Dolby",
            "hex": "000000",
            "source": "https://www.dolby.com/us/en/about/brand-identity.html"
        },
        {
            "title": "DoorDash",
            "hex": "FF3008",
            "source": "https://www.doordash.com/about/"
        },
        {
            "title": "Douban",
            "hex": "2D963D",
            "source": "https://www.douban.com/about",
            "license": {
                "type": "custom",
                "url": "https://www.douban.com/about/legal#info_data"
            }
        },
        {
            "title": "Douban Read",
            "hex": "389EAC",
            "source": "https://read.douban.com",
            "license": {
                "type": "custom",
                "url": "https://www.douban.com/about/legal#info_data"
            }
        },
        {
            "title": "Dovecot",
            "hex": "54BCAB",
            "source": "https://commons.wikimedia.org/wiki/File:Dovecot_logo.svg"
        },
        {
            "title": "DPD",
            "hex": "DC0032",
            "source": "https://www.dpd.com"
        },
        {
            "title": "Dragonframe",
            "hex": "D4911E",
            "source": "https://dragonframe.com"
        },
        {
            "title": "Draugiem.lv",
            "hex": "FF6600",
            "source": "https://www.frype.com/applications/dev/docs/logos/"
        },
        {
            "title": "Dribbble",
            "hex": "EA4C89",
            "source": "https://dribbble.com/branding"
        },
        {
            "title": "Drone",
            "hex": "212121",
            "source": "https://github.com/drone/brand/tree/f3ba7a1ad3c35abfe9571ea9c3ea93dff9912955"
        },
        {
            "title": "Drooble",
            "hex": "19C4BE",
            "source": "https://blog.drooble.com/press/"
        },
        {
            "title": "Dropbox",
            "hex": "0061FF",
            "source": "https://www.dropbox.com/branding"
        },
        {
            "title": "Drupal",
            "hex": "0678BE",
            "source": "https://www.drupal.org/about/media-kit/logos"
        },
        {
            "title": "DS Automobiles",
            "hex": "1D1717",
            "source": "https://www.stellantis.com/en/brands/ds"
        },
        {
            "title": "DTS",
            "hex": "F98B2B",
            "source": "https://xperi.com/brands/dts/",
            "guidelines": "https://xperi.com/terms-conditions/"
        },
        {
            "title": "DTube",
            "hex": "F01A30",
            "source": "https://about.d.tube/mediakit.html"
        },
        {
            "title": "Ducati",
            "hex": "CC0000",
            "source": "https://brandlogos.net/ducati-logo-vector-svg-92931.html"
        },
        {
            "title": "DuckDB",
            "hex": "FFF000",
            "source": "https://duckdb.org"
        },
        {
            "title": "DuckDuckGo",
            "hex": "DE5833",
            "source": "https://duckduckgo.com"
        },
        {
            "title": "Dungeons & Dragons",
            "hex": "ED1C24",
            "source": "https://dnd.wizards.com/articles/features/basicrules",
            "guidelines": "https://dnd.wizards.com/articles/features/fan-site-kit",
            "aliases": {
                "aka": [
                    "D&D"
                ]
            }
        },
        {
            "title": "Dunked",
            "hex": "2DA9D7",
            "source": "https://dunked.com"
        },
        {
            "title": "Duolingo",
            "hex": "58CC02",
            "source": "https://www.duolingo.com"
        },
        {
            "title": "DVC",
            "aliases": {
                "aka": [
                    "Data Version Control"
                ]
            },
            "hex": "13ADC7",
            "source": "https://iterative.ai/brand/",
            "guidelines": "https://iterative.ai/brand/"
        },
        {
            "title": "dwm",
            "hex": "1177AA",
            "source": "https://dwm.suckless.org"
        },
        {
            "title": "Dynamics 365",
            "hex": "0B53CE",
            "source": "https://docs.microsoft.com/en-us/dynamics365/get-started/icons",
            "guidelines": "https://docs.microsoft.com/en-us/dynamics365/get-started/icons",
            "license": {
                "type": "custom",
                "url": "https://docs.microsoft.com/en-us/dynamics365/get-started/icons"
            }
        },
        {
            "title": "Dynatrace",
            "hex": "1496FF",
            "source": "https://www.dynatrace.com/company/press-kit/"
        },
        {
            "title": "E.Leclerc",
            "hex": "0066CC",
            "source": "https://www.e.leclerc/assets/images/sue-logo.svg"
        },
        {
            "title": "E3",
            "hex": "E73D2F",
            "source": "https://commons.wikimedia.org/wiki/File:E3_Logo.svg",
            "aliases": {
                "aka": [
                    "Electronic Entertainment Expo"
                ]
            }
        },
        {
            "title": "EA",
            "hex": "000000",
            "source": "https://www.ea.com"
        },
        {
            "title": "Eagle",
            "hex": "0072EF",
            "source": "https://en.eagle.cool"
        },
        {
            "title": "easyJet",
            "hex": "FF6600",
            "source": "https://www.easyjet.com"
        },
        {
            "title": "eBay",
            "hex": "E53238",
            "source": "https://go.developer.ebay.com/logos"
        },
        {
            "title": "EBOX",
            "hex": "BE2323",
            "source": "https://www.ebox.ca"
        },
        {
            "title": "Eclipse Adoptium",
            "hex": "FF1464",
            "source": "https://www.eclipse.org/org/artwork/",
            "guidelines": "https://www.eclipse.org/legal/logo_guidelines.php"
        },
        {
            "title": "Eclipse Che",
            "hex": "525C86",
            "source": "https://www.eclipse.org/che/"
        },
        {
            "title": "Eclipse IDE",
            "hex": "2C2255",
            "source": "https://www.eclipse.org/artwork/"
        },
        {
            "title": "Eclipse Jetty",
            "hex": "FC390E",
            "source": "https://github.com/eclipse/jetty.project/blob/dab26c601d08d350cd830c1007bb196c5196f0f6/logos/jetty-avatar.svg"
        },
        {
            "title": "Eclipse Mosquitto",
            "hex": "3C5280",
            "source": "https://github.com/eclipse/mosquitto/blob/75fc908bba90d4bd06e85efc1c4ed77952ec842c/logo/mosquitto-logo-only.svg"
        },
        {
            "title": "Eclipse Vert.x",
            "hex": "782A90",
            "source": "https://github.com/vert-x3/.github/blob/1ad6612d87f35665e50a00fc32eb9c542556385d/workflow-templates/vertx-favicon.svg"
        },
        {
            "title": "EDEKA",
            "hex": "1B66B3",
            "source": "https://www.edeka.de"
        },
        {
            "title": "EditorConfig",
            "hex": "FEFEFE",
            "source": "https://editorconfig.org"
        },
        {
            "title": "edX",
            "hex": "02262B",
            "source": "https://www.edx.org"
        },
        {
            "title": "egghead",
            "hex": "FCFBFA",
            "source": "https://egghead.io"
        },
        {
            "title": "Egnyte",
            "hex": "00968F",
            "source": "https://www.egnyte.com/presskit.html"
        },
        {
            "title": "Eight Sleep",
            "hex": "262729",
            "source": "https://www.eightsleep.com/press/"
        },
        {
            "title": "El Jueves",
            "hex": "BE312E",
            "source": "https://www.eljueves.es"
        },
        {
            "title": "Elastic",
            "hex": "005571",
            "source": "https://www.elastic.co/brand"
        },
        {
            "title": "Elastic Cloud",
            "hex": "005571",
            "source": "https://www.elastic.co/brand"
        },
        {
            "title": "Elastic Stack",
            "hex": "005571",
            "source": "https://www.elastic.co/brand"
        },
        {
            "title": "Elasticsearch",
            "hex": "005571",
            "source": "https://www.elastic.co/brand"
        },
        {
            "title": "Elavon",
            "hex": "0C2074",
            "source": "https://www.elavon.com"
        },
        {
            "title": "Electron",
            "hex": "47848F",
            "source": "https://www.electronjs.org"
        },
        {
            "title": "Electron Fiddle",
            "hex": "E79537",
            "source": "https://github.com/electron/fiddle/blob/19360ade76354240630e5660469b082128e1e57e/assets/icons/fiddle.svg"
        },
        {
            "title": "electron-builder",
            "hex": "FFFFFF",
            "source": "https://www.electron.build"
        },
        {
            "title": "Element",
            "hex": "0DBD8B",
            "source": "https://element.io"
        },
        {
            "title": "elementary",
            "hex": "64BAFF",
            "source": "https://elementary.io/brand"
        },
        {
            "title": "Elementor",
            "hex": "92003B",
            "source": "https://elementor.com/logos/",
            "guidelines": "https://elementor.com/logos/"
        },
        {
            "title": "Eleventy",
            "hex": "000000",
            "source": "https://www.11ty.io"
        },
        {
            "title": "Elgato",
            "hex": "101010",
            "source": "https://www.elgato.com/en/media-room"
        },
        {
            "title": "Elixir",
            "hex": "4B275F",
            "source": "https://github.com/elixir-lang/elixir-lang.github.com/tree/031746384ee23b9be19298c92a9699c56cc05845/images/logo"
        },
        {
            "title": "Ello",
            "hex": "000000",
            "source": "https://ello.co"
        },
        {
            "title": "Elm",
            "hex": "1293D8",
            "source": "https://github.com/elm/foundation.elm-lang.org/blob/2d097b317d8af2aaeab49284830260a32d817305/assets/elm_logo.svg"
        },
        {
            "title": "Elsevier",
            "hex": "FF6C00",
            "source": "https://www.elsevier.com"
        },
        {
            "title": "Embarcadero",
            "hex": "ED1F35",
            "source": "https://www.embarcadero.com/news/logo"
        },
        {
            "title": "Ember.js",
            "hex": "E04E39",
            "source": "https://emberjs.com/logos/",
            "guidelines": "https://emberjs.com/logos/"
        },
        {
            "title": "Emby",
            "hex": "52B54B",
            "source": "https://emby.media"
        },
        {
            "title": "Emirates",
            "hex": "D71921",
            "source": "https://www.emirates.com/ie/english/"
        },
        {
            "title": "Emlakjet",
            "hex": "0AE524",
            "source": "https://www.emlakjet.com/kurumsal-materyaller/"
        },
        {
            "title": "Empire Kred",
            "hex": "72BE50",
            "source": "https://www.empire.kred"
        },
        {
            "title": "Engadget",
            "hex": "000000",
            "source": "https://www.engadget.com",
            "guidelines": "https://o.aolcdn.com/engadget/brand-kit/eng-logo-guidelines.pdf"
        },
        {
            "title": "Enpass",
            "hex": "0D47A1",
            "source": "https://www.enpass.io/press/"
        },
        {
            "title": "EnterpriseDB",
            "hex": "FF3E00",
            "source": "https://www.enterprisedb.com"
        },
        {
            "title": "Envato",
            "hex": "81B441",
            "source": "https://envato.com"
        },
        {
            "title": "Envoy Proxy",
            "hex": "AC6199",
            "source": "https://d33wubrfki0l68.cloudfront.net/6f16455dae972425b77c7e31642269b375ec250e/3bd11/img/envoy-logo.svg"
        },
        {
            "title": "EPEL",
            "hex": "FC0000",
            "source": "https://fedoraproject.org/wiki/EPEL"
        },
        {
            "title": "Epic Games",
            "hex": "313131",
            "source": "https://dev.epicgames.com/docs/services/en-US/EpicAccountServices/DesignGuidelines/index.html#epicgamesbrandguidelines",
            "guidelines": "https://dev.epicgames.com/docs/services/en-US/EpicAccountServices/DesignGuidelines/index.html#epicgamesbrandguidelines"
        },
        {
            "title": "Epson",
            "hex": "003399",
            "source": "https://global.epson.com/IR/library/"
        },
        {
            "title": "Equinix Metal",
            "hex": "ED2224",
            "source": "https://metal.equinix.com"
        },
        {
            "title": "Erlang",
            "hex": "A90533",
            "source": "https://github.com/erlang/erlide_eclipse/blob/99d1d61fde8e32ef1630ca0e1b05a6822b3d6489/meta/media/erlang-logo.svg"
        },
        {
            "title": "esbuild",
            "hex": "FFCF00",
            "source": "https://github.com/evanw/esbuild/blob/ac542f913908d7326b65eb2e01f0559ed135a40e/images/logo.svg"
        },
        {
            "title": "ESEA",
            "hex": "0E9648",
            "source": "https://play.esea.net"
        },
        {
            "title": "ESLGaming",
            "hex": "FFFF09",
            "source": "https://brand.eslgaming.com",
            "guidelines": "https://brand.eslgaming.com"
        },
        {
            "title": "ESLint",
            "hex": "4B32C3",
            "source": "https://eslint.org"
        },
        {
            "title": "ESPHome",
            "hex": "000000",
            "source": "https://esphome.io"
        },
        {
            "title": "Espressif",
            "hex": "E7352C",
            "source": "https://www.espressif.com"
        },
        {
            "title": "ESRI",
            "hex": "000000",
            "source": "https://www.esri.com/en-us/arcgis/products/arcgis-pro/overview"
        },
        {
            "title": "etcd",
            "hex": "419EDA",
            "source": "https://cncf-branding.netlify.app/projects/etcd/"
        },
        {
            "title": "Ethereum",
            "hex": "3C3C3D",
            "source": "https://ethereum.org/en/assets/"
        },
        {
            "title": "Ethiopian Airlines",
            "hex": "648B1A",
            "source": "https://corporate.ethiopianairlines.com/media/Ethiopian-Factsheet"
        },
        {
            "title": "Etihad Airways",
            "hex": "BD8B13",
            "source": "https://www.etihad.com/en-ie/manage/duty-free"
        },
        {
            "title": "Etsy",
            "hex": "F16521",
            "source": "https://www.etsy.com/uk/press"
        },
        {
            "title": "Event Store",
            "hex": "5AB552",
            "source": "https://github.com/EventStore/Brand/tree/319d6f8dadc2881062917ea5a6dafa675775ea85"
        },
        {
            "title": "Eventbrite",
            "hex": "F05537",
            "source": "https://www.eventbrite.com/signin/"
        },
        {
            "title": "Evernote",
            "hex": "00A82D",
            "source": "https://evernote.com/about-us",
            "guidelines": "https://evernote.com/about-us"
        },
        {
            "title": "Exercism",
            "hex": "009CAB",
            "source": "https://github.com/exercism/website-icons/blob/2ad12baa465acfaa74efc5da27a6a12f8b05e3d0/exercism/logo-icon.svg",
            "license": {
                "type": "CC-BY-3.0"
            }
        },
        {
            "title": "Exordo",
            "hex": "DAA449",
            "source": "https://www.exordo.com"
        },
        {
            "title": "Exoscale",
            "hex": "DA291C",
            "source": "https://www.exoscale.com/press/",
            "guidelines": "https://www.exoscale.com/press/"
        },
        {
            "title": "Expensify",
            "hex": "0185FF",
            "source": "https://use.expensify.com/press-kit",
            "guidelines": "https://use.expensify.com/press-kit"
        },
        {
            "title": "Experts Exchange",
            "hex": "00AAE7",
            "source": "https://www.experts-exchange.com"
        },
        {
            "title": "Expo",
            "hex": "000020",
            "source": "https://expo.io/brand/"
        },
        {
            "title": "Express",
            "hex": "000000",
            "source": "https://github.com/openjs-foundation/artwork/blob/ac43961d1157f973c54f210cf5e0c9c45e3d3f10/projects/express/express-icon-black.svg"
        },
        {
            "title": "ExpressVPN",
            "hex": "DA3940",
            "source": "https://www.expressvpn.com/press",
            "guidelines": "https://www.expressvpn.com/press"
        },
        {
            "title": "EyeEm",
            "hex": "000000",
            "source": "https://www.eyeem.com"
        },
        {
            "title": "F-Droid",
            "hex": "1976D2",
            "source": "https://f-droid.org"
        },
        {
            "title": "F-Secure",
            "hex": "00BAFF",
            "source": "https://vip.f-secure.com/en/marketing/logos"
        },
        {
            "title": "F1",
            "hex": "E10600",
            "source": "https://www.formula1.com"
        },
        {
            "title": "F5",
            "hex": "E4002B",
            "source": "https://www.f5.com/company/news/press-kit"
        },
        {
            "title": "Facebook",
            "hex": "1877F2",
            "source": "https://en.facebookbrand.com"
        },
        {
            "title": "Facebook Gaming",
            "hex": "005FED",
            "source": "https://www.facebook.com/fbgaminghome/"
        },
        {
            "title": "Facebook Live",
            "hex": "ED4242",
            "source": "https://en.facebookbrand.com"
        },
        {
            "title": "FACEIT",
            "hex": "FF5500",
            "source": "https://corporate.faceit.com/branding/"
        },
        {
            "title": "Facepunch",
            "hex": "EC1C24",
            "source": "https://facepunch.com/img/brand/default-light.svg"
        },
        {
            "title": "Falcon",
            "hex": "F0AD4E",
            "source": "https://falconframework.org"
        },
        {
            "title": "FamPay",
            "hex": "FFAD00",
            "source": "https://fampay.in"
        },
        {
            "title": "Fandango",
            "hex": "FF7300",
            "source": "https://www.fandango.com"
        },
        {
            "title": "Fandom",
            "hex": "FA005A",
            "source": "https://fandomdesignsystem.com"
        },
        {
            "title": "Fanfou",
            "hex": "00CCFF",
            "source": "https://fanfou.com"
        },
        {
            "title": "Fantom",
            "hex": "0928FF",
            "source": "https://fantom.foundation"
        },
        {
            "title": "FARFETCH",
            "hex": "000000",
            "source": "https://www.farfetch.com"
        },
        {
            "title": "FastAPI",
            "hex": "009688",
            "source": "https://github.com/tiangolo/fastapi/blob/6205935323ded4767438ee81623892621b353415/docs/en/docs/img/icon-white.svg"
        },
        {
            "title": "Fastify",
            "hex": "000000",
            "source": "https://github.com/fastify/graphics/blob/91e8a3d4754807de3b69440f66c72a737a5fde94/fastify-1000px-square-02.svg"
        },
        {
            "title": "Fastlane",
            "hex": "00F200",
            "source": "https://github.com/fastlane/fastlane.tools/blob/19ff41a6c0f27510a7a7879e6944809d40ab382e/assets/img/logo-mobile.svg"
        },
        {
            "title": "Fastly",
            "hex": "FF282D",
            "source": "https://assets.fastly.com/style-guide/docs/"
        },
        {
            "title": "Fathom",
            "hex": "9187FF",
            "source": "https://usefathom.com/brand"
        },
        {
            "title": "Fauna",
            "hex": "3A1AB6",
            "source": "https://fauna.com"
        },
        {
            "title": "Favro",
            "hex": "512DA8",
            "source": "https://favro.com/login"
        },
        {
            "title": "FeatHub",
            "hex": "9B9B9B",
            "source": "https://feathub.com"
        },
        {
            "title": "FedEx",
            "hex": "4D148C",
            "source": "https://newsroom.fedex.com"
        },
        {
            "title": "Fedora",
            "hex": "51A2DA",
            "source": "https://docs.fedoraproject.org/en-US/project/brand/",
            "guidelines": "https://fedoraproject.org/wiki/Legal:Trademark_guidelines",
            "license": {
                "type": "custom",
                "url": "https://docs.fedoraproject.org/en-US/project/brand/"
            }
        },
        {
            "title": "Feedly",
            "hex": "2BB24C",
            "source": "https://blog.feedly.com"
        },
        {
            "title": "Ferrari",
            "hex": "D40000",
            "source": "https://www.ferrari.com"
        },
        {
            "title": "Ferrari N.V.",
            "slug": "ferrarinv",
            "hex": "EB2E2C",
            "source": "https://corporate.ferrari.com"
        },
        {
            "title": "FerretDB",
            "hex": "042133",
            "source": "https://github.com/FerretDB/FerretDB/blob/1176606075dfe52225ce0cd1bbd0cd06128f8599/website/static/img/logo.svg"
        },
        {
            "title": "FFmpeg",
            "hex": "007808",
            "source": "https://commons.wikimedia.org/wiki/File:FFmpeg_Logo_new.svg"
        },
        {
            "title": "Fi",
            "hex": "00B899",
            "source": "https://fi.money",
            "aliases": {
                "aka": [
                    "Fi.Money",
                    "epiFi"
                ]
            }
        },
        {
            "title": "Fiat",
            "hex": "941711",
            "source": "https://www.fcaci.com/x/FIATv15"
        },
        {
            "title": "Fido Alliance",
            "hex": "FFBF3B",
            "source": "https://fidoalliance.org/overview/legal/logo-usage/",
            "guidelines": "https://fidoalliance.org/overview/legal/fido-trademark-and-service-mark-usage-agreement-for-websites/"
        },
        {
            "title": "FIFA",
            "hex": "326295",
            "source": "https://en.wikipedia.org/wiki/FIFA"
        },
        {
            "title": "Fig",
            "hex": "000000",
            "source": "https://fig.io/icons/fig.svg"
        },
        {
            "title": "Figma",
            "hex": "F24E1E",
            "source": "https://www.figma.com/using-the-figma-brand/",
            "guidelines": "https://www.figma.com/using-the-figma-brand/"
        },
        {
            "title": "figshare",
            "hex": "556472",
            "source": "https://en.wikipedia.org/wiki/Figshare"
        },
        {
            "title": "Fila",
            "hex": "03234C",
            "source": "https://en.wikipedia.org/wiki/Fila_(company)"
        },
        {
            "title": "Files",
            "hex": "4285F4",
            "source": "https://files.google.com"
        },
        {
            "title": "FileZilla",
            "hex": "BF0000",
            "source": "https://commons.wikimedia.org/wiki/File:FileZilla_logo.svg"
        },
        {
            "title": "Fing",
            "hex": "009AEE",
            "source": "https://www.fing.com"
        },
        {
            "title": "Firebase",
            "hex": "FFCA28",
            "source": "https://firebase.google.com/brand-guidelines/",
            "guidelines": "https://firebase.google.com/brand-guidelines/"
        },
        {
            "title": "Firefox",
            "hex": "FF7139",
            "source": "https://mozilla.design/firefox/logos-usage/",
            "guidelines": "https://mozilla.design/firefox/logos-usage/"
        },
        {
            "title": "Firefox Browser",
            "hex": "FF7139",
            "source": "https://mozilla.design/firefox/logos-usage/"
        },
        {
            "title": "Fireship",
            "hex": "EB844E",
            "source": "https://github.com/fireship-io/fireship.io/blob/987da97305a5968b99347aa748f928a4667336f8/hugo/layouts/partials/svg/logo.svg"
        },
        {
            "title": "Firewalla",
            "hex": "C8332D",
            "source": "https://github.com/firewalla/firewalla/blob/97f7463fe07b85b979a8f0738fdf14c1af0249a8/extension/diag/static/firewalla.svg"
        },
        {
            "title": "FIRST",
            "hex": "0066B3",
            "source": "https://www.firstinspires.org/brand"
        },
        {
            "title": "Fitbit",
            "hex": "00B0B9",
            "source": "https://www.fitbit.com/uk/home"
        },
        {
            "title": "FITE",
            "hex": "CA0404",
            "source": "https://www.fite.tv"
        },
        {
            "title": "FiveM",
            "hex": "F40552",
            "source": "https://fivem.net"
        },
        {
            "title": "Fiverr",
            "hex": "1DBF73",
            "source": "https://www.fiverr.com/press-kit"
        },
        {
            "title": "Flask",
            "hex": "000000",
            "source": "https://github.com/pallets/flask/blob/e6e75e55470a0682ee8370e6d68062e515a248b9/artwork/logo-full.svg",
            "license": {
                "type": "custom",
                "url": "https://github.com/pallets/flask/blob/master/artwork/LICENSE.rst"
            }
        },
        {
            "title": "Flat",
            "hex": "3481FE",
            "source": "https://github.com/netless-io/flat/blob/525b2247f36e96ae2f9e6a39b4fe0967152305f2/desktop/renderer-app/src/assets/image/logo.svg"
        },
        {
            "title": "Flathub",
            "hex": "000000",
            "source": "https://flathub.org"
        },
        {
            "title": "Flatpak",
            "hex": "4A90D9",
            "source": "https://flatpak.org/press",
            "guidelines": "https://flatpak.org/press"
        },
        {
            "title": "Flattr",
            "hex": "000000",
            "source": "https://flattr.com"
        },
        {
            "title": "Flickr",
            "hex": "0063DC",
            "source": "https://www.flickr.com"
        },
        {
            "title": "Flipboard",
            "hex": "E12828",
            "source": "https://about.flipboard.com/brand-guidelines"
        },
        {
            "title": "Flipkart",
            "hex": "2874F0",
            "source": "https://www.flipkart.com"
        },
        {
            "title": "Floatplane",
            "hex": "00AEEF",
            "source": "https://www.floatplane.com"
        },
        {
            "title": "Flood",
            "hex": "4285F4",
            "source": "https://flood.io"
        },
        {
            "title": "Fluent Bit",
            "hex": "49BDA5",
            "source": "https://github.com/fluent/fluent-bit/blob/cdb35721d06242d66a729656282831ccd1589ca2/snap/fluent-bit.svg"
        },
        {
            "title": "Fluentd",
            "hex": "0E83C8",
            "source": "https://docs.fluentd.org/quickstart/logo",
            "license": {
                "type": "Apache-2.0"
            }
        },
        {
            "title": "Flutter",
            "hex": "02569B",
            "source": "https://flutter.dev/brand",
            "guidelines": "https://flutter.dev/brand"
        },
        {
            "title": "Fluxus",
            "hex": "FFFFFF",
            "source": "https://github.com/YieldingFluxus/fluxuswebsite/blob/651d798b8753786dcc51644c3b048a4f399db166/public/icon-svg.svg"
        },
        {
            "title": "Flyway",
            "hex": "CC0200",
            "source": "https://github.com/flyway/flywaydb.org/blob/8a7923cb9ead016442d4c5caf2e8ba5a9bfad5cf/assets/logo/flyway-logo.png"
        },
        {
            "title": "FMOD",
            "hex": "000000",
            "source": "https://www.fmod.com/attribution",
            "guidelines": "https://www.fmod.com/attribution"
        },
        {
            "title": "Fnac",
            "hex": "E1A925",
            "source": "https://www.fnac.com"
        },
        {
            "title": "Folium",
            "hex": "77B829",
            "source": "https://python-visualization.github.io/folium/"
        },
        {
            "title": "Fonoma",
            "hex": "02B78F",
            "source": "https://en.fonoma.com"
        },
        {
            "title": "Font Awesome",
            "hex": "528DD7",
            "source": "https://fontawesome.com/v5.15/icons/font-awesome-flag"
        },
        {
            "title": "FontBase",
            "hex": "3D03A7",
            "source": "https://fontba.se"
        },
        {
            "title": "FontForge",
            "hex": "F2712B",
            "source": "https://fontforge.org"
        },
        {
            "title": "foodpanda",
            "hex": "D70F64",
            "source": "https://www.foodpanda.com"
        },
        {
            "title": "Ford",
            "hex": "00274E",
            "source": "https://secure.ford.com/brochures/"
        },
        {
            "title": "Forestry",
            "hex": "343A40",
            "source": "https://forestry.io"
        },
        {
            "title": "Forgejo",
            "hex": "FB923C",
            "source": "https://codeberg.org/forgejo/meta/raw/branch/readme/branding/logo/forgejo-monochrome.svg",
            "guidelines": "https://codeberg.org/forgejo/meta/src/branch/readme/branding/README.md#logo",
            "license": {
                "type": "CC-BY-SA-4.0",
                "url": "https://codeberg.org/forgejo/meta/src/branch/readme/branding/logo/forgejo-logo-license-exemption.txt"
            }
        },
        {
            "title": "Formstack",
            "hex": "21B573",
            "source": "https://www.formstack.com/brand/guidelines"
        },
        {
            "title": "Fortinet",
            "hex": "EE3124",
            "source": "https://www.fortinet.com"
        },
        {
            "title": "Fortran",
            "hex": "734F96",
            "source": "https://github.com/fortran-lang/fortran-lang.org/blob/5469465d08d3fcbf16d048e651ca5c9ba050839c/assets/img/fortran-logo.svg"
        },
        {
            "title": "Fossa",
            "hex": "289E6D",
            "source": "https://fossa.com/press/"
        },
        {
            "title": "Fossil SCM",
            "hex": "548294",
            "source": "https://fossil-scm.org"
        },
        {
            "title": "Foursquare",
            "hex": "3333FF",
            "source": "https://foursquare.com/brand/",
            "guidelines": "https://foursquare.com/brand/"
        },
        {
            "title": "Foursquare City Guide",
            "hex": "F94877",
            "source": "https://foursquare.com/about/logos"
        },
        {
            "title": "FOX",
            "hex": "000000",
            "source": "https://www.fox.com"
        },
        {
            "title": "Foxtel",
            "hex": "EB5205",
            "source": "https://www.foxtel.com.au"
        },
        {
            "title": "Fozzy",
            "hex": "F15B29",
            "source": "https://fozzy.com/partners.shtml?tab=materials"
        },
        {
            "title": "Framer",
            "hex": "0055FF",
            "source": "https://framer.com"
        },
        {
            "title": "Framework7",
            "hex": "EE350F",
            "source": "https://github.com/framework7io/framework7-website/blob/2a1e32290c795c2070ffc7019ba7276614e00de0/public/i/logo.svg"
        },
        {
            "title": "Franprix",
            "hex": "EC6237",
            "source": "https://www.franprix.fr"
        },
        {
            "title": "Fraunhofer-Gesellschaft",
            "hex": "179C7D",
            "source": "https://www.fraunhofer.de"
        },
        {
            "title": "FreeBSD",
            "hex": "AB2B28",
            "source": "https://www.freebsdfoundation.org/about/project/"
        },
        {
            "title": "freeCodeCamp",
            "hex": "0A0A23",
            "source": "https://design-style-guide.freecodecamp.org",
            "guidelines": "https://design-style-guide.freecodecamp.org",
            "license": {
                "type": "CC-BY-SA-4.0",
                "url": "https://github.com/freeCodeCamp/design-style-guide/blob/cc950c311c61574b6ecbd9e724b6631026e14bfa/LICENSE"
            }
        },
        {
            "title": "freedesktop.org",
            "hex": "3B80AE",
            "source": "https://commons.wikimedia.org/wiki/File:Freedesktop-logo.svg"
        },
        {
            "title": "Freelancer",
            "hex": "29B2FE",
            "source": "https://www.freelancer.com"
        },
        {
            "title": "FreeNAS",
            "hex": "343434",
            "source": "https://github.com/freenas/webui/blob/fd668f4c5920fe864fd98fa98e20fd333336c609/src/assets/images/logo.svg"
        },
        {
            "title": "Freepik",
            "hex": "1273EB",
            "source": "https://commons.wikimedia.org/wiki/File:Freepik.svg"
        },
        {
            "title": "Frontend Mentor",
            "hex": "3F54A3",
            "source": "https://www.frontendmentor.io"
        },
        {
            "title": "Frontify",
            "hex": "2D3232",
            "source": "https://brand.frontify.com/d/7WQZazaZFkMz/brand-guidelines-1#/visual/logo"
        },
        {
            "title": "Fuga Cloud",
            "hex": "242F4B",
            "source": "https://fuga.cloud",
            "guidelines": "https://fuga.cloud/media/"
        },
        {
            "title": "Fujifilm",
            "hex": "FB0020",
            "source": "https://www.fujifilm.com",
            "guidelines": "https://www.fujifilm.com/us/en/terms"
        },
        {
            "title": "Fujitsu",
            "hex": "FF0000",
            "source": "https://www.fujitsu.com/global/about/brandmanagement/logo/"
        },
        {
            "title": "Funimation",
            "hex": "5B0BB5",
            "source": "https://www.funimation.com",
            "guidelines": "https://brandpad.io/funimationstyleguide"
        },
        {
            "title": "Fur Affinity",
            "hex": "36566F",
            "source": "https://www.furaffinity.net"
        },
        {
            "title": "Furry Network",
            "hex": "2E75B4",
            "source": "https://furrynetwork.com"
        },
        {
            "title": "FutureLearn",
            "hex": "DE00A5",
            "source": "https://www.futurelearn.com"
        },
        {
            "title": "G2",
            "hex": "FF492C",
            "source": "https://www.g2.com",
            "guidelines": "https://company.g2.com/brand-resources"
        },
        {
            "title": "G2A",
            "hex": "F05F00",
            "source": "https://www.g2a.co/documents/",
            "guidelines": "https://www.g2a.co/documents/"
        },
        {
            "title": "Game & Watch",
            "hex": "000000",
            "source": "https://upload.wikimedia.org/wikipedia/commons/4/41/Game_and_watch_logo.svg"
        },
        {
            "title": "Game Developer",
            "hex": "E60012",
            "source": "https://www.gamedeveloper.com",
            "aliases": {
                "aka": [
                    "Gamasutra"
                ]
            }
        },
        {
            "title": "Game Jolt",
            "hex": "CCFF00",
            "source": "https://gamejolt.com/about",
            "guidelines": "https://gamejolt.com/about"
        },
        {
            "title": "Garmin",
            "hex": "000000",
            "source": "https://creative.garmin.com/styleguide/logo/",
            "guidelines": "https://creative.garmin.com/styleguide/brand/"
        },
        {
            "title": "Gatling",
            "hex": "FF9E2A",
            "source": "https://gatling.io"
        },
        {
            "title": "Gatsby",
            "hex": "663399",
            "source": "https://www.gatsbyjs.com/guidelines/logo",
            "guidelines": "https://www.gatsbyjs.com/guidelines/logo"
        },
        {
            "title": "GDAL",
            "hex": "5CAE58",
            "source": "https://www.osgeo.org/projects/gdal/"
        },
        {
            "title": "Géant",
            "hex": "DD1F26",
            "source": "https://www.geantcasino.fr"
        },
        {
            "title": "GeeksforGeeks",
            "hex": "2F8D46",
            "source": "https://www.geeksforgeeks.org"
        },
        {
            "title": "General Electric",
            "hex": "0870D8",
            "source": "https://www.ge.com/brand/"
        },
        {
            "title": "General Motors",
            "hex": "0170CE",
            "source": "https://www.gm.com"
        },
        {
            "title": "Genius",
            "hex": "FFFF64",
            "source": "https://genius.com"
        },
        {
            "title": "Gentoo",
            "hex": "54487A",
            "source": "https://wiki.gentoo.org/wiki/Project:Artwork/Artwork#Variations_of_the_.22g.22_logo",
            "guidelines": "https://www.gentoo.org/inside-gentoo/foundation/name-logo-guidelines.html",
            "license": {
                "type": "CC-BY-SA-2.5"
            }
        },
        {
            "title": "Geocaching",
            "hex": "00874D",
            "source": "https://www.geocaching.com/about/logousage.aspx",
            "guidelines": "https://www.geocaching.com/about/logousage.aspx"
        },
        {
            "title": "Gerrit",
            "hex": "EEEEEE",
            "source": "https://gerrit-review.googlesource.com/c/75842/"
        },
        {
            "title": "Ghost",
            "hex": "15171A",
            "source": "https://github.com/TryGhost/Admin/blob/e3e1fa3353767c3729b1658ad42cc35f883470c5/public/assets/icons/icon.svg",
            "guidelines": "https://ghost.org/docs/logos/"
        },
        {
            "title": "Ghostery",
            "hex": "00AEF0",
            "source": "https://www.ghostery.com",
            "guidelines": "https://www.ghostery.com/press/"
        },
        {
            "title": "GIMP",
            "hex": "5C5543",
            "source": "https://www.gimp.org/about/linking.html#wilber-the-gimp-mascot",
            "license": {
                "type": "CC-BY-SA-3.0"
            }
        },
        {
            "title": "GIPHY",
            "hex": "FF6666",
            "source": "https://support.giphy.com/hc/en-us/articles/360022283772-GIPHY-Brand-Guidelines",
            "guidelines": "https://support.giphy.com/hc/en-us/articles/360022283772-GIPHY-Brand-Guidelines"
        },
        {
            "title": "Git",
            "hex": "F05032",
            "source": "https://git-scm.com/downloads/logos",
            "license": {
                "type": "CC-BY-3.0"
            }
        },
        {
            "title": "Git Extensions",
            "hex": "212121",
            "source": "https://github.com/gitextensions/gitextensions/blob/273a0f6fd3e07858f837cdc19d50827871e32319/Logo/Artwork/git-extensions-logo.svg"
        },
        {
            "title": "Git LFS",
            "hex": "F64935",
            "source": "https://git-lfs.github.com"
        },
        {
            "title": "GitBook",
            "hex": "3884FF",
            "source": "https://github.com/GitbookIO/styleguide/blob/c958388dab901defa3e22978ca01272295627e05/icons/Logo.svg"
        },
        {
            "title": "Gitea",
            "hex": "609926",
            "source": "https://github.com/go-gitea/gitea/blob/e0c753e770a64cda5e3900aa1da3d7e1f3263c9a/assets/logo.svg"
        },
        {
            "title": "Gitee",
            "hex": "C71D23",
            "source": "https://gitee.com/about_us"
        },
        {
            "title": "GitHub",
            "hex": "181717",
            "source": "https://github.com/logos",
            "guidelines": "https://github.com/logos"
        },
        {
            "title": "GitHub Actions",
            "hex": "2088FF",
            "source": "https://github.com/features/actions"
        },
        {
            "title": "GitHub Pages",
            "hex": "222222",
            "source": "https://pages.github.com"
        },
        {
            "title": "GitHub Sponsors",
            "hex": "EA4AAA",
            "source": "https://github.com/sponsors"
        },
        {
            "title": "gitignore.io",
            "hex": "204ECF",
            "source": "https://docs.gitignore.io/design/logo"
        },
        {
            "title": "GitKraken",
            "hex": "179287",
            "source": "https://www.gitkraken.com"
        },
        {
            "title": "GitLab",
            "hex": "FC6D26",
            "source": "https://about.gitlab.com/press/press-kit/",
            "guidelines": "https://about.gitlab.com/handbook/marketing/corporate-marketing/brand-activation/trademark-guidelines/"
        },
        {
            "title": "Gitpod",
            "hex": "FFAE33",
            "source": "https://www.gitpod.io"
        },
        {
            "title": "Gitter",
            "hex": "ED1965",
            "source": "https://gitter.im"
        },
        {
            "title": "Glassdoor",
            "hex": "0CAA41",
            "source": "https://www.glassdoor.com/about-us/press/media-assets/",
            "guidelines": "https://www.glassdoor.com/about-us/press/media-assets/"
        },
        {
            "title": "Glitch",
            "hex": "3333FF",
            "source": "https://glitch.com/about/press/"
        },
        {
            "title": "Globus",
            "hex": "CA6201",
            "source": "https://www.globus.de"
        },
        {
            "title": "Gmail",
            "hex": "EA4335",
            "source": "https://fonts.gstatic.com/s/i/productlogos/gmail_2020q4/v8/192px.svg"
        },
        {
            "title": "GNOME",
            "hex": "4A86CF",
            "source": "https://wiki.gnome.org/Engagement/BrandGuidelines",
            "guidelines": "https://gitlab.gnome.org/Teams/Design/brand/-/blob/master/brand-book.pdf"
        },
        {
            "title": "GNOME Terminal",
            "hex": "241F31",
            "source": "https://gitlab.gnome.org/GNOME/gnome-terminal/-/blob/9c32e039bfb7902c136dc7aed3308e027325776c/data/icons/hicolor_apps_scalable_org.gnome.Terminal.svg",
            "guidelines": "https://gitlab.gnome.org/Teams/Design/brand/-/blob/master/brand-book.pdf"
        },
        {
            "title": "GNU",
            "hex": "A42E2B",
            "source": "https://gnu.org",
            "license": {
                "type": "CC-BY-SA-2.0"
            }
        },
        {
            "title": "GNU Bash",
            "hex": "4EAA25",
            "source": "https://github.com/odb/official-bash-logo/tree/61eff022f2dad3c7468f5deb4f06652d15f2c143",
            "guidelines": "https://github.com/odb/official-bash-logo",
            "license": {
                "type": "MIT"
            }
        },
        {
            "title": "GNU Emacs",
            "hex": "7F5AB6",
            "source": "https://git.savannah.gnu.org/cgit/emacs.git/tree/etc/images/icons/hicolor/scalable/apps/emacs.svg",
            "license": {
                "type": "GPL-2.0-or-later"
            }
        },
        {
            "title": "GNU IceCat",
            "hex": "002F5B",
            "source": "https://git.savannah.gnu.org/cgit/gnuzilla.git/plain/artwork/simple.svg"
        },
        {
            "title": "GNU Privacy Guard",
            "hex": "0093DD",
            "source": "https://git.gnupg.org/cgi-bin/gitweb.cgi?p=gnupg.git;a=tree;f=artwork/icons",
            "license": {
                "type": "GPL-3.0-or-later"
            }
        },
        {
            "title": "GNU social",
            "hex": "A22430",
            "source": "https://www.gnu.org/graphics/social.html",
            "license": {
                "type": "CC0-1.0"
            }
        },
        {
            "title": "Go",
            "hex": "00ADD8",
            "source": "https://blog.golang.org/go-brand",
            "guidelines": "https://blog.golang.org/go-brand"
        },
        {
            "title": "GoCD",
            "hex": "94399E",
            "source": "https://www.gocd.org",
            "guidelines": "https://www.gocd.org"
        },
        {
            "title": "GoDaddy",
            "hex": "1BDBDB",
            "source": "https://godaddy.design/the-go/",
            "guidelines": "https://godaddy.design/the-go/"
        },
        {
            "title": "Godot Engine",
            "hex": "478CBF",
            "source": "https://godotengine.org/press",
            "guidelines": "https://godotengine.org/press",
            "license": {
                "type": "CC-BY-4.0"
            }
        },
        {
            "title": "GoFundMe",
            "hex": "00B964",
            "source": "https://www.gofundme.com"
        },
        {
            "title": "GOG.com",
            "hex": "86328A",
            "source": "https://www.cdprojekt.com/en/media/logotypes/"
        },
        {
            "title": "GoLand",
            "hex": "000000",
            "source": "https://www.jetbrains.com/company/brand/#logos-and-icons-jetbrains-logos",
            "guidelines": "https://www.jetbrains.com/company/brand/#brand-guidelines"
        },
        {
            "title": "GoldenLine",
            "hex": "FFE005",
            "source": "https://www.goldenline.pl"
        },
        {
            "title": "Goodreads",
            "hex": "372213",
            "source": "https://www.goodreads.com/about/press"
        },
        {
            "title": "Google",
            "hex": "4285F4",
            "source": "https://partnermarketinghub.withgoogle.com",
            "guidelines": "https://about.google/brand-resource-center/brand-elements/"
        },
        {
            "title": "Google AdMob",
            "hex": "EA4335",
            "source": "https://commons.wikimedia.org/wiki/File:Google_AdMob_logo.svg"
        },
        {
            "title": "Google Ads",
            "hex": "4285F4",
            "source": "https://ads.google.com/home/"
        },
        {
            "title": "Google AdSense",
            "hex": "4285F4",
            "source": "https://www.google.com/adsense/"
        },
        {
            "title": "Google Analytics",
            "hex": "E37400",
            "source": "https://marketingplatform.google.com/intl/en_uk/about/analytics/"
        },
        {
            "title": "Google Apps Script",
            "hex": "4285F4",
            "source": "https://github.com/simple-icons/simple-icons/issues/3556#issuecomment-800482267"
        },
        {
            "title": "Google Assistant",
            "hex": "4285F4",
            "source": "https://assistant.google.com"
        },
        {
            "title": "Google Calendar",
            "hex": "4285F4",
            "source": "https://fonts.gstatic.com/s/i/productlogos/calendar_2020q4/v8/192px.svg"
        },
        {
            "title": "Google Cardboard",
            "hex": "FF7143",
            "source": "https://arvr.google.com/cardboard/images/header/vr-home.svg"
        },
        {
            "title": "Google Chat",
            "hex": "00AC47",
            "source": "https://chat.google.com"
        },
        {
            "title": "Google Chrome",
            "hex": "4285F4",
            "source": "https://www.google.com/chrome/"
        },
        {
            "title": "Google Classroom",
            "hex": "0F9D58",
            "source": "https://classroom.google.com"
        },
        {
            "title": "Google Cloud",
            "hex": "4285F4",
            "source": "https://cloud.google.com"
        },
        {
            "title": "Google Colab",
            "hex": "F9AB00",
            "source": "https://colab.research.google.com"
        },
        {
            "title": "Google Domains",
            "hex": "4285F4",
            "source": "https://domains.google"
        },
        {
            "title": "Google Drive",
            "hex": "4285F4",
            "source": "https://developers.google.com/drive/web/branding"
        },
        {
            "title": "Google Earth",
            "hex": "4285F4",
            "source": "https://earth.google.com/web/"
        },
        {
            "title": "Google Fit",
            "hex": "4285F4",
            "source": "https://partnermarketinghub.withgoogle.com/brands/google-fit/"
        },
        {
            "title": "Google Fonts",
            "hex": "4285F4",
            "source": "https://fonts.google.com"
        },
        {
            "title": "Google Hangouts",
            "hex": "0C9D58",
            "source": "https://upload.wikimedia.org/wikipedia/commons/e/ee/Hangouts_icon.svg"
        },
        {
            "title": "Google Home",
            "hex": "4285F4",
            "source": "https://home.google.com/welcome/"
        },
        {
            "title": "Google Keep",
            "hex": "FFBB00",
            "source": "https://about.google/brand-resource-center/logos-list/"
        },
        {
            "title": "Google Lens",
            "hex": "4285F4",
            "source": "https://lens.google.com"
        },
        {
            "title": "Google Maps",
            "hex": "4285F4",
            "source": "https://upload.wikimedia.org/wikipedia/commons/a/a9/Google_Maps_icon.svg"
        },
        {
            "title": "Google Marketing Platform",
            "hex": "4285F4",
            "source": "https://about.google/brand-resource-center/logos-list/"
        },
        {
            "title": "Google Meet",
            "hex": "00897B",
            "source": "https://about.google/brand-resource-center/logos-list/"
        },
        {
            "title": "Google Messages",
            "hex": "1A73E8",
            "source": "https://messages.google.com"
        },
        {
            "title": "Google My Business",
            "hex": "4285F4",
            "source": "https://business.google.com"
        },
        {
            "title": "Google Nearby",
            "hex": "4285F4",
            "source": "https://developers.google.com/nearby/developer-guidelines"
        },
        {
            "title": "Google News",
            "hex": "174EA6",
            "source": "https://partnermarketinghub.withgoogle.com/brands/google-news/",
            "guidelines": "https://partnermarketinghub.withgoogle.com/brands/google-news/legal-and-trademarks/legal-requirements/"
        },
        {
            "title": "Google Optimize",
            "hex": "B366F6",
            "source": "https://marketingplatform.google.com/about/optimize/"
        },
        {
            "title": "Google Pay",
            "hex": "4285F4",
            "source": "https://pay.google.com/intl/en_us/about/"
        },
        {
            "title": "Google Photos",
            "hex": "4285F4",
            "source": "https://partnermarketinghub.withgoogle.com/brands/google-photos/visual-identity/visual-identity/icon/",
            "guidelines": "https://partnermarketinghub.withgoogle.com/brands/google-photos/visual-identity/visual-identity/icon/"
        },
        {
            "title": "Google Play",
            "hex": "414141",
            "source": "https://partnermarketinghub.withgoogle.com/brands/google-play/visual-identity/primary-logos/",
            "guidelines": "https://partnermarketinghub.withgoogle.com/brands/google-play/visual-identity/primary-logos/"
        },
        {
            "title": "Google Podcasts",
            "hex": "4285F4",
            "source": "https://developers.google.com/search/docs/data-types/podcast"
        },
        {
            "title": "Google Scholar",
            "hex": "4285F4",
            "source": "https://commons.wikimedia.org/wiki/File:Google_Scholar_logo.svg"
        },
        {
            "title": "Google Search Console",
            "hex": "458CF5",
            "source": "https://search.google.com/search-console"
        },
        {
            "title": "Google Sheets",
            "hex": "34A853",
            "source": "https://sheets.google.com"
        },
        {
            "title": "Google Street View",
            "hex": "FEC111",
            "source": "https://developers.google.com/streetview/ready/branding",
            "guidelines": "https://developers.google.com/streetview/ready/branding"
        },
        {
            "title": "Google Tag Manager",
            "hex": "246FDB",
            "source": "https://tagmanager.google.com/#/home"
        },
        {
            "title": "Google Translate",
            "hex": "4285F4",
            "source": "https://commons.wikimedia.org/wiki/File:Google_Translate_logo.svg"
        },
        {
            "title": "GoToMeeting",
            "hex": "F68D2E",
            "source": "https://www.gotomeeting.com",
            "aliases": {
                "dup": [
                    {
                        "title": "GoToWebinar",
                        "hex": "00C0F3",
                        "source": "https://www.gotomeeting.com/en-ie/webinar"
                    }
                ]
            }
        },
        {
            "title": "Grab",
            "hex": "00B14F",
            "source": "https://en.wikipedia.org/wiki/File:Grab_(application)_logo.svg"
        },
        {
            "title": "Gradle",
            "hex": "02303A",
            "source": "https://gradle.com/brand",
            "guidelines": "https://gradle.com/brand"
        },
        {
            "title": "Grafana",
            "hex": "F46800",
            "source": "https://grafana.com"
        },
        {
            "title": "Grammarly",
            "hex": "15C39A",
            "source": "https://www.grammarly.com/media-assets"
        },
        {
            "title": "Grand Frais",
            "hex": "ED2D2F",
            "source": "https://www.grandfrais.com"
        },
        {
            "title": "GraphQL",
            "hex": "E10098",
            "source": "https://graphql.org/brand",
            "guidelines": "https://graphql.org/brand"
        },
        {
            "title": "Grav",
            "hex": "221E1F",
            "source": "https://getgrav.org/media"
        },
        {
            "title": "Gravatar",
            "hex": "1E8CBE",
            "source": "https://automattic.com/press/brand-materials/"
        },
        {
            "title": "Graylog",
            "hex": "FF3633",
            "source": "https://www.graylog.org"
        },
        {
            "title": "Greenhouse",
            "hex": "24A47F",
            "source": "https://brand.greenhouse.io/brand-portal/p/6",
            "guidelines": "https://brand.greenhouse.io/brand-portal/p/5"
        },
        {
            "title": "GreenSock",
            "hex": "88CE02",
            "source": "https://greensock.com"
        },
        {
            "title": "Grid.ai",
            "hex": "78FF96",
            "source": "https://github.com/gridai/logos/blob/1e12c83b77abdc22a41566cab232f4db40223895/GridAI-icons/icon-white-48.svg"
        },
        {
            "title": "Gridsome",
            "hex": "00A672",
            "source": "https://gridsome.org/logo/"
        },
        {
            "title": "GroupMe",
            "hex": "00AFF0",
            "source": "https://groupme.com"
        },
        {
            "title": "Groupon",
            "hex": "53A318",
            "source": "https://about.groupon.com/press/",
            "guidelines": "https://about.groupon.com/press/"
        },
        {
            "title": "Grubhub",
            "hex": "F63440",
            "source": "https://www.grubhub.com"
        },
        {
            "title": "Grunt",
            "hex": "FAA918",
            "source": "https://github.com/gruntjs/gruntjs.com/blob/70f43898d9ce8e6cc862ad72bf8a7aee5ca199a9/src/media/grunt-logo-no-wordmark.svg",
            "guidelines": "https://github.com/gruntjs/grunt-docs/blob/main/Grunt-Brand-Guide.md"
        },
        {
            "title": "GSK",
            "hex": "F36633",
            "source": "https://www.gskbrandhub.com",
            "aliases": {
                "aka": [
                    "GlaxoSmithKline"
                ]
            }
        },
        {
            "title": "GTK",
            "hex": "7FE719",
            "source": "https://commons.wikimedia.org/wiki/File:GTK_logo.svg",
            "guidelines": "https://foundation.gnome.org/logo-and-trademarks/"
        },
        {
            "title": "Guangzhou Metro",
            "hex": "C51935",
            "source": "https://commons.wikimedia.org/wiki/File:Guangzhou_Metro_logo.svg"
        },
        {
            "title": "Guilded",
            "hex": "F5C400",
            "source": "https://www.guilded.gg/brand",
            "guidelines": "https://www.guilded.gg/brand"
        },
        {
            "title": "gulp",
            "hex": "CF4647",
            "source": "https://github.com/gulpjs/artwork/blob/4e14158817ac88e9a5c02b3b307e6f630fe222fb/gulp-white-text.svg",
            "guidelines": "https://github.com/gulpjs/artwork",
            "license": {
                "type": "CC0-1.0"
            }
        },
        {
            "title": "Gumroad",
            "hex": "36A9AE",
            "source": "https://gumroad.com/press"
        },
        {
            "title": "Gumtree",
            "hex": "72EF36",
            "source": "https://www.gumtree.com"
        },
        {
            "title": "Gunicorn",
            "hex": "499848",
            "source": "https://github.com/benoitc/gunicorn/blob/ff58e0c6da83d5520916bc4cc109a529258d76e1/docs/logo/gunicorn.svg"
        },
        {
            "title": "Gurobi",
            "hex": "EE3524",
            "source": "https://cdn.gurobi.com/wp-content/uploads/2021/02/Gurobi-Optimization_Corporate-Brochure.pdf"
        },
        {
            "title": "Gutenberg",
            "hex": "000000",
            "source": "https://github.com/WordPress/gutenberg/blob/7829913ae117dfb561d14c600eea7b281afd6556/docs/final-g-wapuu-black.svg"
        },
        {
            "title": "Habr",
            "hex": "65A3BE",
            "source": "https://kiosk.habr.com"
        },
        {
            "title": "Hack Club",
            "hex": "EC3750",
            "source": "https://hackclub.com/brand"
        },
        {
            "title": "Hack The Box",
            "hex": "9FEF00",
            "source": "https://www.hackthebox.eu/docs/Hack_The_Box_Brand_Assets_Guide.pdf",
            "guidelines": "https://www.hackthebox.eu/docs/Hack_The_Box_Brand_Assets_Guide.pdf"
        },
        {
            "title": "Hackaday",
            "hex": "1A1A1A",
            "source": "https://hackaday.com"
        },
        {
            "title": "Hacker Noon",
            "hex": "00FE00",
            "source": "https://sponsor.hackernoon.com/#brandasauthor"
        },
        {
            "title": "HackerEarth",
            "hex": "2C3454",
            "source": "https://www.hackerearth.com/logo/"
        },
        {
            "title": "HackerOne",
            "hex": "494649",
            "source": "https://www.hackerone.com/branding"
        },
        {
            "title": "HackerRank",
            "hex": "00EA64",
            "source": "https://www.hackerrank.com/about-us/"
        },
        {
            "title": "Hackster",
            "hex": "2E9FE6",
            "source": "https://www.hackster.io/branding#logos",
            "guidelines": "https://www.hackster.io/branding"
        },
        {
            "title": "Handlebars.js",
            "hex": "000000",
            "source": "https://raw.githubusercontent.com/handlebars-lang/docs/master/src/.vuepress/public/icons/handlebarsjs-icon.svg"
        },
        {
            "title": "Handshake",
            "hex": "FF2F1C",
            "source": "https://joinhandshake.com/career-centers/marketing-toolkit/",
            "guidelines": "https://joinhandshake.com/career-centers/marketing-toolkit/"
        },
        {
            "title": "Handshake",
            "slug": "handshake_protocol",
            "hex": "000000",
            "source": "https://handshake.org"
        },
        {
            "title": "HappyCow",
            "hex": "7C4EC4",
            "source": "https://www.happycow.net/press-kits"
        },
        {
            "title": "Harbor",
            "hex": "60B932",
            "source": "https://branding.cncf.io/projects/harbor/"
        },
        {
            "title": "HarmonyOS",
            "hex": "000000",
            "source": "https://www.harmonyos.com",
            "aliases": {
                "aka": [
                    "HMOS"
                ]
            }
        },
        {
            "title": "Hashnode",
            "hex": "2962FF",
            "source": "https://hashnode.com/media"
        },
        {
            "title": "Haskell",
            "hex": "5D4F85",
            "source": "https://wiki.haskell.org/Thompson-Wheeler_logo"
        },
        {
            "title": "Hasura",
            "hex": "1EB4D4",
            "source": "https://github.com/hasura/graphql-engine/blob/5850423aa60594c06320c3ef600117c31963e910/assets/brand/hasura_icon_blue.svg"
        },
        {
            "title": "Hatena Bookmark",
            "hex": "00A4DE",
            "source": "https://hatenacorp.jp/press/resource"
        },
        {
            "title": "haveibeenpwned",
            "hex": "2A6379",
            "source": "https://haveibeenpwned.com"
        },
        {
            "title": "Haxe",
            "hex": "EA8220",
            "source": "https://haxe.org/foundation/branding.html",
            "guidelines": "https://haxe.org/foundation/branding.html"
        },
        {
            "title": "HBO",
            "hex": "000000",
            "source": "https://www.hbo.com"
        },
        {
            "title": "HCL",
            "hex": "006BB6",
            "source": "https://www.hcl.com/brand-guidelines",
            "guidelines": "https://www.hcl.com/brand-guidelines"
        },
        {
            "title": "Headless UI",
            "hex": "66E3FF",
            "source": "https://headlessui.dev"
        },
        {
            "title": "Headspace",
            "hex": "F47D31",
            "source": "https://www.headspace.com/press-and-media"
        },
        {
            "title": "Hedera",
            "hex": "222222",
            "source": "https://hederabrandcentral.frontify.com/d/Tmocz52AXpLj/brand-assets#/brand-assets/brand-identity/our-hbar-logomark",
            "guidelines": "https://hederabrandcentral.frontify.com/d/Tmocz52AXpLj/brand-assets#/brand-assets/brand-identity"
        },
        {
            "title": "HelloFresh",
            "hex": "99CC33",
            "source": "https://www.hellofresh.com/landing/student"
        },
        {
            "title": "Helly Hansen",
            "hex": "DA2128",
            "source": "https://www.hellyhansen.com"
        },
        {
            "title": "Helm",
            "hex": "0F1689",
            "source": "https://helm.sh"
        },
        {
            "title": "Help Scout",
            "hex": "1292EE",
            "source": "https://www.helpscout.com"
        },
        {
            "title": "HelpDesk",
            "hex": "2FC774",
            "source": "https://helpdesk.design",
            "guidelines": "https://helpdesk.design"
        },
        {
            "title": "HERE",
            "hex": "00AFAA",
            "source": "https://www.here.com/company/media-assets"
        },
        {
            "title": "Heroku",
            "hex": "430098",
            "source": "https://brand.heroku.com",
            "guidelines": "https://brand.heroku.com"
        },
        {
            "title": "Hetzner",
            "hex": "D50C2D",
            "source": "https://www.hetzner.com"
        },
        {
            "title": "Hexo",
            "hex": "0E83CD",
            "source": "https://hexo.io"
        },
        {
            "title": "HEY",
            "hex": "5522FA",
            "source": "https://hey.com"
        },
        {
            "title": "Hi Bob",
            "hex": "E42C51",
            "source": "https://www.hibob.com",
            "aliases": {
                "aka": [
                    "Bob"
                ]
            }
        },
        {
            "title": "Hibernate",
            "hex": "59666C",
            "source": "https://hibernate.org"
        },
        {
            "title": "Hilton",
            "hex": "124D97",
            "source": "https://newsroom.hilton.com/hhr/page/logos"
        },
        {
            "title": "Hitachi",
            "hex": "E60027",
            "source": "https://commons.wikimedia.org/wiki/File:Hitachi_inspire_the_next-Logo.svg"
        },
        {
            "title": "Hive",
            "hex": "FF7A00",
            "source": "https://www.hivehome.com"
        },
        {
            "title": "Hive",
            "slug": "hive_blockchain",
            "hex": "E31337",
            "source": "https://hive.io/brand/"
        },
        {
            "title": "Home Assistant",
            "hex": "41BDF5",
            "source": "https://github.com/home-assistant/assets/blob/1e19f0dca208f0876b274c68345fcf989de7377a/logo/logo-small.png",
            "license": {
                "type": "CC-BY-NC-SA-4.0"
            }
        },
        {
            "title": "Home Assistant Community Store",
            "hex": "41BDF5",
            "source": "https://hacs.xyz"
        },
        {
            "title": "HomeAdvisor",
            "hex": "F68315",
            "source": "https://www.homeadvisor.com"
        },
        {
            "title": "Homebrew",
            "hex": "FBB040",
            "source": "https://github.com/Homebrew/brew.sh/blob/2e576aaca83e62dda41a188597bb4bd20e75e385/assets/img/homebrew.svg"
        },
        {
            "title": "Homebridge",
            "hex": "491F59",
            "source": "https://github.com/homebridge/branding/blob/6ef3a1685e79f79a2ecdcc83824e53775ec0475d/logos/homebridge-silhouette-round-black.svg"
        },
        {
            "title": "homify",
            "hex": "7DCDA3",
            "source": "https://www.homify.com"
        },
        {
            "title": "Honda",
            "hex": "E40521",
            "source": "https://www.honda.ie"
        },
        {
            "title": "Honey",
            "hex": "FF6801",
            "source": "https://www.joinhoney.com"
        },
        {
            "title": "Hootsuite",
            "hex": "143059",
            "source": "https://hootsuite.widencollective.com/portals/bafpk5oo/MediaKitAssets/c/b9e3a7bb-aca7-48d7-90ed-cff5898aafd0",
            "guidelines": "https://hootsuite.widencollective.com/portals/bafpk5oo/MediaKitAssets"
        },
        {
            "title": "Hoppscotch",
            "hex": "31C48D",
            "source": "https://github.com/hoppscotch/hoppscotch/blob/77862cdf9bd902a4ea64bd8b2301ed2206820649/static/images/ufo_logo.svg"
        },
        {
            "title": "Hotels.com",
            "hex": "D32F2F",
            "source": "https://en.wikipedia.org/wiki/File:Hotels.com_logo.svg"
        },
        {
            "title": "Hotjar",
            "hex": "FD3A5C",
            "source": "https://www.hotjar.com"
        },
        {
            "title": "Hotwire",
            "hex": "FFE801",
            "source": "https://hotwired.dev"
        },
        {
            "title": "Houdini",
            "hex": "FF4713",
            "source": "https://www.sidefx.com/products/houdini/"
        },
        {
            "title": "Houzz",
            "hex": "4DBC15",
            "source": "https://www.houzz.com/logoGuidelines",
            "guidelines": "https://www.houzz.com/logoGuidelines"
        },
        {
            "title": "HP",
            "hex": "0096D6",
            "source": "https://brandcentral.ext.hp.com/login"
        },
        {
            "title": "HTML Academy",
            "hex": "302683",
            "source": "https://htmlacademy.ru"
        },
        {
            "title": "HTML5",
            "hex": "E34F26",
            "source": "https://www.w3.org/html/logo/"
        },
        {
            "title": "HTTPie",
            "hex": "73DC8C",
            "source": "https://github.com/httpie/httpie/blob/d262181bede5241a6b692c3245a77e2eb02bc262/docs/httpie-logo.svg"
        },
        {
            "title": "Huawei",
            "hex": "FF0000",
            "source": "https://e.huawei.com/ph/material/partner/0a72728b864949c48b22106454352483",
            "guidelines": "https://e.huawei.com/ph/material/partner/0a72728b864949c48b22106454352483"
        },
        {
            "title": "HubSpot",
            "hex": "FF7A59",
            "source": "https://www.hubspot.com/style-guide",
            "guidelines": "https://www.hubspot.com/style-guide"
        },
        {
            "title": "Hugo",
            "hex": "FF4088",
            "source": "https://gohugo.io"
        },
        {
            "title": "Hulu",
            "hex": "1CE783",
            "source": "https://thisis.hulu.com",
            "guidelines": "https://thisis.hulu.com"
        },
        {
            "title": "Humble Bundle",
            "hex": "CC2929",
            "source": "https://support.humblebundle.com/hc/en-us/articles/202742060-Bundle-Logos"
        },
        {
            "title": "Hungry Jack's",
            "hex": "D0021B",
            "source": "https://www.hungryjacks.com.au"
        },
        {
            "title": "Hurriyetemlak",
            "hex": "E02826",
            "source": "https://ilan.hurriyetemlak.com/emlak-ilani-yayinlama-kurallari"
        },
        {
            "title": "Husqvarna",
            "hex": "273A60",
            "source": "https://www.husqvarna.com/uk/catalogues/"
        },
        {
            "title": "Hyper",
            "hex": "000000",
            "source": "https://hyper.is"
        },
        {
            "title": "Hyperledger",
            "hex": "2F3134",
            "source": "https://www.hyperledger.org"
        },
        {
            "title": "Hypothesis",
            "hex": "BD1C2B",
            "source": "https://web.hypothes.is/brand/"
        },
        {
            "title": "Hyundai",
            "hex": "002C5F",
            "source": "https://en.wikipedia.org/wiki/File:Hyundai_Motor_Company_logo.svg",
            "guidelines": "https://www.hyundai.pl/fileadmin/user_upload/media/logo/201607_HYU_Guideline_ENG_small.pdf"
        },
        {
            "title": "i18next",
            "hex": "26A69A",
            "source": "https://github.com/i18next/i18next-gitbook/blob/32efcfd9c59ae55cc63a60e633dbc1651c7950ad/assets/img/logo.svg"
        },
        {
            "title": "Iata",
            "hex": "004E81",
            "source": "https://upload.wikimedia.org/wikipedia/commons/f/f7/IATAlogo.svg"
        },
        {
            "title": "iBeacon",
            "hex": "3D7EBB",
            "source": "https://developer.apple.com/ibeacon/"
        },
        {
            "title": "IBM",
            "hex": "052FAD",
            "source": "https://www.ibm.com/design/language/ibm-logos/8-bar/",
            "guidelines": "https://www.ibm.com/design/language/ibm-logos/8-bar/"
        },
        {
            "title": "IBM Cloud",
            "hex": "1261FE",
            "source": "https://www.ibm.com/brand/systems/cloud/brand/logo"
        },
        {
            "title": "IBM Watson",
            "hex": "BE95FF",
            "source": "https://www.ibm.com/brand/systems/watson/brand/"
        },
        {
            "title": "Iced",
            "hex": "3645FF",
            "source": "https://iced.rs"
        },
        {
            "title": "Iceland",
            "hex": "CC092F",
            "source": "https://www.iceland.co.uk"
        },
        {
            "title": "Icinga",
            "hex": "06062C",
            "source": "https://github.com/Icinga/icingaweb2/blob/293021b2000e9d459387153ca5690f97e0184aaa/public/img/icinga-logo-compact.svg"
        },
        {
            "title": "iCloud",
            "hex": "3693F3",
            "source": "https://commons.wikimedia.org/wiki/File:ICloud_logo.svg"
        },
        {
            "title": "IcoMoon",
            "hex": "825794",
            "source": "https://icomoon.io"
        },
        {
            "title": "ICON",
            "hex": "31B8BB",
            "source": "https://icon.foundation/contents/resrce/media"
        },
        {
            "title": "Iconfinder",
            "hex": "1A1B1F",
            "source": "https://www.iconfinder.com/p/about"
        },
        {
            "title": "Iconify",
            "hex": "1769AA",
            "source": "https://iconify.design"
        },
        {
            "title": "IconJar",
            "hex": "16A5F3",
            "source": "https://geticonjar.com"
        },
        {
            "title": "Icons8",
            "hex": "1FB141",
            "source": "https://icons8.com"
        },
        {
            "title": "ICQ",
            "hex": "24FF00",
            "source": "https://commons.wikimedia.org/wiki/File:ICQNewlogo.svg"
        },
        {
            "title": "IEEE",
            "hex": "00629B",
            "source": "https://brand-experience.ieee.org/templates-tools-resources/resources/master-brand-and-logos/",
            "guidelines": "https://brand-experience.ieee.org/guidelines/brand-identity/"
        },
        {
            "title": "iFixit",
            "hex": "0071CE",
            "source": "https://www.ifixit.com",
            "guidelines": "https://www.ifixit.com/Info/Media"
        },
        {
            "title": "iFood",
            "hex": "EA1D2C",
            "source": "https://ifood.com.br"
        },
        {
            "title": "IFTTT",
            "hex": "000000",
            "source": "https://ifttt.com/discover/brand-guidelines",
            "guidelines": "https://ifttt.com/discover/brand-guidelines"
        },
        {
            "title": "iHeartRadio",
            "hex": "C6002B",
            "source": "https://brand.iheart.com/logo",
            "guidelines": "https://brand.iheart.com/logo"
        },
        {
            "title": "IKEA",
            "hex": "0058A3",
            "source": "https://www.ikea.com"
        },
        {
            "title": "Île-de-France Mobilités",
            "hex": "67B4E7",
            "source": "https://www.iledefrance-mobilites.fr"
        },
        {
            "title": "ImageJ",
            "hex": "00D8E0",
            "source": "https://github.com/imagej/imagej/blob/0667395bcac20e5d7a371ac9f468522c74367d59/logo/inkscape_image_logo_src.svg"
        },
        {
            "title": "IMDb",
            "hex": "F5C518",
            "source": "https://brand.imdb.com/imdb",
            "guidelines": "https://brand.imdb.com/imdb"
        },
        {
            "title": "Imgur",
            "hex": "1BB76E",
            "source": "https://imgurinc.com/press",
            "guidelines": "https://help.imgur.com/hc/en-us/articles/202062878-Trademark-Use-Policy"
        },
        {
            "title": "Immer",
            "hex": "00E7C3",
            "source": "https://github.com/immerjs/immer/blob/7a5382899bc8b0bf5e21972a1c7db63f53e1d697/website/static/img/immer-logo.svg"
        },
        {
            "title": "Immich",
            "hex": "4250AF",
            "source": "https://github.com/immich-app/immich/blob/bba4c4418279b7dc87e0f4a0b346a4e81057a631/design/immich-logo.svg"
        },
        {
            "title": "Imou",
            "hex": "E89313",
            "source": "https://www.imoulife.com/support/download/userManual"
        },
        {
            "title": "Indeed",
            "hex": "003A9B",
            "source": "https://indeed.design/resources"
        },
        {
            "title": "Inertia",
            "hex": "9553E9",
            "source": "https://inertiajs.com"
        },
        {
            "title": "Infiniti",
            "hex": "000000",
            "source": "https://www.infinitiusa.com"
        },
        {
            "title": "InfluxDB",
            "hex": "22ADF6",
            "source": "https://influxdata.github.io/branding/logo/downloads/",
            "guidelines": "https://influxdata.github.io/branding/logo/usage/"
        },
        {
            "title": "Informatica",
            "hex": "FF4D00",
            "source": "https://www.informatica.com"
        },
        {
            "title": "Infosys",
            "hex": "007CC3",
            "source": "https://www.infosys.com/newsroom/journalist-resources/infosyslogo.html"
        },
        {
            "title": "Infracost",
            "hex": "DB44B8",
            "source": "https://www.infracost.io/img/logo.svg"
        },
        {
            "title": "Ingress",
            "hex": "783CBD",
            "source": "https://ingress.com/assets/fonts/ingress_icons.woff"
        },
        {
            "title": "Inkdrop",
            "hex": "7A78D7",
            "source": "https://site-cdn.inkdrop.app/site/icons/inkdrop-icon.svg"
        },
        {
            "title": "Inkscape",
            "hex": "000000",
            "source": "https://inkscape.org/gallery/=inkscape-branding/inkscape-brand-assets/",
            "license": {
                "type": "CC-BY-SA-3.0"
            }
        },
        {
            "title": "Insomnia",
            "hex": "4000BF",
            "source": "https://insomnia.rest"
        },
        {
            "title": "Instacart",
            "hex": "43B02A",
            "source": "https://www.instacart.com/press"
        },
        {
            "title": "Instagram",
            "hex": "E4405F",
            "source": "https://en.facebookbrand.com/instagram/",
            "guidelines": "https://en.facebookbrand.com/instagram/"
        },
        {
            "title": "Instapaper",
            "hex": "1F1F1F",
            "source": "https://www.instapaper.com"
        },
        {
            "title": "Instatus",
            "hex": "4EE3C2",
            "source": "https://www.instatus.com"
        },
        {
            "title": "Instructables",
            "hex": "FABF15",
            "source": "https://www.instructables.com/community/Official-Instructables-Logos-1/"
        },
        {
            "title": "Instructure",
            "hex": "2A7BA0",
            "source": "https://www.instructure.com/about/brand-guide/download-logos",
            "guidelines": "https://www.instructure.com/canvas/resources/noram-guides/instructure-brand-guide-2022"
        },
        {
            "title": "Integromat",
            "hex": "2F8CBB",
            "source": "https://www.integromat.com"
        },
        {
            "title": "Intel",
            "hex": "0071C5",
            "source": "https://www.intel.com/content/www/us/en/newsroom/resources/press-kits-intel-overview.html"
        },
        {
            "title": "IntelliJ IDEA",
            "hex": "000000",
            "source": "https://www.jetbrains.com/idea/",
            "guidelines": "https://www.jetbrains.com/company/brand/"
        },
        {
            "title": "Interaction Design Foundation",
            "hex": "2B2B2B",
            "source": "https://www.interaction-design.org"
        },
        {
            "title": "InteractJS",
            "hex": "2599ED",
            "source": "https://github.com/taye/interact.js/blob/603c34d4b34dece8a260381e2e5991b810d6d739/img/ijs-icon.svg"
        },
        {
            "title": "Intercom",
            "hex": "6AFDEF",
            "source": "https://www.intercom.com/press",
            "guidelines": "https://www.intercom.com/press"
        },
        {
            "title": "Intermarche",
            "hex": "E2001A",
            "source": "https://www.intermarche.com"
        },
        {
            "title": "Internet Archive",
            "hex": "666666",
            "source": "https://archive.org"
        },
        {
            "title": "Internet Explorer",
            "hex": "0076D6",
            "source": "https://compass-ssl.microsoft.com/assets/c8/67/c867db4c-f328-45b8-817c-33834c70aae6.svg?n=IE.svg"
        },
        {
            "title": "Intigriti",
            "hex": "161A36",
            "source": "https://www.intigriti.com"
        },
        {
            "title": "InVision",
            "hex": "FF3366",
            "source": "https://www.invisionapp.com/news",
            "guidelines": "https://in.invisionapp.com/boards/FH3LW3S7XSD/"
        },
        {
            "title": "Invoice Ninja",
            "hex": "000000",
            "source": "https://github.com/invoiceninja/invoiceninja/blob/2bdb26dd06123a0426cc7a8da77fc8fce7e5a222/public/images/round_logo.png"
        },
        {
            "title": "ioBroker",
            "hex": "3399CC",
            "source": "https://github.com/ioBroker/awesome-iobroker/blob/6ba42e9fcda7c88356e2f8c98f435ce7b02d4e37/images/awesome-iobroker.svg"
        },
        {
            "title": "Ionic",
            "hex": "3880FF",
            "source": "https://ionicframework.com/press"
        },
        {
            "title": "Ionos",
            "hex": "003D8F",
            "source": "https://www.ionos.de"
        },
        {
            "title": "iOS",
            "hex": "000000",
            "source": "https://en.wikipedia.org/wiki/IOS"
        },
        {
            "title": "IOTA",
            "hex": "131F37",
            "source": "https://www.iota.org/connect/brand",
            "guidelines": "https://www.iota.org/connect/brand",
            "license": {
                "type": "CC-BY-SA-4.0"
            }
        },
        {
            "title": "IPFS",
            "hex": "65C2CB",
            "source": "https://github.com/ipfs-inactive/logo/tree/73169b495332415b174ac2f37ec27c4b2ee8da83",
            "license": {
                "type": "CC-BY-SA-3.0"
            }
        },
        {
            "title": "Issuu",
            "hex": "F36D5D",
            "source": "https://issuu.com/press",
            "guidelines": "https://issuu.com/press"
        },
        {
            "title": "Istio",
            "hex": "466BB0",
            "source": "https://github.com/istio/istio/blob/5a047251817eb2523af297607b7614120812e47a/logo/istio-bluelogo-whitebackground-unframed.svg"
        },
        {
            "title": "Itch.io",
            "hex": "FA5C5C",
            "source": "https://itch.io/press-kit",
            "guidelines": "https://itch.io/press-kit"
        },
        {
            "title": "iTerm2",
            "hex": "000000",
            "source": "https://github.com/gnachman/iTerm2/blob/6a857f3f5872eb1465ddc0dd83412015991e79ae/images/AppIcon/iTermIcon.sketch"
        },
        {
            "title": "iTunes",
            "hex": "FB5BC5",
            "source": "https://upload.wikimedia.org/wikipedia/commons/d/df/ITunes_logo.svg"
        },
        {
            "title": "ITVx",
            "hex": "DEEB52",
            "source": "https://www.itvmedia.co.uk"
        },
        {
            "title": "IVECO",
            "hex": "004994",
            "source": "https://www.iveco.com/germany/Pages/Home-page.aspx"
        },
        {
            "title": "Jabber",
            "hex": "CC0000",
            "source": "https://commons.wikimedia.org/wiki/File:Jabber-bulb.svg",
            "guidelines": "https://www.jabber.org/faq.html#logo",
            "license": {
                "type": "CC-BY-2.5"
            }
        },
        {
            "title": "Jaguar",
            "hex": "FFFFFF",
            "source": "https://media.jaguar.com/en/press-kit"
        },
        {
            "title": "Jamboard",
            "hex": "F37C20",
            "source": "https://cdn2.hubspot.net/hubfs/159104/ECS/Jamboard/Approved%20Jamboard%20Brand%20Book.pdf",
            "guidelines": "https://cdn2.hubspot.net/hubfs/159104/ECS/Jamboard/Approved%20Jamboard%20Brand%20Book.pdf"
        },
        {
            "title": "Jameson",
            "hex": "004027",
            "source": "https://www.jamesonwhiskey.com"
        },
        {
            "title": "Jamstack",
            "hex": "F0047F",
            "source": "https://github.com/jamstack/jamstack.org/tree/9e761f6b77ad11e8dc6d3a953e61e53f1d99a1e6/src/site/img/logo"
        },
        {
            "title": "Jasmine",
            "hex": "8A4182",
            "source": "https://github.com/jasmine/jasmine/blob/8991b1bba39b5b7e89fc5eeb07ae271a684cb1a4/images/jasmine-horizontal.svg"
        },
        {
            "title": "JavaScript",
            "hex": "F7DF1E",
            "source": "https://github.com/voodootikigod/logo.js/tree/1544bdeed6d618a6cfe4f0650d04ab8d9cfa76d9",
            "license": {
                "type": "MIT"
            }
        },
        {
            "title": "JBL",
            "hex": "FF3300",
            "source": "https://www.jbl.com"
        },
        {
            "title": "JCB",
            "hex": "0B4EA2",
            "source": "https://www.global.jcb/en/about-us/brand-concept/"
        },
        {
            "title": "Jeep",
            "hex": "000000",
            "source": "https://www.fcaci.com/x/JEEPv15",
            "guidelines": "https://www.fcaci.com/x/JEEPv15"
        },
        {
            "title": "Jekyll",
            "hex": "CC0000",
            "source": "https://github.com/jekyll/brand/blob/8302ad3ecf045054a095020729a8d2cc7005faf8/jekyll-logo-black.svg",
            "guidelines": "https://github.com/jekyll/brand",
            "license": {
                "type": "CC-BY-4.0"
            }
        },
        {
            "title": "Jellyfin",
            "hex": "00A4DC",
            "source": "https://jellyfin.org/docs/general/contributing/branding.html",
            "guidelines": "https://jellyfin.org/docs/general/contributing/branding.html"
        },
        {
            "title": "Jenkins",
            "hex": "D24939",
            "source": "https://get.jenkins.io/art/",
            "guidelines": "https://www.jenkins.io/press/",
            "license": {
                "type": "CC-BY-SA-3.0"
            }
        },
        {
            "title": "Jenkins X",
            "hex": "73C3D5",
            "source": "https://github.com/cdfoundation/artwork/tree/358a7db882463b68f59ae9bc669b8f97c4539ffd"
        },
        {
            "title": "Jest",
            "hex": "C21325",
            "source": "https://jestjs.io"
        },
        {
            "title": "JET",
            "hex": "FBBA00",
            "source": "https://de.wikipedia.org/wiki/Datei:JET.svg"
        },
        {
            "title": "JetBrains",
            "hex": "000000",
            "source": "https://www.jetbrains.com/company/brand/logos/",
            "guidelines": "https://www.jetbrains.com/company/brand/"
        },
        {
            "title": "Jetpack Compose",
            "hex": "4285F4",
            "source": "https://developer.android.com/jetpack/compose/"
        },
        {
            "title": "JFrog",
            "hex": "41BF47",
            "source": "https://jfrog.com/brand-guidelines/",
            "guidelines": "https://jfrog.com/brand-guidelines/"
        },
        {
            "title": "JFrog Bintray",
            "hex": "43A047",
            "source": "https://bintray.com"
        },
        {
            "title": "Jinja",
            "hex": "B41717",
            "source": "https://github.com/pallets/jinja/blob/1c240154865a7b6034033027e3c2ca8a2fa53fc2/artwork/jinjalogo.svg"
        },
        {
            "title": "Jira",
            "hex": "0052CC",
            "source": "https://atlassian.design/resources/logo-library",
            "guidelines": "https://atlassian.design/foundations/logos/"
        },
        {
            "title": "Jira Software",
            "hex": "0052CC",
            "source": "https://www.atlassian.com/company/news/press-kit",
            "guidelines": "https://atlassian.design/foundations/logos/"
        },
        {
            "title": "Jitsi",
            "hex": "97979A",
            "source": "https://github.com/jitsi/jitsi-meet/blob/f8a41aea9c32796646c0fea11064775a4e5c3523/images/watermark.svg"
        },
        {
            "title": "John Deere",
            "hex": "367C2B",
            "source": "https://en.wikipedia.org/wiki/File:John_Deere_logo.svg",
            "guidelines": "https://johndeere.widencollective.com/portals/arrshkzc/MyPortalFeb23,2021"
        },
        {
            "title": "Joomla",
            "hex": "5091CD",
            "source": "https://docs.joomla.org/Joomla:Brand_Identity_Elements/Official_Logo",
            "guidelines": "https://docs.joomla.org/Joomla:Brand_Identity_Elements"
        },
        {
            "title": "Joplin",
            "hex": "1071D3",
            "source": "https://github.com/laurent22/joplin/blob/45e35576bd8b1bb0ffe958309cc1ab3736cc266b/Assets/JoplinLetter.svg"
        },
        {
            "title": "Jordan",
            "hex": "000000",
            "source": "https://www.nike.com/jordan"
        },
        {
            "title": "JPEG",
            "hex": "8A8A8A",
            "source": "https://jpeg.org/contact.html",
            "license": {
                "type": "CC-BY-ND-4.0"
            }
        },
        {
            "title": "jQuery",
            "hex": "0769AD",
            "source": "https://brand.jquery.org/logos/",
            "guidelines": "https://brand.jquery.org/logos/"
        },
        {
            "title": "JR Group",
            "hex": "000000",
            "source": "https://www.jrhokkaido.co.jp"
        },
        {
            "title": "jsDelivr",
            "hex": "E84D3D",
            "source": "https://github.com/jsdelivr/www.jsdelivr.com/blob/eff02f3a8879cf7c7296840584e1293fe04e3a76/src/public/img/logo_horizontal.svg"
        },
        {
            "title": "JSFiddle",
            "hex": "0084FF",
            "source": "https://jsfiddle.net"
        },
        {
            "title": "JSON",
            "hex": "000000",
            "source": "https://commons.wikimedia.org/wiki/File:JSON_vector_logo.svg"
        },
        {
            "title": "JSON Web Tokens",
            "hex": "000000",
            "source": "https://jwt.io"
        },
        {
            "title": "JSS",
            "hex": "F7DF1E",
            "source": "https://cssinjs.org"
        },
        {
            "title": "Juejin",
            "hex": "007FFF",
            "source": "https://juejin.cn"
        },
        {
            "title": "JUKE",
            "hex": "6CD74A",
            "source": "https://juke.nl"
        },
        {
            "title": "Julia",
            "hex": "9558B2",
            "source": "https://github.com/JuliaLang/julia-logo-graphics/blob/b5551ca7946b4a25746c045c15fbb8806610f8d0/images/julia-dots.svg"
        },
        {
            "title": "Juniper Networks",
            "hex": "84B135",
            "source": "https://www.juniper.net/us/en/company/press-center/images/image-library/logos/",
            "guidelines": "https://www.juniper.net/us/en/company/press-center/images/image-library/logos/"
        },
        {
            "title": "JUnit5",
            "hex": "25A162",
            "source": "https://raw.githubusercontent.com/junit-team/junit5/86465f4f491219ad0c0cf9c64eddca7b0edeb86f/assets/img/junit5-logo.svg"
        },
        {
            "title": "Jupyter",
            "hex": "F37626",
            "source": "https://github.com/jupyter/design/blob/80716ee75dd7b2a6ec6abcd89922d020483589b1/logos/Logo%20Mark/logomark-whitebody-whitemoons/logomark-whitebody-whitemoons.svg",
            "guidelines": "https://github.com/jupyter/design"
        },
        {
            "title": "Just Eat",
            "hex": "F36D00",
            "source": "https://www.justeattakeaway.com/media/media-kit/"
        },
        {
            "title": "JustGiving",
            "hex": "AD29B6",
            "source": "https://justgiving.com"
        },
        {
            "title": "K3s",
            "hex": "FFC61C",
            "source": "https://k3s.io"
        },
        {
            "title": "k6",
            "hex": "7D64FF",
            "source": "https://commons.wikimedia.org/wiki/File:K6-logo.svg",
            "aliases": {
                "aka": [
                    "Grafana k6"
                ]
            }
        },
        {
            "title": "Kaggle",
            "hex": "20BEFF",
            "source": "https://www.kaggle.com/brand-guidelines",
            "guidelines": "https://www.kaggle.com/brand-guidelines"
        },
        {
            "title": "Kahoot!",
            "hex": "46178F",
            "source": "https://kahoot.com/library/kahoot-logo/",
            "guidelines": "https://kahoot.com/library/kahoot-logo/"
        },
        {
            "title": "KaiOS",
            "hex": "6F02B5",
            "source": "https://www.kaiostech.com/company/press-room"
        },
        {
            "title": "Kakao",
            "hex": "FFCD00",
            "source": "https://www.kakaocorp.com/kakao/introduce/ci"
        },
        {
            "title": "KakaoTalk",
            "hex": "FFCD00",
            "source": "https://commons.wikimedia.org/wiki/File:KakaoTalk_logo.svg"
        },
        {
            "title": "Kali Linux",
            "hex": "557C94",
            "source": "https://www.kali.org/docs/policy/trademark/",
            "guidelines": "https://www.kali.org/docs/policy/trademark/"
        },
        {
            "title": "Kaniko",
            "hex": "FFA600",
            "source": "https://github.com/GoogleContainerTools/kaniko/blob/cf5ca26aa4e2f7bf0de56efdf3b4e86b0ff74ed0/logo/Kaniko-Logo-Monochrome.svg"
        },
        {
            "title": "Karlsruher Verkehrsverbund",
            "hex": "9B2321",
            "source": "https://commons.wikimedia.org/wiki/File:KVV_2010.svg"
        },
        {
            "title": "Kasa Smart",
            "hex": "4ACBD6",
            "source": "https://www.tp-link.com/us/support/download/hs200/"
        },
        {
            "title": "KashFlow",
            "hex": "E5426E",
            "source": "https://www.kashflow.com"
        },
        {
            "title": "Kaspersky",
            "hex": "006D5C",
            "source": "https://www.kaspersky.com"
        },
        {
            "title": "Katacoda",
            "hex": "F48220",
            "source": "https://katacoda.com/press-kit"
        },
        {
            "title": "Katana",
            "hex": "000000",
            "source": "https://www.foundry.com/products/katana"
        },
        {
            "title": "Kaufland",
            "hex": "E10915",
            "source": "https://www.kaufland.com/etc.clientlibs/kaufland/clientlibs/clientlib-klsite/resources/frontend/img/kl-logo-small-e825b661c5.svg"
        },
        {
            "title": "KDE",
            "hex": "1D99F3",
            "source": "https://kde.org/stuff/clipart/"
        },
        {
            "title": "Kdenlive",
            "hex": "527EB2",
            "source": "https://kdenlive.org/en/logo/",
            "guidelines": "https://kdenlive.org/en/logo/"
        },
        {
            "title": "Keep a Changelog",
            "hex": "E05735",
            "source": "https://keepachangelog.com"
        },
        {
            "title": "KeePassXC",
            "hex": "6CAC4D",
            "source": "https://github.com/keepassxreboot/keepassxc/tree/3fdafc6d25e85050976e0cc645db579086db3f45"
        },
        {
            "title": "Kentico",
            "hex": "F05A22",
            "source": "https://www.kentico.com"
        },
        {
            "title": "Keras",
            "hex": "D00000",
            "source": "https://keras.io"
        },
        {
            "title": "Keybase",
            "hex": "33A0FF",
            "source": "https://github.com/keybase/client/tree/a144e0ce38ee9e495cc5acbcd4ef859f5534d820/media/logos"
        },
        {
            "title": "KeyCDN",
            "hex": "047AED",
            "source": "https://www.keycdn.com/logos"
        },
        {
            "title": "Keystone",
            "hex": "166BFF",
            "source": "https://keystonejs.com"
        },
        {
            "title": "KFC",
            "hex": "F40027",
            "source": "https://global.kfc.com/asset-library/",
            "aliases": {
                "aka": [
                    "Kentucky Fried Chicken"
                ]
            }
        },
        {
            "title": "Khan Academy",
            "hex": "14BF96",
            "source": "https://khanacademy.zendesk.com/hc/en-us/articles/202483630-Press-room",
            "guidelines": "https://support.khanacademy.org/hc/en-us/articles/202263034-Trademark-and-Brand-Usage-Policy"
        },
        {
            "title": "Khronos Group",
            "hex": "CC3333",
            "source": "https://www.khronos.org/legal/trademarks/",
            "guidelines": "https://www.khronos.org/legal/trademarks/"
        },
        {
            "title": "Kia",
            "hex": "05141F",
            "source": "https://www.kia.com"
        },
        {
            "title": "Kibana",
            "hex": "005571",
            "source": "https://www.elastic.co/brand"
        },
        {
            "title": "KiCad",
            "hex": "314CB0",
            "source": "https://www.kicad.org/about/kicad/",
            "license": {
                "type": "GPL-3.0-or-later"
            }
        },
        {
            "title": "Kickstarter",
            "hex": "05CE78",
            "source": "https://www.kickstarter.com/help/brand_assets"
        },
        {
            "title": "Kik",
            "hex": "82BC23",
            "source": "https://www.kik.com/news/"
        },
        {
            "title": "Kingston Technology",
            "aliases": {
                "aka": [
                    "Kingston"
                ]
            },
            "hex": "000000",
            "source": "https://www.kingston.com"
        },
        {
            "title": "KinoPoisk",
            "hex": "FF6600",
            "source": "https://www.kinopoisk.ru",
            "aliases": {
                "loc": {
                    "ru-RU": "КиноПоиск"
                }
            }
        },
        {
            "title": "Kinsta",
            "hex": "5333ED",
            "source": "https://kinsta.com/press"
        },
        {
            "title": "Kirby",
            "hex": "000000",
            "source": "https://getkirby.com/press"
        },
        {
            "title": "Kitsu",
            "hex": "FD755C",
            "source": "https://kitsu.io"
        },
        {
            "title": "Klarna",
            "hex": "FFB3C7",
            "source": "https://klarna.design"
        },
        {
            "title": "KLM",
            "hex": "00A1DE",
            "source": "https://www.klm.com"
        },
        {
            "title": "Klook",
            "hex": "FF5722",
            "source": "https://www.klook.com/en-GB/newsroom/"
        },
        {
            "title": "Knative",
            "hex": "0865AD",
            "source": "https://github.com/knative/community/blob/fb49068c9b7619685248247d29e48eb3d96f3ac2/icons/logo.svg",
            "guidelines": "https://github.com/knative/community/blob/main/BRANDING.MD"
        },
        {
            "title": "KnowledgeBase",
            "hex": "9146FF",
            "source": "https://www.knowledgebase.com/design",
            "guidelines": "https://www.knowledgebase.com/design"
        },
        {
            "title": "Known",
            "hex": "333333",
            "source": "https://github.com/idno/known/tree/22c4935b57a61d94d2508651128b4f828f864989/gfx/logos"
        },
        {
            "title": "Ko-fi",
            "hex": "FF5E5B",
            "source": "https://more.ko-fi.com/brand-assets",
            "guidelines": "https://more.ko-fi.com/brand-assets"
        },
        {
            "title": "Koa",
            "hex": "33333D",
            "source": "https://koajs.com"
        },
        {
            "title": "Koc",
            "hex": "F9423A",
            "source": "https://www.koc.com.tr/en"
        },
        {
            "title": "Kodi",
            "hex": "17B2E7",
            "source": "https://kodi.tv"
        },
        {
            "title": "Kofax",
            "hex": "00558C",
            "source": "https://www.kofax.com"
        },
        {
            "title": "Komoot",
            "hex": "6AA127",
            "source": "https://newsroom.komoot.com/media_kits/219423/",
            "guidelines": "https://newsroom.komoot.com/media_kits/219423/"
        },
        {
            "title": "Konami",
            "hex": "B60014",
            "source": "https://commons.wikimedia.org/wiki/File:Konami_4th_logo_2.svg"
        },
        {
            "title": "Kong",
            "hex": "003459",
            "source": "https://konghq.com/brand-assets/",
            "guidelines": "https://konghq.com/brand/"
        },
        {
            "title": "Kongregate",
            "hex": "990000",
            "source": "https://www.kongregate.com/pages/logos-and-branding"
        },
        {
            "title": "Konva",
            "hex": "0D83CD",
            "source": "https://github.com/konvajs/konvajs.github.io/blob/2cfe67461dfe32076ba56c88a75fe8e99d068130/icon.png"
        },
        {
            "title": "Kotlin",
            "hex": "7F52FF",
            "source": "https://www.jetbrains.com/company/brand/logos/",
            "guidelines": "https://www.jetbrains.com/company/brand/"
        },
        {
            "title": "Koyeb",
            "hex": "121212",
            "source": "https://www.koyeb.com"
        },
        {
            "title": "Krita",
            "hex": "3BABFF",
            "source": "https://krita.org/en/about/press/"
        },
        {
            "title": "KTM",
            "hex": "FF6600",
            "source": "https://ktm.com"
        },
        {
            "title": "Kuaishou",
            "hex": "FF4906",
            "source": "https://www.kuaishou.com/official/material-lib",
            "guidelines": "https://www.kuaishou.com/official/material-lib"
        },
        {
            "title": "Kubernetes",
            "hex": "326CE5",
            "source": "https://github.com/kubernetes/kubernetes/tree/cac53883f4714452f3084a22e4be20d042a9df33/logo"
        },
        {
            "title": "Kubuntu",
            "hex": "0079C1",
            "source": "https://kubuntu.org"
        },
        {
            "title": "Kuma",
            "hex": "290B53",
            "source": "https://cncf-branding.netlify.app/projects/kuma/"
        },
        {
            "title": "Kuula",
            "hex": "4092B4",
            "source": "https://kuula.co"
        },
        {
            "title": "Kyocera",
            "hex": "DF0522",
            "source": "https://uk.kyocera.com"
        },
        {
            "title": "LabVIEW",
            "hex": "FFDB00",
            "source": "https://forums.ni.com/t5/NI-Partner-Network/New-Partner-Co-Marketing-Style-Guide/ba-p/3786987",
            "guidelines": "https://forums.ni.com/t5/NI-Partner-Network/New-Partner-Co-Marketing-Style-Guide/ba-p/3786987"
        },
        {
            "title": "Lada",
            "hex": "ED6B21",
            "source": "https://www.lada.ru/priora/sedan/accessories.html"
        },
        {
            "title": "Lamborghini",
            "hex": "DDB320",
            "source": "https://en.wikipedia.org/wiki/File:Lamborghini_Logo.svg"
        },
        {
            "title": "Land Rover",
            "hex": "005A2B",
            "source": "https://media.landrover.com/en/press-kit"
        },
        {
            "title": "Lapce",
            "hex": "3B82F6",
            "source": "https://github.com/lapce/lapce/blob/95c4cf2d87083e348c0b621d0be0ea17f79ed703/extra/images/logo.svg"
        },
        {
            "title": "Laragon",
            "hex": "0E83CD",
            "source": "https://laragon.org"
        },
        {
            "title": "Laravel",
            "hex": "FF2D20",
            "source": "https://github.com/laravel/art/tree/5a8325b064634b900f25dbb6f1cafd888b2d2211"
        },
        {
            "title": "Laravel Horizon",
            "hex": "405263",
            "source": "https://github.com/laravel/horizon/blob/79ed572422d0ff789e9673a6dd9579026f14233a/public/img/horizon.svg"
        },
        {
            "title": "Laravel Nova",
            "hex": "252D37",
            "source": "https://nova.laravel.com"
        },
        {
            "title": "Last.fm",
            "hex": "D51007",
            "source": "https://commons.wikimedia.org/wiki/File:Lastfm_logo.svg"
        },
        {
            "title": "LastPass",
            "hex": "D32D27",
            "source": "https://lastpass.com/press-room/",
            "guidelines": "https://lastpass.com/press-room/"
        },
        {
            "title": "LaTeX",
            "hex": "008080",
            "source": "https://github.com/latex3/branding/tree/9def6b5f6075567d62b67424e11dbe6d4d5245b4"
        },
        {
            "title": "Launchpad",
            "hex": "F8C300",
            "source": "https://help.launchpad.net/logo/submissions",
            "guidelines": "https://help.launchpad.net/Legal",
            "license": {
                "type": "CC-BY-ND-2.0"
            }
        },
        {
            "title": "Lazarus",
            "hex": "000000",
            "source": "https://sourceforge.net/projects/lazarus/"
        },
        {
            "title": "LBRY",
            "hex": "2F9176",
            "source": "https://lbry.com/press-kit",
            "guidelines": "https://lbry.com/faq/acceptable-use-policy"
        },
        {
            "title": "Leader Price",
            "hex": "E50005",
            "source": "https://www.leaderprice.fr"
        },
        {
            "title": "Leaflet",
            "hex": "199900",
            "source": "https://github.com/Leaflet/Leaflet/blob/d843c3b88486713827d7e860b58bdba75bfbd5a2/src/images/logo.svg"
        },
        {
            "title": "Leanpub",
            "hex": "FFFFFF",
            "source": "https://leanpub.com/press",
            "guidelines": "https://leanpub.com/press"
        },
        {
            "title": "LeetCode",
            "hex": "FFA116",
            "source": "https://leetcode.com/store"
        },
        {
            "title": "Legacy Games",
            "hex": "144B9E",
            "source": "https://legacygames.com"
        },
        {
            "title": "Lemmy",
            "hex": "FFFFFF",
            "source": "https://join-lemmy.org"
        },
        {
            "title": "Lenovo",
            "hex": "E2231A",
            "source": "https://news.lenovo.com/press-kits/"
        },
        {
            "title": "Lens",
            "hex": "3D90CE",
            "source": "https://github.com/lensapp/lens/blob/3cc12d9599b655a366e7a34c356d2a84654b2466/docs/img/lens-logo-icon.svg"
        },
        {
            "title": "Leptos",
            "hex": "EF3939",
            "source": "https://github.com/leptos-rs/leptos/blob/6fac92cb6298f1bfa72464de47e33e47b5e5857d/logos/Simple_Icon.svg"
        },
        {
            "title": "Lerna",
            "hex": "9333EA",
            "source": "https://github.com/lerna/logo/blob/fb18db535d71aacc6ffb0f6b75a0c3bd9e353543/lerna.svg"
        },
        {
            "title": "Leroy Merlin",
            "hex": "78BE20",
            "source": "https://www.leroymerlin.fr"
        },
        {
            "title": "Less",
            "hex": "1D365D",
            "source": "https://github.com/less/logo/blob/c9c10c328cfc00071e92443934b35e389310abf8/less_logo.ai"
        },
        {
            "title": "Let's Encrypt",
            "hex": "003A70",
            "source": "https://letsencrypt.org/trademarks/",
            "guidelines": "https://letsencrypt.org/trademarks/",
            "license": {
                "type": "CC-BY-NC-4.0"
            }
        },
        {
            "title": "Letterboxd",
            "hex": "202830",
            "source": "https://letterboxd.com/about/brand/",
            "guidelines": "https://letterboxd.com/about/brand/"
        },
        {
            "title": "levels.fyi",
            "hex": "788B95",
            "source": "https://www.levels.fyi/press/"
        },
        {
            "title": "LG",
            "hex": "A50034",
            "source": "https://en.wikipedia.org/wiki/LG_Corporation",
            "guidelines": "https://www.lg.com/global/about-lg-brand-identity"
        },
        {
            "title": "LGTM",
            "hex": "FFFFFF",
            "source": "https://lgtm.com"
        },
        {
            "title": "Libera.Chat",
            "hex": "FF55DD",
            "source": "https://libera.chat"
        },
        {
            "title": "Liberapay",
            "hex": "F6C915",
            "source": "https://en.liberapay.com/about/logos",
            "guidelines": "https://en.liberapay.com/about/logos",
            "license": {
                "type": "CC0-1.0"
            }
        },
        {
            "title": "Libraries.io",
            "hex": "337AB7",
            "source": "https://github.com/librariesio/libraries.io/blob/9ab0f659bb7fe137c15cf676612b6811f501a0bd/public/safari-pinned-tab.svg"
        },
        {
            "title": "LibraryThing",
            "hex": "251A15",
            "source": "https://twitter.com/LibraryThing/status/1054466649271656448"
        },
        {
            "title": "LibreOffice",
            "hex": "18A303",
            "source": "https://wiki.documentfoundation.org/Marketing/Branding",
            "guidelines": "https://wiki.documentfoundation.org/Marketing/Branding"
        },
        {
            "title": "libuv",
            "hex": "403C3D",
            "source": "https://github.com/libuv/libuv/blob/e4087dedf837f415056a45a838f639a3d9dc3ced/img/logos.svg"
        },
        {
            "title": "Lichess",
            "hex": "000000",
            "source": "https://lichess.org/about"
        },
        {
            "title": "Lidl",
            "hex": "0050AA",
            "source": "https://www.lidl.de"
        },
        {
            "title": "LIFX",
            "hex": "000000",
            "source": "https://www.lifx.com/pages/press-enquiries",
            "guidelines": "https://www.dropbox.com/sh/i9khucz3ucy0q5v/AACrbtcpEIS0PdP84RdkhoAFa/Guides"
        },
        {
            "title": "Lighthouse",
            "hex": "F44B21",
            "source": "https://github.com/GoogleChrome/lighthouse/blob/80d2e6c1948f232ec4f1bdeabc8bc632fc5d0bfd/assets/lh_favicon.svg"
        },
        {
            "title": "Lightning",
            "hex": "792EE5",
            "source": "https://github.com/Lightning-AI/lightning/blob/a584196abf820179adb0758ef67ddae91c44e7bc/docs/source/_static/images/icon.svg"
        },
        {
            "title": "LINE",
            "hex": "00C300",
            "source": "https://line.me/en/logo",
            "guidelines": "https://line.me/en/logo"
        },
        {
            "title": "LineageOS",
            "hex": "167C80",
            "source": "https://www.lineageos.org",
            "guidelines": "https://docs.google.com/presentation/d/1VmxFrVqkjtNMjZbAcrC4egp8C_So7gjJR3KuxdJfJDo/edit?usp=sharing"
        },
        {
            "title": "Linear",
            "hex": "5E6AD2",
            "source": "https://linear.app"
        },
        {
            "title": "LinkedIn",
            "hex": "0A66C2",
            "source": "https://brand.linkedin.com",
            "guidelines": "https://brand.linkedin.com/policies"
        },
        {
            "title": "Linkerd",
            "hex": "2BEDA7",
            "source": "https://cncf-branding.netlify.app/projects/linkerd/"
        },
        {
            "title": "Linkfire",
            "hex": "FF3850",
            "source": "https://www.linkfire.com"
        },
        {
            "title": "Linktree",
            "hex": "43E55E",
            "source": "https://linktr.ee"
        },
        {
            "title": "Linux",
            "hex": "FCC624",
            "source": "https://www.linuxfoundation.org/the-linux-mark/"
        },
        {
            "title": "Linux Containers",
            "hex": "333333",
            "source": "https://github.com/lxc/linuxcontainers.org/blob/29d3299ddf8718099b6de1464570fbbadbaabecb/static/img/containers.svg"
        },
        {
            "title": "Linux Foundation",
            "hex": "003366",
            "source": "https://www.linuxfoundation.org/en/about/brand/",
            "guidelines": "https://www.linuxfoundation.org/en/about/brand/"
        },
        {
            "title": "Linux Mint",
            "hex": "87CF3E",
            "source": "https://commons.wikimedia.org/wiki/File:Linux_Mint_logo_without_wordmark.svg"
        },
        {
            "title": "Lion Air",
            "hex": "ED3237",
            "source": "https://lionairthai.com/en/"
        },
        {
            "title": "Liquibase",
            "hex": "2962FF",
            "source": "https://www.liquibase.com/brand",
            "guidelines": "https://www.liquibase.com/brand"
        },
        {
            "title": "Lit",
            "hex": "324FFF",
            "source": "https://github.com/lit/lit.dev/blob/5e59bdb00b7a261d6fdcd6a4ae529e17f6146ed3/packages/lit-dev-content/site/images/flame-favicon.svg"
        },
        {
            "title": "Litecoin",
            "hex": "A6A9AA",
            "source": "https://litecoin-foundation.org/litecoin-branding-guidelines/",
            "guidelines": "https://litecoin-foundation.org/litecoin-branding-guidelines/"
        },
        {
            "title": "LITIENGINE",
            "hex": "00A5BC",
            "source": "https://litiengine.com"
        },
        {
            "title": "LiveChat",
            "hex": "FF5100",
            "source": "https://livechat.design",
            "guidelines": "https://livechat.design"
        },
        {
            "title": "LiveJournal",
            "hex": "00B0EA",
            "source": "https://www.livejournal.com"
        },
        {
            "title": "Livewire",
            "hex": "4E56A6",
            "source": "https://laravel-livewire.com"
        },
        {
            "title": "LLVM",
            "hex": "262D3A",
            "source": "https://llvm.org/Logo.html"
        },
        {
            "title": "LMMS",
            "hex": "10B146",
            "source": "https://lmms.io/branding"
        },
        {
            "title": "Lodash",
            "hex": "3492FF",
            "source": "https://github.com/lodash/lodash.com/blob/c8d41c62b446f08905fd94802db4da8da05d3e92/assets/img/lodash.svg"
        },
        {
            "title": "Logitech",
            "hex": "00B8FC",
            "source": "https://www.logitech.com/en-us/pr/library"
        },
        {
            "title": "LogMeIn",
            "hex": "45B6F2",
            "source": "https://www.logmein.com/legal/trademark",
            "guidelines": "https://www.logmein.com/legal/trademark"
        },
        {
            "title": "Logseq",
            "hex": "85C8C8",
            "source": "https://github.com/logseq/logseq/blob/c4d15ec8487c9fb6b6f41780fc1abddab89491e4/resources/icon.png"
        },
        {
            "title": "Logstash",
            "hex": "005571",
            "source": "https://www.elastic.co/brand",
            "guidelines": "https://www.elastic.co/brand"
        },
        {
            "title": "Looker",
            "hex": "4285F4",
            "source": "https://looker.com"
        },
        {
            "title": "Loom",
            "hex": "625DF5",
            "source": "https://www.loom.com/press"
        },
        {
            "title": "Loop",
            "hex": "F29400",
            "source": "https://loop.frontiersin.org"
        },
        {
            "title": "LoopBack",
            "hex": "3F5DFF",
            "source": "https://loopback.io/resources"
        },
        {
            "title": "Lospec",
            "hex": "EAEAEA",
            "source": "https://lospec.com/brand",
            "guidelines": "https://lospec.com/brand"
        },
        {
            "title": "LOT Polish Airlines",
            "hex": "11397E",
            "source": "https://www.lot.com/us/en/kaleidoscope-inflight-magazine"
        },
        {
            "title": "Lua",
            "hex": "2C2D72",
            "source": "https://www.lua.org/images/",
            "guidelines": "https://www.lua.org/images/"
        },
        {
            "title": "Lubuntu",
            "hex": "0068C8",
            "source": "https://lubuntu.net"
        },
        {
            "title": "Ludwig",
            "hex": "FFFFFF",
            "source": "https://github.com/ludwig-ai/ludwig-docs/blob/8d8abb2117a93af2622a6545943c773b27153e1b/docs/images/ludwig_icon.svg"
        },
        {
            "title": "Lufthansa",
            "hex": "05164D",
            "source": "https://www.lufthansa.com"
        },
        {
            "title": "Lumen",
            "hex": "E74430",
            "source": "https://lumen.laravel.com"
        },
        {
            "title": "Lunacy",
            "hex": "179DE3",
            "source": "https://icons8.com/lunacy"
        },
        {
            "title": "Lydia",
            "hex": "0180FF",
            "source": "https://lydia-app.com/en/info/press.html",
            "guidelines": "https://lydia-app.com/en/info/press.html"
        },
        {
            "title": "Lyft",
            "hex": "FF00BF",
            "source": "https://www.lyft.com/press"
        },
        {
            "title": "MAAS",
            "hex": "E95420",
            "source": "https://design.ubuntu.com/downloads/",
            "license": {
                "type": "CC-BY-SA-3.0"
            }
        },
        {
            "title": "macOS",
            "hex": "000000",
            "source": "https://commons.wikimedia.org/wiki/File:MacOS_wordmark_(2017).svg"
        },
        {
            "title": "MacPaw",
            "hex": "000000",
            "source": "https://macpaw.com"
        },
        {
            "title": "Macy's",
            "hex": "E21A2C",
            "source": "https://www.macysinc.com/news-media/media-assets"
        },
        {
            "title": "Magasins U",
            "hex": "E71B34",
            "source": "https://www.magasins-u.com"
        },
        {
            "title": "Magento",
            "hex": "EE672F",
            "source": "https://magento.com"
        },
        {
            "title": "Magisk",
            "hex": "00AF9C",
            "source": "https://github.com/topjohnwu/Magisk/blob/23ad611566b557f26d268920692b25aa89fc0070/app/src/main/res/drawable/ic_magisk.xml"
        },
        {
            "title": "mail.com",
            "hex": "004788",
            "source": "https://www.mail.com",
            "guidelines": "https://www.mail.com/company/terms/"
        },
        {
            "title": "Mail.Ru",
            "hex": "005FF9",
            "source": "https://my.mail.ru"
        },
        {
            "title": "MailChimp",
            "hex": "FFE01B",
            "source": "https://mailchimp.com/about/brand-assets",
            "guidelines": "https://mailchimp.com/about/brand-assets"
        },
        {
            "title": "Mailgun",
            "hex": "F06B66",
            "source": "https://mailgun.com"
        },
        {
            "title": "Major League Hacking",
            "hex": "265A8F",
            "source": "https://mlh.io/brand-guidelines",
            "guidelines": "https://mlh.io/brand-guidelines"
        },
        {
            "title": "MakerBot",
            "hex": "FF1E0D",
            "source": "https://www.makerbot.com/makerbot-press-assets"
        },
        {
            "title": "MAMP",
            "hex": "02749C",
            "source": "https://www.mamp.info/en/mamp/mac/"
        },
        {
            "title": "MAN",
            "hex": "E40045",
            "source": "https://www.corporate.man.eu"
        },
        {
            "title": "ManageIQ",
            "hex": "EF2929",
            "source": "https://www.manageiq.org/logo/"
        },
        {
            "title": "Manjaro",
            "hex": "35BF5C",
            "source": "https://manjaro.org"
        },
        {
            "title": "Mapbox",
            "hex": "000000",
            "source": "https://www.mapbox.com/about/press/brand-guidelines",
            "guidelines": "https://www.mapbox.com/about/press/brand-guidelines"
        },
        {
            "title": "MapLibre",
            "hex": "396CB2",
            "source": "https://github.com/maplibre/maplibre-gl-js-docs/blob/e916a4cdd671890126f88b26b2b16c04220dc4b0/docs/pages/assets/favicon/maplibregl-favicon.svg"
        },
        {
            "title": "MariaDB",
            "hex": "003545",
            "source": "https://mariadb.com/about-us/logos/",
            "guidelines": "https://mariadb.com/about-us/logos/"
        },
        {
            "title": "MariaDB Foundation",
            "hex": "1F305F",
            "source": "https://mariadb.org"
        },
        {
            "title": "Markdown",
            "hex": "000000",
            "source": "https://github.com/dcurtis/markdown-mark/tree/360a3657fef7f6ad0b303296a95ad52985caa0d3",
            "guidelines": "https://github.com/dcurtis/markdown-mark",
            "license": {
                "type": "CC0-1.0"
            }
        },
        {
            "title": "Marketo",
            "hex": "5C4C9F",
            "source": "https://www.marketo.com"
        },
        {
            "title": "Marko",
            "hex": "2596BE",
            "source": "https://github.com/marko-js/website/blob/c03b8229e8fe8e01fde6c0772bc1cb0ceae9be05/src/logos/marko.svg"
        },
        {
            "title": "Marriott",
            "hex": "A70023",
            "source": "https://marriott-hotels.marriott.com"
        },
        {
            "title": "Maserati",
            "hex": "0C2340",
            "source": "https://www.stellantis.com/en/brands/maserati"
        },
        {
            "title": "MasterCard",
            "hex": "EB001B",
            "source": "https://brand.mastercard.com/brandcenter/mastercard-brand-mark/downloads.html",
            "guidelines": "https://brand.mastercard.com/brandcenter/mastercard-brand-mark.html"
        },
        {
            "title": "mastercomfig",
            "hex": "009688",
            "source": "https://github.com/mastercomfig/mastercomfig.github.io/blob/d910ce7e868a6ef32106e36996c3473d78da2ce3/img/mastercomfig_logo.svg"
        },
        {
            "title": "Mastodon",
            "hex": "6364FF",
            "source": "https://github.com/mastodon/mastodon/blob/7ccf7a73f1c47a8c03712c39f7c591e837cf6d08/app/javascript/images/logo-symbol-icon.svg"
        },
        {
            "title": "Material Design",
            "hex": "757575",
            "source": "https://material.io/design/"
        },
        {
            "title": "Material Design Icons",
            "hex": "2196F3",
            "source": "https://materialdesignicons.com/icon/vector-square",
            "license": {
                "type": "Apache-2.0"
            }
        },
        {
            "title": "Matomo",
            "hex": "3152A0",
            "source": "https://matomo.org/media/"
        },
        {
            "title": "Matrix",
            "hex": "000000",
            "source": "https://matrix.org"
        },
        {
            "title": "Matter.js",
            "hex": "4B5562",
            "source": "https://brm.io/matter-js"
        },
        {
            "title": "Mattermost",
            "hex": "0058CC",
            "source": "https://www.mattermost.org/brand-guidelines/",
            "guidelines": "https://www.mattermost.org/brand-guidelines/"
        },
        {
            "title": "Matternet",
            "hex": "261C29",
            "source": "https://mttr.net"
        },
        {
            "title": "Mautic",
            "hex": "4E5E9E",
            "source": "https://www.mautic.org/about/logos-and-graphics"
        },
        {
            "title": "Max",
            "hex": "525252",
            "source": "https://cycling74.com"
        },
        {
            "title": "Max-Planck-Gesellschaft",
            "hex": "006C66",
            "source": "https://www.mpg.de"
        },
        {
            "title": "Maytag",
            "hex": "002E5F",
            "source": "https://www.maytagcommerciallaundry.com/mclstorefront/c/-/p/MYR40PD"
        },
        {
            "title": "Mazda",
            "hex": "101010",
            "source": "https://www.mazda.com/en/about/profile/library/"
        },
        {
            "title": "McAfee",
            "hex": "C01818",
            "source": "https://www.mcafee.com/enterprise/en-us/about/newsroom/product-images.html"
        },
        {
            "title": "McDonald's",
            "hex": "FBC817",
            "source": "https://www.mcdonalds.com/gb/en-gb/newsroom.html"
        },
        {
            "title": "McLaren",
            "hex": "FF0000",
            "source": "https://cars.mclaren.com"
        },
        {
            "title": "mdBook",
            "hex": "000000",
            "source": "https://github.com/rust-lang/mdBook/blob/cdfa5ad9909e2cba8390688f3f0686fb70cb4bef/src/theme/favicon.svg"
        },
        {
            "title": "MDN Web Docs",
            "hex": "000000",
            "source": "https://github.com/mdn/yari/blob/77e6cda02f7013219e9da27a00b9424085e60fdb/client/src/assets/mdn-logo.svg"
        },
        {
            "title": "MDX",
            "hex": "1B1F24",
            "source": "https://github.com/mdx-js/mdx/blob/b8a76c95deb14f7297bafdac1aa3eddd2b0fbb8f/docs/_static/icon.svg"
        },
        {
            "title": "MediaFire",
            "hex": "1299F3",
            "source": "https://www.mediafire.com/developers/brand_assets/mediafire_brand_assets/",
            "guidelines": "https://www.mediafire.com/developers/brand_assets/mediafire_brand_assets/"
        },
        {
            "title": "MediaMarkt",
            "hex": "DF0000",
            "source": "https://www.mediamarkt.de"
        },
        {
            "title": "MediaTek",
            "hex": "EC9430",
            "source": "https://corp.mediatek.com/news-events/press-library"
        },
        {
            "title": "MediaTemple",
            "hex": "000000",
            "source": "https://mediatemple.net"
        },
        {
            "title": "Medium",
            "hex": "000000",
            "source": "https://medium.design/logos-and-brand-guidelines-f1a01a733592",
            "guidelines": "https://medium.design/logos-and-brand-guidelines-f1a01a733592"
        },
        {
            "title": "Meetup",
            "hex": "ED1C40",
            "source": "https://www.meetup.com/media/"
        },
        {
            "title": "MEGA",
            "hex": "D9272E",
            "source": "https://mega.io/corporate"
        },
        {
            "title": "Mendeley",
            "hex": "9D1620",
            "source": "https://www.mendeley.com"
        },
        {
            "title": "Mercado Pago",
            "hex": "00B1EA",
            "source": "https://www.mercadopago.com"
        },
        {
            "title": "Mercedes",
            "hex": "242424",
            "source": "https://www.mercedes-benz.com"
        },
        {
            "title": "Merck",
            "hex": "007A73",
            "source": "https://www.merck.com"
        },
        {
            "title": "Mercurial",
            "hex": "999999",
            "source": "https://www.mercurial-scm.org/hg-logo/",
            "guidelines": "https://www.mercurial-scm.org/hg-logo/",
            "license": {
                "type": "GPL-2.0-or-later"
            }
        },
        {
            "title": "Messenger",
            "hex": "00B2FF",
            "source": "https://en.facebookbrand.com/facebookapp/assets/messenger/",
            "guidelines": "https://en.facebookbrand.com/facebookapp/assets/messenger/"
        },
        {
            "title": "Meta",
            "hex": "0467DF",
            "source": "https://www.meta.com",
            "guidelines": "https://www.facebook.com/brand/resources/meta/company-brand"
        },
        {
            "title": "Metabase",
            "hex": "509EE3",
            "source": "https://www.metabase.com"
        },
        {
            "title": "MetaFilter",
            "hex": "065A8F",
            "source": "https://www.metafilter.com/apple-touch-icon.png"
        },
        {
            "title": "Meteor",
            "hex": "DE4F4F",
            "source": "https://logo.meteorapp.com"
        },
        {
            "title": "Metro",
            "hex": "EF4242",
            "source": "https://facebook.github.io/metro/"
        },
        {
            "title": "Metro de la Ciudad de México",
            "hex": "F77E1C",
            "source": "https://es.wikipedia.org/wiki/Archivo:Metro_de_la_Ciudad_de_M%C3%A9xico_(logo)_version_2019.svg"
        },
        {
            "title": "Metro de Madrid",
            "hex": "255E9C",
            "source": "https://commons.wikimedia.org/wiki/File:MetroMadridLogo.svg"
        },
        {
            "title": "Métro de Paris",
            "hex": "003E95",
            "source": "https://www.ratp.fr"
        },
        {
            "title": "MeWe",
            "hex": "17377F",
            "source": "https://mewe.com"
        },
        {
<<<<<<< HEAD
            "title": "Micro Editor",
            "hex": "2E3192",
            "source": "https://github.com/zyedidia/micro/blob/48645907ec55798b75723019dad75dba51bd97d7/assets/micro-logo-mark.svg"
=======
            "title": "MG",
            "aliases": {
                "aka": [
                    "Morris Garages"
                ]
            },
            "hex": "FF0000",
            "source": "https://www.mg.co.uk/themes/custom/mg/assets/images/svg/mg-logo-desktop.svg",
            "guidelines": "https://www.mg.co.uk/terms-and-conditions"
>>>>>>> ee760d59
        },
        {
            "title": "micro:bit",
            "hex": "00ED00",
            "source": "https://microbit.org"
        },
        {
            "title": "Micro.blog",
            "hex": "FF8800",
            "source": "https://help.micro.blog"
        },
        {
            "title": "Microgenetics",
            "hex": "FF0000",
            "source": "https://microgenetics.co.uk"
        },
        {
            "title": "MicroPython",
            "hex": "2B2728",
            "source": "https://commons.wikimedia.org/wiki/File:MicroPython_new_logo.svg"
        },
        {
            "title": "Microsoft",
            "hex": "5E5E5E",
            "source": "https://developer.microsoft.com"
        },
        {
            "title": "Microsoft Academic",
            "hex": "2D9FD9",
            "source": "https://academic.microsoft.com"
        },
        {
            "title": "Microsoft Access",
            "hex": "A4373A",
            "source": "https://developer.microsoft.com/en-us/fluentui#/styles/web/colors/products",
            "guidelines": "https://www.microsoft.com/en-us/legal/intellectualproperty/trademarks",
            "license": {
                "type": "custom",
                "url": "https://aka.ms/fluentui-assets-license"
            }
        },
        {
            "title": "Microsoft Azure",
            "hex": "0078D4",
            "source": "https://github.com/microsoft/vscode-azureresourcegroups/blob/0a06362e82170fd7f8dc2496286825b1a69cc42b/resources/azure.svg"
        },
        {
            "title": "Microsoft Bing",
            "hex": "258FFA",
            "source": "https://www.bing.com/covid/"
        },
        {
            "title": "Microsoft Edge",
            "hex": "0078D7",
            "source": "https://support.microsoft.com/en-us/help/17171/microsoft-edge-get-to-know"
        },
        {
            "title": "Microsoft Excel",
            "hex": "217346",
            "source": "https://developer.microsoft.com/en-us/fluentui#/styles/web/colors/products",
            "guidelines": "https://www.microsoft.com/en-us/legal/intellectualproperty/trademarks",
            "license": {
                "type": "custom",
                "url": "https://aka.ms/fluentui-assets-license"
            }
        },
        {
            "title": "Microsoft Exchange",
            "hex": "0078D4",
            "source": "https://developer.microsoft.com/en-us/fluentui#/styles/web/colors/products",
            "guidelines": "https://www.microsoft.com/en-us/legal/intellectualproperty/trademarks",
            "license": {
                "type": "custom",
                "url": "https://aka.ms/fluentui-assets-license"
            }
        },
        {
            "title": "Microsoft Office",
            "hex": "D83B01",
            "source": "https://developer.microsoft.com/en-us/microsoft-365"
        },
        {
            "title": "Microsoft OneDrive",
            "hex": "0078D4",
            "source": "https://developer.microsoft.com/en-us/fluentui#/styles/web/colors/products",
            "guidelines": "https://www.microsoft.com/en-us/legal/intellectualproperty/trademarks",
            "license": {
                "type": "custom",
                "url": "https://aka.ms/fluentui-assets-license"
            }
        },
        {
            "title": "Microsoft OneNote",
            "hex": "7719AA",
            "source": "https://developer.microsoft.com/en-us/fluentui#/styles/web/colors/products",
            "guidelines": "https://www.microsoft.com/en-us/legal/intellectualproperty/trademarks",
            "license": {
                "type": "custom",
                "url": "https://aka.ms/fluentui-assets-license"
            }
        },
        {
            "title": "Microsoft Outlook",
            "hex": "0078D4",
            "source": "https://developer.microsoft.com/en-us/outlook/docs"
        },
        {
            "title": "Microsoft PowerPoint",
            "hex": "B7472A",
            "source": "https://developer.microsoft.com/en-us/fluentui#/styles/web/colors/products",
            "guidelines": "https://www.microsoft.com/en-us/legal/intellectualproperty/trademarks",
            "license": {
                "type": "custom",
                "url": "https://aka.ms/fluentui-assets-license"
            }
        },
        {
            "title": "Microsoft SharePoint",
            "hex": "0078D4",
            "source": "https://developer.microsoft.com/en-us/fluentui#/styles/web/colors/products",
            "guidelines": "https://www.microsoft.com/en-us/legal/intellectualproperty/trademarks",
            "license": {
                "type": "custom",
                "url": "https://aka.ms/fluentui-assets-license"
            }
        },
        {
            "title": "Microsoft SQL Server",
            "hex": "CC2927",
            "source": "https://de.wikipedia.org/wiki/Datei:Microsoft_SQL_Server_Logo.svg"
        },
        {
            "title": "Microsoft Teams",
            "hex": "6264A7",
            "source": "https://developer.microsoft.com/en-us/fluentui#/styles/web/colors/products",
            "guidelines": "https://www.microsoft.com/en-us/legal/intellectualproperty/trademarks",
            "license": {
                "type": "custom",
                "url": "https://aka.ms/fluentui-assets-license"
            }
        },
        {
            "title": "Microsoft Translator",
            "hex": "057B00",
            "source": "https://translator.microsoft.com"
        },
        {
            "title": "Microsoft Visio",
            "hex": "3955A3",
            "source": "https://developer.microsoft.com/en-us/fluentui#/styles/web/colors/products",
            "guidelines": "https://www.microsoft.com/en-us/legal/intellectualproperty/trademarks",
            "license": {
                "type": "custom",
                "url": "https://aka.ms/fluentui-assets-license"
            }
        },
        {
            "title": "Microsoft Word",
            "hex": "2B579A",
            "source": "https://developer.microsoft.com/en-us/fluentui#/styles/web/colors/products",
            "guidelines": "https://www.microsoft.com/en-us/legal/intellectualproperty/trademarks",
            "license": {
                "type": "custom",
                "url": "https://aka.ms/fluentui-assets-license"
            }
        },
        {
            "title": "MicroStrategy",
            "hex": "D9232E",
            "source": "https://www.microstrategy.com/en/company/press-kit",
            "guidelines": "https://www.microstrategy.com/en/company/press-kit"
        },
        {
            "title": "MIDI",
            "hex": "000000",
            "source": "https://en.wikipedia.org/wiki/MIDI"
        },
        {
            "title": "Mikrotik",
            "hex": "293239",
            "source": "https://mikrotik.com/aboutus"
        },
        {
            "title": "Minds",
            "hex": "FED12F",
            "source": "https://www.minds.com/branding",
            "license": {
                "type": "CC-BY-SA-4.0"
            }
        },
        {
            "title": "Minecraft",
            "hex": "62B47A",
            "source": "https://education.minecraft.net/press/"
        },
        {
            "title": "Minetest",
            "hex": "53AC56",
            "source": "https://www.minetest.net"
        },
        {
            "title": "Mini",
            "hex": "000000",
            "source": "https://mini.co.uk"
        },
        {
            "title": "Minutemailer",
            "hex": "30B980",
            "source": "https://minutemailer.com"
        },
        {
            "title": "Miro",
            "hex": "050038",
            "source": "https://miro.com"
        },
        {
            "title": "Misskey",
            "hex": "A1CA03",
            "source": "https://misskey-hub.net/appendix/assets.html",
            "license": {
                "type": "CC-BY-NC-SA-4.0"
            }
        },
        {
            "title": "Mitsubishi",
            "hex": "E60012",
            "source": "https://www.mitsubishi.com"
        },
        {
            "title": "Mix",
            "hex": "FF8126",
            "source": "https://mix.com"
        },
        {
            "title": "Mixcloud",
            "hex": "5000FF",
            "source": "https://www.mixcloud.com/about",
            "guidelines": "https://www.mixcloud.com/about"
        },
        {
            "title": "MLB",
            "hex": "041E42",
            "source": "https://www.mlb.com",
            "aliases": {
                "aka": [
                    "Major League Baseball"
                ]
            }
        },
        {
            "title": "MLflow",
            "hex": "0194E2",
            "source": "https://github.com/mlflow/mlflow/blob/855881f93703b15ffe643003fb4d7c84f0ec2502/assets/icon.svg"
        },
        {
            "title": "MobX",
            "hex": "FF9955",
            "source": "https://github.com/mobxjs/mobx/blob/248e25e37af31c2e71ff452bc662a85816fa40d8/docs/assets/mobservable.svg"
        },
        {
            "title": "MobX-State-Tree",
            "hex": "FF7102",
            "source": "https://github.com/mobxjs/mobx-state-tree/blob/666dabd60a7fb87faf83d177c14f516481b5f141/website/static/img/mobx-state-tree-logo.svg"
        },
        {
            "title": "Mocha",
            "hex": "8D6748",
            "source": "https://mochajs.org"
        },
        {
            "title": "Modin",
            "hex": "001729",
            "source": "https://modin.org"
        },
        {
            "title": "Modrinth",
            "hex": "00AF5C",
            "source": "https://github.com/modrinth/art/blob/d5ab4f965b0b4cea7201967483885ecd8d04a562/Branding/Favicon/favicon.svg"
        },
        {
            "title": "MODX",
            "hex": "102C53",
            "source": "https://docs.modx.com"
        },
        {
            "title": "Mojang Studios",
            "hex": "EF323D",
            "source": "https://www.minecraft.net"
        },
        {
            "title": "Moleculer",
            "hex": "3CAFCE",
            "source": "https://moleculer.services"
        },
        {
            "title": "Momenteo",
            "hex": "5A6AB1",
            "source": "https://www.momenteo.com/media"
        },
        {
            "title": "Monero",
            "hex": "FF6600",
            "source": "https://www.getmonero.org/press-kit/"
        },
        {
            "title": "MoneyGram",
            "hex": "FF6600",
            "source": "https://moneygram.com"
        },
        {
            "title": "MongoDB",
            "hex": "47A248",
            "source": "https://www.mongodb.com/pressroom"
        },
        {
            "title": "Mongoose",
            "hex": "880000",
            "source": "https://github.com/Automattic/mongoose/blob/7971a4dbd55888f0b005e65b06024109af8352f7/docs/images/mongoose.svg"
        },
        {
            "title": "Monica",
            "hex": "2C2B29",
            "source": "https://github.com/monicahq/monica/blob/d7886cc6fd11388a95b7504e1a5363ecc7ad9a59/public/img/monica.svg"
        },
        {
            "title": "monkey tie",
            "hex": "1A52C2",
            "source": "https://www.monkey-tie.com"
        },
        {
            "title": "Monkeytype",
            "hex": "E2B714",
            "source": "https://github.com/monkeytypegame/monkeytype/blob/20a08d27ead851bbfd5ac557b4ea444ea8bddd79/frontend/static/html/top.html",
            "license": {
                "type": "GPL-3.0-only",
                "url": "https://github.com/monkeytypegame/monkeytype/blob/20a08d27ead851bbfd5ac557b4ea444ea8bddd79/LICENSE"
            }
        },
        {
            "title": "MonoGame",
            "hex": "E73C00",
            "source": "https://www.monogame.net"
        },
        {
            "title": "Monoprix",
            "hex": "FB1911",
            "source": "https://www.monoprix.fr"
        },
        {
            "title": "Monster",
            "hex": "6D4C9F",
            "source": "https://www.monster.com/press/"
        },
        {
            "title": "Monzo",
            "hex": "14233C",
            "source": "https://monzo.com/press/"
        },
        {
            "title": "Moo",
            "hex": "00945E",
            "source": "https://www.moo.com/uk/about/press"
        },
        {
            "title": "Moonrepo",
            "hex": "6F53F3",
            "source": "https://moonrepo.dev"
        },
        {
            "title": "Morrisons",
            "hex": "007531",
            "source": "https://groceries.morrisons.com"
        },
        {
            "title": "Moscow Metro",
            "hex": "D9232E",
            "source": "https://mosmetro.ru"
        },
        {
            "title": "Motorola",
            "hex": "E1140A",
            "source": "https://motorola-global-portal-de.custhelp.com"
        },
        {
            "title": "Mozilla",
            "hex": "000000",
            "source": "https://mozilla.design/mozilla/",
            "guidelines": "https://mozilla.design/mozilla/"
        },
        {
            "title": "MQTT",
            "hex": "660066",
            "source": "https://mqtt.org"
        },
        {
            "title": "MSI",
            "aliases": {
                "aka": [
                    "Micro-Star International"
                ]
            },
            "hex": "FF0000",
            "source": "https://www.msi.com/page/brochure"
        },
        {
            "title": "MSI Business",
            "hex": "9A8555",
            "source": "https://www.msi.com/Business-Productivity"
        },
        {
            "title": "MTA",
            "hex": "0039A6",
            "source": "https://mta.info"
        },
        {
            "title": "MTR",
            "hex": "AC2E45",
            "source": "https://commons.wikimedia.org/wiki/File:MTR_(logo_with_text).svg"
        },
        {
            "title": "MUBI",
            "hex": "000000",
            "source": "https://mubi.com"
        },
        {
            "title": "MUI",
            "aliases": {
                "aka": [
                    "Material-UI"
                ]
            },
            "hex": "007FFF",
            "source": "https://github.com/mui-org/material-ui/blob/353cecb5391571163eb6bd8cbf36d2dd299aaf56/docs/src/icons/SvgMuiLogo.tsx"
        },
        {
            "title": "Mulesoft",
            "hex": "00A0DF",
            "source": "https://www.mulesoft.com/brand",
            "guidelines": "https://www.mulesoft.com/brand"
        },
        {
            "title": "Müller",
            "hex": "F46519",
            "source": "https://www.mueller.de"
        },
        {
            "title": "Multisim",
            "hex": "57B685",
            "source": "https://www.multisim.com",
            "guidelines": "https://www.ni.com/en-us/about-ni/legal.html"
        },
        {
            "title": "Mumble",
            "hex": "FFFFFF",
            "source": "https://github.com/mumble-voip/mumble/blob/d40a19eb88cda61084da245a1b6cb8f32ef1b6e4/icons/mumble_small.svg",
            "guidelines": "https://github.com/mumble-voip/mumble/blob/d40a19eb88cda61084da245a1b6cb8f32ef1b6e4/LICENSE"
        },
        {
            "title": "MuseScore",
            "hex": "1A70B8",
            "source": "https://musescore.org/en/about/logos-and-graphics"
        },
        {
            "title": "MusicBrainz",
            "hex": "BA478F",
            "source": "https://metabrainz.org/projects"
        },
        {
            "title": "MX Linux",
            "hex": "000000",
            "source": "https://mxlinux.org/art/",
            "license": {
                "type": "GPL-3.0-only"
            }
        },
        {
            "title": "MyAnimeList",
            "hex": "2E51A2",
            "source": "https://myanimelist.net/forum/?topicid=1575618"
        },
        {
            "title": "MYOB",
            "hex": "6100A5",
            "source": "https://myob-identikit.frontify.com/d/JK2D4WFOdAwV/for-developers"
        },
        {
            "title": "Myspace",
            "hex": "030303",
            "source": "https://myspace.com"
        },
        {
            "title": "MySQL",
            "hex": "4479A1",
            "source": "https://www.mysql.com/about/legal/logos.html",
            "guidelines": "https://www.mysql.com/about/legal/logos.html"
        },
        {
            "title": "N26",
            "hex": "48AC98",
            "source": "https://n26.com"
        },
        {
            "title": "Namebase",
            "hex": "0068FF",
            "source": "https://www.namebase.io"
        },
        {
            "title": "Namecheap",
            "hex": "DE3723",
            "source": "https://www.namecheap.com"
        },
        {
            "title": "Nano",
            "hex": "4A90E2",
            "source": "https://nano.org/resources",
            "guidelines": "https://nano.org/resources"
        },
        {
            "title": "NASA",
            "hex": "E03C31",
            "source": "https://commons.wikimedia.org/wiki/File:NASA_Worm_logo.svg",
            "guidelines": "https://www.nasa.gov/multimedia/guidelines/index.html"
        },
        {
            "title": "National Grid",
            "hex": "00148C",
            "source": "https://www.nationalgrid.com"
        },
        {
            "title": "NativeScript",
            "hex": "65ADF1",
            "source": "https://docs.nativescript.org"
        },
        {
            "title": "Naver",
            "hex": "03C75A",
            "source": "https://developers.naver.com/docs/login/bi/bi.md",
            "guidelines": "https://developers.naver.com/docs/login/bi/bi.md",
            "aliases": {
                "loc": {
                    "ko-KR": "네이버",
                    "ja-JP": "ネイバー"
                }
            }
        },
        {
            "title": "NBA",
            "hex": "253B73",
            "source": "https://nba.com"
        },
        {
            "title": "NBB",
            "hex": "FF7100",
            "source": "https://presse.notebooksbilliger.de/presskits/style-guide"
        },
        {
            "title": "NDR",
            "hex": "0C1754",
            "source": "https://www.ndr.de"
        },
        {
            "title": "NEC",
            "hex": "1414A0",
            "source": "https://commons.wikimedia.org/wiki/File:NEC_logo.svg"
        },
        {
            "title": "Neo4j",
            "hex": "4581C3",
            "source": "https://neo4j.com/brand/#logo",
            "guidelines": "https://neo4j.com/brand/#logo"
        },
        {
            "title": "Neovim",
            "hex": "57A143",
            "source": "https://neovim.io",
            "license": {
                "type": "CC-BY-SA-3.0"
            }
        },
        {
            "title": "NestJS",
            "hex": "E0234E",
            "source": "https://nestjs.com"
        },
        {
            "title": "NetApp",
            "hex": "0067C5",
            "source": "https://www.netapp.com",
            "guidelines": "https://www.netapp.com/company/legal/trademark-guidelines/"
        },
        {
            "title": "NetBSD",
            "hex": "FF6600",
            "source": "https://www.netbsd.org",
            "guidelines": "https://www.netbsd.org/about/disclaimer.html"
        },
        {
            "title": "Netflix",
            "hex": "E50914",
            "source": "https://brand.netflix.com/en/assets/brand-symbol",
            "guidelines": "https://brand.netflix.com/en/assets/brand-symbol"
        },
        {
            "title": "Netlify",
            "hex": "00C7B7",
            "source": "https://www.netlify.com/press/",
            "guidelines": "https://www.netlify.com/press/",
            "aliases": {
                "dup": [
                    {
                        "title": "Netlify CMS",
                        "hex": "C9FA4B",
                        "source": "https://www.netlifycms.org"
                    }
                ]
            }
        },
        {
            "title": "Nette",
            "hex": "3484D2",
            "source": "https://nette.org/en/logo",
            "guidelines": "https://nette.org/en/logo"
        },
        {
            "title": "Netto",
            "hex": "FFE500",
            "source": "https://www.netto-online.de/INTERSHOP/static/WFS/Plus-NettoDE-Site/-/-/de_DE/css/images/netto-logo.svg"
        },
        {
            "title": "Neutralinojs",
            "hex": "F89901",
            "source": "https://github.com/neutralinojs/design-guide/blob/52a7232598ff22cddd810a3079e09a2cc2892609/logo/neutralinojs_logo_vector.svg"
        },
        {
            "title": "New Balance",
            "hex": "CF0A2C",
            "source": "https://www.newbalance.com"
        },
        {
            "title": "New Japan Pro-Wrestling",
            "hex": "FF160B",
            "source": "https://en.wikipedia.org/wiki/File:NJPW_World_Logo.svg",
            "aliases": {
                "aka": [
                    "NJPW"
                ],
                "dup": [
                    {
                        "title": "NJPW World",
                        "hex": "B79C65",
                        "source": "https://njpwworld.com"
                    }
                ],
                "loc": {
                    "ja-JP": "新日本プロレスリング"
                }
            }
        },
        {
            "title": "New Relic",
            "hex": "1CE783",
            "source": "https://newrelic.com/about/media-assets",
            "guidelines": "https://newrelic.com/about/media-assets#guidelines"
        },
        {
            "title": "New York Times",
            "hex": "000000",
            "source": "https://www.nytimes.com"
        },
        {
            "title": "Next.js",
            "hex": "000000",
            "source": "https://nextjs.org"
        },
        {
            "title": "NextBillion.ai",
            "hex": "8D5A9E",
            "source": "https://nextbillion.ai"
        },
        {
            "title": "Nextcloud",
            "hex": "0082C9",
            "source": "https://nextcloud.com/press/",
            "guidelines": "https://nextcloud.com/trademarks/"
        },
        {
            "title": "Nextdoor",
            "hex": "8ED500",
            "source": "https://about.nextdoor.com/us-media/"
        },
        {
            "title": "NFC",
            "hex": "002E5F",
            "source": "https://nfc-forum.org/our-work/nfc-branding/n-mark/guidelines-and-brand-assets/",
            "guidelines": "https://nfc-forum.org/our-work/nfc-branding/n-mark/guidelines-and-brand-assets/"
        },
        {
            "title": "NGINX",
            "hex": "009639",
            "source": "https://www.nginx.com/press/",
            "guidelines": "https://www.nginx.com/press/"
        },
        {
            "title": "Nginx Proxy Manager",
            "hex": "F15833",
            "source": "https://github.com/NginxProxyManager/nginx-proxy-manager/blob/2a06384a4aa597777931d38cef49cf89540392e6/docs/.vuepress/public/logo.svg"
        },
        {
            "title": "ngrok",
            "hex": "1F1E37",
            "source": "https://ngrok.com"
        },
        {
            "title": "niconico",
            "hex": "231815",
            "source": "https://www.nicovideo.jp"
        },
        {
            "title": "Nike",
            "hex": "111111",
            "source": "https://www.nike.com"
        },
        {
            "title": "Nikon",
            "hex": "FFE100",
            "source": "https://www.nikon.com",
            "guidelines": "https://www.nikon.com/usage/group-info"
        },
        {
            "title": "Nim",
            "hex": "FFE953",
            "source": "https://nim-lang.org"
        },
        {
            "title": "Nintendo",
            "hex": "8F8F8F",
            "source": "https://en.wikipedia.org/wiki/Nintendo#/media/File:Nintendo.svg"
        },
        {
            "title": "Nintendo 3DS",
            "hex": "D12228",
            "source": "https://www.nintendo.de"
        },
        {
            "title": "Nintendo GameCube",
            "hex": "6A5FBB",
            "source": "https://www.nintendo.com/consumer/systems/nintendogamecube/index.jsp"
        },
        {
            "title": "Nintendo Network",
            "hex": "FF7D00",
            "source": "https://id.nintendo.net/login"
        },
        {
            "title": "Nintendo Switch",
            "hex": "E60012",
            "source": "https://www.nintendo.com/switch/"
        },
        {
            "title": "Nissan",
            "hex": "C3002F",
            "source": "https://www.nissan.ie"
        },
        {
            "title": "NixOS",
            "hex": "5277C3",
            "source": "https://github.com/NixOS/nixos-homepage/tree/58cfdb770aba28b73446a1b3ee65a5cec4f0d44f/logo"
        },
        {
            "title": "Node-RED",
            "hex": "8F0000",
            "source": "https://nodered.org/about/resources/"
        },
        {
            "title": "Node.js",
            "hex": "339933",
            "source": "https://nodejs.org/en/about/resources/",
            "guidelines": "https://nodejs.org/en/about/resources/"
        },
        {
            "title": "Nodemon",
            "hex": "76D04B",
            "source": "https://nodemon.io"
        },
        {
            "title": "Nokia",
            "hex": "005AFF",
            "source": "https://www.nokia.com"
        },
        {
            "title": "Norco",
            "hex": "00FF00",
            "source": "https://www.norco.com"
        },
        {
            "title": "NordVPN",
            "hex": "4687FF",
            "source": "https://nordvpn.com/press-area/",
            "guidelines": "https://nordvpn.com/press-area/"
        },
        {
            "title": "Normalize.css",
            "hex": "E3695F",
            "source": "https://github.com/necolas/normalize.css/blob/3a60304f90870c6087d226f53e02a7523c907a35/logo.svg"
        },
        {
            "title": "Norwegian",
            "hex": "D81939",
            "source": "https://www.norwegian.com/ie/travel-info/on-board/in-flight-entertainment/magazine/"
        },
        {
            "title": "Notepad++",
            "hex": "90E59A",
            "source": "https://github.com/notepad-plus-plus/notepad-plus-plus/blob/1f2c63cce173e3e1dc5922637c81a851693e2856/PowerEditor/misc/chameleon/chameleon-pencil.eps"
        },
        {
            "title": "Notion",
            "hex": "000000",
            "source": "https://www.notion.so"
        },
        {
            "title": "Notist",
            "hex": "333333",
            "source": "https://noti.st"
        },
        {
            "title": "Noun Project",
            "hex": "000000",
            "source": "https://www.lingoapp.com/6/s/oJkq3W/?v=3"
        },
        {
            "title": "Novu",
            "hex": "000000",
            "source": "https://handbook.novu.co/logos-assets"
        },
        {
            "title": "NOW",
            "hex": "001211",
            "source": "https://www.nowtv.com"
        },
        {
            "title": "npm",
            "hex": "CB3837",
            "source": "https://www.npmjs.com",
            "guidelines": "https://www.npmjs.com/policies/trademark"
        },
        {
            "title": "Nrwl",
            "hex": "96D7E8",
            "source": "https://nrwl.io/assets/nrwl-logo-white.svg"
        },
        {
            "title": "Nubank",
            "hex": "820AD1",
            "source": "https://nubank.com.br/en/press/"
        },
        {
            "title": "Nucleo",
            "hex": "252B2D",
            "source": "https://nucleoapp.com"
        },
        {
            "title": "NuGet",
            "hex": "004880",
            "source": "https://github.com/NuGet/Media/blob/89f7c87245e52e8ce91d94c0a47f44c6576e3a0d/Images/MainLogo/Vector/nuget.svg"
        },
        {
            "title": "Nuke",
            "hex": "000000",
            "source": "https://www.foundry.com/products/nuke"
        },
        {
            "title": "Numba",
            "hex": "00A3E0",
            "source": "https://github.com/numba/numba/blob/0db8a2bcd0f53c0d0ad8a798432fb3f37f14af27/docs/_static/numba-blue-icon-rgb.svg"
        },
        {
            "title": "NumPy",
            "hex": "013243",
            "source": "https://numpy.org/press-kit/",
            "guidelines": "https://github.com/numpy/numpy/blob/main/branding/logo/logoguidelines.md"
        },
        {
            "title": "Nunjucks",
            "hex": "1C4913",
            "source": "https://github.com/mozilla/nunjucks/blob/fd500902d7c88672470c87170796de52fc0f791a/docs/img/favicon.png"
        },
        {
            "title": "Nutanix",
            "hex": "024DA1",
            "source": "https://www.nutanix.com/content/dam/nutanix/en/cmn/documents/nutanix-brandbook.pdf"
        },
        {
            "title": "Nuxt.js",
            "hex": "00DC82",
            "source": "https://nuxt.com/design-kit",
            "guidelines": "https://nuxt.com/design-kit"
        },
        {
            "title": "NVIDIA",
            "hex": "76B900",
            "source": "https://www.nvidia.com/etc/designs/nvidiaGDC/clientlibs_base/images/NVIDIA-Logo.svg"
        },
        {
            "title": "Nx",
            "hex": "143055",
            "source": "https://nx.dev"
        },
        {
            "title": "NXP",
            "hex": "000000",
            "source": "https://www.nxp.com/company/about-nxp/newsroom:NEWSROOM",
            "guidelines": "https://www.nxp.com/company/about-nxp/newsroom:NEWSROOM"
        },
        {
            "title": "NZXT",
            "hex": "000000",
            "source": "https://nzxt.com",
            "guidelines": "https://nzxt.com/about/brand-guidelines"
        },
        {
            "title": "O'Reilly",
            "hex": "D3002D",
            "source": "https://www.oreilly.com/about/logos/",
            "guidelines": "https://www.oreilly.com/about/logos/"
        },
        {
            "title": "OBS Studio",
            "hex": "302E31",
            "source": "https://upload.wikimedia.org/wikipedia/commons/7/78/OBS.svg"
        },
        {
            "title": "Observable",
            "hex": "353E58",
            "source": "https://observablehq.com"
        },
        {
            "title": "Obsidian",
            "hex": "7C3AED",
            "source": "https://obsidian.md"
        },
        {
            "title": "OCaml",
            "hex": "EC6813",
            "source": "https://ocaml.org/img/OCaml_Sticker.svg",
            "guidelines": "https://ocaml.org/docs/logos.html",
            "license": {
                "type": "Unlicense"
            }
        },
        {
            "title": "Octane Render",
            "hex": "000000",
            "source": "https://render.otoy.com/forum/viewtopic.php?f=9&t=359",
            "aliases": {
                "aka": [
                    "otoy"
                ]
            }
        },
        {
            "title": "Octave",
            "hex": "0790C0",
            "source": "https://www.gnu.org/software/octave/"
        },
        {
            "title": "OctoPrint",
            "hex": "13C100",
            "source": "https://github.com/OctoPrint/OctoPrint/blob/53b9b6185781c07e8c4744a6e28462e96448f249/src/octoprint/static/img/mask.svg"
        },
        {
            "title": "Octopus Deploy",
            "hex": "2F93E0",
            "source": "https://octopus.com/company/brand",
            "guidelines": "https://octopus.com/company/brand"
        },
        {
            "title": "Oculus",
            "hex": "1C1E20",
            "source": "https://en.facebookbrand.com/oculus/assets/oculus?audience=oculus-landing",
            "guidelines": "https://en.facebookbrand.com/oculus/"
        },
        {
            "title": "Odnoklassniki",
            "hex": "EE8208",
            "source": "https://insideok.ru/brandbook"
        },
        {
            "title": "Odysee",
            "hex": "EF1970",
            "source": "https://odysee.com/@OdyseeHelp:b/odyseepresskit:b"
        },
        {
            "title": "Oh Dear",
            "hex": "FFFFFF",
            "source": "https://ohdear.app/logos"
        },
        {
            "title": "okcupid",
            "hex": "0500BE",
            "source": "https://okcupid.com/press"
        },
        {
            "title": "Okta",
            "hex": "007DC1",
            "source": "https://www.okta.com/press-room/media-assets/",
            "guidelines": "https://www.okta.com/terms-of-use-for-okta-content/"
        },
        {
            "title": "OnePlus",
            "hex": "F5010C",
            "source": "https://www.oneplus.com/ca_en/brand/asset"
        },
        {
            "title": "OnlyFans",
            "hex": "00AFF0",
            "source": "https://onlyfans.com/brand",
            "guidelines": "https://onlyfans.com/brand"
        },
        {
            "title": "ONLYOFFICE",
            "hex": "444444",
            "source": "https://www.onlyoffice.com/en/press-downloads.aspx"
        },
        {
            "title": "ONNX",
            "hex": "005CED",
            "source": "https://github.com/onnx/onnx.github.io/blob/382e7036b616ce1555499ac41730245a2478513c/images/ONNX-ICON.svg"
        },
        {
            "title": "OnStar",
            "hex": "003D7D",
            "source": "https://www.onstar.com"
        },
        {
            "title": "Opel",
            "hex": "F7FF14",
            "source": "https://www.stellantis.com/en/brands/opel"
        },
        {
            "title": "Open Access",
            "hex": "F68212",
            "source": "https://commons.wikimedia.org/wiki/File:Open_Access_logo_PLoS_white.svg"
        },
        {
            "title": "Open Badges",
            "hex": "073B5A",
            "source": "https://backpack.openbadges.org"
        },
        {
            "title": "Open Bug Bounty",
            "hex": "F67909",
            "source": "https://www.openbugbounty.org"
        },
        {
            "title": "Open Collective",
            "hex": "7FADF2",
            "source": "https://docs.opencollective.com/help/about#media-logo"
        },
        {
            "title": "Open Containers Initiative",
            "hex": "262261",
            "source": "https://github.com/opencontainers/artwork/tree/d8ccfe94471a0236b1d4a3f0f90862c4fe5486ce/oci/icon"
        },
        {
            "title": "Open Source Initiative",
            "hex": "3DA639",
            "source": "https://opensource.org/logo-usage-guidelines",
            "guidelines": "https://opensource.org/logo-usage-guidelines"
        },
        {
            "title": "OpenAI",
            "hex": "412991",
            "source": "https://openai.com"
        },
        {
            "title": "OpenAI Gym",
            "hex": "0081A5",
            "source": "https://gym.openai.com"
        },
        {
            "title": "OpenAPI Initiative",
            "hex": "6BA539",
            "source": "https://www.openapis.org/faq/style-guide",
            "guidelines": "https://www.openapis.org/faq/style-guide"
        },
        {
            "title": "OpenBSD",
            "hex": "F2CA30",
            "source": "https://en.wikipedia.org/wiki/OpenBSD"
        },
        {
            "title": "OpenCV",
            "hex": "5C3EE8",
            "source": "https://opencv.org/resources/media-kit/",
            "guidelines": "https://opencv.org/resources/media-kit/"
        },
        {
            "title": "OpenFaaS",
            "hex": "3B5EE9",
            "source": "https://docs.openfaas.com"
        },
        {
            "title": "OpenGL",
            "hex": "5586A4",
            "source": "https://www.khronos.org/legal/trademarks/"
        },
        {
            "title": "OpenID",
            "hex": "F78C40",
            "source": "https://openid.net/add-openid/logos/"
        },
        {
            "title": "OpenJDK",
            "hex": "FFFFFF",
            "source": "https://hg.openjdk.java.net/duke/duke/file/ca00f100dafc/vector/Agent.svg#l1"
        },
        {
            "title": "Openlayers",
            "hex": "1F6B75",
            "source": "https://github.com/openlayers/openlayers.github.io/blob/5b93e18b8d302eb49a812fb96abb529895ceb7a2/assets/logo.svg"
        },
        {
            "title": "OpenMined",
            "hex": "ED986C",
            "source": "https://www.openmined.org",
            "guidelines": "https://www.openmined.org"
        },
        {
            "title": "OpenNebula",
            "hex": "0097C2",
            "source": "https://opennebula.io/docs/"
        },
        {
            "title": "OpenProject",
            "hex": "0770B8",
            "source": "https://www.openproject.org/press/"
        },
        {
            "title": "OpenSCAD",
            "hex": "F9D72C",
            "source": "https://commons.wikimedia.org/wiki/File:Openscad.svg"
        },
        {
            "title": "OpenSea",
            "hex": "2081E2",
            "source": "https://docs.opensea.io"
        },
        {
            "title": "OpenSearch",
            "hex": "005EB8",
            "source": "https://opensearch.org/brand.html",
            "guidelines": "https://opensearch.org/brand.html"
        },
        {
            "title": "OpenSSL",
            "hex": "721412",
            "source": "https://www.openssl.org"
        },
        {
            "title": "OpenStack",
            "hex": "ED1944",
            "source": "https://www.openstack.org/brand/openstack-logo/",
            "guidelines": "https://www.openstack.org/brand/openstack-logo/"
        },
        {
            "title": "OpenStreetMap",
            "hex": "7EBC6F",
            "source": "https://www.openstreetmap.org",
            "guidelines": "https://wiki.osmfoundation.org/wiki/Trademark_Policy"
        },
        {
            "title": "openSUSE",
            "hex": "73BA25",
            "source": "https://github.com/openSUSE/artwork/blob/33e94aa76837c09f03d1712705949b71a246a53b/logos/buttons/button-colour.svg",
            "guidelines": "https://en.opensuse.org/Portal:Artwork"
        },
        {
            "title": "OpenTelemetry",
            "hex": "000000",
            "source": "https://cncf-branding.netlify.app/projects/opentelemetry/",
            "guidelines": "https://cncf-branding.netlify.app/projects/opentelemetry/",
            "license": {
                "type": "CC-BY-4.0",
                "url": "https://www.linuxfoundation.org/trademark-usage/"
            },
            "aliases": {
                "aka": [
                    "OTel"
                ]
            }
        },
        {
            "title": "Openverse",
            "hex": "FFE033",
            "source": "https://github.com/WordPress/openverse/blob/5db2545d6b73ec4aa5e908822683ee9d18af301d/brand/icon.svg",
            "guidelines": "https://www.figma.com/file/GIIQ4sDbaToCfFQyKMvzr8/Openverse-Design-Library?node-id=312%3A487"
        },
        {
            "title": "OpenVPN",
            "hex": "EA7E20",
            "source": "https://openvpn.net/wp-content/themes/openvpn/assets/images/logo.svg",
            "guidelines": "https://openvpn.net/terms/"
        },
        {
            "title": "OpenWrt",
            "hex": "00B5E2",
            "source": "https://openwrt.org/docs/guide-graphic-designer/openwrt-logo",
            "guidelines": "https://openwrt.org/docs/guide-graphic-designer/openwrt-logo"
        },
        {
            "title": "OpenZeppelin",
            "hex": "4E5EE4",
            "source": "https://openzeppelin.com"
        },
        {
            "title": "OpenZFS",
            "hex": "2A667F",
            "source": "https://commons.wikimedia.org/wiki/File:OpenZFS_logo.svg"
        },
        {
            "title": "Opera",
            "hex": "FF1B2D",
            "source": "https://brand.opera.com/1472-2/opera-logos/",
            "guidelines": "https://brand.opera.com"
        },
        {
            "title": "OPNSense",
            "hex": "D94F00",
            "source": "https://opnsense.org/about/legal-notices/",
            "guidelines": "https://opnsense.org/about/legal-notices/"
        },
        {
            "title": "Opsgenie",
            "hex": "172B4D",
            "source": "https://www.atlassian.com/company/news/press-kit"
        },
        {
            "title": "OpsLevel",
            "hex": "1890FF",
            "source": "https://www.opslevel.com"
        },
        {
            "title": "Oracle",
            "hex": "F80000",
            "source": "https://www.oracle.com/opn/index.html",
            "guidelines": "https://www.oracle.com/legal/logos.html"
        },
        {
            "title": "ORCID",
            "hex": "A6CE39",
            "source": "https://orcid.figshare.com/articles/figure/ORCID_iD_icon_graphics/5008697",
            "guidelines": "https://info.orcid.org/brand-guidelines/"
        },
        {
            "title": "Org",
            "hex": "77AA99",
            "source": "https://orgmode.org"
        },
        {
            "title": "Origin",
            "hex": "F56C2D",
            "source": "https://www.origin.com/gbr/en-us/store"
        },
        {
            "title": "Osano",
            "hex": "7764FA",
            "source": "https://www.osano.com/company/assets"
        },
        {
            "title": "OSGeo",
            "hex": "5CAE58",
            "source": "https://www.osgeo.org"
        },
        {
            "title": "Oshkosh",
            "hex": "E6830F",
            "source": "https://oshkoshdefense.com/media/photos/",
            "license": {
                "type": "CC-BY-SA-4.0"
            }
        },
        {
            "title": "OSMC",
            "hex": "17394A",
            "source": "https://github.com/osmc/website/tree/e7d0d8002660c979ae5119e28d1c69c893ac9f76/content/themes/osmc/assets/img/logo"
        },
        {
            "title": "osu!",
            "hex": "FF66AA",
            "source": "https://osu.ppy.sh/wiki/vi/Brand_identity_guidelines",
            "guidelines": "https://osu.ppy.sh/wiki/vi/Brand_identity_guidelines"
        },
        {
            "title": "Otto",
            "hex": "D4021D",
            "source": "https://www.ottogroup.com/en/presse/material.php"
        },
        {
            "title": "Overcast",
            "hex": "FC7E0F",
            "source": "https://overcast.fm"
        },
        {
            "title": "Overleaf",
            "hex": "47A141",
            "source": "https://www.overleaf.com/for/press/media-resources"
        },
        {
            "title": "OVH",
            "hex": "123F6D",
            "source": "https://www.ovh.com/ca/en/newsroom/"
        },
        {
            "title": "OWASP",
            "hex": "000000",
            "source": "https://github.com/OWASP/www-event-2020-07-virtual/blob/eefbef6c1afdd1dee2af11e7f44ad005b25ad48c/assets/images/logo.svg"
        },
        {
            "title": "Oxygen",
            "hex": "3A209E",
            "source": "https://oxygenbuilder.com",
            "guidelines": "https://oxygenbuilder.com/trademark-policy/"
        },
        {
            "title": "OYO",
            "hex": "EE2E24",
            "source": "https://www.oyorooms.com"
        },
        {
            "title": "p5.js",
            "hex": "ED225D",
            "source": "https://p5js.org"
        },
        {
            "title": "Packagist",
            "hex": "F28D1A",
            "source": "https://github.com/composer/packagist/issues/1147#issuecomment-747951608",
            "license": {
                "type": "MIT"
            }
        },
        {
            "title": "Packer",
            "hex": "02A8EF",
            "source": "https://www.hashicorp.com/brand",
            "guidelines": "https://www.hashicorp.com/brand"
        },
        {
            "title": "PaddlePaddle",
            "hex": "0062B0",
            "source": "https://www.paddlepaddle.org.cn/en"
        },
        {
            "title": "Paddy Power",
            "hex": "004833",
            "source": "https://www.paddypower.com"
        },
        {
            "title": "Pagekit",
            "hex": "212121",
            "source": "https://pagekit.com/logo-guide",
            "guidelines": "https://pagekit.com/logo-guide"
        },
        {
            "title": "PagerDuty",
            "hex": "06AC38",
            "source": "https://www.pagerduty.com/brand/",
            "guidelines": "https://www.pagerduty.com/brand/"
        },
        {
            "title": "PageSpeed Insights",
            "hex": "4285F4",
            "source": "https://developers.google.com/web/fundamentals/performance/speed-tools/"
        },
        {
            "title": "PagSeguro",
            "hex": "FFC801",
            "source": "https://pagseguro.uol.com.br"
        },
        {
            "title": "Palantir",
            "hex": "101113",
            "source": "https://github.com/palantir/conjure/blob/1b0d450dc52c4822b4c9d1da8c61ad7f78855fe5/docs/media/palantir-logo.svg"
        },
        {
            "title": "Palo Alto Software",
            "hex": "83DA77",
            "source": "https://www.paloalto.com"
        },
        {
            "title": "pandas",
            "hex": "150458",
            "source": "https://pandas.pydata.org/about/citing.html",
            "guidelines": "https://pandas.pydata.org/about/citing.html"
        },
        {
            "title": "Pandora",
            "hex": "224099",
            "source": "https://www.pandoraforbrands.com"
        },
        {
            "title": "Pantheon",
            "hex": "FFDC28",
            "source": "https://projects.invisionapp.com/boards/8UOJQWW2J3G5#/1145336",
            "guidelines": "https://projects.invisionapp.com/boards/8UOJQWW2J3G5#/1145336"
        },
        {
            "title": "Paperspace",
            "hex": "000000",
            "source": "https://docs.paperspace.com/img/ps-logo-light.svg"
        },
        {
            "title": "Parity Substrate",
            "hex": "282828",
            "source": "https://substrate.dev"
        },
        {
            "title": "Parse.ly",
            "hex": "5BA745",
            "source": "https://www.parse.ly/press-kit",
            "guidelines": "https://www.parse.ly/press-kit"
        },
        {
            "title": "Passport",
            "hex": "34E27A",
            "source": "https://www.passportjs.org"
        },
        {
            "title": "Pastebin",
            "hex": "02456C",
            "source": "https://pastebin.com"
        },
        {
            "title": "Patreon",
            "hex": "FF424D",
            "source": "https://www.patreon.com/brand/downloads",
            "guidelines": "https://www.patreon.com/brand/downloads"
        },
        {
            "title": "Payload CMS",
            "hex": "000000",
            "source": "https://payloadcms.com"
        },
        {
            "title": "Payoneer",
            "hex": "FF4800",
            "source": "https://www.payoneer.com"
        },
        {
            "title": "PayPal",
            "hex": "00457C",
            "source": "https://www.paypal.com"
        },
        {
            "title": "Paytm",
            "hex": "20336B",
            "source": "https://paytm.com"
        },
        {
            "title": "PCGamingWiki",
            "hex": "556DB3",
            "source": "https://www.pcgamingwiki.com/wiki/Home"
        },
        {
            "title": "Peak Design",
            "hex": "1C1B1C",
            "source": "https://www.peakdesign.com"
        },
        {
            "title": "PeerTube",
            "hex": "F1680D",
            "source": "https://joinpeertube.org"
        },
        {
            "title": "Pegasus Airlines",
            "hex": "FDC43E",
            "source": "https://www.flypgs.com/en/about-pegasus/flypgscom-magazine"
        },
        {
            "title": "Pelican",
            "hex": "14A0C4",
            "source": "https://blog.getpelican.com/pages/gratitude.html",
            "license": {
                "type": "CC-BY-4.0"
            }
        },
        {
            "title": "Peloton",
            "hex": "181A1D",
            "source": "https://press.onepeloton.com/#logos"
        },
        {
            "title": "Penny",
            "hex": "CD1414",
            "source": "https://www.penny.de"
        },
        {
            "title": "Penpot",
            "hex": "000000",
            "source": "https://penpot.app"
        },
        {
            "title": "Pepsi",
            "hex": "2151A1",
            "source": "https://gillettepepsicola.com/promotions-media/media-kit/",
            "guidelines": "https://gillettepepsicola.com/promotions-media/media-kit/"
        },
        {
            "title": "Percy",
            "hex": "9E66BF",
            "source": "https://percy.io"
        },
        {
            "title": "Perforce",
            "hex": "404040",
            "source": "https://www.perforce.com"
        },
        {
            "title": "Perl",
            "hex": "39457E",
            "source": "https://github.com/tpf/marketing-materials/blob/6765c6fd71bc5b123d6c1a77b86e08cdd6376078/images/onion-logo/tpf-logo-onion.svg"
        },
        {
            "title": "Persistent",
            "hex": "FD5F07",
            "source": "https://www.persistent.com/company-overview/branding-guidelines/#nav-persistent-logo",
            "guidelines": "https://www.persistent.com/company-overview/branding-guidelines/#nav-persistent-logo"
        },
        {
            "title": "Personio",
            "hex": "FFFFFF",
            "source": "https://www.personio.com"
        },
        {
            "title": "Pets at Home",
            "hex": "4BA840",
            "source": "https://petsathome.com"
        },
        {
            "title": "Peugeot",
            "hex": "000000",
            "source": "https://www.peugeot.co.uk"
        },
        {
            "title": "Pexels",
            "hex": "05A081",
            "source": "https://www.pexels.com"
        },
        {
            "title": "pfSense",
            "hex": "212121",
            "source": "https://www.pfsense.org"
        },
        {
            "title": "Phabricator",
            "hex": "4A5F88",
            "source": "https://github.com/phacility/phabricator/blob/0a3093ef9c1898913196564435346e4daa9d2538/webroot/rsrc/image/logo/light-eye.png",
            "guidelines": "https://phacility.com/trademarks/"
        },
        {
            "title": "Philips Hue",
            "hex": "0065D3",
            "source": "https://www.philips-hue.com/en-us/support/faq"
        },
        {
            "title": "PhonePe",
            "hex": "5F259F",
            "source": "https://www.phonepe.com/press/"
        },
        {
            "title": "Photobucket",
            "hex": "0672CB",
            "source": "https://photobucket.com"
        },
        {
            "title": "Photocrowd",
            "hex": "3DAD4B",
            "source": "https://www.photocrowd.com"
        },
        {
            "title": "Photopea",
            "hex": "18A497",
            "source": "https://github.com/photopea/photopea/blob/d5c532e8ad8ece246e2ea8646aac7df768407c64/logo.svg"
        },
        {
            "title": "PHP",
            "hex": "777BB4",
            "source": "https://php.net/download-logos.php",
            "license": {
                "type": "CC-BY-SA-4.0"
            }
        },
        {
            "title": "phpMyAdmin",
            "hex": "6C78AF",
            "source": "https://github.com/phpmyadmin/data/blob/b7d3bdb9bb973beff4726541b87d3a4c8a950b4b/brand/phpMyAdmin-Logo-Symbol.svg"
        },
        {
            "title": "PhpStorm",
            "hex": "000000",
            "source": "https://www.jetbrains.com/company/brand/logos/",
            "guidelines": "https://www.jetbrains.com/company/brand/"
        },
        {
            "title": "Pi-hole",
            "hex": "96060C",
            "source": "https://docs.pi-hole.net",
            "guidelines": "https://pi-hole.net/trademark-rules-and-brand-guidelines/"
        },
        {
            "title": "Picard Surgelés",
            "hex": "2D4999",
            "source": "https://www.picard.fr"
        },
        {
            "title": "Picarto.TV",
            "hex": "1DA456",
            "source": "https://picarto.tv/site/press"
        },
        {
            "title": "Picnic",
            "hex": "E1171E",
            "source": "https://picnic.app/nl/feestdagen/"
        },
        {
            "title": "PicPay",
            "hex": "21C25E",
            "source": "https://www.picpay.com/site/sobre-nos"
        },
        {
            "title": "Pimcore",
            "hex": "6428B4",
            "source": "https://pimcore.com/en/media-kit",
            "guidelines": "https://pimcore.com/en/media-kit"
        },
        {
            "title": "Pinboard",
            "hex": "0000FF",
            "source": "https://commons.wikimedia.org/wiki/File:Feedbin-Icon-share-pinboard.svg"
        },
        {
            "title": "Pingdom",
            "hex": "FFF000",
            "source": "https://www.pingdom.com/resources/brand-assets/",
            "guidelines": "https://www.pingdom.com/resources/brand-assets/"
        },
        {
            "title": "Pinterest",
            "hex": "BD081C",
            "source": "https://business.pinterest.com/en/brand-guidelines",
            "guidelines": "https://business.pinterest.com/en/brand-guidelines"
        },
        {
            "title": "Pioneer DJ",
            "hex": "1A1928",
            "source": "https://www.pioneerdj.com"
        },
        {
            "title": "Pivotal Tracker",
            "hex": "517A9E",
            "source": "https://www.pivotaltracker.com/branding-guidelines",
            "guidelines": "https://www.pivotaltracker.com/branding-guidelines"
        },
        {
            "title": "Piwigo",
            "hex": "FF7700",
            "source": "https://github.com/Piwigo/piwigodotorg/blob/6edb840c16257314caec770a9a51f67ef81836e4/images/piwigo.org.svg"
        },
        {
            "title": "Pix",
            "hex": "77B6A8",
            "source": "https://www.bcb.gov.br/estabilidadefinanceira/pix",
            "guidelines": "https://www.bcb.gov.br/content/estabilidadefinanceira/pix/Regulamento_Pix/I_manual_uso_marca_pix.pdf"
        },
        {
            "title": "Pixabay",
            "hex": "2EC66D",
            "source": "https://pixabay.com/service/about/"
        },
        {
            "title": "pixiv",
            "hex": "0096FA",
            "source": "https://policies.pixiv.net/en.html#brand",
            "guidelines": "https://policies.pixiv.net/en.html#brand"
        },
        {
            "title": "pkgsrc",
            "hex": "FF6600",
            "source": "https://pkgsrc.org"
        },
        {
            "title": "Planet",
            "hex": "009DB1",
            "source": "https://www.planet.com/explorer/"
        },
        {
            "title": "PlanetScale",
            "hex": "000000",
            "source": "https://planetscale.com"
        },
        {
            "title": "PlanGrid",
            "hex": "0085DE",
            "source": "https://app.plangrid.com"
        },
        {
            "title": "Platform.sh",
            "hex": "1A182A",
            "source": "https://platform.sh/logos/"
        },
        {
            "title": "Platzi",
            "hex": "98CA3F",
            "source": "https://github.com/PlatziDev/oss/blob/932bd83d43e061e1c38fbc116db31aa6d0145be6/static/logo.svg"
        },
        {
            "title": "Plausible Analytics",
            "hex": "5850EC",
            "source": "https://github.com/plausible/docs/blob/be5c935484e075f1e0caf3c9b3351ddd62348139/static/img/logo.svg"
        },
        {
            "title": "PlayCanvas",
            "hex": "E05F2C",
            "source": "https://playcanvas.com"
        },
        {
            "title": "Player FM",
            "hex": "C8122A",
            "source": "https://player.fm"
        },
        {
            "title": "Player.me",
            "hex": "C0379A",
            "source": "https://player.me/p/about-us"
        },
        {
            "title": "PlayStation",
            "hex": "003791",
            "source": "https://www.playstation.com/en-us/"
        },
        {
            "title": "PlayStation 2",
            "hex": "003791",
            "source": "https://commons.wikimedia.org/wiki/File:PlayStation_2_logo.svg"
        },
        {
            "title": "PlayStation 3",
            "hex": "003791",
            "source": "https://commons.wikimedia.org/wiki/File:PlayStation_3_Logo_neu.svg#/media/File:PS3.svg"
        },
        {
            "title": "PlayStation 4",
            "hex": "003791",
            "source": "https://commons.wikimedia.org/wiki/File:PlayStation_4_logo_and_wordmark.svg"
        },
        {
            "title": "PlayStation 5",
            "hex": "003791",
            "source": "https://www.playstation.com/en-us/ps5/"
        },
        {
            "title": "PlayStation Vita",
            "hex": "003791",
            "source": "https://commons.wikimedia.org/wiki/File:PlayStation_Vita_logo.svg"
        },
        {
            "title": "Playwright",
            "hex": "2EAD33",
            "source": "https://github.com/microsoft/playwright.dev/blob/768c59464e5b3270db26fa6a839d022a7e0dd064/static/img/playwright-logo.svg"
        },
        {
            "title": "Pleroma",
            "hex": "FBA457",
            "source": "https://pleroma.social"
        },
        {
            "title": "Plesk",
            "hex": "52BBE6",
            "source": "https://www.plesk.com/brand/",
            "guidelines": "https://www.plesk.com/brand/"
        },
        {
            "title": "Plex",
            "hex": "EBAF00",
            "source": "https://brand.plex.tv",
            "guidelines": "https://brand.plex.tv"
        },
        {
            "title": "Plotly",
            "hex": "3F4F75",
            "source": "https://plotly.com"
        },
        {
            "title": "Pluralsight",
            "hex": "F15B2A",
            "source": "https://www.pluralsight.com/newsroom/brand-assets"
        },
        {
            "title": "Plurk",
            "hex": "FF574D",
            "source": "https://www.plurk.com/brandInfo",
            "guidelines": "https://www.plurk.com/brandInfo"
        },
        {
            "title": "Plus Codes",
            "hex": "4285F4",
            "source": "https://maps.google.com/pluscodes/"
        },
        {
            "title": "PM2",
            "hex": "2B037A",
            "source": "https://pm2.keymetrics.io"
        },
        {
            "title": "pnpm",
            "hex": "F69220",
            "source": "https://pnpm.io/logos"
        },
        {
            "title": "Pocket",
            "hex": "EF3F56",
            "source": "https://blog.getpocket.com/press/"
        },
        {
            "title": "Pocket Casts",
            "hex": "F43E37",
            "source": "https://blog.pocketcasts.com/press/"
        },
        {
            "title": "PocketBase",
            "hex": "B8DBE4",
            "source": "https://github.com/pocketbase/pocketbase/blob/4b64e0910b7dc527ff3de8cdacec074e40449e2e/ui/dist/images/logo.svg"
        },
        {
            "title": "Podcast Addict",
            "hex": "F4842D",
            "source": "https://podcastaddict.com"
        },
        {
            "title": "Podman",
            "hex": "892CA0",
            "source": "https://podman.io"
        },
        {
            "title": "Poe",
            "hex": "5D5CDE",
            "source": "https://poe.com"
        },
        {
            "title": "Poetry",
            "hex": "60A5FA",
            "source": "https://python-poetry.org"
        },
        {
            "title": "Pointy",
            "hex": "009DE0",
            "source": "https://www.pointy.com/ie/vend"
        },
        {
            "title": "Pokémon",
            "hex": "FFCB05",
            "source": "https://commons.wikimedia.org/wiki/File:International_Pok%C3%A9mon_logo.svg"
        },
        {
            "title": "Polars",
            "hex": "CD792C",
            "source": "https://pola.rs"
        },
        {
            "title": "Polkadot",
            "hex": "E6007A",
            "source": "https://polkadot.network/brand-assets/",
            "guidelines": "https://polkadot.network/brand-assets/"
        },
        {
            "title": "Poly",
            "hex": "EB3C00",
            "source": "https://www.poly.com"
        },
        {
            "title": "Polymer Project",
            "hex": "FF4470",
            "source": "https://github.com/Polymer/polymer-project.org/blob/3d3e967446858b49a7796676714865ac9b2a5275/app/images/logos/p-logo.svg"
        },
        {
            "title": "Polywork",
            "hex": "543DE0",
            "source": "https://www.polywork.com"
        },
        {
            "title": "Pop!_OS",
            "hex": "48B9C7",
            "source": "https://pop.system76.com"
        },
        {
            "title": "Porsche",
            "hex": "B12B28",
            "source": "https://www.porsche.com"
        },
        {
            "title": "Portainer",
            "hex": "13BEF9",
            "source": "https://www.portainer.io"
        },
        {
            "title": "PostCSS",
            "hex": "DD3A0A",
            "source": "https://postcss.org"
        },
        {
            "title": "PostgreSQL",
            "hex": "4169E1",
            "source": "https://wiki.postgresql.org/wiki/Logo",
            "guidelines": "https://www.postgresql.org/about/policies/trademarks/"
        },
        {
            "title": "Postman",
            "hex": "FF6C37",
            "source": "https://www.getpostman.com/resources/media-assets/"
        },
        {
            "title": "Postmates",
            "hex": "FFDF18",
            "source": "https://postmates.com/press-and-media"
        },
        {
            "title": "Power Apps",
            "hex": "742774",
            "source": "https://docs.microsoft.com/en-us/power-platform/guidance/icons",
            "guidelines": "https://docs.microsoft.com/en-us/power-platform/guidance/icons",
            "license": {
                "type": "custom",
                "url": "https://docs.microsoft.com/en-us/power-platform/guidance/icons"
            }
        },
        {
            "title": "Power Automate",
            "hex": "0066FF",
            "source": "https://docs.microsoft.com/en-us/power-platform/guidance/icons",
            "guidelines": "https://docs.microsoft.com/en-us/power-platform/guidance/icons",
            "aliases": {
                "aka": [
                    "Microsoft Flow"
                ]
            },
            "license": {
                "type": "custom",
                "url": "https://docs.microsoft.com/en-us/power-platform/guidance/icons"
            }
        },
        {
            "title": "Power BI",
            "hex": "F2C811",
            "source": "https://docs.microsoft.com/en-us/power-platform/guidance/icons",
            "guidelines": "https://docs.microsoft.com/en-us/power-platform/guidance/icons",
            "license": {
                "type": "custom",
                "url": "https://docs.microsoft.com/en-us/power-platform/guidance/icons"
            }
        },
        {
            "title": "Power Fx",
            "hex": "7F2157",
            "source": "https://docs.microsoft.com/en-us/power-platform/guidance/icons",
            "guidelines": "https://docs.microsoft.com/en-us/power-platform/guidance/icons",
            "license": {
                "type": "custom",
                "url": "https://docs.microsoft.com/en-us/power-platform/guidance/icons"
            }
        },
        {
            "title": "Power Pages",
            "hex": "A493E7",
            "source": "https://docs.microsoft.com/en-us/power-platform/guidance/icons",
            "guidelines": "https://docs.microsoft.com/en-us/power-platform/guidance/icons",
            "aliases": {
                "aka": [
                    "Power Apps Portals"
                ]
            },
            "license": {
                "type": "custom",
                "url": "https://docs.microsoft.com/en-us/power-platform/guidance/icons"
            }
        },
        {
            "title": "Power Virtual Agents",
            "hex": "0B556A",
            "source": "https://docs.microsoft.com/en-us/power-platform/guidance/icons",
            "guidelines": "https://docs.microsoft.com/en-us/power-platform/guidance/icons",
            "license": {
                "type": "custom",
                "url": "https://docs.microsoft.com/en-us/power-platform/guidance/icons"
            }
        },
        {
            "title": "POWERS",
            "hex": "E74536",
            "source": "https://www.powerswhiskey.com"
        },
        {
            "title": "PowerShell",
            "hex": "5391FE",
            "source": "https://github.com/PowerShell/PowerShell/tree/11d7587f9b934cf27013d318886f97fb95c811cf"
        },
        {
            "title": "pr.co",
            "hex": "0080FF",
            "source": "https://news.pr.co/media_kits"
        },
        {
            "title": "pre-commit",
            "hex": "FAB040",
            "source": "https://github.com/pre-commit/pre-commit.com/blob/f263cdbcf46f97e1bd6229f2ab6d27bf8290ca88/logo.svg"
        },
        {
            "title": "Preact",
            "hex": "673AB8",
            "source": "https://preactjs.com"
        },
        {
            "title": "Prefect",
            "hex": "024DFD",
            "source": "https://www.prefect.io/newsroom/logos/"
        },
        {
            "title": "Premier League",
            "hex": "360D3A",
            "source": "https://www.premierleague.com"
        },
        {
            "title": "PrestaShop",
            "hex": "DF0067",
            "source": "https://www.prestashop.com/en/media-kit"
        },
        {
            "title": "Presto",
            "hex": "5890FF",
            "source": "https://github.com/prestodb/presto/blob/414ab2a6bbdcca6479c2615b048920adac34dd20/presto-docs/src/main/resources/logo/web/fb/dark-blue/Presto_FB_Lockups_DARKBLUE_BG-14.svg"
        },
        {
            "title": "Prettier",
            "hex": "F7B93E",
            "source": "https://github.com/prettier/prettier-logo/blob/06997b307e0608ebee2044dafa0b9429d6b5a103/images/prettier-icon-clean-centred.svg"
        },
        {
            "title": "Pretzel",
            "hex": "1BB3A4",
            "source": "https://www.pretzel.rocks"
        },
        {
            "title": "Prevention",
            "hex": "44C1C5",
            "source": "https://prevention.com"
        },
        {
            "title": "Prezi",
            "hex": "3181FF",
            "source": "https://prezi.com/press/kit/"
        },
        {
            "title": "Prime",
            "hex": "00A8E1",
            "source": "https://www.amazon.com/b?node=17277626011",
            "guidelines": "https://www.amazon.com/b?node=17277626011"
        },
        {
            "title": "Prime Video",
            "hex": "1F2E3E",
            "source": "https://videodirect.amazon.com/home/help?topicId=GT7W7GJBTDJW6Z8W#G8T2JFQZXPMHJLRZ",
            "guidelines": "https://videodirect.amazon.com/home/help?topicId=GT7W7GJBTDJW6Z8W#G8T2JFQZXPMHJLRZ"
        },
        {
            "title": "Printables",
            "hex": "FA6831",
            "source": "https://printables.com"
        },
        {
            "title": "Prisma",
            "hex": "2D3748",
            "source": "https://github.com/prisma/presskit/tree/4bcb64181f266723439d955d60afa1c55fefa715"
        },
        {
            "title": "Prismic",
            "hex": "5163BA",
            "source": "https://prismic.io"
        },
        {
            "title": "Private Internet Access",
            "hex": "4BB749",
            "source": "https://www.privateinternetaccess.com/pages/press"
        },
        {
            "title": "Pro Tools",
            "hex": "7ACB10",
            "source": "https://cdn-www.avid.com/Content/fonts/avidmoon.ttf"
        },
        {
            "title": "Probot",
            "hex": "00B0D8",
            "source": "https://github.com/probot/probot/blob/5d29945dd2116618d63aba9d7a4460b940a85f5d/static/robot.svg"
        },
        {
            "title": "Processing Foundation",
            "hex": "006699",
            "source": "https://processingfoundation.org"
        },
        {
            "title": "ProcessWire",
            "hex": "2480E6",
            "source": "https://processwire.com"
        },
        {
            "title": "Product Hunt",
            "hex": "DA552F",
            "source": "https://www.producthunt.com/branding",
            "guidelines": "https://www.producthunt.com/branding"
        },
        {
            "title": "Progate",
            "hex": "380953",
            "source": "https://progate.com"
        },
        {
            "title": "Progress",
            "hex": "5CE500",
            "source": "https://www.progress.com",
            "guidelines": "https://www.progress.com/legal/trademarks/trademarks-use-policy"
        },
        {
            "title": "Prometheus",
            "hex": "E6522C",
            "source": "https://prometheus.io"
        },
        {
            "title": "ProSieben",
            "hex": "E6000F",
            "source": "https://www.prosieben.de"
        },
        {
            "title": "Proto.io",
            "hex": "34A7C1",
            "source": "https://proto.io/en/presskit"
        },
        {
            "title": "protocols.io",
            "hex": "4D9FE7",
            "source": "https://www.protocols.io/brand",
            "guidelines": "https://www.protocols.io/brand"
        },
        {
            "title": "Proton",
            "hex": "6D4AFF",
            "source": "https://proton.me/media/kit"
        },
        {
            "title": "Proton Drive",
            "hex": "EB508D",
            "source": "https://proton.me/media/kit"
        },
        {
            "title": "ProtonDB",
            "hex": "F50057",
            "source": "https://www.protondb.com"
        },
        {
            "title": "ProtonMail",
            "hex": "6D4AFF",
            "source": "https://proton.me/media/kit"
        },
        {
            "title": "ProtonVPN",
            "hex": "66DEB1",
            "source": "https://proton.me/media/kit"
        },
        {
            "title": "Protractor",
            "hex": "ED163A",
            "source": "https://github.com/angular/protractor/blob/4bc80d1a459542d883ea9200e4e1f48d265d0fda/logo.svg"
        },
        {
            "title": "Proxmox",
            "hex": "E57000",
            "source": "https://www.proxmox.com/en/news/media-kit",
            "guidelines": "https://www.proxmox.com/en/news/media-kit"
        },
        {
            "title": "Pterodactyl",
            "hex": "10539F",
            "source": "https://github.com/pterodactyl/panel/blob/eaf46429f2a001469fb5f18f7891ce8e5be7f049/public/favicons/favicon-96x96.png"
        },
        {
            "title": "PUBG",
            "hex": "FEAB02",
            "source": "https://www.pubgmobile.com/en/event/brandassets/"
        },
        {
            "title": "Publons",
            "hex": "336699",
            "source": "https://publons.com/about/the-publons-logo",
            "guidelines": "https://publons.com/about/the-publons-logo"
        },
        {
            "title": "PubMed",
            "hex": "326599",
            "source": "https://pubmed.ncbi.nlm.nih.gov"
        },
        {
            "title": "Pug",
            "hex": "A86454",
            "source": "https://github.com/pugjs/pug-logo/blob/61429fc45b5a411b83bdb5c99a61084d3054d1e6/SVG/pug-final-logo_-mono-64.svg"
        },
        {
            "title": "Pulumi",
            "hex": "8A3391",
            "source": "https://www.pulumi.com",
            "guidelines": "https://www.pulumi.com/brand/"
        },
        {
            "title": "Puma",
            "hex": "242B2F",
            "source": "https://us.puma.com"
        },
        {
            "title": "Puppet",
            "hex": "FFAE1A",
            "source": "https://puppet.com/company/press-room/"
        },
        {
            "title": "Puppeteer",
            "hex": "40B5A4",
            "source": "https://pptr.dev"
        },
        {
            "title": "PureScript",
            "hex": "14161A",
            "source": "https://github.com/purescript/logo/tree/1e7a57affdaeaf88ff594c08bd2b5a78fe2ed13c",
            "license": {
                "type": "CC-BY-4.0"
            }
        },
        {
            "title": "PurgeCSS",
            "hex": "14161A",
            "source": "https://github.com/FullHuman/purgecss/blob/4e2bf58e218119cc9faf9faa615d62a059bf9d9a/docs/.vuepress/public/safari-pinned-tab.svg"
        },
        {
            "title": "Purism",
            "hex": "2D2D2D",
            "source": "https://puri.sm/pr/images/"
        },
        {
            "title": "Pusher",
            "hex": "300D4F",
            "source": "https://pusher.com"
        },
        {
            "title": "PWA",
            "hex": "5A0FC8",
            "source": "https://github.com/webmaxru/progressive-web-apps-logo/blob/77744cd5c0a4d484bb3d082c6ac458c44202da03/pwalogo-white.svg",
            "guidelines": "https://github.com/webmaxru/progressive-web-apps-logo#readme",
            "aliases": {
                "aka": [
                    "Progressive Web Application"
                ]
            }
        },
        {
            "title": "PyCharm",
            "hex": "000000",
            "source": "https://www.jetbrains.com/company/brand/logos/",
            "guidelines": "https://www.jetbrains.com/company/brand/"
        },
        {
            "title": "PyG",
            "hex": "3C2179",
            "source": "https://github.com/pyg-team/pyg_sphinx_theme/blob/4f696513b4b4adf2ba3874574a10a8e8718672fe/pyg_sphinx_theme/static/img/pyg_logo.svg",
            "aliases": {
                "aka": [
                    "PyTorch Geometric"
                ]
            }
        },
        {
            "title": "PyPI",
            "hex": "3775A9",
            "source": "https://pypi.org"
        },
        {
            "title": "PyPy",
            "hex": "193440",
            "source": "https://www.pypy.org/images/pypy-logo.svg"
        },
        {
            "title": "PyScaffold",
            "hex": "005CA0",
            "source": "https://github.com/pyscaffold/pyscaffold/blob/3f72bf7894fc73b34af06a90bb5d43aae410ce5d/docs/gfx/logo.svg"
        },
        {
            "title": "PySyft",
            "hex": "F1BF7A",
            "source": "https://github.com/OpenMined/openmined-website/blob/db5c223657c8c49ab1ee8db2841fe802f73af31c/src/containers/app/components/repo-icon/assets/syft.svg"
        },
        {
            "title": "Pytest",
            "hex": "0A9EDC",
            "source": "https://github.com/pytest-dev/design/blob/081f06cd2d6cd742e68f593560a2e8c1802feb7c/pytest_logo/pytest_logo.svg"
        },
        {
            "title": "Python",
            "hex": "3776AB",
            "source": "https://www.python.org/community/logos/",
            "guidelines": "https://www.python.org/community/logos/"
        },
        {
            "title": "PyTorch",
            "hex": "EE4C2C",
            "source": "https://github.com/pytorch/pytorch.github.io/blob/8f083bd12192ca12d5e1c1f3d236f4831d823d8f/assets/images/logo.svg",
            "guidelines": "https://github.com/pytorch/pytorch.github.io/blob/381117ec296f002b2de475402ef29cca6c55e209/assets/brand-guidelines/PyTorch-Brand-Guidelines.pdf"
        },
        {
            "title": "PyUp",
            "hex": "9F55FF",
            "source": "https://pyup.io"
        },
        {
            "title": "Qantas",
            "hex": "E40000",
            "source": "https://freight.qantas.com"
        },
        {
            "title": "Qatar Airways",
            "hex": "5C0D34",
            "source": "https://www.qatarairways.com/en/press-kit.html"
        },
        {
            "title": "QEMU",
            "hex": "FF6600",
            "source": "https://wiki.qemu.org/Logo"
        },
        {
            "title": "Qgis",
            "hex": "589632",
            "source": "https://www.qgis.org/en/site/getinvolved/styleguide.html",
            "guidelines": "https://www.qgis.org/en/site/getinvolved/styleguide.html"
        },
        {
            "title": "Qi",
            "hex": "000000",
            "source": "https://www.wirelesspowerconsortium.com/knowledge-base/retail/qi-logo-guidelines-and-artwork.html",
            "guidelines": "https://www.wirelesspowerconsortium.com/knowledge-base/retail/qi-logo-guidelines-and-artwork.html"
        },
        {
            "title": "Qiita",
            "hex": "55C500",
            "source": "https://help.qiita.com/ja/articles/others-brand-guideline",
            "guidelines": "https://help.qiita.com/ja/articles/others-brand-guideline"
        },
        {
            "title": "Qiskit",
            "hex": "6929C4",
            "source": "https://qiskit.org"
        },
        {
            "title": "QIWI",
            "hex": "FF8C00",
            "source": "https://qiwi.com"
        },
        {
            "title": "QMK",
            "hex": "333333",
            "source": "https://github.com/qmk/qmk.fm/blob/d6f7b646aa03f2941bb3977ba13a07ca351f20ae/assets/images/badge-dark.svg"
        },
        {
            "title": "Qt",
            "hex": "41CD52",
            "source": "https://qt-brandbook.webflow.io/design",
            "guidelines": "https://qt-brandbook.webflow.io/design"
        },
        {
            "title": "Qualcomm",
            "hex": "3253DC",
            "source": "https://www.qualcomm.com"
        },
        {
            "title": "Qualtrics",
            "hex": "00B4EF",
            "source": "https://www.qualtrics.com/brand-book/",
            "guidelines": "https://www.qualtrics.com/brand-book/"
        },
        {
            "title": "Qualys",
            "hex": "ED2E26",
            "source": "https://www.qualys.com",
            "guidelines": "https://www.qualys.com/docs/qualys-logo-guidelines.pdf"
        },
        {
            "title": "Quantcast",
            "hex": "000000",
            "source": "https://www.quantcast.com"
        },
        {
            "title": "QuantConnect",
            "hex": "F5AE29",
            "source": "https://www.quantconnect.com/docs/home/home"
        },
        {
            "title": "Quarkus",
            "hex": "4695EB",
            "source": "https://design.jboss.org/quarkus/"
        },
        {
            "title": "Quasar",
            "hex": "1976D2",
            "source": "https://github.com/quasarframework/quasar-art/blob/cbbbb4b0b7ec7181dfc2d1b29a1ce025e71575bc/src/quasar-logo.svg",
            "license": {
                "type": "CC-BY-4.0"
            }
        },
        {
            "title": "Qubes OS",
            "hex": "3874D8",
            "source": "https://github.com/QubesOS/qubes-attachment/blob/ed7e552eb8a5fca4e099361d137793d3551b3968/icons/qubes-logo-home.svg"
        },
        {
            "title": "Quest",
            "hex": "FB4F14",
            "source": "https://brand.quest.com",
            "guidelines": "https://brand.quest.com"
        },
        {
            "title": "QuickBooks",
            "hex": "2CA01C",
            "source": "https://designsystem.quickbooks.com/visual-assets/logos/",
            "guidelines": "https://designsystem.quickbooks.com/visual-assets/logos/"
        },
        {
            "title": "QuickLook",
            "hex": "22A2E3",
            "source": "https://github.com/QL-Win/QuickLook/tree/f726841d99bbceafd5399e5777b4dba302bf1e51"
        },
        {
            "title": "QuickTime",
            "hex": "1C69F0",
            "source": "https://support.apple.com/quicktime"
        },
        {
            "title": "Quip",
            "hex": "F27557",
            "source": "https://quip.com"
        },
        {
            "title": "Quora",
            "hex": "B92B27",
            "source": "https://www.quora.com"
        },
        {
            "title": "Qwiklabs",
            "hex": "F5CD0E",
            "source": "https://www.qwiklabs.com"
        },
        {
            "title": "Qzone",
            "hex": "FECE00",
            "source": "https://qzone.qq.com"
        },
        {
            "title": "R",
            "hex": "276DC3",
            "source": "https://www.r-project.org/logo/",
            "license": {
                "type": "CC-BY-SA-4.0"
            }
        },
        {
            "title": "R3",
            "hex": "EC1D24",
            "source": "https://www.r3.com",
            "guidelines": "https://www.r3.com/contact-press-media/"
        },
        {
            "title": "RabbitMQ",
            "hex": "FF6600",
            "source": "https://www.rabbitmq.com",
            "guidelines": "https://www.rabbitmq.com/trademark-guidelines.html"
        },
        {
            "title": "Racket",
            "hex": "9F1D20",
            "source": "https://racket-lang.org"
        },
        {
            "title": "Radar",
            "hex": "007AFF",
            "source": "https://radar.io"
        },
        {
            "title": "RadioPublic",
            "hex": "CE262F",
            "source": "https://help.radiopublic.com/hc/en-us/articles/360002546754-RadioPublic-logos"
        },
        {
            "title": "Railway",
            "hex": "0B0D0E",
            "source": "https://railway.app"
        },
        {
            "title": "Rainmeter",
            "hex": "19519B",
            "source": "https://github.com/rainmeter/rainmeter-www/blob/867fd905fda8d1b1083730adcb7f49f1775cb5b0/source/img/logo_blue.ai"
        },
        {
            "title": "Rakuten",
            "hex": "BF0000",
            "source": "https://global.rakuten.com/corp/assets/img/site-icons/rakuten-black.svg",
            "guidelines": "https://global.rakuten.com/corp/news/media/"
        },
        {
            "title": "Ram",
            "hex": "000000",
            "source": "https://www.fcaci.com/x/RAMv15",
            "guidelines": "https://www.fcaci.com/x/RAMv15"
        },
        {
            "title": "Rancher",
            "hex": "0075A8",
            "source": "https://rancher.com/brand-guidelines/",
            "guidelines": "https://rancher.com/brand-guidelines/"
        },
        {
            "title": "Rarible",
            "hex": "FEDA03",
            "source": "https://rarible.com"
        },
        {
            "title": "Rasa",
            "hex": "5A17EE",
            "source": "https://rasa.com"
        },
        {
            "title": "Raspberry Pi",
            "hex": "A22846",
            "source": "https://www.raspberrypi.org/trademark-rules",
            "guidelines": "https://www.raspberrypi.org/trademark-rules"
        },
        {
            "title": "Ravelry",
            "hex": "EE6E62",
            "source": "https://www.ravelry.com/help/logos",
            "guidelines": "https://www.ravelry.com/help/logos"
        },
        {
            "title": "Ray",
            "hex": "028CF0",
            "source": "https://github.com/ray-project/ray/blob/6522935291caa120e83697c6c9b3a450617c9283/dashboard/client/src/logo.svg"
        },
        {
            "title": "Razer",
            "hex": "00FF00",
            "source": "https://press.razer.com"
        },
        {
            "title": "Razorpay",
            "hex": "0C2451",
            "source": "https://razorpay.com/newsroom/brand-assets/",
            "guidelines": "https://razorpay.com/newsroom/brand-assets/"
        },
        {
            "title": "React",
            "hex": "61DAFB",
            "source": "https://github.com/facebook/create-react-app/blob/282c03f9525fdf8061ffa1ec50dce89296d916bd/test/fixtures/relative-paths/src/logo.svg",
            "aliases": {
                "dup": [
                    {
                        "title": "React Native",
                        "source": "https://reactnative.dev"
                    }
                ]
            }
        },
        {
            "title": "React Hook Form",
            "hex": "EC5990",
            "source": "https://github.com/react-hook-form/documentation/blob/d049ffe923336ce7a5bf58990c54c07f39ab2429/src/images/Logo.svg"
        },
        {
            "title": "React Query",
            "hex": "FF4154",
            "source": "https://github.com/tannerlinsley/react-query/blob/9b5d18cd47a4c1454d6c8dd0f38280641c1dd5dd/docs/src/images/emblem-light.svg"
        },
        {
            "title": "React Router",
            "hex": "CA4245",
            "source": "https://github.com/ReactTraining/react-router/blob/c94bcd8cef0c811f80b02777ec26fee3618f8e86/website/static/safari-pinned-tab.svg"
        },
        {
            "title": "React Table",
            "hex": "FF4154",
            "source": "https://github.com/tannerlinsley/react-table/blob/8c77b4ad97353a0b1f0746be5b919868862a9dcc/docs/src/images/emblem-light.svg"
        },
        {
            "title": "ReactiveX",
            "hex": "B7178C",
            "source": "https://github.com/ReactiveX/rxjs/blob/ee6ababb9fa75f068ac2122e956ff4e449604c59/resources/CI-CD/logo/svg/RxJs_Logo_Black.svg",
            "aliases": {
                "dup": [
                    {
                        "title": "RxJS",
                        "hex": "D81B60"
                    }
                ]
            }
        },
        {
            "title": "ReactOS",
            "hex": "0088CC",
            "source": "https://github.com/reactos/press-media/tree/48089e09e0c7e828f1eb81e5ea0d8da85ec41dc3"
        },
        {
            "title": "Read the Docs",
            "hex": "8CA1AF",
            "source": "https://github.com/readthedocs/readthedocs.org/blob/2dc9706c4fe7fa6d4410ed0e5aedca8d4796fe0f/media/readthedocsbranding.ai"
        },
        {
            "title": "read.cv",
            "hex": "111111",
            "source": "https://read.cv/support/vcY96F2GqbvLOdKkWl0I"
        },
        {
            "title": "ReadMe",
            "hex": "018EF5",
            "source": "https://readme.com"
        },
        {
            "title": "Realm",
            "hex": "39477F",
            "source": "https://realm.io"
        },
        {
            "title": "Reason",
            "hex": "DD4B39",
            "source": "https://reasonml.github.io/img/reason.svg"
        },
        {
            "title": "Reason Studios",
            "hex": "FFFFFF",
            "source": "https://www.reasonstudios.com/press",
            "guidelines": "https://www.reasonstudios.com/press"
        },
        {
            "title": "Recoil",
            "hex": "3578E5",
            "source": "https://recoiljs.org"
        },
        {
            "title": "Red",
            "hex": "B32629",
            "source": "https://www.red-lang.org"
        },
        {
            "title": "Red Hat",
            "hex": "EE0000",
            "source": "https://www.redhat.com/en/about/brand/new-brand/details"
        },
        {
            "title": "Red Hat Open Shift",
            "hex": "EE0000",
            "source": "https://www.openshift.com"
        },
        {
            "title": "Redbubble",
            "hex": "E41321",
            "source": "https://www.redbubble.com/explore/client/4196122a442ab3f429ec802f71717465.svg"
        },
        {
            "title": "Reddit",
            "hex": "FF4500",
            "source": "https://www.redditinc.com/brand",
            "guidelines": "https://www.redditinc.com/brand"
        },
        {
            "title": "Redis",
            "hex": "DC382D",
            "source": "https://www.redislabs.com/brand-guidelines/",
            "guidelines": "https://www.redislabs.com/brand-guidelines/"
        },
        {
            "title": "Redmine",
            "hex": "B32024",
            "source": "https://www.redmine.org/projects/redmine/wiki/logo",
            "license": {
                "type": "CC-BY-SA-2.5",
                "url": "https://github.com/edavis10/redmine_logo/blob/2afe855c4e9cd955b648972d09cc20d76dabbf4c/COPYRIGHT"
            }
        },
        {
            "title": "Redox",
            "hex": "000000",
            "source": "https://github.com/redox-os/assets/blob/4935a777cd7aa44323d3c263b1e0bb4ae864a027/logos/redox/vectorized_logo.svg"
        },
        {
            "title": "Redux",
            "hex": "764ABC",
            "source": "https://github.com/reduxjs/redux/tree/8ad084251a5b3e4617157fc52795b6284e68bc1e/logo"
        },
        {
            "title": "Redux-Saga",
            "hex": "999999",
            "source": "https://github.com/redux-saga/redux-saga/blob/9d2164946f402e594a0dfe453c6d20fb6f14858f/logo/3840/Redux-Saga-Logo.png"
        },
        {
            "title": "RedwoodJS",
            "hex": "BF4722",
            "source": "https://redwoodjs.com/logos/",
            "guidelines": "https://redwoodjs.com/logos/"
        },
        {
            "title": "Reebok",
            "hex": "E41D1B",
            "source": "https://www.reebok.com/us"
        },
        {
            "title": "Relay",
            "hex": "F26B00",
            "source": "https://relay.dev"
        },
        {
            "title": "Reliance Industries Limited",
            "hex": "D1AB66",
            "source": "https://www.ril.com/getattachment/7c210e67-5b0e-4965-b1a2-2ee83e19cee9/Morgan-Stanley-Eighteenth-Annual-India-Summit,-31.aspx"
        },
        {
            "title": "Remix",
            "hex": "000000",
            "source": "https://drive.google.com/drive/u/0/folders/1pbHnJqg8Y1ATs0Oi8gARH7wccJGv4I2c"
        },
        {
            "title": "Ren'Py",
            "hex": "FF7F7F",
            "source": "https://renpy.org"
        },
        {
            "title": "Renault",
            "hex": "FFCC33",
            "source": "https://en.media.groupe.renault.com/news/renault-news-march-2021-5f28-989c5.html"
        },
        {
            "title": "Render",
            "hex": "46E3B7",
            "source": "https://render.com"
        },
        {
            "title": "RenovateBot",
            "hex": "1A1F6C",
            "source": "https://avatars1.githubusercontent.com/u/38656520"
        },
        {
            "title": "Renren",
            "hex": "217DC6",
            "source": "https://seeklogo.com/vector-logo/184137/renren-inc"
        },
        {
            "title": "Replit",
            "hex": "F26207",
            "source": "https://repl.it"
        },
        {
            "title": "Republic of Gamers",
            "aliases": {
                "aka": [
                    "ASUS ROG",
                    "ROG"
                ]
            },
            "hex": "FF0029",
            "source": "https://rog.asus.com"
        },
        {
            "title": "ReScript",
            "hex": "E6484F",
            "source": "https://rescript-lang.org/brand"
        },
        {
            "title": "RescueTime",
            "hex": "161A3B",
            "source": "https://www.rescuetime.com/press"
        },
        {
            "title": "ResearchGate",
            "hex": "00CCBB",
            "source": "https://c5.rgstatic.net/m/428059296771819/images/favicon/favicon.svg"
        },
        {
            "title": "ReSharper",
            "hex": "000000",
            "source": "https://www.jetbrains.com/company/brand/logos/",
            "guidelines": "https://www.jetbrains.com/company/brand/"
        },
        {
            "title": "Resurrection Remix OS",
            "hex": "000000",
            "source": "https://avatars.githubusercontent.com/u/4931972"
        },
        {
            "title": "RetroArch",
            "hex": "000000",
            "source": "https://github.com/libretro/RetroArch/blob/b01aabf7d1f025999ad0f7812e6e6816d011e631/media/retroarch.svg"
        },
        {
            "title": "RetroPie",
            "hex": "CC0000",
            "source": "https://github.com/RetroPie/RetroPie-Docs/blob/c4e882bd2c9d740c591ff346e07a4a4cb536ca93/images/logo.svg"
        },
        {
            "title": "ReVanced",
            "hex": "9ED5FF",
            "source": "https://revanced.app"
        },
        {
            "title": "reveal.js",
            "hex": "F2E142",
            "source": "https://revealjs.com"
        },
        {
            "title": "ReverbNation",
            "hex": "E43526",
            "source": "https://www.reverbnation.com"
        },
        {
            "title": "Revolt.chat",
            "hex": "FF4655",
            "source": "https://app.revolt.chat/assets/badges/revolt_r.svg",
            "aliases": {
                "aka": [
                    "revolt"
                ]
            }
        },
        {
            "title": "Revolut",
            "hex": "0075EB",
            "source": "https://www.revolut.com"
        },
        {
            "title": "Revue",
            "hex": "E15718",
            "source": "https://www.getrevue.co"
        },
        {
            "title": "REWE",
            "hex": "CC071E",
            "source": "https://www.rewe.de"
        },
        {
            "title": "Rezgo",
            "hex": "F76C00",
            "source": "https://www.rezgo.com"
        },
        {
            "title": "Rhinoceros",
            "hex": "801010",
            "source": "https://github.com/mcneel/compute.rhino3d/blob/2204d998ff0397a1c6a18dd2312a96508ad48bdb/README.md"
        },
        {
            "title": "Rider",
            "hex": "000000",
            "source": "https://www.jetbrains.com/company/brand/logos/",
            "guidelines": "https://www.jetbrains.com/company/brand/"
        },
        {
            "title": "Rimac Automobili",
            "hex": "0A222E",
            "source": "https://www.rimac-automobili.com/media/",
            "guidelines": "https://www.rimac-automobili.com/media/"
        },
        {
            "title": "Ring",
            "hex": "1C9AD6",
            "source": "https://store.ring.com/press"
        },
        {
            "title": "Riot Games",
            "hex": "D32936",
            "source": "https://www.riotgames.com/en/press"
        },
        {
            "title": "Ripple",
            "hex": "0085C0",
            "source": "https://www.ripple.com/media-kit/",
            "guidelines": "https://brand.ripple.com/article/brand-policy"
        },
        {
            "title": "RISC-V",
            "hex": "283272",
            "source": "https://riscv.org/risc-v-logo/",
            "guidelines": "https://riscv.org/about/risc-v-branding-guidelines/"
        },
        {
            "title": "Riseup",
            "hex": "FF0000",
            "source": "https://riseup.net/en/about-us/images"
        },
        {
            "title": "Roam Research",
            "hex": "343A40",
            "source": "https://roamresearch.com/#/app/help/page/Vu1MmjinS"
        },
        {
            "title": "Roblox",
            "hex": "000000",
            "source": "https://blog.roblox.com/wp-content/themes/roblox/img/Roblox_Logo_White.svg",
            "guidelines": "https://en.help.roblox.com/hc/en-us/articles/115001708126-Roblox-Name-and-Logo-Community-Usage-Guidelines"
        },
        {
            "title": "Roblox Studio",
            "hex": "00A2FF",
            "source": "https://create.roblox.com/assets/common/studio_white.svg"
        },
        {
            "title": "Robot Framework",
            "hex": "000000",
            "source": "https://github.com/robotframework/visual-identity/tree/fadf8cda9f79ea31987a214f0047cca9626327b7",
            "guidelines": "https://github.com/robotframework/visual-identity/blob/master/robot-framework-brand-guidelines.pdf",
            "license": {
                "type": "CC-BY-NC-SA-4.0"
            }
        },
        {
            "title": "Rocket.Chat",
            "hex": "F5455C",
            "source": "https://rocket.chat/press",
            "guidelines": "https://docs.rocket.chat/guides/brand-and-visual-guidelines/logo"
        },
        {
            "title": "RocksDB",
            "hex": "2A2A2A",
            "source": "https://github.com/facebook/rocksdb/blob/9ed96703d11a1cf4af0e1c1db0e4a6057a8e5d42/docs/static/logo.svg",
            "license": {
                "type": "CC-BY-4.0"
            }
        },
        {
            "title": "Rocky Linux",
            "hex": "10B981",
            "source": "https://github.com/rocky-linux/branding/blob/94e97dd30b87d909cc4f6a6838a2926f77f9ac47/logo/src/icon-black.svg",
            "license": {
                "type": "CC-BY-SA-4.0"
            }
        },
        {
            "title": "Roku",
            "hex": "662D91",
            "source": "https://www.roku.com",
            "guidelines": "https://docs.roku.com/published/trademarkguidelines/en/ca"
        },
        {
            "title": "Rolls-Royce",
            "hex": "281432",
            "source": "https://www.rolls-roycemotorcars.com"
        },
        {
            "title": "rollup.js",
            "hex": "EC4A3F",
            "source": "https://rollupjs.org"
        },
        {
            "title": "Rome",
            "hex": "27272A",
            "source": "https://github.com/rome/tools/blob/261c3f3bdc21439777f78b6551f707cce0c8d04a/assets/SVG/logomark_black.svg",
            "guidelines": "https://github.com/rome/tools/tree/main/assets",
            "license": {
                "type": "CC-BY-NC-SA-4.0"
            }
        },
        {
            "title": "Roots",
            "hex": "525DDC",
            "source": "https://roots.io/about/brand/",
            "guidelines": "https://roots.io/about/brand/"
        },
        {
            "title": "Roots Bedrock",
            "hex": "525DDC",
            "source": "https://roots.io/about/brand/"
        },
        {
            "title": "Roots Sage",
            "hex": "525DDC",
            "source": "https://roots.io/about/brand/"
        },
        {
            "title": "ROS",
            "hex": "22314E",
            "source": "https://www.ros.org/press-kit/",
            "guidelines": "https://www.ros.org/press-kit/"
        },
        {
            "title": "Rossmann",
            "hex": "C3002D",
            "source": "https://www.rossmann.de"
        },
        {
            "title": "Rotary International",
            "hex": "F7A81B",
            "source": "https://www.rotary.org/en",
            "guidelines": "https://my.rotary.org/en/rotary-identity-guidelines"
        },
        {
            "title": "Rotten Tomatoes",
            "hex": "FA320A",
            "source": "https://commons.wikimedia.org/wiki/File:Rottentomatoesalternativelogo.svg"
        },
        {
            "title": "Roundcube",
            "hex": "37BEFF",
            "source": "https://roundcube.net"
        },
        {
            "title": "RSocket",
            "hex": "EF0092",
            "source": "https://rsocket.io/img/r-socket-pink.svg"
        },
        {
            "title": "RSS",
            "hex": "FFA500",
            "source": "https://en.wikipedia.org/wiki/Feed_icon"
        },
        {
            "title": "RStudio",
            "hex": "75AADB",
            "source": "https://www.rstudio.com/about/logos/",
            "guidelines": "https://www.rstudio.com/about/logos/"
        },
        {
            "title": "RTÉ",
            "hex": "00A7B3",
            "source": "https://www.rte.ie/archives/"
        },
        {
            "title": "RTL",
            "hex": "E9113B",
            "source": "https://commons.wikimedia.org/wiki/File:RTL_Cornerlogo.svg"
        },
        {
            "title": "RTLZWEI",
            "hex": "00BCF6",
            "source": "https://www.rtl2.de"
        },
        {
            "title": "RuboCop",
            "hex": "000000",
            "source": "https://github.com/rubocop-semver/rubocop-ruby2_0/blob/5302f93058f7b739a73a7a6c11c566a2b196b96e/docs/images/logo/rubocop-light.svg",
            "license": {
                "type": "CC-BY-NC-4.0"
            }
        },
        {
            "title": "Ruby",
            "hex": "CC342D",
            "source": "https://www.ruby-lang.org/en/about/logo/",
            "license": {
                "type": "CC-BY-SA-2.5"
            }
        },
        {
            "title": "Ruby on Rails",
            "hex": "CC0000",
            "source": "https://rubyonrails.org",
            "guidelines": "https://rubyonrails.org/trademarks/"
        },
        {
            "title": "Ruby Sinatra",
            "hex": "000000",
            "source": "https://github.com/sinatra/resources/tree/64c22f9b4bf2e52b5c0c875ba16671f295689efb/logo"
        },
        {
            "title": "RubyGems",
            "hex": "E9573F",
            "source": "https://rubygems.org/pages/about"
        },
        {
            "title": "Ruff",
            "hex": "FCC21B",
            "source": "https://github.com/charliermarsh/ruff/blob/e04ef423344837c916e75a7b09ea674711a104e0/assets/badge/v1.json"
        },
        {
            "title": "Runkeeper",
            "hex": "001E62",
            "source": "https://runkeeper.com/cms/press-kit",
            "guidelines": "https://runkeeper.com/cms/press-kit"
        },
        {
            "title": "RunKit",
            "hex": "491757",
            "source": "https://www.npmjs.com/package/@runkit/brand"
        },
        {
            "title": "Rust",
            "hex": "000000",
            "source": "https://www.rust-lang.org",
            "guidelines": "https://www.rust-lang.org/policies/media-guide",
            "license": {
                "type": "CC-BY-SA-4.0"
            }
        },
        {
            "title": "RxDB",
            "hex": "8D1F89",
            "source": "https://github.com/pubkey/rxdb/blob/0c554dbcf7a4e6c48cd581ec1e3b130a4b5ab7d6/docs/files/logo/logo.svg"
        },
        {
            "title": "Ryanair",
            "hex": "073590",
            "source": "https://corporate.ryanair.com/media-centre/stock-images-gallery/#album-container-3"
        },
        {
            "title": "S7 Airlines",
            "hex": "C4D600",
            "source": "https://www.s7.ru/en/info/s7-airlines/brand/",
            "guidelines": "https://www.s7.ru/en/info/s7-airlines/brand/"
        },
        {
            "title": "Sabanci",
            "hex": "004B93",
            "source": "https://www.sabanci.com/en"
        },
        {
            "title": "Safari",
            "hex": "000000",
            "source": "https://images.techhive.com/images/article/2014/11/safari-favorites-100530680-large.jpg"
        },
        {
            "title": "Sahibinden",
            "hex": "FFE800",
            "source": "https://www.sahibinden.com/favicon.ico"
        },
        {
            "title": "Sailfish OS",
            "hex": "053766",
            "source": "https://sailfishos.org"
        },
        {
            "title": "Salesforce",
            "hex": "00A1E0",
            "source": "https://brand.salesforce.com/content/logo-guidelines",
            "guidelines": "https://brand.salesforce.com/content/logo-guidelines"
        },
        {
            "title": "Salt Project",
            "hex": "57BCAD",
            "source": "https://saltproject.io",
            "guidelines": "https://gitlab.com/saltstack/open/salt-branding-guide/-/blob/37bbc3a8577be2f44895310c092439472491a8f4/README.md",
            "license": {
                "type": "Apache-2.0"
            }
        },
        {
            "title": "Samsung",
            "hex": "1428A0",
            "source": "https://www.samsung.com/us/about-us/brand-identity/logo/",
            "guidelines": "https://www.samsung.com/us/about-us/brand-identity/logo/"
        },
        {
            "title": "Samsung Pay",
            "hex": "1428A0",
            "source": "https://pay.samsung.com/developers/resource/brand",
            "guidelines": "https://pay.samsung.com/developers/resource/brand"
        },
        {
            "title": "San Francisco Municipal Railway",
            "hex": "BA0C2F",
            "source": "https://www.actransit.org/wp-content/uploads/HSP_CC-sched.pdf"
        },
        {
            "title": "SanDisk",
            "hex": "ED1C24",
            "source": "https://kb.sandisk.com"
        },
        {
            "title": "São Paulo Metro",
            "hex": "004382",
            "source": "https://upload.wikimedia.org/wikipedia/commons/d/da/Sao_Paulo_Metro_Logo.svg"
        },
        {
            "title": "SAP",
            "hex": "0FAAFF",
            "source": "https://www.sap.com"
        },
        {
            "title": "Sass",
            "hex": "CC6699",
            "source": "https://sass-lang.com/styleguide/brand",
            "guidelines": "https://sass-lang.com/styleguide/brand",
            "license": {
                "type": "CC-BY-NC-SA-3.0"
            }
        },
        {
            "title": "Sat.1",
            "slug": "sat1",
            "hex": "047DA3",
            "source": "https://www.prosiebensat1.com/presse/downloads/logos"
        },
        {
            "title": "Saturn",
            "hex": "EB680B",
            "source": "https://www.saturn.de"
        },
        {
            "title": "Sauce Labs",
            "hex": "3DDC91",
            "source": "https://saucelabs.com"
        },
        {
            "title": "Scala",
            "hex": "DC322F",
            "source": "https://www.scala-lang.org"
        },
        {
            "title": "Scaleway",
            "hex": "4F0599",
            "source": "https://www.scaleway.com/en/design-resources/",
            "guidelines": "https://www.scaleway.com/en/design-resources/"
        },
        {
            "title": "Scania",
            "hex": "041E42",
            "source": "https://digitaldesign.scania.com/resources/brand/logotype",
            "guidelines": "https://digitaldesign.scania.com/resources/brand/logotype"
        },
        {
            "title": "Schneider Electric",
            "hex": "3DCD58",
            "source": "https://www.se.com/us/en/assets/739/media/202250/SE_logo-LIO-white_header.svg"
        },
        {
            "title": "scikit-learn",
            "hex": "F7931E",
            "source": "https://github.com/scikit-learn/scikit-learn/blob/c5ef2e985c13119001aa697e446ebb3dbcb326e5/doc/logos/scikit-learn-logo.svg"
        },
        {
            "title": "SciPy",
            "hex": "8CAAE6",
            "source": "https://github.com/scikit-image/skimage-branding/blob/eafb65cbc3a700e3d9c8ba2ba15788fcc8703984/logo/scipy.svg"
        },
        {
            "title": "Scopus",
            "hex": "E9711C",
            "source": "https://www.scopus.com"
        },
        {
            "title": "SCP Foundation",
            "hex": "FFFFFF",
            "source": "https://scp-wiki.wikidot.com"
        },
        {
            "title": "Scratch",
            "hex": "4D97FF",
            "source": "https://github.com/LLK/scratch-link/blob/027e3754ba6db976495e905023d5ac5e730dccfc/Assets/Windows/SVG/Windows%20Tray%20400x400.svg"
        },
        {
            "title": "Screencastify",
            "hex": "FF8282",
            "source": "https://www.screencastify.com"
        },
        {
            "title": "Scribd",
            "hex": "1E7B85",
            "source": "https://brand.scribd.com/d/oFZcsq7FVpSh/about-scribd#/media-press-kit/downloads",
            "guidelines": "https://brand.scribd.com/d/oFZcsq7FVpSh/about-scribd#/marketing-visual-guidelines/our-logo/our-logomark"
        },
        {
            "title": "Scrimba",
            "hex": "2B283A",
            "source": "https://scrimba.com"
        },
        {
            "title": "ScrollReveal",
            "hex": "FFCB36",
            "source": "https://scrollrevealjs.org"
        },
        {
            "title": "Scrum Alliance",
            "hex": "009FDA",
            "source": "https://www.scrumalliance.org/ScrumRedesignDEVSite/media/ScrumAllianceMedia/Files%20and%20PDFs/Infographics/S_BrandGuidelines_2018_rev.pdf",
            "guidelines": "https://www.scrumalliance.org/ScrumRedesignDEVSite/media/ScrumAllianceMedia/Files%20and%20PDFs/Infographics/S_BrandGuidelines_2018_rev.pdf"
        },
        {
            "title": "Scrutinizer CI",
            "hex": "8A9296",
            "source": "https://scrutinizer-ci.com"
        },
        {
            "title": "Seagate",
            "hex": "6EBE49",
            "source": "https://branding.seagate.com/productpage/3fc51aba-c35a-4eff-a833-a258b0440bd2"
        },
        {
            "title": "SEAT",
            "hex": "33302E",
            "source": "https://www.seat.es"
        },
        {
            "title": "SecurityScorecard",
            "hex": "7033FD",
            "source": "https://securityscorecard.com"
        },
        {
            "title": "Sefaria",
            "hex": "212E50",
            "source": "https://github.com/Sefaria/Sefaria-Project/blob/c141b2b3491660ed563df9f4b1a2e4c071e88688/static/img/logo/samekh.svg"
        },
        {
            "title": "Sega",
            "hex": "0089CF",
            "source": "https://en.wikipedia.org/wiki/Sega#/media/File:Sega_logo.svg"
        },
        {
            "title": "Selenium",
            "hex": "43B02A",
            "source": "https://github.com/SeleniumHQ/heroku-selenium/blob/2f66891ba030d3aa1f36ab1748c52ba4fb4e057d/selenium-green.svg"
        },
        {
            "title": "Sellfy",
            "hex": "21B352",
            "source": "https://sellfy.com/about/"
        },
        {
            "title": "Semantic Scholar",
            "hex": "1857B6",
            "source": "https://www.semanticscholar.org/about"
        },
        {
            "title": "Semantic UI React",
            "hex": "35BDB2",
            "source": "https://react.semantic-ui.com"
        },
        {
            "title": "Semantic Web",
            "hex": "005A9C",
            "source": "https://www.w3.org/2007/10/sw-logos.html"
        },
        {
            "title": "semantic-release",
            "hex": "494949",
            "source": "https://github.com/semantic-release/semantic-release/blob/85bc213f04445a9bb8f19e5d45d6ecd7acccf841/media/semantic-release-logo.svg"
        },
        {
            "title": "Semaphore CI",
            "hex": "19A974",
            "source": "https://semaphoreci.com"
        },
        {
            "title": "SemVer",
            "hex": "3F4551",
            "source": "https://github.com/semver/semver.org/blob/b6983849e38911195a24357809187c2f50af0d40/assets/500x500(light).jpg"
        },
        {
            "title": "Sencha",
            "hex": "86BC40",
            "source": "https://design.sencha.com",
            "guidelines": "https://design.sencha.com/productlogo.html"
        },
        {
            "title": "Sendinblue",
            "hex": "0092FF",
            "source": "https://get.sendinblue.com/assets/logos/"
        },
        {
            "title": "Sennheiser",
            "hex": "000000",
            "source": "https://sennheiser.com"
        },
        {
            "title": "Sensu",
            "hex": "89C967",
            "source": "https://github.com/sensu/web/blob/c823738c11e576d6b2e5d4ca2d216dbd472c0b11/src/assets/logo/graphic/green.svg"
        },
        {
            "title": "Sentry",
            "hex": "362D59",
            "source": "https://sentry.io/branding/"
        },
        {
            "title": "SEPA",
            "hex": "2350A9",
            "source": "https://www.europeanpaymentscouncil.eu/document-library/other/sepa-logo-vector-format",
            "guidelines": "https://www.europeanpaymentscouncil.eu/document-library/other/sepa-logo-visual-identity-guidelines"
        },
        {
            "title": "Sequelize",
            "hex": "52B0E7",
            "source": "https://github.com/sequelize/website/blob/e6a482fa58a839b15ace80e3c8901ed2887be45e/static/img/logo-simple.svg"
        },
        {
            "title": "Server Fault",
            "hex": "E7282D",
            "source": "https://stackoverflow.com/company/logos",
            "guidelines": "https://stackoverflow.com/legal/trademark-guidance"
        },
        {
            "title": "Serverless",
            "hex": "FD5750",
            "source": "https://serverless.com"
        },
        {
            "title": "Sessionize",
            "hex": "1AB394",
            "source": "https://sessionize.com/brand"
        },
        {
            "title": "Setapp",
            "hex": "E6C3A5",
            "source": "https://setapp.com"
        },
        {
            "title": "SFML",
            "hex": "8CC445",
            "source": "https://www.sfml-dev.org/download/goodies/"
        },
        {
            "title": "Shadow",
            "hex": "0A0C0D",
            "source": "https://shadow.tech"
        },
        {
            "title": "Shanghai Metro",
            "hex": "EC1C24",
            "source": "https://en.wikipedia.org/wiki/File:Shanghai_Metro_Full_Logo.svg"
        },
        {
            "title": "sharp",
            "hex": "99CC00",
            "source": "https://github.com/lovell/sharp/blob/315f519e1dd9adca0678e94a5ed0492cb5e0aae4/docs/image/sharp-logo-mono.svg"
        },
        {
            "title": "Shazam",
            "hex": "0088FF",
            "source": "https://www.shazam.com"
        },
        {
            "title": "Shell",
            "hex": "FFD500",
            "source": "https://en.wikipedia.org/wiki/File:Shell_logo.svg"
        },
        {
            "title": "Shelly",
            "hex": "4495D1",
            "source": "https://shelly.cloud"
        },
        {
            "title": "Shenzhen Metro",
            "hex": "009943",
            "source": "https://en.wikipedia.org/wiki/File:Shenzhen_Metro_Corporation_logo_full.svg"
        },
        {
            "title": "Shields.io",
            "hex": "000000",
            "source": "https://shields.io"
        },
        {
            "title": "Shikimori",
            "hex": "343434",
            "source": "https://shikimori.one"
        },
        {
            "title": "Shopee",
            "hex": "EE4D2D",
            "source": "https://shopee.com"
        },
        {
            "title": "Shopify",
            "hex": "7AB55C",
            "source": "https://www.shopify.com/brand-assets",
            "guidelines": "https://www.shopify.com/brand-assets"
        },
        {
            "title": "Shopware",
            "hex": "189EFF",
            "source": "https://www.shopware.com/en/press/press-material/"
        },
        {
            "title": "Shotcut",
            "hex": "115C77",
            "source": "https://shotcut.com/media/"
        },
        {
            "title": "Showpad",
            "hex": "2D2E83",
            "source": "https://www.showpad.com"
        },
        {
            "title": "Showtime",
            "hex": "B10000",
            "source": "https://commons.wikimedia.org/wiki/File:Showtime.svg"
        },
        {
            "title": "Shutterstock",
            "hex": "EE2B24",
            "source": "https://www.shutterstock.com/press/media",
            "guidelines": "https://www.shutterstock.com/press/media"
        },
        {
            "title": "Siemens",
            "hex": "009999",
            "source": "https://siemens.com"
        },
        {
            "title": "Signal",
            "hex": "3A76F0",
            "source": "https://github.com/signalapp/Signal-Desktop/blob/9db8765b6cf270195e45a7f251374d4e53d54c95/images/signal-logo.svg"
        },
        {
            "title": "Similarweb",
            "hex": "092540",
            "source": "https://www.similarweb.com"
        },
        {
            "title": "Simkl",
            "hex": "000000",
            "source": "https://simkl.com"
        },
        {
            "title": "Simple Analytics",
            "hex": "FF4F64",
            "source": "https://simpleanalytics.com",
            "guidelines": "https://simpleanalytics.com/press"
        },
        {
            "title": "Simple Icons",
            "hex": "111111",
            "source": "https://simpleicons.org",
            "license": {
                "type": "CC0-1.0"
            }
        },
        {
            "title": "Simplenote",
            "hex": "3361CC",
            "source": "https://en.wikipedia.org/wiki/File:Simplenote_logo.svg"
        },
        {
            "title": "Sina Weibo",
            "hex": "E6162D",
            "source": "https://en.wikipedia.org/wiki/Sina_Weibo"
        },
        {
            "title": "SingleStore",
            "hex": "AA00FF",
            "source": "https://www.singlestore.com/brand/"
        },
        {
            "title": "Sitecore",
            "hex": "EB1F1F",
            "source": "https://www.sitecore.com"
        },
        {
            "title": "SitePoint",
            "hex": "258AAF",
            "source": "https://www.sitepoint.com"
        },
        {
            "title": "Sketch",
            "hex": "F7B500",
            "source": "https://www.sketch.com/about-us/#press",
            "guidelines": "https://www.sketch.com/about-us/#press"
        },
        {
            "title": "Sketchfab",
            "hex": "1CAAD9",
            "source": "https://sketchfab.com/press"
        },
        {
            "title": "SketchUp",
            "hex": "005F9E",
            "source": "https://www.sketchup.com/themes/sketchup_www_terra/images/SketchUp-Horizontal-RGB.svg"
        },
        {
            "title": "Skillshare",
            "hex": "00FF84",
            "source": "https://www.skillshare.com"
        },
        {
            "title": "ŠKODA",
            "hex": "4BA82E",
            "source": "https://en.wikipedia.org/wiki/File:Skoda_Auto_logo_(2011).svg"
        },
        {
            "title": "Sky",
            "hex": "0072C9",
            "source": "https://www.skysports.com"
        },
        {
            "title": "Skynet",
            "hex": "00C65E",
            "source": "https://support.siasky.net/key-concepts/skynet-brand-guidelines",
            "guidelines": "https://support.siasky.net/key-concepts/skynet-brand-guidelines"
        },
        {
            "title": "Skypack",
            "hex": "3167FF",
            "source": "https://skypack.dev"
        },
        {
            "title": "Skype",
            "hex": "00AFF0",
            "source": "https://blogs.skype.com/?attachment_id=56273"
        },
        {
            "title": "Skype for Business",
            "hex": "00AFF0",
            "source": "https://en.wikipedia.org/wiki/Skype_for_Business_Server"
        },
        {
            "title": "Skyrock",
            "hex": "009AFF",
            "source": "https://www.svgrepo.com/svg/54507/skyrock-logo"
        },
        {
            "title": "Slack",
            "hex": "4A154B",
            "source": "https://slack.com/brand-guidelines",
            "guidelines": "https://slack.com/brand-guidelines"
        },
        {
            "title": "Slackware",
            "hex": "000000",
            "source": "https://en.wikipedia.org/wiki/Slackware"
        },
        {
            "title": "Slashdot",
            "hex": "026664",
            "source": "https://commons.wikimedia.org/wiki/File:Slashdot_wordmark_and_logo.svg"
        },
        {
            "title": "SlickPic",
            "hex": "FF880F",
            "source": "https://www.slickpic.com"
        },
        {
            "title": "Slides",
            "hex": "E4637C",
            "source": "https://slides.com/about"
        },
        {
            "title": "SlideShare",
            "hex": "008ED2",
            "source": "https://www.slideshare.net/ss/creators/"
        },
        {
            "title": "smart",
            "hex": "FABC0C",
            "source": "https://www.smart.com/gb/en/models/eq-fortwo-coupe"
        },
        {
            "title": "SmartThings",
            "hex": "15BFFF",
            "source": "https://www.smartthings.com/press-kit",
            "guidelines": "https://www.smartthings.com/press-kit"
        },
        {
            "title": "smash.gg",
            "hex": "CB333B",
            "source": "https://help.smash.gg/en/articles/1716774-smash-gg-brand-guidelines",
            "guidelines": "https://help.smash.gg/en/articles/1716774-smash-gg-brand-guidelines"
        },
        {
            "title": "Smashing Magazine",
            "hex": "E85C33",
            "source": "https://www.smashingmagazine.com"
        },
        {
            "title": "SMRT",
            "hex": "EE2E24",
            "source": "https://commons.wikimedia.org/wiki/File:SMRT_Corporation.svg"
        },
        {
            "title": "SmugMug",
            "hex": "6DB944",
            "source": "https://help.smugmug.com/using-smugmug's-logo-HJulJePkEBf"
        },
        {
            "title": "Snapchat",
            "hex": "FFFC00",
            "source": "https://www.snapchat.com/brand-guidelines",
            "guidelines": "https://www.snapchat.com/brand-guidelines"
        },
        {
            "title": "Snapcraft",
            "hex": "82BEA0",
            "source": "https://github.com/snapcore/snap-store-badges/tree/eda2cb0495ef7f4d479e231079967c9d27f2bc70",
            "license": {
                "type": "CC-BY-ND-2.0"
            }
        },
        {
            "title": "SNCF",
            "hex": "CA0939",
            "source": "https://www.sncf.com",
            "guidelines": "https://www.sncf.com/fr/groupe/marques/sncf/identite"
        },
        {
            "title": "Snowflake",
            "hex": "29B5E8",
            "source": "https://www.snowflake.com/brand-guidelines/",
            "guidelines": "https://www.snowflake.com/brand-guidelines/"
        },
        {
            "title": "Snowpack",
            "hex": "2E5E82",
            "source": "https://www.snowpack.dev"
        },
        {
            "title": "Snyk",
            "hex": "4C4A73",
            "source": "https://snyk.io/press-kit"
        },
        {
            "title": "Social Blade",
            "hex": "B3382C",
            "source": "https://socialblade.com/info/media"
        },
        {
            "title": "Society6",
            "hex": "000000",
            "source": "https://blog.society6.com/app/themes/society6/dist/images/mark.svg"
        },
        {
            "title": "Socket.io",
            "hex": "010101",
            "source": "https://socket.io"
        },
        {
            "title": "Sogou",
            "hex": "FB6022",
            "source": "https://www.sogou.com"
        },
        {
            "title": "Solid",
            "hex": "2C4F7C",
            "source": "https://www.solidjs.com/media"
        },
        {
            "title": "Solidity",
            "hex": "363636",
            "source": "https://docs.soliditylang.org/en/v0.8.6/brand-guide.html",
            "guidelines": "https://docs.soliditylang.org/en/v0.8.6/brand-guide.html",
            "license": {
                "type": "CC-BY-4.0"
            }
        },
        {
            "title": "Sololearn",
            "hex": "149EF2",
            "source": "https://www.sololearn.com",
            "aliases": {
                "aka": [
                    "SoloLearn"
                ]
            }
        },
        {
            "title": "Solus",
            "hex": "5294E2",
            "source": "https://getsol.us/branding/"
        },
        {
            "title": "Sonar",
            "hex": "FD3456",
            "source": "https://www.sonarsource.com"
        },
        {
            "title": "SonarCloud",
            "hex": "F3702A",
            "source": "https://sonarcloud.io/about"
        },
        {
            "title": "SonarLint",
            "hex": "CB2029",
            "source": "https://www.sonarlint.org/logos/",
            "guidelines": "https://www.sonarlint.org/logos/"
        },
        {
            "title": "SonarQube",
            "hex": "4E9BCD",
            "source": "https://www.sonarqube.org/logos/",
            "guidelines": "https://www.sonarqube.org/logos/"
        },
        {
            "title": "SonarSource",
            "hex": "CB3032",
            "source": "https://www.sonarsource.com/logos/",
            "guidelines": "https://www.sonarsource.com/logos/"
        },
        {
            "title": "Songkick",
            "hex": "F80046",
            "source": "https://www.songkick.com/style-guide/design",
            "guidelines": "https://www.songkick.com/style-guide/design"
        },
        {
            "title": "Songoda",
            "hex": "FC494A",
            "source": "https://songoda.com/branding",
            "guidelines": "https://songoda.com/branding"
        },
        {
            "title": "SonicWall",
            "hex": "FF791A",
            "source": "https://brandfolder.com/sonicwall/sonicwall-external"
        },
        {
            "title": "Sonos",
            "hex": "000000",
            "source": "https://www.sonos.com/en-gb/home"
        },
        {
            "title": "Sony",
            "hex": "FFFFFF",
            "source": "https://www.sony.com"
        },
        {
            "title": "Soundcharts",
            "hex": "0C1528",
            "source": "https://soundcharts.com/img/soundcharts-logo.svg"
        },
        {
            "title": "SoundCloud",
            "hex": "FF3300",
            "source": "https://soundcloud.com/press"
        },
        {
            "title": "Source Engine",
            "hex": "F79A10",
            "source": "https://developer.valvesoftware.com/favicon.ico"
        },
        {
            "title": "SourceForge",
            "hex": "FF6600",
            "source": "https://sourceforge.net"
        },
        {
            "title": "Sourcegraph",
            "hex": "00CBEC",
            "source": "https://about.sourcegraph.com/handbook/marketing/brand/brand_guidelines",
            "guidelines": "https://about.sourcegraph.com/handbook/marketing/brand/brand_guidelines"
        },
        {
            "title": "SourceHut",
            "hex": "000000",
            "source": "https://sourcehut.org/logo/",
            "guidelines": "https://sourcehut.org/logo/",
            "license": {
                "type": "CC0-1.0",
                "url": "https://sourcehut.org/logo/"
            }
        },
        {
            "title": "Sourcetree",
            "hex": "0052CC",
            "source": "https://atlassian.design/resources/logo-library",
            "guidelines": "https://atlassian.design/foundations/logos/"
        },
        {
            "title": "Southwest Airlines",
            "hex": "304CB2",
            "source": "https://www.southwest.com"
        },
        {
            "title": "Spacemacs",
            "hex": "9266CC",
            "source": "https://spacemacs.org",
            "license": {
                "type": "CC-BY-SA-4.0"
            }
        },
        {
            "title": "SpaceX",
            "hex": "000000",
            "source": "https://www.spacex.com"
        },
        {
            "title": "spaCy",
            "hex": "09A3D5",
            "source": "https://github.com/explosion/spaCy/blob/c17980e535a8009b14ee4d1f818db207d9c07e55/website/src/images/logo.svg"
        },
        {
            "title": "Spark AR",
            "hex": "FF5C83",
            "source": "https://sparkar.facebook.com"
        },
        {
            "title": "Sparkasse",
            "hex": "FF0000",
            "source": "https://www.sparkasse.de",
            "guidelines": "https://www.sparkasse.de/nutzungshinweise.html"
        },
        {
            "title": "SparkFun",
            "hex": "E53525",
            "source": "https://www.sparkfun.com/brand_assets",
            "guidelines": "https://www.sparkfun.com/brand_assets"
        },
        {
            "title": "SparkPost",
            "hex": "FA6423",
            "source": "https://www.sparkpost.com/press-kit/",
            "guidelines": "https://www.sparkpost.com/press-kit/"
        },
        {
            "title": "SPDX",
            "hex": "4398CC",
            "source": "https://spdx.org/Resources"
        },
        {
            "title": "Speaker Deck",
            "hex": "009287",
            "source": "https://speakerdeck.com"
        },
        {
            "title": "Spectrum",
            "hex": "7B16FF",
            "source": "https://spectrum.chat"
        },
        {
            "title": "Speedtest",
            "hex": "141526",
            "source": "https://www.speedtest.net"
        },
        {
            "title": "Sphere Online Judge",
            "slug": "spoj",
            "aliases": {
                "aka": [
                    "SPOJ"
                ]
            },
            "hex": "337AB7",
            "source": "https://www.spoj.com"
        },
        {
            "title": "Spinnaker",
            "hex": "139BB4",
            "source": "https://github.com/spinnaker/spinnaker.github.io/tree/0cdd37af7541293a810494a1bb4d7df9ef553d60/assets/images"
        },
        {
            "title": "Spinrilla",
            "hex": "460856",
            "source": "https://spinrilla.com"
        },
        {
            "title": "Splunk",
            "hex": "000000",
            "source": "https://www.splunk.com"
        },
        {
            "title": "Spond",
            "hex": "EE4353",
            "source": "https://spond.com"
        },
        {
            "title": "Spotify",
            "hex": "1DB954",
            "source": "https://developer.spotify.com/documentation/general/design-and-branding/#using-our-logo",
            "guidelines": "https://developer.spotify.com/documentation/general/design-and-branding/#using-our-logo"
        },
        {
            "title": "Spotlight",
            "hex": "352A71",
            "source": "https://www.spotlight.com"
        },
        {
            "title": "Spreadshirt",
            "hex": "00B2A5",
            "source": "https://www.spreadshirt.ie",
            "aliases": {
                "dup": [
                    {
                        "title": "Spreadshop",
                        "hex": "FF9343",
                        "source": "https://www.spreadshop.com"
                    }
                ]
            }
        },
        {
            "title": "Spreaker",
            "hex": "F5C300",
            "source": "https://www.spreaker.com"
        },
        {
            "title": "Spring",
            "hex": "6DB33F",
            "source": "https://spring.io/trademarks"
        },
        {
            "title": "Spring",
            "slug": "spring_creators",
            "hex": "000000",
            "source": "https://www.spri.ng"
        },
        {
            "title": "Spring Boot",
            "hex": "6DB33F",
            "source": "https://spring.io/projects"
        },
        {
            "title": "Spring Security",
            "hex": "6DB33F",
            "source": "https://spring.io/projects"
        },
        {
            "title": "Spyder IDE",
            "hex": "FF0000",
            "source": "https://www.spyder-ide.org"
        },
        {
            "title": "SQLite",
            "hex": "003B57",
            "source": "https://github.com/sqlite/sqlite/blob/43e862723ec680542ca6f608f9963c0993dd7324/art/sqlite370.eps"
        },
        {
            "title": "Square",
            "hex": "3E4348",
            "source": "https://squareup.com"
        },
        {
            "title": "Square Enix",
            "hex": "ED1C24",
            "source": "https://www.square-enix.com"
        },
        {
            "title": "Squarespace",
            "hex": "000000",
            "source": "https://www.squarespace.com/logo-guidelines",
            "guidelines": "https://www.squarespace.com/brand-guidelines"
        },
        {
            "title": "SSRN",
            "hex": "154881",
            "source": "https://www.ssrn.com"
        },
        {
            "title": "Stack Exchange",
            "hex": "1E5397",
            "source": "https://stackoverflow.com/company/logos",
            "guidelines": "https://stackoverflow.com/legal/trademark-guidance"
        },
        {
            "title": "Stack Overflow",
            "hex": "F58025",
            "source": "https://stackoverflow.design/brand/logo/",
            "guidelines": "https://stackoverflow.com/legal/trademark-guidance"
        },
        {
            "title": "Stackbit",
            "hex": "207BEA",
            "source": "https://www.stackbit.com/branding-guidelines/",
            "guidelines": "https://www.stackbit.com/branding-guidelines/"
        },
        {
            "title": "StackBlitz",
            "hex": "1269D3",
            "source": "https://stackblitz.com"
        },
        {
            "title": "StackEdit",
            "hex": "606060",
            "source": "https://github.com/benweet/stackedit/blob/46383b5b6a54b65b8720d786ed0a0518b9ad652d/src/assets/iconStackedit.svg"
        },
        {
            "title": "StackHawk",
            "hex": "00CBC6",
            "source": "https://www.stackhawk.com/press/"
        },
        {
            "title": "StackPath",
            "hex": "000000",
            "source": "https://www.stackpath.com/company/logo-and-branding/",
            "guidelines": "https://www.stackpath.com/company/logo-and-branding/"
        },
        {
            "title": "StackShare",
            "hex": "0690FA",
            "source": "https://stackshare.io/branding"
        },
        {
            "title": "Stadia",
            "hex": "CD2640",
            "source": "https://stadia.google.com/home"
        },
        {
            "title": "Staffbase",
            "hex": "00A4FD",
            "source": "https://staffbase.com/en/about/press-assets/"
        },
        {
            "title": "Standard Resume",
            "hex": "2A3FFB",
            "source": "https://standardresume.co/press"
        },
        {
            "title": "StandardJS",
            "hex": "F3DF49",
            "source": "https://github.com/standard/standard/blob/6516bf87f127b7968c34cac0100d48d6c455a891/sticker.svg"
        },
        {
            "title": "Star Trek",
            "hex": "FFE200",
            "source": "https://intl.startrek.com"
        },
        {
            "title": "Starbucks",
            "hex": "006241",
            "source": "https://starbucks.com",
            "guidelines": "https://creative.starbucks.com"
        },
        {
            "title": "Stardock",
            "hex": "004B8D",
            "source": "https://www.stardock.com/press/stardock%20branding/"
        },
        {
            "title": "Starling Bank",
            "hex": "6935D3",
            "source": "https://www.starlingbank.com/media/",
            "guidelines": "https://www.starlingbank.com/docs/brand/starling-bank-brand-guidelines.pdf"
        },
        {
            "title": "Starship",
            "hex": "DD0B78",
            "source": "https://starship.rs"
        },
        {
            "title": "STARZ",
            "hex": "000000",
            "source": "https://www.starz.com/guides/starzlibrary/"
        },
        {
            "title": "Statamic",
            "hex": "FF269E",
            "source": "https://statamic.com/branding",
            "guidelines": "https://statamic.com/branding"
        },
        {
            "title": "Statuspage",
            "hex": "172B4D",
            "source": "https://www.atlassian.com/company/news/press-kit"
        },
        {
            "title": "Statuspal",
            "hex": "4934BF",
            "source": "https://statuspal.io"
        },
        {
            "title": "Steam",
            "hex": "000000",
            "source": "https://partner.steamgames.com/doc/marketing/branding",
            "guidelines": "https://partner.steamgames.com/doc/marketing/branding"
        },
        {
            "title": "Steam Deck",
            "hex": "1A9FFF",
            "source": "https://partner.steamgames.com/doc/marketing/branding",
            "guidelines": "https://partner.steamgames.com/doc/marketing/branding"
        },
        {
            "title": "SteamDB",
            "hex": "000000",
            "source": "https://steamdb.info"
        },
        {
            "title": "Steamworks",
            "hex": "1E1E1E",
            "source": "https://partner.steamgames.com"
        },
        {
            "title": "Steelseries",
            "hex": "FF5200",
            "source": "https://techblog.steelseries.com/ux-guide/index.html"
        },
        {
            "title": "Steem",
            "hex": "171FC9",
            "source": "https://steem.com/brand/"
        },
        {
            "title": "Steemit",
            "hex": "06D6A9",
            "source": "https://steemit.com"
        },
        {
            "title": "Steinberg",
            "hex": "C90827",
            "source": "https://new.steinberg.net/press/"
        },
        {
            "title": "Stellar",
            "hex": "7D00FF",
            "source": "https://www.stellar.org/press"
        },
        {
            "title": "Stencyl",
            "hex": "8E1C04",
            "source": "https://www.stencyl.com/about/press/"
        },
        {
            "title": "Stimulus",
            "hex": "77E8B9",
            "source": "https://stimulus.hotwire.dev"
        },
        {
            "title": "Stitcher",
            "hex": "000000",
            "source": "https://partners.stitcher.com"
        },
        {
            "title": "STMicroelectronics",
            "hex": "03234B",
            "source": "https://www.st.com"
        },
        {
            "title": "StopStalk",
            "hex": "536DFE",
            "source": "https://github.com/stopstalk/media-resources/blob/265b728c26ba597b957e72134a3b49a10dc0c91d/stopstalk-small-black.svg",
            "license": {
                "type": "MIT"
            }
        },
        {
            "title": "Storyblok",
            "hex": "09B3AF",
            "source": "https://www.storyblok.com/press",
            "guidelines": "https://www.storyblok.com/press"
        },
        {
            "title": "Storybook",
            "hex": "FF4785",
            "source": "https://github.com/storybookjs/brand/tree/6f4d67f65f8275c53c310a73a8da6c6e96c8488c",
            "license": {
                "type": "MIT"
            }
        },
        {
            "title": "Strapi",
            "hex": "2F2E8B",
            "source": "https://strapi.io/newsroom"
        },
        {
            "title": "Strava",
            "hex": "FC4C02",
            "source": "https://itunes.apple.com/us/app/strava-running-and-cycling-gps/id426826309"
        },
        {
            "title": "Streamlit",
            "hex": "FF4B4B",
            "source": "https://www.streamlit.io/brand",
            "guidelines": "https://www.streamlit.io/brand"
        },
        {
            "title": "Stripe",
            "hex": "008CDD",
            "source": "https://stripe.com/about/resources"
        },
        {
            "title": "strongSwan",
            "hex": "E00033",
            "source": "https://www.strongswan.org/images/"
        },
        {
            "title": "StubHub",
            "hex": "003168",
            "source": "https://www.stubhub.com"
        },
        {
            "title": "styled-components",
            "hex": "DB7093",
            "source": "https://www.styled-components.com"
        },
        {
            "title": "stylelint",
            "hex": "263238",
            "source": "https://github.com/stylelint/stylelint/blob/1f7bbb2d189b3e27b42de25f2948e3e5eec1b759/identity/stylelint-icon-black.svg"
        },
        {
            "title": "StyleShare",
            "hex": "212121",
            "source": "https://www.stylesha.re"
        },
        {
            "title": "Stylus",
            "hex": "333333",
            "source": "https://github.com/stylus/stylus-lang.com/blob/c833bf697e39e1174c7c6e679e0e5a23d0baeb90/img/stylus-logo.svg"
        },
        {
            "title": "Subaru",
            "hex": "013C74",
            "source": "https://commons.wikimedia.org/wiki/File:Subaru_logo.svg"
        },
        {
            "title": "Sublime Text",
            "hex": "FF9800",
            "source": "https://www.sublimetext.com"
        },
        {
            "title": "Substack",
            "hex": "FF6719",
            "source": "https://on.substack.com"
        },
        {
            "title": "Subversion",
            "hex": "809CC9",
            "source": "https://subversion.apache.org/logo"
        },
        {
            "title": "suckless",
            "hex": "1177AA",
            "source": "https://suckless.org"
        },
        {
            "title": "Sumo Logic",
            "hex": "000099",
            "source": "https://sites.google.com/sumologic.com/sumo-logic-brand/home",
            "guidelines": "https://sites.google.com/sumologic.com/sumo-logic-brand/home"
        },
        {
            "title": "Supabase",
            "hex": "3FCF8E",
            "source": "https://github.com/supabase/supabase/blob/4031a7549f5d46da7bc79c01d56be4177dc7c114/packages/common/assets/images/supabase-logo-wordmark--light.svg"
        },
        {
            "title": "Super User",
            "hex": "38A1CE",
            "source": "https://stackoverflow.design/brand/logo/",
            "guidelines": "https://stackoverflow.com/legal/trademark-guidance"
        },
        {
            "title": "Supercrease",
            "hex": "000000",
            "source": "https://supercrease.com/wp-content/themes/super-crease/assets/svgs/super-crease.svg"
        },
        {
            "title": "Supermicro",
            "hex": "151F6D",
            "source": "https://www.supermicro.com/manuals/supermicro_logo_guidelines.pdf"
        },
        {
            "title": "SurrealDB",
            "hex": "FF00A0",
            "source": "https://surrealdb.com/media"
        },
        {
            "title": "SurveyMonkey",
            "hex": "00BF6F",
            "source": "https://www.surveymonkey.com/mp/brandassets/",
            "guidelines": "https://www.surveymonkey.com/mp/brandassets/"
        },
        {
            "title": "SUSE",
            "hex": "0C322C",
            "source": "https://brand.suse.com",
            "guidelines": "https://brand.suse.com"
        },
        {
            "title": "Suzuki",
            "hex": "E30613",
            "source": "https://www.suzuki.ie"
        },
        {
            "title": "Svelte",
            "hex": "FF3E00",
            "source": "https://github.com/sveltejs/branding/blob/c4dfca6743572087a6aef0e109ffe3d95596e86a/svelte-logo.svg",
            "aliases": {
                "dup": [
                    {
                        "title": "Sapper",
                        "hex": "159497",
                        "source": "https://sapper.svelte.dev"
                    }
                ]
            }
        },
        {
            "title": "SVG",
            "hex": "FFB13B",
            "source": "https://www.w3.org/2009/08/svg-logos.html",
            "guidelines": "https://www.w3.org/2009/08/svg-logos.html",
            "license": {
                "type": "CC-BY-SA-4.0"
            }
        },
        {
            "title": "SVGO",
            "hex": "3E7FC1",
            "source": "https://github.com/svg/svgo/blob/93a5db197ca32990131bf41becf2e002bb0841bf/logo/isotype.svg"
        },
        {
            "title": "Swagger",
            "hex": "85EA2D",
            "source": "https://swagger.io/swagger/media/assets/images/swagger_logo.svg"
        },
        {
            "title": "Swarm",
            "hex": "FFA633",
            "source": "https://foursquare.com/about/logos"
        },
        {
            "title": "SWC",
            "hex": "FFFFFF",
            "source": "https://github.com/swc-project/logo/blob/f26cac1b4a490e3bdf128d3b084bb57f4fab1aac/svg/swc_black.svg"
        },
        {
            "title": "Swift",
            "hex": "F05138",
            "source": "https://developer.apple.com/swift/resources/",
            "guidelines": "https://developer.apple.com/swift/resources/"
        },
        {
            "title": "Swiggy",
            "hex": "FC8019",
            "source": "https://www.swiggy.com"
        },
        {
            "title": "Swiper",
            "hex": "6332F6",
            "source": "https://swiperjs.com"
        },
        {
            "title": "Symantec",
            "hex": "FDB511",
            "source": "https://commons.wikimedia.org/wiki/File:Symantec_logo10.svg"
        },
        {
            "title": "Symbolab",
            "hex": "DB3F59",
            "source": "https://www.symbolab.com"
        },
        {
            "title": "Symfony",
            "hex": "000000",
            "source": "https://symfony.com/logo",
            "guidelines": "https://symfony.com/trademark"
        },
        {
            "title": "Symphony",
            "hex": "0098FF",
            "source": "https://symphony.com"
        },
        {
            "title": "SymPy",
            "hex": "3B5526",
            "source": "https://github.com/sympy/sympy.github.com/blob/e606a6dc2ee90b1ddaa9c36be6c92392ab300f72/media/sympy-notailtext.svg"
        },
        {
            "title": "Synology",
            "hex": "B5B5B6",
            "source": "https://www.synology.com/en-global/company/branding",
            "guidelines": "https://www.synology.com/en-global/company/branding"
        },
        {
            "title": "System76",
            "hex": "585048",
            "source": "https://github.com/system76/brand/blob/7a31740b54f929b62a165baa61dfb0b5164261e8/System76%20branding/system76-logo_secondary.svg"
        },
        {
            "title": "T-Mobile",
            "hex": "E20074",
            "source": "https://tmap.t-mobile.com/portals/pro74u7a/EXTBrandPortal",
            "guidelines": "https://tmap.t-mobile.com/portals/pro74u7a/EXTBrandPortal"
        },
        {
            "title": "Tableau",
            "hex": "E97627",
            "source": "https://www.tableau.com/about/media-download-center"
        },
        {
            "title": "TableCheck",
            "hex": "7935D2",
            "source": "https://www.tablecheck.com/join"
        },
        {
            "title": "Taco Bell",
            "hex": "38096C",
            "source": "https://www.tacobell.com"
        },
        {
            "title": "tado°",
            "hex": "FFA900",
            "source": "https://www.tado.com/gb-en/press-assets"
        },
        {
            "title": "Taichi Graphics",
            "hex": "000000",
            "source": "https://taichi.graphics"
        },
        {
            "title": "Taichi Lang",
            "hex": "000000",
            "source": "https://docs.taichi-lang.org/blog"
        },
        {
            "title": "Tails",
            "hex": "56347C",
            "source": "https://tails.boum.org/contribute/how/promote/material/logo/"
        },
        {
            "title": "Tailwind CSS",
            "hex": "06B6D4",
            "source": "https://tailwindcss.com/brand",
            "guidelines": "https://tailwindcss.com/brand"
        },
        {
            "title": "Talend",
            "hex": "FF6D70",
            "source": "https://www.talend.com/blog/"
        },
        {
            "title": "Talenthouse",
            "hex": "FFFFFF",
            "source": "https://www.talenthouse.com"
        },
        {
            "title": "Tamiya",
            "hex": "000000",
            "source": "https://commons.wikimedia.org/wiki/File:TAMIYA_Logo.svg"
        },
        {
            "title": "Tampermonkey",
            "hex": "00485B",
            "source": "https://commons.wikimedia.org/wiki/File:Tampermonkey_logo.svg"
        },
        {
            "title": "Taobao",
            "hex": "E94F20",
            "source": "https://www.alibabagroup.com/en/ir/reports"
        },
        {
            "title": "Tapas",
            "hex": "FFCE00",
            "source": "https://tapas.io/site/about#media"
        },
        {
            "title": "Target",
            "hex": "CC0000",
            "source": "https://www.target.com"
        },
        {
            "title": "Task",
            "hex": "29BEB0",
            "source": "https://github.com/go-task/task/blob/367c0b38a6787bebf6ee5af864be1574ad40b24a/docs/Logo_mono.svg"
        },
        {
            "title": "Tasmota",
            "hex": "1FA3EC",
            "source": "https://tasmota.github.io/docs/"
        },
        {
            "title": "Tata",
            "hex": "486AAE",
            "source": "https://www.tatasteel.com/media/media-kit/logos-usage-guidelines/",
            "guidelines": "https://www.tatasteel.com/media/media-kit/logos-usage-guidelines/"
        },
        {
            "title": "Tauri",
            "hex": "FFC131",
            "source": "https://github.com/tauri-apps/tauri/blob/093f85dc2b90a6dd0f48d941f6e88daec311250a/app-icon.png",
            "license": {
                "type": "CC-BY-NC-ND-4.0",
                "url": "https://github.com/tauri-apps/tauri"
            }
        },
        {
            "title": "TaxBuzz",
            "hex": "ED8B0B",
            "source": "https://www.taxbuzz.com"
        },
        {
            "title": "TeamCity",
            "hex": "000000",
            "source": "https://www.jetbrains.com/company/brand/logos/",
            "guidelines": "https://www.jetbrains.com/company/brand/"
        },
        {
            "title": "TeamSpeak",
            "hex": "2580C3",
            "source": "https://www.teamspeak.com/en/more/media-pack/"
        },
        {
            "title": "TeamViewer",
            "hex": "004680",
            "source": "https://www.teamviewer.com/en-us/"
        },
        {
            "title": "TED",
            "hex": "E62B1E",
            "source": "https://www.ted.com/participate/organize-a-local-tedx-event/tedx-organizer-guide/branding-promotions/logo-and-design/your-tedx-logo"
        },
        {
            "title": "Teespring",
            "hex": "ED2761",
            "source": "https://teespring.com"
        },
        {
            "title": "Tekton",
            "hex": "FD495C",
            "source": "https://github.com/cdfoundation/artwork/blob/3e748ca9cf9c3136a4a571f7655271b568c16a64/tekton/icon/black/tekton-icon-black.svg",
            "guidelines": "https://github.com/cdfoundation/artwork/blob/main/tekton/tekton_brand_guide.pdf"
        },
        {
            "title": "TELE5",
            "hex": "C2AD6F",
            "source": "https://www.tele5.de"
        },
        {
            "title": "Telegram",
            "hex": "26A5E4",
            "source": "https://telegram.org"
        },
        {
            "title": "Telegraph",
            "hex": "FAFAFA",
            "source": "https://telegra.ph"
        },
        {
            "title": "Temporal",
            "hex": "000000",
            "source": "https://github.com/temporalio/temporaldotio/blob/b6b5f3ed1fda818d5d6c07e27ec15d51a61f2267/public/images/icons/temporal-no-text.svg"
        },
        {
            "title": "Tencent QQ",
            "hex": "EB1923",
            "source": "https://en.wikipedia.org/wiki/File:Tencent_QQ.svg#/media/File:Tencent_QQ.svg"
        },
        {
            "title": "TensorFlow",
            "hex": "FF6F00",
            "source": "https://www.tensorflow.org/extras/tensorflow_brand_guidelines.pdf"
        },
        {
            "title": "Teradata",
            "hex": "F37440",
            "source": "https://github.com/Teradata/teradata.github.io/tree/0b5124f0c652d7ba006a487c8b4b21bd61150ab2"
        },
        {
            "title": "teratail",
            "hex": "F4C51C",
            "source": "https://teratail.com"
        },
        {
            "title": "Termius",
            "hex": "000000",
            "source": "https://termius.com/brand-resources",
            "guidelines": "https://termius.com/terms-of-use"
        },
        {
            "title": "Terraform",
            "hex": "7B42BC",
            "source": "https://www.hashicorp.com/brand",
            "guidelines": "https://www.hashicorp.com/brand"
        },
        {
            "title": "Tesco",
            "hex": "00539F",
            "source": "https://www.tesco.com"
        },
        {
            "title": "Tesla",
            "hex": "CC0000",
            "source": "https://www.tesla.com/tesla-gallery"
        },
        {
            "title": "TestCafe",
            "hex": "36B6E5",
            "source": "https://github.com/DevExpress/testcafe/blob/dd174b6682b5f2675ac90e305d3d893c36a1d814/media/logos/svg/TestCafe-logo-600.svg"
        },
        {
            "title": "Testin",
            "hex": "007DD7",
            "source": "https://www.testin.cn"
        },
        {
            "title": "Testing Library",
            "hex": "E33332",
            "source": "https://testing-library.com"
        },
        {
            "title": "Tether",
            "hex": "50AF95",
            "aliases": {
                "aka": [
                    "USDt"
                ]
            },
            "source": "https://tether.to/branding/",
            "guidelines": "https://tether.to/branding/"
        },
        {
            "title": "Textpattern",
            "hex": "FFDA44",
            "source": "https://textpattern.com"
        },
        {
            "title": "TGA",
            "hex": "0014FF",
            "source": "https://thegameawards.com/about",
            "aliases": {
                "aka": [
                    "The Game Awards"
                ]
            }
        },
        {
            "title": "The Algorithms",
            "hex": "00BCB4",
            "source": "https://github.com/TheAlgorithms/website/blob/f4e439578c88fed3b21c70898605238602975d2d/public/logo_t.svg"
        },
        {
            "title": "The Conversation",
            "hex": "D8352A",
            "source": "https://theconversation.com/republishing-guidelines"
        },
        {
            "title": "The Irish Times",
            "hex": "000000",
            "source": "https://www.irishtimes.com"
        },
        {
            "title": "The Mighty",
            "hex": "D0072A",
            "source": "https://themighty.com"
        },
        {
            "title": "The Models Resource",
            "hex": "3A75BD",
            "source": "https://www.models-resource.com"
        },
        {
            "title": "The Movie Database",
            "aliases": {
                "aka": [
                    "TMDB"
                ]
            },
            "hex": "01B4E4",
            "source": "https://www.themoviedb.org/about/logos-attribution"
        },
        {
            "title": "The North Face",
            "hex": "000000",
            "source": "https://www.thenorthface.com"
        },
        {
            "title": "The Register",
            "hex": "FF0000",
            "source": "https://www.theregister.co.uk"
        },
        {
            "title": "The Sounds Resource",
            "hex": "39BE6B",
            "source": "https://www.sounds-resource.com"
        },
        {
            "title": "The Spriters Resource",
            "hex": "BE3939",
            "source": "https://www.spriters-resource.com"
        },
        {
            "title": "The Washington Post",
            "hex": "231F20",
            "source": "https://www.washingtonpost.com/brand-studio/archive/"
        },
        {
            "title": "Thingiverse",
            "hex": "248BFB",
            "source": "https://www.thingiverse.com"
        },
        {
            "title": "ThinkPad",
            "hex": "EE2624",
            "source": "https://www.lenovo.com/us/en/thinkpad"
        },
        {
            "title": "Threadless",
            "hex": "0099FF",
            "source": "https://www.threadless.com/about-us/"
        },
        {
            "title": "Threads",
            "hex": "000000",
            "source": "https://commons.wikimedia.org/wiki/File:Threads_(app)_logo.svg"
        },
        {
            "title": "Three.js",
            "hex": "000000",
            "source": "https://github.com/mrdoob/three.js/blob/a567b810cfcb7f6a03e4faea99f03c53081da477/files/icon.svg"
        },
        {
            "title": "Threema",
            "hex": "3FE669",
            "source": "https://threema.ch/en/press"
        },
        {
            "title": "Thumbtack",
            "hex": "009FD9",
            "source": "https://www.thumbtack.com/press/media-resources/"
        },
        {
            "title": "Thunderbird",
            "hex": "0A84FF",
            "source": "https://github.com/thundernest/thunderbird-website/blob/d7446f3eee14b38f02ee60da7d4b4fb8c9ef20e3/media/svg/logo.svg"
        },
        {
            "title": "Thymeleaf",
            "hex": "005F0F",
            "source": "https://github.com/thymeleaf/thymeleaf-org/blob/0427d4d4c6f08d3a1fbed3bc90ceeebcf094b532/artwork/thymeleaf%202016/thymeleaf.svg"
        },
        {
            "title": "Ticketmaster",
            "hex": "026CDF",
            "source": "https://design.ticketmaster.com/brand/overview/"
        },
        {
            "title": "Tidal",
            "hex": "000000",
            "source": "https://tidal.com"
        },
        {
            "title": "TiddlyWiki",
            "hex": "111111",
            "source": "https://tiddlywiki.com"
        },
        {
            "title": "Tide",
            "hex": "4050FB",
            "source": "https://www.tide.co/newsroom/"
        },
        {
            "title": "Tidyverse",
            "hex": "1A162D",
            "source": "https://github.com/rstudio/hex-stickers/blob/69528093ef59f541e5a4798dbcb00e60267e8870/SVG/tidyverse.svg"
        },
        {
            "title": "TietoEVRY",
            "hex": "063752",
            "source": "https://www.tietoevry.com/en/about-us/our-company/"
        },
        {
            "title": "TikTok",
            "hex": "000000",
            "source": "https://tiktok.com"
        },
        {
            "title": "Tile",
            "hex": "000000",
            "source": "https://www.thetileapp.com"
        },
        {
            "title": "Timescale",
            "hex": "FDB515",
            "source": "https://www.timescale.com"
        },
        {
            "title": "Tinder",
            "hex": "FF6B6B",
            "source": "https://www.gotinder.com/press"
        },
        {
            "title": "TinyLetter",
            "hex": "ED1C24",
            "source": "https://tinyletter.com/site/press/"
        },
        {
            "title": "Tistory",
            "hex": "000000",
            "source": "https://tistory.com",
            "aliases": {
                "loc": {
                    "ko-KR": "티스토리"
                }
            }
        },
        {
            "title": "tmux",
            "hex": "1BB91F",
            "source": "https://github.com/tmux/tmux/tree/f04cc3997629823f0e304d4e4184e2ec93c703f0/logo"
        },
        {
            "title": "TNT",
            "hex": "FF6600",
            "source": "https://commons.wikimedia.org/wiki/File:TNT_Express_Logo.svg"
        },
        {
            "title": "Todoist",
            "hex": "E44332",
            "source": "https://doist.com/press/"
        },
        {
            "title": "Toggl",
            "hex": "E01B22",
            "source": "https://toggl.com/media-toolkit"
        },
        {
            "title": "Tokyo Metro",
            "hex": "149DD3",
            "source": "https://en.wikipedia.org/wiki/File:TokyoMetro.svg"
        },
        {
            "title": "TOML",
            "hex": "9C4121",
            "source": "https://github.com/toml-lang/toml/blob/625f62b55c5acdfb9924c78e1d0bf4cf0be23d91/logos/toml.svg"
        },
        {
            "title": "Tomorrowland",
            "hex": "000000",
            "source": "https://global.tomorrowland.com"
        },
        {
            "title": "Topcoder",
            "hex": "29A7DF",
            "source": "https://www.topcoder.com/thrive/articles/How%20to%20use%20the%20Topcoder%20GUI%20KIT",
            "guidelines": "https://www.topcoder.com/thrive/articles/How%20to%20use%20the%20Topcoder%20GUI%20KIT"
        },
        {
            "title": "Toptal",
            "hex": "3863A0",
            "source": "https://www.toptal.com/branding"
        },
        {
            "title": "Tor Browser",
            "hex": "7D4698",
            "source": "https://styleguide.torproject.org/brand-assets/"
        },
        {
            "title": "Tor Project",
            "hex": "7E4798",
            "source": "https://styleguide.torproject.org/brand-assets/"
        },
        {
            "title": "Toshiba",
            "hex": "FF0000",
            "source": "https://commons.wikimedia.org/wiki/File:Toshiba_logo.svg"
        },
        {
            "title": "Toyota",
            "hex": "EB0A1E",
            "source": "https://www.toyota.com/brandguidelines/logo/",
            "guidelines": "https://www.toyota.com/brandguidelines/"
        },
        {
            "title": "TP-Link",
            "hex": "4ACBD6",
            "source": "https://www.tp-link.com"
        },
        {
            "title": "tqdm",
            "hex": "FFC107",
            "source": "https://github.com/tqdm/img/blob/0dd23d9336af67976f88f9988ea660cde78c54d4/logo.svg"
        },
        {
            "title": "Traefik Mesh",
            "hex": "9D0FB0",
            "source": "https://github.com/traefik/mesh/blob/ef03c40b78c08931d47fdad0be10d1986f4e21bc/docs/content/assets/img/traefik-mesh-logo.svg"
        },
        {
            "title": "Traefik Proxy",
            "hex": "24A1C1",
            "source": "https://traefik.io/traefik/"
        },
        {
            "title": "Trailforks",
            "hex": "FFCD00",
            "source": "https://www.trailforks.com/about/graphics/",
            "guidelines": "https://www.trailforks.com/about/graphics/"
        },
        {
            "title": "TrainerRoad",
            "hex": "DA291C",
            "source": "https://www.trainerroad.com/press/",
            "guidelines": "https://www.trainerroad.com/press/"
        },
        {
            "title": "Trakt",
            "hex": "ED1C24",
            "source": "https://trakt.tv"
        },
        {
            "title": "Transport for Ireland",
            "hex": "00B274",
            "source": "https://www.transportforireland.ie"
        },
        {
            "title": "Transport for London",
            "hex": "113B92",
            "source": "https://tfl.gov.uk"
        },
        {
            "title": "Travis CI",
            "hex": "3EAAAF",
            "source": "https://travis-ci.com/logo"
        },
        {
            "title": "Treehouse",
            "hex": "5FCF80",
            "source": "https://teamtreehouse.com/about"
        },
        {
            "title": "Trello",
            "hex": "0052CC",
            "source": "https://atlassian.design/resources/logo-library",
            "guidelines": "https://atlassian.design/foundations/logos/"
        },
        {
            "title": "Trend Micro",
            "hex": "D71921",
            "source": "https://www.trendmicro.com"
        },
        {
            "title": "Treyarch",
            "hex": "000000",
            "source": "https://upload.wikimedia.org/wikipedia/en/7/7a/Treyarch_logo.svg"
        },
        {
            "title": "Triller",
            "hex": "FF0089",
            "source": "https://triller.co/static/media/illustrations/logo-full-white.svg"
        },
        {
            "title": "Trino",
            "hex": "DD00A1",
            "source": "https://github.com/trinodb/docs.trino.io/blob/653a46f6bdc64b5f67302dc9ab8a0c432ca25e70/352/_static/trino.svg"
        },
        {
            "title": "Trip.com",
            "hex": "287DFA",
            "source": "https://careers.trip.com"
        },
        {
            "title": "Tripadvisor",
            "hex": "34E0A1",
            "source": "https://tripadvisor.mediaroom.com/logo-guidelines"
        },
        {
            "title": "Trivy",
            "hex": "1904DA",
            "source": "https://www.aquasec.com/brand/",
            "guidelines": "https://www.aquasec.com/brand/"
        },
        {
            "title": "Trove",
            "hex": "2D004B",
            "source": "https://trove.nla.gov.au/about/who-we-are/our-logo",
            "guidelines": "https://trove.nla.gov.au/about/who-we-are/trove-brand-guidelines"
        },
        {
            "title": "tRPC",
            "hex": "2596BE",
            "source": "https://github.com/trpc/trpc/blob/e0df4a2d5b498dd953a65901e04915c6e3f7ecc5/www/static/img/logo-no-text.svg"
        },
        {
            "title": "TrueNAS",
            "hex": "0095D5",
            "source": "https://www.truenas.com"
        },
        {
            "title": "trulia",
            "hex": "0A0B09",
            "source": "https://www.trulia.com/newsroom/media/brand-logos/",
            "guidelines": "https://www.trulia.com/newsroom/media/brand-logos/"
        },
        {
            "title": "Trusted Shops",
            "hex": "FFDC0F",
            "source": "https://brand.trustedshops.com/d/dorIFVeUmcN9/corporate-design"
        },
        {
            "title": "Trustpilot",
            "hex": "00B67A",
            "source": "https://support.trustpilot.com/hc/en-us/articles/206289947-Trustpilot-Brand-Assets-Style-Guide"
        },
        {
            "title": "Try It Online",
            "hex": "303030",
            "source": "https://tio.run"
        },
        {
            "title": "TryHackMe",
            "hex": "212C42",
            "source": "https://tryhackme.com/about"
        },
        {
            "title": "ts-node",
            "hex": "3178C6",
            "source": "https://typestrong.org/ts-node/"
        },
        {
            "title": "Tubi",
            "hex": "000000",
            "source": "https://corporate.tubitv.com/press-releases/"
        },
        {
            "title": "TUI",
            "hex": "D40E14",
            "source": "https://www.design.tui/brand/logos/",
            "guidelines": "https://www.design.tui/brand/"
        },
        {
            "title": "Tumblr",
            "hex": "36465D",
            "source": "https://www.tumblr.com/logo"
        },
        {
            "title": "TuneIn",
            "hex": "14D8CC",
            "source": "https://cms.tunein.com/press/"
        },
        {
            "title": "Turbo",
            "hex": "5CD8E5",
            "source": "https://turbo.hotwired.dev"
        },
        {
            "title": "Turborepo",
            "hex": "EF4444",
            "source": "https://github.com/vercel/turborepo/blob/7312e316629a2138f895a90c9704045891be817b/docs/public/logo-light.svg"
        },
        {
            "title": "TurboSquid",
            "hex": "FF8135",
            "source": "https://www.brand.turbosquid.com/turbosquidicons",
            "guidelines": "https://www.brand.turbosquid.com"
        },
        {
            "title": "Turkish Airlines",
            "hex": "C70A0C",
            "source": "https://www.turkishairlines.com/tr-int/basin-odasi/logo-arsivi/index.html"
        },
        {
            "title": "Tutanota",
            "hex": "840010",
            "source": "https://github.com/tutao/tutanota/blob/8ff5f0e7d78834ac8fcb0f2357c394b757ea4793/resources/images/logo-solo-red.svg"
        },
        {
            "title": "TV Time",
            "hex": "FFD400",
            "source": "https://www.tvtime.com"
        },
        {
            "title": "Twilio",
            "hex": "F22F46",
            "source": "https://www.twilio.com/company/brand"
        },
        {
            "title": "Twitch",
            "hex": "9146FF",
            "source": "https://brand.twitch.tv"
        },
        {
            "title": "Twitter",
            "hex": "1D9BF0",
            "source": "https://brand.twitter.com",
            "guidelines": "https://about.twitter.com/en/who-we-are/brand-toolkit"
        },
        {
            "title": "Twoo",
            "hex": "FF7102",
            "source": "https://www.twoo.com/about/press"
        },
        {
            "title": "Typeform",
            "hex": "262627",
            "source": "https://www.typeform.com"
        },
        {
            "title": "TypeScript",
            "hex": "3178C6",
            "source": "https://www.typescriptlang.org/branding",
            "guidelines": "https://www.typescriptlang.org/branding"
        },
        {
            "title": "TYPO3",
            "hex": "FF8700",
            "source": "https://typo3.com/fileadmin/assets/typo3logos/typo3_bullet_01.svg"
        },
        {
            "title": "Uber",
            "hex": "000000",
            "source": "https://www.uber.com/media/"
        },
        {
            "title": "Uber Eats",
            "hex": "06C167",
            "source": "https://www.ubereats.com"
        },
        {
            "title": "Ubiquiti",
            "hex": "0559C9",
            "source": "https://www.ui.com"
        },
        {
            "title": "Ubisoft",
            "hex": "000000",
            "source": "https://www.ubisoft.com/en-US/company/overview.aspx"
        },
        {
            "title": "uBlock Origin",
            "hex": "800000",
            "source": "https://github.com/gorhill/uBlock/blob/59aa235952a9289cfe72e4fb9f8a7d8f4c80be9a/src/img/ublock.svg"
        },
        {
            "title": "Ubuntu",
            "hex": "E95420",
            "source": "https://design.ubuntu.com/downloads/",
            "guidelines": "https://design.ubuntu.com/brand/ubuntu-logo/"
        },
        {
            "title": "Udacity",
            "hex": "02B3E4",
            "source": "https://www.udacity.com"
        },
        {
            "title": "Udemy",
            "hex": "A435F0",
            "source": "https://www.udemy.com/ourbrand/"
        },
        {
            "title": "UFC",
            "hex": "D20A0A",
            "source": "https://www.ufc.com"
        },
        {
            "title": "UIkit",
            "hex": "2396F3",
            "source": "https://getuikit.com"
        },
        {
            "title": "Ulule",
            "hex": "18A5D6",
            "source": "https://ulule.frontify.com/d/EX3dK8qsXgqh/branding-guidelines"
        },
        {
            "title": "Umbraco",
            "hex": "3544B1",
            "source": "https://umbraco.com"
        },
        {
            "title": "Unacademy",
            "hex": "08BD80",
            "source": "https://unacademy.com"
        },
        {
            "title": "Under Armour",
            "hex": "1D1D1D",
            "source": "https://www.underarmour.com/en-us/"
        },
        {
            "title": "Underscore.js",
            "hex": "0371B5",
            "source": "https://github.com/jashkenas/underscore/blob/f098f61ff84931dea69c276b3674a62b6ae4def7/docs/images/underscore.png"
        },
        {
            "title": "Undertale",
            "hex": "E71D29",
            "source": "https://undertale.com"
        },
        {
            "title": "Unicode",
            "hex": "5455FE",
            "source": "https://en.wikipedia.org/wiki/Unicode"
        },
        {
            "title": "Unilever",
            "hex": "1F36C7",
            "source": "https://www.unilever.co.uk/about/who-we-are/our-logo/"
        },
        {
            "title": "United Airlines",
            "hex": "002244",
            "source": "https://en.wikipedia.org/wiki/File:United_Airlines_Logo.svg"
        },
        {
            "title": "Unity",
            "hex": "FFFFFF",
            "source": "https://brand.unity.com",
            "guidelines": "https://brand.unity.com"
        },
        {
            "title": "Unlicense",
            "hex": "808080",
            "source": "https://commons.wikimedia.org/wiki/File:PD-icon.svg"
        },
        {
            "title": "UnoCSS",
            "hex": "333333",
            "source": "https://github.com/unocss/unocss/blob/fc2ed5bb6019b45565ff5293d4b650522f1b79b4/playground/public/icon.svg"
        },
        {
            "title": "Unraid",
            "hex": "F15A2C",
            "source": "https://unraid.net"
        },
        {
            "title": "Unreal Engine",
            "hex": "0E1128",
            "source": "https://www.unrealengine.com/en-US/branding",
            "guidelines": "https://www.unrealengine.com/en-US/branding"
        },
        {
            "title": "Unsplash",
            "hex": "000000",
            "source": "https://unsplash.com"
        },
        {
            "title": "Untangle",
            "hex": "68BD49",
            "source": "https://www.untangle.com/company-overview/",
            "guidelines": "https://www.untangle.com/company-overview/"
        },
        {
            "title": "Untappd",
            "hex": "FFC000",
            "source": "https://untappd.com"
        },
        {
            "title": "UpCloud",
            "hex": "7B00FF",
            "source": "https://upcloud.com/brand-assets/",
            "guidelines": "https://upcloud.com/brand-assets/"
        },
        {
            "title": "UpLabs",
            "hex": "3930D8",
            "source": "https://www.uplabs.com"
        },
        {
            "title": "Uploaded",
            "hex": "0E70CB",
            "source": "https://www.uploaded.net"
        },
        {
            "title": "UPS",
            "hex": "150400",
            "source": "https://www.ups.com"
        },
        {
            "title": "Upstash",
            "hex": "00E9A3",
            "source": "https://upstash.com"
        },
        {
            "title": "Uptime Kuma",
            "hex": "5CDD8B",
            "source": "https://uptime.kuma.pet"
        },
        {
            "title": "Uptobox",
            "hex": "5CE1E6",
            "source": "https://uptoboxpremium.org"
        },
        {
            "title": "Upwork",
            "hex": "6FDA44",
            "source": "https://www.upwork.com/press/"
        },
        {
            "title": "USPS",
            "hex": "333366",
            "source": "https://www.usps.com"
        },
        {
            "title": "V",
            "hex": "5D87BF",
            "source": "https://github.com/vlang/v-logo/tree/62dd9fe256f64190b53a306310c4a4cc27398d0f",
            "license": {
                "type": "MIT"
            }
        },
        {
            "title": "V2EX",
            "hex": "1F1F1F",
            "source": "https://www.v2ex.com"
        },
        {
            "title": "V8",
            "hex": "4B8BF5",
            "source": "https://v8.dev/logo"
        },
        {
            "title": "Vaadin",
            "hex": "00B4F0",
            "source": "https://vaadin.com/trademark",
            "guidelines": "https://vaadin.com/trademark"
        },
        {
            "title": "Vagrant",
            "hex": "1868F2",
            "source": "https://www.hashicorp.com/brand",
            "guidelines": "https://www.hashicorp.com/brand"
        },
        {
            "title": "Vala",
            "hex": "7239B3",
            "source": "https://commons.wikimedia.org/wiki/File:Vala_Logo.svg",
            "license": {
                "type": "MIT",
                "url": "https://commons.wikimedia.org/wiki/File:Vala_Logo.svg"
            }
        },
        {
            "title": "Valorant",
            "hex": "FA4454",
            "source": "https://commons.wikimedia.org/wiki/File:Valorant_logo_-_black_color_version.svg"
        },
        {
            "title": "Valve",
            "hex": "F74843",
            "source": "https://www.valvesoftware.com"
        },
        {
            "title": "Vapor",
            "hex": "0D0D0D",
            "source": "https://vapor.codes"
        },
        {
            "title": "Vault",
            "hex": "000000",
            "source": "https://www.hashicorp.com/brand",
            "guidelines": "https://www.hashicorp.com/brand"
        },
        {
            "title": "Vauxhall",
            "hex": "EB001E",
            "source": "https://www.stellantis.com/en/brands/vauxhall"
        },
        {
            "title": "vBulletin",
            "hex": "184D66",
            "source": "https://commons.wikimedia.org/wiki/File:VBulletin.svg"
        },
        {
            "title": "Vector Logo Zone",
            "hex": "184D66",
            "source": "https://www.vectorlogo.zone"
        },
        {
            "title": "Vectorworks",
            "hex": "000000",
            "source": "https://www.vectorworks.net/en-US"
        },
        {
            "title": "Veeam",
            "hex": "00B336",
            "source": "https://www.veeam.com/newsroom/veeam-graphics.html"
        },
        {
            "title": "Veepee",
            "hex": "EC008C",
            "source": "https://www.veepee.fr"
        },
        {
            "title": "Vega",
            "hex": "2450B2",
            "source": "https://github.com/vega/logos/blob/af32bc29f0c09c8de826aaafb037935fb69e960a/assets/VG_Black.svg",
            "guidelines": "https://github.com/vega/logos",
            "license": {
                "type": "BSD-3-Clause"
            }
        },
        {
            "title": "Velog",
            "hex": "20C997",
            "source": "https://github.com/velopert/velog-client/blob/8fbbb371f4b4525b6747e54d0c608900ea8bf03e/src/static/svg/velog-icon.svg"
        },
        {
            "title": "Venmo",
            "hex": "3D95CE",
            "source": "https://venmo.com/about/brand/"
        },
        {
            "title": "Vercel",
            "hex": "000000",
            "source": "https://vercel.com/design"
        },
        {
            "title": "Verdaccio",
            "hex": "4B5E40",
            "source": "https://verdaccio.org/docs/en/logo"
        },
        {
            "title": "Veritas",
            "hex": "B1181E",
            "source": "https://my.veritas.com/cs/groups/partner/documents/styleguide/mdaw/mdq5/~edisp/tus3cpeapp3855186572.pdf"
        },
        {
            "title": "Verizon",
            "hex": "CD040B",
            "source": "https://www.verizondigitalmedia.com/about/logo-usage/"
        },
        {
            "title": "VEXXHOST",
            "hex": "2A1659",
            "source": "https://vexxhost.com"
        },
        {
            "title": "vFairs",
            "hex": "EF4678",
            "source": "https://www.vfairs.com"
        },
        {
            "title": "Viadeo",
            "hex": "F07355",
            "source": "https://viadeo.journaldunet.com"
        },
        {
            "title": "Viber",
            "hex": "7360F2",
            "source": "https://www.viber.com/brand-center/"
        },
        {
            "title": "Vim",
            "hex": "019733",
            "source": "https://commons.wikimedia.org/wiki/File:Vimlogo.svg"
        },
        {
            "title": "Vimeo",
            "hex": "1AB7EA",
            "source": "https://vimeo.com/about/brand_guidelines"
        },
        {
            "title": "Vimeo Livestream",
            "hex": "0A0A20",
            "source": "https://livestream.com"
        },
        {
            "title": "Virgin",
            "aliases": {
                "aka": [
                    "Virgin Group"
                ]
            },
            "hex": "E10A0A",
            "source": "https://www.virgin.com/img/virgin-logo-square.svg"
        },
        {
            "title": "Virgin Media",
            "hex": "ED1A37",
            "source": "https://en.wikipedia.org/wiki/Virgin_Media#/media/File:Virgin_Media.svg"
        },
        {
            "title": "VirtualBox",
            "hex": "183A61",
            "source": "https://commons.wikimedia.org/wiki/File:Virtualbox_logo.png"
        },
        {
            "title": "VirusTotal",
            "hex": "394EFF",
            "source": "https://www.virustotal.com"
        },
        {
            "title": "Visa",
            "hex": "1A1F71",
            "source": "https://merchantsignageeu.visa.com/product.asp?dptID=696"
        },
        {
            "title": "Visual Studio",
            "hex": "5C2D91",
            "source": "https://visualstudio.microsoft.com"
        },
        {
            "title": "Visual Studio Code",
            "hex": "007ACC",
            "source": "https://commons.wikimedia.org/wiki/File:Visual_Studio_Code_1.35_icon.svg"
        },
        {
            "title": "Vite",
            "hex": "646CFF",
            "source": "https://vitejs.dev"
        },
        {
            "title": "Vitess",
            "hex": "F16728",
            "source": "https://cncf-branding.netlify.app/projects/vitess/"
        },
        {
            "title": "Vitest",
            "hex": "6E9F18",
            "source": "https://vitest.dev"
        },
        {
            "title": "Viva Wallet",
            "hex": "1F263A",
            "source": "https://www.vivawallet.com/gb_en/press-center-gb"
        },
        {
            "title": "Vivaldi",
            "hex": "EF3939",
            "source": "https://vivaldi.com/press/"
        },
        {
            "title": "Vivino",
            "hex": "AA1329",
            "source": "https://www.vivino.com/press"
        },
        {
            "title": "VK",
            "hex": "0077FF",
            "source": "https://vk.com/brand",
            "guidelines": "https://vk.com/brand"
        },
        {
            "title": "VLC media player",
            "hex": "FF8800",
            "source": "https://git.videolan.org/?p=vlc.git;a=tree;f=extras/package/macosx/asset_sources"
        },
        {
            "title": "VMware",
            "hex": "607078",
            "source": "https://myvmware.workspaceair.com"
        },
        {
            "title": "Vodafone",
            "hex": "E60000",
            "source": "https://web.vodafone.com.eg"
        },
        {
            "title": "VoIP.ms",
            "hex": "E1382D",
            "source": "https://voip.ms"
        },
        {
            "title": "Volkswagen",
            "hex": "151F5D",
            "source": "https://www.volkswagen.ie"
        },
        {
            "title": "Volvo",
            "hex": "003057",
            "source": "https://www.media.volvocars.com/global/en-gb/logos"
        },
        {
            "title": "Vonage",
            "hex": "FFFFFF",
            "source": "https://www.vonage.com"
        },
        {
            "title": "Vowpal Wabbit",
            "hex": "FF81F9",
            "source": "https://github.com/VowpalWabbit/vowpal_wabbit/blob/1da1aa4bb4f2dfb5e1a6083c14b429b30eba372d/logo_assets/vowpal-wabbits-icon.svg"
        },
        {
            "title": "VOX",
            "hex": "DA074A",
            "source": "https://commons.wikimedia.org/wiki/File:VOX_Logo_2013.svg"
        },
        {
            "title": "VSCO",
            "hex": "000000",
            "source": "https://vscopress.co/media-kit"
        },
        {
            "title": "VSCodium",
            "hex": "2F80ED",
            "source": "https://vscodium.com"
        },
        {
            "title": "VTEX",
            "hex": "ED125F",
            "source": "https://vtex.com"
        },
        {
            "title": "Vue.js",
            "hex": "4FC08D",
            "source": "https://github.com/vuejs/art/tree/d840546f0779f0639ba3fe1cb78e7b04d8127eab",
            "guidelines": "https://github.com/vuejs/art/blob/master/README.md",
            "license": {
                "type": "CC-BY-NC-SA-4.0"
            }
        },
        {
            "title": "Vuetify",
            "hex": "1867C0",
            "source": "https://vuetifyjs.com"
        },
        {
            "title": "Vulkan",
            "hex": "AC162C",
            "source": "https://www.khronos.org/legal/trademarks/"
        },
        {
            "title": "Vultr",
            "hex": "007BFC",
            "source": "https://www.vultr.com/company/brand-assets/"
        },
        {
            "title": "W3C",
            "hex": "005A9C",
            "source": "https://www.w3.org/Consortium/Legal/logo-usage-20000308",
            "license": {
                "type": "custom",
                "url": "https://www.w3.org/Consortium/Legal/2002/trademark-license-20021231"
            }
        },
        {
            "title": "Wacom",
            "hex": "000000",
            "source": "https://support.wacom.com/hc/en-us"
        },
        {
            "title": "Wagtail",
            "hex": "43B1B0",
            "source": "https://github.com/wagtail/wagtail/blob/e3e46e23b780aa2b1b521de081cb81872f77466d/wagtail/admin/static_src/wagtailadmin/images/wagtail-logo.svg"
        },
        {
            "title": "Wails",
            "hex": "DF0000",
            "source": "https://wails.io"
        },
        {
            "title": "WakaTime",
            "hex": "000000",
            "source": "https://wakatime.com/legal/logos-and-trademark-usage",
            "guidelines": "https://wakatime.com/legal/logos-and-trademark-usage"
        },
        {
            "title": "WALKMAN",
            "hex": "000000",
            "source": "https://en.wikipedia.org/wiki/File:Walkman_logo.svg"
        },
        {
            "title": "Wallabag",
            "hex": "3F6184",
            "source": "https://github.com/wallabag/logo/blob/f670395da2d85c3bbcb8dcfa8d2a339d8af5abb0/_default/icon/svg/logo-icon-black-no-bg.svg"
        },
        {
            "title": "Walmart",
            "hex": "0071CE",
            "source": "https://corporate.walmart.com",
            "guidelines": "https://one.walmart.com/content/people-experience/associate-brand-center.html"
        },
        {
            "title": "Wantedly",
            "hex": "21BDDB",
            "source": "https://wantedlyinc.com/ja/brand_assets",
            "guidelines": "https://wantedlyinc.com/ja/brand_assets"
        },
        {
            "title": "Wappalyzer",
            "hex": "32067C",
            "source": "https://www.wappalyzer.com"
        },
        {
            "title": "Warner Bros.",
            "slug": "warnerbros",
            "hex": "004DB4",
            "source": "https://www.warnerbros.com"
        },
        {
            "title": "Warp",
            "hex": "01A4FF",
            "source": "https://warp.dev"
        },
        {
            "title": "Wasabi",
            "hex": "01CD3E",
            "source": "https://wasabi.com"
        },
        {
            "title": "wasmCloud",
            "hex": "00BC8E",
            "source": "https://github.com/wasmCloud/branding/tree/0827503c63f55471a0c709e97d609f56d716be40",
            "guidelines": "https://github.com/wasmCloud/branding/"
        },
        {
            "title": "Wasmer",
            "hex": "4946DD",
            "source": "https://github.com/wasmerio/wasmer.io/blob/0d425f5b4ace56496e75278e304f54492c46adde/public/images/icon.svg"
        },
        {
            "title": "Wattpad",
            "hex": "FF500A",
            "source": "https://company.wattpad.com/brandguideline",
            "guidelines": "https://company.wattpad.com/brandguideline"
        },
        {
            "title": "Wayland",
            "hex": "FFBC00",
            "source": "https://gitlab.freedesktop.org/wayland/weston/-/blob/77ede00a938b8137bd638ce67b6f58cb52b1d1b0/data/wayland.svg",
            "license": {
                "type": "MIT"
            }
        },
        {
            "title": "Waze",
            "hex": "33CCFF",
            "source": "https://www.waze.com"
        },
        {
            "title": "Wear OS",
            "hex": "4285F4",
            "source": "https://partnermarketinghub.withgoogle.com/#/brands/"
        },
        {
            "title": "Weasyl",
            "hex": "990000",
            "source": "https://www.weasyl.com"
        },
        {
            "title": "Web3.js",
            "hex": "F16822",
            "source": "https://github.com/ChainSafe/web3.js/blob/fdbda4958cbdbaebe8ed5ea59183582b07fac254/assets/logo/web3js.svg"
        },
        {
            "title": "WebAssembly",
            "hex": "654FF0",
            "source": "https://webassembly.org"
        },
        {
            "title": "WebAuthn",
            "hex": "3423A6",
            "source": "https://github.com/webauthn-open-source/webauthn-logos/tree/b21be672811eb4a5caadaba41044970cae299a55",
            "guidelines": "https://github.com/webauthn-open-source/webauthn-logos"
        },
        {
            "title": "webcomponents.org",
            "hex": "29ABE2",
            "source": "https://www.webcomponents.org"
        },
        {
            "title": "WebdriverIO",
            "hex": "EA5906",
            "source": "https://webdriver.io/docs/api/"
        },
        {
            "title": "Webflow",
            "hex": "4353FF",
            "source": "https://webflow.com"
        },
        {
            "title": "WebGL",
            "hex": "990000",
            "source": "https://www.khronos.org/legal/trademarks/",
            "guidelines": "https://www.khronos.org/legal/trademarks/"
        },
        {
            "title": "webhint",
            "hex": "4700A3",
            "source": "https://github.com/webhintio/webhint.io/blob/5c9f10a33a6d68e1f0d2b1eff0829685b9123433/src/webhint-theme/source/images/webhint-logo.svg"
        },
        {
            "title": "Weblate",
            "hex": "2ECCAA",
            "source": "https://github.com/WeblateOrg/graphics/blob/669e4f910abd9ec36fda172d2ea6f2f424a32ace/logo/weblate-black.svg",
            "license": {
                "type": "GPL-3.0-only"
            }
        },
        {
            "title": "Webmin",
            "hex": "7DA0D0",
            "source": "https://github.com/webmin/webmin/blob/84d2d3d17f638a43939220f78b83bfefbae37f76/images/webmin-blue.svg"
        },
        {
            "title": "WebMoney",
            "hex": "036CB5",
            "source": "https://www.webmoney.ru/rus/developers/logos.shtml"
        },
        {
            "title": "Webpack",
            "hex": "8DD6F9",
            "source": "https://webpack.js.org/branding/"
        },
        {
            "title": "WebRTC",
            "hex": "333333",
            "source": "https://webrtc.org"
        },
        {
            "title": "WebStorm",
            "hex": "000000",
            "source": "https://www.jetbrains.com/company/brand/logos/",
            "guidelines": "https://www.jetbrains.com/company/brand/"
        },
        {
            "title": "WEBTOON",
            "hex": "00D564",
            "source": "https://webtoons.com"
        },
        {
            "title": "webtrees",
            "hex": "2694E8",
            "source": "https://webtrees.net",
            "guidelines": "https://wtwi.jprodina.cz/index.php?title=Logo_webtrees"
        },
        {
            "title": "WeChat",
            "hex": "07C160",
            "source": "https://wechat.design/standard/download/brand",
            "guidelines": "https://wechat.design/standard/download/brand"
        },
        {
            "title": "WeGame",
            "hex": "FAAB00",
            "source": "https://www.wegame.com.cn"
        },
        {
            "title": "Weights & Biases",
            "hex": "FFBE00",
            "source": "https://wandb.ai"
        },
        {
            "title": "Welcome to the Jungle",
            "aliases": {
                "aka": [
                    "WTTJ"
                ]
            },
            "hex": "FFCD00",
            "source": "https://www.welcometothejungle.com"
        },
        {
            "title": "WEMO",
            "hex": "72D44C",
            "source": "https://commons.wikimedia.org/wiki/File:WeMoApp.svg"
        },
        {
            "title": "Western Digital",
            "aliases": {
                "aka": [
                    "WD"
                ]
            },
            "hex": "000000",
            "source": "https://www.westerndigital.com"
        },
        {
            "title": "WeTransfer",
            "hex": "409FFF",
            "source": "https://wetransfer.com"
        },
        {
            "title": "WhatsApp",
            "hex": "25D366",
            "source": "https://www.facebook.com/brand/resources/whatsapp/whatsapp-brand",
            "guidelines": "https://www.facebook.com/brand/resources/whatsapp/whatsapp-brand"
        },
        {
            "title": "When I Work",
            "hex": "51A33D",
            "source": "https://wheniwork.com"
        },
        {
            "title": "WhiteSource",
            "hex": "161D4E",
            "source": "https://www.whitesourcesoftware.com/whitesource-media-kit/"
        },
        {
            "title": "Wii",
            "hex": "8B8B8B",
            "source": "https://commons.wikimedia.org/wiki/File:Wii.svg"
        },
        {
            "title": "Wii U",
            "hex": "8B8B8B",
            "source": "https://commons.wikipedia.org/wiki/File:WiiU.svg"
        },
        {
            "title": "Wiki.js",
            "hex": "1976D2",
            "source": "https://cdn.js.wiki/images/wikijs-butterfly-mono.svg"
        },
        {
            "title": "Wikidata",
            "hex": "006699",
            "source": "https://commons.wikimedia.org/wiki/File:Wikidata-logo-en.svg"
        },
        {
            "title": "Wikimedia Commons",
            "hex": "006699",
            "source": "https://commons.wikimedia.org/wiki/File:Commons-logo.svg"
        },
        {
            "title": "Wikipedia",
            "hex": "000000",
            "source": "https://commons.wikimedia.org/wiki/File:Wikipedia-logo-v2.svg"
        },
        {
            "title": "Wikiquote",
            "hex": "006699",
            "source": "https://commons.wikimedia.org/wiki/File:Wikiquote-logo.svg"
        },
        {
            "title": "Wikivoyage",
            "hex": "006699",
            "source": "https://commons.wikimedia.org/wiki/File:Wikivoyage-Logo-v3-en.svg"
        },
        {
            "title": "Winamp",
            "hex": "F93821",
            "source": "https://www.winamp.com"
        },
        {
            "title": "Windi CSS",
            "hex": "48B0F1",
            "source": "https://github.com/windicss/docs/blob/d7a01df515c4fa30dbb33ede7c46392e21fbf2cb/public/assets/logo.svg"
        },
        {
            "title": "Windows",
            "hex": "0078D6",
            "source": "https://commons.wikimedia.org/wiki/File:Windows_10_Logo.svg"
        },
        {
            "title": "Windows 11",
            "hex": "0078D4",
            "source": "https://commons.wikimedia.org/wiki/File:Windows_logo_-_2021_(Black).svg",
            "guidelines": "https://query.prod.cms.rt.microsoft.com/cms/api/am/binary/RE1voQq"
        },
        {
            "title": "Windows 95",
            "hex": "008080",
            "source": "https://en.wikipedia.org/wiki/Windows_95"
        },
        {
            "title": "Windows Terminal",
            "hex": "4D4D4D",
            "source": "https://github.com/microsoft/terminal/blob/a90289548f8548bf5c370a4b141b4b815c22616b/res/terminal/Terminal_HC.svg"
        },
        {
            "title": "Windows XP",
            "hex": "003399",
            "source": "https://commons.wikimedia.org/wiki/File:Windows_logo_-_2002%E2%80%932012_(Multicolored).svg"
        },
        {
            "title": "Winmate",
            "hex": "C11920",
            "source": "https://www.winmate.com/NewsAndEvents/Publications"
        },
        {
            "title": "Wipro",
            "hex": "341C53",
            "source": "https://www.wipro.com/content/dam/nexus/en/service-lines/applications/latest-thinking/state-of-cybersecurity-report-2019.pdf"
        },
        {
            "title": "Wire",
            "hex": "000000",
            "source": "https://brand.wire.com",
            "guidelines": "https://brand.wire.com"
        },
        {
            "title": "WireGuard",
            "hex": "88171A",
            "source": "https://www.wireguard.com"
        },
        {
            "title": "Wireshark",
            "hex": "1679A7",
            "source": "https://gitlab.com/wanduow/wireshark/-/blob/cd5539b0f76975474869984a9d2f0fce29d5c21e/image/wsicon.svg"
        },
        {
            "title": "Wise",
            "hex": "9FE870",
            "source": "https://wise.design/foundations/logo",
            "guidelines": "https://wise.design/foundations/logo"
        },
        {
            "title": "Wish",
            "hex": "2FB7EC",
            "source": "https://wish.com"
        },
        {
            "title": "Wistia",
            "hex": "54BBFF",
            "source": "https://wistia.com/about/assets",
            "guidelines": "https://wistia.com/about/assets"
        },
        {
            "title": "Wix",
            "hex": "0C6EFC",
            "source": "https://www.wix.com/about/design-assets"
        },
        {
            "title": "Wizz Air",
            "hex": "C6007E",
            "source": "https://wizzair.com/en-gb/information-and-services/about-us/press-office/logos"
        },
        {
            "title": "Wolfram",
            "hex": "DD1100",
            "source": "https://company.wolfram.com/press-center/wolfram-corporate/"
        },
        {
            "title": "Wolfram Language",
            "hex": "DD1100",
            "source": "https://company.wolfram.com/press-center/language/"
        },
        {
            "title": "Wolfram Mathematica",
            "hex": "DD1100",
            "source": "https://company.wolfram.com/press-center/mathematica/"
        },
        {
            "title": "Woo",
            "hex": "96588A",
            "source": "https://woocommerce.com/style-guide/",
            "guidelines": "https://woocommerce.com/trademark-guidelines/"
        },
        {
            "title": "WooCommerce",
            "hex": "96588A",
            "source": "https://woocommerce.com/style-guide/",
            "guidelines": "https://woocommerce.com/trademark-guidelines/"
        },
        {
            "title": "WordPress",
            "hex": "21759B",
            "source": "https://wordpress.org/about/logos"
        },
        {
            "title": "Workplace",
            "hex": "4326C4",
            "source": "https://en.facebookbrand.com",
            "guidelines": "https://en.facebookbrand.com"
        },
        {
            "title": "World Health Organization",
            "hex": "0093D5",
            "source": "https://www.who.int"
        },
        {
            "title": "WP Engine",
            "hex": "0ECAD4",
            "source": "https://wpengine.com/brand-assets/"
        },
        {
            "title": "WP Rocket",
            "hex": "F56640",
            "source": "https://wp-rocket.me"
        },
        {
            "title": "WPExplorer",
            "hex": "2563EB",
            "source": "https://wpexplorer.com"
        },
        {
            "title": "write.as",
            "hex": "5BC4EE",
            "source": "https://write.as/brand",
            "guidelines": "https://write.as/brand"
        },
        {
            "title": "WWE",
            "hex": "000000",
            "source": "https://commons.wikimedia.org/wiki/File:WWE_Network_logo.svg"
        },
        {
            "title": "Wwise",
            "hex": "00549F",
            "source": "https://www.audiokinetic.com/resources/credits/",
            "guidelines": "https://www.audiokinetic.com/resources/credits/"
        },
        {
            "title": "X.Org",
            "hex": "F28834",
            "source": "https://upload.wikimedia.org/wikipedia/commons/9/90/X.Org_Logo.svg"
        },
        {
            "title": "Xamarin",
            "hex": "3498DB",
            "source": "https://github.com/dotnet-foundation/swag/tree/0d21c59a604f348f509d772c12a99b888ed9f21f/xamarin"
        },
        {
            "title": "XAML",
            "hex": "0C54C2",
            "source": "https://github.com/microsoft/microsoft-ui-xaml/issues/1185#issuecomment-529731046"
        },
        {
            "title": "XAMPP",
            "hex": "FB7A24",
            "source": "https://www.apachefriends.org/en/"
        },
        {
            "title": "Xbox",
            "hex": "107C10",
            "source": "https://www.xbox.com/en-US/consoles"
        },
        {
            "title": "Xcode",
            "hex": "147EFB",
            "source": "https://developer.apple.com/develop/"
        },
        {
            "title": "XDA Developers",
            "hex": "EA7100",
            "source": "https://www.xda-developers.com"
        },
        {
            "title": "Xero",
            "hex": "13B5EA",
            "source": "https://www.xero.com/uk/about/media/downloads"
        },
        {
            "title": "XFCE",
            "hex": "2284F2",
            "source": "https://www.xfce.org/download#artwork"
        },
        {
            "title": "Xiaomi",
            "hex": "FF6900",
            "source": "https://www.mi.com/global"
        },
        {
            "title": "Xilinx",
            "hex": "E01F27",
            "source": "https://www.xilinx.com"
        },
        {
            "title": "Xing",
            "hex": "006567",
            "source": "https://dev.xing.com/logo_rules"
        },
        {
            "title": "XMPP",
            "hex": "002B5C",
            "source": "https://github.com/xsf/xmpp.org/tree/00c49187e353c1a156c95562dafaf129e688fbad/content/icons"
        },
        {
            "title": "XO",
            "hex": "5ED9C7",
            "source": "https://github.com/xojs/xo/tree/f9c7db99255d009b3c81535ced021c3f6ade57b4"
        },
        {
            "title": "XRP",
            "hex": "25A768",
            "source": "https://xrpl.org"
        },
        {
            "title": "XSplit",
            "hex": "0095DE",
            "source": "https://www.xsplit.com/presskit"
        },
        {
            "title": "XState",
            "hex": "2C3E50",
            "source": "https://github.com/davidkpiano/xstate/blob/544df7f00e2ef49603b5e5ff2f0d183ff6bd5e7c/docs/.vuepress/public/logo.svg"
        },
        {
            "title": "Y Combinator",
            "hex": "F0652F",
            "source": "https://www.ycombinator.com/press/"
        },
        {
            "title": "Yahoo!",
            "hex": "6001D2",
            "source": "https://yahoo.com"
        },
        {
            "title": "Yale",
            "hex": "FFD900",
            "source": "https://yalehome.com"
        },
        {
            "title": "Yamaha Corporation",
            "hex": "4B1E78",
            "source": "https://www.yamaha.com/en/"
        },
        {
            "title": "Yamaha Motor Corporation",
            "hex": "E60012",
            "source": "https://en.wikipedia.org/wiki/Yamaha_Motor_Company"
        },
        {
            "title": "YAML",
            "hex": "CB171E",
            "source": "https://commons.wikimedia.org/wiki/File:Official_YAML_Logo.svg"
        },
        {
            "title": "Yammer",
            "hex": "106EBE",
            "source": "https://developer.microsoft.com/en-us/fluentui#/styles/web/colors/products"
        },
        {
            "title": "Yarn",
            "hex": "2C8EBB",
            "source": "https://github.com/yarnpkg/assets/tree/76d30ca2aebed5b73ea8131d972218fb860bd32d"
        },
        {
            "title": "Yelp",
            "hex": "D32323",
            "source": "https://www.yelp.com/styleguide/icons"
        },
        {
            "title": "Yoast",
            "hex": "A4286A",
            "source": "https://yoast.com/media/logo/"
        },
        {
            "title": "YOLO",
            "hex": "00FFFF",
            "source": "https://pjreddie.com/darknet/yolo/"
        },
        {
            "title": "YourTravel.TV",
            "hex": "F79025",
            "source": "https://yourtravel.tv"
        },
        {
            "title": "YouTube",
            "hex": "FF0000",
            "source": "https://www.youtube.com/howyoutubeworks/resources/brand-resources/#logos-icons-and-colors",
            "guidelines": "https://www.youtube.com/howyoutubeworks/resources/brand-resources/#logos-icons-and-colors"
        },
        {
            "title": "YouTube Gaming",
            "hex": "FF0000",
            "source": "https://gaming.youtube.com"
        },
        {
            "title": "YouTube Music",
            "hex": "FF0000",
            "source": "https://partnermarketinghub.withgoogle.com/#/brands/"
        },
        {
            "title": "YouTube Studio",
            "hex": "FF0000",
            "source": "https://www.youtube.com"
        },
        {
            "title": "YouTube TV",
            "hex": "FF0000",
            "source": "https://partnermarketinghub.withgoogle.com/#/brands/"
        },
        {
            "title": "Yubico",
            "hex": "84BD00",
            "source": "https://www.yubico.com/wp-content/themes/coronado/img/icon.svg"
        },
        {
            "title": "Z-Wave",
            "hex": "1B365D",
            "source": "https://www.z-wave.com"
        },
        {
            "title": "Żabka",
            "hex": "006420",
            "source": "https://www.zabka.pl"
        },
        {
            "title": "Zalando",
            "hex": "FF6900",
            "source": "https://www.zalando.co.uk"
        },
        {
            "title": "Zalo",
            "hex": "0068FF",
            "source": "https://zalo.me"
        },
        {
            "title": "Zapier",
            "hex": "FF4A00",
            "source": "https://zapier.com/about/brand"
        },
        {
            "title": "Zara",
            "hex": "000000",
            "source": "https://www.zara.com"
        },
        {
            "title": "Zazzle",
            "hex": "212121",
            "source": "https://www.zazzle.com/logo",
            "guidelines": "https://www.zazzle.com/logo"
        },
        {
            "title": "Zcash",
            "aliases": {
                "aka": [
                    "ZEC"
                ]
            },
            "hex": "F4B728",
            "source": "https://z.cash/press/",
            "guidelines": "https://www.zfnd.org/about/trademark-policy/"
        },
        {
            "title": "ZDF",
            "hex": "FA7D19",
            "source": "https://www.zdf.de"
        },
        {
            "title": "Zebra Technologies",
            "hex": "000000",
            "source": "https://www.zebra.com"
        },
        {
            "title": "Zelle",
            "hex": "6D1ED4",
            "source": "https://www.zellepay.com"
        },
        {
            "title": "Zend",
            "hex": "0679EA",
            "source": "https://www.zend.com"
        },
        {
            "title": "Zend Framework",
            "hex": "68B604",
            "source": "https://framework.zend.com"
        },
        {
            "title": "Zendesk",
            "hex": "03363D",
            "source": "https://brandland.zendesk.com"
        },
        {
            "title": "Zenn",
            "hex": "3EA8FF",
            "source": "https://zenn.dev/mediakit"
        },
        {
            "title": "Zenodo",
            "hex": "1682D4",
            "source": "https://about.zenodo.org",
            "guidelines": "https://about.zenodo.org"
        },
        {
            "title": "Zerodha",
            "hex": "387ED1",
            "source": "https://zerodha.com"
        },
        {
            "title": "ZeroMQ",
            "hex": "DF0000",
            "source": "https://github.com/zeromq/zeromq.org/blob/00f635314a0b0b801d411c7efef314dfd9625404/static/safari-pinned-tab.svg"
        },
        {
            "title": "Zerply",
            "hex": "7BBB6E",
            "source": "https://zerply.com/about/resources"
        },
        {
            "title": "Zettlr",
            "hex": "1CB27E",
            "source": "https://www.zettlr.com",
            "guidelines": "https://www.zettlr.com/press"
        },
        {
            "title": "Zhihu",
            "hex": "0084FF",
            "source": "https://www.zhihu.com"
        },
        {
            "title": "Zig",
            "hex": "F7A41D",
            "source": "https://github.com/ziglang/logo/tree/608770bf7303613c18a8c3faf284516fa31072f0",
            "license": {
                "type": "CC-BY-SA-4.0"
            }
        },
        {
            "title": "Zigbee",
            "hex": "EB0443",
            "source": "https://zigbeealliance.org/solution/zigbee/"
        },
        {
            "title": "Zilch",
            "hex": "00D287",
            "source": "https://www.zilch.com"
        },
        {
            "title": "Zillow",
            "hex": "006AFF",
            "source": "https://www.zillow.com"
        },
        {
            "title": "ZincSearch",
            "hex": "5BA37F",
            "source": "https://zincsearch.com"
        },
        {
            "title": "Zingat",
            "hex": "009CFB",
            "source": "https://www.zingat.com/kurumsal-logolar"
        },
        {
            "title": "Zoho",
            "hex": "C8202B",
            "source": "https://www.zoho.com/branding/"
        },
        {
            "title": "Zoiper",
            "hex": "F47920",
            "source": "https://www.zoiper.com/en/products"
        },
        {
            "title": "Zomato",
            "hex": "E23744",
            "source": "https://www.zomato.com/business/apps"
        },
        {
            "title": "Zoom",
            "hex": "2D8CFF",
            "source": "https://zoom.us/brandguidelines"
        },
        {
            "title": "Zorin",
            "hex": "0CC1F3",
            "source": "https://zorinos.com/press/"
        },
        {
            "title": "Zotero",
            "hex": "CC2936",
            "source": "https://www.zotero.org/support/brand"
        },
        {
            "title": "Zulip",
            "hex": "FFFFFF",
            "source": "https://github.com/zulip/zulip/blob/df9e40491dc77b658d943cff36a816d46e32ce1b/static/images/logo/zulip-org-logo.svg"
        },
        {
            "title": "Zyte",
            "hex": "B02CCE",
            "source": "https://www.zyte.com"
        }
    ]
}<|MERGE_RESOLUTION|>--- conflicted
+++ resolved
@@ -7332,11 +7332,6 @@
             "source": "https://mewe.com"
         },
         {
-<<<<<<< HEAD
-            "title": "Micro Editor",
-            "hex": "2E3192",
-            "source": "https://github.com/zyedidia/micro/blob/48645907ec55798b75723019dad75dba51bd97d7/assets/micro-logo-mark.svg"
-=======
             "title": "MG",
             "aliases": {
                 "aka": [
@@ -7346,7 +7341,11 @@
             "hex": "FF0000",
             "source": "https://www.mg.co.uk/themes/custom/mg/assets/images/svg/mg-logo-desktop.svg",
             "guidelines": "https://www.mg.co.uk/terms-and-conditions"
->>>>>>> ee760d59
+        },
+        {
+            "title": "Micro Editor",
+            "hex": "2E3192",
+            "source": "https://github.com/zyedidia/micro/blob/48645907ec55798b75723019dad75dba51bd97d7/assets/micro-logo-mark.svg"
         },
         {
             "title": "micro:bit",
