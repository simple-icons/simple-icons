--- conflicted
+++ resolved
@@ -6512,15 +6512,10 @@
         },
         {
             "title": "Pi-hole",
-<<<<<<< HEAD
             "slug": "pi-hole",
-            "hex": "FF0000",
-            "source": "https://docs.pi-hole.net"
-=======
             "hex": "96060C",
             "source": "https://docs.pi-hole.net",
             "guidelines": "https://pi-hole.net/trademark-rules-and-brand-guidelines/"
->>>>>>> 10091828
         },
         {
             "title": "Picarto.TV",
