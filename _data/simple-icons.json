--- conflicted
+++ resolved
@@ -8463,19 +8463,11 @@
             "source": "https://www.st.com/"
         },
         {
-<<<<<<< HEAD
             "title": "StopStalk",
             "hex": "536DFE",
             "source": "https://github.com/stopstalk/media-resources/blob/265b728c26ba597b957e72134a3b49a10dc0c91d/stopstalk-small-black.svg"
         },
         {
-            "title": "Storify",
-            "hex": "3A98D9",
-            "source": "https://storify.com"
-        },
-        {
-=======
->>>>>>> b2e16a47
             "title": "Storyblok",
             "hex": "09B3AF",
             "source": "https://www.storyblok.com/press",
