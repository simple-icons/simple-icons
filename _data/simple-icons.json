--- conflicted
+++ resolved
@@ -141,15 +141,14 @@
             "source": "https://www.adobe.com/products/xd.html"
         },
         {
-<<<<<<< HEAD
             "title": "AFC",
             "hex": "002395",
             "source": "https://en.wikipedia.org/wiki/Asian_Football_Confederation"
-=======
+        },
+        {
             "title": "Aiqfome",
             "hex": "7A1FA2",
             "source": "https://aiqfome.com"
->>>>>>> ca599200
         },
         {
             "title": "Airbnb",
