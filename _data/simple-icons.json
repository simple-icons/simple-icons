{
    "icons": [
        {
            "title": ".NET",
            "hex": "5C2D91",
            "source": "https://docs.microsoft.com/en-us/dotnet/images/hub/net.svg"
        },
        {
            "title": "1001Tracklists",
            "hex": "40AEF0",
            "source": "https://www.1001tracklists.com/"
        },
        {
            "title": "1Password",
            "hex": "0094F5",
            "source": "https://1password.com/press/"
        },
        {
            "title": "500px",
            "hex": "0099E5",
            "source": "https://about.500px.com/press"
        },
        {
            "title": "A-Frame",
            "hex": "EF2D5E",
            "source": "https://aframe.io/docs/"
        },
        {
            "title": "ABB RobotStudio",
            "hex": "FF9E0F",
            "source": "https://new.abb.com/products/robotics/en/robotstudio/downloads"
        },
        {
            "title": "About.me",
            "hex": "00A98F",
            "source": "https://about.me/assets"
        },
        {
            "title": "Abstract",
            "hex": "191A1B",
            "source": "https://www.abstract.com/about/"
        },
        {
            "title": "Academia",
            "hex": "41454A",
            "source": "https://www.academia.edu/"
        },
        {
            "title": "Accusoft",
            "hex": "A9225C",
            "source": "https://company-39138.frontify.com/d/7EKFm12NQSa8/accusoft-corporation-style-guide#/style-guide/logo"
        },
        {
            "title": "ACM",
            "hex": "0085CA",
            "source": "http://identitystandards.acm.org/"
        },
        {
            "title": "ActiGraph",
            "hex": "0B2C4A",
            "source": "http://www.actigraphcorp.com/"
        },
        {
            "title": "Activision",
            "hex": "000000",
            "source": "https://www.activision.com/"
        },
        {
            "title": "AdBlock",
            "hex": "F40D12",
            "source": "https://getadblock.com/"
        },
        {
            "title": "Adblock Plus",
            "hex": "C70D2C",
            "source": "https://adblockplus.org/"
        },
        {
            "title": "AddThis",
            "hex": "FF6550",
            "source": "http://www.addthis.com/"
        },
        {
            "title": "AdGuard",
            "hex": "66B574",
            "source": "https://adguard.com/en/contribute.html"
        },
        {
            "title": "Adobe",
            "hex": "FF0000",
            "source": "https://www.adobe.com/"
        },
        {
            "title": "Adobe Acrobat Reader",
            "hex": "EE3F24",
            "source": "https://wwwimages2.adobe.com/etc/clientlibs/beagle/ace/source/font/aceui-fonts.svg"
        },
        {
            "title": "Adobe After Effects",
            "hex": "D291FF",
            "source": "https://wwwimages2.adobe.com/etc/clientlibs/beagle/ace/source/font/aceui-fonts.svg"
        },
        {
            "title": "Adobe Audition",
            "hex": "00E4BB",
            "source": "https://helpx.adobe.com/content/dam/help/mnemonics/au_cc_app_RGB.svg"
        },
        {
            "title": "Adobe Creative Cloud",
            "hex": "D41818",
            "source": "https://www.adobe.io/apis/creativecloud/creativesdk/docs/websdk/adobe-creative-sdk-for-web_master/branding-guidelines.html"
        },
        {
            "title": "Adobe Dreamweaver",
            "hex": "35FA00",
            "source": "https://wwwimages2.adobe.com/etc/clientlibs/beagle/ace/source/font/aceui-fonts.svg"
        },
        {
            "title": "Adobe Fonts",
            "hex": "323232",
            "source": "https://www.adobe.com/creativecloud/services.html"
        },
        {
            "title": "Adobe Illustrator",
            "hex": "FF7C00",
            "source": "https://wwwimages2.adobe.com/etc/clientlibs/beagle/ace/source/font/aceui-fonts.svg"
        },
        {
            "title": "Adobe InDesign",
            "hex": "FD3F93",
            "source": "https://wwwimages2.adobe.com/etc/clientlibs/beagle/ace/source/font/aceui-fonts.svg"
        },
        {
            "title": "Adobe Lightroom CC",
            "hex": "3DF0F0",
            "source": "https://www.adobe.com/products/photoshop-lightroom.html"
        },
        {
            "title": "Adobe Lightroom Classic",
            "hex": "ADD5EC",
            "source": "https://www.adobe.com/products/photoshop-lightroom-classic.html"
        },
        {
            "title": "Adobe PhoneGap",
            "hex": "27A1C5",
            "source": "https://phonegap.com/about/logos/"
        },
        {
            "title": "Adobe Photoshop",
            "hex": "26C9FF",
            "source": "https://www.adobe.com/products/photoshop.html"
        },
        {
            "title": "Adobe Premiere",
            "hex": "EA77FF",
            "source": "https://helpx.adobe.com/content/dam/help/mnemonics/pr_cc_app_RGB.svg"
        },
        {
            "title": "Adobe Typekit",
            "hex": "87EC00",
            "source": "https://helpx.adobe.com/content/dam/help/mnemonics/tk_appicon_RGB.svg"
        },
        {
            "title": "Adobe XD",
            "hex": "FF2BC2",
            "source": "https://www.adobe.com/products/xd.html"
        },
        {
            "title": "AdonisJS",
            "hex": "220052",
            "source": "https://adonisjs.com/"
        },
        {
            "title": "Aer Lingus",
            "hex": "006272",
            "source": "https://www.aerlingus.com/"
        },
        {
            "title": "Affinity",
            "hex": "222324",
            "source": "https://affinity.serif.com/"
        },
        {
            "title": "Affinity Designer",
            "hex": "1B72BE",
            "source": "https://affinity.serif.com/en-gb/designer/"
        },
        {
            "title": "Affinity Photo",
            "hex": "7E4DD2",
            "source": "https://affinity.serif.com/en-gb/photo/"
        },
        {
            "title": "Affinity Publisher",
            "hex": "C9284D",
            "source": "https://affinity.serif.com/en-gb/publisher/"
        },
        {
            "title": "Aiqfome",
            "hex": "7A1FA2",
            "source": "https://aiqfome.com"
        },
        {
            "title": "Airbnb",
            "hex": "FF5A5F",
            "source": "https://www.airbnb.com"
        },
        {
            "title": "Airbus",
            "hex": "00205B",
            "source": "https://brand.airbus.com/brand-elements/logo.html"
        },
        {
            "title": "Aircall",
            "hex": "00B388",
            "source": "https://aircall.io/"
        },
        {
            "title": "AirPlay Audio",
            "hex": "000000",
            "source": "https://developer.apple.com/design/human-interface-guidelines/airplay/overview/icons/"
        },
        {
            "title": "AirPlay Video",
            "hex": "000000",
            "source": "https://developer.apple.com/design/human-interface-guidelines/airplay/overview/icons/"
        },
        {
            "title": "Airtable",
            "hex": "18BFFF",
            "source": "https://airtable.com/press"
        },
        {
            "title": "Alfa Romeo",
            "hex": "981E32",
            "source": "http://www.fcaci.com/x/Alfa"
        },
        {
            "title": "Algolia",
            "hex": "5468FF",
            "source": "https://www.algolia.com/press/?section=brand-guidelines"
        },
        {
            "title": "Alipay",
            "hex": "00A1E9",
            "source": "https://gw.alipayobjects.com/os/rmsportal/trUJZfSrlnRCcFgfZGjD.ai"
        },
        {
            "title": "AlliedModders",
            "hex": "1578D3",
            "source": "https://forums.alliedmods.net/index.php"
        },
        {
            "title": "AlloCiné",
            "hex": "FECC00",
            "source": "http://www.allocine.fr/favicon.ico"
        },
        {
            "title": "Alpine Linux",
            "hex": "0D597F",
            "source": "https://alpinelinux.org/"
        },
        {
            "title": "Amazon",
            "hex": "FF9900",
            "source": "https://worldvectorlogo.com/logo/amazon-icon"
        },
        {
            "title": "Amazon Alexa",
            "hex": "00CAFF",
            "source": "https://developer.amazon.com/docs/alexa-voice-service/logo-and-brand.html"
        },
        {
            "title": "Amazon AWS",
            "hex": "232F3E",
            "source": "https://upload.wikimedia.org/wikipedia/commons/9/93/Amazon_Web_Services_Logo.svg"
        },
        {
            "title": "Amazon Lumberyard",
            "hex": "67459B",
            "source": "https://github.com/aws/lumberyard"
        },
        {
            "title": "AMD",
            "hex": "ED1C24",
            "source": "https://subscriptions.amd.com/greatpower/img/amd-logo-black.svg"
        },
        {
            "title": "American Express",
            "hex": "2E77BC",
            "source": "https://commons.wikimedia.org/wiki/File:American_Express_logo.svg"
        },
        {
            "title": "Anaconda",
            "hex": "42B029",
            "source": "https://www.anaconda.com/media-kit/"
        },
        {
            "title": "Analogue",
            "hex": "1A1A1A",
            "source": "https://www.analogue.co/"
        },
        {
            "title": "Anchor",
            "hex": "8940FA",
            "source": "https://anchor.fm/"
        },
        {
            "title": "Andela",
            "hex": "3359DF",
            "source": "https://andela.com/press/"
        },
        {
            "title": "Android",
            "hex": "3DDC84",
            "source": "https://developer.android.com/distribute/marketing-tools/brand-guidelines"
        },
        {
            "title": "Android Auto",
            "hex": "4285F4",
            "source": "https://partnermarketinghub.withgoogle.com/#/brands/"
        },
        {
            "title": "Android Studio",
            "hex": "3DDC84",
            "source": "https://en.wikipedia.org/wiki/Android_Studio"
        },
        {
            "title": "AngelList",
            "hex": "000000",
            "source": "https://angel.co/logo"
        },
        {
            "title": "Angular",
            "hex": "DD0031",
            "source": "https://angular.io/assets/images/logos/angular/angular_solidBlack.svg"
        },
        {
            "title": "Angular Universal",
            "hex": "00ACC1",
            "source": "https://angular.io/presskit"
        },
        {
            "title": "AngularJS",
            "hex": "E23237",
            "source": "https://angularjs.org/"
        },
        {
            "title": "Ansible",
            "hex": "EE0000",
            "source": "https://www.ansible.com/logos"
        },
        {
            "title": "Antena 3",
            "hex": "FF7328",
            "source": "https://www.antena3.com/"
        },
        {
            "title": "Apache",
            "hex": "D22128",
            "source": "https://www.apache.org/foundation/press/kit/"
        },
        {
            "title": "Apache Airflow",
            "hex": "007A88",
            "source": "https://github.com/apache/airflow/tree/master/docs/img/logos"
        },
        {
            "title": "Apache Ant",
            "hex": "A81C7D",
            "source": "https://commons.wikimedia.org/wiki/File:Apache-Ant-logo.svg"
        },
        {
            "title": "Apache Cordova",
            "hex": "E8E8E8",
            "source": "https://cordova.apache.org/artwork/"
        },
        {
            "title": "Apache ECharts",
            "hex": "A9334C",
            "source": "https://echarts.apache.org/"
        },
        {
            "title": "Apache Flink",
            "hex": "E6526F",
            "source": "https://flink.apache.org/material.html"
        },
        {
            "title": "Apache Kafka",
            "hex": "000000",
            "source": "https://commons.wikimedia.org/wiki/File:Apache_kafka.svg"
        },
        {
            "title": "Apache Maven",
            "hex": "C71A36",
            "source": "https://en.wikipedia.org/wiki/Apache_Maven"
        },
        {
            "title": "Apache NetBeans IDE",
            "hex": "1B6AC6",
            "source": "https://netbeans.apache.org/images/"
        },
        {
            "title": "Apache OpenOffice",
            "hex": "0E85CD",
            "source": "https://www.openoffice.org/marketing/art/galleries/logos/index.html"
        },
        {
            "title": "Apache Pulsar",
            "hex": "188FFF",
            "source": "https://pulsar.apache.org/"
        },
        {
            "title": "Apache RocketMQ",
            "hex": "D77310",
            "source": "https://rocketmq.apache.org/"
        },
        {
            "title": "Apache Solr",
            "hex": "D9411E",
            "source": "https://lucene.apache.org/solr/"
        },
        {
            "title": "Apache Spark",
            "hex": "E25A1C",
            "source": "https://spark.apache.org/images/"
        },
        {
            "title": "Apollo GraphQL",
            "hex": "311C87",
            "source": "https://github.com/apollographql/space-kit/blob/9a42083746a49c9a734563f427c13233e42adcc9/logos/mark.svg"
        },
        {
            "title": "Apple",
            "hex": "999999",
            "source": "https://worldvectorlogo.com/logo/apple"
        },
        {
            "title": "Apple Music",
            "hex": "000000",
            "source": "https://www.apple.com/itunes/marketing-on-music/identity-guidelines.html#apple-music-icon"
        },
        {
            "title": "Apple Pay",
            "hex": "000000",
            "source": "https://developer.apple.com/apple-pay/marketing/"
        },
        {
            "title": "Apple Podcasts",
            "hex": "9933CC",
            "source": "https://www.apple.com/itunes/marketing-on-podcasts/identity-guidelines.html#apple-podcasts-icon"
        },
        {
            "title": "Apple TV",
            "hex": "000000",
            "source": "https://commons.wikimedia.org/wiki/File:AppleTV.svg"
        },
        {
            "title": "AppVeyor",
            "hex": "00B3E0",
            "source": "https://commons.wikimedia.org/wiki/File:Appveyor_logo.svg"
        },
        {
            "title": "ARAL",
            "hex": "0063CB",
            "source": "https://upload.wikimedia.org/wikipedia/commons/6/60/Aral_Logo.svg"
        },
        {
            "title": "Arch Linux",
            "hex": "1793D1",
            "source": "https://www.archlinux.org/art/"
        },
        {
            "title": "ARCHICAD",
            "hex": "313D6B",
            "source": "https://www.graphisoft.com/archicad/"
        },
        {
            "title": "Archive of Our Own",
            "hex": "990000",
            "source": "https://archiveofourown.org/"
        },
        {
            "title": "Arduino",
            "hex": "00979D",
            "source": "https://cdn.arduino.cc/projecthub/img/Arduino-logo.svg"
        },
        {
            "title": "ArtStation",
            "hex": "13AFF0",
            "source": "https://www.artstation.com/about/logo"
        },
        {
            "title": "arXiv",
            "hex": "B31B1B",
            "source": "https://static.arxiv.org/static/base/0.15.2/images/arxiv-logo-web.svg"
        },
        {
            "title": "Asana",
            "hex": "273347",
            "source": "https://asana.com/styles"
        },
        {
            "title": "Asciidoctor",
            "hex": "E40046",
            "source": "https://github.com/asciidoctor/brand"
        },
        {
            "title": "asciinema",
            "hex": "D40000",
            "source": "https://github.com/asciinema/asciinema-logo"
        },
        {
            "title": "ASKfm",
            "hex": "DB3552",
            "source": "https://ask.fm/"
        },
        {
            "title": "AT&T",
            "hex": "00A8E0",
            "source": "https://commons.wikimedia.org/wiki/File:AT%26T_logo_2016.svg"
        },
        {
            "title": "Atlassian",
            "hex": "0052CC",
            "source": "https://atlassian.design/guidelines/brand/logos-1"
        },
        {
            "title": "Atom",
            "hex": "66595C",
            "source": "https://commons.wikimedia.org/wiki/File:Atom_editor_logo.svg"
        },
        {
            "title": "Audi",
            "hex": "BB0A30",
            "source": "https://www.audi.com/ci/en/intro/basics/rings.html"
        },
        {
            "title": "Audible",
            "hex": "F8991C",
            "source": "https://commons.wikimedia.org/wiki/File:Audible_logo.svg"
        },
        {
            "title": "Audiomack",
            "hex": "FFA200",
            "source": "https://styleguide.audiomack.com/"
        },
        {
            "title": "Aurelia",
            "hex": "ED2B88",
            "source": "https://aurelia.io/"
        },
        {
            "title": "Auth0",
            "hex": "EB5424",
            "source": "https://styleguide.auth0.com"
        },
        {
            "title": "Authy",
            "hex": "EC1C24",
            "source": "https://authy.com/"
        },
        {
            "title": "Automatic",
            "hex": "7D8084",
            "source": "https://www.automatic.com/press"
        },
        {
            "title": "Autotask",
            "hex": "E51937",
            "source": "https://www.autotask.com/branding"
        },
        {
            "title": "Aventrix",
            "hex": "0099DD",
            "source": "https://www.aventrix.com/press"
        },
        {
            "title": "awesomeWM",
            "hex": "535D6C",
            "source": "https://awesomewm.org/"
        },
        {
            "title": "Azure Artifacts",
            "hex": "CB2E6D",
            "source": "https://azure.microsoft.com/en-us/services/devops/artifacts/"
        },
        {
            "title": "Azure DevOps",
            "hex": "0078D7",
            "source": "http://azure.com/devops"
        },
        {
            "title": "Azure Pipelines",
            "hex": "2560E0",
            "source": "https://github.com/vscode-icons/vscode-icons/pull/1741"
        },
        {
            "title": "Babel",
            "hex": "F9DC3E",
            "source": "https://github.com/babel/website/blob/93330158b6ecca1ab88d3be8dbf661f5c2da6c76/website/static/img/babel-black.svg"
        },
        {
            "title": "Badgr",
            "hex": "282C4C",
            "source": "https://info.badgr.com/"
        },
        {
            "title": "Baidu",
            "hex": "2319DC",
            "source": "https://en.wikipedia.org/wiki/File:Baidu.svg"
        },
        {
            "title": "Bamboo",
            "hex": "0052CC",
            "source": "https://www.atlassian.design/guidelines/marketing/resources/logo-files"
        },
        {
            "title": "Bancontact",
            "hex": "005498",
            "source": "https://www.bancontact.com/en/promotion-material/guidelines-logo"
        },
        {
            "title": "Bandcamp",
            "hex": "408294",
            "source": "https://bandcamp.com/buttons"
        },
        {
            "title": "BandLab",
            "hex": "DC3710",
            "source": "https://blog.bandlab.com/press/"
        },
        {
            "title": "Bandsintown",
            "hex": "00CEC8",
            "source": "https://corp.bandsintown.com/media-library"
        },
        {
            "title": "Basecamp",
            "hex": "5ECC62",
            "source": "https://basecamp.com/about/press"
        },
        {
            "title": "Bath ASU",
            "hex": "00A3E0",
            "source": "https://bathasu.com/press/"
        },
        {
            "title": "Battle.net",
            "hex": "00AEFF",
            "source": "https://www.blizzard.com/en-gb/"
        },
        {
            "title": "BBC iPlayer",
            "hex": "F54997",
            "source": "https://www.bbc.co.uk/iplayer"
        },
        {
            "title": "Beatport",
            "hex": "A8E00F",
            "source": "https://support.beatport.com/hc/en-us/articles/200353255-Beatport-Logos-and-Images"
        },
        {
            "title": "Beats",
            "hex": "005571",
            "source": "https://www.elastic.co/brand"
        },
        {
            "title": "Beats by Dre",
            "hex": "E01F3D",
            "source": "https://www.beatsbydre.com/"
        },
        {
            "title": "Behance",
            "hex": "1769FF",
            "source": "https://www.behance.net/dev/api/brand"
        },
        {
            "title": "Big Cartel",
            "hex": "222222",
            "source": "https://www.bigcartel.com"
        },
        {
            "title": "Bing",
            "hex": "008373",
            "source": "https://commons.wikimedia.org/wiki/File:Bing_logo_(2016).svg"
        },
        {
            "title": "Bit",
            "hex": "73398D",
            "source": "https://bit.dev"
        },
        {
            "title": "Bitbucket",
            "hex": "0052CC",
            "source": "https://www.atlassian.com/company/news/press-kit"
        },
        {
            "title": "Bitcoin",
            "hex": "F7931A",
            "source": "https://bitcoin.org/en"
        },
        {
            "title": "Bitdefender",
            "hex": "ED1C24",
            "source": "https://www.bitdefender.com/funzone/logos.html"
        },
        {
            "title": "Bitly",
            "hex": "EE6123",
            "source": "https://bitly.com/pages/press"
        },
        {
            "title": "Bitrise",
            "hex": "683D87",
            "source": "https://www.bitrise.io/presskit"
        },
        {
            "title": "Bitwarden",
            "hex": "3C8DBC",
            "source": "https://github.com/bitwarden/brand/blob/f2d666eda756e2aba26f1463f102bc24ba179df2/icons/icon.svg"
        },
        {
            "title": "Blackberry",
            "hex": "000000",
            "source": "https://www.blackberry.com/"
        },
        {
            "title": "Blender",
            "hex": "F5792A",
            "source": "https://www.blender.org/about/logo/"
        },
        {
            "title": "Blogger",
            "hex": "FF5722",
            "source": "https://www.blogger.com"
        },
        {
            "title": "Bluetooth",
            "hex": "0082FC",
            "source": "https://www.bluetooth.com/develop-with-bluetooth/marketing-branding/"
        },
        {
            "title": "BMC Software",
            "hex": "FE5000",
            "source": "https://www.bmc.com/"
        },
        {
            "title": "BMW",
            "hex": "0066B1",
            "source": "https://www.bmw.de/"
        },
        {
            "title": "Boeing",
            "hex": "1D439C",
            "source": "https://upload.wikimedia.org/wikipedia/commons/4/4f/Boeing_full_logo.svg"
        },
        {
            "title": "Boost",
            "hex": "F69220",
            "source": "https://www.boostmobile.com/"
        },
        {
            "title": "Bootstrap",
            "hex": "563D7C",
            "source": "http://getbootstrap.com/about"
        },
        {
            "title": "Bosch",
            "hex": "EA0016",
            "source": "https://www.bosch.de/"
        },
        {
            "title": "Bower",
            "hex": "EF5734",
            "source": "https://bower.io/docs/about/#brand"
        },
        {
            "title": "Box",
            "hex": "0061D5",
            "source": "https://www.box.com/en-gb/about-us/press"
        },
        {
            "title": "Brand.ai",
            "hex": "0AA0FF",
            "source": "https://brand.ai/brand-ai/style"
        },
        {
            "title": "Brandfolder",
            "hex": "40D1F5",
            "source": "https://brandfolder.com/brandfolder"
        },
        {
            "title": "Brave",
            "hex": "FB542B",
            "source": "https://brave.com/brave-branding-assets/"
        },
        {
            "title": "Breaker",
            "hex": "003DAD",
            "source": "https://www.breaker.audio/i/brand"
        },
        {
            "title": "Broadcom",
            "hex": "CC092F",
            "source": "https://en.wikipedia.org/wiki/Broadcom_Inc"
        },
        {
            "title": "Buddy",
            "hex": "1A86FD",
            "source": "https://buddy.works/about"
        },
        {
            "title": "Buffer",
            "hex": "168EEA",
            "source": "https://buffer.com/press"
        },
        {
            "title": "Bugatti",
            "hex": "BE0030",
            "source": "https://www.bugatti.com/"
        },
        {
            "title": "Bugsnag",
            "hex": "4949E4",
            "source": "https://www.bugsnag.com/newsroom"
        },
        {
            "title": "Bulma",
            "hex": "00D1B2",
            "source": "https://github.com/jgthms/bulma/"
        },
        {
            "title": "Buy Me A Coffee",
            "hex": "FF813F",
            "source": "https://www.buymeacoffee.com/brand"
        },
        {
            "title": "BuzzFeed",
            "hex": "EE3322",
            "source": "http://www.buzzfeed.com/press/downloads"
        },
        {
            "title": "C",
            "hex": "A8B9CC",
            "source": "https://commons.wikimedia.org/wiki/File:The_C_Programming_Language_logo.svg"
        },
        {
            "title": "C Sharp",
            "hex": "239120",
            "source": "https://upload.wikimedia.org/wikipedia/commons/0/0d/C_Sharp_wordmark.svg"
        },
        {
            "title": "C++",
            "hex": "00599C",
            "source": "https://github.com/isocpp/logos"
        },
        {
            "title": "CakePHP",
            "hex": "D33C43",
            "source": "https://cakephp.org/logos"
        },
        {
            "title": "Campaign Monitor",
            "hex": "111324",
            "source": "https://www.campaignmonitor.com/company/brand/"
        },
        {
            "title": "Canva",
            "hex": "00C4CC",
            "source": "https://www.canva.com/"
        },
        {
            "title": "Car Throttle",
            "hex": "FF9C42",
            "source": "https://www.carthrottle.com/"
        },
        {
            "title": "Cash App",
            "hex": "00C244",
            "source": "https://cash.app/press"
        },
        {
            "title": "Cassandra",
            "hex": "1287B1",
            "source": "https://upload.wikimedia.org/wikipedia/commons/5/5e/Cassandra_logo.svg"
        },
        {
            "title": "Castbox",
            "hex": "F55B23",
            "source": "https://castbox.fm/newsroom/"
        },
        {
            "title": "Castorama",
            "hex": "0078D7",
            "source": "https://www.castorama.fr/"
        },
        {
            "title": "Castro",
            "hex": "00B265",
            "source": "http://supertop.co/castro/press/"
        },
        {
            "title": "CD Projekt",
            "hex": "DC0D15",
            "source": "https://www.cdprojekt.com/en/media/logotypes/"
        },
        {
            "title": "Celery",
            "hex": "37814A",
            "source": "http://www.celeryproject.org/"
        },
        {
            "title": "CentOS",
            "hex": "262577",
            "source": "https://wiki.centos.org/ArtWork/Brand/Logo"
        },
        {
            "title": "Cesium",
            "hex": "6CADDF",
            "source": "https://cesium.com/press/"
        },
        {
            "title": "CEVO",
            "hex": "1EABE2",
            "source": "https://cevo.com/"
        },
        {
            "title": "ChartMogul",
            "hex": "13324B",
            "source": "https://chartmogul.com/company/"
        },
        {
            "title": "Chase",
            "hex": "117ACA",
            "source": "https://commons.wikimedia.org/wiki/File:Chase_logo_2007.svg"
        },
        {
            "title": "Chef",
            "hex": "F09820",
            "source": "https://www.chef.io/"
        },
        {
            "title": "Cinema 4D",
            "hex": "011A6A",
            "source": "https://www.maxon.net/de/header-meta-navigation/ueber-maxon/pressematerial/"
        },
        {
            "title": "Circle",
            "hex": "8669AE",
            "source": "https://www.circle.com/"
        },
        {
            "title": "CircleCI",
            "hex": "343434",
            "source": "https://circleci.com/press"
        },
        {
            "title": "Cirrus CI",
            "hex": "212121",
            "source": "https://cirrus-ci.org"
        },
        {
            "title": "Cisco",
            "hex": "1BA0D7",
            "source": "https://www.cisco.com/"
        },
        {
            "title": "Citrix",
            "hex": "000000",
            "source": "https://www.citrix.com/news/media-resources.html"
        },
        {
            "title": "Citroën",
            "hex": "6E6E6E",
            "source": "https://citroen.pcaci.co.uk/logo.php"
        },
        {
            "title": "CiviCRM",
            "hex": "81C459",
            "source": "https://civicrm.org/trademark"
        },
        {
            "title": "Claris",
            "hex": "000000",
            "source": "https://www.claris.com/"
        },
        {
            "title": "Clockify",
            "hex": "03A9F4",
            "source": "https://clockify.me/"
        },
        {
            "title": "Clojure",
            "hex": "5881D8",
            "source": "https://commons.wikimedia.org/wiki/File:Clojure_logo.svg"
        },
        {
            "title": "CloudBees",
            "hex": "1997B5",
            "source": "https://www.cloudbees.com/"
        },
        {
            "title": "CloudCannon",
            "hex": "407AFC",
            "source": "https://cloudcannon.com/"
        },
        {
            "title": "Cloudflare",
            "hex": "F38020",
            "source": "https://www.cloudflare.com/logo/"
        },
        {
            "title": "Cloudsmith",
            "hex": "187EB6",
            "source": "https://cloudsmith.io/branding/"
        },
        {
            "title": "Clyp",
            "hex": "3CBDB1",
            "source": "https://clyp.it/"
        },
        {
            "title": "CMake",
            "hex": "064F8C",
            "source": "https://www.kitware.com/platforms/"
        },
        {
            "title": "CNN",
            "hex": "CC0000",
            "source": "https://edition.cnn.com/"
        },
        {
            "title": "Co-op",
            "hex": "00B1E7",
            "source": "http://www.co-operative.coop/corporate/press/logos/"
        },
        {
            "title": "Codacy",
            "hex": "222F29",
            "source": "https://www.codacy.com/blog/"
        },
        {
            "title": "Code Climate",
            "hex": "000000",
            "source": "https://codeclimate.com/"
        },
        {
            "title": "Codecademy",
            "hex": "1F4056",
            "source": "https://www.codecademy.com/"
        },
        {
            "title": "CodeChef",
            "hex": "5B4638",
            "source": "https://www.codechef.com/"
        },
        {
            "title": "Codecov",
            "hex": "F01F7A",
            "source": "https://codecov.io/"
        },
        {
            "title": "CodeFactor",
            "hex": "F44A6A",
            "source": "https://www.codefactor.io/"
        },
        {
            "title": "Codeforces",
            "hex": "1F8ACB",
            "source": "http://codeforces.com/"
        },
        {
            "title": "CodeIgniter",
            "hex": "EE4623",
            "source": "https://www.codeigniter.com/help/legal"
        },
        {
            "title": "CodePen",
            "hex": "000000",
            "source": "https://blog.codepen.io/documentation/brand-assets/logos/"
        },
        {
            "title": "Coderwall",
            "hex": "3E8DCC",
            "source": "https://github.com/twolfson/coderwall-svg"
        },
        {
            "title": "CodeSandbox",
            "hex": "000000",
            "source": "https://codesandbox.io"
        },
        {
            "title": "Codeship",
            "hex": "3C4858",
            "source": "https://app.codeship.com/"
        },
        {
            "title": "Codewars",
            "hex": "AD2C27",
            "source": "https://www.codewars.com"
        },
        {
            "title": "Codio",
            "hex": "4574E0",
            "source": "https://codio.com"
        },
        {
            "title": "CoffeeScript",
            "hex": "2F2625",
            "source": "https://coffeescript.org/"
        },
        {
            "title": "Coinbase",
            "hex": "0667D0",
            "source": "https://www.coinbase.com/press"
        },
        {
            "title": "Common Workflow Language",
            "hex": "B5314C",
            "source": "https://github.com/common-workflow-language/logo/blob/master/CWL-Logo-nofonts.svg"
        },
        {
            "title": "Composer",
            "hex": "885630",
            "source": "https://getcomposer.org/"
        },
        {
            "title": "ComproPago",
            "hex": "00AAEF",
            "source": "https://compropago.com"
        },
        {
            "title": "Concourse",
            "hex": "3398DC",
            "source": "https://concourse-ci.org/"
        },
        {
            "title": "Conda-Forge",
            "hex": "000000",
            "source": "https://github.com/conda-forge/conda-forge.github.io/"
        },
        {
            "title": "Conekta",
            "hex": "414959",
            "source": "https://www.conekta.io"
        },
        {
            "title": "Confluence",
            "hex": "172B4D",
            "source": "https://www.atlassian.com/company/news/press-kit"
        },
        {
            "title": "Contactless Payment",
            "hex": "000000",
            "source": "https://en.wikipedia.org/wiki/Contactless_payment"
        },
        {
            "title": "Convertio",
            "hex": "FF3333",
            "source": "https://convertio.co/"
        },
        {
            "title": "Corona Engine",
            "hex": "F96F29",
            "source": "https://coronalabs.com/"
        },
        {
            "title": "Corona Renderer",
            "hex": "E6502A",
            "source": "https://corona-renderer.com/about"
        },
        {
            "title": "Coursera",
            "hex": "2A73CC",
            "source": "https://about.coursera.org/press"
        },
        {
            "title": "Coveralls",
            "hex": "3F5767",
            "source": "https://coveralls.io/"
        },
        {
            "title": "cPanel",
            "hex": "FF6C2C",
            "source": "https://cpanel.net/company/cpanel-brand-guide/"
        },
        {
            "title": "Craft CMS",
            "hex": "E5422B",
            "source": "https://craftcms.com/brand-resources"
        },
        {
            "title": "Creative Commons",
            "hex": "EF9421",
            "source": "https://creativecommons.org/"
        },
        {
            "title": "Crehana",
            "hex": "4B22F4",
            "source": "https://www.crehana.com/"
        },
        {
            "title": "Crunchbase",
            "hex": "0288D1",
            "source": "https://www.crunchbase.com/home"
        },
        {
            "title": "Crunchyroll",
            "hex": "F47521",
            "source": "https://www.crunchyroll.com"
        },
        {
            "title": "CRYENGINE",
            "hex": "000000",
            "source": "https://www.cryengine.com/brand"
        },
        {
            "title": "CSS Wizardry",
            "hex": "F43059",
            "source": "http://csswizardry.com"
        },
        {
            "title": "CSS3",
            "hex": "1572B6",
            "source": "http://www.w3.org/html/logo/"
        },
        {
            "title": "curl",
            "hex": "073551",
            "source": "https://curl.haxx.se/logo/"
        },
        {
            "title": "D3.js",
            "hex": "F9A03C",
            "source": "https://github.com/d3/d3-logo"
        },
        {
            "title": "Dailymotion",
            "hex": "0066DC",
            "source": "http://press.dailymotion.com/?page_id=346"
        },
        {
            "title": "Dart",
            "hex": "0175C2",
            "source": "https://github.com/dart-lang/site-shared/tree/master/src/_assets/image/dart/logo"
        },
        {
            "title": "Das Erste",
            "hex": "001A4B",
            "source": "https://en.wikipedia.org/wiki/Das_Erste"
        },
        {
            "title": "Dash",
            "hex": "008DE4",
            "source": "https://www.dash.org/brand-assets/"
        },
        {
            "title": "Dashlane",
            "hex": "007C97",
            "source": "https://www.dashlane.com/"
        },
        {
            "title": "Dassault Systèmes",
            "hex": "005386",
            "source": "https://www.3ds.com/statics/menu/2/assets/img/logo/3ds-dark.svg"
        },
        {
            "title": "DataCamp",
            "hex": "33AACC",
            "source": "https://www.datacamp.com/"
        },
        {
            "title": "Datadog",
            "hex": "632CA6",
            "source": "https://www.datadoghq.com/"
        },
        {
            "title": "DAZN",
            "hex": "F8F8F5",
            "source": "https://media.dazn.com/en/assets/"
        },
        {
            "title": "dblp",
            "hex": "004F9F",
            "source": "https://dblp.org/"
        },
        {
            "title": "DC Entertainment",
            "hex": "0078F0",
            "source": "https://www.readdc.com/"
        },
        {
            "title": "Debian",
            "hex": "A81D33",
            "source": "https://www.debian.org/logos"
        },
        {
            "title": "deepin",
            "hex": "007CFF",
            "source": "https://commons.wikimedia.org/wiki/File:Deepin_logo.svg"
        },
        {
            "title": "Deezer",
            "hex": "FEAA2D",
            "source": "https://deezerbrand.com/"
        },
        {
            "title": "Delicious",
            "hex": "3399FF",
            "source": "https://en.wikipedia.org/wiki/Delicious_(website)"
        },
        {
            "title": "Deliveroo",
            "hex": "00CCBC",
            "source": "https://www.deliveroo.design/"
        },
        {
            "title": "Dell",
            "hex": "007DB8",
            "source": "https://datasecurity.dell.com/wp-content/themes/dell/images/logo-dell.svg"
        },
        {
            "title": "Deno",
            "hex": "000000",
            "source": "https://github.com/denoland/deno/tree/1cc02a5d9d867f1a239ee4b69f587d8afac07b02/website/images"
        },
        {
            "title": "Dependabot",
            "hex": "025E8C",
            "source": "https://dependabot.com/dependabot-logo-symbol-square-mono.svg"
        },
        {
            "title": "Designer News",
            "hex": "2D72D9",
            "source": "https://www.designernews.co"
        },
        {
            "title": "dev.to",
            "hex": "0A0A0A",
            "source": "https://dev.to/"
        },
        {
            "title": "DeviantArt",
            "hex": "05CC47",
            "source": "http://help.deviantart.com/21"
        },
        {
            "title": "devRant",
            "hex": "F99A66",
            "source": "https://devrant.com"
        },
        {
            "title": "Diaspora",
            "hex": "000000",
            "source": "https://wiki.diasporafoundation.org/Branding"
        },
        {
            "title": "Digg",
            "hex": "000000",
            "source": "https://en.wikipedia.org/wiki/Digg"
        },
        {
            "title": "DigitalOcean",
            "hex": "0080FF",
            "source": "https://www.digitalocean.com/company/logos-and-badges/"
        },
        {
            "title": "Directus",
            "hex": "263238",
            "source": "https://directus.io/resources.html"
        },
        {
            "title": "Discogs",
            "hex": "333333",
            "source": "https://www.discogs.com/brand"
        },
        {
            "title": "Discord",
            "hex": "7289DA",
            "source": "https://discordapp.com/branding"
        },
        {
            "title": "Discourse",
            "hex": "000000",
            "source": "https://www.discourse.org/"
        },
        {
            "title": "Discover",
            "hex": "FF6000",
            "source": "https://www.discovernetwork.com/en-us/business-resources/free-signage-logos"
        },
        {
            "title": "Disqus",
            "hex": "2E9FFF",
            "source": "https://disqus.com/brand"
        },
        {
            "title": "Disroot",
            "hex": "50162D",
            "source": "https://git.fosscommunity.in/disroot/assests/blob/master/d.svg"
        },
        {
            "title": "Django",
            "hex": "092E20",
            "source": "https://www.djangoproject.com/community/logos/"
        },
        {
            "title": "DLNA",
            "hex": "48A842",
            "source": "https://upload.wikimedia.org/wikipedia/de/e/eb/Digital_Living_Network_Alliance_logo.svg"
        },
        {
            "title": "Docker",
            "hex": "2496ED",
            "source": "https://www.docker.com/company/newsroom/media-resources"
        },
        {
            "title": "DocuSign",
            "hex": "FFCC22",
            "source": "https://github.com/simple-icons/simple-icons/issues/1098"
        },
        {
            "title": "Dolby",
            "hex": "000000",
            "source": "https://www.dolby.com/us/en/about/brand-identity.html"
        },
        {
            "title": "Douban",
            "hex": "007722",
            "source": "https://zh.wikipedia.org/wiki/Douban"
        },
        {
            "title": "Draugiem.lv",
            "hex": "FF6600",
            "source": "https://www.frype.com/applications/dev/docs/logos/"
        },
        {
            "title": "Dribbble",
            "hex": "EA4C89",
            "source": "https://dribbble.com/branding"
        },
        {
            "title": "Drone",
            "hex": "212121",
            "source": "https://github.com/drone/brand"
        },
        {
            "title": "Dropbox",
            "hex": "0061FF",
            "source": "https://www.dropbox.com/branding"
        },
        {
            "title": "Drupal",
            "hex": "0678BE",
            "source": "https://www.drupal.org/drupalorg/style-guide/colors"
        },
        {
            "title": "DTube",
            "hex": "FF0000",
            "source": "https://about.d.tube/mediakit.html"
        },
        {
            "title": "DuckDuckGo",
            "hex": "DE5833",
            "source": "https://duckduckgo.com/"
        },
        {
            "title": "Dunked",
            "hex": "2DA9D7",
            "source": "https://dunked.com/"
        },
        {
            "title": "Duolingo",
            "hex": "58CC02",
            "source": "https://www.duolingo.com/"
        },
        {
            "title": "Dynamics 365",
            "hex": "002050",
            "source": "http://thepartnerchannel.com/wp-content/uploads/Dynamics365_styleguide_092816.pdf"
        },
        {
            "title": "Dynatrace",
            "hex": "1496FF",
            "source": "https://www.dynatrace.com/company/press-kit/"
        },
        {
            "title": "EA",
            "hex": "000000",
            "source": "https://www.ea.com"
        },
        {
            "title": "easyJet",
            "hex": "FF6600",
            "source": "https://www.easyjet.com"
        },
        {
            "title": "eBay",
            "hex": "E53238",
            "source": "https://go.developer.ebay.com/logos"
        },
        {
            "title": "Eclipse IDE",
            "hex": "2C2255",
            "source": "https://www.eclipse.org/artwork/"
        },
        {
            "title": "Eclipse Mosquitto",
            "hex": "3C5280",
            "source": "https://github.com/eclipse/mosquitto/blob/75fc908bba90d4bd06e85efc1c4ed77952ec842c/logo/mosquitto-logo-only.svg"
        },
        {
            "title": "Egnyte",
            "hex": "00968F",
            "source": "https://www.egnyte.com/presskit.html"
        },
        {
            "title": "Elastic",
            "hex": "005571",
            "source": "https://www.elastic.co/brand"
        },
        {
            "title": "Elastic Cloud",
            "hex": "005571",
            "source": "https://www.elastic.co/brand"
        },
        {
            "title": "Elastic Stack",
            "hex": "005571",
            "source": "https://www.elastic.co/brand"
        },
        {
            "title": "Elasticsearch",
            "hex": "005571",
            "source": "https://www.elastic.co/brand"
        },
        {
            "title": "Electron",
            "hex": "47848F",
            "source": "https://electronjs.org/images/electron-logo.svg"
        },
        {
            "title": "elementary",
            "hex": "64BAFF",
            "source": "https://elementary.io/brand"
        },
        {
            "title": "Eleventy",
            "hex": "000000",
            "source": "https://www.11ty.io"
        },
        {
            "title": "Elixir",
            "hex": "4B275F",
            "source": "https://github.com/elixir-lang/elixir-lang.github.com/tree/master/images/logo"
        },
        {
            "title": "Ello",
            "hex": "000000",
            "source": "https://ello.co"
        },
        {
            "title": "Elm",
            "hex": "1293D8",
            "source": "https://github.com/elm/foundation.elm-lang.org/blob/2d097b317d8af2aaeab49284830260a32d817305/assets/elm_logo.svg"
        },
        {
            "title": "Elsevier",
            "hex": "FF6C00",
            "source": "https://www.elsevier.com"
        },
        {
            "title": "Ember.js",
            "hex": "E04E39",
            "source": "https://emberjs.com/logos/"
        },
        {
            "title": "Emby",
            "hex": "52B54B",
            "source": "https://emby.media/"
        },
        {
            "title": "Emlakjet",
            "hex": "0AE524",
            "source": "https://www.emlakjet.com/kurumsal-materyaller/"
        },
        {
            "title": "Empire Kred",
            "hex": "72BE50",
            "source": "http://www.empire.kred"
        },
        {
            "title": "Envato",
            "hex": "81B441",
            "source": "https://envato.com/"
        },
        {
            "title": "EPEL",
            "hex": "FC0000",
            "source": "https://fedoraproject.org/wiki/EPEL"
        },
        {
            "title": "Epic Games",
            "hex": "313131",
            "source": "https://www.epicgames.com/"
        },
        {
            "title": "Epson",
            "hex": "003399",
            "source": "https://global.epson.com/IR/library/"
        },
        {
            "title": "ESEA",
            "hex": "0E9648",
            "source": "https://play.esea.net/"
        },
        {
            "title": "ESLGaming",
            "hex": "FFFF09",
            "source": "https://brand.eslgaming.com/"
        },
        {
            "title": "ESLint",
            "hex": "4B32C3",
            "source": "https://eslint.org/img/logo.svg"
        },
        {
            "title": "Ethereum",
            "hex": "3C3C3D",
            "source": "https://www.ethereum.org/images/logos/Ethereum_Visual_Identity_1.0.0.pdf"
        },
        {
            "title": "Etsy",
            "hex": "F16521",
            "source": "https://www.etsy.com/uk/press"
        },
        {
            "title": "Event Store",
            "hex": "5AB552",
            "source": "https://github.com/eventstore/brand"
        },
        {
            "title": "Eventbrite",
            "hex": "F05537",
            "source": "https://www.eventbrite.com/signin/"
        },
        {
            "title": "Evernote",
            "hex": "00A82D",
            "source": "https://evernote.com/press"
        },
        {
            "title": "Everplaces",
            "hex": "FA4B32",
            "source": "https://everplaces.com"
        },
        {
            "title": "EVRY",
            "hex": "063A54",
            "source": "https://www.evry.com/en/"
        },
        {
            "title": "Exercism",
            "hex": "009CAB",
            "source": "https://github.com/exercism/website-icons/blob/master/exercism/logo-icon.svg"
        },
        {
            "title": "Experts Exchange",
            "hex": "00AAE7",
            "source": "https://www.experts-exchange.com/"
        },
        {
            "title": "Expo",
            "hex": "000020",
            "source": "http://expo.io/brand/"
        },
        {
            "title": "EyeEm",
            "hex": "000000",
            "source": "https://www.eyeem.com/"
        },
        {
            "title": "F-Droid",
            "hex": "1976D2",
            "source": "https://f-droid.org/"
        },
        {
            "title": "F-Secure",
            "hex": "00BAFF",
            "source": "https://vip.f-secure.com/en/marketing/logos"
        },
        {
            "title": "Facebook",
            "hex": "1877F2",
            "source": "https://en.facebookbrand.com/"
        },
        {
            "title": "FACEIT",
            "hex": "FF5500",
            "source": "https://corporate.faceit.com/branding/"
        },
        {
            "title": "Fandango",
            "hex": "FF7300",
            "source": "https://www.fandango.com"
        },
        {
            "title": "Fandom",
            "hex": "00D6D6",
            "source": "https://fandomdesignsystem.com/"
        },
        {
            "title": "Farfetch",
            "hex": "000000",
            "source": "https://www.farfetch.com/"
        },
        {
            "title": "Fastly",
            "hex": "FF282D",
            "source": "https://assets.fastly.com/style-guide/docs/"
        },
        {
            "title": "Favro",
            "hex": "512DA8",
            "source": "https://favro.com/login"
        },
        {
            "title": "FeatHub",
            "hex": "9B9B9B",
            "source": "http://feathub.com/"
        },
        {
            "title": "Fedora",
            "hex": "294172",
            "source": "https://fedoraproject.org/wiki/Logo/UsageGuidelines"
        },
        {
            "title": "FedRAMP",
            "hex": "112E51",
            "source": "https://www.fedramp.gov/assets/resources/documents/FedRAMP_Branding_Guidance.pdf"
        },
        {
            "title": "Feedly",
            "hex": "2BB24C",
            "source": "https://blog.feedly.com/wp-content/themes/feedly-2017-v1.19.3/assets/images/logos/logo.svg"
        },
        {
            "title": "Ferrari",
            "hex": "D40000",
            "source": "https://www.ferrari.com/"
        },
        {
            "title": "Ferrari N.V.",
            "hex": "EB2E2C",
            "source": "https://corporate.ferrari.com/"
        },
        {
            "title": "Fido Alliance",
            "hex": "FFBF3B",
            "source": "https://fidoalliance.org/overview/legal/logo-usage/"
        },
        {
            "title": "FIFA",
            "hex": "326295",
            "source": "https://en.wikipedia.org/wiki/FIFA"
        },
        {
            "title": "Figma",
            "hex": "F24E1E",
            "source": "https://figma.com/"
        },
        {
            "title": "figshare",
            "hex": "556472",
            "source": "https://en.wikipedia.org/wiki/Figshare"
        },
        {
            "title": "Fila",
            "hex": "03234C",
            "source": "https://en.wikipedia.org/wiki/Fila_(company)"
        },
        {
            "title": "FileZilla",
            "hex": "BF0000",
            "source": "https://upload.wikimedia.org/wikipedia/commons/0/01/FileZilla_logo.svg"
        },
        {
            "title": "Firebase",
            "hex": "FFCA28",
            "source": "https://firebase.google.com/brand-guidelines/"
        },
        {
            "title": "FIRST",
            "hex": "0066B3",
            "source": "https://www.firstinspires.org/brand"
        },
        {
            "title": "Fitbit",
            "hex": "00B0B9",
            "source": "http://www.fitbit.com/uk/home"
        },
        {
            "title": "FITE",
            "hex": "CA0404",
            "source": "https://www.fite.tv/"
        },
        {
            "title": "Fiverr",
            "hex": "1DBF73",
            "source": "https://www.fiverr.com/press-kit"
        },
        {
            "title": "Flask",
            "hex": "000000",
            "source": "http://flask.pocoo.org/community/logos/"
        },
        {
            "title": "Flattr",
            "hex": "000000",
            "source": "https://flattr.com/"
        },
        {
            "title": "Flickr",
            "hex": "0063DC",
            "source": "https://worldvectorlogo.com/logo/flickr-1"
        },
        {
            "title": "Flipboard",
            "hex": "E12828",
            "source": "https://about.flipboard.com/brand-guidelines"
        },
        {
            "title": "Floatplane",
            "hex": "00AEEF",
            "source": "https://www.floatplane.com/"
        },
        {
            "title": "Flood",
            "hex": "4285F4",
            "source": "https://flood.io/"
        },
        {
            "title": "Fluentd",
            "hex": "0E83C8",
            "source": "https://docs.fluentd.org/quickstart/logo"
        },
        {
            "title": "Flutter",
            "hex": "02569B",
            "source": "https://flutter.dev/brand"
        },
        {
            "title": "Fnac",
            "hex": "E1A925",
            "source": "http://www.fnac.com/"
        },
        {
            "title": "Font Awesome",
            "hex": "339AF0",
            "source": "https://fontawesome.com/icons/font-awesome"
        },
        {
            "title": "Ford",
            "hex": "003478",
            "source": "https://www.ford.com/"
        },
        {
            "title": "Formstack",
            "hex": "21B573",
            "source": "https://www.formstack.com/brand/guidelines"
        },
        {
            "title": "Fortinet",
            "hex": "EE3124",
            "source": "http://www.fortinet.com/"
        },
        {
            "title": "Fossa",
            "hex": "90A1B8",
            "source": "https://fossa.com/press/"
        },
        {
            "title": "Fossil SCM",
            "hex": "548294",
            "source": "https://fossil-scm.org/"
        },
        {
            "title": "Foursquare",
            "hex": "F94877",
            "source": "https://foursquare.com/about/logos"
        },
        {
            "title": "Framer",
            "hex": "0055FF",
            "source": "https://framer.com"
        },
        {
            "title": "FreeBSD",
            "hex": "AB2B28",
            "source": "https://www.freebsdfoundation.org/about/project/"
        },
        {
            "title": "freeCodeCamp",
            "hex": "006400",
            "source": "https://freecodecamp.com"
        },
        {
            "title": "freedesktop.org",
            "hex": "3B80AE",
            "source": "https://commons.wikimedia.org/wiki/File:Freedesktop-logo.svg"
        },
        {
            "title": "Freelancer",
            "hex": "29B2FE",
            "source": "https://www.freelancer.com/"
        },
        {
            "title": "Fujifilm",
            "hex": "ED1A3A",
            "source": "https://upload.wikimedia.org/wikipedia/commons/a/a1/Fujifilm_logo.svg"
        },
        {
            "title": "Fujitsu",
            "hex": "FF0000",
            "source": "https://www.fujitsu.com/global/about/brandmanagement/logo/"
        },
        {
            "title": "Fur Affinity",
            "hex": "FAAF3A",
            "source": "https://www.furaffinity.net/"
        },
        {
            "title": "Furry Network",
            "hex": "2E75B4",
            "source": "https://furrynetwork.com"
        },
        {
            "title": "Garmin",
            "hex": "007CC3",
            "source": "https://developer.garmin.com/resources/brand-guidelines/"
        },
        {
            "title": "Gatling",
            "hex": "FF9E2A",
            "source": "https://gatling.io/"
        },
        {
            "title": "Gatsby",
            "hex": "663399",
            "source": "https://www.gatsbyjs.org/"
        },
        {
            "title": "Gauges",
            "hex": "2FA66A",
            "source": "http://get.gaug.es/"
        },
        {
            "title": "General Motors",
            "hex": "22559E",
            "source": "https://commons.wikimedia.org/wiki/File:General_Motors_logo.svg"
        },
        {
            "title": "Genius",
            "hex": "FFFF64",
            "source": "https://upload.wikimedia.org/wikipedia/en/a/ad/Genius_website_logo.svg"
        },
        {
            "title": "Gentoo",
            "hex": "54487A",
            "source": "https://wiki.gentoo.org/wiki/Project:Artwork/Artwork#Variations_of_the_.22g.22_logo"
        },
        {
            "title": "Geocaching",
            "hex": "00874D",
            "source": "https://www.geocaching.com/about/logousage.aspx"
        },
        {
            "title": "Gerrit",
            "hex": "EEEEEE",
            "source": "https://gerrit-review.googlesource.com/c/75842/"
        },
        {
            "title": "Ghost",
            "hex": "738A94",
            "source": "https://ghost.org/design"
        },
        {
            "title": "GIMP",
            "hex": "5C5543",
            "source": "https://www.gimp.org/about/linking.html#wilber-the-gimp-mascot"
        },
        {
            "title": "Git",
            "hex": "F05032",
            "source": "http://git-scm.com/downloads/logos"
        },
        {
            "title": "Gitea",
            "hex": "609926",
            "source": "https://github.com/go-gitea/gitea/tree/master/assets"
        },
        {
            "title": "GitHub",
            "hex": "181717",
            "source": "https://github.com/logos"
        },
        {
            "title": "GitHub Actions",
            "hex": "2088FF",
            "source": "https://github.com/features/actions"
        },
        {
            "title": "GitKraken",
            "hex": "179287",
            "source": "https://www.gitkraken.com/"
        },
        {
            "title": "GitLab",
            "hex": "FCA121",
            "source": "https://about.gitlab.com/press/press-kit/"
        },
        {
            "title": "Gitpod",
            "hex": "1AA6E4",
            "source": "https://www.gitpod.io/"
        },
        {
            "title": "Gitter",
            "hex": "ED1965",
            "source": "https://gitter.im/"
        },
        {
            "title": "Glassdoor",
            "hex": "0CAA41",
            "source": "https://www.glassdoor.com/press/images/"
        },
        {
            "title": "Glitch",
            "hex": "3333FF",
            "source": "https://glitch.com/about/press/"
        },
        {
            "title": "Gmail",
            "hex": "D14836",
            "source": "https://material.io/guidelines/resources/sticker-sheets-icons.html#sticker-sheets-icons-components"
        },
        {
            "title": "GNOME",
            "hex": "4A86CF",
            "source": "https://wiki.gnome.org/Engagement/BrandGuidelines"
        },
        {
            "title": "GNU",
            "hex": "A42E2B",
            "source": "https://gnu.org"
        },
        {
            "title": "GNU Bash",
            "hex": "4EAA25",
            "source": "https://github.com/odb/official-bash-logo"
        },
        {
            "title": "GNU Emacs",
            "hex": "7F5AB6",
            "source": "https://git.savannah.gnu.org/cgit/emacs.git/tree/etc/images/icons/hicolor/scalable/apps/emacs.svg"
        },
        {
            "title": "GNU IceCat",
            "hex": "002F5B",
            "source": "https://git.savannah.gnu.org/cgit/gnuzilla.git/plain/artwork/simple.svg"
        },
        {
            "title": "GNU Privacy Guard",
            "hex": "0093DD",
            "source": "https://git.gnupg.org/cgi-bin/gitweb.cgi?p=gnupg.git;a=tree;f=artwork/icons"
        },
        {
            "title": "GNU social",
            "hex": "A22430",
            "source": "https://www.gnu.org/graphics/social.html"
        },
        {
            "title": "Go",
            "hex": "00ADD8",
            "source": "https://blog.golang.org/go-brand"
        },
        {
            "title": "Godot Engine",
            "hex": "478CBF",
            "source": "https://godotengine.org/themes/godotengine/assets/download/godot_logo.svg"
        },
        {
            "title": "GOG.com",
            "hex": "86328A",
            "source": "https://www.cdprojekt.com/en/media/logotypes/"
        },
        {
            "title": "GoldenLine",
            "hex": "F1B92B",
            "source": "http://www.goldenline.pl"
        },
        {
            "title": "Goodreads",
            "hex": "663300",
            "source": "https://www.goodreads.com/about/press"
        },
        {
            "title": "Google",
            "hex": "4285F4",
            "source": "https://developers.google.com/+/branding-guidelines?hl=en"
        },
        {
            "title": "Google Ads",
            "hex": "4285F4",
            "source": "https://designguidelines.withgoogle.com/ads-branding/google-ads/logos.html#logos-brand-logo-lockups"
        },
        {
            "title": "Google AdSense",
            "hex": "4285F4",
            "source": "https://commons.wikimedia.org/wiki/File:AdSense_Logo.svg"
        },
        {
            "title": "Google Analytics",
            "hex": "E37400",
            "source": "https://analytics.google.com"
        },
        {
            "title": "Google Assistant",
            "hex": "4285F4",
            "source": "https://assistant.google.com/"
        },
        {
            "title": "Google Cardboard",
            "hex": "FF7143",
            "source": "https://arvr.google.com/cardboard/"
        },
        {
            "title": "Google Cast",
            "hex": "1BB6F6",
            "source": "https://partnermarketinghub.withgoogle.com/#/brands"
        },
        {
            "title": "Google Chrome",
            "hex": "4285F4",
            "source": "https://blog.google/press/?product_tag=chrome"
        },
        {
            "title": "Google Classroom",
            "hex": "4285F4",
            "source": "https://classroom.google.com/"
        },
        {
            "title": "Google Cloud",
            "hex": "4285F4",
            "source": "https://cloud.google.com/"
        },
        {
            "title": "Google Drive",
            "hex": "4285F4",
            "source": "https://developers.google.com/drive/web/branding"
        },
        {
            "title": "Google Earth",
            "hex": "4285F4",
            "source": "https://earth.google.com/web/"
        },
        {
            "title": "Google Fit",
            "hex": "4285F4",
            "source": "https://partnermarketinghub.withgoogle.com/#/brands/"
        },
        {
            "title": "Google Hangouts",
            "hex": "0C9D58",
            "source": "https://material.google.com/resources/sticker-sheets-icons.html#sticker-sheets-icons-components"
        },
        {
            "title": "Google Hangouts Chat",
            "hex": "00897B",
            "source": "https://chat.google.com/error/noaccess"
        },
        {
            "title": "Google Keep",
            "hex": "FFBB00",
            "source": "https://play.google.com/store/apps/details?id=com.google.android.keep"
        },
        {
            "title": "Google Lens",
            "hex": "4285F4",
            "source": "https://partnermarketinghub.withgoogle.com/#/brands/"
        },
        {
            "title": "Google Maps",
            "hex": "4285F4",
            "source": "https://upload.wikimedia.org/wikipedia/commons/a/a9/Google_Maps_icon.svg"
        },
        {
            "title": "Google Messages",
            "hex": "1A73E8",
            "source": "https://messages.google.com/"
        },
        {
            "title": "Google My Business",
            "hex": "4285F4",
            "source": "https://business.google.com/"
        },
        {
            "title": "Google Nearby",
            "hex": "4285F4",
            "source": "https://developers.google.com/nearby/developer-guidelines"
        },
        {
            "title": "Google Pay",
            "hex": "4285F4",
            "source": "https://partnermarketinghub.withgoogle.com/#/brands/"
        },
        {
            "title": "Google Play",
            "hex": "414141",
            "source": "https://partnermarketinghub.withgoogle.com/#/brands/"
        },
        {
            "title": "Google Podcasts",
            "hex": "4285F4",
            "source": "https://developers.google.com/search/docs/data-types/podcast"
        },
        {
            "title": "Google Scholar",
            "hex": "4885ED",
            "source": "https://scholar.google.com/intl/fr/scholar/images/2x/sprite_20161020.png"
        },
        {
            "title": "Google Search Console",
            "hex": "458CF5",
            "source": "https://search.google.com/search-console"
        },
        {
            "title": "Google Sheets",
            "hex": "0F9D58",
            "source": "http://sheets.google.com/"
        },
        {
            "title": "Google Street View",
            "hex": "FEC111",
            "source": "https://developers.google.com/streetview/ready/branding"
        },
        {
            "title": "Google Tag Manager",
            "hex": "246FDB",
            "source": "https://tagmanager.google.com/#/home"
        },
        {
            "title": "Google Translate",
            "hex": "4285F4",
            "source": "https://en.wikipedia.org/wiki/Google_Translate"
        },
        {
            "title": "GOV.UK",
            "hex": "005EA5",
            "source": "https://github.com/alphagov/design-assets/tree/master/Icons"
        },
        {
            "title": "Gradle",
            "hex": "02303A",
            "source": "https://gradle.com/brand"
        },
        {
            "title": "Grafana",
            "hex": "F46800",
            "source": "https://grafana.com/"
        },
        {
            "title": "Graphcool",
            "hex": "27AE60",
            "source": "https://www.graph.cool"
        },
        {
            "title": "GraphQL",
            "hex": "E10098",
            "source": "http://graphql.org/"
        },
        {
            "title": "Grav",
            "hex": "221E1F",
            "source": "http://getgrav.org/media"
        },
        {
            "title": "Gravatar",
            "hex": "1E8CBE",
            "source": "https://automattic.com/press"
        },
        {
            "title": "Greenkeeper",
            "hex": "00C775",
            "source": "https://greenkeeper.io/"
        },
        {
            "title": "GreenSock",
            "hex": "88CE02",
            "source": "https://greensock.com/"
        },
        {
            "title": "Groovy",
            "hex": "4298B8",
            "source": "https://groovy-lang.org/"
        },
        {
            "title": "Groupon",
            "hex": "53A318",
            "source": "https://brandplaybook.groupon.com/guidelines/logo/"
        },
        {
            "title": "Grunt",
            "hex": "FBA919",
            "source": "https://github.com/gruntjs/gruntjs.com/tree/master/src/media"
        },
        {
            "title": "Gulp",
            "hex": "DA4648",
            "source": "https://github.com/gulpjs/artwork/blob/master/gulp.svg"
        },
        {
            "title": "Gumroad",
            "hex": "36A9AE",
            "source": "https://gumroad.com/press"
        },
        {
            "title": "Gumtree",
            "hex": "72EF36",
            "source": "https://www.gumtree.com"
        },
        {
            "title": "Gutenberg",
            "hex": "000000",
            "source": "https://github.com/WordPress/gutenberg/blob/master/docs/final-g-wapuu-black.svg"
        },
        {
            "title": "Habr",
            "hex": "77A2B6",
            "source": "https://habr.com/"
        },
        {
            "title": "Hackaday",
            "hex": "1A1A1A",
            "source": "https://hackaday.com/"
        },
        {
            "title": "HackerEarth",
            "hex": "323754",
            "source": "https://www.hackerearth.com/logo/"
        },
        {
            "title": "HackerOne",
            "hex": "494649",
            "source": "https://www.hackerone.com/branding"
        },
        {
            "title": "HackerRank",
            "hex": "2EC866",
            "source": "https://www.hackerrank.com/"
        },
        {
            "title": "HackHands",
            "hex": "00ACBD",
            "source": "https://hackhands.com/"
        },
        {
            "title": "Hackster",
            "hex": "1BACF7",
            "source": "https://drive.google.com/file/d/0B3aqzR8LzoqdT1p4ZUlWVnJ1elk/view?usp=sharing"
        },
        {
            "title": "HappyCow",
            "hex": "7C4EC4",
            "source": "https://www.happycow.net/press-kits"
        },
        {
            "title": "Harbor",
            "hex": "4A00D8",
            "source": "https://github.com/goharbor/harbor/blob/13686cbe83d22259216da7658612e86201070e94/src/portal/src/images/harbor-logo.svg"
        },
        {
            "title": "Hashnode",
            "hex": "2962FF",
            "source": "https://hashnode.com/media"
        },
        {
            "title": "Haskell",
            "hex": "5D4F85",
            "source": "https://commons.wikimedia.org/wiki/File:Haskell-Logo.svg"
        },
        {
            "title": "Hatena Bookmark",
            "hex": "00A4DE",
            "source": "http://hatenacorp.jp/press/resource"
        },
        {
            "title": "haveibeenpwned",
            "hex": "2A6379",
            "source": "https://haveibeenpwned.com/"
        },
        {
            "title": "Haxe",
            "hex": "EA8220",
            "source": "https://haxe.org/foundation/branding.html"
        },
        {
            "title": "HBO",
            "hex": "000000",
            "source": "https://www.hbo.com/"
        },
        {
            "title": "HelloFresh",
            "hex": "91C11E",
            "source": "https://www.hellofresh.com/landing/student"
        },
        {
            "title": "Helly Hansen",
            "hex": "DA2128",
            "source": "https://www.hellyhansen.com/"
        },
        {
            "title": "Helm",
            "hex": "277A9F",
            "source": "https://helm.sh"
        },
        {
            "title": "HERE",
            "hex": "48DAD0",
            "source": "https://www.here.com"
        },
        {
            "title": "Heroku",
            "hex": "430098",
            "source": "https://www.heroku.com"
        },
        {
            "title": "Hexo",
            "hex": "0E83CD",
            "source": "https://hexo.io/"
        },
        {
            "title": "Highly",
            "hex": "FF3C00",
            "source": "https://highly.co/"
        },
        {
            "title": "HipChat",
            "hex": "0052CC",
            "source": "https://www.atlassian.com/company/news/press-kit"
        },
        {
            "title": "Hitachi",
            "hex": "E60027",
            "source": "https://commons.wikimedia.org/wiki/File:Hitachi_inspire_the_next-Logo.svg"
        },
        {
            "title": "Hive",
            "hex": "FF7A00",
            "source": "https://www.hivehome.com/"
        },
        {
            "title": "HockeyApp",
            "hex": "009EE1",
            "source": "https://hockeyapp.net/brand-guidelines/"
        },
        {
            "title": "Home Assistant",
            "hex": "41BDF5",
            "source": "https://github.com/home-assistant/home-assistant-assets"
        },
        {
            "title": "homify",
            "hex": "7DCDA3",
            "source": "http://lsg.homify.com/"
        },
        {
            "title": "Honda",
            "hex": "E40521",
            "source": "https://www.honda.ie/"
        },
        {
            "title": "Hootsuite",
            "hex": "000000",
            "source": "https://hootsuite.com/en-gb/about/media-kit"
        },
        {
            "title": "Houdini",
            "hex": "FF4713",
            "source": "https://www.sidefx.com/products/houdini/"
        },
        {
            "title": "Houzz",
            "hex": "4DBC15",
            "source": "https://www.houzz.com/logoGuidelines"
        },
        {
            "title": "HP",
            "hex": "0096D6",
            "source": "https://commons.wikimedia.org/wiki/File:HP_New_Logo_2D.svg"
        },
        {
            "title": "HTML Academy",
            "hex": "302683",
            "source": "https://htmlacademy.ru/"
        },
        {
            "title": "HTML5",
            "hex": "E34F26",
            "source": "http://www.w3.org/html/logo/"
        },
        {
            "title": "Huawei",
            "hex": "FF0000",
            "source": "https://en.wikipedia.org/wiki/File:Huawei.svg"
        },
        {
            "title": "HubSpot",
            "hex": "FF7A59",
            "source": "https://www.hubspot.com/style-guide"
        },
        {
            "title": "Hugo",
            "hex": "FF4088",
            "source": "https://gohugo.io/"
        },
        {
            "title": "Hulu",
            "hex": "3DBB3D",
            "source": "https://www.hulu.com/press/brand-assets/"
        },
        {
            "title": "Humble Bundle",
            "hex": "CC2929",
            "source": "https://support.humblebundle.com/hc/en-us/articles/202742060-Bundle-Logos"
        },
        {
            "title": "Hurriyetemlak",
            "hex": "E02826",
            "source": "https://ilan.hurriyetemlak.com/emlak-ilani-yayinlama-kurallari"
        },
        {
            "title": "Hypothesis",
            "hex": "BD1C2B",
            "source": "https://web.hypothes.is/"
        },
        {
            "title": "Hyundai",
            "hex": "002C5F",
            "source": "https://en.wikipedia.org/wiki/File:Hyundai_Motor_Company_logo.svg"
        },
        {
            "title": "Iata",
            "hex": "004E81",
            "source": "https://upload.wikimedia.org/wikipedia/commons/f/f7/IATAlogo.svg"
        },
        {
            "title": "iBeacon",
            "hex": "3D7EBB",
            "source": "https://developer.apple.com/ibeacon/"
        },
        {
            "title": "IBM",
            "hex": "054ADA",
            "source": "https://www.ibm.com/design/language/elements/logos/8-bar/"
        },
        {
            "title": "iCloud",
            "hex": "3693F3",
            "source": "https://www.icloud.com/"
        },
        {
            "title": "IcoMoon",
            "hex": "825794",
            "source": "https://icomoon.io/"
        },
        {
            "title": "ICON",
            "hex": "31B8BB",
            "source": "https://icon.foundation/"
        },
        {
            "title": "Iconify",
            "hex": "1769AA",
            "source": "https://iconify.design/"
        },
        {
            "title": "IconJar",
            "hex": "16A5F3",
            "source": "https://geticonjar.com/press-kit/"
        },
        {
            "title": "ICQ",
            "hex": "7EBD00",
            "source": "https://en.wikipedia.org/wiki/File:ICQ.svg"
        },
        {
            "title": "iDEAL",
            "hex": "CC0066",
            "source": "https://www.ideal.nl/cms/files/Manual_iDEAL_logo.pdf"
        },
        {
            "title": "iFixit",
            "hex": "0071CE",
            "source": "https://www.ifixit.com/"
        },
        {
            "title": "iFood",
            "hex": "EA1D2C",
            "source": "https://ifood.com.br/"
        },
        {
            "title": "IMDb",
            "hex": "E6B91E",
            "source": "http://www.imdb.com/pressroom/brand_guidelines"
        },
        {
            "title": "Imgur",
            "hex": "1BB76E",
            "source": "https://s.imgur.com/images/favicon-152.png"
        },
        {
            "title": "Indeed",
            "hex": "2164F3",
            "source": "https://www.indeed.com"
        },
        {
            "title": "InfluxDB",
            "hex": "22ADF6",
            "source": "https://www.influxdata.com/"
        },
        {
            "title": "Inkscape",
            "hex": "000000",
            "source": "https://commons.wikimedia.org/wiki/File:Inkscape_Logo.svg"
        },
        {
            "title": "Instacart",
            "hex": "43B02A",
            "source": "https://www.instacart.com/press"
        },
        {
            "title": "Instagram",
            "hex": "E4405F",
            "source": "https://www.instagram-brand.com"
        },
        {
            "title": "Instapaper",
            "hex": "1F1F1F",
            "source": "https://www.instapaper.com/"
        },
        {
            "title": "Intel",
            "hex": "0071C5",
            "source": "https://www.intel.com"
        },
        {
            "title": "IntelliJ IDEA",
            "hex": "000000",
            "source": "https://www.jetbrains.com/idea/"
        },
        {
            "title": "Intercom",
            "hex": "1F8DED",
            "source": "https://www.intercom.io"
        },
        {
            "title": "Internet Archive",
            "hex": "000000",
            "source": "https://openlibrary.org/static/images/ia-logo.svg"
        },
        {
            "title": "Internet Explorer",
            "hex": "0076D6",
            "source": "https://compass-ssl.microsoft.com/assets/c8/67/c867db4c-f328-45b8-817c-33834c70aae6.svg?n=IE.svg"
        },
        {
            "title": "InVision",
            "hex": "FF3366",
            "source": "https://projects.invisionapp.com/boards/BX4P1DY5H46R"
        },
        {
            "title": "Invoice Ninja",
            "hex": "000000",
            "source": "https://github.com/invoiceninja/invoiceninja"
        },
        {
            "title": "ioBroker",
            "hex": "3399CC",
            "source": "https://github.com/ioBroker/awesome-iobroker/blob/master/images/"
        },
        {
            "title": "Ionic",
            "hex": "3880FF",
            "source": "https://ionicframework.com/press"
        },
        {
            "title": "iOS",
            "hex": "000000",
            "source": "https://en.wikipedia.org/wiki/IOS"
        },
        {
            "title": "IPFS",
            "hex": "65C2CB",
            "source": "https://github.com/ipfs/logo"
        },
        {
            "title": "Issuu",
            "hex": "F36D5D",
            "source": "https://issuu.com/press"
        },
        {
            "title": "Itch.io",
            "hex": "FA5C5C",
            "source": "https://itch.io/press-kit"
        },
        {
            "title": "iTunes",
            "hex": "FB5BC5",
            "source": "https://upload.wikimedia.org/wikipedia/commons/d/df/ITunes_logo.svg"
        },
        {
            "title": "Jabber",
            "hex": "CC0000",
            "source": "https://commons.wikimedia.org/wiki/File:Jabber-bulb.svg"
        },
        {
            "title": "Java",
            "hex": "007396",
            "source": "https://www.oracle.com/legal/logos.html"
        },
        {
            "title": "JavaScript",
            "hex": "F7DF1E",
            "source": "https://github.com/voodootikigod/logo.js"
        },
        {
            "title": "JCB",
            "hex": "0B4EA2",
            "source": "https://www.global.jcb/en/about-us/brand-concept/"
        },
        {
            "title": "Jekyll",
            "hex": "CC0000",
            "source": "https://github.com/jekyll/brand"
        },
        {
            "title": "Jenkins",
            "hex": "D24939",
            "source": "https://wiki.jenkins-ci.org/display/JENKINS/Logo"
        },
        {
            "title": "Jenkins X",
            "hex": "73C3D5",
            "source": "https://github.com/cdfoundation/artwork"
        },
        {
            "title": "Jest",
            "hex": "C21325",
            "source": "https://jestjs.io/"
        },
        {
            "title": "JET",
            "hex": "FBBA00",
            "source": "https://de.wikipedia.org/wiki/Datei:JET.svg"
        },
        {
            "title": "JetBrains",
            "hex": "000000",
            "source": "https://www.jetbrains.com/company/brand/"
        },
        {
            "title": "Jinja",
            "hex": "B41717",
            "source": "https://github.com/pallets/jinja/"
        },
        {
            "title": "Jira",
            "hex": "172B4D",
            "source": "https://www.atlassian.com/company/news/press-kit"
        },
        {
            "title": "Joomla",
            "hex": "5091CD",
            "source": "https://docs.joomla.org/Joomla:Brand_Identity_Elements"
        },
        {
            "title": "jQuery",
            "hex": "0769AD",
            "source": "https://brand.jquery.org/logos/"
        },
        {
            "title": "jsDelivr",
            "hex": "E84D3D",
            "source": "https://github.com/jsdelivr/www.jsdelivr.com/blob/eff02f3a8879cf7c7296840584e1293fe04e3a76/src/public/img/logo_horizontal.svg"
        },
        {
            "title": "JSFiddle",
            "hex": "0084FF",
            "source": "https://jsfiddle.net/"
        },
        {
            "title": "JSON",
            "hex": "000000",
            "source": "https://commons.wikimedia.org/wiki/File:JSON_vector_logo.svg"
        },
        {
            "title": "JSON Web Tokens",
            "hex": "000000",
            "source": "https://jwt.io/"
        },
        {
            "title": "Jupyter",
            "hex": "F37626",
            "source": "https://github.com/jupyter/design"
        },
        {
            "title": "Just Eat",
            "hex": "FA0029",
            "source": "https://d2vkuayfhnkplp.cloudfront.net/assets/dist/img/logos/je-logo-v3.svg"
        },
        {
            "title": "JustGiving",
            "hex": "AD29B6",
            "source": "https://justgiving.com"
        },
        {
            "title": "Kaggle",
            "hex": "20BEFF",
            "source": "https://www.kaggle.com/contact"
        },
        {
            "title": "KaiOS",
            "hex": "6F02B5",
            "source": "https://www.dropbox.com/sh/2qihtgrzllws8ki/AABmo9X1KMT6lHnvh4Em7dpWa?dl=0"
        },
        {
            "title": "Kaspersky",
            "hex": "009982",
            "source": "https://www.kaspersky.com"
        },
        {
            "title": "Katana",
            "hex": "000000",
            "source": "https://www.foundry.com/products/katana"
        },
        {
            "title": "KeePassXC",
            "hex": "6CAC4D",
            "source": "https://github.com/keepassxreboot/keepassxc/"
        },
        {
            "title": "Kentico",
            "hex": "F05A22",
            "source": "https://brand.kentico.com"
        },
        {
            "title": "Keras",
            "hex": "D00000",
            "source": "https://keras.io/"
        },
        {
            "title": "Keybase",
            "hex": "33A0FF",
            "source": "https://github.com/keybase/client/tree/master/media/logos"
        },
        {
            "title": "KeyCDN",
            "hex": "3686BE",
            "source": "https://www.keycdn.com/logos"
        },
        {
            "title": "Khan Academy",
            "hex": "14BF96",
            "source": "https://khanacademy.zendesk.com/hc/en-us/articles/202483630-Press-room"
        },
        {
            "title": "Khronos Group",
            "hex": "CC3333",
            "source": "https://www.khronos.org/legal/trademarks/"
        },
        {
            "title": "Kibana",
            "hex": "005571",
            "source": "https://www.elastic.co/brand"
        },
        {
            "title": "Kickstarter",
            "hex": "05CE78",
            "source": "https://www.kickstarter.com/help/brand_assets"
        },
        {
            "title": "Kik",
            "hex": "82BC23",
            "source": "http://www.kik.com/press"
        },
        {
            "title": "Kirby",
            "hex": "000000",
            "source": "https://getkirby.com/press"
        },
        {
            "title": "KLM",
            "hex": "00A1DE",
            "source": "https://www.klm.com"
        },
        {
            "title": "Klout",
            "hex": "E44600",
            "source": "https://klout.com/s/developers/styleguide"
        },
        {
            "title": "Known",
            "hex": "333333",
            "source": "https://withknown.com/img/logo_k.png"
        },
        {
            "title": "Ko-fi",
            "hex": "F16061",
            "source": "https://ko-fi.com/home/about"
        },
        {
            "title": "Kodi",
            "hex": "17B2E7",
            "source": "https://kodi.tv/"
        },
        {
            "title": "Koding",
            "hex": "00B057",
            "source": "https://koding.com/About"
        },
        {
            "title": "Kotlin",
            "hex": "0095D5",
            "source": "https://resources.jetbrains.com/storage/products/kotlin/docs/kotlin_logos.zip"
        },
        {
            "title": "Krita",
            "hex": "3BABFF",
            "source": "https://krita.org/en/about/press/"
        },
        {
            "title": "Kubernetes",
            "hex": "326CE5",
            "source": "https://github.com/kubernetes/kubernetes/tree/master/logo"
        },
        {
            "title": "Kyocera",
            "hex": "ED1C24",
            "source": "https://en.wikipedia.org/wiki/Kyocera"
        },
        {
            "title": "LabVIEW",
            "hex": "FFDB00",
            "source": "http://download.ni.com/evaluation/2018_Partner_Cobranding_Style_Guide.pdf"
        },
        {
            "title": "Laravel",
            "hex": "FF2D20",
            "source": "https://github.com/laravel/art"
        },
        {
            "title": "Laravel Horizon",
            "hex": "405263",
            "source": "https://horizon.laravel.com/"
        },
        {
            "title": "Laravel Nova",
            "hex": "252D37",
            "source": "https://nova.laravel.com/"
        },
        {
            "title": "Last.fm",
            "hex": "D51007",
            "source": "http://www.last.fm/about/resources"
        },
        {
            "title": "LastPass",
            "hex": "D32D27",
            "source": "https://lastpass.com/press-room/"
        },
        {
            "title": "LaTeX",
            "hex": "008080",
            "source": "https://github.com/latex3/branding"
        },
        {
            "title": "Launchpad",
            "hex": "F8C300",
            "source": "https://help.launchpad.net/logo/submissions"
        },
        {
            "title": "LeetCode",
            "hex": "F89F1B",
            "source": "https://leetcode.com"
        },
        {
            "title": "Lenovo",
            "hex": "E2231A",
            "source": "https://www.lenovopartnernetwork.com/us/branding/"
        },
        {
            "title": "Let’s Encrypt",
            "hex": "003A70",
            "source": "https://letsencrypt.org/trademarks/"
        },
        {
            "title": "Letterboxd",
            "hex": "00D735",
            "source": "https://letterboxd.com/about/logos/"
        },
        {
            "title": "LG",
            "hex": "A50034",
            "source": "https://en.wikipedia.org/wiki/LG_Corporation"
        },
        {
            "title": "LGTM",
            "hex": "FFFFFF",
            "source": "https://lgtm.com/"
        },
        {
            "title": "Liberapay",
            "hex": "F6C915",
            "source": "https://liberapay.com/assets/liberapay/icon-v2_yellow-r.svg"
        },
        {
            "title": "LibraryThing",
            "hex": "251A15",
            "source": "https://twitter.com/LibraryThing/status/1054466649271656448"
        },
        {
            "title": "LibreOffice",
            "hex": "18A303",
            "source": "https://wiki.documentfoundation.org/Marketing/Branding"
        },
        {
            "title": "libuv",
            "hex": "403C3D",
            "source": "https://github.com/libuv/libuv/blob/e4087dedf837f415056a45a838f639a3d9dc3ced/img/logos.svg"
        },
        {
            "title": "Lighthouse",
            "hex": "F44B21",
            "source": "https://github.com/GoogleChrome/lighthouse/blob/80d2e6c1948f232ec4f1bdeabc8bc632fc5d0bfd/assets/lh_favicon.svg"
        },
        {
            "title": "Line",
            "hex": "00C300",
            "source": "http://line.me/en/logo"
        },
        {
            "title": "LINE WEBTOON",
            "hex": "00D564",
            "source": "http://webtoons.com/"
        },
        {
            "title": "LineageOS",
            "hex": "167C80",
            "source": "https://www.lineageos.org/"
        },
        {
            "title": "LinkedIn",
            "hex": "0077B5",
            "source": "https://brand.linkedin.com"
        },
        {
            "title": "Linode",
            "hex": "00A95C",
            "source": "https://www.linode.com/company/press/"
        },
        {
            "title": "Linux",
            "hex": "FCC624",
            "source": "http://www.linuxfoundation.org/about/about-linux"
        },
        {
            "title": "Linux Foundation",
            "hex": "009BEE",
            "source": "http://www.linuxfoundation.org/about/about-linux"
        },
        {
            "title": "Linux Mint",
            "hex": "87CF3E",
            "source": "https://commons.wikimedia.org/wiki/File:Linux_Mint_logo_without_wordmark.svg"
        },
        {
            "title": "Litecoin",
            "hex": "A6A9AA",
            "source": "https://litecoin-foundation.org/wp-content/uploads/2019/01/LC18-007-Brand-guidelines.pdf"
        },
        {
            "title": "LiveJournal",
            "hex": "00B0EA",
            "source": "http://www.livejournal.com"
        },
        {
            "title": "Livestream",
            "hex": "CF202E",
            "source": "https://livestream.com/press"
        },
        {
            "title": "LLVM",
            "hex": "262D3A",
            "source": "https://llvm.org/Logo.html"
        },
        {
            "title": "LMMS",
            "hex": "10B146",
            "source": "https://lmms.io/branding"
        },
        {
            "title": "LogMeIn",
            "hex": "45B6F2",
            "source": "https://www.logmein.com/"
        },
        {
            "title": "Logstash",
            "hex": "005571",
            "source": "https://www.elastic.co/brand"
        },
        {
            "title": "Loop",
            "hex": "F29400",
            "source": "https://loop.frontiersin.org/"
        },
        {
            "title": "Lua",
            "hex": "2C2D72",
            "source": "https://www.lua.org/docs.html"
        },
        {
            "title": "Lubuntu",
            "hex": "0068C8",
            "source": "https://lubuntu.net/"
        },
        {
            "title": "Lufthansa",
            "hex": "05164D",
            "source": "https://www.lufthansa.com/"
        },
        {
            "title": "Lumen",
            "hex": "E74430",
            "source": "https://lumen.laravel.com/"
        },
        {
            "title": "Lyft",
            "hex": "FF00BF",
            "source": "https://www.lyft.com/press"
        },
        {
            "title": "MAAS",
            "hex": "E95420",
            "source": "https://design.ubuntu.com/downloads/"
        },
        {
            "title": "Macy’s",
            "hex": "E21A2C",
            "source": "http://www.macysinc.com/press-room/logo-photo-gallery/logos-macys-inc/default.aspx"
        },
        {
            "title": "Magento",
            "hex": "EE672F",
            "source": "http://magento.com"
        },
        {
            "title": "Magisk",
            "hex": "00AF9C",
            "source": "https://github.com/topjohnwu/Magisk/blob/master/app/src/main/res/drawable/ic_magisk.xml"
        },
        {
            "title": "Mail.Ru",
            "hex": "168DE2",
            "source": "https://corp.mail.ru/en/press/identity/"
        },
        {
            "title": "MailChimp",
            "hex": "FFE01B",
            "source": "http://mailchimp.com/about/brand-assets"
        },
        {
            "title": "MakerBot",
            "hex": "FF1E0D",
            "source": "http://www.makerbot.com/makerbot-press-assets"
        },
        {
            "title": "ManageIQ",
            "hex": "EF2929",
            "source": "https://www.manageiq.org/logo/"
        },
        {
            "title": "Manjaro",
            "hex": "35BF5C",
            "source": "https://commons.wikimedia.org/wiki/File:Manjaro-logo.svg"
        },
        {
            "title": "Mapbox",
            "hex": "000000",
            "source": "https://www.mapbox.com/about/press/brand-guidelines"
        },
        {
            "title": "MariaDB",
            "hex": "003545",
            "source": "https://mariadb.com/"
        },
        {
            "title": "MariaDB Foundation",
            "hex": "1F305F",
            "source": "https://mariadb.org/"
        },
        {
            "title": "Markdown",
            "hex": "000000",
            "source": "https://github.com/dcurtis/markdown-mark"
        },
        {
            "title": "Marketo",
            "hex": "5C4C9F",
            "source": "https://www.marketo.com/"
        },
        {
            "title": "MasterCard",
            "hex": "EB001B",
            "source": "https://brand.mastercard.com/brandcenter/mastercard-brand-mark/downloads.html"
        },
        {
            "title": "Mastodon",
            "hex": "3088D4",
            "source": "https://source.joinmastodon.org/mastodon/joinmastodon/blob/master/public/press-kit.zip"
        },
        {
            "title": "Material Design",
            "hex": "757575",
            "source": "https://material.io/design/"
        },
        {
            "title": "Material Design Icons",
            "hex": "2196F3",
            "source": "https://materialdesignicons.com/icon/vector-square"
        },
        {
            "title": "Material-UI",
            "hex": "0081CB",
            "source": "https://material-ui.com/"
        },
        {
            "title": "Mathworks",
            "hex": "0076A8",
            "source": "https://www.mathworks.com/brand/visual-design/mathworks-logo.html"
        },
        {
            "title": "Matrix",
            "hex": "000000",
            "source": "https://matrix.org"
        },
        {
            "title": "Mattermost",
            "hex": "0072C6",
            "source": "https://www.mattermost.org/brand-guidelines/"
        },
        {
            "title": "Matternet",
            "hex": "261C29",
            "source": "http://mttr.net"
        },
        {
            "title": "Mazda",
            "hex": "101010",
            "source": "https://www.mazda.com/en/about/profile/library/"
        },
        {
            "title": "McAfee",
            "hex": "C01818",
            "source": "https://www.mcafee.com/"
        },
        {
            "title": "McDonald's",
            "hex": "FBC817",
            "source": "https://www.mcdonalds.com/gb/en-gb/newsroom.html"
        },
        {
            "title": "MDN Web Docs",
            "hex": "000000",
            "source": "https://developer.mozilla.org/"
        },
        {
            "title": "MediaFire",
            "hex": "1299F3",
            "source": "https://www.mediafire.com/press/"
        },
        {
            "title": "MediaTemple",
            "hex": "000000",
            "source": "https://mediatemple.net/company/about-us"
        },
        {
            "title": "Medium",
            "hex": "12100E",
            "source": "https://medium.design/logos-and-brand-guidelines-f1a01a733592"
        },
        {
            "title": "Meetup",
            "hex": "ED1C40",
            "source": "https://www.meetup.com/media/"
        },
        {
            "title": "MEGA",
            "hex": "D9272E",
            "source": "https://en.wikipedia.org/wiki/File:01_mega_logo.svg"
        },
        {
            "title": "Mendeley",
            "hex": "9D1620",
            "source": "https://www.mendeley.com/"
        },
        {
            "title": "Mercedes",
            "hex": "242424",
            "source": "https://www.mercedes-benz.com/"
        },
        {
            "title": "Messenger",
            "hex": "00B2FF",
            "source": "https://en.facebookbrand.com/assets/messenger/"
        },
        {
            "title": "Meteor",
            "hex": "DE4F4F",
            "source": "http://logo.meteorapp.com/"
        },
        {
            "title": "micro:bit",
            "hex": "00ED00",
            "source": "https://microbit.org/"
        },
        {
            "title": "Micro.blog",
            "hex": "FD8308",
            "source": "https://twitter.com/BradEllis/status/943956921886715904"
        },
        {
            "title": "Microgenetics",
            "hex": "FF0000",
            "source": "http://microgenetics.co.uk/"
        },
        {
            "title": "Microsoft",
            "hex": "666666",
            "source": "https://ratnacahayarina.files.wordpress.com/2014/03/microsoft.pdf"
        },
        {
            "title": "Microsoft Access",
            "hex": "A4373A",
            "source": "https://developer.microsoft.com/en-us/fabric#/styles/web/colors/products"
        },
        {
            "title": "Microsoft Azure",
            "hex": "0089D6",
            "source": "https://upload.wikimedia.org/wikipedia/commons/a/a8/Microsoft_Azure_Logo.svg"
        },
        {
            "title": "Microsoft Edge",
            "hex": "0078D7",
            "source": "https://support.microsoft.com/en-us/help/17171/microsoft-edge-get-to-know"
        },
        {
            "title": "Microsoft Excel",
            "hex": "217346",
            "source": "https://developer.microsoft.com/en-us/fabric#/styles/web/colors/products"
        },
        {
            "title": "Microsoft Exchange",
            "hex": "0078D4",
            "source": "https://developer.microsoft.com/en-us/fabric#/styles/web/"
        },
        {
            "title": "Microsoft Office",
            "hex": "D83B01",
            "source": "https://developer.microsoft.com/en-us/microsoft-365"
        },
        {
            "title": "Microsoft OneDrive",
            "hex": "0078D4",
            "source": "https://developer.microsoft.com/en-us/fabric#/styles/web/colors/products"
        },
        {
            "title": "Microsoft OneNote",
            "hex": "7719AA",
            "source": "https://developer.microsoft.com/en-us/fabric#/styles/web/colors/products"
        },
        {
            "title": "Microsoft Outlook",
            "hex": "0078D4",
            "source": "https://developer.microsoft.com/en-us/outlook/docs"
        },
        {
            "title": "Microsoft PowerPoint",
            "hex": "B7472A",
            "source": "https://developer.microsoft.com/en-us/fabric#/styles/web/colors/products"
        },
        {
            "title": "Microsoft SharePoint",
            "hex": "0078D4",
            "source": "https://developer.microsoft.com/en-us/fabric#/styles/web/colors/products"
        },
        {
            "title": "Microsoft SQL Server",
            "hex": "CC2927",
            "source": "https://de.wikipedia.org/wiki/Microsoft_SQL_Server"
        },
        {
            "title": "Microsoft Teams",
            "hex": "6264A7",
            "source": "https://developer.microsoft.com/en-us/fabric#/styles/web/colors/products"
        },
        {
            "title": "Microsoft Visio",
            "hex": "3955A3",
            "source": "https://developer.microsoft.com/en-us/fabric#/styles/web/colors/products"
        },
        {
            "title": "Microsoft Word",
            "hex": "2B579A",
            "source": "https://developer.microsoft.com/en-us/fabric#/styles/web/colors/products"
        },
        {
            "title": "MicroStrategy",
            "hex": "D9232E",
            "source": "https://www.microstrategy.com/us/company/press-kit"
        },
        {
            "title": "MIDI",
            "hex": "000000",
            "source": "https://en.wikipedia.org/wiki/MIDI"
        },
        {
            "title": "Minds",
            "hex": "FED12F",
            "source": "https://www.minds.com/"
        },
        {
            "title": "Minetest",
            "hex": "53AC56",
            "source": "https://www.minetest.net/"
        },
        {
            "title": "Minutemailer",
            "hex": "3ABFE6",
            "source": "https://minutemailer.com/press"
        },
        {
            "title": "Mitsubishi",
            "hex": "E60012",
            "source": "https://www.mitsubishi.com/"
        },
        {
            "title": "Mix",
            "hex": "FF8126",
            "source": "https://mix.com"
        },
        {
            "title": "Mixcloud",
            "hex": "314359",
            "source": "https://www.mixcloud.com/branding"
        },
        {
            "title": "Mixer",
            "hex": "002050",
            "source": "https://github.com/mixer/branding-kit/"
        },
        {
            "title": "Mocha",
            "hex": "8D6748",
            "source": "https://mochajs.org/"
        },
        {
            "title": "Mojang",
            "hex": "DB1F29",
            "source": "https://www.mojang.com/"
        },
        {
            "title": "Monero",
            "hex": "FF6600",
            "source": "https://getmonero.org"
        },
        {
            "title": "MongoDB",
            "hex": "47A248",
            "source": "https://www.mongodb.com/pressroom"
        },
        {
            "title": "Monkey tie",
            "hex": "FFC619",
            "source": "https://www.monkey-tie.com/presse"
        },
        {
            "title": "Monogram",
            "hex": "FDB22A",
            "source": "http://monogram.me"
        },
        {
            "title": "Monster",
            "hex": "6E46AE",
            "source": "https://www.monster.com/"
        },
        {
            "title": "Monzo",
            "hex": "14233C",
            "source": "https://monzo.com/press/"
        },
        {
            "title": "Moo",
            "hex": "00945E",
            "source": "https://www.moo.com/uk/about/press.html"
        },
        {
            "title": "Mozilla",
            "hex": "000000",
            "source": "https://mozilla.ninja/our-logo"
        },
        {
            "title": "Mozilla Firefox",
            "hex": "FF7139",
            "source": "https://mozilla.design/firefox/logos-usage/"
        },
        {
            "title": "MuseScore",
            "hex": "1A70B8",
            "source": "https://musescore.org/en/about/logos-and-graphics"
        },
        {
            "title": "MX Linux",
            "hex": "000000",
            "source": "https://mxlinux.org/art/"
        },
        {
            "title": "Myspace",
            "hex": "030303",
            "source": "https://myspace.com/pressroom/assetslogos"
        },
        {
            "title": "MySQL",
            "hex": "4479A1",
            "source": "https://www.mysql.com/about/legal/logos.html"
        },
        {
            "title": "NativeScript",
            "hex": "3655FF",
            "source": "https://docs.nativescript.org/"
        },
        {
            "title": "NDR",
            "hex": "0C1754",
            "source": "https://www.ndr.de/"
        },
        {
            "title": "NEC",
            "hex": "1414A0",
            "source": "https://commons.wikimedia.org/wiki/File:NEC_logo.svg"
        },
        {
            "title": "Neo4j",
            "hex": "008CC1",
            "source": "https://neo4j.com/style-guide/"
        },
        {
            "title": "Neovim",
            "hex": "57A143",
            "source": "https://github.com/neovim/neovim.github.io/tree/master/logos"
        },
        {
            "title": "NetApp",
            "hex": "0067C5",
            "source": "http://www.netapp.com/"
        },
        {
            "title": "Netflix",
            "hex": "E50914",
            "source": "https://commons.wikimedia.org/wiki/File:Netflix_2014_logo.svg"
        },
        {
            "title": "Netlify",
            "hex": "00C7B7",
            "source": "https://www.netlify.com/press/"
        },
        {
            "title": "New York Times",
            "hex": "000000",
            "source": "https://www.nytimes.com/"
        },
        {
            "title": "Next.js",
            "hex": "000000",
            "source": "https://nextjs.org/"
        },
        {
            "title": "Nextcloud",
            "hex": "0082C9",
            "source": "https://nextcloud.com/press/"
        },
        {
            "title": "Nextdoor",
            "hex": "00B246",
            "source": "https://nextdoor.com/newsroom/"
        },
        {
            "title": "NFC",
            "hex": "002E5F",
            "source": "https://nfc-forum.org/our-work/nfc-branding/n-mark/guidelines-and-brand-assets/"
        },
        {
            "title": "NGINX",
            "hex": "269539",
            "source": "https://www.nginx.com/"
        },
        {
            "title": "Nim",
            "hex": "FFE953",
            "source": "https://nim-lang.org"
        },
        {
            "title": "Nintendo",
            "hex": "8F8F8F",
            "source": "https://en.wikipedia.org/wiki/Nintendo#/media/File:Nintendo.svg"
        },
        {
            "title": "Nintendo 3DS",
            "hex": "D12228",
            "source": "https://www.nintendo.de/"
        },
        {
            "title": "Nintendo GameCube",
            "hex": "6A5FBB",
            "source": "https://www.nintendo.com/consumer/systems/nintendogamecube/index.jsp"
        },
        {
            "title": "Nintendo Switch",
            "hex": "E60012",
            "source": "http://www.nintendo.co.uk/"
        },
        {
            "title": "Nissan",
            "hex": "C3002F",
            "source": "https://commons.wikimedia.org/wiki/File:Nissan-logo.svg"
        },
        {
            "title": "NixOS",
            "hex": "5277C3",
            "source": "https://github.com/NixOS/nixos-homepage/tree/master/logo"
        },
        {
            "title": "Node-RED",
            "hex": "8F0000",
            "source": "https://nodered.org/about/resources/"
        },
        {
            "title": "Node.js",
            "hex": "339933",
            "source": "https://nodejs.org/en/about/resources/"
        },
        {
            "title": "Nodemon",
            "hex": "76D04B",
            "source": "https://nodemon.io/"
        },
        {
            "title": "Nokia",
            "hex": "124191",
            "source": "https://www.nokia.com/"
        },
        {
            "title": "Notion",
            "hex": "000000",
            "source": "https://www.notion.so/"
        },
        {
            "title": "Notist",
            "hex": "333333",
            "source": "https://noti.st/"
        },
        {
            "title": "NPM",
            "hex": "CB3837",
            "source": "https://github.com/npm/logos"
        },
        {
            "title": "Nucleo",
            "hex": "766DCC",
            "source": "https://nucleoapp.com/wp-content/themes/nucleo-webapp-12/img/logo.svg"
        },
        {
            "title": "NuGet",
            "hex": "004880",
            "source": "https://github.com/NuGet/Media"
        },
        {
            "title": "Nuke",
            "hex": "000000",
            "source": "https://www.foundry.com/products/nuke"
        },
        {
            "title": "Nutanix",
            "hex": "024DA1",
            "source": "https://www.nutanix.com/content/dam/nutanix/en/cmn/documents/nutanix-brandbook.pdf"
        },
        {
            "title": "Nuxt.js",
            "hex": "00C58E",
            "source": "https://nuxtjs.org/"
        },
        {
            "title": "NVIDIA",
            "hex": "76B900",
            "source": "https://www.nvidia.com/etc/designs/nvidiaGDC/clientlibs_base/images/NVIDIA-Logo.svg"
        },
        {
            "title": "OBS Studio",
            "hex": "302E31",
            "source": "https://upload.wikimedia.org/wikipedia/commons/7/78/OBS.svg"
        },
        {
            "title": "OCaml",
            "hex": "EC6813",
            "source": "http://ocaml.org/img/OCaml_Sticker.svg"
        },
        {
            "title": "Octave",
            "hex": "0790C0",
            "source": "https://www.gnu.org/software/octave/"
        },
        {
            "title": "Octopus Deploy",
            "hex": "2F93E0",
            "source": "https://octopus.com/company/brand"
        },
        {
            "title": "Oculus",
            "hex": "1C1E20",
            "source": "https://www.oculus.com/en-us/press-kit"
        },
        {
            "title": "Odnoklassniki",
            "hex": "F4731C",
            "source": "http://v.ok.ru/logo.html"
        },
        {
            "title": "OnStar",
            "hex": "003D7D",
            "source": "https://www.onstar.com/"
        },
        {
            "title": "Opel",
            "hex": "F7D900",
            "source": "https://de.wikipedia.org/wiki/Opel"
        },
        {
            "title": "Open Access",
            "hex": "F68212",
            "source": "https://commons.wikimedia.org/wiki/File:Open_Access_logo_PLoS_white.svg"
        },
        {
            "title": "Open Collective",
            "hex": "7FADF2",
            "source": "https://docs.opencollective.com/help/about#media-logo"
        },
        {
            "title": "Open Containers Initiative",
            "hex": "262261",
            "source": "https://github.com/opencontainers/artwork/tree/master/oci/icon"
        },
        {
            "title": "Open Source Initiative",
            "hex": "3DA639",
            "source": "https://opensource.org/logo-usage-guidelines"
        },
        {
            "title": "OpenAPI Initiative",
            "hex": "6BA539",
            "source": "https://www.openapis.org/faq/style-guide"
        },
        {
            "title": "OpenBSD",
            "hex": "F2CA30",
            "source": "https://en.wikipedia.org/wiki/OpenBSD"
        },
        {
            "title": "OpenGL",
            "hex": "5586A4",
            "source": "https://www.khronos.org/legal/trademarks/"
        },
        {
            "title": "OpenID",
            "hex": "F78C40",
            "source": "https://openid.net/add-openid/logos/"
        },
        {
            "title": "OpenSSL",
            "hex": "721412",
            "source": "https://www.openssl.org/"
        },
        {
            "title": "OpenStack",
            "hex": "ED1944",
            "source": "https://www.openstack.org/brand/openstack-logo/"
        },
        {
            "title": "OpenStreetMap",
            "hex": "7EBC6F",
            "source": "https://www.openstreetmap.org"
        },
        {
            "title": "openSUSE",
            "hex": "73BA25",
            "source": "https://en.opensuse.org/Portal:Artwork"
        },
        {
            "title": "OpenVPN",
            "hex": "EA7E20",
            "source": "https://openvpn.net/wp-content/themes/openvpn/assets/images/logo.svg"
        },
        {
            "title": "Opera",
            "hex": "FF1B2D",
            "source": "https://github.com/operasoftware/logo"
        },
        {
            "title": "Opsgenie",
            "hex": "172B4D",
            "source": "https://www.atlassian.com/company/news/press-kit"
        },
        {
            "title": "OpsLevel",
            "hex": "1890FF",
            "source": "https://www.opslevel.com/"
        },
        {
            "title": "Oracle",
            "hex": "F80000",
            "source": "https://www.oracle.com/webfolder/s/brand/identity/index.html"
        },
        {
            "title": "ORCID",
            "hex": "A6CE39",
            "source": "https://orcid.org/trademark-and-id-display-guidelines"
        },
        {
            "title": "Origin",
            "hex": "F56C2D",
            "source": "https://www.origin.com/gbr/en-us/store"
        },
        {
            "title": "OSMC",
            "hex": "17394A",
            "source": "https://github.com/osmc/osmc/tree/master/assets"
        },
        {
            "title": "Overcast",
            "hex": "FC7E0F",
            "source": "https://overcast.fm"
        },
        {
            "title": "Overleaf",
            "hex": "47A141",
            "source": "https://www.overleaf.com/for/press/media-resources"
        },
        {
            "title": "OVH",
            "hex": "123F6D",
            "source": "https://www.ovh.com/fr/news/logo-ovh.xml"
        },
        {
            "title": "Pagekit",
            "hex": "212121",
            "source": "https://pagekit.com/logo-guide"
        },
        {
            "title": "PagSeguro",
            "hex": "FFC801",
            "source": "https://pagseguro.uol.com.br/"
        },
        {
            "title": "Palantir",
            "hex": "101113",
            "source": "https://github.com/palantir/conjure/blob/master/docs/media/palantir-logo.svg"
        },
        {
            "title": "Palo Alto Software",
            "hex": "83DA77",
            "source": "https://press.paloalto.com/logos"
        },
        {
            "title": "Pandora",
            "hex": "224099",
            "source": "https://www.pandoraforbrands.com/"
        },
        {
            "title": "Pantheon",
            "hex": "EFD01B",
            "source": "https://projects.invisionapp.com/boards/8UOJQWW2J3G5#/1145336"
        },
        {
            "title": "Parity Substrate",
            "hex": "282828",
            "source": "http://substrate.dev/"
        },
        {
            "title": "Parse.ly",
            "hex": "5BA745",
            "source": "https://www.parse.ly/"
        },
        {
            "title": "Pastebin",
            "hex": "02456C",
            "source": "https://pastebin.com/"
        },
        {
            "title": "Patreon",
            "hex": "F96854",
            "source": "https://www.patreon.com/brand/downloads"
        },
        {
            "title": "PayPal",
            "hex": "00457C",
            "source": "https://www.paypal-marketing.com/html/partner/na/portal-v2/pdf/PP_Masterbrandguidelines_v21_mm.pdf"
        },
        {
            "title": "PeerTube",
            "hex": "F1680D",
            "source": "https://github.com/Chocobozzz/PeerTube/tree/develop/client/src/assets/images"
        },
        {
            "title": "Pepsi",
            "hex": "2151A1",
            "source": "https://commons.wikimedia.org/wiki/File:Pepsi_logo_new.svg"
        },
        {
            "title": "Periscope",
            "hex": "40A4C4",
            "source": "https://www.periscope.tv/press"
        },
        {
            "title": "Peugeot",
            "hex": "002355",
            "source": "https://www.groupe-psa.com/en/brands-and-services/peugeot/"
        },
        {
            "title": "Pexels",
            "hex": "05A081",
            "source": "https://www.pexels.com/"
        },
        {
            "title": "Phabricator",
            "hex": "4A5F88",
            "source": "https://phacility.com/trademarks/"
        },
        {
            "title": "Photocrowd",
            "hex": "3DAD4B",
            "source": "https://www.photocrowd.com/"
        },
        {
            "title": "PHP",
            "hex": "777BB4",
            "source": "http://php.net/download-logos.php"
        },
        {
            "title": "Pi-hole",
            "hex": "F60D1A",
            "source": "https://github.com/pi-hole/web/"
        },
        {
            "title": "Picarto.TV",
            "hex": "1DA456",
            "source": "https://picarto.tv/site/press"
        },
        {
            "title": "Pinboard",
            "hex": "0000FF",
            "source": "https://commons.wikimedia.org/wiki/File:Feedbin-Icon-share-pinboard.svg"
        },
        {
            "title": "Pingdom",
            "hex": "FFF000",
            "source": "https://tools.pingdom.com"
        },
        {
            "title": "Pingup",
            "hex": "00B1AB",
            "source": "http://pingup.com/resources"
        },
        {
            "title": "Pinterest",
            "hex": "BD081C",
            "source": "https://business.pinterest.com/en/brand-guidelines"
        },
        {
            "title": "Pivotal Tracker",
            "hex": "517A9E",
            "source": "https://www.pivotaltracker.com/branding-guidelines"
        },
        {
            "title": "Pixabay",
            "hex": "2EC66D",
            "source": "https://pixabay.com/service/about/"
        },
        {
            "title": "PJSIP",
            "hex": "F86001",
            "source": "https://www.pjsip.org/favicon.ico"
        },
        {
            "title": "PlanGrid",
            "hex": "0085DE",
            "source": "https://plangrid.com/en/"
        },
        {
            "title": "Platzi",
            "hex": "98CA3F",
            "source": "https://github.com/PlatziDev/oss/blob/932bd83d43e061e1c38fbc116db31aa6d0145be6/static/logo.svg"
        },
        {
            "title": "Player FM",
            "hex": "C8122A",
            "source": "https://player.fm/"
        },
        {
            "title": "Player.me",
            "hex": "C0379A",
            "source": "https://player.me/p/about-us"
        },
        {
            "title": "PlayStation",
            "hex": "003791",
            "source": "http://uk.playstation.com/media/DPBjbK0o/CECH-4202_4203%20PS3_QSG_GB_Eastern_3_web_vf1.pdf"
        },
        {
            "title": "PlayStation 2",
            "hex": "003791",
            "source": "https://commons.wikimedia.org/wiki/File:PlayStation_2_logo.svg"
        },
        {
            "title": "PlayStation 3",
            "hex": "003791",
            "source": "https://commons.wikimedia.org/wiki/File:PlayStation_3_Logo_neu.svg#/media/File:PS3.svg"
        },
        {
            "title": "PlayStation 4",
            "hex": "003791",
            "source": "https://commons.wikimedia.org/wiki/File:PlayStation_4_logo_and_wordmark.svg"
        },
        {
            "title": "Pleroma",
            "hex": "FBA457",
            "source": "https://pleroma.social/"
        },
        {
            "title": "Plesk",
            "hex": "52BBE6",
            "source": "https://www.plesk.com/brand/"
        },
        {
            "title": "Plex",
            "hex": "E5A00D",
            "source": "http://brand.plex.tv/d/qxmJ3odkK0fj/plex-style-guide"
        },
        {
            "title": "Pluralsight",
            "hex": "F15B2A",
            "source": "https://www.pluralsight.com/newsroom/brand-assets"
        },
        {
            "title": "Plurk",
            "hex": "FF574D",
            "source": "https://www.plurk.com/brandInfo"
        },
        {
            "title": "Plus Codes",
            "hex": "57C4D2",
            "source": "https://plus.codes/"
        },
        {
            "title": "Pocket",
            "hex": "EF3F56",
            "source": "https://getpocket.com/blog/press/"
        },
        {
            "title": "Pocket Casts",
            "hex": "F43E37",
            "source": "https://blog.pocketcasts.com/press/"
        },
        {
            "title": "Pokémon",
            "hex": "FFCB05",
            "source": "https://commons.wikimedia.org/wiki/File:International_Pok%C3%A9mon_logo.svg"
        },
        {
            "title": "Poly",
            "hex": "EB3C00",
            "source": "https://www.poly.com/"
        },
        {
            "title": "Polymer Project",
            "hex": "FF4470",
            "source": "https://github.com/Polymer/polymer-project.org/tree/master/app/images/logos"
        },
        {
            "title": "Porsche",
            "hex": "B12B28",
            "source": "https://www.porsche.com/"
        },
        {
            "title": "PostCSS",
            "hex": "DD3A0A",
            "source": "https://postcss.org/"
        },
        {
            "title": "PostgreSQL",
            "hex": "336791",
            "source": "https://wiki.postgresql.org/wiki/Logo"
        },
        {
            "title": "Postman",
            "hex": "FF6C37",
            "source": "https://www.getpostman.com/resources/media-assets/"
        },
        {
            "title": "Postwoman",
            "hex": "50FA7B",
            "source": "https://github.com/liyasthomas/postwoman"
        },
        {
            "title": "PowerShell",
            "hex": "5391FE",
            "source": "https://github.com/PowerShell/PowerShell"
        },
        {
            "title": "pr.co",
            "hex": "0080FF",
            "source": "https://www.pr.co/"
        },
        {
            "title": "pre-commit",
            "hex": "FAB040",
            "source": "https://github.com/pre-commit/pre-commit.github.io"
        },
        {
            "title": "PrestaShop",
            "hex": "DF0067",
            "source": "https://www.prestashop.com/en/media-kit"
        },
        {
            "title": "Prettier",
            "hex": "F7B93E",
            "source": "https://github.com/prettier/prettier-logo/tree/master/images"
        },
        {
            "title": "Prezi",
            "hex": "3181FF",
            "source": "https://prezi.com/press/kit/"
        },
        {
            "title": "Prismic",
            "hex": "484A7A",
            "source": "https://prismic.io/"
        },
        {
            "title": "Probot",
            "hex": "00B0D8",
            "source": "https://github.com/probot/probot"
        },
        {
            "title": "ProcessWire",
            "hex": "EF145F",
            "source": "https://github.com/processwire"
        },
        {
            "title": "Product Hunt",
            "hex": "DA552F",
            "source": "https://www.producthunt.com/branding"
        },
        {
            "title": "Prometheus",
            "hex": "E6522C",
            "source": "https://prometheus.io/"
        },
        {
            "title": "ProSieben",
            "hex": "E6000F",
            "source": "https://www.prosieben.de/"
        },
        {
            "title": "Proto.io",
            "hex": "34A7C1",
            "source": "https://proto.io/en/presskit"
        },
        {
            "title": "protocols.io",
            "hex": "4D9FE7",
            "source": "https://www.protocols.io/brand"
        },
        {
            "title": "ProtonMail",
            "hex": "8B89CC",
            "source": "https://protonmail.com/media-kit"
        },
        {
            "title": "Proxmox",
            "hex": "E57000",
            "source": "https://www.proxmox.com/en/news/media-kit"
        },
        {
            "title": "Publons",
            "hex": "336699",
            "source": "https://publons.com/about/logos"
        },
        {
            "title": "Puppet",
            "hex": "FFAE1A",
            "source": "https://puppet.com/company/press-room/"
        },
        {
            "title": "PureScript",
            "hex": "14161A",
            "source": "https://github.com/purescript/logo"
        },
        {
            "title": "PyPI",
            "hex": "3775A9",
            "source": "https://pypi.org/"
        },
        {
            "title": "Python",
            "hex": "3776AB",
            "source": "https://www.python.org/community/logos/"
        },
        {
            "title": "PyTorch",
            "hex": "EE4C2C",
            "source": "https://github.com/pytorch/pytorch/tree/master/docs/source/_static/img"
        },
        {
            "title": "PyUp",
            "hex": "9F55FF",
            "source": "https://pyup.io/"
        },
        {
            "title": "QEMU",
            "hex": "FF6600",
            "source": "https://wiki.qemu.org/Logo"
        },
        {
            "title": "Qgis",
            "hex": "589632",
            "source": "https://www.qgis.org/en/site/getinvolved/styleguide.html"
        },
        {
            "title": "Qi",
            "hex": "000000",
            "source": "https://www.wirelesspowerconsortium.com/knowledge-base/retail/qi-logo-guidelines-and-artwork.html"
        },
        {
            "title": "Qiita",
            "hex": "55C500",
            "source": "https://www.qiita.com"
        },
        {
            "title": "QIWI",
            "hex": "FF8C00",
            "source": "https://qiwi.com/"
        },
        {
            "title": "Qualcomm",
            "hex": "3253DC",
            "source": "https://www.qualcomm.com"
        },
        {
            "title": "Qualtrics",
            "hex": "00B4EF",
            "source": "https://www.qualtrics.com/brand-book/"
        },
        {
            "title": "Quantcast",
            "hex": "1E262C",
            "source": "http://branding.quantcast.com/logouse/"
        },
        {
            "title": "Quantopian",
            "hex": "C51E25",
            "source": "https://www.quantopian.com/about"
        },
        {
            "title": "Quarkus",
            "hex": "4695EB",
            "source": "https://design.jboss.org/quarkus/"
        },
        {
            "title": "Quest",
            "hex": "FB4F14",
            "source": "https://www.quest.com/legal/trademark-information.aspx"
        },
        {
            "title": "QuickTime",
            "hex": "1C69F0",
            "source": "https://support.apple.com/quicktime"
        },
        {
            "title": "Quip",
            "hex": "F27557",
            "source": "https://quip.com/"
        },
        {
            "title": "Quora",
            "hex": "B92B27",
            "source": "https://www.quora.com"
        },
        {
            "title": "Qwiklabs",
            "hex": "F5CD0E",
            "source": "https://www.qwiklabs.com"
        },
        {
            "title": "Qzone",
            "hex": "FECE00",
            "source": "https://qzone.qq.com/"
        },
        {
            "title": "R",
            "hex": "276DC3",
            "source": "https://www.r-project.org/logo/"
        },
        {
            "title": "RabbitMQ",
            "hex": "FF6600",
            "source": "https://www.rabbitmq.com/"
        },
        {
            "title": "RadioPublic",
            "hex": "CE262F",
            "source": "https://help.radiopublic.com/hc/en-us/articles/360002546754-RadioPublic-logos"
        },
        {
            "title": "Rails",
            "hex": "CC0000",
            "source": "http://rubyonrails.org/images/rails-logo.svg"
        },
        {
            "title": "Raspberry Pi",
            "hex": "C51A4A",
            "source": "https://www.raspberrypi.org/trademark-rules"
        },
        {
            "title": "React",
            "hex": "61DAFB",
            "source": "https://facebook.github.io/react/"
        },
        {
            "title": "React Router",
            "hex": "CA4245",
            "source": "https://reacttraining.com/react-router/"
        },
        {
            "title": "ReactOS",
            "hex": "0088CC",
            "source": "https://github.com/reactos/press-media"
        },
        {
            "title": "Read the Docs",
            "hex": "8CA1AF",
            "source": "https://github.com/rtfd/readthedocs.org/blob/master/media/readthedocsbranding.ai"
        },
        {
            "title": "Realm",
            "hex": "39477F",
            "source": "https://realm.io/press"
        },
        {
            "title": "Reason",
            "hex": "DD4B39",
            "source": "https://reasonml.github.io/img/reason.svg"
        },
        {
            "title": "Reason Studios",
            "hex": "FFFFFF",
            "source": "https://www.reasonstudios.com/press"
        },
        {
            "title": "Red Hat",
            "hex": "EE0000",
            "source": "https://www.redhat.com/en/about/brand/new-brand/details"
        },
        {
            "title": "Red Hat Open Shift",
            "hex": "EE0000",
            "source": "https://www.openshift.com/"
        },
        {
            "title": "Redbubble",
            "hex": "E41321",
            "source": "https://www.redbubble.com/explore/client/4196122a442ab3f429ec802f71717465.svg"
        },
        {
            "title": "Reddit",
            "hex": "FF4500",
            "source": "https://www.redditinc.com/brand"
        },
        {
            "title": "Redis",
            "hex": "D82C20",
            "source": "https://redis.io/images/redis-logo.svg"
        },
        {
            "title": "Redux",
            "hex": "764ABC",
            "source": "https://github.com/reactjs/redux/tree/master/logo"
        },
        {
            "title": "Renault",
            "hex": "FFCC33",
            "source": "https://en.wikipedia.org/wiki/File:Renault_F1_Team_logo_2019.svg"
        },
        {
            "title": "Renren",
            "hex": "217DC6",
            "source": "https://seeklogo.com/vector-logo/184137/renren-inc"
        },
        {
            "title": "repl.it",
            "hex": "667881",
            "source": "https://repl.it/"
        },
        {
            "title": "ResearchGate",
            "hex": "00CCBB",
            "source": "https://c5.rgstatic.net/m/428059296771819/images/favicon/favicon.svg"
        },
        {
            "title": "ReverbNation",
            "hex": "E43526",
            "source": "https://www.reverbnation.com"
        },
        {
            "title": "Rhinoceros",
            "hex": "801010",
            "source": "https://www.rhino3d.com/"
        },
        {
            "title": "Riot",
            "hex": "368BD6",
            "source": "https://about.riot.im/"
        },
        {
            "title": "Ripple",
            "hex": "0085C0",
            "source": "https://www.ripple.com/media-kit/"
        },
        {
            "title": "Riseup",
            "hex": "5E9EE3",
            "source": "https://riseup.net/en/about-us/images"
        },
        {
            "title": "Roku",
            "hex": "662D91",
            "source": "https://www.roku.com/"
        },
        {
            "title": "rollup.js",
            "hex": "EC4A3F",
            "source": "https://rollupjs.org/"
        },
        {
            "title": "Roots",
            "hex": "525DDC",
            "source": "https://roots.io/"
        },
        {
            "title": "Roundcube",
            "hex": "37BEFF",
            "source": "https://roundcube.net/images/roundcube_logo_icon.svg"
        },
        {
            "title": "RSS",
            "hex": "FFA500",
            "source": "https://en.wikipedia.org/wiki/Feed_icon"
        },
        {
            "title": "RStudio",
            "hex": "75AADB",
            "source": "https://www.rstudio.com/about/logos/"
        },
        {
            "title": "RTLZWEI",
            "hex": "00BCF6",
            "source": "https://www.rtl2.de/"
        },
        {
            "title": "Ruby",
            "hex": "CC342D",
            "source": "https://www.ruby-lang.org/en/about/logo/"
        },
        {
            "title": "RubyGems",
            "hex": "E9573F",
            "source": "https://rubygems.org/pages/about"
        },
        {
            "title": "Runkeeper",
            "hex": "2DC9D7",
            "source": "https://runkeeper.com/partnerships"
        },
        {
            "title": "Rust",
            "hex": "000000",
            "source": "https://www.rust-lang.org/"
        },
        {
            "title": "Ryanair",
            "hex": "073590",
            "source": "https://corporate.ryanair.com/media-centre/stock-images-gallery/#album-container-3"
        },
        {
            "title": "Safari",
            "hex": "000000",
            "source": "https://images.techhive.com/images/article/2014/11/safari-favorites-100530680-large.jpg"
        },
        {
            "title": "Sahibinden",
            "hex": "FFE800",
            "source": "https://www.sahibinden.com/favicon.ico"
        },
        {
            "title": "Salesforce",
            "hex": "00A1E0",
            "source": "https://www.salesforce.com/"
        },
        {
            "title": "SaltStack",
            "hex": "00EACE",
            "source": "https://www.saltstack.com/resources/brand/"
        },
        {
            "title": "Samsung",
            "hex": "1428A0",
            "source": "https://www.samsung.com/us"
        },
        {
            "title": "Samsung Pay",
            "hex": "1428A0",
            "source": "https://pay.samsung.com/developers/resource/brand"
        },
        {
            "title": "SAP",
            "hex": "008FD3",
            "source": "https://support.sap.com/content/dam/support/sap-logo.svg"
        },
        {
            "title": "Sass",
            "hex": "CC6699",
            "source": "http://sass-lang.com/styleguide/brand"
        },
        {
            "title": "Sat.1",
            "hex": "047DA3",
            "source": "https://www.prosiebensat1.com/presse/downloads/logos"
        },
        {
            "title": "Sauce Labs",
            "hex": "E2231A",
            "source": "https://saucelabs.com/"
        },
        {
            "title": "Scala",
            "hex": "DC322F",
            "source": "https://www.scala-lang.org/"
        },
        {
            "title": "Scaleway",
            "hex": "4F0599",
            "source": "https://www.scaleway.com"
        },
        {
            "title": "Scribd",
            "hex": "1A7BBA",
            "source": "https://www.scribd.com"
        },
        {
            "title": "Scrutinizer CI",
            "hex": "8A9296",
            "source": "https://scrutinizer-ci.com"
        },
        {
            "title": "Seagate",
            "hex": "72BE4F",
            "source": "https://www.seagate.com"
        },
        {
            "title": "SEAT",
            "hex": "33302E",
            "source": "https://www.seat.es/"
        },
        {
            "title": "Sega",
            "hex": "0089CF",
            "source": "https://en.wikipedia.org/wiki/Sega#/media/File:Sega_logo.svg"
        },
        {
            "title": "Sellfy",
            "hex": "21B352",
            "source": "https://sellfy.com/about/"
        },
        {
            "title": "Semantic Web",
            "hex": "005A9C",
            "source": "https://www.w3.org/2007/10/sw-logos.html"
        },
        {
            "title": "Semaphore CI",
            "hex": "19A974",
            "source": "https://semaphoreci.com/"
        },
        {
            "title": "Sencha",
            "hex": "86BC40",
            "source": "http://design.sencha.com/"
        },
        {
            "title": "Sensu",
            "hex": "89C967",
            "source": "https://github.com/sensu/sensu-go/blob/master/dashboard/src/assets/logo/graphic/green.svg"
        },
        {
            "title": "Sentry",
            "hex": "FB4226",
            "source": "https://sentry.io/branding/"
        },
        {
            "title": "Server Fault",
            "hex": "E7282D",
            "source": "http://stackoverflow.com/company/logos"
        },
        {
            "title": "Serverless",
            "hex": "FD5750",
            "source": "https://serverless.com/"
        },
        {
            "title": "Shazam",
            "hex": "0088FF",
            "source": "https://brandfolder.com/shazam"
        },
        {
            "title": "Shell",
            "hex": "FFD500",
            "source": "https://en.wikipedia.org/wiki/File:Shell_logo.svg"
        },
        {
            "title": "Shopify",
            "hex": "7AB55C",
            "source": "https://press.shopify.com/brand"
        },
        {
            "title": "Shopware",
            "hex": "189EFF",
            "source": "https://www.shopware.com/en/press/press-material/"
        },
        {
            "title": "Showpad",
            "hex": "2D2E83",
            "source": "https://www.showpad.com/"
        },
        {
            "title": "Siemens",
            "hex": "009999",
            "source": "https://siemens.com/"
        },
        {
            "title": "Signal",
            "hex": "2592E9",
            "source": "https://play.google.com/store/apps/details?id=org.thoughtcrime.securesms"
        },
        {
            "title": "Simple Icons",
            "hex": "111111",
            "source": "https://simpleicons.org/"
        },
        {
            "title": "Sina Weibo",
            "hex": "E6162D",
            "source": "https://en.wikipedia.org/wiki/Sina_Weibo"
        },
        {
            "title": "SitePoint",
            "hex": "258AAF",
            "source": "http://www.sitepoint.com"
        },
        {
            "title": "Sketch",
            "hex": "F7B500",
            "source": "https://www.sketch.com/press/"
        },
        {
            "title": "Skillshare",
            "hex": "17C5CB",
            "source": "https://company-89494.frontify.com/d/Tquwc3XMiaBb/skillshare-style-guide"
        },
        {
            "title": "ŠKODA",
            "hex": "4BA82E",
            "source": "https://en.wikipedia.org/wiki/File:Skoda_Auto_logo_(2011).svg"
        },
        {
            "title": "Skyliner",
            "hex": "2FCEA0",
            "source": "https://www.skyliner.io/help"
        },
        {
            "title": "Skype",
            "hex": "00AFF0",
            "source": "http://blogs.skype.com/?attachment_id=56273"
        },
        {
            "title": "Skype for Business",
            "hex": "00AFF0",
            "source": "https://en.wikipedia.org/wiki/Skype_for_Business_Server"
        },
        {
            "title": "Slack",
            "hex": "4A154B",
            "source": "https://slack.com/brand-guidelines"
        },
        {
            "title": "Slackware",
            "hex": "000000",
            "source": "https://en.wikipedia.org/wiki/Slackware"
        },
        {
            "title": "Slashdot",
            "hex": "026664",
            "source": "https://commons.wikimedia.org/wiki/File:Slashdot_wordmark_and_logo.svg"
        },
        {
            "title": "SlickPic",
            "hex": "FF880F",
            "source": "https://www.slickpic.com/"
        },
        {
            "title": "Slides",
            "hex": "E4637C",
            "source": "https://slides.com/about"
        },
        {
            "title": "SmartThings",
            "hex": "15BFFF",
            "source": "https://www.smartthings.com/press-kit"
        },
        {
            "title": "Smashing Magazine",
            "hex": "E85C33",
            "source": "https://www.smashingmagazine.com/"
        },
        {
            "title": "SmugMug",
            "hex": "6DB944",
            "source": "https://help.smugmug.com/using-smugmug's-logo-HJulJePkEBf"
        },
        {
            "title": "Snapchat",
            "hex": "FFFC00",
            "source": "https://www.snapchat.com/brand-guidelines"
        },
        {
            "title": "Snapcraft",
            "hex": "82BEA0",
            "source": "https://github.com/snapcore/snap-store-badges"
        },
        {
            "title": "Snyk",
            "hex": "4C4A73",
            "source": "https://snyk.io/press-kit"
        },
        {
            "title": "Society6",
            "hex": "000000",
            "source": "https://blog.society6.com/app/themes/society6/dist/images/mark.svg"
        },
        {
            "title": "Socket.io",
            "hex": "010101",
            "source": "https://socket.io"
        },
        {
            "title": "Sogou",
            "hex": "FB6022",
            "source": "https://www.sogou.com/"
        },
        {
            "title": "Solus",
            "hex": "5294E2",
            "source": "https://getsol.us/branding/"
        },
        {
            "title": "SonarCloud",
            "hex": "F3702A",
            "source": "https://sonarcloud.io/about"
        },
        {
            "title": "SonarLint",
            "hex": "CC2026",
            "source": "https://github.com/SonarSource/sonarlint-website/"
        },
        {
            "title": "SonarQube",
            "hex": "4E9BCD",
            "source": "https://www.sonarqube.org/logos/"
        },
        {
            "title": "SonarSource",
            "hex": "CB3032",
            "source": "https://www.sonarsource.com/"
        },
        {
            "title": "Songkick",
            "hex": "F80046",
            "source": "http://blog.songkick.com/media-assets"
        },
        {
            "title": "SonicWall",
            "hex": "FF6600",
            "source": "https://brandfolder.com/sonicwall/sonicwall-external"
        },
        {
            "title": "Sonos",
            "hex": "000000",
            "source": "https://www.sonos.com/en-gb/home"
        },
        {
            "title": "SoundCloud",
            "hex": "FF3300",
            "source": "https://soundcloud.com/press"
        },
        {
            "title": "Source Engine",
            "hex": "F79A10",
            "source": "https://developer.valvesoftware.com/favicon.ico"
        },
        {
            "title": "SourceForge",
            "hex": "FF6600",
            "source": "https://sourceforge.net/"
        },
        {
            "title": "Sourcegraph",
            "hex": "00B4F2",
            "source": "https://github.com/sourcegraph/about"
        },
        {
            "title": "Spacemacs",
            "hex": "9266CC",
            "source": "http://spacemacs.org/"
        },
        {
            "title": "SpaceX",
            "hex": "005288",
            "source": "https://www.spacex.com/sites/all/themes/spacex2012/images/logo.svg"
        },
        {
            "title": "SparkFun",
            "hex": "E53525",
            "source": "https://www.sparkfun.com/brand_assets"
        },
        {
            "title": "SparkPost",
            "hex": "FA6423",
            "source": "https://www.sparkpost.com/"
        },
        {
            "title": "SPDX",
            "hex": "4398CC",
            "source": "https://spdx.org/Resources"
        },
        {
            "title": "Speaker Deck",
            "hex": "339966",
            "source": "https://speakerdeck.com/"
        },
        {
            "title": "Spectrum",
            "hex": "7B16FF",
            "source": "https://spectrum.chat"
        },
        {
            "title": "Spinnaker",
            "hex": "139BB4",
            "source": "https://github.com/spinnaker/spinnaker.github.io/tree/master/assets/images"
        },
        {
            "title": "Spinrilla",
            "hex": "460856",
            "source": "https://spinrilla.com"
        },
        {
            "title": "Spotify",
            "hex": "1ED760",
            "source": "https://developer.spotify.com/design"
        },
        {
            "title": "Spotlight",
            "hex": "352A71",
            "source": "https://www.spotlight.com/"
        },
        {
            "title": "Spreaker",
            "hex": "F5C300",
            "source": "http://www.spreaker.com/press"
        },
        {
            "title": "Spring",
            "hex": "6DB33F",
            "source": "https://spring.io/trademarks"
        },
        {
            "title": "Sprint",
            "hex": "FFCE0A",
            "source": "https://www.sprint.com/"
        },
        {
            "title": "Square",
            "hex": "3E4348",
            "source": "https://squareup.com/"
        },
        {
            "title": "Square Enix",
            "hex": "ED1C24",
            "source": "https://www.square-enix.com/"
        },
        {
            "title": "Squarespace",
            "hex": "000000",
            "source": "http://squarespace.com/brand-guidelines"
        },
        {
            "title": "Stack Exchange",
            "hex": "1E5397",
            "source": "http://stackoverflow.com/company/logos"
        },
        {
            "title": "Stack Overflow",
            "hex": "FE7A16",
            "source": "http://stackoverflow.com"
        },
        {
            "title": "Stackbit",
            "hex": "3EB0FD",
            "source": "https://www.stackbit.com/"
        },
        {
            "title": "StackPath",
            "hex": "000000",
            "source": "https://www.stackpath.com/company/logo-and-branding/"
        },
        {
            "title": "StackShare",
            "hex": "0690FA",
            "source": "https://stackshare.io/branding"
        },
        {
            "title": "Stadia",
            "hex": "CD2640",
            "source": "https://stadia.dev"
        },
        {
            "title": "Staffbase",
            "hex": "00A4FD",
            "source": "https://staffbase.com/en/about/press-assets/"
        },
        {
            "title": "Statamic",
            "hex": "1F3641",
            "source": "http://statamic.com/press"
        },
        {
            "title": "Staticman",
            "hex": "000000",
            "source": "https://staticman.net/"
        },
        {
            "title": "Statuspage",
            "hex": "172B4D",
            "source": "https://www.atlassian.com/company/news/press-kit"
        },
        {
            "title": "Steam",
            "hex": "000000",
            "source": "https://partner.steamgames.com/public/marketing/Steam_Guidelines_02102016.pdf"
        },
        {
            "title": "Steamworks",
            "hex": "1E1E1E",
            "source": "https://partner.steamgames.com/"
        },
        {
            "title": "Steem",
            "hex": "4BA2F2",
            "source": "https://steem.io/"
        },
        {
            "title": "Steemit",
            "hex": "06D6A9",
            "source": "https://steemit.com/"
        },
        {
            "title": "Steinberg",
            "hex": "C90827",
            "source": "https://www.steinberg.net/en/company/press.html"
        },
        {
            "title": "Stellar",
            "hex": "7D00FF",
            "source": "https://www.stellar.org/blog/announcing-the-new-stellar-logo"
        },
        {
            "title": "Stencyl",
            "hex": "8E1C04",
            "source": "http://www.stencyl.com/about/press/"
        },
        {
            "title": "Stitcher",
            "hex": "000000",
            "source": "https://www.stitcher.com/"
        },
        {
            "title": "Storify",
            "hex": "3A98D9",
            "source": "https://storify.com"
        },
        {
            "title": "Storybook",
            "hex": "FF4785",
            "source": "https://github.com/storybookjs/brand"
        },
        {
            "title": "Strapi",
            "hex": "2E7EEA",
            "source": "https://strapi.io/"
        },
        {
            "title": "Strava",
            "hex": "FC4C02",
            "source": "https://itunes.apple.com/us/app/strava-running-and-cycling-gps/id426826309"
        },
        {
            "title": "Stripe",
            "hex": "008CDD",
            "source": "https://stripe.com/about/resources"
        },
        {
            "title": "strongSwan",
            "hex": "E00033",
            "source": "https://www.strongswan.org/images/"
        },
        {
            "title": "StubHub",
            "hex": "003168",
            "source": "http://www.stubhub.com"
        },
        {
            "title": "styled-components",
            "hex": "DB7093",
            "source": "https://www.styled-components.com/"
        },
        {
            "title": "StyleShare",
            "hex": "212121",
            "source": "https://www.stylesha.re/"
        },
        {
            "title": "Stylus",
            "hex": "333333",
            "source": "http://stylus-lang.com/img/stylus-logo.svg"
        },
        {
            "title": "Sublime Text",
            "hex": "FF9800",
            "source": "https://www.sublimetext.com/images/logo.svg"
        },
        {
            "title": "Subversion",
            "hex": "809CC9",
            "source": "http://subversion.apache.org/logo"
        },
        {
            "title": "Super User",
            "hex": "2EACE3",
            "source": "http://stackoverflow.com/company/logos"
        },
        {
            "title": "Suzuki",
            "hex": "E30613",
            "source": "https://www.suzuki.ie/"
        },
        {
            "title": "Svelte",
            "hex": "FF3E00",
            "source": "https://github.com/sveltejs/svelte/tree/master/site/static"
        },
        {
            "title": "SVG",
            "hex": "FFB13B",
            "source": "https://www.w3.org/2009/08/svg-logos.html"
        },
        {
            "title": "SVGO",
            "hex": "14B9FF",
            "source": "https://github.com/svg/svgo"
        },
        {
            "title": "Swagger",
            "hex": "85EA2D",
            "source": "https://swagger.io/swagger/media/assets/images/swagger_logo.svg"
        },
        {
            "title": "Swarm",
            "hex": "FFA633",
            "source": "https://foursquare.com/about/logos"
        },
        {
            "title": "Swift",
            "hex": "FA7343",
            "source": "https://developer.apple.com/develop/"
        },
        {
            "title": "Symantec",
            "hex": "FDB511",
            "source": "https://commons.wikimedia.org/wiki/File:Symantec_logo10.svg"
        },
        {
            "title": "Symfony",
            "hex": "000000",
            "source": "https://symfony.com/logo"
        },
        {
            "title": "Symphony",
            "hex": "0098FF",
            "source": "https://symphony.com/"
        },
        {
            "title": "Synology",
            "hex": "B6B5B6",
            "source": "https://www.synology.com/en-global/company/branding"
        },
        {
            "title": "T-Mobile",
            "hex": "E20074",
            "source": "https://www.t-mobile.com/"
        },
        {
            "title": "Tableau",
            "hex": "E97627",
            "source": "https://www.tableau.com/about/media-download-center"
        },
        {
            "title": "Tails",
            "hex": "56347C",
            "source": "https://tails.boum.org/contribute/how/promote/material/logo/"
        },
        {
            "title": "Tailwind CSS",
            "hex": "38B2AC",
            "source": "https://tailwindcss.com/"
        },
        {
            "title": "Tapas",
            "hex": "FFCE00",
            "source": "https://tapas.io/site/about#media"
        },
        {
            "title": "Tata",
            "hex": "486AAE",
            "source": "https://www.tata.com/"
        },
        {
            "title": "TeamSpeak",
            "hex": "2580C3",
            "source": "https://www.teamspeak.com/en/more/media-pack/"
        },
        {
            "title": "TeamViewer",
            "hex": "0E8EE9",
            "source": "https://www.teamviewer.com/resources/images/logos/teamviewer-logo-big.svg"
        },
        {
            "title": "TED",
            "hex": "E62B1E",
            "source": "https://www.ted.com/participate/organize-a-local-tedx-event/tedx-organizer-guide/branding-promotions/logo-and-design/your-tedx-logo"
        },
        {
            "title": "Teespring",
            "hex": "39ACE6",
            "source": "https://teespring.com"
        },
        {
            "title": "TELE5",
            "hex": "C2AD6F",
            "source": "https://www.tele5.de"
        },
        {
            "title": "Telegram",
            "hex": "2CA5E0",
            "source": "https://commons.wikimedia.org/wiki/File:Telegram_alternative_logo.svg"
        },
        {
            "title": "Tencent QQ",
            "hex": "EB1923",
            "source": "https://en.wikipedia.org/wiki/File:Tencent_QQ.svg#/media/File:Tencent_QQ.svg"
        },
        {
            "title": "Tencent Weibo",
            "hex": "20B8E5",
            "source": "http://t.qq.com/"
        },
        {
            "title": "TensorFlow",
            "hex": "FF6F00",
            "source": "https://www.tensorflow.org/extras/tensorflow_brand_guidelines.pdf"
        },
        {
            "title": "Teradata",
            "hex": "F37440",
            "source": "https://github.com/Teradata/teradata.github.io/"
        },
        {
            "title": "Terraform",
            "hex": "623CE4",
            "source": "https://www.hashicorp.com/brand#terraform"
        },
        {
            "title": "Tesla",
            "hex": "CC0000",
            "source": "http://www.teslamotors.com/en_GB/about"
        },
        {
            "title": "The Mighty",
            "hex": "D0072A",
            "source": "https://themighty.com/"
        },
        {
            "title": "The Movie Database",
            "hex": "01D277",
            "source": "https://www.themoviedb.org/about/logos-attribution"
        },
        {
            "title": "The Register",
            "hex": "FF0000",
            "source": "https://www.theregister.co.uk/"
        },
        {
            "title": "The Washington Post",
            "hex": "231F20",
            "source": "https://www.washingtonpost.com/brand-studio/archive/"
        },
        {
            "title": "Threema",
            "hex": "3FE669",
            "source": "https://threema.ch/en/press"
        },
        {
            "title": "Tidal",
            "hex": "000000",
            "source": "https://tidal.com"
        },
        {
            "title": "Tide",
            "hex": "4050FB",
            "source": "https://www.tide.co/newsroom/"
        },
        {
            "title": "Tik Tok",
            "hex": "000000",
            "source": "https://tiktok.com"
        },
        {
            "title": "Timescale",
            "hex": "FDB515",
            "source": "https://www.timescale.com/"
        },
        {
            "title": "Tinder",
            "hex": "FF6B6B",
            "source": "http://www.gotinder.com/press"
        },
        {
            "title": "Todoist",
            "hex": "E44332",
            "source": "https://doist.com/press/"
        },
        {
            "title": "Toggl",
            "hex": "E01B22",
            "source": "https://toggl.com/media-toolkit"
        },
        {
            "title": "Tomorrowland",
            "hex": "000000",
            "source": "https://global.tomorrowland.com/"
        },
        {
            "title": "Topcoder",
            "hex": "29A8E0",
            "source": "http://topcoder.com/"
        },
        {
            "title": "Toptal",
            "hex": "3863A0",
            "source": "https://www.toptal.com/branding"
        },
        {
            "title": "Tor",
            "hex": "7E4798",
            "source": "https://github.com/TheTorProject/tor-media/tree/master/Onion%20Icon"
        },
        {
            "title": "Toshiba",
            "hex": "FF0000",
            "source": "https://commons.wikimedia.org/wiki/File:Toshiba_logo.svg"
        },
        {
            "title": "Toyota",
            "hex": "EB0A1E",
            "source": "https://www.toyota.com/brandguidelines/"
        },
        {
            "title": "TrainerRoad",
            "hex": "E12726",
            "source": "https://www.trainerroad.com/"
        },
        {
            "title": "Trakt",
            "hex": "ED1C24",
            "source": "https://trakt.tv"
        },
        {
            "title": "Transport for Ireland",
            "hex": "113B92",
            "source": "https://tfl.gov.uk/"
        },
        {
            "title": "Transport for London",
            "hex": "00B274",
            "source": "https://www.transportforireland.ie/"
        },
        {
            "title": "Travis CI",
            "hex": "3EAAAF",
            "source": "https://travis-ci.com/logo"
        },
        {
            "title": "Treehouse",
            "hex": "5FCF80",
            "source": "https://teamtreehouse.com/about"
        },
        {
            "title": "Trello",
            "hex": "0079BF",
            "source": "https://trello.com/about/branding"
        },
        {
            "title": "Trend Micro",
            "hex": "D71921",
            "source": "https://www.trendmicro.com/"
        },
        {
            "title": "Tripadvisor",
            "hex": "34E0A1",
            "source": "https://tripadvisor.mediaroom.com/logo-guidelines"
        },
        {
            "title": "Trulia",
            "hex": "53B50A",
            "source": "http://www.trulia.com"
        },
        {
            "title": "Trustpilot",
            "hex": "00B67A",
            "source": "https://support.trustpilot.com/hc/en-us/articles/206289947-Trustpilot-Brand-Assets-Style-Guide"
        },
        {
            "title": "Try It Online",
            "hex": "303030",
            "source": "https://tio.run/"
        },
        {
            "title": "Tumblr",
            "hex": "36465D",
            "source": "https://www.tumblr.com/logo"
        },
        {
            "title": "Turkish Airlines",
            "hex": "C70A0C",
            "source": "https://www.turkishairlines.com/tr-int/basin-odasi/logo-arsivi/index.html"
        },
        {
            "title": "Twilio",
            "hex": "F22F46",
            "source": "https://www.twilio.com/company/brand"
        },
        {
            "title": "Twitch",
            "hex": "9146FF",
            "source": "https://brand.twitch.tv"
        },
        {
            "title": "Twitter",
            "hex": "1DA1F2",
            "source": "https://brand.twitter.com"
        },
        {
            "title": "Twoo",
            "hex": "FF7102",
            "source": "http://www.twoo.com/about/press"
        },
        {
            "title": "TypeScript",
            "hex": "007ACC",
            "source": "https://github.com/remojansen/logo.ts"
        },
        {
            "title": "TYPO3",
            "hex": "FF8700",
            "source": "https://typo3.com/fileadmin/assets/typo3logos/typo3_bullet_01.svg"
        },
        {
            "title": "Uber",
            "hex": "000000",
            "source": "https://www.uber.com/media/"
        },
        {
            "title": "Uber Eats",
            "hex": "5FB709",
            "source": "https://about.ubereats.com/en/logo/"
        },
        {
            "title": "Ubisoft",
            "hex": "000000",
            "source": "https://www.ubisoft.com/en-US/company/overview.aspx"
        },
        {
            "title": "uBlock Origin",
            "hex": "800000",
            "source": "https://github.com/gorhill/uBlock/blob/master/src/img/ublock.svg"
        },
        {
            "title": "Ubuntu",
            "hex": "E95420",
            "source": "https://design.ubuntu.com/brand/ubuntu-logo/"
        },
        {
            "title": "Udacity",
            "hex": "01B3E3",
            "source": "https://www.udacity.com"
        },
        {
            "title": "Udemy",
            "hex": "EC5252",
            "source": "https://about.udemy.com/newbrand/"
        },
        {
            "title": "UIkit",
            "hex": "2396F3",
            "source": "https://getuikit.com"
        },
        {
            "title": "Ulule",
            "hex": "18A5D6",
            "source": "https://ulule.frontify.com/d/EX3dK8qsXgqh/branding-guidelines"
        },
        {
            "title": "Umbraco",
            "hex": "00BEC1",
            "source": "https://umbraco.com/"
        },
        {
            "title": "Unicode",
            "hex": "5455FE",
            "source": "https://en.wikipedia.org/wiki/Unicode"
        },
        {
            "title": "Unity",
            "hex": "000000",
            "source": "https://unity.com/"
        },
        {
            "title": "Unreal Engine",
            "hex": "313131",
            "source": "https://www.unrealengine.com/en-US/branding"
        },
        {
            "title": "Unsplash",
            "hex": "000000",
            "source": "https://unsplash.com/"
        },
        {
            "title": "Untangle",
            "hex": "68BD49",
            "source": "https://www.untangle.com/company-overview/"
        },
        {
            "title": "Untappd",
            "hex": "FFC000",
            "source": "https://untappd.com/"
        },
        {
            "title": "Upwork",
            "hex": "6FDA44",
            "source": "https://www.upwork.com/press/"
        },
        {
            "title": "V",
            "hex": "5D87BF",
            "source": "https://github.com/vlang/v-logo"
        },
        {
            "title": "V8",
            "hex": "4B8BF5",
            "source": "https://v8.dev/logo"
        },
        {
            "title": "Vagrant",
            "hex": "1563FF",
            "source": "https://www.hashicorp.com/brand#vagrant"
        },
        {
            "title": "Valve",
            "hex": "F74843",
            "source": "https://www.valvesoftware.com/"
        },
        {
            "title": "Vauxhall",
            "hex": "9F363D",
            "source": "https://www.vauxhall.co.uk/microapps/vxr/corsa-vxr/"
        },
        {
            "title": "vBulletin",
            "hex": "184D66",
            "source": "https://commons.wikimedia.org/wiki/File:VBulletin.svg"
        },
        {
            "title": "Veeam",
            "hex": "00B336",
            "source": "https://www.veeam.com/newsroom/veeam-graphics.html"
        },
        {
            "title": "Venmo",
            "hex": "3D95CE",
            "source": "https://venmo.com/about/brand/"
        },
        {
            "title": "Veritas",
            "hex": "B1181E",
            "source": "https://my.veritas.com/cs/groups/partner/documents/styleguide/mdaw/mdq5/~edisp/tus3cpeapp3855186572.pdf"
        },
        {
            "title": "Verizon",
            "hex": "CD040B",
            "source": "https://www.verizondigitalmedia.com/about/logo-usage/"
        },
        {
            "title": "Viadeo",
            "hex": "F88D2D",
            "source": "http://corporate.viadeo.com/en/media/resources"
        },
        {
            "title": "Viber",
            "hex": "665CAC",
            "source": "https://www.viber.com/brand-center/"
        },
        {
            "title": "Vim",
            "hex": "019733",
            "source": "https://commons.wikimedia.org/wiki/File:Vimlogo.svg"
        },
        {
            "title": "Vimeo",
            "hex": "1AB7EA",
            "source": "https://vimeo.com/about/brand_guidelines"
        },
        {
            "title": "Vine",
            "hex": "11B48A",
            "source": "https://vine.co/logo"
        },
        {
            "title": "Virb",
            "hex": "0093DA",
            "source": "http://virb.com/about"
        },
        {
            "title": "Visa",
            "hex": "142787",
            "source": "https://commons.wikimedia.org/wiki/File:Visa_2014_logo_detail.svg"
        },
        {
            "title": "Visual Studio",
            "hex": "5C2D91",
            "source": "https://visualstudio.microsoft.com/"
        },
        {
            "title": "Visual Studio Code",
            "hex": "007ACC",
            "source": "https://commons.wikimedia.org/wiki/File:Visual_Studio_Code_1.35_icon.svg"
        },
        {
            "title": "Vivaldi",
            "hex": "EF3939",
            "source": "https://vivaldi.com/press/"
        },
        {
            "title": "Vivino",
            "hex": "AA1329",
            "source": "https://www.vivino.com/press"
        },
        {
            "title": "VK",
            "hex": "4680C2",
            "source": "https://vk.com/brand"
        },
        {
            "title": "VLC media player",
            "hex": "FF8800",
            "source": "http://git.videolan.org/?p=vlc.git;a=tree;f=extras/package/macosx/asset_sources"
        },
        {
            "title": "VMware",
            "hex": "607078",
            "source": "https://myvmware.workspaceair.com/"
        },
        {
            "title": "Vodafone",
            "hex": "E60000",
            "source": "https://web.vodafone.com.eg/"
        },
        {
            "title": "Volkswagen",
            "hex": "151F5D",
            "source": "https://www.volkswagen.ie/"
        },
        {
<<<<<<< HEAD
            "title": "VOX",
            "hex": "DA074A",
            "source": "https://en.wikipedia.org/wiki/VOX_(German_TV_channel)"
=======
            "title": "Volvo",
            "hex": "003057",
            "source": "https://www.media.volvocars.com/global/en-gb/logos"
>>>>>>> 0bd13f0f
        },
        {
            "title": "VSCO",
            "hex": "000000",
            "source": "https://vsco.co/about/press/vsco-releases-redesigned-mobile-app"
        },
        {
            "title": "Vue.js",
            "hex": "4FC08D",
            "source": "https://github.com/vuejs/art"
        },
        {
            "title": "Vuetify",
            "hex": "1867C0",
            "source": "https://vuetifyjs.com/"
        },
        {
            "title": "Vulkan",
            "hex": "AC162C",
            "source": "https://www.khronos.org/legal/trademarks/"
        },
        {
            "title": "W3C",
            "hex": "005A9C",
            "source": "https://www.w3.org/Consortium/Legal/logo-usage-20000308"
        },
        {
            "title": "Wattpad",
            "hex": "F68D12",
            "source": "https://www.wattpad.com/press/#assets"
        },
        {
            "title": "Waze",
            "hex": "333665",
            "source": "https://www.waze.com/"
        },
        {
            "title": "Wear OS",
            "hex": "4285F4",
            "source": "https://partnermarketinghub.withgoogle.com/#/brands/"
        },
        {
            "title": "Weasyl",
            "hex": "990000",
            "source": "https://www.weasyl.com/"
        },
        {
            "title": "WebAssembly",
            "hex": "654FF0",
            "source": "https://webassembly.org/"
        },
        {
            "title": "WebAuthn",
            "hex": "3423A6",
            "source": "https://github.com/apowers313/webauthn-logos"
        },
        {
            "title": "webcomponents.org",
            "hex": "29ABE2",
            "source": "https://www.webcomponents.org/"
        },
        {
            "title": "WebGL",
            "hex": "990000",
            "source": "https://www.khronos.org/legal/trademarks/"
        },
        {
            "title": "Webmin",
            "hex": "7DA0D0",
            "source": "https://github.com/webmin/webmin"
        },
        {
            "title": "Webpack",
            "hex": "8DD6F9",
            "source": "https://webpack.js.org/branding/"
        },
        {
            "title": "WebRTC",
            "hex": "333333",
            "source": "https://webrtc.org/press/"
        },
        {
            "title": "WebStorm",
            "hex": "000000",
            "source": "https://www.jetbrains.com/company/brand/logos/"
        },
        {
            "title": "WeChat",
            "hex": "7BB32E",
            "source": "https://worldvectorlogo.com/logo/wechat-3"
        },
        {
            "title": "WhatsApp",
            "hex": "25D366",
            "source": "https://www.whatsappbrand.com"
        },
        {
            "title": "When I Work",
            "hex": "51A33D",
            "source": "https://wheniwork.com/"
        },
        {
            "title": "WhiteSource",
            "hex": "161D4E",
            "source": "https://www.whitesourcesoftware.com/whitesource-media-kit/"
        },
        {
            "title": "Wii",
            "hex": "8B8B8B",
            "source": "https://de.wikipedia.org/wiki/Datei:WiiU.svg"
        },
        {
            "title": "Wii U",
            "hex": "8B8B8B",
            "source": "https://de.wikipedia.org/wiki/Datei:WiiU.svg"
        },
        {
            "title": "Wikimedia Commons",
            "hex": "006699",
            "source": "https://commons.wikimedia.org/wiki/File:Commons-logo.svg"
        },
        {
            "title": "Wikipedia",
            "hex": "000000",
            "source": "https://en.wikipedia.org/wiki/Logo_of_Wikipedia"
        },
        {
            "title": "Windows",
            "hex": "0078D6",
            "source": "https://commons.wikimedia.org/wiki/File:Windows_10_Logo.svg"
        },
        {
            "title": "Windows XP",
            "hex": "003399",
            "source": "https://commons.wikimedia.org/wiki/File:Windows_logo_-_2002%E2%80%932012_(Multicolored).svg"
        },
        {
            "title": "Wire",
            "hex": "000000",
            "source": "http://brand.wire.com"
        },
        {
            "title": "WireGuard",
            "hex": "88171A",
            "source": "https://www.wireguard.com/img/wireguard.svg"
        },
        {
            "title": "Wish",
            "hex": "2FB7EC",
            "source": "https://wish.com/"
        },
        {
            "title": "Wix",
            "hex": "0C6EFC",
            "source": "http://www.wix.com/about/design-assets"
        },
        {
            "title": "Wolfram",
            "hex": "DD1100",
            "source": "http://company.wolfram.com/press-center/wolfram-corporate/"
        },
        {
            "title": "Wolfram Language",
            "hex": "DD1100",
            "source": "http://company.wolfram.com/press-center/language/"
        },
        {
            "title": "Wolfram Mathematica",
            "hex": "DD1100",
            "source": "http://company.wolfram.com/press-center/mathematica/"
        },
        {
            "title": "Woo",
            "hex": "96588A",
            "source": "https://woocommerce.com/style-guide/"
        },
        {
            "title": "WooCommerce",
            "hex": "96588A",
            "source": "https://woocommerce.com/style-guide/"
        },
        {
            "title": "WordPress",
            "hex": "21759B",
            "source": "https://wordpress.org/about/logos"
        },
        {
            "title": "Workplace",
            "hex": "20252D",
            "source": "https://en.facebookbrand.com/"
        },
        {
            "title": "WP Engine",
            "hex": "40BAC8",
            "source": "https://wpengine.com/"
        },
        {
            "title": "WP Rocket",
            "hex": "F56640",
            "source": "https://wp-rocket.me/"
        },
        {
            "title": "write.as",
            "hex": "5BC4EE",
            "source": "https://write.as/brand"
        },
        {
            "title": "WWE",
            "hex": "000000",
            "source": "https://commons.wikimedia.org/wiki/File:WWE_Network_logo.svg"
        },
        {
            "title": "X-Pack",
            "hex": "005571",
            "source": "https://www.elastic.co/brand"
        },
        {
            "title": "X.Org",
            "hex": "F28834",
            "source": "https://upload.wikimedia.org/wikipedia/commons/9/90/X.Org_Logo.svg"
        },
        {
            "title": "Xamarin",
            "hex": "3498DB",
            "source": "https://github.com/dotnet/swag/tree/master/xamarin"
        },
        {
            "title": "XAML",
            "hex": "0C54C2",
            "source": "https://github.com/microsoft/microsoft-ui-xaml/issues/1185"
        },
        {
            "title": "XAMPP",
            "hex": "FB7A24",
            "source": "https://www.apachefriends.org/en/"
        },
        {
            "title": "Xbox",
            "hex": "107C10",
            "source": "http://mspartner-public.sharepoint.com/XBOX%20Games/Xbox%20logo's%20+%20Guidelines/Xbox%20Live/Xbox_Live_Guidelines_10-4-13.pdf"
        },
        {
            "title": "Xcode",
            "hex": "1575F9",
            "source": "https://developer.apple.com/develop/"
        },
        {
            "title": "XDA Developers",
            "hex": "F59812",
            "source": "https://www.xda-developers.com/"
        },
        {
            "title": "Xero",
            "hex": "13B5EA",
            "source": "https://www.xero.com/uk/about/media/downloads"
        },
        {
            "title": "XFCE",
            "hex": "2284F2",
            "source": "https://www.xfce.org/download#artwork"
        },
        {
            "title": "Xiaomi",
            "hex": "FA6709",
            "source": "https://www.mi.com/global"
        },
        {
            "title": "Xing",
            "hex": "006567",
            "source": "https://dev.xing.com/logo_rules"
        },
        {
            "title": "XMPP",
            "hex": "002B5C",
            "source": "https://commons.wikimedia.org/wiki/File:XMPP_logo.svg"
        },
        {
            "title": "XRP",
            "hex": "25A768",
            "source": "https://xrpl.org/"
        },
        {
            "title": "XSplit",
            "hex": "0095DE",
            "source": "https://www.xsplit.com/presskit"
        },
        {
            "title": "Y Combinator",
            "hex": "F0652F",
            "source": "https://www.ycombinator.com/press/"
        },
        {
            "title": "Yahoo!",
            "hex": "6001D2",
            "source": "https://yahoo.com/"
        },
        {
            "title": "Yamaha Corporation",
            "hex": "4B1E78",
            "source": "https://www.yamaha.com/en/"
        },
        {
            "title": "Yamaha Motor Corporation",
            "hex": "E60012",
            "source": "https://en.wikipedia.org/wiki/Yamaha_Motor_Company"
        },
        {
            "title": "Yammer",
            "hex": "106EBE",
            "source": "https://developer.microsoft.com/en-us/fabric#/styles/web/colors/products"
        },
        {
            "title": "Yandex",
            "hex": "FF0000",
            "source": "https://yandex.com/company/general_info/logotype_rules"
        },
        {
            "title": "Yarn",
            "hex": "2C8EBB",
            "source": "https://github.com/yarnpkg/assets"
        },
        {
            "title": "Yelp",
            "hex": "D32323",
            "source": "http://www.yelp.com/brand"
        },
        {
            "title": "YouTube",
            "hex": "FF0000",
            "source": "https://www.youtube.com/yt/about/brand-resources/#logos-icons-colors"
        },
        {
            "title": "YouTube Gaming",
            "hex": "FF0000",
            "source": "https://gaming.youtube.com/"
        },
        {
            "title": "YouTube Studio",
            "hex": "FF0000",
            "source": "https://www.youtube.com/"
        },
        {
            "title": "YouTube TV",
            "hex": "FF0000",
            "source": "https://play.google.com/store/apps/details?id=com.google.android.apps.youtube.unplugged"
        },
        {
            "title": "Z-Wave",
            "hex": "1B365D",
            "source": "https://www.z-wave.com/"
        },
        {
            "title": "Zalando",
            "hex": "FF6900",
            "source": "https://www.zalando.co.uk/"
        },
        {
            "title": "Zapier",
            "hex": "FF4A00",
            "source": "https://zapier.com/about/brand"
        },
        {
            "title": "ZDF",
            "hex": "FA7D19",
            "source": "https://www.zdf.de/"
        },
        {
            "title": "Zeit",
            "hex": "000000",
            "source": "https://zeit.co/design/brand"
        },
        {
            "title": "Zend",
            "hex": "0679EA",
            "source": "https://www.zend.com/"
        },
        {
            "title": "Zend Framework",
            "hex": "68B604",
            "source": "https://framework.zend.com/"
        },
        {
            "title": "Zendesk",
            "hex": "03363D",
            "source": "https://www.zendesk.com/company/brand-assets/#logo"
        },
        {
            "title": "ZeroMQ",
            "hex": "DF0000",
            "source": "https://github.com/zeromq/zeromq.org/blob/master/static/safari-pinned-tab.svg"
        },
        {
            "title": "Zerply",
            "hex": "9DBC7A",
            "source": "https://zerply.com/about/resources"
        },
        {
            "title": "Zhihu",
            "hex": "0084FF",
            "source": "https://www.zhihu.com/"
        },
        {
            "title": "Zigbee",
            "hex": "EB0443",
            "source": "https://zigbeealliance.org/solution/zigbee/"
        },
        {
            "title": "Zillow",
            "hex": "0074E4",
            "source": "http://zillow.mediaroom.com/logos"
        },
        {
            "title": "Zingat",
            "hex": "009CFB",
            "source": "https://www.zingat.com/kurumsal-logolar"
        },
        {
            "title": "Zoom",
            "hex": "2D8CFF",
            "source": "https://zoom.us/brandguidelines"
        },
        {
            "title": "Zorin",
            "hex": "0CC1F3",
            "source": "https://zorinos.com/press/"
        },
        {
            "title": "Zulip",
            "hex": "52C2AF",
            "source": "https://github.com/zulip/zulip/"
        }
    ]
}<|MERGE_RESOLUTION|>--- conflicted
+++ resolved
@@ -5646,15 +5646,14 @@
             "source": "https://www.volkswagen.ie/"
         },
         {
-<<<<<<< HEAD
+            "title": "Volvo",
+            "hex": "003057",
+            "source": "https://www.media.volvocars.com/global/en-gb/logos"
+        },
+        {
             "title": "VOX",
             "hex": "DA074A",
             "source": "https://en.wikipedia.org/wiki/VOX_(German_TV_channel)"
-=======
-            "title": "Volvo",
-            "hex": "003057",
-            "source": "https://www.media.volvocars.com/global/en-gb/logos"
->>>>>>> 0bd13f0f
         },
         {
             "title": "VSCO",
