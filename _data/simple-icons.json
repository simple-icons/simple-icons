{
    "icons": [
        {
            "title": ".NET",
            "hex": "512BD4",
            "source": "https://github.com/dotnet/brand/"
        },
        {
            "title": "/e/",
            "hex": "000000",
            "source": "https://gitlab.e.foundation/e/cloud/my-spot/-/blob/4e5430a17ba4ce77d4cb188222e47924f032b197/searx/static/themes/eelo/img/logo.svg"
        },
        {
            "title": "1001Tracklists",
            "hex": "40AEF0",
            "source": "https://www.1001tracklists.com/"
        },
        {
            "title": "1Password",
            "hex": "0094F5",
            "source": "https://1password.com/press/"
        },
        {
            "title": "3M",
            "hex": "FF0000",
            "source": "https://www.3m.com/"
        },
        {
            "title": "42",
            "hex": "000000",
            "source": "https://www.42.fr/"
        },
        {
            "title": "4chan",
            "hex": "006600",
            "source": "https://www.4chan.org/"
        },
        {
            "title": "4D",
            "hex": "004088",
            "source": "https://www.4d.com/"
        },
        {
            "title": "500px",
            "hex": "0099E5",
            "source": "https://about.500px.com/press"
        },
        {
            "title": "A-Frame",
            "hex": "EF2D5E",
            "source": "https://aframe.io/docs/"
        },
        {
            "title": "ABB RobotStudio",
            "hex": "FF9E0F",
            "source": "https://new.abb.com/products/robotics/en/robotstudio/downloads"
        },
        {
            "title": "Abbott",
            "hex": "008FC7",
            "source": "https://commons.wikimedia.org/wiki/File:Logo_Abbott_Laboratories.svg"
        },
        {
            "title": "Abbvie",
            "hex": "071D49",
            "source": "https://www.abbvie.com/"
        },
        {
            "title": "Ableton Live",
            "hex": "000000",
            "source": "https://www.ableton.com/en/legal/branding-trademark-guidelines/"
        },
        {
            "title": "About.me",
            "hex": "00A98F",
            "source": "https://about.me/assets"
        },
        {
            "title": "Abstract",
            "hex": "191A1B",
            "source": "https://www.abstract.com/about/"
        },
        {
            "title": "Academia",
            "hex": "41454A",
            "source": "https://www.academia.edu/"
        },
        {
            "title": "Accenture",
            "hex": "A100FF",
            "source": "https://www.accenture.com/"
        },
        {
            "title": "Acclaim",
            "hex": "26689A",
            "source": "https://www.youracclaim.com/"
        },
        {
            "title": "Accusoft",
            "hex": "A9225C",
            "source": "https://company-39138.frontify.com/d/7EKFm12NQSa8/accusoft-corporation-style-guide#/style-guide/logo"
        },
        {
            "title": "Acer",
            "hex": "83B81A",
            "source": "https://www.acer.com/ac/en/GB/content/home"
        },
        {
            "title": "ACM",
            "hex": "0085CA",
            "source": "http://identitystandards.acm.org/"
        },
        {
            "title": "ActiGraph",
            "hex": "0B2C4A",
            "source": "http://www.actigraphcorp.com/"
        },
        {
            "title": "Activision",
            "hex": "000000",
            "source": "https://www.activision.com/"
        },
        {
            "title": "Adafruit",
            "hex": "000000",
            "source": "https://www.adafruit.com/"
        },
        {
            "title": "AdBlock",
            "hex": "F40D12",
            "source": "https://getadblock.com/"
        },
        {
            "title": "Adblock Plus",
            "hex": "C70D2C",
            "source": "https://adblockplus.org/"
        },
        {
            "title": "AddThis",
            "hex": "FF6550",
            "source": "http://www.addthis.com/"
        },
        {
            "title": "AdGuard",
            "hex": "68BC71",
            "source": "https://adguard.com/en/media-materials.html"
        },
        {
            "title": "Adidas",
            "hex": "000000",
            "source": "https://www.adidas.com"
        },
        {
            "title": "Adobe",
            "hex": "FF0000",
            "source": "https://www.adobe.com/"
        },
        {
            "title": "Adobe Acrobat Reader",
            "hex": "EC1C24",
            "source": "https://acrobat.adobe.com/"
        },
        {
            "title": "Adobe After Effects",
            "hex": "9999FF",
            "source": "https://www.adobe.com/products/aftereffects.html"
        },
        {
            "title": "Adobe Audition",
            "hex": "9999FF",
            "source": "https://www.adobe.com/creativecloud/video.html"
        },
        {
            "title": "Adobe Creative Cloud",
            "hex": "DA1F26",
            "source": "https://www.adobe.com/creativecloud/plans.html"
        },
        {
            "title": "Adobe Dreamweaver",
            "hex": "FF61F6",
            "source": "https://www.adobe.com/products/dreamweaver.html"
        },
        {
            "title": "Adobe Fonts",
            "hex": "000B1D",
            "source": "https://www.adobe.com/creativecloud/services.html"
        },
        {
            "title": "Adobe Illustrator",
            "hex": "FF9A00",
            "source": "https://www.adobe.com/products/illustrator.html"
        },
        {
            "title": "Adobe InDesign",
            "hex": "FF3366",
            "source": "https://www.adobe.com/products/indesign.html"
        },
        {
            "title": "Adobe Lightroom",
            "hex": "31A8FF",
            "source": "https://www.adobe.com/products/photoshop-lightroom.html"
        },
        {
            "title": "Adobe Lightroom Classic",
            "hex": "31A8FF",
            "source": "https://www.adobe.com/products/photoshop-lightroom-classic.html"
        },
        {
            "title": "Adobe Photoshop",
            "hex": "31A8FF",
            "source": "https://www.adobe.com/products/photoshop.html"
        },
        {
            "title": "Adobe Premiere Pro",
            "hex": "9999FF",
            "source": "https://www.adobe.com/ie/products/premiere.html"
        },
        {
            "title": "Adobe XD",
            "hex": "FF61F6",
            "source": "https://www.adobe.com/products/xd.html"
        },
        {
            "title": "AdonisJS",
            "hex": "220052",
            "source": "https://adonisjs.com/"
        },
        {
            "title": "Adyen",
            "hex": "0ABF53",
            "source": "https://www.adyen.com/press-and-media/presskit",
            "guidelines": "https://www.adyen.com/press-and-media/presskit"
        },
        {
            "title": "Aer Lingus",
            "hex": "006272",
            "source": "https://www.aerlingus.com/"
        },
        {
            "title": "Aeroflot",
            "hex": "02458D",
            "source": "https://www.aeroflot.ru/ru-en/information/onboard/press"
        },
        {
            "title": "Aeroméxico",
            "hex": "0B2343",
            "source": "https://www.aeromexico.com/"
        },
        {
            "title": "Aerospike",
            "hex": "C41E25",
            "source": "http://pages.aerospike.com/rs/aerospike/images/Acid_Whitepaper.pdf"
        },
        {
            "title": "AEW",
            "aliases": {
                "aka": [
                    "All Elite Wrestling"
                ]
            },
            "hex": "000000",
            "source": "https://commons.wikimedia.org/wiki/File:AEW_Logo_(simplified).svg"
        },
        {
            "title": "Affinity",
            "hex": "222324",
            "source": "https://affinity.serif.com/"
        },
        {
            "title": "Affinity Designer",
            "hex": "1B72BE",
            "source": "https://affinity.serif.com/en-gb/designer/"
        },
        {
            "title": "Affinity Photo",
            "hex": "7E4DD2",
            "source": "https://affinity.serif.com/en-gb/photo/"
        },
        {
            "title": "Affinity Publisher",
            "hex": "C9284D",
            "source": "https://affinity.serif.com/en-gb/publisher/"
        },
        {
            "title": "AI Dungeon",
            "hex": "000000",
            "source": "https://commons.wikimedia.org/wiki/File:AI_Dungeon_Logo.png"
        },
        {
            "title": "AIB",
            "hex": "7F2B7B",
            "source": "https://aib.ie/",
            "aliases": {
                "aka": [
                    "Allied Irish Banks"
                ]
            }
        },
        {
            "title": "AIOHTTP",
            "hex": "2C5BB4",
            "source": "https://github.com/aio-libs/aiohttp/blob/fb5fe72b1bca3b899af579d376f5fe45745410e4/docs/aiohttp-plain.svg"
        },
        {
            "title": "Aiqfome",
            "hex": "7A1FA2",
            "source": "https://aiqfome.com"
        },
        {
            "title": "Air Canada",
            "hex": "F01428",
            "source": "https://www.aircanada.com/"
        },
        {
            "title": "Air China",
            "hex": "E30E17",
            "source": "http://www.airchina.com.cn/en/investor_relations/"
        },
        {
            "title": "Air France",
            "hex": "002157",
            "source": "https://www.airfrance.fr/"
        },
        {
            "title": "AirAsia",
            "hex": "FF0000",
            "source": "https://www.airasia.com/shop"
        },
        {
            "title": "Airbnb",
            "hex": "FF5A5F",
            "source": "https://www.airbnb.com"
        },
        {
            "title": "Airbus",
            "hex": "00205B",
            "source": "https://brand.airbus.com/brand-elements/logo.html"
        },
        {
            "title": "Aircall",
            "hex": "00B388",
            "source": "https://aircall.io/"
        },
        {
            "title": "AirPlay Audio",
            "hex": "000000",
            "source": "https://developer.apple.com/design/human-interface-guidelines/airplay/overview/icons/"
        },
        {
            "title": "AirPlay Video",
            "hex": "000000",
            "source": "https://developer.apple.com/design/human-interface-guidelines/airplay/overview/icons/"
        },
        {
            "title": "Airtable",
            "hex": "18BFFF",
            "source": "https://airtable.com/press"
        },
        {
<<<<<<< HEAD
            "title": "Ajv",
            "hex": "23C8D2",
            "source": "https://github.com/ajv-validator/ajv/blob/95b15b683dfb60f63c5129b0426629b968d53af8/docs/.vuepress/public/img/ajv.svg"
=======
            "title": "AJV",
            "hex": "23C8D2",
            "source": "https://ajv.js.org/"
>>>>>>> 83ef249e
        },
        {
            "title": "Alacritty",
            "hex": "F46D01",
            "source": "https://github.com/alacritty/alacritty/blob/6d8db6b9dfadd6164c4be7a053f25db8ef6b7998/extra/logo/alacritty-simple.svg"
        },
        {
            "title": "Albert Heijn",
            "hex": "04ACE6",
            "source": "https://www.ah.nl/"
        },
        {
            "title": "Aldi Nord",
            "hex": "2490D7",
            "source": "https://commons.wikimedia.org/wiki/File:Aldi_Nord_201x_logo.svg"
        },
        {
            "title": "Aldi Süd",
            "hex": "00005F",
            "source": "https://www.aldi-sued.de"
        },
        {
            "title": "Alfa Romeo",
            "hex": "981E32",
            "source": "http://www.fcaci.com/x/Alfa"
        },
        {
            "title": "Alfred",
            "hex": "5C1F87",
            "source": "https://www.alfredapp.com/"
        },
        {
            "title": "Algolia",
            "hex": "5468FF",
            "source": "https://www.algolia.com/press/?section=brand-guidelines"
        },
        {
            "title": "Alibaba Cloud",
            "hex": "FF6A00",
            "source": "https://www.alibabagroup.com/en/ir/reports"
        },
        {
            "title": "Alibaba.com",
            "hex": "FF6A00",
            "source": "https://www.alibabagroup.com/en/ir/reports"
        },
        {
            "title": "AliExpress",
            "hex": "FF4747",
            "source": "https://www.alibabagroup.com/en/ir/reports"
        },
        {
            "title": "Alipay",
            "hex": "00A1E9",
            "source": "https://gw.alipayobjects.com/os/rmsportal/trUJZfSrlnRCcFgfZGjD.ai"
        },
        {
            "title": "Alitalia",
            "hex": "006643",
            "source": "https://www.alitalia.com/it_it/fly-alitalia/in-flight/ulisse-magazine.html"
        },
        {
            "title": "Allegro",
            "hex": "FF5A00",
            "source": "https://allegro.pl/"
        },
        {
            "title": "AlliedModders",
            "hex": "1578D3",
            "source": "https://forums.alliedmods.net/"
        },
        {
            "title": "AlloCiné",
            "hex": "FECC00",
            "source": "http://www.allocine.fr/"
        },
        {
            "title": "AllTrails",
            "hex": "428813",
            "source": "https://www.alltrails.com/"
        },
        {
            "title": "Alpine Linux",
            "hex": "0D597F",
            "source": "https://alpinelinux.org/"
        },
        {
            "title": "Alpine.js",
            "hex": "8BC0D0",
            "source": "https://github.com/simple-icons/simple-icons/issues/5583#issuecomment-832770167"
        },
        {
            "title": "Altium Designer",
            "hex": "A5915F",
            "source": "https://www.altium.com/altium-designer/"
        },
        {
            "title": "Amazon",
            "hex": "FF9900",
            "source": "https://worldvectorlogo.com/logo/amazon-icon"
        },
        {
            "title": "Amazon Alexa",
            "hex": "00CAFF",
            "source": "https://developer.amazon.com/docs/alexa-voice-service/logo-and-brand.html"
        },
        {
            "title": "Amazon AWS",
            "hex": "232F3E",
            "source": "https://upload.wikimedia.org/wikipedia/commons/9/93/Amazon_Web_Services_Logo.svg"
        },
        {
            "title": "Amazon DynamoDB",
            "hex": "4053D6",
            "source": "https://aws.amazon.com/architecture/icons/"
        },
        {
            "title": "Amazon Fire TV",
            "hex": "FC4C02",
            "source": "https://www.amazon.com/gp/help/customer/display.html?nodeId=201348270"
        },
        {
            "title": "Amazon Lumberyard",
            "hex": "66459B",
            "source": "https://aws.amazon.com/lumberyard/support"
        },
        {
            "title": "Amazon Pay",
            "hex": "FF9900",
            "source": "https://pay.amazon.com/"
        },
        {
            "title": "Amazon Prime",
            "hex": "00A8E1",
            "source": "https://www.amazon.com/b?node=17277626011"
        },
        {
            "title": "Amazon S3",
            "hex": "569A31",
            "source": "https://aws.amazon.com/architecture/icons/"
        },
        {
            "title": "AMD",
            "hex": "ED1C24",
            "source": "https://www.amd.com/"
        },
        {
            "title": "American Airlines",
            "hex": "0078D2",
            "source": "https://en.wikipedia.org/wiki/File:American_Airlines_logo_2013.svg"
        },
        {
            "title": "American Express",
            "hex": "2E77BC",
            "source": "https://commons.wikimedia.org/wiki/File:American_Express_logo.svg"
        },
        {
            "title": "AMG",
            "hex": "000000",
            "source": "https://www.mercedes-amg.com/etc/clientlibs/amg/amg.base/assets/images/svg/amg-logo.svg"
        },
        {
            "title": "AMP",
            "hex": "005AF0",
            "source": "https://amp.dev/"
        },
        {
            "title": "Amul",
            "hex": "ED1D24",
            "source": "https://amul.com/classic/products/horeca.php"
        },
        {
            "title": "ANA",
            "hex": "13448F",
            "source": "https://www.ana.co.jp/en/eur/the-ana-experience/brand/"
        },
        {
            "title": "Anaconda",
            "hex": "44A833",
            "source": "https://www.anaconda.com"
        },
        {
            "title": "Analogue",
            "hex": "1A1A1A",
            "source": "https://www.analogue.co/"
        },
        {
            "title": "Anchor",
            "hex": "5000B9",
            "source": "https://anchor.fm/"
        },
        {
            "title": "Andela",
            "hex": "3359DF",
            "source": "https://andela.com/press/"
        },
        {
            "title": "Android",
            "hex": "3DDC84",
            "source": "https://thepartnermarketinghub.withgoogle.com/brands/android/visual-identity/visual-identity/logo-lock-ups/"
        },
        {
            "title": "Android Auto",
            "hex": "3DDC84",
            "source": "https://thepartnermarketinghub.withgoogle.com/brands/android-auto/"
        },
        {
            "title": "Android Studio",
            "hex": "3DDC84",
            "source": "https://developer.android.com/studio/"
        },
        {
            "title": "AngelList",
            "hex": "000000",
            "source": "https://angel.co/logo"
        },
        {
            "title": "Angular",
            "hex": "DD0031",
            "source": "https://angular.io/assets/images/logos/angular/angular_solidBlack.svg"
        },
        {
            "title": "Angular Universal",
            "hex": "00ACC1",
            "source": "https://angular.io/presskit"
        },
        {
            "title": "AngularJS",
            "hex": "E23237",
            "source": "https://angularjs.org/"
        },
        {
            "title": "AniList",
            "hex": "02A9FF",
            "source": "https://anilist.co/img/icons/icon.svg"
        },
        {
            "title": "Ansible",
            "hex": "EE0000",
            "source": "https://www.ansible.com/logos"
        },
        {
            "title": "Ansys",
            "hex": "FFB71B",
            "source": "https://www.ansys.com/about-ansys/brand"
        },
        {
            "title": "Ant Design",
            "hex": "0170FE",
            "source": "https://ant.design/components/icon/"
        },
        {
            "title": "Anta",
            "hex": "D70010",
            "source": "https://www.anta.com/"
        },
        {
            "title": "Antena 3",
            "hex": "FF7328",
            "source": "https://www.antena3.com/"
        },
        {
            "title": "AnyDesk",
            "hex": "EF443B",
            "source": "https://anydesk.com/"
        },
        {
            "title": "AOL",
            "hex": "3399FF",
            "source": "https://www.aol.com/",
            "guidelines": "https://styleguide.aol.com/"
        },
        {
            "title": "Apache",
            "hex": "D22128",
            "source": "https://www.apache.org/foundation/press/kit/"
        },
        {
            "title": "Apache Airflow",
            "hex": "017CEE",
            "source": "https://apache.org/logos/"
        },
        {
            "title": "Apache Ant",
            "hex": "A81C7D",
            "source": "https://apache.org/logos/"
        },
        {
            "title": "Apache Cassandra",
            "hex": "1287B1",
            "source": "https://upload.wikimedia.org/wikipedia/commons/5/5e/Cassandra_logo.svg"
        },
        {
            "title": "Apache CloudStack",
            "hex": "2AA5DC",
            "source": "http://cloudstack.apache.org/trademark-guidelines.html"
        },
        {
            "title": "Apache Cordova",
            "hex": "E8E8E8",
            "source": "https://cordova.apache.org/artwork/"
        },
        {
            "title": "Apache CouchDB",
            "hex": "E42528",
            "source": "https://apache.org/logos/#couchdb"
        },
        {
            "title": "Apache Druid",
            "hex": "29F1FB",
            "source": "https://apache.org/logos/"
        },
        {
            "title": "Apache ECharts",
            "hex": "AA344D",
            "source": "https://apache.org/logos/"
        },
        {
            "title": "Apache Flink",
            "hex": "E6526F",
            "source": "https://apache.org/logos/"
        },
        {
            "title": "Apache Groovy",
            "hex": "4298B8",
            "source": "https://groovy-lang.org/"
        },
        {
            "title": "Apache Hadoop",
            "hex": "66CCFF",
            "source": "https://apache.org/logos/#hadoop"
        },
        {
            "title": "Apache Hive",
            "hex": "FDEE21",
            "source": "https://apache.org/logos/"
        },
        {
            "title": "Apache JMeter",
            "hex": "D22128",
            "source": "https://apache.org/logos/"
        },
        {
            "title": "Apache Kafka",
            "hex": "231F20",
            "source": "https://apache.org/logos/"
        },
        {
            "title": "Apache Kylin",
            "hex": "F09D13",
            "source": "https://apache.org/logos/"
        },
        {
            "title": "Apache Maven",
            "hex": "C71A36",
            "source": "https://apache.org/logos/"
        },
        {
            "title": "Apache NetBeans IDE",
            "hex": "1B6AC6",
            "source": "https://apache.org/logos/"
        },
        {
            "title": "Apache OpenOffice",
            "hex": "0E85CD",
            "source": "https://apache.org/logos"
        },
        {
            "title": "Apache Pulsar",
            "hex": "188FFF",
            "source": "https://apache.org/logos/"
        },
        {
            "title": "Apache RocketMQ",
            "hex": "D77310",
            "source": "https://apache.org/logos/"
        },
        {
            "title": "Apache Solr",
            "hex": "D9411E",
            "source": "https://apache.org/logos/"
        },
        {
            "title": "Apache Spark",
            "hex": "E25A1C",
            "source": "https://apache.org/logos/"
        },
        {
            "title": "Apache Tomcat",
            "hex": "F8DC75",
            "source": "https://apache.org/logos/"
        },
        {
            "title": "Aparat",
            "hex": "ED145B",
            "source": "https://www.aparat.com/logo"
        },
        {
            "title": "Apollo GraphQL",
            "hex": "311C87",
            "source": "https://github.com/apollographql/space-kit/blob/9a42083746a49c9a734563f427c13233e42adcc9/logos/mark.svg"
        },
        {
            "title": "Apostrophe",
            "hex": "6236FF",
            "source": "https://github.com/apostrophecms/apostrophe/blob/a7fcc6b13831302e27f79a6fcaaf58e3a40517df/logo.svg"
        },
        {
            "title": "App Annie",
            "hex": "0F2346",
            "source": "https://www.appannie.com/en/about/press/"
        },
        {
            "title": "App Store",
            "hex": "0D96F6",
            "source": "https://developer.apple.com/app-store/"
        },
        {
            "title": "Appian",
            "hex": "2322F0",
            "source": "https://appian.com",
            "guidelines": "https://assets.appian.com/uploads/assets/Appian_BrandGuidelines_Newsroom.pdf"
        },
        {
            "title": "Apple",
            "hex": "000000",
            "source": "https://www.apple.com"
        },
        {
            "title": "Apple Arcade",
            "hex": "000000",
            "source": "https://www.apple.com/apple-arcade/"
        },
        {
            "title": "Apple Music",
            "hex": "FA243C",
            "source": "https://www.apple.com/itunes/marketing-on-music/identity-guidelines.html#apple-music-icon"
        },
        {
            "title": "Apple Pay",
            "hex": "000000",
            "source": "https://developer.apple.com/apple-pay/marketing/"
        },
        {
            "title": "Apple Podcasts",
            "hex": "9933CC",
            "source": "https://www.apple.com/itunes/marketing-on-podcasts/identity-guidelines.html#apple-podcasts-icon"
        },
        {
            "title": "Apple TV",
            "hex": "000000",
            "source": "https://commons.wikimedia.org/wiki/File:AppleTV.svg"
        },
        {
            "title": "AppSignal",
            "hex": "21375A",
            "source": "https://appsignal.com/"
        },
        {
            "title": "AppVeyor",
            "hex": "00B3E0",
            "source": "https://commons.wikimedia.org/wiki/File:Appveyor_logo.svg"
        },
        {
            "title": "Appwrite",
            "hex": "F02E65",
            "source": "https://github.com/appwrite/appwrite/blob/c961382fb7a59ce908b4982a572e02e6e0feacd5/public/images/appwrite.svg"
        },
        {
            "title": "Aqua",
            "hex": "1904DA",
            "source": "https://www.aquasec.com/brand/",
            "guidelines": "https://www.aquasec.com/brand/"
        },
        {
            "title": "ARAL",
            "hex": "0063CB",
            "source": "https://upload.wikimedia.org/wikipedia/commons/6/60/Aral_Logo.svg"
        },
        {
            "title": "ArangoDB",
            "hex": "DDE072",
            "source": "https://www.arangodb.com",
            "guidelines": "https://www.arangodb.com/resources/logos"
        },
        {
            "title": "Arch Linux",
            "hex": "1793D1",
            "source": "https://www.archlinux.org/art/",
            "guidelines": "https://wiki.archlinux.org/index.php/DeveloperWiki:TrademarkPolicy#Logo_Usage_Guidelines"
        },
        {
            "title": "Archicad",
            "hex": "2D50A5",
            "source": "https://graphisoft.com/contact-us/press-relations#/documents/archicad-logo-98604"
        },
        {
            "title": "Archive of Our Own",
            "hex": "990000",
            "source": "https://archiveofourown.org/"
        },
        {
            "title": "Ardour",
            "hex": "C61C3E",
            "source": "https://github.com/Ardour/ardour/tree/master/tools/misc_resources/"
        },
        {
            "title": "Arduino",
            "hex": "00979D",
            "source": "https://cdn.arduino.cc/projecthub/img/Arduino-logo.svg"
        },
        {
            "title": "ARK Ecosystem",
            "hex": "C9292C",
            "source": "https://ark.io/press-kit"
        },
        {
            "title": "Arlo",
            "hex": "49B48A",
            "source": "https://www.arlo.com/"
        },
        {
            "title": "Arm",
            "hex": "0091BD",
            "source": "https://www.arm.com/",
            "guidelines": "https://www.arm.com/company/policies/trademarks/guidelines-corporate-logo"
        },
        {
            "title": "Artifact Hub",
            "hex": "417598",
            "source": "https://raw.githubusercontent.com/artifacthub/hub/87a1fed/web/public/static/media/logo/artifacthub-brand-white.svg"
        },
        {
            "title": "Artix Linux",
            "hex": "10A0CC",
            "source": "https://gitea.artixlinux.org/artix/artwork/src/commit/256432e3d06b3e9024bfd6912768e80281ea3746/icons/logo-gray.svg"
        },
        {
            "title": "ArtStation",
            "hex": "13AFF0",
            "source": "https://www.artstation.com/about/logo"
        },
        {
            "title": "arXiv",
            "hex": "B31B1B",
            "source": "https://static.arxiv.org/static/base/0.15.2/images/arxiv-logo-web.svg"
        },
        {
            "title": "Asana",
            "hex": "273347",
            "source": "https://asana.com/styles"
        },
        {
            "title": "Asciidoctor",
            "hex": "E40046",
            "source": "https://github.com/asciidoctor/brand/blob/b9cf5e276616f4770c4f1227e646e7daee0cbf24/logo/logo-fill-bw.svg"
        },
        {
            "title": "asciinema",
            "hex": "D40000",
            "source": "https://github.com/asciinema/asciinema-logo"
        },
        {
            "title": "ASDA",
            "hex": "68A51C",
            "source": "https://www.asda.com/"
        },
        {
            "title": "Aseprite",
            "hex": "7D929E",
            "source": "https://www.aseprite.org/"
        },
        {
            "title": "Ask Ubuntu",
            "hex": "DC461D",
            "source": "https://askubuntu.com/",
            "guidelines": "https://stackoverflow.com/legal/trademark-guidance"
        },
        {
            "title": "ASKfm",
            "hex": "DB3552",
            "source": "https://ask.fm/"
        },
        {
            "title": "AssemblyScript",
            "hex": "007AAC",
            "source": "https://www.assemblyscript.org/"
        },
        {
            "title": "Aston Martin",
            "hex": "000000",
            "source": "https://www.astonmartin.com/"
        },
        {
            "title": "Astro",
            "hex": "FF5D01",
            "source": "https://github.com/withastro/astro/blob/09144e8e88fbb79a75a2283aca8bf6eba6dc45f0/assets/brand/logo-white.svg",
            "license": {
                "type": "MIT"
            }
        },
        {
            "title": "ASUS",
            "hex": "000000",
            "source": "https://www.asus.com/"
        },
        {
            "title": "AT&T",
            "hex": "009FDB",
            "source": "https://www.att.com"
        },
        {
            "title": "Atari",
            "hex": "E4202E",
            "source": "https://atarivcs.com/"
        },
        {
            "title": "Atlassian",
            "hex": "0052CC",
            "source": "https://www.atlassian.com/company/news/press-kit"
        },
        {
            "title": "Atom",
            "hex": "66595C",
            "source": "https://commons.wikimedia.org/wiki/File:Atom_editor_logo.svg"
        },
        {
            "title": "Auchan",
            "hex": "D6180B",
            "source": "https://www.auchan.fr/"
        },
        {
            "title": "Audacity",
            "hex": "0000CC",
            "source": "https://github.com/audacity/audacity/blob/c818449c69193f5311b430fbf600d8d6cbe49047/images/audacity.svg"
        },
        {
            "title": "Audi",
            "hex": "BB0A30",
            "source": "https://www.audi.com/ci/en/intro/basics/rings.html"
        },
        {
            "title": "Audible",
            "hex": "F8991C",
            "source": "https://commons.wikimedia.org/wiki/File:Audible_logo.svg"
        },
        {
            "title": "Audio-Technica",
            "hex": "000000",
            "source": "https://wikipedia.org/wiki/File:Audio-technica.svg"
        },
        {
            "title": "Audioboom",
            "hex": "007CE2",
            "source": "https://audioboom.com/about/brand-guidelines"
        },
        {
            "title": "Audiomack",
            "hex": "FFA200",
            "source": "https://styleguide.audiomack.com/"
        },
        {
            "title": "Aurelia",
            "hex": "ED2B88",
            "source": "https://aurelia.io/"
        },
        {
            "title": "Auth0",
            "hex": "EB5424",
            "source": "https://styleguide.auth0.com"
        },
        {
            "title": "Authy",
            "hex": "EC1C24",
            "source": "https://authy.com/"
        },
        {
            "title": "Autodesk",
            "hex": "0696D7",
            "source": "https://www.autodesk.com"
        },
        {
            "title": "AutoHotkey",
            "hex": "334455",
            "source": "https://www.autohotkey.com/"
        },
        {
            "title": "Automattic",
            "hex": "3499CD",
            "source": "https://automattic.com/press/brand-materials/"
        },
        {
            "title": "Autoprefixer",
            "hex": "DD3735",
            "source": "https://github.com/postcss/autoprefixer/blob/1341747bc8142a147342f55eea5ed4286a3ca318/logo.svg"
        },
        {
            "title": "Avast",
            "hex": "FF7800",
            "source": "https://www.avast.com/",
            "guidelines": "https://press.avast.com/media-materials"
        },
        {
            "title": "Awesome Lists",
            "hex": "FC60A8",
            "source": "https://github.com/sindresorhus/awesome/tree/master/media"
        },
        {
            "title": "awesomeWM",
            "hex": "535D6C",
            "source": "https://awesomewm.org/"
        },
        {
            "title": "AWS Amplify",
            "hex": "FF9900",
            "source": "https://docs.amplify.aws/"
        },
        {
            "title": "Azure Artifacts",
            "hex": "CB2E6D",
            "source": "https://azure.microsoft.com/en-us/services/devops/artifacts/"
        },
        {
            "title": "Azure Data Explorer",
            "hex": "0078D4",
            "source": "https://azure.microsoft.com/en-us/pricing/details/data-explorer/"
        },
        {
            "title": "Azure DevOps",
            "hex": "0078D7",
            "source": "http://azure.com/devops"
        },
        {
            "title": "Azure Functions",
            "hex": "0062AD",
            "source": "https://azure.microsoft.com/en-us/services/functions"
        },
        {
            "title": "Azure Pipelines",
            "hex": "2560E0",
            "source": "https://github.com/vscode-icons/vscode-icons/blob/dc7872262c9b059c574bd16fc4cfedbb6bdf156e/icons/file_type_azurepipelines.svg"
        },
        {
            "title": "B&R Automation",
            "hex": "FF8800",
            "source": "https://www.br-automation.com/"
        },
        {
            "title": "Babel",
            "hex": "F9DC3E",
            "source": "https://github.com/babel/website/blob/93330158b6ecca1ab88d3be8dbf661f5c2da6c76/website/static/img/babel-black.svg"
        },
        {
            "title": "Backbone.js",
            "hex": "0071B5",
            "source": "https://upload.wikimedia.org/wikipedia/commons/2/20/Backbone.js_logo.svg",
            "license": {
                "type": "MIT",
                "url": "https://github.com/jashkenas/backbone/blob/master/LICENSE"
            }
        },
        {
            "title": "Badgr",
            "hex": "282C4C",
            "source": "https://info.badgr.com/"
        },
        {
            "title": "Badoo",
            "hex": "783BF9",
            "source": "https://badoo.com/team/press/"
        },
        {
            "title": "Baidu",
            "hex": "2932E1",
            "source": "https://www.baidu.com"
        },
        {
            "title": "Bamboo",
            "hex": "0052CC",
            "source": "https://www.atlassian.design/guidelines/marketing/resources/logo-files"
        },
        {
            "title": "Bandcamp",
            "hex": "408294",
            "source": "https://bandcamp.com/buttons"
        },
        {
            "title": "BandLab",
            "hex": "F12C18",
            "source": "https://blog.bandlab.com/press/"
        },
        {
            "title": "Bandsintown",
            "hex": "00CEC8",
            "source": "https://corp.bandsintown.com/media-library"
        },
        {
            "title": "Bank of America",
            "hex": "012169",
            "source": "https://www.bankofamerica.com/"
        },
        {
            "title": "Barclays",
            "hex": "00AEEF",
            "source": "https://home.barclays/"
        },
        {
            "title": "Baremetrics",
            "hex": "6078FF",
            "source": "https://baremetrics.com/"
        },
        {
            "title": "Basecamp",
            "hex": "1D2D35",
            "source": "https://basecamp.com/about/press"
        },
        {
            "title": "Bata",
            "hex": "DD282E",
            "source": "https://www.bata.com/"
        },
        {
            "title": "Bath ASU",
            "hex": "00A3E0",
            "source": "https://bathasu.com/press/"
        },
        {
            "title": "Battle.net",
            "hex": "148EFF",
            "source": "https://eu.shop.battle.net/en-gb"
        },
        {
            "title": "BBC",
            "hex": "000000",
            "source": "https://commons.wikimedia.org/wiki/File:BBC.svg",
            "guidelines": "https://www.bbc.co.uk/branding/logo-use"
        },
        {
            "title": "BBC iPlayer",
            "hex": "F54997",
            "source": "https://www.bbc.co.uk/iplayer"
        },
        {
            "title": "Beatport",
            "hex": "01FF95",
            "source": "https://brand.beatport.com/",
            "guidelines": "https://support.beatport.com/hc/en-us/articles/200353255-Beatport-Logos-and-Images"
        },
        {
            "title": "Beats",
            "hex": "005571",
            "source": "https://www.elastic.co/brand"
        },
        {
            "title": "Beats by Dre",
            "hex": "E01F3D",
            "source": "https://www.beatsbydre.com/"
        },
        {
            "title": "Behance",
            "hex": "1769FF",
            "source": "https://www.behance.net/dev/api/brand"
        },
        {
            "title": "Beijing Subway",
            "hex": "004A9D",
            "source": "https://zh.wikipedia.org/wiki/File:Beijing_Subway_Logo.svg"
        },
        {
            "title": "BEM",
            "hex": "000000",
            "source": "https://en.bem.info/"
        },
        {
            "title": "Bentley",
            "hex": "333333",
            "source": "https://en.wikipedia.org/wiki/File:Bentley_logo_2.svg"
        },
        {
            "title": "Betfair",
            "hex": "FFB80B",
            "source": "https://partnerships.betfair.com/"
        },
        {
            "title": "Big Cartel",
            "hex": "222222",
            "source": "https://www.bigcartel.com"
        },
        {
            "title": "bigbasket",
            "hex": "A5CD39",
            "source": "https://www.bigbasket.com/"
        },
        {
            "title": "BigBlueButton",
            "hex": "283274",
            "source": "https://github.com/bigbluebutton/bbb-app-rooms/blob/0fcf9636a3ba683296326f46354265917c4f0ea4/app/assets/images/icon.svg",
            "guidelines": "https://bigbluebutton.org/trademark/"
        },
        {
            "title": "BigCommerce",
            "hex": "121118",
            "source": "https://www.bigcommerce.co.uk/press/media-kit/"
        },
        {
            "title": "Bilibili",
            "hex": "00A1D6",
            "source": "https://www.bilibili.com/"
        },
        {
            "title": "Binance",
            "hex": "F0B90B",
            "source": "https://binance.com/"
        },
        {
            "title": "Bio Link",
            "hex": "000000",
            "source": "https://bio.link/"
        },
        {
            "title": "Bit",
            "hex": "73398D",
            "source": "https://bit.dev"
        },
        {
            "title": "Bitbucket",
            "hex": "0052CC",
            "source": "https://www.atlassian.com/company/news/press-kit"
        },
        {
            "title": "Bitcoin",
            "hex": "F7931A",
            "source": "https://bitcoin.org/en"
        },
        {
            "title": "Bitcoin Cash",
            "hex": "0AC18E",
            "source": "https://www.bitcoincash.org/graphics/"
        },
        {
            "title": "Bitcoin SV",
            "hex": "EAB300",
            "source": "https://bitcoinsv.com/"
        },
        {
            "title": "Bitdefender",
            "hex": "ED1C24",
            "source": "https://www.bitdefender.com/funzone/logos.html"
        },
        {
            "title": "Bitly",
            "hex": "EE6123",
            "source": "https://bitly.com/pages/press"
        },
        {
            "title": "Bitrise",
            "hex": "683D87",
            "source": "https://www.bitrise.io/presskit"
        },
        {
            "title": "Bitwarden",
            "hex": "175DDC",
            "source": "https://github.com/bitwarden/brand/blob/6182cd64321d810c6f6255db08c2a17804d2b724/icons/icon.svg"
        },
        {
            "title": "Bitwig",
            "hex": "FF5A00",
            "source": "https://www.bitwig.com/"
        },
        {
            "title": "Blackberry",
            "hex": "000000",
            "source": "https://www.blackberry.com/"
        },
        {
            "title": "Blazemeter",
            "hex": "CA2133",
            "source": "https://www.blazemeter.com/"
        },
        {
            "title": "Blazor",
            "hex": "512BD4",
            "source": "https://dotnet.microsoft.com/apps/aspnet/web-apps/blazor"
        },
        {
            "title": "Blender",
            "hex": "F5792A",
            "source": "https://www.blender.org/about/logo/"
        },
        {
            "title": "Blockchain.com",
            "hex": "121D33",
            "source": "https://www.blockchain.com/",
            "guidelines": "https://www.blockchain.com/en/press"
        },
        {
            "title": "Blogger",
            "hex": "FF5722",
            "source": "https://www.blogger.com"
        },
        {
            "title": "Bloglovin",
            "hex": "000000",
            "source": "https://www.bloglovin.com/widgets"
        },
        {
            "title": "Blueprint",
            "hex": "137CBD",
            "source": "https://blueprintjs.com"
        },
        {
            "title": "Bluetooth",
            "hex": "0082FC",
            "source": "https://www.bluetooth.com/develop-with-bluetooth/marketing-branding/"
        },
        {
            "title": "BMC Software",
            "hex": "FE5000",
            "source": "https://www.bmc.com/"
        },
        {
            "title": "BMW",
            "hex": "0066B1",
            "source": "https://www.bmw.de/"
        },
        {
            "title": "Boehringer Ingelheim",
            "hex": "003366",
            "source": "https://cd.boehringer-ingelheim.com"
        },
        {
            "title": "Boeing",
            "hex": "1D439C",
            "source": "https://commons.wikimedia.org/wiki/File:Boeing_full_logo.svg"
        },
        {
            "title": "BookBub",
            "hex": "F44336",
            "source": "https://insights.bookbub.com/bookbub-follow-bookmark-buttons-for-authors-websites/"
        },
        {
            "title": "Bookmeter",
            "hex": "64BC4B",
            "source": "https://bookmeter.com/"
        },
        {
            "title": "BookStack",
            "hex": "0288D1",
            "source": "https://www.bookstackapp.com/"
        },
        {
            "title": "Boost",
            "hex": "F7901E",
            "source": "https://www.boostmobile.com/"
        },
        {
            "title": "Boots",
            "hex": "05054B",
            "source": "https://www.boots-uk.com/css/images/Boots_logo.svg"
        },
        {
            "title": "Bootstrap",
            "hex": "7952B3",
            "source": "http://getbootstrap.com/about"
        },
        {
            "title": "Bosch",
            "hex": "EA0016",
            "source": "https://www.bosch.de/"
        },
        {
            "title": "Bose",
            "hex": "000000",
            "source": "https://developer.bose.com/sites/default/files/Bose%20AR%20Design%20Guidelines%20v1.0.pdf"
        },
        {
            "title": "boulanger",
            "hex": "FD5300",
            "source": "https://www.boulanger.com/"
        },
        {
            "title": "Bower",
            "hex": "EF5734",
            "source": "https://bower.io/docs/about/#brand"
        },
        {
            "title": "Box",
            "hex": "0061D5",
            "source": "https://www.box.com/en-gb/about-us/press"
        },
        {
            "title": "Brandfolder",
            "hex": "40D1F5",
            "source": "https://brandfolder.com/brandfolder"
        },
        {
            "title": "Brave",
            "hex": "FB542B",
            "source": "https://brave.com/brave-branding-assets/"
        },
        {
            "title": "Breaker",
            "hex": "003DAD",
            "source": "https://www.breaker.audio/i/brand"
        },
        {
            "title": "British Airways",
            "hex": "2E5C99",
            "source": "https://www.britishairways.com/travel/home/public/en_ie/"
        },
        {
            "title": "Broadcom",
            "hex": "CC092F",
            "source": "https://en.wikipedia.org/wiki/Broadcom_Inc"
        },
        {
            "title": "BT",
            "hex": "6400AA",
            "source": "https://www.bt.com/"
        },
        {
            "title": "Buddy",
            "hex": "1A86FD",
            "source": "https://buddy.works/about"
        },
        {
            "title": "Buefy",
            "hex": "7957D5",
            "source": "https://github.com/buefy/buefy/blob/a9a724efca0b531e6a64ab734889b00bf4507a9d/static/img/icons/safari-pinned-tab.svg"
        },
        {
            "title": "Buffer",
            "hex": "231F20",
            "source": "https://buffer.com/press"
        },
        {
            "title": "Bugatti",
            "hex": "BE0030",
            "source": "https://www.bugatti.com/"
        },
        {
            "title": "Bugcrowd",
            "hex": "F26822",
            "source": "https://www.bugcrowd.com/about/press-kit/"
        },
        {
            "title": "Bugsnag",
            "hex": "4949E4",
            "source": "https://www.bugsnag.com/newsroom"
        },
        {
            "title": "Buildkite",
            "hex": "14CC80",
            "source": "https://buildkite.com/brand-assets"
        },
        {
            "title": "Bukalapak",
            "hex": "E31E52",
            "source": "https://assets.bukalapak.com/sigil/bukalapak-logo-icon.svg",
            "guidelines": "https://brand.bukalapak.design/brand-elements#logo-overview"
        },
        {
            "title": "Bulma",
            "hex": "00D1B2",
            "source": "https://github.com/jgthms/bulma/"
        },
        {
            "title": "bunq",
            "hex": "3394D7",
            "source": "https://www.bunq.com/press/"
        },
        {
            "title": "Burger King",
            "hex": "D62300",
            "source": "https://www.bk.com/",
            "guidelines": "https://www.bk.com/trademarks"
        },
        {
            "title": "Buy Me A Coffee",
            "hex": "FFDD00",
            "source": "https://www.buymeacoffee.com/brand"
        },
        {
            "title": "BuzzFeed",
            "hex": "EE3322",
            "source": "https://www.buzzfeed.com/press/assets"
        },
        {
            "title": "Byju's",
            "hex": "813588",
            "source": "https://byjus.com/byjus-the-learning-app/"
        },
        {
            "title": "byte",
            "hex": "551DEF",
            "source": "https://byte.co/byte"
        },
        {
            "title": "ByteDance",
            "hex": "3C8CFF",
            "source": "https://www.bytedance.com/"
        },
        {
            "title": "C",
            "hex": "A8B9CC",
            "source": "https://commons.wikimedia.org/wiki/File:The_C_Programming_Language_logo.svg"
        },
        {
            "title": "C Sharp",
            "hex": "239120",
            "source": "https://upload.wikimedia.org/wikipedia/commons/0/0d/C_Sharp_wordmark.svg"
        },
        {
            "title": "C++",
            "hex": "00599C",
            "source": "https://github.com/isocpp/logos"
        },
        {
            "title": "Cachet",
            "hex": "7ED321",
            "source": "https://cachethq.io/press"
        },
        {
            "title": "Caffeine",
            "hex": "0000FF",
            "source": "https://www.caffeine.tv/",
            "guidelines": "https://www.caffeine.tv/newsroom.html"
        },
        {
            "title": "Cairo Metro",
            "hex": "C10C0C",
            "source": "https://en.wikipedia.org/wiki/File:Cairo_metro_logo2012.svg"
        },
        {
            "title": "CakePHP",
            "hex": "D33C43",
            "source": "https://cakephp.org/logos"
        },
        {
            "title": "Campaign Monitor",
            "hex": "111324",
            "source": "https://www.campaignmonitor.com/company/brand/"
        },
        {
            "title": "Canonical",
            "hex": "77216F",
            "source": "https://design.ubuntu.com/downloads/",
            "guidelines": "https://design.ubuntu.com/brand/canonical-logo/",
            "license": {
                "type": "CC-BY-SA-3.0"
            }
        },
        {
            "title": "Canva",
            "hex": "00C4CC",
            "source": "https://www.canva.com/"
        },
        {
            "title": "Capacitor",
            "hex": "119EFF",
            "source": "https://github.com/ionic-team/ionicons-site/blob/b0c97018d737b763301154231b34e1b882c0c84d/docs/ionicons/svg/logo-capacitor.svg"
        },
        {
            "title": "Car Throttle",
            "hex": "FF9C42",
            "source": "https://www.carthrottle.com/"
        },
        {
            "title": "Carrefour",
            "hex": "004E9F",
            "source": "https://upload.wikimedia.org/wikipedia/commons/5/5b/Carrefour_logo.svg"
        },
        {
            "title": "Carto",
            "hex": "EB1510",
            "source": "https://carto.com/brand/"
        },
        {
            "title": "Cash App",
            "hex": "00C244",
            "source": "https://cash.app/press"
        },
        {
            "title": "Castbox",
            "hex": "F55B23",
            "source": "https://castbox.fm/newsroom/"
        },
        {
            "title": "Castorama",
            "hex": "0078D7",
            "source": "https://www.castorama.fr/"
        },
        {
            "title": "Castro",
            "hex": "00B265",
            "source": "http://supertop.co/castro/press/"
        },
        {
            "title": "Caterpillar",
            "hex": "FFCD11",
            "source": "https://commons.wikimedia.org/wiki/File:Caterpillar_logo.svg"
        },
        {
            "title": "CBS",
            "hex": "033963",
            "source": "https://www.cbs.com/"
        },
        {
            "title": "CD Projekt",
            "hex": "DC0D15",
            "source": "https://www.cdprojekt.com/en/media/logotypes/"
        },
        {
            "title": "Celery",
            "hex": "37814A",
            "source": "https://github.com/celery/celery/blob/4d77ddddb10797011dc10dd2e4e1e7a7467b8431/docs/images/favicon.ico"
        },
        {
            "title": "CentOS",
            "hex": "262577",
            "source": "https://wiki.centos.org/ArtWork/Brand/Logo"
        },
        {
            "title": "Ceph",
            "hex": "EF5C55",
            "source": "https://github.com/ceph/ceph/blob/b106a03dcddaee80493825e85bc5e399ab4d8746/src/pybind/mgr/dashboard/frontend/src/assets/Ceph_Logo.svg"
        },
        {
            "title": "Cesium",
            "hex": "6CADDF",
            "source": "https://cesium.com/press/"
        },
        {
            "title": "Chai",
            "hex": "A30701",
            "source": "https://github.com/simple-icons/simple-icons/issues/4983#issuecomment-796736373"
        },
        {
            "title": "Chainlink",
            "hex": "375BD2",
            "source": "https://chain.link/brand-assets"
        },
        {
            "title": "Chakra UI",
            "hex": "319795",
            "source": "https://github.com/chakra-ui/chakra-ui/blob/327e1624d22936abb43068e1f57054e43c9c6819/logo/logomark-colored.svg"
        },
        {
            "title": "Chart.js",
            "hex": "FF6384",
            "source": "https://www.chartjs.org/"
        },
        {
            "title": "ChartMogul",
            "hex": "13324B",
            "source": "https://chartmogul.com/company/"
        },
        {
            "title": "Chase",
            "hex": "117ACA",
            "source": "https://commons.wikimedia.org/wiki/File:Chase_logo_2007.svg"
        },
        {
            "title": "ChatBot",
            "hex": "FFD000",
            "source": "https://chatbot.design/"
        },
        {
            "title": "CheckiO",
            "hex": "008DB6",
            "source": "https://py.checkio.org/blog/"
        },
        {
            "title": "Checkmarx",
            "hex": "54B848",
            "source": "https://www.checkmarx.com/resources/datasheets/"
        },
        {
            "title": "Chef",
            "hex": "F09820",
            "source": "https://www.chef.io/"
        },
        {
            "title": "Chevrolet",
            "hex": "CD9834",
            "source": "https://www.chevrolet.com/content/dam/chevrolet/na/us/english/index/shopping-tools/download-catalog/02-pdf/2019-chevrolet-corvette-catalog.pdf"
        },
        {
            "title": "China Eastern Airlines",
            "hex": "1A2477",
            "source": "https://uk.ceair.com/newCMS/uk/en/content/en_Footer/Support/201904/t20190404_5763.html"
        },
        {
            "title": "China Southern Airlines",
            "hex": "008BCB",
            "source": "https://www.csair.com/en/about/investor/yejibaogao/2020/"
        },
        {
            "title": "Chocolatey",
            "hex": "80B5E3",
            "source": "https://chocolatey.org/media-kit"
        },
        {
            "title": "Chromecast",
            "hex": "999999",
            "source": "https://www.google.com/intl/en_us/chromecast/built-in/",
            "aliases": {
                "aka": [
                    "Google Cast"
                ]
            }
        },
        {
            "title": "Chrysler",
            "hex": "000000",
            "source": "https://www.stellantis.com/en/brands/chrysler"
        },
        {
            "title": "Chupa Chups",
            "hex": "CF103E",
            "source": "https://www.chupachups.co.uk/"
        },
        {
            "title": "Cinema 4D",
            "hex": "011A6A",
            "source": "https://www.maxon.net/en/about-maxon/branding"
        },
        {
            "title": "Circle",
            "hex": "8669AE",
            "source": "https://www.circle.com/"
        },
        {
            "title": "CircleCI",
            "hex": "343434",
            "source": "https://circleci.com/press"
        },
        {
            "title": "Cirrus CI",
            "hex": "4051B5",
            "source": "https://cirrus-ci.org"
        },
        {
            "title": "Cisco",
            "hex": "1BA0D7",
            "source": "https://www.cisco.com/"
        },
        {
            "title": "Citrix",
            "hex": "452170",
            "source": "https://brand.citrix.com/"
        },
        {
            "title": "Citroën",
            "hex": "6E6E6E",
            "source": "https://citroen.pcaci.co.uk/logo.php"
        },
        {
            "title": "CiviCRM",
            "hex": "81C459",
            "source": "https://civicrm.org/trademark"
        },
        {
            "title": "Civo",
            "hex": "239DFF",
            "source": "https://www.civo.com/brand-assets",
            "guidelines": "https://www.civo.com/brand-assets"
        },
        {
            "title": "CKEditor 4",
            "hex": "0287D0",
            "source": "https://github.com/ckeditor/ckeditor4/blob/7d8305ce4d12683853a563b9d6ea54e0d4686a2f/samples/img/logo.svg"
        },
        {
            "title": "Claris",
            "hex": "000000",
            "source": "https://www.claris.com/"
        },
        {
            "title": "ClickUp",
            "hex": "7B68EE",
            "source": "https://clickup.com/brand"
        },
        {
            "title": "CLion",
            "hex": "000000",
            "source": "https://www.jetbrains.com/company/brand/logos/",
            "guidelines": "https://www.jetbrains.com/company/brand/"
        },
        {
            "title": "Cliqz",
            "hex": "00AEF0",
            "source": "https://cliqz.com/design"
        },
        {
            "title": "Clockify",
            "hex": "03A9F4",
            "source": "https://clockify.me/brand-assets"
        },
        {
            "title": "Clojure",
            "hex": "5881D8",
            "source": "https://commons.wikimedia.org/wiki/File:Clojure_logo.svg"
        },
        {
            "title": "Cloud 66",
            "hex": "3C72B9",
            "source": "https://www.cloud66.com/"
        },
        {
            "title": "Cloud Foundry",
            "hex": "0C9ED5",
            "source": "https://www.cloudfoundry.org/",
            "guidelines": "https://www.cloudfoundry.org/logo/"
        },
        {
            "title": "CloudBees",
            "hex": "1997B5",
            "source": "https://www.cloudbees.com/"
        },
        {
            "title": "CloudCannon",
            "hex": "407AFC",
            "source": "https://cloudcannon.com/"
        },
        {
            "title": "Cloudera",
            "hex": "F96702",
            "source": "https://www.cloudera.com/"
        },
        {
            "title": "Cloudflare",
            "hex": "F38020",
            "source": "https://www.cloudflare.com/logo/"
        },
        {
            "title": "Cloudsmith",
            "hex": "187EB6",
            "source": "https://cloudsmith.io/branding/"
        },
        {
            "title": "Cloudways",
            "hex": "2C39BD",
            "source": "https://www.cloudways.com/en/media-kit.php"
        },
        {
            "title": "Clubhouse",
            "hex": "6515DD",
            "source": "https://brand.clubhouse.io/",
            "guidelines": "https://brand.clubhouse.io/"
        },
        {
            "title": "Clyp",
            "hex": "3CBDB1",
            "source": "https://clyp.it/"
        },
        {
            "title": "CMake",
            "hex": "064F8C",
            "source": "https://www.kitware.com/platforms/"
        },
        {
            "title": "CNCF",
            "hex": "231F20",
            "source": "https://github.com/cncf/artwork/blob/master/examples/other.md#cncf-logos",
            "guidelines": "https://www.cncf.io/brand-guidelines/"
        },
        {
            "title": "CNN",
            "hex": "CC0000",
            "source": "https://edition.cnn.com/"
        },
        {
            "title": "Co-op",
            "hex": "00B1E7",
            "source": "http://www.co-operative.coop/corporate/press/logos/"
        },
        {
            "title": "Cockpit",
            "hex": "0066CC",
            "source": "https://github.com/cockpit-project/cockpit-project.github.io/blob/b851b3477d90017961ac9b252401c9a6cb6239f1/images/site/cockpit-logo.svg"
        },
        {
            "title": "Cockroach Labs",
            "hex": "6933FF",
            "source": "https://www.cockroachlabs.com/"
        },
        {
            "title": "CocoaPods",
            "hex": "EE3322",
            "source": "https://github.com/CocoaPods/shared_resources",
            "license": {
                "type": "CC-BY-NC-4.0"
            }
        },
        {
            "title": "Cocos",
            "hex": "55C2E1",
            "source": "https://www.cocos.com/en/"
        },
        {
            "title": "Coda",
            "hex": "F46A54",
            "source": "https://coda.io/"
        },
        {
            "title": "Codacy",
            "hex": "222F29",
            "source": "https://www.codacy.com/blog/"
        },
        {
            "title": "Code Climate",
            "hex": "000000",
            "source": "https://codeclimate.com/github/codeclimate/python-test-reporter/badges/"
        },
        {
            "title": "Code Review",
            "hex": "485A62",
            "source": "https://codereview.stackexchange.com/",
            "guidelines": "https://stackoverflow.com/legal/trademark-guidance"
        },
        {
            "title": "Codeberg",
            "hex": "2185D0",
            "source": "https://codeberg.org"
        },
        {
            "title": "Codecademy",
            "hex": "1F4056",
            "source": "https://www.codecademy.com/"
        },
        {
            "title": "CodeceptJS",
            "hex": "F6E05E",
            "source": "https://github.com/codeceptjs/codeceptjs.github.io/blob/c7917445b9a70a9daacf20986c403c3299f5c960/favicon/safari-pinned-tab.svg"
        },
        {
            "title": "CodeChef",
            "hex": "5B4638",
            "source": "https://www.codechef.com/"
        },
        {
            "title": "Codecov",
            "hex": "F01F7A",
            "source": "https://codecov.io/"
        },
        {
            "title": "CodeFactor",
            "hex": "F44A6A",
            "source": "https://www.codefactor.io/"
        },
        {
            "title": "Codeforces",
            "hex": "1F8ACB",
            "source": "http://codeforces.com/"
        },
        {
            "title": "CodeIgniter",
            "hex": "EF4223",
            "source": "https://www.codeigniter.com/help/legal"
        },
        {
            "title": "Codemagic",
            "hex": "F45E3F",
            "source": "https://codemagic.io/"
        },
        {
            "title": "CodeMirror",
            "hex": "D30707",
            "source": "https://github.com/codemirror/CodeMirror/blob/6e7aa65a8bfb64837ae9d082b674b2f5ee056d2c/doc/logo.svg"
        },
        {
            "title": "CodeNewbie",
            "hex": "9013FE",
            "source": "https://community.codenewbie.org/"
        },
        {
            "title": "CodePen",
            "hex": "000000",
            "source": "https://blog.codepen.io/documentation/brand-assets/logos/"
        },
        {
            "title": "CodeProject",
            "hex": "FF9900",
            "source": "https://www.codeproject.com/"
        },
        {
            "title": "CodersRank",
            "hex": "67A4AC",
            "source": "https://codersrank.io"
        },
        {
            "title": "Coderwall",
            "hex": "3E8DCC",
            "source": "https://github.com/twolfson/coderwall-svg"
        },
        {
            "title": "CodeSandbox",
            "hex": "000000",
            "source": "https://codesandbox.io"
        },
        {
            "title": "Codeship",
            "hex": "004466",
            "source": "https://app.codeship.com/"
        },
        {
            "title": "Codewars",
            "hex": "B1361E",
            "source": "https://github.com/codewars/branding"
        },
        {
            "title": "Coding Ninjas",
            "hex": "DD6620",
            "source": "https://www.codingninjas.com/press-release"
        },
        {
            "title": "CodinGame",
            "hex": "F2BB13",
            "source": "https://www.codingame.com/work/press/press-kit/"
        },
        {
            "title": "Codio",
            "hex": "4574E0",
            "source": "https://codio.com"
        },
        {
            "title": "CoffeeScript",
            "hex": "2F2625",
            "source": "https://coffeescript.org/"
        },
        {
            "title": "Cognizant",
            "hex": "1A4CA1",
            "source": "https://www.cognizant.com/"
        },
        {
            "title": "Coil",
            "hex": "000000",
            "source": "https://coil.com/press/brand-guidelines",
            "guidelines": "https://coil.com/press/brand-guidelines"
        },
        {
            "title": "Coinbase",
            "hex": "0052FF",
            "source": "https://www.coinbase.com/press"
        },
        {
            "title": "Commerzbank",
            "hex": "FFCC33",
            "source": "https://commons.wikimedia.org/wiki/Category:Commerzbank_logos"
        },
        {
            "title": "Common Workflow Language",
            "hex": "B5314C",
            "source": "https://github.com/common-workflow-language/logo/blob/54b1624bc88df6730fa7b6c928a05fc9c939e47e/CWL-Logo-nofonts.svg"
        },
        {
            "title": "Composer",
            "hex": "885630",
            "source": "https://getcomposer.org/"
        },
        {
            "title": "Comsol",
            "hex": "368CCB",
            "source": "https://cdn.comsol.com/company/comsol-brand-guide-November2019.pdf"
        },
        {
            "title": "Conan",
            "hex": "6699CB",
            "source": "https://conan.io/"
        },
        {
            "title": "Concourse",
            "hex": "3398DC",
            "source": "https://concourse-ci.org/"
        },
        {
            "title": "Conda-Forge",
            "hex": "000000",
            "source": "https://github.com/conda-forge/conda-forge.github.io/"
        },
        {
            "title": "Conekta",
            "hex": "0A1837",
            "source": "https://www.conekta.com"
        },
        {
            "title": "Confluence",
            "hex": "172B4D",
            "source": "https://www.atlassian.com/company/news/press-kit"
        },
        {
            "title": "Construct 3",
            "hex": "00FFDA",
            "source": "https://www.construct.net/",
            "guidelines": "https://www.construct.net/"
        },
        {
            "title": "Consul",
            "hex": "F24C53",
            "source": "https://www.hashicorp.com/brand",
            "guidelines": "https://www.hashicorp.com/brand"
        },
        {
            "title": "Contactless Payment",
            "hex": "000000",
            "source": "https://en.wikipedia.org/wiki/Contactless_payment"
        },
        {
            "title": "containerd",
            "hex": "575757",
            "source": "https://cncf-branding.netlify.app/projects/containerd/"
        },
        {
            "title": "Contentful",
            "hex": "2478CC",
            "source": "https://press.contentful.com/media_kits"
        },
        {
            "title": "Conventional Commits",
            "hex": "FE5196",
            "source": "https://www.conventionalcommits.org",
            "license": {
                "type": "MIT"
            }
        },
        {
            "title": "Convertio",
            "hex": "FF3333",
            "source": "https://convertio.co/"
        },
        {
            "title": "Cookiecutter",
            "hex": "D4AA00",
            "source": "https://github.com/cookiecutter/cookiecutter/blob/52dd18513bbab7f0fbfcb2938c9644d9092247cf/logo/cookiecutter-logo.svg"
        },
        {
            "title": "Cora",
            "hex": "E61845",
            "source": "https://www.cora.fr/"
        },
        {
            "title": "Corona Engine",
            "hex": "F96F29",
            "source": "https://coronalabs.com/",
            "guidelines": "https://coronalabs.com/presskit.pdf"
        },
        {
            "title": "Corona Renderer",
            "hex": "E6502A",
            "source": "https://corona-renderer.com/about"
        },
        {
            "title": "Corsair",
            "hex": "000000",
            "source": "https://www.corsair.com",
            "guidelines": "https://www.corsair.com/press"
        },
        {
            "title": "Couchbase",
            "hex": "EA2328",
            "source": "https://www.couchbase.com/"
        },
        {
            "title": "Counter-Strike",
            "hex": "000000",
            "source": "https://en.wikipedia.org/wiki/File:CS-GO_Logo.svg"
        },
        {
            "title": "CountingWorks PRO",
            "hex": "2E3084",
            "source": "https://www.countingworks.com/blog"
        },
        {
            "title": "Coursera",
            "hex": "0056D2",
            "source": "https://about.coursera.org/press"
        },
        {
            "title": "Coveralls",
            "hex": "3F5767",
            "source": "https://coveralls.io/"
        },
        {
            "title": "cPanel",
            "hex": "FF6C2C",
            "source": "https://cpanel.net/company/cpanel-brand-guide/"
        },
        {
            "title": "Craft CMS",
            "hex": "E5422B",
            "source": "https://craftcms.com/brand-resources"
        },
        {
            "title": "Create React App",
            "hex": "09D3AC",
            "source": "https://github.com/facebook/create-react-app/blob/9d0369b1fe3260e620b08effcf85f1edefc5d1ea/docusaurus/website/static/img/logo.svg"
        },
        {
            "title": "Creative Commons",
            "hex": "EF9421",
            "source": "https://creativecommons.org/"
        },
        {
            "title": "Credly",
            "hex": "FF6B00",
            "source": "https://cdn.credly.com/assets/structure/logo-78b59f8114817c758ca965ed8f1a58a76a39b6fd70d031f771a9bbc581fcde65.svg"
        },
        {
            "title": "Crehana",
            "hex": "4B22F4",
            "source": "https://www.crehana.com/"
        },
        {
            "title": "Crowdin",
            "hex": "2E3340",
            "source": "https://support.crowdin.com/using-logo/"
        },
        {
            "title": "Crowdsource",
            "hex": "4285F4",
            "source": "https://crowdsource.google.com/about/"
        },
        {
            "title": "Crunchbase",
            "hex": "0288D1",
            "source": "https://www.crunchbase.com/home"
        },
        {
            "title": "Crunchyroll",
            "hex": "F47521",
            "source": "https://www.crunchyroll.com"
        },
        {
            "title": "CRYENGINE",
            "hex": "000000",
            "source": "https://www.cryengine.com/brand"
        },
        {
            "title": "Crystal",
            "hex": "000000",
            "source": "https://crystal-lang.org/media/"
        },
        {
            "title": "CSS Wizardry",
            "hex": "F43059",
            "source": "http://csswizardry.com"
        },
        {
            "title": "CSS3",
            "hex": "1572B6",
            "source": "http://www.w3.org/html/logo/"
        },
        {
            "title": "Cucumber",
            "hex": "23D96C",
            "source": "https://cucumber.io"
        },
        {
            "title": "curl",
            "hex": "073551",
            "source": "https://curl.haxx.se/logo/"
        },
        {
            "title": "CurseForge",
            "hex": "6441A4",
            "source": "https://www.curseforge.com/"
        },
        {
            "title": "Cycling '74",
            "hex": "111111",
            "source": "https://cycling74.com/"
        },
        {
            "title": "Cypress",
            "hex": "17202C",
            "source": "https://cypress.io"
        },
        {
            "title": "Cytoscape.js",
            "hex": "F7DF1E",
            "source": "https://github.com/cytoscape/cytoscape.js/blob/97c27700feefe2f7b79fca248763049e9a0b38c6/documentation/img/cytoscape-logo.svg"
        },
        {
            "title": "D-EDGE",
            "hex": "432975",
            "source": "https://github.com/d-edge/JoinUs/blob/main/d-edge.svg"
        },
        {
            "title": "D-Wave Systems",
            "hex": "008CD7",
            "source": "https://www.dwavesys.com/"
        },
        {
            "title": "D3.js",
            "hex": "F9A03C",
            "source": "https://github.com/d3/d3-logo"
        },
        {
            "title": "Dacia",
            "hex": "122AFF",
            "source": "https://www.dacia.ro/"
        },
        {
            "title": "DAF",
            "hex": "00529B",
            "source": "https://www.daf.com/en"
        },
        {
            "title": "Dailymotion",
            "hex": "0D0D0D",
            "source": "https://about.dailymotion.com/en/press/"
        },
        {
            "title": "Daimler",
            "hex": "E6E6E6",
            "source": "https://designnavigator.daimler.com/Daimler_Corporate_Logotype_Black_DTP",
            "guidelines": "https://designnavigator.daimler.com/Daimler_Corporate_Logotype"
        },
        {
            "title": "Dark Reader",
            "hex": "141E24",
            "source": "https://github.com/simple-icons/simple-icons/pull/3348#issuecomment-667090608"
        },
        {
            "title": "Dart",
            "hex": "0175C2",
            "source": "https://github.com/dart-lang/site-shared/tree/master/src/_assets/image/dart/logo"
        },
        {
            "title": "Darty",
            "hex": "EB1B23",
            "source": "https://www.darty.com/"
        },
        {
            "title": "Das Erste",
            "hex": "001A4B",
            "source": "https://en.wikipedia.org/wiki/Das_Erste"
        },
        {
            "title": "Dash",
            "hex": "008DE4",
            "source": "https://www.dash.org/brand-assets/",
            "guidelines": "https://www.dash.org/brand-guidelines/"
        },
        {
            "title": "Dashlane",
            "hex": "0E353D",
            "source": "https://brandfolder.com/dashlane/brandkitpartners"
        },
        {
            "title": "Dassault Systèmes",
            "hex": "005386",
            "source": "https://www.3ds.com/"
        },
        {
            "title": "Data Version Control",
            "aliases": {
                "aka": [
                    "DVC"
                ]
            },
            "hex": "945DD6",
            "source": "https://static.iterative.ai/logo/dvc.svg"
        },
        {
            "title": "data.ai",
            "hex": "000000",
            "source": "https://www.data.ai/en/about/press/"
        },
        {
            "title": "Databricks",
            "hex": "FF3621",
            "source": "https://www.databricks.com/",
            "guidelines": "https://brand.databricks.com/Styleguide/Guide/"
        },
        {
            "title": "DataCamp",
            "hex": "03EF62",
            "source": "https://www.datacamp.com/"
        },
        {
            "title": "Datadog",
            "hex": "632CA6",
            "source": "https://www.datadoghq.com/about/resources",
            "guidelines": "https://www.datadoghq.com/about/resources/"
        },
        {
            "title": "DataGrip",
            "hex": "000000",
            "source": "https://www.jetbrains.com/company/brand/logos/",
            "guidelines": "https://www.jetbrains.com/company/brand/"
        },
        {
            "title": "Dataiku",
            "hex": "2AB1AC",
            "source": "https://www.dataiku.com/company/media-kit/"
        },
        {
            "title": "DataStax",
            "hex": "3A3A42",
            "source": "https://www.datastax.com/brand-resources",
            "guidelines": "https://www.datastax.com/brand-resources"
        },
        {
            "title": "DatoCMS",
            "hex": "FF7751",
            "source": "https://www.datocms.com/company/brand-assets",
            "guidelines": "https://www.datocms.com/company/brand-assets"
        },
        {
            "title": "Datto",
            "hex": "199ED9",
            "source": "https://www.datto.com/brand/logos",
            "guidelines": "https://www.datto.com/brand"
        },
        {
            "title": "DAZN",
            "hex": "F8F8F5",
            "source": "https://media.dazn.com/en/assets/"
        },
        {
            "title": "dblp",
            "hex": "004F9F",
            "source": "https://dblp.org/"
        },
        {
            "title": "dbt",
            "hex": "FF694B",
            "source": "https://github.com/fishtown-analytics/dbt-styleguide/blob/a2895e005457eda531880dfde62f31959d42f18b/_includes/icons/logo.svg"
        },
        {
            "title": "DC Entertainment",
            "hex": "0078F0",
            "source": "https://www.readdc.com/"
        },
        {
            "title": "De'Longhi",
            "hex": "072240",
            "source": "https://www.delonghi.com/"
        },
        {
            "title": "Debian",
            "hex": "A81D33",
            "source": "https://www.debian.org/logos",
            "guidelines": "https://www.debian.org/logos/",
            "license": {
                "type": "CC-BY-SA-3.0"
            }
        },
        {
            "title": "deepin",
            "hex": "007CFF",
            "source": "https://commons.wikimedia.org/wiki/File:Deepin_logo.svg"
        },
        {
            "title": "Deepnote",
            "hex": "3793EF",
            "source": "https://deepnote.com/"
        },
        {
            "title": "Deezer",
            "hex": "FEAA2D",
            "source": "https://deezerbrand.com/"
        },
        {
            "title": "del.icio.us",
            "slug": "delicious",
            "hex": "0000FF",
            "source": "http://del.icio.us/",
            "aliases": {
                "aka": [
                    "Delicious"
                ]
            }
        },
        {
            "title": "Deliveroo",
            "hex": "00CCBC",
            "source": "https://deliveroo.com/"
        },
        {
            "title": "Dell",
            "hex": "007DB8",
            "source": "https://www.dell.com/",
            "guidelines": "https://brand.delltechnologies.com/logos/"
        },
        {
            "title": "Delphi",
            "hex": "EE1F35",
            "source": "https://www.embarcadero.com/news/logo"
        },
        {
            "title": "Delta",
            "hex": "003366",
            "source": "https://news.delta.com/delta-air-lines-logos-brand-guidelines"
        },
        {
            "title": "Deno",
            "hex": "000000",
            "source": "https://github.com/denoland/dotland/blob/f1ba74327b401b47de678f30d768ff9bf54494b6/public/logo.svg",
            "license": {
                "type": "MIT"
            }
        },
        {
            "title": "Dependabot",
            "hex": "025E8C",
            "source": "https://dependabot.com/"
        },
        {
            "title": "Der Spiegel",
            "hex": "E64415",
            "source": "https://www.spiegel.de/"
        },
        {
            "title": "Designer News",
            "hex": "2D72D9",
            "source": "https://www.designernews.co"
        },
        {
            "title": "Deutsche Bahn",
            "hex": "F01414",
            "source": "https://www.bahn.de/"
        },
        {
            "title": "Deutsche Bank",
            "hex": "0018A8",
            "source": "https://www.db.com/"
        },
        {
            "title": "dev.to",
            "hex": "0A0A0A",
            "source": "https://dev.to/"
        },
        {
            "title": "DevExpress",
            "hex": "FF7200",
            "source": "https://www.devexpress.com/aboutus/"
        },
        {
            "title": "DeviantArt",
            "hex": "05CC47",
            "source": "http://help.deviantart.com/21"
        },
        {
            "title": "Devpost",
            "hex": "003E54",
            "source": "https://github.com/challengepost/supportcenter/blob/e40066cde2ed25dc14c0541edb746ff8c6933114/images/devpost-icon-rgb.svg"
        },
        {
            "title": "devRant",
            "hex": "F99A66",
            "source": "https://devrant.com"
        },
        {
            "title": "Dgraph",
            "hex": "E50695",
            "source": "https://dgraph.io/"
        },
        {
            "title": "DHL",
            "hex": "FFCC00",
            "source": "https://www.dpdhl-brands.com/dhl/en/guides/design-basics/logo-and-claim.html",
            "guidelines": "https://www.dpdhl-brands.com/dhl/en/guides/design-basics/logo-and-claim.html"
        },
        {
            "title": "diagrams.net",
            "hex": "F08705",
            "source": "https://github.com/jgraph/drawio/blob/4743eba8d5eaa497dc003df7bf7295b695c59bea/src/main/webapp/images/drawlogo.svg"
        },
        {
            "title": "Dialogflow",
            "hex": "FF9800",
            "source": "https://dialogflow.cloud.google.com/"
        },
        {
            "title": "Diaspora",
            "hex": "000000",
            "source": "https://wiki.diasporafoundation.org/Branding"
        },
        {
            "title": "Digg",
            "hex": "000000",
            "source": "https://digg.com/"
        },
        {
            "title": "Digi-Key Electronics",
            "hex": "CC0000",
            "source": "https://www.digikey.com/"
        },
        {
            "title": "DigitalOcean",
            "hex": "0080FF",
            "source": "https://www.digitalocean.com/press/",
            "guidelines": "https://www.digitalocean.com/press/"
        },
        {
            "title": "Dior",
            "hex": "000000",
            "source": "https://www.dior.com/"
        },
        {
            "title": "Directus",
            "hex": "263238",
            "source": "https://directus.io/"
        },
        {
            "title": "Discogs",
            "hex": "333333",
            "source": "https://www.discogs.com/brand"
        },
        {
            "title": "Discord",
            "hex": "5865F2",
            "source": "https://discord.com/branding",
            "guidelines": "https://discord.com/branding"
        },
        {
            "title": "Discourse",
            "hex": "000000",
            "source": "https://www.discourse.org/"
        },
        {
            "title": "Discover",
            "hex": "FF6000",
            "source": "https://www.discovernetwork.com/en-us/business-resources/free-signage-logos"
        },
        {
            "title": "Disqus",
            "hex": "2E9FFF",
            "source": "https://disqus.com/brand"
        },
        {
            "title": "Disroot",
            "hex": "50162D",
            "source": "https://disroot.org/en"
        },
        {
            "title": "Django",
            "hex": "092E20",
            "source": "https://www.djangoproject.com/community/logos/"
        },
        {
            "title": "Dlib",
            "hex": "008000",
            "source": "https://github.com/davisking/dlib/blob/8a2c7442074339ac9ffceff6ef5a49e0114222b9/docs/docs/dlib-logo-and-icons.svg"
        },
        {
            "title": "DLNA",
            "hex": "48A842",
            "source": "https://upload.wikimedia.org/wikipedia/de/e/eb/Digital_Living_Network_Alliance_logo.svg"
        },
        {
            "title": "dm",
            "hex": "002878",
            "source": "https://www.dm.de/"
        },
        {
            "title": "Docker",
            "hex": "2496ED",
            "source": "https://www.docker.com/company/newsroom/media-resources"
        },
        {
            "title": "DocuSign",
            "hex": "FFCC22",
            "source": "https://github.com/simple-icons/simple-icons/issues/1098"
        },
        {
            "title": "Dogecoin",
            "hex": "C2A633",
            "source": "https://cryptologos.cc/dogecoin"
        },
        {
            "title": "Dolby",
            "hex": "000000",
            "source": "https://www.dolby.com/us/en/about/brand-identity.html"
        },
        {
            "title": "DoorDash",
            "hex": "FF3008",
            "source": "https://www.doordash.com/about/"
        },
        {
            "title": "Douban",
            "hex": "007722",
            "source": "https://zh.wikipedia.org/wiki/Douban",
            "license": {
                "type": "custom",
                "url": "https://www.douban.com/about/legal#info_data"
            }
        },
        {
            "title": "Douban Read",
            "hex": "389EAC",
            "source": "https://read.douban.com",
            "license": {
                "type": "custom",
                "url": "https://www.douban.com/about/legal#info_data"
            }
        },
        {
            "title": "DPD",
            "hex": "DC0032",
            "source": "https://www.dpd.com/"
        },
        {
            "title": "Draugiem.lv",
            "hex": "FF6600",
            "source": "https://www.frype.com/applications/dev/docs/logos/"
        },
        {
            "title": "Dribbble",
            "hex": "EA4C89",
            "source": "https://dribbble.com/branding"
        },
        {
            "title": "Drone",
            "hex": "212121",
            "source": "https://github.com/drone/brand"
        },
        {
            "title": "Drooble",
            "hex": "19C4BE",
            "source": "https://blog.drooble.com/press/"
        },
        {
            "title": "Dropbox",
            "hex": "0061FF",
            "source": "https://www.dropbox.com/branding"
        },
        {
            "title": "Drupal",
            "hex": "0678BE",
            "source": "https://www.drupal.org/about/media-kit/logos"
        },
        {
            "title": "DS Automobiles",
            "hex": "1D1717",
            "source": "https://www.stellantis.com/en/brands/ds"
        },
        {
            "title": "DTube",
            "hex": "F01A30",
            "source": "https://about.d.tube/mediakit.html"
        },
        {
            "title": "DuckDuckGo",
            "hex": "DE5833",
            "source": "https://duckduckgo.com/"
        },
        {
            "title": "Dungeons & Dragons",
            "hex": "ED1C24",
            "source": "https://dnd.wizards.com/articles/features/basicrules",
            "guidelines": "https://dnd.wizards.com/articles/features/fan-site-kit",
            "aliases": {
                "aka": [
                    "D&D"
                ]
            }
        },
        {
            "title": "Dunked",
            "hex": "2DA9D7",
            "source": "https://dunked.com/"
        },
        {
            "title": "Duolingo",
            "hex": "58CC02",
            "source": "https://www.duolingo.com/"
        },
        {
            "title": "dwm",
            "hex": "1177AA",
            "source": "https://dwm.suckless.org"
        },
        {
            "title": "Dynamics 365",
            "hex": "002050",
            "source": "http://thepartnerchannel.com/wp-content/uploads/Dynamics365_styleguide_092816.pdf"
        },
        {
            "title": "Dynatrace",
            "hex": "1496FF",
            "source": "https://www.dynatrace.com/company/press-kit/"
        },
        {
            "title": "E.Leclerc",
            "hex": "0066CC",
            "source": "https://www.e.leclerc/assets/images/sue-logo.svg"
        },
        {
            "title": "EA",
            "hex": "000000",
            "source": "https://www.ea.com"
        },
        {
            "title": "Eagle",
            "hex": "0072EF",
            "source": "https://en.eagle.cool/"
        },
        {
            "title": "easyJet",
            "hex": "FF6600",
            "source": "https://www.easyjet.com"
        },
        {
            "title": "eBay",
            "hex": "E53238",
            "source": "https://go.developer.ebay.com/logos"
        },
        {
            "title": "Eclipse Che",
            "hex": "525C86",
            "source": "https://www.eclipse.org/che/"
        },
        {
            "title": "Eclipse IDE",
            "hex": "2C2255",
            "source": "https://www.eclipse.org/artwork/"
        },
        {
            "title": "Eclipse Jetty",
            "hex": "FC390E",
            "source": "https://github.com/eclipse/jetty.project/blob/dab26c601d08d350cd830c1007bb196c5196f0f6/logos/jetty-avatar.svg"
        },
        {
            "title": "Eclipse Mosquitto",
            "hex": "3C5280",
            "source": "https://github.com/eclipse/mosquitto/blob/75fc908bba90d4bd06e85efc1c4ed77952ec842c/logo/mosquitto-logo-only.svg"
        },
        {
            "title": "Eclipse Vert.x",
            "hex": "782A90",
            "source": "https://github.com/vert-x3/.github/blob/1ad6612d87f35665e50a00fc32eb9c542556385d/workflow-templates/vertx-favicon.svg"
        },
        {
            "title": "EDEKA",
            "hex": "1B66B3",
            "source": "https://www.edeka.de/"
        },
        {
            "title": "EditorConfig",
            "hex": "FEFEFE",
            "source": "https://editorconfig.org"
        },
        {
            "title": "edX",
            "hex": "02262B",
            "source": "https://www.edx.org/"
        },
        {
            "title": "egghead",
            "hex": "FCFBFA",
            "source": "https://egghead.io/"
        },
        {
            "title": "Egnyte",
            "hex": "00968F",
            "source": "https://www.egnyte.com/presskit.html"
        },
        {
            "title": "Eight Sleep",
            "hex": "262729",
            "source": "https://www.eightsleep.com/press/"
        },
        {
            "title": "El Jueves",
            "hex": "BE312E",
            "source": "https://www.eljueves.es"
        },
        {
            "title": "Elastic",
            "hex": "005571",
            "source": "https://www.elastic.co/brand"
        },
        {
            "title": "Elastic Cloud",
            "hex": "005571",
            "source": "https://www.elastic.co/brand"
        },
        {
            "title": "Elastic Stack",
            "hex": "005571",
            "source": "https://www.elastic.co/brand"
        },
        {
            "title": "Elasticsearch",
            "hex": "005571",
            "source": "https://www.elastic.co/brand"
        },
        {
            "title": "Electron",
            "hex": "47848F",
            "source": "https://www.electronjs.org/"
        },
        {
            "title": "Element",
            "hex": "0DBD8B",
            "source": "https://element.io/"
        },
        {
            "title": "elementary",
            "hex": "64BAFF",
            "source": "https://elementary.io/brand"
        },
        {
            "title": "Eleventy",
            "hex": "000000",
            "source": "https://www.11ty.io"
        },
        {
            "title": "Elixir",
            "hex": "4B275F",
            "source": "https://github.com/elixir-lang/elixir-lang.github.com/tree/master/images/logo"
        },
        {
            "title": "Ello",
            "hex": "000000",
            "source": "https://ello.co"
        },
        {
            "title": "Elm",
            "hex": "1293D8",
            "source": "https://github.com/elm/foundation.elm-lang.org/blob/2d097b317d8af2aaeab49284830260a32d817305/assets/elm_logo.svg"
        },
        {
            "title": "Elsevier",
            "hex": "FF6C00",
            "source": "https://www.elsevier.com"
        },
        {
            "title": "Embarcadero",
            "hex": "ED1F35",
            "source": "https://www.embarcadero.com/news/logo"
        },
        {
            "title": "Ember.js",
            "hex": "E04E39",
            "source": "https://emberjs.com/logos/",
            "guidelines": "https://emberjs.com/logos/"
        },
        {
            "title": "Emby",
            "hex": "52B54B",
            "source": "https://emby.media/"
        },
        {
            "title": "Emirates",
            "hex": "D71921",
            "source": "https://www.emirates.com/ie/english/"
        },
        {
            "title": "Emlakjet",
            "hex": "0AE524",
            "source": "https://www.emlakjet.com/kurumsal-materyaller/"
        },
        {
            "title": "Empire Kred",
            "hex": "72BE50",
            "source": "http://www.empire.kred"
        },
        {
            "title": "Enpass",
            "hex": "0D47A1",
            "source": "https://www.enpass.io/press/"
        },
        {
            "title": "Envato",
            "hex": "81B441",
            "source": "https://envato.com/"
        },
        {
            "title": "EPEL",
            "hex": "FC0000",
            "source": "https://fedoraproject.org/wiki/EPEL"
        },
        {
            "title": "Epic Games",
            "hex": "313131",
            "source": "https://dev.epicgames.com/docs/services/en-US/EpicAccountServices/DesignGuidelines/index.html#epicgamesbrandguidelines",
            "guidelines": "https://dev.epicgames.com/docs/services/en-US/EpicAccountServices/DesignGuidelines/index.html#epicgamesbrandguidelines"
        },
        {
            "title": "Epson",
            "hex": "003399",
            "source": "https://global.epson.com/IR/library/"
        },
        {
            "title": "Equinix Metal",
            "hex": "ED2224",
            "source": "https://metal.equinix.com/"
        },
        {
            "title": "Erlang",
            "hex": "A90533",
            "source": "https://github.com/erlang/erlide_eclipse/blob/99d1d61fde8e32ef1630ca0e1b05a6822b3d6489/meta/media/erlang-logo.svg"
        },
        {
            "title": "esbuild",
            "hex": "FFCF00",
            "source": "https://github.com/evanw/esbuild/blob/ac542f913908d7326b65eb2e01f0559ed135a40e/images/logo.svg"
        },
        {
            "title": "ESEA",
            "hex": "0E9648",
            "source": "https://play.esea.net/"
        },
        {
            "title": "ESLGaming",
            "hex": "FFFF09",
            "source": "https://brand.eslgaming.com/",
            "guidelines": "https://brand.eslgaming.com/"
        },
        {
            "title": "ESLint",
            "hex": "4B32C3",
            "source": "https://eslint.org/"
        },
        {
            "title": "ESPHome",
            "hex": "000000",
            "source": "https://esphome.io"
        },
        {
            "title": "Espressif",
            "hex": "E7352C",
            "source": "https://www.espressif.com/"
        },
        {
            "title": "etcd",
            "hex": "419EDA",
            "source": "https://cncf-branding.netlify.app/projects/etcd/"
        },
        {
            "title": "Ethereum",
            "hex": "3C3C3D",
            "source": "https://ethereum.org/en/assets/"
        },
        {
            "title": "Ethiopian Airlines",
            "hex": "648B1A",
            "source": "https://corporate.ethiopianairlines.com/media/Ethiopian-Factsheet"
        },
        {
            "title": "Etihad Airways",
            "hex": "BD8B13",
            "source": "https://www.etihad.com/en-ie/manage/duty-free"
        },
        {
            "title": "Etsy",
            "hex": "F16521",
            "source": "https://www.etsy.com/uk/press"
        },
        {
            "title": "Event Store",
            "hex": "5AB552",
            "source": "https://github.com/eventstore/brand"
        },
        {
            "title": "Eventbrite",
            "hex": "F05537",
            "source": "https://www.eventbrite.com/signin/"
        },
        {
            "title": "Evernote",
            "hex": "00A82D",
            "source": "https://evernote.com/about-us",
            "guidelines": "https://evernote.com/about-us"
        },
        {
            "title": "Exercism",
            "hex": "009CAB",
            "source": "https://github.com/exercism/website-icons/blob/2ad12baa465acfaa74efc5da27a6a12f8b05e3d0/exercism/logo-icon.svg",
            "license": {
                "type": "CC-BY-3.0"
            }
        },
        {
            "title": "Exordo",
            "hex": "DAA449",
            "source": "https://www.exordo.com/"
        },
        {
            "title": "Exoscale",
            "hex": "DA291C",
            "source": "https://www.exoscale.com/press/",
            "guidelines": "https://www.exoscale.com/press/"
        },
        {
            "title": "Expensify",
            "hex": "0185FF",
            "source": "https://use.expensify.com/press-kit",
            "guidelines": "https://use.expensify.com/press-kit"
        },
        {
            "title": "Experts Exchange",
            "hex": "00AAE7",
            "source": "https://www.experts-exchange.com/"
        },
        {
            "title": "Expo",
            "hex": "000020",
            "source": "http://expo.io/brand/"
        },
        {
            "title": "Express",
            "hex": "000000",
            "source": "https://github.com/openjs-foundation/artwork/blob/ac43961d1157f973c54f210cf5e0c9c45e3d3f10/projects/express/express-icon-black.svg"
        },
        {
            "title": "ExpressVPN",
            "hex": "DA3940",
            "source": "https://www.expressvpn.com/press",
            "guidelines": "https://www.expressvpn.com/press"
        },
        {
            "title": "EyeEm",
            "hex": "000000",
            "source": "https://www.eyeem.com/"
        },
        {
            "title": "F-Droid",
            "hex": "1976D2",
            "source": "https://f-droid.org/"
        },
        {
            "title": "F-Secure",
            "hex": "00BAFF",
            "source": "https://vip.f-secure.com/en/marketing/logos"
        },
        {
            "title": "Facebook",
            "hex": "1877F2",
            "source": "https://en.facebookbrand.com/"
        },
        {
            "title": "Facebook Gaming",
            "hex": "005FED",
            "source": "https://www.facebook.com/fbgaminghome/"
        },
        {
            "title": "Facebook Live",
            "hex": "ED4242",
            "source": "https://en.facebookbrand.com/"
        },
        {
            "title": "FACEIT",
            "hex": "FF5500",
            "source": "https://corporate.faceit.com/branding/"
        },
        {
            "title": "Facepunch",
            "hex": "EC1C24",
            "source": "https://facepunch.com/img/brand/default-light.svg"
        },
        {
            "title": "Falcon",
            "hex": "F0AD4E",
            "source": "https://falconframework.org/"
        },
        {
            "title": "FamPay",
            "hex": "FFAD00",
            "source": "https://fampay.in"
        },
        {
            "title": "Fandango",
            "hex": "FF7300",
            "source": "https://www.fandango.com"
        },
        {
            "title": "Fandom",
            "hex": "FA005A",
            "source": "https://fandomdesignsystem.com/"
        },
        {
            "title": "FARFETCH",
            "hex": "000000",
            "source": "https://www.farfetch.com/"
        },
        {
            "title": "FastAPI",
            "hex": "009688",
            "source": "https://github.com/tiangolo/fastapi/blob/6205935323ded4767438ee81623892621b353415/docs/en/docs/img/icon-white.svg"
        },
        {
            "title": "Fastify",
            "hex": "000000",
            "source": "https://github.com/fastify/graphics/blob/91e8a3d4754807de3b69440f66c72a737a5fde94/fastify-1000px-square-02.svg"
        },
        {
            "title": "Fastlane",
            "hex": "00F200",
            "source": "https://github.com/fastlane/fastlane.tools/blob/19ff41a6c0f27510a7a7879e6944809d40ab382e/assets/img/logo-mobile.svg"
        },
        {
            "title": "Fastly",
            "hex": "FF282D",
            "source": "https://assets.fastly.com/style-guide/docs/"
        },
        {
            "title": "Fathom",
            "hex": "9187FF",
            "source": "https://usefathom.com/brand"
        },
        {
            "title": "Favro",
            "hex": "512DA8",
            "source": "https://favro.com/login"
        },
        {
            "title": "FeatHub",
            "hex": "9B9B9B",
            "source": "http://feathub.com/"
        },
        {
            "title": "FedEx",
            "hex": "4D148C",
            "source": "https://newsroom.fedex.com/"
        },
        {
            "title": "Fedora",
            "hex": "51A2DA",
            "source": "https://docs.fedoraproject.org/en-US/project/brand/",
            "guidelines": "https://fedoraproject.org/wiki/Legal:Trademark_guidelines",
            "license": {
                "type": "custom",
                "url": "https://docs.fedoraproject.org/en-US/project/brand/"
            }
        },
        {
            "title": "Feedly",
            "hex": "2BB24C",
            "source": "https://blog.feedly.com/"
        },
        {
            "title": "Ferrari",
            "hex": "D40000",
            "source": "https://www.ferrari.com/"
        },
        {
            "title": "Ferrari N.V.",
            "slug": "ferrarinv",
            "hex": "EB2E2C",
            "source": "https://corporate.ferrari.com/"
        },
        {
            "title": "FFmpeg",
            "hex": "007808",
            "source": "https://commons.wikimedia.org/wiki/File:FFmpeg_Logo_new.svg"
        },
        {
            "title": "Fiat",
            "hex": "941711",
            "source": "http://www.fcaci.com/x/FIATv15"
        },
        {
            "title": "Fido Alliance",
            "hex": "FFBF3B",
            "source": "https://fidoalliance.org/overview/legal/logo-usage/",
            "guidelines": "https://fidoalliance.org/overview/legal/fido-trademark-and-service-mark-usage-agreement-for-websites/"
        },
        {
            "title": "FIFA",
            "hex": "326295",
            "source": "https://en.wikipedia.org/wiki/FIFA"
        },
        {
            "title": "Figma",
            "hex": "F24E1E",
            "source": "https://brand.figma.com/icon.html"
        },
        {
            "title": "figshare",
            "hex": "556472",
            "source": "https://en.wikipedia.org/wiki/Figshare"
        },
        {
            "title": "Fila",
            "hex": "03234C",
            "source": "https://en.wikipedia.org/wiki/Fila_(company)"
        },
        {
            "title": "Files",
            "hex": "4285F4",
            "source": "https://files.google.com/"
        },
        {
            "title": "FileZilla",
            "hex": "BF0000",
            "source": "https://commons.wikimedia.org/wiki/File:FileZilla_logo.svg"
        },
        {
            "title": "Fing",
            "hex": "009AEE",
            "source": "https://www.fing.com/"
        },
        {
            "title": "Firebase",
            "hex": "FFCA28",
            "source": "https://firebase.google.com/brand-guidelines/",
            "guidelines": "https://firebase.google.com/brand-guidelines/"
        },
        {
            "title": "Firefox",
            "hex": "FF7139",
            "source": "https://mozilla.design/firefox/logos-usage/",
            "guidelines": "https://mozilla.design/firefox/logos-usage/"
        },
        {
            "title": "Firefox Browser",
            "hex": "FF7139",
            "source": "https://mozilla.design/firefox/logos-usage/"
        },
        {
            "title": "FIRST",
            "hex": "0066B3",
            "source": "https://www.firstinspires.org/brand"
        },
        {
            "title": "Fitbit",
            "hex": "00B0B9",
            "source": "http://www.fitbit.com/uk/home"
        },
        {
            "title": "FITE",
            "hex": "CA0404",
            "source": "https://www.fite.tv/"
        },
        {
            "title": "FiveM",
            "hex": "F40552",
            "source": "https://fivem.net/"
        },
        {
            "title": "Fiverr",
            "hex": "1DBF73",
            "source": "https://www.fiverr.com/press-kit"
        },
        {
            "title": "Flask",
            "hex": "000000",
            "source": "https://github.com/pallets/flask/blob/e6e75e55470a0682ee8370e6d68062e515a248b9/artwork/logo-full.svg",
            "license": {
                "type": "custom",
                "url": "https://github.com/pallets/flask/blob/master/artwork/LICENSE.rst"
            }
        },
        {
            "title": "Flat",
            "hex": "3481FE",
            "source": "https://github.com/netless-io/flat/blob/525b2247f36e96ae2f9e6a39b4fe0967152305f2/desktop/renderer-app/src/assets/image/logo.svg"
        },
        {
            "title": "Flathub",
            "hex": "4A86CF",
            "source": "https://flathub.org/"
        },
        {
            "title": "Flattr",
            "hex": "000000",
            "source": "https://flattr.com/"
        },
        {
            "title": "Flickr",
            "hex": "0063DC",
            "source": "https://www.flickr.com/"
        },
        {
            "title": "Flipboard",
            "hex": "E12828",
            "source": "https://about.flipboard.com/brand-guidelines"
        },
        {
            "title": "Flipkart",
            "hex": "2874F0",
            "source": "https://www.flipkart.com/"
        },
        {
            "title": "Floatplane",
            "hex": "00AEEF",
            "source": "https://www.floatplane.com/"
        },
        {
            "title": "Flood",
            "hex": "4285F4",
            "source": "https://flood.io/"
        },
        {
            "title": "Fluent Bit",
            "hex": "49BDA5",
            "source": "https://github.com/fluent/fluent-bit/blob/cdb35721d06242d66a729656282831ccd1589ca2/snap/fluent-bit.svg"
        },
        {
            "title": "Fluentd",
            "hex": "0E83C8",
            "source": "https://docs.fluentd.org/quickstart/logo",
            "license": {
                "type": "Apache-2.0"
            }
        },
        {
            "title": "Flutter",
            "hex": "02569B",
            "source": "https://flutter.dev/brand",
            "guidelines": "https://flutter.dev/brand"
        },
        {
            "title": "Flyway",
            "hex": "CC0200",
            "source": "https://github.com/flyway/flywaydb.org/blob/8a7923cb9ead016442d4c5caf2e8ba5a9bfad5cf/assets/logo/flyway-logo.png"
        },
        {
            "title": "FMOD",
            "hex": "000000",
            "source": "https://www.fmod.com/attribution",
            "guidelines": "https://www.fmod.com/attribution"
        },
        {
            "title": "Fnac",
            "hex": "E1A925",
            "source": "http://www.fnac.com/"
        },
        {
            "title": "Folium",
            "hex": "77B829",
            "source": "https://python-visualization.github.io/folium/"
        },
        {
            "title": "Fonoma",
            "hex": "02B78F",
            "source": "https://en.fonoma.com/"
        },
        {
            "title": "Font Awesome",
            "hex": "528DD7",
            "source": "https://fontawesome.com/v5.15/icons/font-awesome-flag"
        },
        {
            "title": "FontBase",
            "hex": "3D03A7",
            "source": "https://fontba.se/"
        },
        {
            "title": "foodpanda",
            "hex": "D70F64",
            "source": "https://www.foodpanda.com"
        },
        {
            "title": "Ford",
            "hex": "00274E",
            "source": "https://secure.ford.com/brochures/"
        },
        {
            "title": "Forestry",
            "hex": "343A40",
            "source": "https://forestry.io/"
        },
        {
            "title": "Formstack",
            "hex": "21B573",
            "source": "https://www.formstack.com/brand/guidelines"
        },
        {
            "title": "Fortinet",
            "hex": "EE3124",
            "source": "http://www.fortinet.com/"
        },
        {
            "title": "Fortran",
            "hex": "734F96",
            "source": "https://github.com/fortran-lang/fortran-lang.org/blob/5469465d08d3fcbf16d048e651ca5c9ba050839c/assets/img/fortran-logo.svg"
        },
        {
            "title": "Fossa",
            "hex": "289E6D",
            "source": "https://fossa.com/press/"
        },
        {
            "title": "Fossil SCM",
            "hex": "548294",
            "source": "https://fossil-scm.org/"
        },
        {
            "title": "Foursquare",
            "hex": "3333FF",
            "source": "https://foursquare.com/brand/",
            "guidelines": "https://foursquare.com/brand/"
        },
        {
            "title": "Foursquare City Guide",
            "hex": "F94877",
            "source": "https://foursquare.com/about/logos"
        },
        {
            "title": "Foxtel",
            "hex": "EB5205",
            "source": "https://www.foxtel.com.au/"
        },
        {
            "title": "Fozzy",
            "hex": "F15B29",
            "source": "https://fozzy.com/partners.shtml?tab=materials"
        },
        {
            "title": "Framer",
            "hex": "0055FF",
            "source": "https://framer.com"
        },
        {
            "title": "Framework7",
            "hex": "EE350F",
            "source": "https://github.com/framework7io/framework7-website/blob/2a1e32290c795c2070ffc7019ba7276614e00de0/public/i/logo.svg"
        },
        {
            "title": "Franprix",
            "hex": "EC6237",
            "source": "https://www.franprix.fr/"
        },
        {
            "title": "Fraunhofer-Gesellschaft",
            "hex": "179C7D",
            "source": "https://www.fraunhofer.de/"
        },
        {
            "title": "FreeBSD",
            "hex": "AB2B28",
            "source": "https://www.freebsdfoundation.org/about/project/"
        },
        {
            "title": "freeCodeCamp",
            "hex": "0A0A23",
            "source": "https://design-style-guide.freecodecamp.org/",
            "guidelines": "https://design-style-guide.freecodecamp.org/",
            "license": {
                "type": "CC-BY-SA-4.0",
                "url": "https://github.com/freeCodeCamp/design-style-guide/blob/cc950c311c61574b6ecbd9e724b6631026e14bfa/LICENSE"
            }
        },
        {
            "title": "freedesktop.org",
            "hex": "3B80AE",
            "source": "https://commons.wikimedia.org/wiki/File:Freedesktop-logo.svg"
        },
        {
            "title": "Freelancer",
            "hex": "29B2FE",
            "source": "https://www.freelancer.com/"
        },
        {
            "title": "FreeNAS",
            "hex": "343434",
            "source": "https://github.com/freenas/webui/blob/fd668f4c5920fe864fd98fa98e20fd333336c609/src/assets/images/logo.svg"
        },
        {
            "title": "Frontend Mentor",
            "hex": "3F54A3",
            "source": "https://www.frontendmentor.io"
        },
        {
            "title": "Fujifilm",
            "hex": "ED1A3A",
            "source": "https://upload.wikimedia.org/wikipedia/commons/a/a1/Fujifilm_logo.svg"
        },
        {
            "title": "Fujitsu",
            "hex": "FF0000",
            "source": "https://www.fujitsu.com/global/about/brandmanagement/logo/"
        },
        {
            "title": "Funimation",
            "hex": "5B0BB5",
            "source": "https://www.funimation.com/",
            "guidelines": "https://brandpad.io/funimationstyleguide"
        },
        {
            "title": "Fur Affinity",
            "hex": "36566F",
            "source": "https://www.furaffinity.net/"
        },
        {
            "title": "Furry Network",
            "hex": "2E75B4",
            "source": "https://furrynetwork.com"
        },
        {
            "title": "FutureLearn",
            "hex": "DE00A5",
            "source": "https://www.futurelearn.com/"
        },
        {
            "title": "G2",
            "hex": "FF492C",
            "source": "https://www.g2.com",
            "guidelines": "https://company.g2.com/brand-resources"
        },
        {
            "title": "G2A",
            "hex": "F05F00",
            "source": "https://www.g2a.co/documents/",
            "guidelines": "https://www.g2a.co/documents/"
        },
        {
            "title": "Game & Watch",
            "hex": "000000",
            "source": "https://upload.wikimedia.org/wikipedia/commons/4/41/Game_and_watch_logo.svg"
        },
        {
            "title": "Game Jolt",
            "hex": "CCFF00",
            "source": "https://gamejolt.com/about",
            "guidelines": "https://gamejolt.com/about"
        },
        {
            "title": "Garmin",
            "hex": "000000",
            "source": "https://creative.garmin.com/styleguide/logo/",
            "guidelines": "https://creative.garmin.com/styleguide/brand/"
        },
        {
            "title": "Gatling",
            "hex": "FF9E2A",
            "source": "https://gatling.io/"
        },
        {
            "title": "Gatsby",
            "hex": "663399",
            "source": "https://www.gatsbyjs.com/guidelines/logo",
            "guidelines": "https://www.gatsbyjs.com/guidelines/logo"
        },
        {
            "title": "Géant",
            "hex": "DD1F26",
            "source": "https://www.geantcasino.fr/"
        },
        {
            "title": "GeeksforGeeks",
            "hex": "2F8D46",
            "source": "https://www.geeksforgeeks.org/"
        },
        {
            "title": "General Electric",
            "hex": "0870D8",
            "source": "https://www.ge.com/brand/"
        },
        {
            "title": "General Motors",
            "hex": "0170CE",
            "source": "https://www.gm.com"
        },
        {
            "title": "Genius",
            "hex": "FFFF64",
            "source": "https://genius.com"
        },
        {
            "title": "Gentoo",
            "hex": "54487A",
            "source": "https://wiki.gentoo.org/wiki/Project:Artwork/Artwork#Variations_of_the_.22g.22_logo",
            "guidelines": "https://www.gentoo.org/inside-gentoo/foundation/name-logo-guidelines.html",
            "license": {
                "type": "CC-BY-SA-2.5"
            }
        },
        {
            "title": "Geocaching",
            "hex": "00874D",
            "source": "https://www.geocaching.com/about/logousage.aspx",
            "guidelines": "https://www.geocaching.com/about/logousage.aspx"
        },
        {
            "title": "Gerrit",
            "hex": "EEEEEE",
            "source": "https://gerrit-review.googlesource.com/c/75842/"
        },
        {
            "title": "Ghost",
            "hex": "15171A",
            "source": "https://github.com/TryGhost/Admin/blob/e3e1fa3353767c3729b1658ad42cc35f883470c5/public/assets/icons/icon.svg",
            "guidelines": "https://ghost.org/docs/logos/"
        },
        {
            "title": "Ghostery",
            "hex": "00AEF0",
            "source": "https://www.ghostery.com/",
            "guidelines": "https://www.ghostery.com/press/"
        },
        {
            "title": "GIMP",
            "hex": "5C5543",
            "source": "https://www.gimp.org/about/linking.html#wilber-the-gimp-mascot",
            "license": {
                "type": "CC-BY-SA-3.0"
            }
        },
        {
            "title": "GIPHY",
            "hex": "FF6666",
            "source": "https://support.giphy.com/hc/en-us/articles/360022283772-GIPHY-Brand-Guidelines",
            "guidelines": "https://support.giphy.com/hc/en-us/articles/360022283772-GIPHY-Brand-Guidelines"
        },
        {
            "title": "Git",
            "hex": "F05032",
            "source": "http://git-scm.com/downloads/logos",
            "license": {
                "type": "CC-BY-3.0"
            }
        },
        {
            "title": "Git Extensions",
            "hex": "212121",
            "source": "https://github.com/gitextensions/gitextensions/blob/273a0f6fd3e07858f837cdc19d50827871e32319/Logo/Artwork/git-extensions-logo.svg"
        },
        {
            "title": "Git LFS",
            "hex": "F64935",
            "source": "https://git-lfs.github.com/"
        },
        {
            "title": "GitBook",
            "hex": "3884FF",
            "source": "https://github.com/GitbookIO/styleguide/blob/c958388dab901defa3e22978ca01272295627e05/icons/Logo.svg"
        },
        {
            "title": "Gitea",
            "hex": "609926",
            "source": "https://github.com/go-gitea/gitea/blob/e0c753e770a64cda5e3900aa1da3d7e1f3263c9a/assets/logo.svg"
        },
        {
            "title": "Gitee",
            "hex": "C71D23",
            "source": "https://gitee.com/about_us"
        },
        {
            "title": "GitHub",
            "hex": "181717",
            "source": "https://github.com/logos",
            "guidelines": "https://github.com/logos"
        },
        {
            "title": "GitHub Actions",
            "hex": "2088FF",
            "source": "https://github.com/features/actions"
        },
        {
            "title": "GitHub Pages",
            "hex": "222222",
            "source": "https://pages.github.com/"
        },
        {
            "title": "GitHub Sponsors",
            "hex": "EA4AAA",
            "source": "https://github.com/sponsors"
        },
        {
            "title": "gitignore.io",
            "hex": "204ECF",
            "source": "https://docs.gitignore.io/design/logo"
        },
        {
            "title": "GitKraken",
            "hex": "179287",
            "source": "https://www.gitkraken.com/"
        },
        {
            "title": "GitLab",
            "hex": "FCA121",
            "source": "https://about.gitlab.com/press/press-kit/"
        },
        {
            "title": "Gitpod",
            "hex": "FFAE33",
            "source": "https://www.gitpod.io/"
        },
        {
            "title": "Gitter",
            "hex": "ED1965",
            "source": "https://gitter.im/"
        },
        {
            "title": "Glassdoor",
            "hex": "0CAA41",
            "source": "https://www.glassdoor.com/about-us/press/media-assets/",
            "guidelines": "https://www.glassdoor.com/about-us/press/media-assets/"
        },
        {
            "title": "Glitch",
            "hex": "3333FF",
            "source": "https://glitch.com/about/press/"
        },
        {
            "title": "Globus",
            "hex": "CA6201",
            "source": "https://www.globus.de/"
        },
        {
            "title": "Gmail",
            "hex": "EA4335",
            "source": "https://fonts.gstatic.com/s/i/productlogos/gmail_2020q4/v8/192px.svg"
        },
        {
            "title": "GNOME",
            "hex": "4A86CF",
            "source": "https://wiki.gnome.org/Engagement/BrandGuidelines"
        },
        {
            "title": "GNU",
            "hex": "A42E2B",
            "source": "https://gnu.org",
            "license": {
                "type": "CC-BY-SA-2.0"
            }
        },
        {
            "title": "GNU Bash",
            "hex": "4EAA25",
            "source": "https://github.com/odb/official-bash-logo",
            "guidelines": "https://github.com/odb/official-bash-logo",
            "license": {
                "type": "custom",
                "url": "http://artlibre.org/licence/lal/en/"
            }
        },
        {
            "title": "GNU Emacs",
            "hex": "7F5AB6",
            "source": "https://git.savannah.gnu.org/cgit/emacs.git/tree/etc/images/icons/hicolor/scalable/apps/emacs.svg",
            "license": {
                "type": "GPL-2.0-or-later"
            }
        },
        {
            "title": "GNU IceCat",
            "hex": "002F5B",
            "source": "https://git.savannah.gnu.org/cgit/gnuzilla.git/plain/artwork/simple.svg"
        },
        {
            "title": "GNU Privacy Guard",
            "hex": "0093DD",
            "source": "https://git.gnupg.org/cgi-bin/gitweb.cgi?p=gnupg.git;a=tree;f=artwork/icons",
            "license": {
                "type": "GPL-3.0-or-later"
            }
        },
        {
            "title": "GNU social",
            "hex": "A22430",
            "source": "https://www.gnu.org/graphics/social.html",
            "license": {
                "type": "CC0-1.0"
            }
        },
        {
            "title": "Go",
            "hex": "00ADD8",
            "source": "https://blog.golang.org/go-brand",
            "guidelines": "https://blog.golang.org/go-brand"
        },
        {
            "title": "GoCD",
            "hex": "94399E",
            "source": "https://www.gocd.org/",
            "guidelines": "https://www.gocd.org/"
        },
        {
            "title": "GoDaddy",
            "hex": "1BDBDB",
            "source": "https://godaddy.design/the-go/",
            "guidelines": "https://godaddy.design/the-go/"
        },
        {
            "title": "Godot Engine",
            "hex": "478CBF",
            "source": "https://godotengine.org/press",
            "guidelines": "https://godotengine.org/press",
            "license": {
                "type": "CC-BY-4.0"
            }
        },
        {
            "title": "GoFundMe",
            "hex": "00B964",
            "source": "https://www.gofundme.com/"
        },
        {
            "title": "GOG.com",
            "hex": "86328A",
            "source": "https://www.cdprojekt.com/en/media/logotypes/"
        },
        {
            "title": "GoLand",
            "hex": "000000",
            "source": "https://www.jetbrains.com/company/brand/#logos-and-icons-jetbrains-logos",
            "guidelines": "https://www.jetbrains.com/company/brand/#brand-guidelines"
        },
        {
            "title": "GoldenLine",
            "hex": "FFE005",
            "source": "http://www.goldenline.pl"
        },
        {
            "title": "Goodreads",
            "hex": "372213",
            "source": "https://www.goodreads.com/about/press"
        },
        {
            "title": "Google",
            "hex": "4285F4",
            "source": "https://partnermarketinghub.withgoogle.com/",
            "guidelines": "https://about.google/brand-resource-center/brand-elements/"
        },
        {
            "title": "Google Ads",
            "hex": "4285F4",
            "source": "https://ads.google.com/home/"
        },
        {
            "title": "Google AdSense",
            "hex": "4285F4",
            "source": "https://www.google.com/adsense/"
        },
        {
            "title": "Google Analytics",
            "hex": "E37400",
            "source": "https://marketingplatform.google.com/intl/en_uk/about/analytics/"
        },
        {
            "title": "Google Assistant",
            "hex": "4285F4",
            "source": "https://assistant.google.com/"
        },
        {
            "title": "Google Calendar",
            "hex": "4285F4",
            "source": "https://fonts.gstatic.com/s/i/productlogos/calendar_2020q4/v8/192px.svg"
        },
        {
            "title": "Google Cardboard",
            "hex": "FF7143",
            "source": "https://arvr.google.com/cardboard/images/header/vr-home.svg"
        },
        {
            "title": "Google Chat",
            "hex": "00AC47",
            "source": "https://chat.google.com/"
        },
        {
            "title": "Google Chrome",
            "hex": "4285F4",
            "source": "https://www.google.com/chrome/"
        },
        {
            "title": "Google Classroom",
            "hex": "0F9D58",
            "source": "https://classroom.google.com/"
        },
        {
            "title": "Google Cloud",
            "hex": "4285F4",
            "source": "https://cloud.google.com/"
        },
        {
            "title": "Google Colab",
            "hex": "F9AB00",
            "source": "https://colab.research.google.com"
        },
        {
            "title": "Google Domains",
            "hex": "4285F4",
            "source": "https://domains.google/"
        },
        {
            "title": "Google Drive",
            "hex": "4285F4",
            "source": "https://developers.google.com/drive/web/branding"
        },
        {
            "title": "Google Earth",
            "hex": "4285F4",
            "source": "https://earth.google.com/web/"
        },
        {
            "title": "Google Fit",
            "hex": "4285F4",
            "source": "https://partnermarketinghub.withgoogle.com/brands/google-fit/"
        },
        {
            "title": "Google Fonts",
            "hex": "4285F4",
            "source": "https://fonts.google.com/"
        },
        {
            "title": "Google Hangouts",
            "hex": "0C9D58",
            "source": "https://upload.wikimedia.org/wikipedia/commons/e/ee/Hangouts_icon.svg"
        },
        {
            "title": "Google Keep",
            "hex": "FFBB00",
            "source": "https://about.google/brand-resource-center/logos-list/"
        },
        {
            "title": "Google Lens",
            "hex": "4285F4",
            "source": "https://lens.google.com/"
        },
        {
            "title": "Google Maps",
            "hex": "4285F4",
            "source": "https://upload.wikimedia.org/wikipedia/commons/a/a9/Google_Maps_icon.svg"
        },
        {
            "title": "Google Marketing Platform",
            "hex": "4285F4",
            "source": "https://about.google/brand-resource-center/logos-list/"
        },
        {
            "title": "Google Meet",
            "hex": "00897B",
            "source": "https://about.google/brand-resource-center/logos-list/"
        },
        {
            "title": "Google Messages",
            "hex": "1A73E8",
            "source": "https://messages.google.com/"
        },
        {
            "title": "Google My Business",
            "hex": "4285F4",
            "source": "https://business.google.com/"
        },
        {
            "title": "Google Nearby",
            "hex": "4285F4",
            "source": "https://developers.google.com/nearby/developer-guidelines"
        },
        {
            "title": "Google News",
            "hex": "174EA6",
            "source": "https://partnermarketinghub.withgoogle.com/brands/google-news/",
            "guidelines": "https://partnermarketinghub.withgoogle.com/brands/google-news/legal-and-trademarks/legal-requirements/"
        },
        {
            "title": "Google Optimize",
            "hex": "B366F6",
            "source": "https://marketingplatform.google.com/about/optimize/"
        },
        {
            "title": "Google Pay",
            "hex": "4285F4",
            "source": "https://pay.google.com/intl/en_us/about/"
        },
        {
            "title": "Google Photos",
            "hex": "4285F4",
            "source": "https://partnermarketinghub.withgoogle.com/brands/google-photos/visual-identity/visual-identity/icon/",
            "guidelines": "https://partnermarketinghub.withgoogle.com/brands/google-photos/visual-identity/visual-identity/icon/"
        },
        {
            "title": "Google Play",
            "hex": "414141",
            "source": "https://partnermarketinghub.withgoogle.com/brands/google-play/visual-identity/primary-logos/",
            "guidelines": "https://partnermarketinghub.withgoogle.com/brands/google-play/visual-identity/primary-logos/"
        },
        {
            "title": "Google Podcasts",
            "hex": "4285F4",
            "source": "https://developers.google.com/search/docs/data-types/podcast"
        },
        {
            "title": "Google Scholar",
            "hex": "4285F4",
            "source": "https://commons.wikimedia.org/wiki/File:Google_Scholar_logo.svg"
        },
        {
            "title": "Google Search Console",
            "hex": "458CF5",
            "source": "https://search.google.com/search-console"
        },
        {
            "title": "Google Sheets",
            "hex": "34A853",
            "source": "http://sheets.google.com/"
        },
        {
            "title": "Google Street View",
            "hex": "FEC111",
            "source": "https://developers.google.com/streetview/ready/branding",
            "guidelines": "https://developers.google.com/streetview/ready/branding"
        },
        {
            "title": "Google Tag Manager",
            "hex": "246FDB",
            "source": "https://tagmanager.google.com/#/home"
        },
        {
            "title": "Google Translate",
            "hex": "4285F4",
            "source": "https://commons.wikimedia.org/wiki/File:Google_Translate_logo.svg"
        },
        {
            "title": "GoToMeeting",
            "hex": "F68D2E",
            "source": "https://www.gotomeeting.com/",
            "aliases": {
                "dup": [
                    {
                        "title": "GoToWebinar",
                        "hex": "00C0F3",
                        "source": "https://www.gotomeeting.com/en-ie/webinar"
                    }
                ]
            }
        },
        {
            "title": "Grab",
            "hex": "00B14F",
            "source": "https://en.wikipedia.org/wiki/File:Grab_(application)_logo.svg"
        },
        {
            "title": "Gradle",
            "hex": "02303A",
            "source": "https://gradle.com/brand",
            "guidelines": "https://gradle.com/brand"
        },
        {
            "title": "Grafana",
            "hex": "F46800",
            "source": "https://grafana.com/"
        },
        {
            "title": "Grammarly",
            "hex": "15C39A",
            "source": "https://www.grammarly.com/media-assets"
        },
        {
            "title": "GraphQL",
            "hex": "E10098",
            "source": "https://graphql.org/brand",
            "guidelines": "https://graphql.org/brand"
        },
        {
            "title": "Grav",
            "hex": "221E1F",
            "source": "http://getgrav.org/media"
        },
        {
            "title": "Gravatar",
            "hex": "1E8CBE",
            "source": "https://automattic.com/press/brand-materials/"
        },
        {
            "title": "Graylog",
            "hex": "FF3633",
            "source": "https://www.graylog.org"
        },
        {
            "title": "GreenSock",
            "hex": "88CE02",
            "source": "https://greensock.com/"
        },
        {
            "title": "Grid.ai",
            "hex": "78FF96",
            "source": "https://github.com/gridai/logos/blob/1e12c83b77abdc22a41566cab232f4db40223895/GridAI-icons/icon-white-48.svg"
        },
        {
            "title": "Gridsome",
            "hex": "00A672",
            "source": "https://gridsome.org/logo/"
        },
        {
            "title": "GroupMe",
            "hex": "00AFF0",
            "source": "https://groupme.com"
        },
        {
            "title": "Groupon",
            "hex": "53A318",
            "source": "https://about.groupon.com/press/",
            "guidelines": "https://about.groupon.com/press/"
        },
        {
            "title": "Grubhub",
            "hex": "F63440",
            "source": "https://www.grubhub.com/"
        },
        {
            "title": "Grunt",
            "hex": "FAA918",
            "source": "https://github.com/gruntjs/gruntjs.com/blob/70f43898d9ce8e6cc862ad72bf8a7aee5ca199a9/src/media/grunt-logo-no-wordmark.svg",
            "guidelines": "https://github.com/gruntjs/grunt-docs/blob/main/Grunt-Brand-Guide.md"
        },
        {
            "title": "Guangzhou Metro",
            "hex": "C51935",
            "source": "https://commons.wikimedia.org/wiki/File:Guangzhou_Metro_logo.svg"
        },
        {
            "title": "Guilded",
            "hex": "F5C400",
            "source": "https://www.guilded.gg/brand",
            "guidelines": "https://www.guilded.gg/brand"
        },
        {
            "title": "gulp",
            "hex": "CF4647",
            "source": "https://github.com/gulpjs/artwork/blob/4e14158817ac88e9a5c02b3b307e6f630fe222fb/gulp-white-text.svg",
            "guidelines": "https://github.com/gulpjs/artwork",
            "license": {
                "type": "CC0-1.0"
            }
        },
        {
            "title": "Gumroad",
            "hex": "36A9AE",
            "source": "https://gumroad.com/press"
        },
        {
            "title": "Gumtree",
            "hex": "72EF36",
            "source": "https://www.gumtree.com"
        },
        {
            "title": "Gunicorn",
            "hex": "499848",
            "source": "https://github.com/benoitc/gunicorn/blob/ff58e0c6da83d5520916bc4cc109a529258d76e1/docs/logo/gunicorn.svg"
        },
        {
            "title": "Gutenberg",
            "hex": "000000",
            "source": "https://github.com/WordPress/gutenberg/blob/master/docs/final-g-wapuu-black.svg"
        },
        {
            "title": "Habr",
            "hex": "65A3BE",
            "source": "https://kiosk.habr.com/"
        },
        {
            "title": "Hack Club",
            "hex": "EC3750",
            "source": "https://hackclub.com/brand"
        },
        {
            "title": "Hack The Box",
            "hex": "9FEF00",
            "source": "https://www.hackthebox.eu/docs/Hack_The_Box_Brand_Assets_Guide.pdf",
            "guidelines": "https://www.hackthebox.eu/docs/Hack_The_Box_Brand_Assets_Guide.pdf"
        },
        {
            "title": "Hackaday",
            "hex": "1A1A1A",
            "source": "https://hackaday.com/"
        },
        {
            "title": "Hacker Noon",
            "hex": "00FE00",
            "source": "https://sponsor.hackernoon.com/#brandasauthor"
        },
        {
            "title": "HackerEarth",
            "hex": "2C3454",
            "source": "https://www.hackerearth.com/logo/"
        },
        {
            "title": "HackerOne",
            "hex": "494649",
            "source": "https://www.hackerone.com/branding"
        },
        {
            "title": "HackerRank",
            "hex": "00EA64",
            "source": "https://www.hackerrank.com/about-us/"
        },
        {
            "title": "Hackster",
            "hex": "2E9FE6",
            "source": "https://www.hackster.io/branding#logos",
            "guidelines": "https://www.hackster.io/branding"
        },
        {
            "title": "Handlebars.js",
            "hex": "000000",
            "source": "https://raw.githubusercontent.com/handlebars-lang/docs/master/src/.vuepress/public/icons/handlebarsjs-icon.svg"
        },
        {
            "title": "Handshake",
            "hex": "FF2F1C",
            "source": "https://joinhandshake.com/career-centers/marketing-toolkit/",
            "guidelines": "https://joinhandshake.com/career-centers/marketing-toolkit/"
        },
        {
            "title": "Handshake",
            "slug": "handshake_protocol",
            "hex": "000000",
            "source": "https://handshake.org/"
        },
        {
            "title": "HappyCow",
            "hex": "7C4EC4",
            "source": "https://www.happycow.net/press-kits"
        },
        {
            "title": "Harbor",
            "hex": "60B932",
            "source": "https://branding.cncf.io/projects/harbor/"
        },
        {
            "title": "Hashnode",
            "hex": "2962FF",
            "source": "https://hashnode.com/media"
        },
        {
            "title": "Haskell",
            "hex": "5D4F85",
            "source": "https://wiki.haskell.org/Thompson-Wheeler_logo"
        },
        {
            "title": "Hasura",
            "hex": "1EB4D4",
            "source": "https://github.com/hasura/graphql-engine/blob/5850423aa60594c06320c3ef600117c31963e910/assets/brand/hasura_icon_blue.svg"
        },
        {
            "title": "Hatena Bookmark",
            "hex": "00A4DE",
            "source": "http://hatenacorp.jp/press/resource"
        },
        {
            "title": "haveibeenpwned",
            "hex": "2A6379",
            "source": "https://haveibeenpwned.com/"
        },
        {
            "title": "Haxe",
            "hex": "EA8220",
            "source": "https://haxe.org/foundation/branding.html",
            "guidelines": "https://haxe.org/foundation/branding.html"
        },
        {
            "title": "HBO",
            "hex": "000000",
            "source": "https://www.hbo.com/"
        },
        {
            "title": "HCL",
            "hex": "006BB6",
            "source": "https://www.hcl.com/brand-guidelines",
            "guidelines": "https://www.hcl.com/brand-guidelines"
        },
        {
            "title": "Headspace",
            "hex": "F47D31",
            "source": "https://www.headspace.com/press-and-media"
        },
        {
            "title": "HelloFresh",
            "hex": "99CC33",
            "source": "https://www.hellofresh.com/landing/student"
        },
        {
            "title": "Helly Hansen",
            "hex": "DA2128",
            "source": "https://www.hellyhansen.com/"
        },
        {
            "title": "Helm",
            "hex": "0F1689",
            "source": "https://helm.sh"
        },
        {
            "title": "Help Scout",
            "hex": "1292EE",
            "source": "https://www.helpscout.com"
        },
        {
            "title": "HelpDesk",
            "hex": "FFD000",
            "source": "https://helpdesk.design/",
            "guidelines": "https://helpdesk.design/"
        },
        {
            "title": "HERE",
            "hex": "00AFAA",
            "source": "https://www.here.com/company/media-assets"
        },
        {
            "title": "Heroku",
            "hex": "430098",
            "source": "https://brand.heroku.com/",
            "guidelines": "https://brand.heroku.com/"
        },
        {
            "title": "Hetzner",
            "hex": "D50C2D",
            "source": "https://www.hetzner.com/"
        },
        {
            "title": "Hexo",
            "hex": "0E83CD",
            "source": "https://hexo.io/"
        },
        {
            "title": "HEY",
            "hex": "5522FA",
            "source": "https://hey.com/"
        },
        {
            "title": "Hibernate",
            "hex": "59666C",
            "source": "https://hibernate.org/"
        },
        {
            "title": "Hilton",
            "hex": "124D97",
            "source": "https://newsroom.hilton.com/hhr/page/logos"
        },
        {
            "title": "Hitachi",
            "hex": "E60027",
            "source": "https://commons.wikimedia.org/wiki/File:Hitachi_inspire_the_next-Logo.svg"
        },
        {
            "title": "Hive",
            "hex": "FF7A00",
            "source": "https://www.hivehome.com/"
        },
        {
            "title": "Hive",
            "slug": "hive_blockchain",
            "hex": "E31337",
            "source": "https://hive.io/brand/"
        },
        {
            "title": "Home Assistant",
            "hex": "41BDF5",
            "source": "https://github.com/home-assistant/assets/blob/1e19f0dca208f0876b274c68345fcf989de7377a/logo/logo-small.png",
            "license": {
                "type": "CC-BY-NC-SA-4.0"
            }
        },
        {
            "title": "Home Assistant Community Store",
            "hex": "41BDF5",
            "source": "https://hacs.xyz/"
        },
        {
            "title": "HomeAdvisor",
            "hex": "F68315",
            "source": "https://www.homeadvisor.com/"
        },
        {
            "title": "Homebrew",
            "hex": "FBB040",
            "source": "https://github.com/Homebrew/brew.sh/blob/2e576aaca83e62dda41a188597bb4bd20e75e385/assets/img/homebrew.svg"
        },
        {
            "title": "Homebridge",
            "hex": "491F59",
            "source": "https://github.com/homebridge/branding/blob/6ef3a1685e79f79a2ecdcc83824e53775ec0475d/logos/homebridge-silhouette-round-black.svg"
        },
        {
            "title": "homify",
            "hex": "7DCDA3",
            "source": "https://www.homify.com"
        },
        {
            "title": "Honda",
            "hex": "E40521",
            "source": "https://www.honda.ie/"
        },
        {
            "title": "Hootsuite",
            "hex": "143059",
            "source": "https://hootsuite.widencollective.com/portals/bafpk5oo/MediaKitAssets/c/b9e3a7bb-aca7-48d7-90ed-cff5898aafd0",
            "guidelines": "https://hootsuite.widencollective.com/portals/bafpk5oo/MediaKitAssets"
        },
        {
            "title": "Hoppscotch",
            "hex": "31C48D",
            "source": "https://github.com/hoppscotch/hoppscotch/blob/77862cdf9bd902a4ea64bd8b2301ed2206820649/static/images/ufo_logo.svg"
        },
        {
            "title": "Hotels.com",
            "hex": "D32F2F",
            "source": "https://en.wikipedia.org/wiki/File:Hotels.com_logo.svg"
        },
        {
            "title": "Hotjar",
            "hex": "FD3A5C",
            "source": "https://www.hotjar.com/"
        },
        {
            "title": "Houdini",
            "hex": "FF4713",
            "source": "https://www.sidefx.com/products/houdini/"
        },
        {
            "title": "Houzz",
            "hex": "4DBC15",
            "source": "https://www.houzz.com/logoGuidelines",
            "guidelines": "https://www.houzz.com/logoGuidelines"
        },
        {
            "title": "HP",
            "hex": "0096D6",
            "source": "https://brandcentral.ext.hp.com/login"
        },
        {
            "title": "HTML Academy",
            "hex": "302683",
            "source": "https://htmlacademy.ru/"
        },
        {
            "title": "HTML5",
            "hex": "E34F26",
            "source": "http://www.w3.org/html/logo/"
        },
        {
            "title": "Huawei",
            "hex": "FF0000",
            "source": "https://e.huawei.com/ph/material/partner/0a72728b864949c48b22106454352483",
            "guidelines": "https://e.huawei.com/ph/material/partner/0a72728b864949c48b22106454352483"
        },
        {
            "title": "HubSpot",
            "hex": "FF7A59",
            "source": "https://www.hubspot.com/style-guide",
            "guidelines": "https://www.hubspot.com/style-guide"
        },
        {
            "title": "Hugo",
            "hex": "FF4088",
            "source": "https://gohugo.io/"
        },
        {
            "title": "Hulu",
            "hex": "1CE783",
            "source": "https://thisis.hulu.com/",
            "guidelines": "https://thisis.hulu.com/"
        },
        {
            "title": "Humble Bundle",
            "hex": "CC2929",
            "source": "https://support.humblebundle.com/hc/en-us/articles/202742060-Bundle-Logos"
        },
        {
            "title": "Hungry Jack's",
            "hex": "D0021B",
            "source": "https://www.hungryjacks.com.au/"
        },
        {
            "title": "Hurriyetemlak",
            "hex": "E02826",
            "source": "https://ilan.hurriyetemlak.com/emlak-ilani-yayinlama-kurallari"
        },
        {
            "title": "Husqvarna",
            "hex": "273A60",
            "source": "https://www.husqvarna.com/uk/catalogues/"
        },
        {
            "title": "Hyper",
            "hex": "000000",
            "source": "https://hyper.is/"
        },
        {
            "title": "Hyperledger",
            "hex": "2F3134",
            "source": "https://www.hyperledger.org/"
        },
        {
            "title": "Hypothesis",
            "hex": "BD1C2B",
            "source": "https://web.hypothes.is/brand/"
        },
        {
            "title": "Hyundai",
            "hex": "002C5F",
            "source": "https://en.wikipedia.org/wiki/File:Hyundai_Motor_Company_logo.svg",
            "guidelines": "https://www.hyundai.pl/fileadmin/user_upload/media/logo/201607_HYU_Guideline_ENG_small.pdf"
        },
        {
            "title": "i18next",
            "hex": "26A69A",
            "source": "https://github.com/i18next/i18next-gitbook/blob/32efcfd9c59ae55cc63a60e633dbc1651c7950ad/assets/img/logo.svg"
        },
        {
            "title": "Iata",
            "hex": "004E81",
            "source": "https://upload.wikimedia.org/wikipedia/commons/f/f7/IATAlogo.svg"
        },
        {
            "title": "iBeacon",
            "hex": "3D7EBB",
            "source": "https://developer.apple.com/ibeacon/"
        },
        {
            "title": "IBM",
            "hex": "052FAD",
            "source": "https://www.ibm.com/design/language/ibm-logos/8-bar/",
            "guidelines": "https://www.ibm.com/design/language/ibm-logos/8-bar/"
        },
        {
            "title": "IBM Cloud",
            "hex": "1261FE",
            "source": "https://www.ibm.com/brand/systems/cloud/brand/logo"
        },
        {
            "title": "IBM Watson",
            "hex": "BE95FF",
            "source": "https://www.ibm.com/brand/systems/watson/brand/"
        },
        {
            "title": "Iceland",
            "hex": "CC092F",
            "source": "https://www.iceland.co.uk/"
        },
        {
            "title": "Icinga",
            "hex": "06062C",
            "source": "https://github.com/Icinga/icingaweb2/blob/293021b2000e9d459387153ca5690f97e0184aaa/public/img/icinga-logo-compact.svg"
        },
        {
            "title": "iCloud",
            "hex": "3693F3",
            "source": "https://commons.wikimedia.org/wiki/File:ICloud_logo.svg"
        },
        {
            "title": "IcoMoon",
            "hex": "825794",
            "source": "https://icomoon.io/"
        },
        {
            "title": "ICON",
            "hex": "31B8BB",
            "source": "https://icon.foundation/contents/resrce/media"
        },
        {
            "title": "Iconfinder",
            "hex": "1A1B1F",
            "source": "https://www.iconfinder.com/p/about"
        },
        {
            "title": "Iconify",
            "hex": "1769AA",
            "source": "https://iconify.design/"
        },
        {
            "title": "IconJar",
            "hex": "16A5F3",
            "source": "https://geticonjar.com/"
        },
        {
            "title": "Icons8",
            "hex": "1FB141",
            "source": "https://icons8.com/"
        },
        {
            "title": "ICQ",
            "hex": "24FF00",
            "source": "https://commons.wikimedia.org/wiki/File:ICQNewlogo.svg"
        },
        {
            "title": "IEEE",
            "hex": "00629B",
            "source": "https://brand-experience.ieee.org/templates-tools-resources/resources/master-brand-and-logos/",
            "guidelines": "https://brand-experience.ieee.org/guidelines/brand-identity/"
        },
        {
            "title": "iFixit",
            "hex": "0071CE",
            "source": "https://www.ifixit.com/",
            "guidelines": "https://www.ifixit.com/Info/Media"
        },
        {
            "title": "iFood",
            "hex": "EA1D2C",
            "source": "https://ifood.com.br/"
        },
        {
            "title": "IFTTT",
            "hex": "000000",
            "source": "https://ifttt.com/discover/brand-guidelines",
            "guidelines": "https://ifttt.com/discover/brand-guidelines"
        },
        {
            "title": "iHeartRadio",
            "hex": "C6002B",
            "source": "https://brand.iheart.com/logo",
            "guidelines": "https://brand.iheart.com/logo"
        },
        {
            "title": "IKEA",
            "hex": "0058A3",
            "source": "https://www.ikea.com/"
        },
        {
            "title": "ImageJ",
            "hex": "00D8E0",
            "source": "https://github.com/imagej/imagej/blob/0667395bcac20e5d7a371ac9f468522c74367d59/logo/inkscape_image_logo_src.svg"
        },
        {
            "title": "IMDb",
            "hex": "F5C518",
            "source": "https://brand.imdb.com/imdb",
            "guidelines": "https://brand.imdb.com/imdb"
        },
        {
            "title": "Imgur",
            "hex": "1BB76E",
            "source": "https://imgurinc.com/press",
            "guidelines": "https://help.imgur.com/hc/en-us/articles/202062878-Trademark-Use-Policy"
        },
        {
            "title": "Immer",
            "hex": "00E7C3",
            "source": "https://github.com/immerjs/immer/blob/7a5382899bc8b0bf5e21972a1c7db63f53e1d697/website/static/img/immer-logo.svg"
        },
        {
            "title": "Imou",
            "hex": "E89313",
            "source": "https://www.imoulife.com/support/download/userManual"
        },
        {
            "title": "Indeed",
            "hex": "003A9B",
            "source": "https://indeed.design/resources"
        },
        {
            "title": "Infiniti",
            "hex": "000000",
            "source": "https://www.infinitiusa.com"
        },
        {
            "title": "InfluxDB",
            "hex": "22ADF6",
            "source": "https://influxdata.github.io/branding/logo/downloads/",
            "guidelines": "https://influxdata.github.io/branding/logo/usage/"
        },
        {
            "title": "Informatica",
            "hex": "FF4D00",
            "source": "https://www.informatica.com/"
        },
        {
            "title": "Infosys",
            "hex": "007CC3",
            "source": "https://www.infosys.com/newsroom/journalist-resources/infosyslogo.html"
        },
        {
            "title": "Ingress",
            "hex": "783CBD",
            "source": "https://ingress.com/assets/fonts/ingress_icons.woff"
        },
        {
            "title": "Inkscape",
            "hex": "000000",
            "source": "https://inkscape.org/gallery/=inkscape-branding/inkscape-brand-assets/",
            "license": {
                "type": "CC-BY-SA-3.0"
            }
        },
        {
            "title": "Insomnia",
            "hex": "4000BF",
            "source": "https://insomnia.rest/"
        },
        {
            "title": "Instacart",
            "hex": "43B02A",
            "source": "https://www.instacart.com/press"
        },
        {
            "title": "Instagram",
            "hex": "E4405F",
            "source": "https://en.facebookbrand.com/instagram/",
            "guidelines": "https://en.facebookbrand.com/instagram/"
        },
        {
            "title": "Instapaper",
            "hex": "1F1F1F",
            "source": "https://www.instapaper.com/"
        },
        {
            "title": "Instatus",
            "hex": "4EE3C2",
            "source": "https://www.instatus.com/"
        },
        {
            "title": "Instructables",
            "hex": "FABF15",
            "source": "https://www.instructables.com/community/Official-Instructables-Logos-1/"
        },
        {
            "title": "Integromat",
            "hex": "2F8CBB",
            "source": "https://www.integromat.com"
        },
        {
            "title": "Intel",
            "hex": "0071C5",
            "source": "https://www.intel.com/content/www/us/en/newsroom/resources/press-kits-intel-overview.html"
        },
        {
            "title": "IntelliJ IDEA",
            "hex": "000000",
            "source": "https://www.jetbrains.com/idea/",
            "guidelines": "https://www.jetbrains.com/company/brand/"
        },
        {
            "title": "InteractJS",
            "hex": "2599ED",
            "source": "https://github.com/taye/interact.js/blob/603c34d4b34dece8a260381e2e5991b810d6d739/img/ijs-icon.svg"
        },
        {
            "title": "Intercom",
            "hex": "6AFDEF",
            "source": "https://www.intercom.com/press",
            "guidelines": "https://www.intercom.com/press"
        },
        {
            "title": "Intermarche",
            "hex": "E2001A",
            "source": "https://www.intermarche.com/"
        },
        {
            "title": "Internet Archive",
            "hex": "666666",
            "source": "https://archive.org/"
        },
        {
            "title": "Internet Explorer",
            "hex": "0076D6",
            "source": "https://compass-ssl.microsoft.com/assets/c8/67/c867db4c-f328-45b8-817c-33834c70aae6.svg?n=IE.svg"
        },
        {
            "title": "Intigriti",
            "hex": "161A36",
            "source": "https://www.intigriti.com/"
        },
        {
            "title": "InVision",
            "hex": "FF3366",
            "source": "https://www.invisionapp.com/news",
            "guidelines": "https://in.invisionapp.com/boards/FH3LW3S7XSD/"
        },
        {
            "title": "Invoice Ninja",
            "hex": "000000",
            "source": "https://github.com/invoiceninja/invoiceninja/blob/2bdb26dd06123a0426cc7a8da77fc8fce7e5a222/public/images/round_logo.png"
        },
        {
            "title": "ioBroker",
            "hex": "3399CC",
            "source": "https://github.com/ioBroker/awesome-iobroker/blob/6ba42e9fcda7c88356e2f8c98f435ce7b02d4e37/images/awesome-iobroker.svg"
        },
        {
            "title": "Ionic",
            "hex": "3880FF",
            "source": "https://ionicframework.com/press"
        },
        {
            "title": "iOS",
            "hex": "000000",
            "source": "https://en.wikipedia.org/wiki/IOS"
        },
        {
            "title": "IOTA",
            "hex": "131F37",
            "source": "https://www.iota.org/connect/brand",
            "guidelines": "https://www.iota.org/connect/brand",
            "license": {
                "type": "CC-BY-SA-4.0"
            }
        },
        {
            "title": "IPFS",
            "hex": "65C2CB",
            "source": "https://github.com/ipfs/logo"
        },
        {
            "title": "Issuu",
            "hex": "F36D5D",
            "source": "https://issuu.com/press",
            "guidelines": "https://issuu.com/press"
        },
        {
            "title": "Istio",
            "hex": "466BB0",
            "source": "https://github.com/istio/istio/blob/5a047251817eb2523af297607b7614120812e47a/logo/istio-bluelogo-whitebackground-unframed.svg"
        },
        {
            "title": "Itch.io",
            "hex": "FA5C5C",
            "source": "https://itch.io/press-kit",
            "guidelines": "https://itch.io/press-kit"
        },
        {
            "title": "iTerm2",
            "hex": "000000",
            "source": "https://github.com/gnachman/iTerm2/blob/6a857f3f5872eb1465ddc0dd83412015991e79ae/images/AppIcon/iTermIcon.sketch"
        },
        {
            "title": "iTunes",
            "hex": "FB5BC5",
            "source": "https://upload.wikimedia.org/wikipedia/commons/d/df/ITunes_logo.svg"
        },
        {
            "title": "IVECO",
            "hex": "004994",
            "source": "https://www.iveco.com/germany/Pages/Home-page.aspx"
        },
        {
            "title": "Jabber",
            "hex": "CC0000",
            "source": "https://commons.wikimedia.org/wiki/File:Jabber-bulb.svg",
            "guidelines": "http://www.jabber.org/faq.html#logo",
            "license": {
                "type": "CC-BY-2.5"
            }
        },
        {
            "title": "Jaguar",
            "hex": "FFFFFF",
            "source": "https://media.jaguar.com/en/press-kit"
        },
        {
            "title": "Jamboard",
            "hex": "F37C20",
            "source": "https://cdn2.hubspot.net/hubfs/159104/ECS/Jamboard/Approved%20Jamboard%20Brand%20Book.pdf",
            "guidelines": "https://cdn2.hubspot.net/hubfs/159104/ECS/Jamboard/Approved%20Jamboard%20Brand%20Book.pdf"
        },
        {
            "title": "Jameson",
            "hex": "004027",
            "source": "https://www.jamesonwhiskey.com/"
        },
        {
            "title": "Jamstack",
            "hex": "F0047F",
            "source": "https://github.com/jamstack/jamstack.org/tree/main/src/site/img/logo"
        },
        {
            "title": "Jasmine",
            "hex": "8A4182",
            "source": "https://github.com/jasmine/jasmine/blob/8991b1bba39b5b7e89fc5eeb07ae271a684cb1a4/images/jasmine-horizontal.svg"
        },
        {
            "title": "Java",
            "hex": "007396",
            "source": "https://www.oracle.com/legal/logos.html",
            "guidelines": "https://www.oracle.com/legal/logos.html"
        },
        {
            "title": "JavaScript",
            "hex": "F7DF1E",
            "source": "https://github.com/voodootikigod/logo.js",
            "license": {
                "type": "MIT"
            }
        },
        {
            "title": "JBL",
            "hex": "FF3300",
            "source": "https://www.jbl.com/"
        },
        {
            "title": "JCB",
            "hex": "0B4EA2",
            "source": "https://www.global.jcb/en/about-us/brand-concept/"
        },
        {
            "title": "Jeep",
            "hex": "000000",
            "source": "http://www.fcaci.com/x/JEEPv15",
            "guidelines": "http://www.fcaci.com/x/JEEPv15"
        },
        {
            "title": "Jekyll",
            "hex": "CC0000",
            "source": "https://github.com/jekyll/brand/blob/8302ad3ecf045054a095020729a8d2cc7005faf8/jekyll-logo-black.svg",
            "guidelines": "https://github.com/jekyll/brand",
            "license": {
                "type": "CC-BY-4.0"
            }
        },
        {
            "title": "Jellyfin",
            "hex": "00A4DC",
            "source": "https://jellyfin.org/docs/general/contributing/branding.html",
            "guidelines": "https://jellyfin.org/docs/general/contributing/branding.html"
        },
        {
            "title": "Jenkins",
            "hex": "D24939",
            "source": "https://get.jenkins.io/art/",
            "guidelines": "https://www.jenkins.io/press/",
            "license": {
                "type": "CC-BY-SA-3.0"
            }
        },
        {
            "title": "Jenkins X",
            "hex": "73C3D5",
            "source": "https://github.com/cdfoundation/artwork"
        },
        {
            "title": "Jest",
            "hex": "C21325",
            "source": "https://jestjs.io/"
        },
        {
            "title": "JET",
            "hex": "FBBA00",
            "source": "https://de.wikipedia.org/wiki/Datei:JET.svg"
        },
        {
            "title": "JetBrains",
            "hex": "000000",
            "source": "https://www.jetbrains.com/company/brand/logos/",
            "guidelines": "https://www.jetbrains.com/company/brand/"
        },
        {
            "title": "Jetpack Compose",
            "hex": "4285F4",
            "source": "https://developer.android.com/jetpack/compose/"
        },
        {
            "title": "JFrog",
            "hex": "41BF47",
            "source": "https://jfrog.com/brand-guidelines/",
            "guidelines": "https://jfrog.com/brand-guidelines/"
        },
        {
            "title": "JFrog Bintray",
            "hex": "43A047",
            "source": "https://bintray.com/"
        },
        {
            "title": "Jinja",
            "hex": "B41717",
            "source": "https://github.com/pallets/jinja/blob/1c240154865a7b6034033027e3c2ca8a2fa53fc2/artwork/jinjalogo.svg"
        },
        {
            "title": "Jira",
            "hex": "0052CC",
            "source": "https://atlassian.design/resources/logo-library",
            "guidelines": "https://atlassian.design/foundations/logos/"
        },
        {
            "title": "Jira Software",
            "hex": "0052CC",
            "source": "https://www.atlassian.com/company/news/press-kit",
            "guidelines": "https://atlassian.design/foundations/logos/"
        },
        {
            "title": "Jitsi",
            "hex": "97979A",
            "source": "https://github.com/jitsi/jitsi-meet/blob/f8a41aea9c32796646c0fea11064775a4e5c3523/images/watermark.svg"
        },
        {
            "title": "John Deere",
            "hex": "367C2B",
            "source": "https://en.wikipedia.org/wiki/File:John_Deere_logo.svg",
            "guidelines": "https://johndeere.widencollective.com/portals/arrshkzc/MyPortalFeb23,2021"
        },
        {
            "title": "Joomla",
            "hex": "5091CD",
            "source": "https://docs.joomla.org/Joomla:Brand_Identity_Elements/Official_Logo",
            "guidelines": "https://docs.joomla.org/Joomla:Brand_Identity_Elements"
        },
        {
            "title": "Joplin",
            "hex": "1071D3",
            "source": "https://github.com/laurent22/joplin/blob/45e35576bd8b1bb0ffe958309cc1ab3736cc266b/Assets/JoplinLetter.svg"
        },
        {
            "title": "Jordan",
            "hex": "000000",
            "source": "https://www.nike.com/jordan"
        },
        {
            "title": "JPEG",
            "hex": "8A8A8A",
            "source": "https://jpeg.org/contact.html",
            "license": {
                "type": "CC-BY-ND-4.0"
            }
        },
        {
            "title": "jQuery",
            "hex": "0769AD",
            "source": "https://brand.jquery.org/logos/",
            "guidelines": "https://brand.jquery.org/logos/"
        },
        {
            "title": "JR Group",
            "hex": "000000",
            "source": "https://www.jrhokkaido.co.jp/"
        },
        {
            "title": "jsDelivr",
            "hex": "E84D3D",
            "source": "https://github.com/jsdelivr/www.jsdelivr.com/blob/eff02f3a8879cf7c7296840584e1293fe04e3a76/src/public/img/logo_horizontal.svg"
        },
        {
            "title": "JSFiddle",
            "hex": "0084FF",
            "source": "https://jsfiddle.net/"
        },
        {
            "title": "JSON",
            "hex": "000000",
            "source": "https://commons.wikimedia.org/wiki/File:JSON_vector_logo.svg"
        },
        {
            "title": "JSON Web Tokens",
            "hex": "000000",
            "source": "https://jwt.io/"
        },
        {
            "title": "JSS",
            "hex": "F7DF1E",
            "source": "https://cssinjs.org/"
        },
        {
            "title": "Julia",
            "hex": "9558B2",
            "source": "https://github.com/JuliaLang/julia-logo-graphics/blob/b5551ca7946b4a25746c045c15fbb8806610f8d0/images/julia-dots.svg"
        },
        {
            "title": "Juniper Networks",
            "hex": "84B135",
            "source": "https://www.juniper.net/us/en/company/press-center/images/image-library/logos/",
            "guidelines": "https://www.juniper.net/us/en/company/press-center/images/image-library/logos/"
        },
        {
            "title": "JUnit5",
            "hex": "25A162",
            "source": "https://raw.githubusercontent.com/junit-team/junit5/86465f4f491219ad0c0cf9c64eddca7b0edeb86f/assets/img/junit5-logo.svg"
        },
        {
            "title": "Jupyter",
            "hex": "F37626",
            "source": "https://github.com/jupyter/design/blob/80716ee75dd7b2a6ec6abcd89922d020483589b1/logos/Logo%20Mark/logomark-whitebody-whitemoons/logomark-whitebody-whitemoons.svg",
            "guidelines": "https://github.com/jupyter/design"
        },
        {
            "title": "Just Eat",
            "hex": "F36D00",
            "source": "https://www.justeattakeaway.com/media/media-kit/"
        },
        {
            "title": "JustGiving",
            "hex": "AD29B6",
            "source": "https://justgiving.com"
        },
        {
            "title": "Kaggle",
            "hex": "20BEFF",
            "source": "https://www.kaggle.com/brand-guidelines",
            "guidelines": "https://www.kaggle.com/brand-guidelines"
        },
        {
            "title": "Kahoot!",
            "hex": "46178F",
            "source": "https://kahoot.com/library/kahoot-logo/",
            "guidelines": "https://kahoot.com/library/kahoot-logo/"
        },
        {
            "title": "KaiOS",
            "hex": "6F02B5",
            "source": "https://www.kaiostech.com/company/press-room"
        },
        {
            "title": "Kakao",
            "hex": "FFCD00",
            "source": "https://www.kakaocorp.com/kakao/introduce/ci"
        },
        {
            "title": "KakaoTalk",
            "hex": "FFCD00",
            "source": "https://commons.wikimedia.org/wiki/File:KakaoTalk_logo.svg"
        },
        {
            "title": "Kali Linux",
            "hex": "557C94",
            "source": "https://www.kali.org/docs/policy/trademark/",
            "guidelines": "https://www.kali.org/docs/policy/trademark/"
        },
        {
            "title": "Karlsruher Verkehrsverbund",
            "hex": "9B2321",
            "source": "https://commons.wikimedia.org/wiki/File:KVV_2010.svg"
        },
        {
            "title": "Kasa Smart",
            "hex": "4ACBD6",
            "source": "https://www.tp-link.com/us/support/download/hs200/"
        },
        {
            "title": "KashFlow",
            "hex": "E5426E",
            "source": "https://www.kashflow.com/"
        },
        {
            "title": "Kaspersky",
            "hex": "006D5C",
            "source": "https://www.kaspersky.com"
        },
        {
            "title": "Katacoda",
            "hex": "F48220",
            "source": "https://katacoda.com/press-kit"
        },
        {
            "title": "Katana",
            "hex": "000000",
            "source": "https://www.foundry.com/products/katana"
        },
        {
            "title": "Kaufland",
            "hex": "E10915",
            "source": "https://www.kaufland.com/etc.clientlibs/kaufland/clientlibs/clientlib-klsite/resources/frontend/img/kl-logo-small-e825b661c5.svg"
        },
        {
            "title": "KDE",
            "hex": "1D99F3",
            "source": "https://kde.org/stuff/clipart/"
        },
        {
            "title": "Kdenlive",
            "hex": "527EB2",
            "source": "https://kdenlive.org/en/logo/",
            "guidelines": "https://kdenlive.org/en/logo/"
        },
        {
            "title": "KeePassXC",
            "hex": "6CAC4D",
            "source": "https://github.com/keepassxreboot/keepassxc/"
        },
        {
            "title": "Kentico",
            "hex": "F05A22",
            "source": "https://www.kentico.com"
        },
        {
            "title": "Keras",
            "hex": "D00000",
            "source": "https://keras.io/"
        },
        {
            "title": "Keybase",
            "hex": "33A0FF",
            "source": "https://github.com/keybase/client/tree/a144e0ce38ee9e495cc5acbcd4ef859f5534d820/media/logos"
        },
        {
            "title": "KeyCDN",
            "hex": "047AED",
            "source": "https://www.keycdn.com/logos"
        },
        {
            "title": "KFC",
            "hex": "F40027",
            "source": "https://global.kfc.com/asset-library/",
            "aliases": {
                "aka": [
                    "Kentucky Fried Chicken"
                ]
            }
        },
        {
            "title": "Khan Academy",
            "hex": "14BF96",
            "source": "https://khanacademy.zendesk.com/hc/en-us/articles/202483630-Press-room",
            "guidelines": "https://support.khanacademy.org/hc/en-us/articles/202263034-Trademark-and-Brand-Usage-Policy"
        },
        {
            "title": "Khronos Group",
            "hex": "CC3333",
            "source": "https://www.khronos.org/legal/trademarks/",
            "guidelines": "https://www.khronos.org/legal/trademarks/"
        },
        {
            "title": "Kia",
            "hex": "05141F",
            "source": "https://www.kia.com"
        },
        {
            "title": "Kibana",
            "hex": "005571",
            "source": "https://www.elastic.co/brand"
        },
        {
            "title": "Kickstarter",
            "hex": "05CE78",
            "source": "https://www.kickstarter.com/help/brand_assets"
        },
        {
            "title": "Kik",
            "hex": "82BC23",
            "source": "https://www.kik.com/news/"
        },
        {
            "title": "Kingston Technology",
            "aliases": {
                "aka": [
                    "Kingston"
                ]
            },
            "hex": "000000",
            "source": "https://www.kingston.com/"
        },
        {
            "title": "KinoPoisk",
            "hex": "FF6600",
            "source": "https://www.kinopoisk.ru/",
            "aliases": {
                "loc": {
                    "ru-RU": "КиноПоиск"
                }
            }
        },
        {
            "title": "Kirby",
            "hex": "000000",
            "source": "https://getkirby.com/press"
        },
        {
            "title": "Kitsu",
            "hex": "FD755C",
            "source": "https://kitsu.io/"
        },
        {
            "title": "Klarna",
            "hex": "FFB3C7",
            "source": "https://klarna.design/"
        },
        {
            "title": "KLM",
            "hex": "00A1DE",
            "source": "https://www.klm.com"
        },
        {
            "title": "Klook",
            "hex": "FF5722",
            "source": "https://www.klook.com/en-GB/newsroom/"
        },
        {
            "title": "KnowledgeBase",
            "hex": "FFD000",
            "source": "https://www.knowledgebase.ai/design",
            "guidelines": "https://www.knowledgebase.ai/design"
        },
        {
            "title": "Known",
            "hex": "333333",
            "source": "https://github.com/idno/known/tree/22c4935b57a61d94d2508651128b4f828f864989/gfx/logos"
        },
        {
            "title": "Ko-fi",
            "hex": "FF5E5B",
            "source": "https://more.ko-fi.com/brand-assets",
            "guidelines": "https://more.ko-fi.com/brand-assets"
        },
        {
            "title": "Koa",
            "hex": "33333D",
            "source": "https://koajs.com/"
        },
        {
            "title": "Koc",
            "hex": "F9423A",
            "source": "https://www.koc.com.tr/en"
        },
        {
            "title": "Kodi",
            "hex": "17B2E7",
            "source": "https://kodi.tv/"
        },
        {
            "title": "Kofax",
            "hex": "00558C",
            "source": "https://www.kofax.com/"
        },
        {
            "title": "Komoot",
            "hex": "6AA127",
            "source": "http://newsroom.komoot.com/media_kits/219423/",
            "guidelines": "http://newsroom.komoot.com/media_kits/219423/"
        },
        {
            "title": "Konami",
            "hex": "B60014",
            "source": "https://commons.wikimedia.org/wiki/File:Konami_4th_logo_2.svg"
        },
        {
            "title": "Kongregate",
            "hex": "990000",
            "source": "https://www.kongregate.com/pages/logos-and-branding"
        },
        {
            "title": "Konva",
            "hex": "0D83CD",
            "source": "https://github.com/konvajs/konvajs.github.io/blob/2cfe67461dfe32076ba56c88a75fe8e99d068130/icon.png"
        },
        {
            "title": "Kotlin",
            "hex": "7F52FF",
            "source": "https://www.jetbrains.com/company/brand/logos/",
            "guidelines": "https://www.jetbrains.com/company/brand/"
        },
        {
            "title": "Krita",
            "hex": "3BABFF",
            "source": "https://krita.org/en/about/press/"
        },
        {
            "title": "KTM",
            "hex": "FF6600",
            "source": "https://ktm.com"
        },
        {
            "title": "Kuaishou",
            "hex": "FF4906",
            "source": "https://www.kuaishou.com/official/material-lib",
            "guidelines": "https://www.kuaishou.com/official/material-lib"
        },
        {
            "title": "Kubernetes",
            "hex": "326CE5",
            "source": "https://github.com/kubernetes/kubernetes/tree/master/logo"
        },
        {
            "title": "Kubuntu",
            "hex": "0079C1",
            "source": "https://kubuntu.org"
        },
        {
            "title": "Kuma",
            "hex": "290B53",
            "source": "https://cncf-branding.netlify.app/projects/kuma/"
        },
        {
            "title": "Kyocera",
            "hex": "DF0522",
            "source": "https://uk.kyocera.com/"
        },
        {
            "title": "LabVIEW",
            "hex": "FFDB00",
            "source": "https://forums.ni.com/t5/NI-Partner-Network/New-Partner-Co-Marketing-Style-Guide/ba-p/3786987",
            "guidelines": "https://forums.ni.com/t5/NI-Partner-Network/New-Partner-Co-Marketing-Style-Guide/ba-p/3786987"
        },
        {
            "title": "Lada",
            "hex": "ED6B21",
            "source": "https://www.lada.ru/priora/sedan/accessories.html"
        },
        {
            "title": "Lamborghini",
            "hex": "DDB320",
            "source": "https://en.wikipedia.org/wiki/File:Lamborghini_Logo.svg"
        },
        {
            "title": "Land Rover",
            "hex": "005A2B",
            "source": "https://media.landrover.com/en/press-kit"
        },
        {
            "title": "Laragon",
            "hex": "0E83CD",
            "source": "https://laragon.org/"
        },
        {
            "title": "Laravel",
            "hex": "FF2D20",
            "source": "https://github.com/laravel/art"
        },
        {
            "title": "Laravel Horizon",
            "hex": "405263",
            "source": "https://github.com/laravel/horizon/blob/79ed572422d0ff789e9673a6dd9579026f14233a/public/img/horizon.svg"
        },
        {
            "title": "Laravel Nova",
            "hex": "252D37",
            "source": "https://nova.laravel.com/"
        },
        {
            "title": "Last.fm",
            "hex": "D51007",
            "source": "https://commons.wikimedia.org/wiki/File:Lastfm_logo.svg"
        },
        {
            "title": "LastPass",
            "hex": "D32D27",
            "source": "https://lastpass.com/press-room/",
            "guidelines": "https://lastpass.com/press-room/"
        },
        {
            "title": "LaTeX",
            "hex": "008080",
            "source": "https://github.com/latex3/branding"
        },
        {
            "title": "Launchpad",
            "hex": "F8C300",
            "source": "https://help.launchpad.net/logo/submissions",
            "guidelines": "https://help.launchpad.net/Legal",
            "license": {
                "type": "CC-BY-ND-2.0"
            }
        },
        {
            "title": "LBRY",
            "hex": "2F9176",
            "source": "https://lbry.com/press-kit",
            "guidelines": "https://lbry.com/faq/acceptable-use-policy"
        },
        {
            "title": "Leader Price",
            "hex": "E50005",
            "source": "https://www.leaderprice.fr"
        },
        {
            "title": "Leaflet",
            "hex": "199900",
            "source": "https://github.com/Leaflet/Leaflet/blob/d843c3b88486713827d7e860b58bdba75bfbd5a2/src/images/logo.svg"
        },
        {
            "title": "Leanpub",
            "hex": "FFFFFF",
            "source": "https://leanpub.com/press",
            "guidelines": "https://leanpub.com/press"
        },
        {
            "title": "LeetCode",
            "hex": "FFA116",
            "source": "https://leetcode.com/store"
        },
        {
            "title": "Lemmy",
            "hex": "FFFFFF",
            "source": "https://join-lemmy.org"
        },
        {
            "title": "Lenovo",
            "hex": "E2231A",
            "source": "https://news.lenovo.com/press-kits/"
        },
        {
            "title": "Lerna",
            "hex": "2F0268",
            "source": "https://github.com/lerna/logo/blob/fb18db535d71aacc6ffb0f6b75a0c3bd9e353543/lerna.svg"
        },
        {
            "title": "Leroy Merlin",
            "hex": "78BE20",
            "source": "https://www.leroymerlin.fr/"
        },
        {
            "title": "Less",
            "hex": "1D365D",
            "source": "https://github.com/less/logo/blob/c9c10c328cfc00071e92443934b35e389310abf8/less_logo.ai"
        },
        {
            "title": "Let’s Encrypt",
            "hex": "003A70",
            "source": "https://letsencrypt.org/trademarks/",
            "guidelines": "https://letsencrypt.org/trademarks/",
            "license": {
                "type": "CC-BY-NC-4.0"
            }
        },
        {
            "title": "Letterboxd",
            "hex": "00D735",
            "source": "https://letterboxd.com/about/logos/"
        },
        {
            "title": "LG",
            "hex": "A50034",
            "source": "https://en.wikipedia.org/wiki/LG_Corporation",
            "guidelines": "https://www.lg.com/global/about-lg-brand-identity"
        },
        {
            "title": "LGTM",
            "hex": "FFFFFF",
            "source": "https://lgtm.com/"
        },
        {
            "title": "Liberapay",
            "hex": "F6C915",
            "source": "https://en.liberapay.com/about/logos",
            "guidelines": "https://en.liberapay.com/about/logos",
            "license": {
                "type": "CC0-1.0"
            }
        },
        {
            "title": "Libraries.io",
            "hex": "337AB7",
            "source": "https://github.com/librariesio/libraries.io/blob/9ab0f659bb7fe137c15cf676612b6811f501a0bd/public/safari-pinned-tab.svg"
        },
        {
            "title": "LibraryThing",
            "hex": "251A15",
            "source": "https://twitter.com/LibraryThing/status/1054466649271656448"
        },
        {
            "title": "LibreOffice",
            "hex": "18A303",
            "source": "https://wiki.documentfoundation.org/Marketing/Branding",
            "guidelines": "https://wiki.documentfoundation.org/Marketing/Branding"
        },
        {
            "title": "libuv",
            "hex": "403C3D",
            "source": "https://github.com/libuv/libuv/blob/e4087dedf837f415056a45a838f639a3d9dc3ced/img/logos.svg"
        },
        {
            "title": "Lichess",
            "hex": "000000",
            "source": "https://lichess.org/about"
        },
        {
            "title": "Lidl",
            "hex": "0050AA",
            "source": "https://www.lidl.de/"
        },
        {
            "title": "LIFX",
            "hex": "000000",
            "source": "https://www.lifx.com/pages/press-enquiries",
            "guidelines": "https://www.dropbox.com/sh/i9khucz3ucy0q5v/AACrbtcpEIS0PdP84RdkhoAFa/Guides"
        },
        {
            "title": "Lighthouse",
            "hex": "F44B21",
            "source": "https://github.com/GoogleChrome/lighthouse/blob/80d2e6c1948f232ec4f1bdeabc8bc632fc5d0bfd/assets/lh_favicon.svg"
        },
        {
            "title": "LINE",
            "hex": "00C300",
            "source": "http://line.me/en/logo",
            "guidelines": "http://line.me/en/logo"
        },
        {
            "title": "LineageOS",
            "hex": "167C80",
            "source": "https://www.lineageos.org/",
            "guidelines": "https://docs.google.com/presentation/d/1VmxFrVqkjtNMjZbAcrC4egp8C_So7gjJR3KuxdJfJDo/edit?usp=sharing"
        },
        {
            "title": "LinkedIn",
            "hex": "0A66C2",
            "source": "https://brand.linkedin.com",
            "guidelines": "https://brand.linkedin.com/policies"
        },
        {
            "title": "Linkfire",
            "hex": "FF3850",
            "source": "https://www.linkfire.com/"
        },
        {
            "title": "Linktree",
            "hex": "39E09B",
            "source": "https://linktr.ee/"
        },
        {
            "title": "Linode",
            "hex": "00A95C",
            "source": "https://www.linode.com/company/press/"
        },
        {
            "title": "Linux",
            "hex": "FCC624",
            "source": "https://www.linuxfoundation.org/the-linux-mark/"
        },
        {
            "title": "Linux Containers",
            "hex": "333333",
            "source": "https://github.com/lxc/linuxcontainers.org/blob/29d3299ddf8718099b6de1464570fbbadbaabecb/static/img/containers.svg"
        },
        {
            "title": "Linux Foundation",
            "hex": "003366",
            "source": "https://www.linuxfoundation.org/en/about/brand/",
            "guidelines": "https://www.linuxfoundation.org/en/about/brand/"
        },
        {
            "title": "Linux Mint",
            "hex": "87CF3E",
            "source": "https://commons.wikimedia.org/wiki/File:Linux_Mint_logo_without_wordmark.svg"
        },
        {
            "title": "Lion Air",
            "hex": "ED3237",
            "source": "https://lionairthai.com/en/"
        },
        {
            "title": "Lit",
            "hex": "324FFF",
            "source": "https://github.com/lit/lit.dev/blob/5e59bdb00b7a261d6fdcd6a4ae529e17f6146ed3/packages/lit-dev-content/site/images/flame-favicon.svg"
        },
        {
            "title": "Litecoin",
            "hex": "A6A9AA",
            "source": "https://litecoin-foundation.org/litecoin-branding-guidelines/",
            "guidelines": "https://litecoin-foundation.org/litecoin-branding-guidelines/"
        },
        {
            "title": "LiveChat",
            "hex": "FFD000",
            "source": "https://livechat.design/",
            "guidelines": "https://livechat.design/"
        },
        {
            "title": "LiveJournal",
            "hex": "00B0EA",
            "source": "http://www.livejournal.com"
        },
        {
            "title": "Livewire",
            "hex": "4E56A6",
            "source": "https://laravel-livewire.com/"
        },
        {
            "title": "LLVM",
            "hex": "262D3A",
            "source": "https://llvm.org/Logo.html"
        },
        {
            "title": "LMMS",
            "hex": "10B146",
            "source": "https://lmms.io/branding"
        },
        {
            "title": "Lodash",
            "hex": "3492FF",
            "source": "https://github.com/lodash/lodash.com/blob/c8d41c62b446f08905fd94802db4da8da05d3e92/assets/img/lodash.svg"
        },
        {
            "title": "Logitech",
            "hex": "00B8FC",
            "source": "https://www.logitech.com/en-us/pr/library"
        },
        {
            "title": "LogMeIn",
            "hex": "45B6F2",
            "source": "https://www.logmein.com/legal/trademark",
            "guidelines": "https://www.logmein.com/legal/trademark"
        },
        {
            "title": "Logstash",
            "hex": "005571",
            "source": "https://www.elastic.co/brand",
            "guidelines": "https://www.elastic.co/brand"
        },
        {
            "title": "Looker",
            "hex": "4285F4",
            "source": "https://looker.com/"
        },
        {
            "title": "Loom",
            "hex": "625DF5",
            "source": "https://www.loom.com/press"
        },
        {
            "title": "Loop",
            "hex": "F29400",
            "source": "https://loop.frontiersin.org/"
        },
        {
            "title": "Lospec",
            "hex": "EAEAEA",
            "source": "https://lospec.com/brand",
            "guidelines": "https://lospec.com/brand"
        },
        {
            "title": "LOT Polish Airlines",
            "hex": "11397E",
            "source": "https://www.lot.com/us/en/kaleidoscope-inflight-magazine"
        },
        {
            "title": "Lua",
            "hex": "2C2D72",
            "source": "https://www.lua.org/images/",
            "guidelines": "https://www.lua.org/images/"
        },
        {
            "title": "Lubuntu",
            "hex": "0068C8",
            "source": "https://lubuntu.net/"
        },
        {
            "title": "Lufthansa",
            "hex": "05164D",
            "source": "https://www.lufthansa.com/"
        },
        {
            "title": "Lumen",
            "hex": "E74430",
            "source": "https://lumen.laravel.com/"
        },
        {
            "title": "Lunacy",
            "hex": "179DE3",
            "source": "https://icons8.com/lunacy"
        },
        {
            "title": "Lydia",
            "hex": "0180FF",
            "source": "https://lydia-app.com/en/info/press.html",
            "guidelines": "https://lydia-app.com/en/info/press.html"
        },
        {
            "title": "Lyft",
            "hex": "FF00BF",
            "source": "https://www.lyft.com/press"
        },
        {
            "title": "MAAS",
            "hex": "E95420",
            "source": "https://design.ubuntu.com/downloads/",
            "license": {
                "type": "CC-BY-SA-3.0"
            }
        },
        {
            "title": "macOS",
            "hex": "000000",
            "source": "https://commons.wikimedia.org/wiki/File:MacOS_wordmark_(2017).svg"
        },
        {
            "title": "Macy’s",
            "hex": "E21A2C",
            "source": "https://www.macysinc.com/news-media/media-assets"
        },
        {
            "title": "Magasins U",
            "hex": "E71B34",
            "source": "https://www.magasins-u.com"
        },
        {
            "title": "Magento",
            "hex": "EE672F",
            "source": "http://magento.com"
        },
        {
            "title": "Magisk",
            "hex": "00AF9C",
            "source": "https://github.com/topjohnwu/Magisk/blob/master/app/src/main/res/drawable/ic_magisk.xml"
        },
        {
            "title": "Mail.Ru",
            "hex": "005FF9",
            "source": "https://my.mail.ru"
        },
        {
            "title": "MailChimp",
            "hex": "FFE01B",
            "source": "http://mailchimp.com/about/brand-assets",
            "guidelines": "http://mailchimp.com/about/brand-assets"
        },
        {
            "title": "Major League Hacking",
            "hex": "265A8F",
            "source": "https://mlh.io/brand-guidelines",
            "guidelines": "https://mlh.io/brand-guidelines"
        },
        {
            "title": "MakerBot",
            "hex": "FF1E0D",
            "source": "http://www.makerbot.com/makerbot-press-assets"
        },
        {
            "title": "MAMP",
            "hex": "02749C",
            "source": "https://www.mamp.info/en/mamp/mac/"
        },
        {
            "title": "MAN",
            "hex": "E40045",
            "source": "https://www.corporate.man.eu/"
        },
        {
            "title": "ManageIQ",
            "hex": "EF2929",
            "source": "https://www.manageiq.org/logo/"
        },
        {
            "title": "Manjaro",
            "hex": "35BF5C",
            "source": "https://manjaro.org/"
        },
        {
            "title": "Mapbox",
            "hex": "000000",
            "source": "https://www.mapbox.com/about/press/brand-guidelines",
            "guidelines": "https://www.mapbox.com/about/press/brand-guidelines"
        },
        {
            "title": "MariaDB",
            "hex": "003545",
            "source": "https://mariadb.com/about-us/logos/",
            "guidelines": "https://mariadb.com/about-us/logos/"
        },
        {
            "title": "MariaDB Foundation",
            "hex": "1F305F",
            "source": "https://mariadb.org/"
        },
        {
            "title": "Markdown",
            "hex": "000000",
            "source": "https://github.com/dcurtis/markdown-mark",
            "guidelines": "https://github.com/dcurtis/markdown-mark",
            "license": {
                "type": "CC0-1.0"
            }
        },
        {
            "title": "Marketo",
            "hex": "5C4C9F",
            "source": "https://www.marketo.com/"
        },
        {
            "title": "Marriott",
            "hex": "A70023",
            "source": "https://marriott-hotels.marriott.com/"
        },
        {
            "title": "Maserati",
            "hex": "0C2340",
            "source": "https://www.stellantis.com/en/brands/maserati"
        },
        {
            "title": "MasterCard",
            "hex": "EB001B",
            "source": "https://brand.mastercard.com/brandcenter/mastercard-brand-mark/downloads.html",
            "guidelines": "https://brand.mastercard.com/brandcenter/mastercard-brand-mark.html"
        },
        {
            "title": "mastercomfig",
            "hex": "009688",
            "source": "https://github.com/mastercomfig/mastercomfig.github.io/blob/d910ce7e868a6ef32106e36996c3473d78da2ce3/img/mastercomfig_logo.svg"
        },
        {
            "title": "Mastodon",
            "hex": "3088D4",
            "source": "https://joinmastodon.org/"
        },
        {
            "title": "Material Design",
            "hex": "757575",
            "source": "https://material.io/design/"
        },
        {
            "title": "Material Design Icons",
            "hex": "2196F3",
            "source": "https://materialdesignicons.com/icon/vector-square",
            "license": {
                "type": "Apache-2.0"
            }
        },
        {
            "title": "Matomo",
            "hex": "3152A0",
            "source": "https://matomo.org/media/"
        },
        {
            "title": "Matrix",
            "hex": "000000",
            "source": "https://matrix.org"
        },
        {
            "title": "Matter.js",
            "hex": "76F09B",
            "source": "https://brm.io/matter-js"
        },
        {
            "title": "Mattermost",
            "hex": "0058CC",
            "source": "https://www.mattermost.org/brand-guidelines/",
            "guidelines": "https://www.mattermost.org/brand-guidelines/"
        },
        {
            "title": "Matternet",
            "hex": "261C29",
            "source": "http://mttr.net"
        },
        {
            "title": "Max",
            "hex": "525252",
            "source": "https://cycling74.com/"
        },
        {
            "title": "Max-Planck-Gesellschaft",
            "hex": "006C66",
            "source": "https://www.mpg.de"
        },
        {
            "title": "Maytag",
            "hex": "002E5F",
            "source": "https://www.maytagcommerciallaundry.com/mclstorefront/c/-/p/MYR40PD"
        },
        {
            "title": "Mazda",
            "hex": "101010",
            "source": "https://www.mazda.com/en/about/profile/library/"
        },
        {
            "title": "McAfee",
            "hex": "C01818",
            "source": "https://www.mcafee.com/enterprise/en-us/about/newsroom/product-images.html"
        },
        {
            "title": "McDonald's",
            "hex": "FBC817",
            "source": "https://www.mcdonalds.com/gb/en-gb/newsroom.html"
        },
        {
            "title": "McLaren",
            "hex": "FF0000",
            "source": "https://cars.mclaren.com/"
        },
        {
            "title": "MDN Web Docs",
            "hex": "000000",
            "source": "https://developer.mozilla.org/"
        },
        {
            "title": "MediaFire",
            "hex": "1299F3",
            "source": "https://www.mediafire.com/developers/brand_assets/mediafire_brand_assets/",
            "guidelines": "https://www.mediafire.com/developers/brand_assets/mediafire_brand_assets/"
        },
        {
            "title": "MediaMarkt",
            "hex": "DF0000",
            "source": "https://www.mediamarkt.de/"
        },
        {
            "title": "MediaTek",
            "hex": "EC9430",
            "source": "https://corp.mediatek.com/news-events/press-library"
        },
        {
            "title": "MediaTemple",
            "hex": "000000",
            "source": "https://mediatemple.net/"
        },
        {
            "title": "Medium",
            "hex": "000000",
            "source": "https://medium.design/logos-and-brand-guidelines-f1a01a733592",
            "guidelines": "https://medium.design/logos-and-brand-guidelines-f1a01a733592"
        },
        {
            "title": "Meetup",
            "hex": "ED1C40",
            "source": "https://www.meetup.com/media/"
        },
        {
            "title": "MEGA",
            "hex": "D9272E",
            "source": "https://mega.io/corporate"
        },
        {
            "title": "Mendeley",
            "hex": "9D1620",
            "source": "https://www.mendeley.com/"
        },
        {
            "title": "Mercedes",
            "hex": "242424",
            "source": "https://www.mercedes-benz.com/"
        },
        {
            "title": "Merck",
            "hex": "007A73",
            "source": "https://www.merck.com/"
        },
        {
            "title": "Mercurial",
            "hex": "999999",
            "source": "https://www.mercurial-scm.org/hg-logo/",
            "guidelines": "https://www.mercurial-scm.org/hg-logo/",
            "license": {
                "type": "GPL-2.0-or-later"
            }
        },
        {
            "title": "Messenger",
            "hex": "00B2FF",
            "source": "https://en.facebookbrand.com/facebookapp/assets/messenger/",
            "guidelines": "https://en.facebookbrand.com/facebookapp/assets/messenger/"
        },
        {
            "title": "Metabase",
            "hex": "509EE3",
            "source": "https://www.metabase.com/"
        },
        {
            "title": "MetaFilter",
            "hex": "065A8F",
            "source": "https://www.metafilter.com/apple-touch-icon.png"
        },
        {
            "title": "Meteor",
            "hex": "DE4F4F",
            "source": "http://logo.meteorapp.com/"
        },
        {
            "title": "Metro",
            "hex": "EF4242",
            "source": "https://facebook.github.io/metro/"
        },
        {
            "title": "Metro de la Ciudad de México",
            "hex": "F77E1C",
            "source": "https://es.wikipedia.org/wiki/Archivo:Metro_de_la_Ciudad_de_M%C3%A9xico_(logo)_version_2019.svg"
        },
        {
            "title": "Metro de Madrid",
            "hex": "255E9C",
            "source": "https://commons.wikimedia.org/wiki/File:MetroMadridLogo.svg"
        },
        {
            "title": "Métro de Paris",
            "hex": "003E95",
            "source": "https://www.ratp.fr/"
        },
        {
            "title": "MeWe",
            "hex": "17377F",
            "source": "https://mewe.com"
        },
        {
            "title": "micro:bit",
            "hex": "00ED00",
            "source": "https://microbit.org/"
        },
        {
            "title": "Micro.blog",
            "hex": "FF8800",
            "source": "https://help.micro.blog/"
        },
        {
            "title": "Microgenetics",
            "hex": "FF0000",
            "source": "http://microgenetics.co.uk/"
        },
        {
            "title": "MicroPython",
            "hex": "2B2728",
            "source": "https://commons.wikimedia.org/wiki/File:MicroPython_new_logo.svg"
        },
        {
            "title": "Microsoft",
            "hex": "5E5E5E",
            "source": "https://developer.microsoft.com"
        },
        {
            "title": "Microsoft Academic",
            "hex": "2D9FD9",
            "source": "https://academic.microsoft.com/"
        },
        {
            "title": "Microsoft Access",
            "hex": "A4373A",
            "source": "https://developer.microsoft.com/en-us/fluentui#/styles/web/colors/products"
        },
        {
            "title": "Microsoft Azure",
            "hex": "0078D4",
            "source": "https://github.com/microsoft/vscode-azureresourcegroups/blob/0a06362e82170fd7f8dc2496286825b1a69cc42b/resources/azure.svg"
        },
        {
            "title": "Microsoft Bing",
            "hex": "258FFA",
            "source": "https://www.bing.com/covid/"
        },
        {
            "title": "Microsoft Edge",
            "hex": "0078D7",
            "source": "https://support.microsoft.com/en-us/help/17171/microsoft-edge-get-to-know"
        },
        {
            "title": "Microsoft Excel",
            "hex": "217346",
            "source": "https://developer.microsoft.com/en-us/fluentui#/styles/web/colors/products"
        },
        {
            "title": "Microsoft Exchange",
            "hex": "0078D4",
            "source": "https://developer.microsoft.com/en-us/fluentui#/styles/web/colors/products"
        },
        {
            "title": "Microsoft Office",
            "hex": "D83B01",
            "source": "https://developer.microsoft.com/en-us/microsoft-365"
        },
        {
            "title": "Microsoft OneDrive",
            "hex": "0078D4",
            "source": "https://developer.microsoft.com/en-us/fluentui#/styles/web/colors/products"
        },
        {
            "title": "Microsoft OneNote",
            "hex": "7719AA",
            "source": "https://developer.microsoft.com/en-us/fluentui#/styles/web/colors/products"
        },
        {
            "title": "Microsoft Outlook",
            "hex": "0078D4",
            "source": "https://developer.microsoft.com/en-us/outlook/docs"
        },
        {
            "title": "Microsoft PowerPoint",
            "hex": "B7472A",
            "source": "https://developer.microsoft.com/en-us/fluentui#/styles/web/colors/products"
        },
        {
            "title": "Microsoft SharePoint",
            "hex": "0078D4",
            "source": "https://developer.microsoft.com/en-us/fluentui#/styles/web/colors/products"
        },
        {
            "title": "Microsoft SQL Server",
            "hex": "CC2927",
            "source": "https://de.wikipedia.org/wiki/Datei:Microsoft_SQL_Server_Logo.svg"
        },
        {
            "title": "Microsoft Teams",
            "hex": "6264A7",
            "source": "https://developer.microsoft.com/en-us/fluentui#/styles/web/colors/products"
        },
        {
            "title": "Microsoft Translator",
            "hex": "057B00",
            "source": "https://translator.microsoft.com"
        },
        {
            "title": "Microsoft Visio",
            "hex": "3955A3",
            "source": "https://developer.microsoft.com/en-us/fluentui#/styles/web/colors/products"
        },
        {
            "title": "Microsoft Word",
            "hex": "2B579A",
            "source": "https://developer.microsoft.com/en-us/fluentui#/styles/web/colors/products"
        },
        {
            "title": "MicroStrategy",
            "hex": "D9232E",
            "source": "https://www.microstrategy.com/en/company/press-kit",
            "guidelines": "https://www.microstrategy.com/en/company/press-kit"
        },
        {
            "title": "MIDI",
            "hex": "000000",
            "source": "https://en.wikipedia.org/wiki/MIDI"
        },
        {
            "title": "Minds",
            "hex": "FED12F",
            "source": "https://www.minds.com/branding",
            "license": {
                "type": "CC-BY-SA-4.0"
            }
        },
        {
            "title": "Minecraft",
            "hex": "62B47A",
            "source": "https://education.minecraft.net/press/"
        },
        {
            "title": "Minetest",
            "hex": "53AC56",
            "source": "https://www.minetest.net/"
        },
        {
            "title": "Mini",
            "hex": "000000",
            "source": "https://mini.co.uk"
        },
        {
            "title": "Minutemailer",
            "hex": "30B980",
            "source": "https://minutemailer.com"
        },
        {
            "title": "Miro",
            "hex": "050038",
            "source": "https://miro.com/"
        },
        {
            "title": "Mitsubishi",
            "hex": "E60012",
            "source": "https://www.mitsubishi.com/"
        },
        {
            "title": "Mix",
            "hex": "FF8126",
            "source": "https://mix.com"
        },
        {
            "title": "Mixcloud",
            "hex": "5000FF",
            "source": "https://www.mixcloud.com/about",
            "guidelines": "https://www.mixcloud.com/about"
        },
        {
            "title": "MLB",
            "hex": "041E42",
            "source": "https://www.mlb.com/",
            "aliases": {
                "aka": [
                    "Major League Baseball"
                ]
            }
        },
        {
            "title": "MobX",
            "hex": "FF9955",
            "source": "https://github.com/mobxjs/mobx/blob/248e25e37af31c2e71ff452bc662a85816fa40d8/docs/assets/mobservable.svg"
        },
        {
            "title": "MobX-State-Tree",
            "hex": "FF7102",
            "source": "https://github.com/mobxjs/mobx-state-tree/blob/666dabd60a7fb87faf83d177c14f516481b5f141/website/static/img/mobx-state-tree-logo.svg"
        },
        {
            "title": "Mocha",
            "hex": "8D6748",
            "source": "https://mochajs.org/"
        },
        {
            "title": "MODX",
            "hex": "102C53",
            "source": "https://docs.modx.com/"
        },
        {
            "title": "Mojang Studios",
            "hex": "EF323D",
            "source": "https://www.minecraft.net"
        },
        {
            "title": "Moleculer",
            "hex": "3CAFCE",
            "source": "https://moleculer.services/"
        },
        {
            "title": "Momenteo",
            "hex": "5A6AB1",
            "source": "https://www.momenteo.com/media"
        },
        {
            "title": "Monero",
            "hex": "FF6600",
            "source": "https://www.getmonero.org/press-kit/"
        },
        {
            "title": "MoneyGram",
            "hex": "FF6600",
            "source": "https://moneygram.com"
        },
        {
            "title": "MongoDB",
            "hex": "47A248",
            "source": "https://www.mongodb.com/pressroom"
        },
        {
            "title": "monkey tie",
            "hex": "1A52C2",
            "source": "https://www.monkey-tie.com"
        },
        {
            "title": "Monoprix",
            "hex": "FB1911",
            "source": "https://www.monoprix.fr/"
        },
        {
            "title": "Monster",
            "hex": "6D4C9F",
            "source": "https://www.monster.com/press/"
        },
        {
            "title": "Monzo",
            "hex": "14233C",
            "source": "https://monzo.com/press/"
        },
        {
            "title": "Moo",
            "hex": "00945E",
            "source": "https://www.moo.com/uk/about/press"
        },
        {
            "title": "Morrisons",
            "hex": "007531",
            "source": "https://groceries.morrisons.com"
        },
        {
            "title": "Moscow Metro",
            "hex": "D9232E",
            "source": "https://mosmetro.ru/"
        },
        {
            "title": "Motorola",
            "hex": "E1140A",
            "source": "https://motorola-global-portal-de.custhelp.com/"
        },
        {
            "title": "Mozilla",
            "hex": "000000",
            "source": "https://mozilla.design/mozilla/",
            "guidelines": "https://mozilla.design/mozilla/"
        },
        {
            "title": "MSI",
            "aliases": {
                "aka": [
                    "Micro-Star International"
                ]
            },
            "hex": "FF0000",
            "source": "https://www.msi.com/page/brochure"
        },
        {
            "title": "MTA",
            "hex": "0039A6",
            "source": "https://mta.info/"
        },
        {
            "title": "MTR",
            "hex": "AC2E45",
            "source": "https://commons.wikimedia.org/wiki/File:MTR_(logo_with_text).svg"
        },
        {
            "title": "MUI",
            "aliases": {
                "aka": [
                    "Material-UI"
                ]
            },
            "hex": "007FFF",
            "source": "https://github.com/mui-org/material-ui/blob/353cecb5391571163eb6bd8cbf36d2dd299aaf56/docs/src/icons/SvgMuiLogo.tsx"
        },
        {
            "title": "Mulesoft",
            "hex": "00A0DF",
            "source": "https://www.mulesoft.com/brand",
            "guidelines": "https://www.mulesoft.com/brand"
        },
        {
            "title": "Müller",
            "hex": "F46519",
            "source": "https://www.mueller.de/"
        },
        {
            "title": "Mumble",
            "hex": "FFFFFF",
            "source": "https://github.com/mumble-voip/mumble/blob/d40a19eb88cda61084da245a1b6cb8f32ef1b6e4/icons/mumble_small.svg",
            "guidelines": "https://github.com/mumble-voip/mumble/blob/d40a19eb88cda61084da245a1b6cb8f32ef1b6e4/LICENSE"
        },
        {
            "title": "MuseScore",
            "hex": "1A70B8",
            "source": "https://musescore.org/en/about/logos-and-graphics"
        },
        {
            "title": "MusicBrainz",
            "hex": "BA478F",
            "source": "https://metabrainz.org/projects"
        },
        {
            "title": "MX Linux",
            "hex": "000000",
            "source": "https://mxlinux.org/art/",
            "license": {
                "type": "GPL-3.0-only"
            }
        },
        {
            "title": "MyAnimeList",
            "hex": "2E51A2",
            "source": "https://myanimelist.net/forum/?topicid=1575618"
        },
        {
            "title": "MYOB",
            "hex": "6100A5",
            "source": "https://myob-identikit.frontify.com/d/JK2D4WFOdAwV/for-developers"
        },
        {
            "title": "Myspace",
            "hex": "030303",
            "source": "https://myspace.com/"
        },
        {
            "title": "MySQL",
            "hex": "4479A1",
            "source": "https://www.mysql.com/about/legal/logos.html",
            "guidelines": "https://www.mysql.com/about/legal/logos.html"
        },
        {
            "title": "N26",
            "hex": "48AC98",
            "source": "https://n26.com/"
        },
        {
            "title": "Namebase",
            "hex": "0068FF",
            "source": "https://www.namebase.io/"
        },
        {
            "title": "Namecheap",
            "hex": "DE3723",
            "source": "https://www.namecheap.com/"
        },
        {
            "title": "Nano",
            "hex": "4A90E2",
            "source": "https://nano.org/resources",
            "guidelines": "https://nano.org/resources"
        },
        {
            "title": "NASA",
            "hex": "E03C31",
            "source": "https://commons.wikimedia.org/wiki/File:NASA_Worm_logo.svg",
            "guidelines": "https://www.nasa.gov/multimedia/guidelines/index.html"
        },
        {
            "title": "National Grid",
            "hex": "00148C",
            "source": "https://www.nationalgrid.com/"
        },
        {
            "title": "NativeScript",
            "hex": "3655FF",
            "source": "https://docs.nativescript.org/"
        },
        {
            "title": "Naver",
            "hex": "03C75A",
            "source": "https://www.navercorp.com/investment/annualReport"
        },
        {
            "title": "NBA",
            "hex": "253B73",
            "source": "https://nba.com/"
        },
        {
            "title": "NBB",
            "hex": "FF7100",
            "source": "https://presse.notebooksbilliger.de/presskits/style-guide"
        },
        {
            "title": "NDR",
            "hex": "0C1754",
            "source": "https://www.ndr.de/"
        },
        {
            "title": "NEC",
            "hex": "1414A0",
            "source": "https://commons.wikimedia.org/wiki/File:NEC_logo.svg"
        },
        {
            "title": "Neo4j",
            "hex": "008CC1",
            "source": "https://neo4j.com/style-guide/",
            "guidelines": "https://neo4j.com/style-guide/"
        },
        {
            "title": "Neovim",
            "hex": "57A143",
            "source": "https://neovim.io/",
            "license": {
                "type": "CC-BY-SA-3.0"
            }
        },
        {
            "title": "NestJS",
            "hex": "E0234E",
            "source": "https://nestjs.com/"
        },
        {
            "title": "NetApp",
            "hex": "0067C5",
            "source": "http://www.netapp.com/",
            "guidelines": "https://www.netapp.com/company/legal/trademark-guidelines/"
        },
        {
            "title": "NetBSD",
            "hex": "FF6600",
            "source": "https://www.netbsd.org",
            "guidelines": "https://www.netbsd.org/about/disclaimer.html"
        },
        {
            "title": "Netflix",
            "hex": "E50914",
            "source": "https://brand.netflix.com/en/assets/brand-symbol",
            "guidelines": "https://brand.netflix.com/en/assets/brand-symbol"
        },
        {
            "title": "Netlify",
            "hex": "00C7B7",
            "source": "https://www.netlify.com/press/",
            "guidelines": "https://www.netlify.com/press/",
            "aliases": {
                "dup": [
                    {
                        "title": "Netlify CMS",
                        "hex": "C9FA4B",
                        "source": "https://www.netlifycms.org/"
                    }
                ]
            }
        },
        {
            "title": "Nette",
            "hex": "3484D2",
            "source": "https://nette.org/en/logo",
            "guidelines": "https://nette.org/en/logo"
        },
        {
            "title": "Netto",
            "hex": "FFE500",
            "source": "https://www.netto-online.de/INTERSHOP/static/WFS/Plus-NettoDE-Site/-/-/de_DE/css/images/netto-logo.svg"
        },
        {
            "title": "New Balance",
            "hex": "CF0A2C",
            "source": "https://www.newbalance.com"
        },
        {
            "title": "New Japan Pro-Wrestling",
            "hex": "FF160B",
            "source": "https://en.wikipedia.org/wiki/File:NJPW_World_Logo.svg",
            "aliases": {
                "aka": [
                    "NJPW"
                ],
                "dup": [
                    {
                        "title": "NJPW World",
                        "hex": "B79C65",
                        "source": "https://njpwworld.com/"
                    }
                ],
                "loc": {
                    "ja-JP": "新日本プロレスリング"
                }
            }
        },
        {
            "title": "New Relic",
            "hex": "008C99",
            "source": "https://newrelic.com/about/media-assets",
            "guidelines": "https://newrelic.com/about/media-assets#guidelines"
        },
        {
            "title": "New York Times",
            "hex": "000000",
            "source": "https://www.nytimes.com/"
        },
        {
            "title": "Next.js",
            "hex": "000000",
            "source": "https://nextjs.org/"
        },
        {
            "title": "Nextcloud",
            "hex": "0082C9",
            "source": "https://nextcloud.com/press/",
            "guidelines": "https://nextcloud.com/trademarks/"
        },
        {
            "title": "Nextdoor",
            "hex": "8ED500",
            "source": "https://about.nextdoor.com/us-media/"
        },
        {
            "title": "NFC",
            "hex": "002E5F",
            "source": "https://nfc-forum.org/our-work/nfc-branding/n-mark/guidelines-and-brand-assets/",
            "guidelines": "https://nfc-forum.org/our-work/nfc-branding/n-mark/guidelines-and-brand-assets/"
        },
        {
            "title": "NGINX",
            "hex": "009639",
            "source": "https://www.nginx.com/press/",
            "guidelines": "https://www.nginx.com/press/"
        },
        {
            "title": "ngrok",
            "hex": "1F1E37",
            "source": "https://ngrok.com/"
        },
        {
            "title": "niconico",
            "hex": "231815",
            "source": "https://www.nicovideo.jp/"
        },
        {
            "title": "Nike",
            "hex": "111111",
            "source": "https://www.nike.com/"
        },
        {
            "title": "Nim",
            "hex": "FFE953",
            "source": "https://nim-lang.org"
        },
        {
            "title": "Nintendo",
            "hex": "8F8F8F",
            "source": "https://en.wikipedia.org/wiki/Nintendo#/media/File:Nintendo.svg"
        },
        {
            "title": "Nintendo 3DS",
            "hex": "D12228",
            "source": "https://www.nintendo.de/"
        },
        {
            "title": "Nintendo GameCube",
            "hex": "6A5FBB",
            "source": "https://www.nintendo.com/consumer/systems/nintendogamecube/index.jsp"
        },
        {
            "title": "Nintendo Network",
            "hex": "FF7D00",
            "source": "https://id.nintendo.net/login"
        },
        {
            "title": "Nintendo Switch",
            "hex": "E60012",
            "source": "https://www.nintendo.com/switch/"
        },
        {
            "title": "Nissan",
            "hex": "C3002F",
            "source": "https://www.nissan.ie/"
        },
        {
            "title": "NixOS",
            "hex": "5277C3",
            "source": "https://github.com/NixOS/nixos-homepage/tree/master/logo"
        },
        {
            "title": "Node-RED",
            "hex": "8F0000",
            "source": "https://nodered.org/about/resources/"
        },
        {
            "title": "Node.js",
            "hex": "339933",
            "source": "https://nodejs.org/en/about/resources/",
            "guidelines": "https://nodejs.org/en/about/resources/"
        },
        {
            "title": "Nodemon",
            "hex": "76D04B",
            "source": "https://nodemon.io/"
        },
        {
            "title": "Nokia",
            "hex": "124191",
            "source": "https://www.nokia.com/"
        },
        {
            "title": "Norco",
            "hex": "00FF00",
            "source": "https://www.norco.com/"
        },
        {
            "title": "NordVPN",
            "hex": "4687FF",
            "source": "https://nordvpn.com/press-area/",
            "guidelines": "https://nordvpn.com/press-area/"
        },
        {
            "title": "Norwegian",
            "hex": "D81939",
            "source": "https://www.norwegian.com/ie/travel-info/on-board/in-flight-entertainment/magazine/"
        },
        {
            "title": "Notepad++",
            "hex": "90E59A",
            "source": "https://github.com/notepad-plus-plus/notepad-plus-plus/blob/1f2c63cce173e3e1dc5922637c81a851693e2856/PowerEditor/misc/chameleon/chameleon-pencil.eps"
        },
        {
            "title": "Notion",
            "hex": "000000",
            "source": "https://www.notion.so/"
        },
        {
            "title": "Notist",
            "hex": "333333",
            "source": "https://noti.st/"
        },
        {
            "title": "Noun Project",
            "hex": "000000",
            "source": "https://www.lingoapp.com/6/s/oJkq3W/?v=3"
        },
        {
            "title": "NOW",
            "hex": "001211",
            "source": "https://www.nowtv.com/"
        },
        {
            "title": "npm",
            "hex": "CB3837",
            "source": "https://www.npmjs.com/",
            "guidelines": "https://www.npmjs.com/policies/trademark"
        },
        {
            "title": "Nrwl",
            "hex": "96D7E8",
            "source": "https://nrwl.io/assets/nrwl-logo-white.svg"
        },
        {
            "title": "Nubank",
            "hex": "820AD1",
            "source": "https://nubank.com.br/en/press/"
        },
        {
            "title": "Nucleo",
            "hex": "252B2D",
            "source": "https://nucleoapp.com/"
        },
        {
            "title": "NuGet",
            "hex": "004880",
            "source": "https://github.com/NuGet/Media/blob/89f7c87245e52e8ce91d94c0a47f44c6576e3a0d/Images/MainLogo/Vector/nuget.svg"
        },
        {
            "title": "Nuke",
            "hex": "000000",
            "source": "https://www.foundry.com/products/nuke"
        },
        {
            "title": "Numba",
            "hex": "00A3E0",
            "source": "https://github.com/numba/numba/blob/0db8a2bcd0f53c0d0ad8a798432fb3f37f14af27/docs/_static/numba-blue-icon-rgb.svg"
        },
        {
            "title": "NumPy",
            "hex": "013243",
            "source": "https://numpy.org/press-kit/",
            "guidelines": "https://github.com/numpy/numpy/blob/main/branding/logo/logoguidelines.md"
        },
        {
            "title": "Nutanix",
            "hex": "024DA1",
            "source": "https://www.nutanix.com/content/dam/nutanix/en/cmn/documents/nutanix-brandbook.pdf"
        },
        {
            "title": "Nuxt.js",
            "hex": "00DC82",
            "source": "https://nuxtjs.org/design",
            "guidelines": "https://nuxtjs.org/design"
        },
        {
            "title": "NVIDIA",
            "hex": "76B900",
            "source": "https://www.nvidia.com/etc/designs/nvidiaGDC/clientlibs_base/images/NVIDIA-Logo.svg"
        },
        {
            "title": "Nx",
            "hex": "143055",
            "source": "https://nx.dev/"
        },
        {
            "title": "NZXT",
            "hex": "000000",
            "source": "https://nzxt.com/",
            "guidelines": "https://nzxt.com/about/brand-guidelines"
        },
        {
            "title": "O'Reilly",
            "hex": "D3002D",
            "source": "https://www.oreilly.com/about/logos/",
            "guidelines": "https://www.oreilly.com/about/logos/"
        },
        {
            "title": "OBS Studio",
            "hex": "302E31",
            "source": "https://upload.wikimedia.org/wikipedia/commons/7/78/OBS.svg"
        },
        {
            "title": "Observable",
            "hex": "353E58",
            "source": "https://observablehq.com/"
        },
        {
            "title": "Obsidian",
            "hex": "483699",
            "source": "https://obsidian.md/"
        },
        {
            "title": "OCaml",
            "hex": "EC6813",
            "source": "http://ocaml.org/img/OCaml_Sticker.svg",
            "guidelines": "https://ocaml.org/docs/logos.html",
            "license": {
                "type": "Unlicense"
            }
        },
        {
            "title": "Octane Render",
            "hex": "000000",
            "source": "https://render.otoy.com/forum/viewtopic.php?f=9&t=359",
            "aliases": {
                "aka": [
                    "otoy"
                ]
            }
        },
        {
            "title": "Octave",
            "hex": "0790C0",
            "source": "https://www.gnu.org/software/octave/"
        },
        {
            "title": "Octopus Deploy",
            "hex": "2F93E0",
            "source": "https://octopus.com/company/brand",
            "guidelines": "https://octopus.com/company/brand"
        },
        {
            "title": "Oculus",
            "hex": "1C1E20",
            "source": "https://en.facebookbrand.com/oculus/assets/oculus?audience=oculus-landing",
            "guidelines": "https://en.facebookbrand.com/oculus/"
        },
        {
            "title": "Odnoklassniki",
            "hex": "EE8208",
            "source": "https://insideok.ru/brandbook"
        },
        {
            "title": "Odysee",
            "hex": "EF1970",
            "source": "https://odysee.com/@OdyseeHelp:b/odyseepresskit:b"
        },
        {
            "title": "Oh Dear",
            "hex": "FFFFFF",
            "source": "https://ohdear.app/logos"
        },
        {
            "title": "okcupid",
            "hex": "0500BE",
            "source": "https://okcupid.com/press"
        },
        {
            "title": "Okta",
            "hex": "007DC1",
            "source": "https://www.okta.com/press-room/media-assets/",
            "guidelines": "https://www.okta.com/terms-of-use-for-okta-content/"
        },
        {
            "title": "OnePlus",
            "hex": "F5010C",
            "source": "https://www.oneplus.com/ca_en/brand/asset"
        },
        {
            "title": "OnlyFans",
            "hex": "00AFF0",
            "source": "https://onlyfans.com/brand",
            "guidelines": "https://onlyfans.com/brand"
        },
        {
            "title": "ONNX",
            "hex": "005CED",
            "source": "https://github.com/onnx/onnx.github.io/blob/382e7036b616ce1555499ac41730245a2478513c/images/ONNX-ICON.svg"
        },
        {
            "title": "OnStar",
            "hex": "003D7D",
            "source": "https://www.onstar.com/"
        },
        {
            "title": "Opel",
            "hex": "F7FF14",
            "source": "https://www.stellantis.com/en/brands/opel"
        },
        {
            "title": "Open Access",
            "hex": "F68212",
            "source": "https://commons.wikimedia.org/wiki/File:Open_Access_logo_PLoS_white.svg"
        },
        {
            "title": "Open Badges",
            "hex": "073B5A",
            "source": "https://backpack.openbadges.org/"
        },
        {
            "title": "Open Bug Bounty",
            "hex": "F67909",
            "source": "https://www.openbugbounty.org/"
        },
        {
            "title": "Open Collective",
            "hex": "7FADF2",
            "source": "https://docs.opencollective.com/help/about#media-logo"
        },
        {
            "title": "Open Containers Initiative",
            "hex": "262261",
            "source": "https://github.com/opencontainers/artwork/tree/master/oci/icon"
        },
        {
            "title": "Open Source Initiative",
            "hex": "3DA639",
            "source": "https://opensource.org/logo-usage-guidelines",
            "guidelines": "https://opensource.org/logo-usage-guidelines"
        },
        {
            "title": "OpenAI",
            "hex": "412991",
            "source": "https://openai.com/"
        },
        {
            "title": "OpenAI Gym",
            "hex": "0081A5",
            "source": "https://gym.openai.com/"
        },
        {
            "title": "OpenAPI Initiative",
            "hex": "6BA539",
            "source": "https://www.openapis.org/faq/style-guide",
            "guidelines": "https://www.openapis.org/faq/style-guide"
        },
        {
            "title": "OpenBSD",
            "hex": "F2CA30",
            "source": "https://en.wikipedia.org/wiki/OpenBSD"
        },
        {
            "title": "OpenCV",
            "hex": "5C3EE8",
            "source": "https://opencv.org/resources/media-kit/",
            "guidelines": "https://opencv.org/resources/media-kit/"
        },
        {
            "title": "OpenFaaS",
            "hex": "3B5EE9",
            "source": "https://docs.openfaas.com/"
        },
        {
            "title": "OpenGL",
            "hex": "5586A4",
            "source": "https://www.khronos.org/legal/trademarks/"
        },
        {
            "title": "OpenID",
            "hex": "F78C40",
            "source": "https://openid.net/add-openid/logos/"
        },
        {
            "title": "Openlayers",
            "hex": "1F6B75",
            "source": "https://github.com/openlayers/openlayers.github.io/blob/5b93e18b8d302eb49a812fb96abb529895ceb7a2/assets/logo.svg"
        },
        {
            "title": "OpenMined",
            "hex": "ED986C",
            "source": "https://www.openmined.org/",
            "guidelines": "https://www.openmined.org/"
        },
        {
            "title": "OpenNebula",
            "hex": "0097C2",
            "source": "https://opennebula.io/docs/"
        },
        {
            "title": "OpenSea",
            "hex": "2081E2",
            "source": "https://docs.opensea.io"
        },
        {
            "title": "OpenSearch",
            "hex": "005EB8",
            "source": "https://opensearch.org/brand.html",
            "guidelines": "https://opensearch.org/brand.html"
        },
        {
            "title": "OpenSSL",
            "hex": "721412",
            "source": "https://www.openssl.org/"
        },
        {
            "title": "OpenStack",
            "hex": "ED1944",
            "source": "https://www.openstack.org/brand/openstack-logo/",
            "guidelines": "https://www.openstack.org/brand/openstack-logo/"
        },
        {
            "title": "OpenStreetMap",
            "hex": "7EBC6F",
            "source": "https://www.openstreetmap.org",
            "guidelines": "https://wiki.osmfoundation.org/wiki/Trademark_Policy"
        },
        {
            "title": "openSUSE",
            "hex": "73BA25",
            "source": "https://github.com/openSUSE/artwork/blob/33e94aa76837c09f03d1712705949b71a246a53b/logos/buttons/button-colour.svg",
            "guidelines": "https://en.opensuse.org/Portal:Artwork"
        },
        {
            "title": "OpenTelemetry",
            "hex": "000000",
            "source": "https://cncf-branding.netlify.app/projects/opentelemetry/",
            "guidelines": "https://cncf-branding.netlify.app/projects/opentelemetry/",
            "license": {
                "type": "CC-BY-4.0",
                "url": "https://www.linuxfoundation.org/trademark-usage/"
            },
            "aliases": {
                "aka": [
                    "OTel"
                ]
            }
        },
        {
            "title": "OpenVPN",
            "hex": "EA7E20",
            "source": "https://openvpn.net/wp-content/themes/openvpn/assets/images/logo.svg",
            "guidelines": "https://openvpn.net/terms/"
        },
        {
            "title": "OpenWrt",
            "hex": "00B5E2",
            "source": "https://openwrt.org/docs/guide-graphic-designer/openwrt-logo",
            "guidelines": "https://openwrt.org/docs/guide-graphic-designer/openwrt-logo"
        },
        {
            "title": "OpenZFS",
            "hex": "2A667F",
            "source": "https://commons.wikimedia.org/wiki/File:OpenZFS_logo.svg"
        },
        {
            "title": "Opera",
            "hex": "FF1B2D",
            "source": "https://brand.opera.com/1472-2/opera-logos/",
            "guidelines": "https://brand.opera.com/"
        },
        {
            "title": "OPNSense",
            "hex": "D94F00",
            "source": "https://opnsense.org/about/legal-notices/",
            "guidelines": "https://opnsense.org/about/legal-notices/"
        },
        {
            "title": "Opsgenie",
            "hex": "172B4D",
            "source": "https://www.atlassian.com/company/news/press-kit"
        },
        {
            "title": "OpsLevel",
            "hex": "1890FF",
            "source": "https://www.opslevel.com/"
        },
        {
            "title": "Oracle",
            "hex": "F80000",
            "source": "https://www.oracle.com/opn/index.html",
            "guidelines": "https://www.oracle.com/legal/logos.html"
        },
        {
            "title": "ORCID",
            "hex": "A6CE39",
            "source": "https://orcid.figshare.com/articles/figure/ORCID_iD_icon_graphics/5008697",
            "guidelines": "https://info.orcid.org/brand-guidelines/"
        },
        {
            "title": "Org",
            "hex": "77AA99",
            "source": "https://orgmode.org"
        },
        {
            "title": "Origin",
            "hex": "F56C2D",
            "source": "https://www.origin.com/gbr/en-us/store"
        },
        {
            "title": "Osano",
            "hex": "7764FA",
            "source": "https://www.osano.com/company/assets"
        },
        {
            "title": "Oshkosh",
            "hex": "E6830F",
            "source": "https://oshkoshdefense.com/media/photos/",
            "license": {
                "type": "CC-BY-SA-4.0"
            }
        },
        {
            "title": "OSMC",
            "hex": "17394A",
            "source": "https://github.com/osmc/osmc/tree/master/assets"
        },
        {
            "title": "osu!",
            "hex": "FF66AA",
            "source": "https://osu.ppy.sh/wiki/vi/Brand_identity_guidelines",
            "guidelines": "https://osu.ppy.sh/wiki/vi/Brand_identity_guidelines"
        },
        {
            "title": "Otto",
            "hex": "D4021D",
            "source": "https://www.ottogroup.com/en/presse/material.php"
        },
        {
            "title": "Overcast",
            "hex": "FC7E0F",
            "source": "https://overcast.fm"
        },
        {
            "title": "Overleaf",
            "hex": "47A141",
            "source": "https://www.overleaf.com/for/press/media-resources"
        },
        {
            "title": "OVH",
            "hex": "123F6D",
            "source": "https://www.ovh.com/ca/en/newsroom/"
        },
        {
            "title": "OWASP",
            "hex": "000000",
            "source": "https://github.com/OWASP/www-event-2020-07-virtual/blob/eefbef6c1afdd1dee2af11e7f44ad005b25ad48c/assets/images/logo.svg"
        },
        {
            "title": "Oxygen",
            "hex": "3A209E",
            "source": "https://oxygenbuilder.com/",
            "guidelines": "https://oxygenbuilder.com/trademark-policy/"
        },
        {
            "title": "OYO",
            "hex": "EE2E24",
            "source": "https://www.oyorooms.com/"
        },
        {
            "title": "p5.js",
            "hex": "ED225D",
            "source": "https://p5js.org"
        },
        {
            "title": "Packagist",
            "hex": "F28D1A",
            "source": "https://github.com/composer/packagist/issues/1147",
            "license": {
                "type": "MIT"
            }
        },
        {
            "title": "Packer",
            "hex": "02A8EF",
            "source": "https://www.hashicorp.com/brand",
            "guidelines": "https://www.hashicorp.com/brand"
        },
        {
            "title": "Paddy Power",
            "hex": "004833",
            "source": "https://www.paddypower.com/"
        },
        {
            "title": "Pagekit",
            "hex": "212121",
            "source": "https://pagekit.com/logo-guide",
            "guidelines": "https://pagekit.com/logo-guide"
        },
        {
            "title": "PagerDuty",
            "hex": "06AC38",
            "source": "https://www.pagerduty.com/brand/",
            "guidelines": "https://www.pagerduty.com/brand/"
        },
        {
            "title": "PageSpeed Insights",
            "hex": "4285F4",
            "source": "https://developers.google.com/web/fundamentals/performance/speed-tools/"
        },
        {
            "title": "PagSeguro",
            "hex": "FFC801",
            "source": "https://pagseguro.uol.com.br/"
        },
        {
            "title": "Palantir",
            "hex": "101113",
            "source": "https://github.com/palantir/conjure/blob/master/docs/media/palantir-logo.svg"
        },
        {
            "title": "Palo Alto Software",
            "hex": "83DA77",
            "source": "https://www.paloalto.com"
        },
        {
            "title": "pandas",
            "hex": "150458",
            "source": "https://pandas.pydata.org/about/citing.html",
            "guidelines": "https://pandas.pydata.org/about/citing.html"
        },
        {
            "title": "Pandora",
            "hex": "224099",
            "source": "https://www.pandoraforbrands.com/"
        },
        {
            "title": "Pantheon",
            "hex": "FFDC28",
            "source": "https://projects.invisionapp.com/boards/8UOJQWW2J3G5#/1145336",
            "guidelines": "https://projects.invisionapp.com/boards/8UOJQWW2J3G5#/1145336"
        },
        {
            "title": "Parity Substrate",
            "hex": "282828",
            "source": "http://substrate.dev/"
        },
        {
            "title": "Parse.ly",
            "hex": "5BA745",
            "source": "https://www.parse.ly/press-kit",
            "guidelines": "https://www.parse.ly/press-kit"
        },
        {
            "title": "Passport",
            "hex": "34E27A",
            "source": "http://www.passportjs.org/"
        },
        {
            "title": "Pastebin",
            "hex": "02456C",
            "source": "https://pastebin.com/"
        },
        {
            "title": "Patreon",
            "hex": "FF424D",
            "source": "https://www.patreon.com/brand/downloads",
            "guidelines": "https://www.patreon.com/brand/downloads"
        },
        {
            "title": "Payoneer",
            "hex": "FF4800",
            "source": "https://www.payoneer.com/"
        },
        {
            "title": "PayPal",
            "hex": "00457C",
            "source": "https://www.paypal.com/"
        },
        {
            "title": "Paytm",
            "hex": "20336B",
            "source": "https://paytm.com/"
        },
        {
            "title": "PCGamingWiki",
            "hex": "556DB3",
            "source": "https://www.pcgamingwiki.com/wiki/Home"
        },
        {
            "title": "Peak Design",
            "hex": "1C1B1C",
            "source": "https://www.peakdesign.com/"
        },
        {
            "title": "PeerTube",
            "hex": "F1680D",
            "source": "https://joinpeertube.org/"
        },
        {
            "title": "Pegasus Airlines",
            "hex": "FDC43E",
            "source": "https://www.flypgs.com/en/about-pegasus/flypgscom-magazine"
        },
        {
            "title": "Pelican",
            "hex": "14A0C4",
            "source": "https://blog.getpelican.com/pages/gratitude.html",
            "license": {
                "type": "CC-BY-4.0"
            }
        },
        {
            "title": "Peloton",
            "hex": "181A1D",
            "source": "https://press.onepeloton.com/#logos"
        },
        {
            "title": "Penny",
            "hex": "CD1414",
            "source": "https://www.penny.de/"
        },
        {
            "title": "Pepsi",
            "hex": "2151A1",
            "source": "http://gillettepepsicola.com/promotions-media/media-kit/",
            "guidelines": "http://gillettepepsicola.com/promotions-media/media-kit/"
        },
        {
            "title": "Percy",
            "hex": "9E66BF",
            "source": "https://percy.io/"
        },
        {
            "title": "Perforce",
            "hex": "404040",
            "source": "https://www.perforce.com"
        },
        {
            "title": "Perl",
            "hex": "39457E",
            "source": "https://github.com/tpf/marketing-materials/blob/6765c6fd71bc5b123d6c1a77b86e08cdd6376078/images/onion-logo/tpf-logo-onion.svg"
        },
        {
            "title": "Personio",
            "hex": "FFFFFF",
            "source": "https://www.personio.com/"
        },
        {
            "title": "Peugeot",
            "hex": "000000",
            "source": "https://www.peugeot.co.uk/"
        },
        {
            "title": "Pexels",
            "hex": "05A081",
            "source": "https://www.pexels.com/"
        },
        {
            "title": "pfSense",
            "hex": "212121",
            "source": "https://www.pfsense.org/"
        },
        {
            "title": "Phabricator",
            "hex": "4A5F88",
            "source": "https://github.com/phacility/phabricator/blob/0a3093ef9c1898913196564435346e4daa9d2538/webroot/rsrc/image/logo/light-eye.png",
            "guidelines": "https://phacility.com/trademarks/"
        },
        {
            "title": "Philips Hue",
            "hex": "0065D3",
            "source": "https://www.philips-hue.com/en-us/support/faq"
        },
        {
            "title": "PhonePe",
            "hex": "5F259F",
            "source": "https://www.phonepe.com/press/"
        },
        {
            "title": "Photobucket",
            "hex": "0672CB",
            "source": "https://photobucket.com/"
        },
        {
            "title": "Photocrowd",
            "hex": "3DAD4B",
            "source": "https://www.photocrowd.com/"
        },
        {
            "title": "Photopea",
            "hex": "18A497",
            "source": "https://github.com/photopea/photopea/blob/d5c532e8ad8ece246e2ea8646aac7df768407c64/logo.svg"
        },
        {
            "title": "PHP",
            "hex": "777BB4",
            "source": "http://php.net/download-logos.php",
            "license": {
                "type": "CC-BY-SA-4.0"
            }
        },
        {
            "title": "phpMyAdmin",
            "hex": "6C78AF",
            "source": "https://github.com/phpmyadmin/data/blob/b7d3bdb9bb973beff4726541b87d3a4c8a950b4b/brand/phpMyAdmin-Logo-Symbol.svg"
        },
        {
            "title": "PhpStorm",
            "hex": "000000",
            "source": "https://www.jetbrains.com/company/brand/logos/",
            "guidelines": "https://www.jetbrains.com/company/brand/"
        },
        {
            "title": "Pi-hole",
            "hex": "96060C",
            "source": "https://docs.pi-hole.net",
            "guidelines": "https://pi-hole.net/trademark-rules-and-brand-guidelines/"
        },
        {
            "title": "Picard Surgelés",
            "hex": "2D4999",
            "source": "https://www.picard.fr/"
        },
        {
            "title": "Picarto.TV",
            "hex": "1DA456",
            "source": "https://picarto.tv/site/press"
        },
        {
            "title": "Picnic",
            "hex": "E1171E",
            "source": "https://picnic.app/nl/feestdagen/"
        },
        {
            "title": "PicPay",
            "hex": "21C25E",
            "source": "https://www.picpay.com/site/sobre-nos"
        },
        {
            "title": "Pimcore",
            "hex": "6428B4",
            "source": "https://pimcore.com/en/media-kit",
            "guidelines": "https://pimcore.com/en/media-kit"
        },
        {
            "title": "Pinboard",
            "hex": "0000FF",
            "source": "https://commons.wikimedia.org/wiki/File:Feedbin-Icon-share-pinboard.svg"
        },
        {
            "title": "Pingdom",
            "hex": "FFF000",
            "source": "https://www.pingdom.com/resources/brand-assets/",
            "guidelines": "https://www.pingdom.com/resources/brand-assets/"
        },
        {
            "title": "Pinterest",
            "hex": "BD081C",
            "source": "https://business.pinterest.com/en/brand-guidelines",
            "guidelines": "https://business.pinterest.com/en/brand-guidelines"
        },
        {
            "title": "Pioneer DJ",
            "hex": "1A1928",
            "source": "https://www.pioneerdj.com/"
        },
        {
            "title": "Pivotal Tracker",
            "hex": "517A9E",
            "source": "https://www.pivotaltracker.com/branding-guidelines",
            "guidelines": "https://www.pivotaltracker.com/branding-guidelines"
        },
        {
            "title": "Piwigo",
            "hex": "FF7700",
            "source": "https://github.com/Piwigo/piwigodotorg/blob/6edb840c16257314caec770a9a51f67ef81836e4/images/piwigo.org.svg"
        },
        {
            "title": "Pix",
            "hex": "77B6A8",
            "source": "https://www.bcb.gov.br/estabilidadefinanceira/pix",
            "guidelines": "https://www.bcb.gov.br/content/estabilidadefinanceira/pix/Regulamento_Pix/I_manual_uso_marca_pix.pdf"
        },
        {
            "title": "Pixabay",
            "hex": "2EC66D",
            "source": "https://pixabay.com/service/about/"
        },
        {
            "title": "pixiv",
            "hex": "0096FA",
            "source": "https://policies.pixiv.net/en.html#brand",
            "guidelines": "https://policies.pixiv.net/en.html#brand"
        },
        {
            "title": "pkgsrc",
            "hex": "FF6600",
            "source": "https://pkgsrc.org/"
        },
        {
            "title": "Planet",
            "hex": "009DB1",
            "source": "https://www.planet.com/explorer/"
        },
        {
            "title": "PlanGrid",
            "hex": "0085DE",
            "source": "https://app.plangrid.com/"
        },
        {
            "title": "Platform.sh",
            "hex": "1A182A",
            "source": "https://platform.sh/logos/"
        },
        {
            "title": "Platzi",
            "hex": "98CA3F",
            "source": "https://github.com/PlatziDev/oss/blob/932bd83d43e061e1c38fbc116db31aa6d0145be6/static/logo.svg"
        },
        {
            "title": "Plausible Analytics",
            "hex": "5850EC",
            "source": "https://github.com/plausible/docs/blob/be5c935484e075f1e0caf3c9b3351ddd62348139/static/img/logo.svg"
        },
        {
            "title": "PlayCanvas",
            "hex": "E05F2C",
            "source": "https://playcanvas.com/"
        },
        {
            "title": "Player FM",
            "hex": "C8122A",
            "source": "https://player.fm/"
        },
        {
            "title": "Player.me",
            "hex": "C0379A",
            "source": "https://player.me/p/about-us"
        },
        {
            "title": "PlayStation",
            "hex": "003791",
            "source": "https://www.playstation.com/en-us/"
        },
        {
            "title": "PlayStation 2",
            "hex": "003791",
            "source": "https://commons.wikimedia.org/wiki/File:PlayStation_2_logo.svg"
        },
        {
            "title": "PlayStation 3",
            "hex": "003791",
            "source": "https://commons.wikimedia.org/wiki/File:PlayStation_3_Logo_neu.svg#/media/File:PS3.svg"
        },
        {
            "title": "PlayStation 4",
            "hex": "003791",
            "source": "https://commons.wikimedia.org/wiki/File:PlayStation_4_logo_and_wordmark.svg"
        },
        {
            "title": "PlayStation 5",
            "hex": "003791",
            "source": "https://www.playstation.com/en-us/ps5/"
        },
        {
            "title": "PlayStation Vita",
            "hex": "003791",
            "source": "https://commons.wikimedia.org/wiki/File:PlayStation_Vita_logo.svg"
        },
        {
            "title": "Pleroma",
            "hex": "FBA457",
            "source": "https://pleroma.social/"
        },
        {
            "title": "Plesk",
            "hex": "52BBE6",
            "source": "https://www.plesk.com/brand/",
            "guidelines": "https://www.plesk.com/brand/"
        },
        {
            "title": "Plex",
            "hex": "E5A00D",
            "source": "https://brand.plex.tv/",
            "guidelines": "https://brand.plex.tv/"
        },
        {
            "title": "Plotly",
            "hex": "3F4F75",
            "source": "https://plotly.com/"
        },
        {
            "title": "Pluralsight",
            "hex": "F15B2A",
            "source": "https://www.pluralsight.com/newsroom/brand-assets"
        },
        {
            "title": "Plurk",
            "hex": "FF574D",
            "source": "https://www.plurk.com/brandInfo",
            "guidelines": "https://www.plurk.com/brandInfo"
        },
        {
            "title": "Plus Codes",
            "hex": "4285F4",
            "source": "https://maps.google.com/pluscodes/"
        },
        {
            "title": "PM2",
            "hex": "2B037A",
            "source": "https://pm2.keymetrics.io/"
        },
        {
            "title": "pnpm",
            "hex": "F69220",
            "source": "https://pnpm.io/logos"
        },
        {
            "title": "Pocket",
            "hex": "EF3F56",
            "source": "https://blog.getpocket.com/press/"
        },
        {
            "title": "Pocket Casts",
            "hex": "F43E37",
            "source": "https://blog.pocketcasts.com/press/"
        },
        {
            "title": "Podcast Addict",
            "hex": "F4842D",
            "source": "https://podcastaddict.com"
        },
        {
            "title": "Podman",
            "hex": "892CA0",
            "source": "https://podman.io/"
        },
        {
            "title": "Poetry",
            "hex": "60A5FA",
            "source": "https://python-poetry.org/"
        },
        {
            "title": "Pointy",
            "hex": "009DE0",
            "source": "https://www.pointy.com/ie/vend"
        },
        {
            "title": "Pokémon",
            "hex": "FFCB05",
            "source": "https://commons.wikimedia.org/wiki/File:International_Pok%C3%A9mon_logo.svg"
        },
        {
            "title": "Polkadot",
            "hex": "E6007A",
            "source": "https://polkadot.network/brand-assets/",
            "guidelines": "https://polkadot.network/brand-assets/"
        },
        {
            "title": "Poly",
            "hex": "EB3C00",
            "source": "https://www.poly.com/"
        },
        {
            "title": "Polymer Project",
            "hex": "FF4470",
            "source": "https://github.com/Polymer/polymer-project.org/blob/3d3e967446858b49a7796676714865ac9b2a5275/app/images/logos/p-logo.svg"
        },
        {
            "title": "Polywork",
            "hex": "543DE0",
            "source": "https://www.polywork.com/"
        },
        {
            "title": "Pop!_OS",
            "hex": "48B9C7",
            "source": "https://pop.system76.com/"
        },
        {
            "title": "Porsche",
            "hex": "B12B28",
            "source": "https://www.porsche.com/"
        },
        {
            "title": "Portainer",
            "hex": "13BEF9",
            "source": "https://www.portainer.io/"
        },
        {
            "title": "PostCSS",
            "hex": "DD3A0A",
            "source": "https://postcss.org/"
        },
        {
            "title": "PostgreSQL",
            "hex": "4169E1",
            "source": "https://wiki.postgresql.org/wiki/Logo",
            "guidelines": "https://www.postgresql.org/about/policies/trademarks/"
        },
        {
            "title": "Postman",
            "hex": "FF6C37",
            "source": "https://www.getpostman.com/resources/media-assets/"
        },
        {
            "title": "Postmates",
            "hex": "FFDF18",
            "source": "https://postmates.com/press-and-media"
        },
        {
            "title": "Power Apps",
            "hex": "742774",
            "source": "https://powerapps.microsoft.com/en-us/"
        },
        {
            "title": "Power Automate",
            "hex": "0066FF",
            "source": "https://flow.microsoft.com/en-us/"
        },
        {
            "title": "Power BI",
            "hex": "F2C811",
            "source": "https://powerbi.microsoft.com/en-us/"
        },
        {
            "title": "Power Virtual Agents",
            "hex": "0B556A",
            "source": "https://powervirtualagents.microsoft.com/en-us/"
        },
        {
            "title": "POWERS",
            "hex": "E74536",
            "source": "https://www.powerswhiskey.com/"
        },
        {
            "title": "PowerShell",
            "hex": "5391FE",
            "source": "https://github.com/PowerShell/PowerShell"
        },
        {
            "title": "pr.co",
            "hex": "0080FF",
            "source": "https://news.pr.co/media_kits"
        },
        {
            "title": "pre-commit",
            "hex": "FAB040",
            "source": "https://github.com/pre-commit/pre-commit.com/blob/f263cdbcf46f97e1bd6229f2ab6d27bf8290ca88/logo.svg"
        },
        {
            "title": "Premier League",
            "hex": "360D3A",
            "source": "https://www.premierleague.com"
        },
        {
            "title": "PrestaShop",
            "hex": "DF0067",
            "source": "https://www.prestashop.com/en/media-kit"
        },
        {
            "title": "Presto",
            "hex": "5890FF",
            "source": "https://github.com/prestodb/presto/blob/414ab2a6bbdcca6479c2615b048920adac34dd20/presto-docs/src/main/resources/logo/web/fb/dark-blue/Presto_FB_Lockups_DARKBLUE_BG-14.svg"
        },
        {
            "title": "Prettier",
            "hex": "F7B93E",
            "source": "https://github.com/prettier/prettier-logo/blob/06997b307e0608ebee2044dafa0b9429d6b5a103/images/prettier-icon-clean-centred.svg"
        },
        {
            "title": "Prezi",
            "hex": "3181FF",
            "source": "https://prezi.com/press/kit/"
        },
        {
            "title": "Prime",
            "hex": "00A8E1",
            "source": "https://www.amazon.com/b?node=17277626011",
            "guidelines": "https://www.amazon.com/b?node=17277626011"
        },
        {
            "title": "Prime Video",
            "hex": "1F2E3E",
            "source": "https://videodirect.amazon.com/home/help?topicId=GT7W7GJBTDJW6Z8W#G8T2JFQZXPMHJLRZ",
            "guidelines": "https://videodirect.amazon.com/home/help?topicId=GT7W7GJBTDJW6Z8W#G8T2JFQZXPMHJLRZ"
        },
        {
            "title": "Prisma",
            "hex": "2D3748",
            "source": "https://github.com/prisma/presskit"
        },
        {
            "title": "Prismic",
            "hex": "5163BA",
            "source": "https://prismic.io/"
        },
        {
            "title": "Private Internet Access",
            "hex": "4BB749",
            "source": "https://www.privateinternetaccess.com/pages/press"
        },
        {
            "title": "Pro Tools",
            "hex": "7ACB10",
            "source": "https://cdn-www.avid.com/Content/fonts/avidmoon.ttf"
        },
        {
            "title": "Probot",
            "hex": "00B0D8",
            "source": "https://github.com/probot/probot/blob/5d29945dd2116618d63aba9d7a4460b940a85f5d/static/robot.svg"
        },
        {
            "title": "Processing Foundation",
            "hex": "006699",
            "source": "https://processingfoundation.org/"
        },
        {
            "title": "ProcessWire",
            "hex": "2480E6",
            "source": "https://processwire.com/"
        },
        {
            "title": "Product Hunt",
            "hex": "DA552F",
            "source": "https://www.producthunt.com/branding",
            "guidelines": "https://www.producthunt.com/branding"
        },
        {
            "title": "Progate",
            "hex": "380953",
            "source": "https://progate.com"
        },
        {
            "title": "Progress",
            "hex": "5CE500",
            "source": "https://www.progress.com/",
            "guidelines": "https://www.progress.com/legal/trademarks/trademarks-use-policy"
        },
        {
            "title": "Prometheus",
            "hex": "E6522C",
            "source": "https://prometheus.io/"
        },
        {
            "title": "ProSieben",
            "hex": "E6000F",
            "source": "https://www.prosieben.de/"
        },
        {
            "title": "Proto.io",
            "hex": "34A7C1",
            "source": "https://proto.io/en/presskit"
        },
        {
            "title": "protocols.io",
            "hex": "4D9FE7",
            "source": "https://www.protocols.io/brand",
            "guidelines": "https://www.protocols.io/brand"
        },
        {
            "title": "ProtonDB",
            "hex": "F50057",
            "source": "https://www.protondb.com/"
        },
        {
            "title": "ProtonMail",
            "hex": "8B89CC",
            "source": "https://protonmail.com/media-kit"
        },
        {
            "title": "ProtonVPN",
            "hex": "56B366",
            "source": "https://protonvpn.com/press"
        },
        {
            "title": "Protractor",
            "hex": "ED163A",
            "source": "https://github.com/angular/protractor/blob/4bc80d1a459542d883ea9200e4e1f48d265d0fda/logo.svg"
        },
        {
            "title": "Proxmox",
            "hex": "E57000",
            "source": "https://www.proxmox.com/en/news/media-kit",
            "guidelines": "https://www.proxmox.com/en/news/media-kit"
        },
        {
            "title": "PUBG",
            "hex": "FEAB02",
            "source": "https://www.pubgmobile.com/en/event/brandassets/"
        },
        {
            "title": "Publons",
            "hex": "336699",
            "source": "https://publons.com/about/the-publons-logo",
            "guidelines": "https://publons.com/about/the-publons-logo"
        },
        {
            "title": "PubMed",
            "hex": "326599",
            "source": "https://pubmed.ncbi.nlm.nih.gov/"
        },
        {
            "title": "Pug",
            "hex": "A86454",
            "source": "https://github.com/pugjs/pug-logo/blob/61429fc45b5a411b83bdb5c99a61084d3054d1e6/SVG/pug-final-logo_-mono-64.svg"
        },
        {
            "title": "Pulumi",
            "hex": "8A3391",
            "source": "https://www.pulumi.com/",
            "guidelines": "https://www.pulumi.com/brand/"
        },
        {
            "title": "Puma",
            "hex": "242B2F",
            "source": "https://us.puma.com/"
        },
        {
            "title": "Puppet",
            "hex": "FFAE1A",
            "source": "https://puppet.com/company/press-room/"
        },
        {
            "title": "Puppeteer",
            "hex": "40B5A4",
            "source": "https://pptr.dev/"
        },
        {
            "title": "PureScript",
            "hex": "14161A",
            "source": "https://github.com/purescript/logo",
            "license": {
                "type": "CC-BY-4.0"
            }
        },
        {
            "title": "PurgeCSS",
            "hex": "14161A",
            "source": "https://github.com/FullHuman/purgecss/blob/4e2bf58e218119cc9faf9faa615d62a059bf9d9a/docs/.vuepress/public/safari-pinned-tab.svg"
        },
        {
            "title": "Purism",
            "hex": "2D2D2D",
            "source": "https://puri.sm/pr/images/"
        },
        {
            "title": "Pusher",
            "hex": "300D4F",
            "source": "https://pusher.com/"
        },
        {
            "title": "PWA",
            "hex": "5A0FC8",
            "source": "https://github.com/webmaxru/progressive-web-apps-logo/blob/77744cd5c0a4d484bb3d082c6ac458c44202da03/pwalogo-white.svg",
            "guidelines": "https://github.com/webmaxru/progressive-web-apps-logo#readme",
            "aliases": {
                "aka": [
                    "Progressive Web Application"
                ]
            }
        },
        {
            "title": "PyCharm",
            "hex": "000000",
            "source": "https://www.jetbrains.com/company/brand/logos/",
            "guidelines": "https://www.jetbrains.com/company/brand/"
        },
        {
            "title": "PyPI",
            "hex": "3775A9",
            "source": "https://pypi.org/"
        },
        {
            "title": "PyPy",
            "hex": "193440",
            "source": "https://www.pypy.org/images/pypy-logo.svg"
        },
        {
            "title": "PyScaffold",
            "hex": "005CA0",
            "source": "https://github.com/pyscaffold/pyscaffold/blob/3f72bf7894fc73b34af06a90bb5d43aae410ce5d/docs/gfx/logo.svg"
        },
        {
            "title": "Pytest",
            "hex": "0A9EDC",
            "source": "https://github.com/pytest-dev/design/blob/081f06cd2d6cd742e68f593560a2e8c1802feb7c/pytest_logo/pytest_logo.svg"
        },
        {
            "title": "Python",
            "hex": "3776AB",
            "source": "https://www.python.org/community/logos/",
            "guidelines": "https://www.python.org/community/logos/"
        },
        {
            "title": "PyTorch",
            "hex": "EE4C2C",
            "source": "https://github.com/pytorch/pytorch.github.io/blob/8f083bd12192ca12d5e1c1f3d236f4831d823d8f/assets/images/logo.svg",
            "guidelines": "https://github.com/pytorch/pytorch.github.io/blob/381117ec296f002b2de475402ef29cca6c55e209/assets/brand-guidelines/PyTorch-Brand-Guidelines.pdf"
        },
        {
            "title": "PyTorch Lightning",
            "hex": "792EE5",
            "source": "https://github.com/PyTorchLightning/pytorch-lightning/blob/a584196abf820179adb0758ef67ddae91c44e7bc/docs/source/_static/images/icon.svg"
        },
        {
            "title": "PyUp",
            "hex": "9F55FF",
            "source": "https://pyup.io/"
        },
        {
            "title": "Qantas",
            "hex": "E40000",
            "source": "https://freight.qantas.com/"
        },
        {
            "title": "Qatar Airways",
            "hex": "5C0D34",
            "source": "https://www.qatarairways.com/en/press-kit.html"
        },
        {
            "title": "QEMU",
            "hex": "FF6600",
            "source": "https://wiki.qemu.org/Logo"
        },
        {
            "title": "Qgis",
            "hex": "589632",
            "source": "https://www.qgis.org/en/site/getinvolved/styleguide.html",
            "guidelines": "https://www.qgis.org/en/site/getinvolved/styleguide.html"
        },
        {
            "title": "Qi",
            "hex": "000000",
            "source": "https://www.wirelesspowerconsortium.com/knowledge-base/retail/qi-logo-guidelines-and-artwork.html",
            "guidelines": "https://www.wirelesspowerconsortium.com/knowledge-base/retail/qi-logo-guidelines-and-artwork.html"
        },
        {
            "title": "Qiita",
            "hex": "55C500",
            "source": "https://help.qiita.com/ja/articles/others-brand-guideline",
            "guidelines": "https://help.qiita.com/ja/articles/others-brand-guideline"
        },
        {
            "title": "Qiskit",
            "hex": "6929C4",
            "source": "https://qiskit.org"
        },
        {
            "title": "QIWI",
            "hex": "FF8C00",
            "source": "https://qiwi.com/"
        },
        {
            "title": "Qt",
            "hex": "41CD52",
            "source": "https://qt-brandbook.webflow.io/design",
            "guidelines": "https://qt-brandbook.webflow.io/design"
        },
        {
            "title": "Qualcomm",
            "hex": "3253DC",
            "source": "https://www.qualcomm.com"
        },
        {
            "title": "Qualtrics",
            "hex": "00B4EF",
            "source": "https://www.qualtrics.com/brand-book/",
            "guidelines": "https://www.qualtrics.com/brand-book/"
        },
        {
            "title": "Qualys",
            "hex": "ED2E26",
            "source": "https://www.qualys.com/",
            "guidelines": "https://www.qualys.com/docs/qualys-logo-guidelines.pdf"
        },
        {
            "title": "Quantcast",
            "hex": "000000",
            "source": "https://www.quantcast.com/"
        },
        {
            "title": "QuantConnect",
            "hex": "F5AE29",
            "source": "https://www.quantconnect.com/docs/home/home"
        },
        {
            "title": "Quarkus",
            "hex": "4695EB",
            "source": "https://design.jboss.org/quarkus/"
        },
        {
            "title": "Quasar",
            "hex": "1976D2",
            "source": "https://github.com/quasarframework/quasar-art/blob/cbbbb4b0b7ec7181dfc2d1b29a1ce025e71575bc/src/quasar-logo.svg",
            "license": {
                "type": "CC-BY-4.0"
            }
        },
        {
            "title": "Qubes OS",
            "hex": "3874D8",
            "source": "https://github.com/QubesOS/qubes-attachment/blob/ed7e552eb8a5fca4e099361d137793d3551b3968/icons/qubes-logo-home.svg"
        },
        {
            "title": "Quest",
            "hex": "FB4F14",
            "source": "https://brand.quest.com/",
            "guidelines": "https://brand.quest.com/"
        },
        {
            "title": "QuickBooks",
            "hex": "2CA01C",
            "source": "https://designsystem.quickbooks.com/visual-assets/logos/",
            "guidelines": "https://designsystem.quickbooks.com/visual-assets/logos/"
        },
        {
            "title": "QuickLook",
            "hex": "22A2E3",
            "source": "https://github.com/QL-Win/QuickLook/"
        },
        {
            "title": "QuickTime",
            "hex": "1C69F0",
            "source": "https://support.apple.com/quicktime"
        },
        {
            "title": "Quip",
            "hex": "F27557",
            "source": "https://quip.com/"
        },
        {
            "title": "Quora",
            "hex": "B92B27",
            "source": "https://www.quora.com"
        },
        {
            "title": "Qwiklabs",
            "hex": "F5CD0E",
            "source": "https://www.qwiklabs.com"
        },
        {
            "title": "Qzone",
            "hex": "FECE00",
            "source": "https://qzone.qq.com/"
        },
        {
            "title": "R",
            "hex": "276DC3",
            "source": "https://www.r-project.org/logo/",
            "license": {
                "type": "CC-BY-SA-4.0"
            }
        },
        {
            "title": "R3",
            "hex": "EC1D24",
            "source": "https://www.r3.com/",
            "guidelines": "https://www.r3.com/contact-press-media/"
        },
        {
            "title": "RabbitMQ",
            "hex": "FF6600",
            "source": "https://www.rabbitmq.com/",
            "guidelines": "https://www.rabbitmq.com/trademark-guidelines.html"
        },
        {
            "title": "Racket",
            "hex": "9F1D20",
            "source": "https://racket-lang.org/"
        },
        {
            "title": "Radar",
            "hex": "007AFF",
            "source": "https://radar.io/"
        },
        {
            "title": "RadioPublic",
            "hex": "CE262F",
            "source": "https://help.radiopublic.com/hc/en-us/articles/360002546754-RadioPublic-logos"
        },
        {
            "title": "Railway",
            "hex": "0B0D0E",
            "source": "https://railway.app/"
        },
        {
            "title": "Rainmeter",
            "hex": "19519B",
            "source": "https://github.com/rainmeter/rainmeter-www/blob/867fd905fda8d1b1083730adcb7f49f1775cb5b0/source/img/logo_blue.ai"
        },
        {
            "title": "Rakuten",
            "hex": "BF0000",
            "source": "https://global.rakuten.com/corp/assets/img/site-icons/rakuten-black.svg",
            "guidelines": "https://global.rakuten.com/corp/news/media/"
        },
        {
            "title": "Ram",
            "hex": "000000",
            "source": "http://www.fcaci.com/x/RAMv15",
            "guidelines": "http://www.fcaci.com/x/RAMv15"
        },
        {
            "title": "Rancher",
            "hex": "0075A8",
            "source": "https://rancher.com/brand-guidelines/",
            "guidelines": "https://rancher.com/brand-guidelines/"
        },
        {
            "title": "Rarible",
            "hex": "FEDA03",
            "source": "https://rarible.com/"
        },
        {
            "title": "Raspberry Pi",
            "hex": "A22846",
            "source": "https://www.raspberrypi.org/trademark-rules",
            "guidelines": "https://www.raspberrypi.org/trademark-rules"
        },
        {
            "title": "Ray",
            "hex": "028CF0",
            "source": "https://github.com/ray-project/ray/blob/6522935291caa120e83697c6c9b3a450617c9283/dashboard/client/src/logo.svg"
        },
        {
            "title": "Razer",
            "hex": "00FF00",
            "source": "https://press.razer.com/"
        },
        {
            "title": "Razorpay",
            "hex": "0C2451",
            "source": "https://razorpay.com/newsroom/brand-assets/",
            "guidelines": "https://razorpay.com/newsroom/brand-assets/"
        },
        {
            "title": "React",
            "hex": "61DAFB",
            "source": "https://github.com/facebook/create-react-app/blob/282c03f9525fdf8061ffa1ec50dce89296d916bd/test/fixtures/relative-paths/src/logo.svg",
            "aliases": {
                "dup": [
                    {
                        "title": "React Native",
                        "source": "https://reactnative.dev/"
                    }
                ]
            }
        },
        {
            "title": "React Query",
            "hex": "FF4154",
            "source": "https://github.com/tannerlinsley/react-query/blob/9b5d18cd47a4c1454d6c8dd0f38280641c1dd5dd/docs/src/images/emblem-light.svg"
        },
        {
            "title": "React Router",
            "hex": "CA4245",
            "source": "https://github.com/ReactTraining/react-router/blob/c94bcd8cef0c811f80b02777ec26fee3618f8e86/website/static/safari-pinned-tab.svg"
        },
        {
            "title": "React Table",
            "hex": "FF4154",
            "source": "https://github.com/tannerlinsley/react-table/blob/8c77b4ad97353a0b1f0746be5b919868862a9dcc/docs/src/images/emblem-light.svg"
        },
        {
            "title": "ReactiveX",
            "hex": "B7178C",
            "source": "https://github.com/ReactiveX/rxjs/blob/ee6ababb9fa75f068ac2122e956ff4e449604c59/resources/CI-CD/logo/svg/RxJs_Logo_Black.svg",
            "aliases": {
                "dup": [
                    {
                        "title": "RxJS",
                        "hex": "D81B60"
                    }
                ]
            }
        },
        {
            "title": "ReactOS",
            "hex": "0088CC",
            "source": "https://github.com/reactos/press-media"
        },
        {
            "title": "Read the Docs",
            "hex": "8CA1AF",
            "source": "https://github.com/readthedocs/readthedocs.org/blob/2dc9706c4fe7fa6d4410ed0e5aedca8d4796fe0f/media/readthedocsbranding.ai"
        },
        {
            "title": "Realm",
            "hex": "39477F",
            "source": "https://realm.io/"
        },
        {
            "title": "Reason",
            "hex": "DD4B39",
            "source": "https://reasonml.github.io/img/reason.svg"
        },
        {
            "title": "Reason Studios",
            "hex": "FFFFFF",
            "source": "https://www.reasonstudios.com/press",
            "guidelines": "https://www.reasonstudios.com/press"
        },
        {
            "title": "Red Hat",
            "hex": "EE0000",
            "source": "https://www.redhat.com/en/about/brand/new-brand/details"
        },
        {
            "title": "Red Hat Open Shift",
            "hex": "EE0000",
            "source": "https://www.openshift.com/"
        },
        {
            "title": "Redbubble",
            "hex": "E41321",
            "source": "https://www.redbubble.com/explore/client/4196122a442ab3f429ec802f71717465.svg"
        },
        {
            "title": "Reddit",
            "hex": "FF4500",
            "source": "https://www.redditinc.com/brand",
            "guidelines": "https://www.redditinc.com/brand"
        },
        {
            "title": "Redis",
            "hex": "DC382D",
            "source": "https://www.redislabs.com/brand-guidelines/",
            "guidelines": "https://www.redislabs.com/brand-guidelines/"
        },
        {
            "title": "Redmine",
            "hex": "B32024",
            "source": "https://www.redmine.org/projects/redmine/wiki/logo",
            "license": {
                "type": "CC-BY-SA-2.5",
                "url": "https://github.com/edavis10/redmine_logo/blob/2afe855c4e9cd955b648972d09cc20d76dabbf4c/COPYRIGHT"
            }
        },
        {
            "title": "Redux",
            "hex": "764ABC",
            "source": "https://github.com/reactjs/redux/tree/master/logo"
        },
        {
            "title": "Redux-Saga",
            "hex": "999999",
            "source": "https://github.com/redux-saga/redux-saga/blob/9d2164946f402e594a0dfe453c6d20fb6f14858f/logo/3840/Redux-Saga-Logo.png"
        },
        {
            "title": "RedwoodJS",
            "hex": "BF4722",
            "source": "https://redwoodjs.com/logos/",
            "guidelines": "https://redwoodjs.com/logos/"
        },
        {
            "title": "Reebok",
            "hex": "E41D1B",
            "source": "https://www.reebok.com/us"
        },
        {
            "title": "Reliance Industries Limited",
            "hex": "D1AB66",
            "source": "https://www.ril.com/getattachment/7c210e67-5b0e-4965-b1a2-2ee83e19cee9/Morgan-Stanley-Eighteenth-Annual-India-Summit,-31.aspx"
        },
        {
            "title": "Ren'Py",
            "hex": "FF7F7F",
            "source": "https://renpy.org"
        },
        {
            "title": "Renault",
            "hex": "FFCC33",
            "source": "https://en.media.groupe.renault.com/news/renault-news-march-2021-5f28-989c5.html"
        },
        {
            "title": "RenovateBot",
            "hex": "1A1F6C",
            "source": "https://avatars1.githubusercontent.com/u/38656520"
        },
        {
            "title": "Renren",
            "hex": "217DC6",
            "source": "https://seeklogo.com/vector-logo/184137/renren-inc"
        },
        {
            "title": "Replit",
            "hex": "667881",
            "source": "https://repl.it/"
        },
        {
            "title": "Republic of Gamers",
            "aliases": {
                "aka": [
                    "ASUS ROG",
                    "ROG"
                ]
            },
            "hex": "FF0029",
            "source": "https://rog.asus.com"
        },
        {
            "title": "ReScript",
            "hex": "E6484F",
            "source": "https://rescript-lang.org/brand"
        },
        {
            "title": "RescueTime",
            "hex": "161A3B",
            "source": "https://www.rescuetime.com/press"
        },
        {
            "title": "ResearchGate",
            "hex": "00CCBB",
            "source": "https://c5.rgstatic.net/m/428059296771819/images/favicon/favicon.svg"
        },
        {
            "title": "Resurrection Remix OS",
            "hex": "000000",
            "source": "https://github.com/ResurrectionRemix"
        },
        {
            "title": "RetroArch",
            "hex": "000000",
            "source": "https://github.com/libretro/RetroArch/blob/b01aabf7d1f025999ad0f7812e6e6816d011e631/media/retroarch.svg"
        },
        {
            "title": "RetroPie",
            "hex": "CC0000",
            "source": "https://github.com/RetroPie/RetroPie-Docs/blob/c4e882bd2c9d740c591ff346e07a4a4cb536ca93/images/logo.svg"
        },
        {
            "title": "reveal.js",
            "hex": "F2E142",
            "source": "https://revealjs.com/"
        },
        {
            "title": "ReverbNation",
            "hex": "E43526",
            "source": "https://www.reverbnation.com"
        },
        {
            "title": "Revolut",
            "hex": "0075EB",
            "source": "https://www.revolut.com/"
        },
        {
            "title": "Revue",
            "hex": "E15718",
            "source": "https://www.getrevue.co/"
        },
        {
            "title": "REWE",
            "hex": "CC071E",
            "source": "https://www.rewe.de/"
        },
        {
            "title": "Rezgo",
            "hex": "F76C00",
            "source": "https://www.rezgo.com/"
        },
        {
            "title": "Rhinoceros",
            "hex": "801010",
            "source": "https://github.com/mcneel/compute.rhino3d/blob/2204d998ff0397a1c6a18dd2312a96508ad48bdb/README.md"
        },
        {
            "title": "Rider",
            "hex": "000000",
            "source": "https://www.jetbrains.com/company/brand/logos/",
            "guidelines": "https://www.jetbrains.com/company/brand/"
        },
        {
            "title": "Rimac Automobili",
            "hex": "0A222E",
            "source": "https://www.rimac-automobili.com/media/",
            "guidelines": "https://www.rimac-automobili.com/media/"
        },
        {
            "title": "Ring",
            "hex": "1C9AD6",
            "source": "https://store.ring.com/press"
        },
        {
            "title": "Riot Games",
            "hex": "D32936",
            "source": "https://www.riotgames.com/en/press"
        },
        {
            "title": "Ripple",
            "hex": "0085C0",
            "source": "https://www.ripple.com/media-kit/",
            "guidelines": "https://brand.ripple.com/article/brand-policy"
        },
        {
            "title": "Riseup",
            "hex": "FF0000",
            "source": "https://riseup.net/en/about-us/images"
        },
        {
            "title": "Roam Research",
            "hex": "343A40",
            "source": "https://roamresearch.com/#/app/help/page/Vu1MmjinS"
        },
        {
            "title": "Roblox",
            "hex": "000000",
            "source": "https://corp.roblox.com/press-kit/",
            "guidelines": "https://corp.roblox.com/wp-content/uploads/2021/03/Logo_Roblox.zip"
        },
        {
            "title": "Robot Framework",
            "hex": "000000",
            "source": "https://github.com/robotframework/visual-identity",
            "guidelines": "https://github.com/robotframework/visual-identity/blob/master/robot-framework-brand-guidelines.pdf"
        },
        {
            "title": "Rocket.Chat",
            "hex": "F5455C",
            "source": "https://rocket.chat/press",
            "guidelines": "https://docs.rocket.chat/guides/brand-and-visual-guidelines/logo"
        },
        {
            "title": "RocksDB",
            "hex": "2A2A2A",
            "source": "https://github.com/facebook/rocksdb/blob/9ed96703d11a1cf4af0e1c1db0e4a6057a8e5d42/docs/static/logo.svg",
            "license": {
                "type": "CC-BY-4.0"
            }
        },
        {
            "title": "Rocky Linux",
            "hex": "10B981",
            "source": "https://github.com/rocky-linux/branding/blob/94e97dd30b87d909cc4f6a6838a2926f77f9ac47/logo/src/icon-black.svg",
            "license": {
                "type": "CC-BY-SA-4.0"
            }
        },
        {
            "title": "Roku",
            "hex": "662D91",
            "source": "https://www.roku.com/",
            "guidelines": "https://docs.roku.com/published/trademarkguidelines/en/ca"
        },
        {
            "title": "Rolls-Royce",
            "hex": "281432",
            "source": "https://www.rolls-roycemotorcars.com/"
        },
        {
            "title": "rollup.js",
            "hex": "EC4A3F",
            "source": "https://rollupjs.org/"
        },
        {
            "title": "Rome",
            "hex": "27272A",
            "source": "https://github.com/rome/tools/blob/261c3f3bdc21439777f78b6551f707cce0c8d04a/assets/SVG/logomark_black.svg",
            "guidelines": "https://github.com/rome/tools/tree/main/assets",
            "license": {
                "type": "CC-BY-NC-SA-4.0"
            }
        },
        {
            "title": "Roots",
            "hex": "525DDC",
            "source": "https://roots.io/about/brand/",
            "guidelines": "https://roots.io/about/brand/"
        },
        {
            "title": "Roots Bedrock",
            "hex": "525DDC",
            "source": "https://roots.io/about/brand/"
        },
        {
            "title": "Roots Sage",
            "hex": "525DDC",
            "source": "https://roots.io/about/brand/"
        },
        {
            "title": "ROS",
            "hex": "22314E",
            "source": "https://www.ros.org/press-kit/",
            "guidelines": "https://www.ros.org/press-kit/"
        },
        {
            "title": "Rossmann",
            "hex": "C3002D",
            "source": "https://www.rossmann.de"
        },
        {
            "title": "Rotary International",
            "hex": "F7A81B",
            "source": "https://www.rotary.org/en",
            "guidelines": "https://my-cms.rotary.org/en/document/tell-rotarys-story-voice-and-visual-identity-guidelines-rotarians"
        },
        {
            "title": "Rotten Tomatoes",
            "hex": "FA320A",
            "source": "https://commons.wikimedia.org/wiki/File:Rottentomatoesalternativelogo.svg"
        },
        {
            "title": "Roundcube",
            "hex": "37BEFF",
            "source": "https://roundcube.net/"
        },
        {
            "title": "RSS",
            "hex": "FFA500",
            "source": "https://en.wikipedia.org/wiki/Feed_icon"
        },
        {
            "title": "RStudio",
            "hex": "75AADB",
            "source": "https://www.rstudio.com/about/logos/",
            "guidelines": "https://www.rstudio.com/about/logos/"
        },
        {
            "title": "RTÉ",
            "hex": "00A7B3",
            "source": "https://www.rte.ie/archives/"
        },
        {
            "title": "RTL",
            "hex": "E9113B",
            "source": "https://commons.wikimedia.org/wiki/File:RTL_Cornerlogo.svg"
        },
        {
            "title": "RTLZWEI",
            "hex": "00BCF6",
            "source": "https://www.rtl2.de/"
        },
        {
            "title": "Ruby",
            "hex": "CC342D",
            "source": "https://www.ruby-lang.org/en/about/logo/",
            "license": {
                "type": "CC-BY-SA-2.5"
            }
        },
        {
            "title": "Ruby on Rails",
            "hex": "CC0000",
            "source": "http://rubyonrails.org/",
            "guidelines": "https://rubyonrails.org/trademarks/"
        },
        {
            "title": "Ruby Sinatra",
            "hex": "000000",
            "source": "https://github.com/sinatra/resources/tree/master/logo"
        },
        {
            "title": "RubyGems",
            "hex": "E9573F",
            "source": "https://rubygems.org/pages/about"
        },
        {
            "title": "Runkeeper",
            "hex": "001E62",
            "source": "https://runkeeper.com/cms/press-kit",
            "guidelines": "https://runkeeper.com/cms/press-kit"
        },
        {
            "title": "RunKit",
            "hex": "491757",
            "source": "https://www.npmjs.com/package/@runkit/brand"
        },
        {
            "title": "Rust",
            "hex": "000000",
            "source": "https://www.rust-lang.org/",
            "guidelines": "https://www.rust-lang.org/policies/media-guide",
            "license": {
                "type": "CC-BY-SA-4.0"
            }
        },
        {
            "title": "RxDB",
            "hex": "8D1F89",
            "source": "https://github.com/pubkey/rxdb/blob/0c554dbcf7a4e6c48cd581ec1e3b130a4b5ab7d6/docs/files/logo/logo.svg"
        },
        {
            "title": "Ryanair",
            "hex": "073590",
            "source": "https://corporate.ryanair.com/media-centre/stock-images-gallery/#album-container-3"
        },
        {
            "title": "S7 Airlines",
            "hex": "C4D600",
            "source": "https://www.s7.ru/en/info/s7-airlines/brand/",
            "guidelines": "https://www.s7.ru/en/info/s7-airlines/brand/"
        },
        {
            "title": "Sabanci",
            "hex": "004B93",
            "source": "https://www.sabanci.com/en"
        },
        {
            "title": "Safari",
            "hex": "000000",
            "source": "https://images.techhive.com/images/article/2014/11/safari-favorites-100530680-large.jpg"
        },
        {
            "title": "Sahibinden",
            "hex": "FFE800",
            "source": "https://www.sahibinden.com/favicon.ico"
        },
        {
            "title": "Salesforce",
            "hex": "00A1E0",
            "source": "https://brand.salesforce.com/content/logo-guidelines",
            "guidelines": "https://brand.salesforce.com/content/logo-guidelines"
        },
        {
            "title": "Salt Project",
            "hex": "57BCAD",
            "source": "https://saltproject.io/",
            "guidelines": "https://gitlab.com/saltstack/open/salt-branding-guide/-/blob/37bbc3a8577be2f44895310c092439472491a8f4/README.md",
            "license": {
                "type": "Apache-2.0"
            }
        },
        {
            "title": "Samsung",
            "hex": "1428A0",
            "source": "https://www.samsung.com/us/about-us/brand-identity/logo/",
            "guidelines": "https://www.samsung.com/us/about-us/brand-identity/logo/"
        },
        {
            "title": "Samsung Pay",
            "hex": "1428A0",
            "source": "https://pay.samsung.com/developers/resource/brand",
            "guidelines": "https://pay.samsung.com/developers/resource/brand"
        },
        {
            "title": "San Francisco Municipal Railway",
            "hex": "BA0C2F",
            "source": "http://www.actransit.org/wp-content/uploads/HSP_CC-sched.pdf"
        },
        {
            "title": "SanDisk",
            "hex": "ED1C24",
            "source": "https://kb.sandisk.com/"
        },
        {
            "title": "São Paulo Metro",
            "hex": "004382",
            "source": "https://upload.wikimedia.org/wikipedia/commons/d/da/Sao_Paulo_Metro_Logo.svg"
        },
        {
            "title": "SAP",
            "hex": "0FAAFF",
            "source": "https://www.sap.com/"
        },
        {
            "title": "Sass",
            "hex": "CC6699",
            "source": "http://sass-lang.com/styleguide/brand",
            "guidelines": "http://sass-lang.com/styleguide/brand",
            "license": {
                "type": "CC-BY-NC-SA-3.0"
            }
        },
        {
            "title": "Sat.1",
            "slug": "sat1",
            "hex": "047DA3",
            "source": "https://www.prosiebensat1.com/presse/downloads/logos"
        },
        {
            "title": "Saturn",
            "hex": "EB680B",
            "source": "https://www.saturn.de/"
        },
        {
            "title": "Sauce Labs",
            "hex": "E2231A",
            "source": "https://saucelabs.com/"
        },
        {
            "title": "Scala",
            "hex": "DC322F",
            "source": "https://www.scala-lang.org/"
        },
        {
            "title": "Scaleway",
            "hex": "4F0599",
            "source": "https://www.scaleway.com/en/design-resources/",
            "guidelines": "https://www.scaleway.com/en/design-resources/"
        },
        {
            "title": "Scania",
            "hex": "041E42",
            "source": "https://digitaldesign.scania.com/resources/brand/logotype",
            "guidelines": "https://digitaldesign.scania.com/resources/brand/logotype"
        },
        {
            "title": "Schneider Electric",
            "hex": "3DCD58",
            "source": "https://www.se.com/us/en/assets/739/media/202250/SE_logo-LIO-white_header.svg"
        },
        {
            "title": "scikit-learn",
            "hex": "F7931E",
            "source": "https://github.com/scikit-learn/scikit-learn/blob/c5ef2e985c13119001aa697e446ebb3dbcb326e5/doc/logos/scikit-learn-logo.svg"
        },
        {
            "title": "SciPy",
            "hex": "8CAAE6",
            "source": "https://github.com/scikit-image/skimage-branding/blob/eafb65cbc3a700e3d9c8ba2ba15788fcc8703984/logo/scipy.svg"
        },
        {
            "title": "Scopus",
            "hex": "E9711C",
            "source": "https://www.scopus.com/"
        },
        {
            "title": "SCP Foundation",
            "hex": "FFFFFF",
            "source": "https://scp-wiki.wikidot.com/"
        },
        {
            "title": "Scratch",
            "hex": "4D97FF",
            "source": "https://github.com/LLK/scratch-link/blob/027e3754ba6db976495e905023d5ac5e730dccfc/Assets/Windows/SVG/Windows%20Tray%20400x400.svg"
        },
        {
            "title": "Screencastify",
            "hex": "FF8282",
            "source": "https://www.screencastify.com/"
        },
        {
            "title": "Scribd",
            "hex": "1E7B85",
            "source": "https://scribdbrand.frontify.com/d/eqGJ2WET8x3A/scribd-brand-style-guide#/other/media-press-kit/download-horizontal-vertical-logos-for-small-applications",
            "guidelines": "https://scribdbrand.frontify.com/d/eqGJ2WET8x3A/scribd-brand-style-guide#/basics/logo-usage-guidelines-1576192924"
        },
        {
            "title": "Scrimba",
            "hex": "2B283A",
            "source": "https://scrimba.com/"
        },
        {
            "title": "ScrollReveal",
            "hex": "FFCB36",
            "source": "https://scrollrevealjs.org/"
        },
        {
            "title": "Scrum Alliance",
            "hex": "009FDA",
            "source": "https://www.scrumalliance.org/ScrumRedesignDEVSite/media/ScrumAllianceMedia/Files%20and%20PDFs/Infographics/S_BrandGuidelines_2018_rev.pdf",
            "guidelines": "https://www.scrumalliance.org/ScrumRedesignDEVSite/media/ScrumAllianceMedia/Files%20and%20PDFs/Infographics/S_BrandGuidelines_2018_rev.pdf"
        },
        {
            "title": "Scrutinizer CI",
            "hex": "8A9296",
            "source": "https://scrutinizer-ci.com"
        },
        {
            "title": "Seagate",
            "hex": "6EBE49",
            "source": "https://branding.seagate.com/productpage/3fc51aba-c35a-4eff-a833-a258b0440bd2"
        },
        {
            "title": "SEAT",
            "hex": "33302E",
            "source": "https://www.seat.es/"
        },
        {
            "title": "Sefaria",
            "hex": "212E50",
            "source": "https://github.com/Sefaria/Sefaria-Project/blob/c141b2b3491660ed563df9f4b1a2e4c071e88688/static/img/logo/samekh.svg"
        },
        {
            "title": "Sega",
            "hex": "0089CF",
            "source": "https://en.wikipedia.org/wiki/Sega#/media/File:Sega_logo.svg"
        },
        {
            "title": "Selenium",
            "hex": "43B02A",
            "source": "https://github.com/SeleniumHQ/heroku-selenium/blob/2f66891ba030d3aa1f36ab1748c52ba4fb4e057d/selenium-green.svg"
        },
        {
            "title": "Sellfy",
            "hex": "21B352",
            "source": "https://sellfy.com/about/"
        },
        {
            "title": "Semantic UI React",
            "hex": "35BDB2",
            "source": "https://react.semantic-ui.com"
        },
        {
            "title": "Semantic Web",
            "hex": "005A9C",
            "source": "https://www.w3.org/2007/10/sw-logos.html"
        },
        {
            "title": "semantic-release",
            "hex": "494949",
            "source": "https://github.com/semantic-release/semantic-release/blob/85bc213f04445a9bb8f19e5d45d6ecd7acccf841/media/semantic-release-logo.svg"
        },
        {
            "title": "Semaphore CI",
            "hex": "19A974",
            "source": "https://semaphoreci.com/"
        },
        {
            "title": "SemVer",
            "hex": "3F4551",
            "source": "https://github.com/semver/semver.org/blob/b6983849e38911195a24357809187c2f50af0d40/assets/500x500(light).jpg"
        },
        {
            "title": "Sencha",
            "hex": "86BC40",
            "source": "http://design.sencha.com/",
            "guidelines": "http://design.sencha.com/productlogo.html"
        },
        {
            "title": "Sennheiser",
            "hex": "000000",
            "source": "https://sennheiser.com"
        },
        {
            "title": "Sensu",
            "hex": "89C967",
            "source": "https://github.com/sensu/sensu-go/blob/master/dashboard/src/assets/logo/graphic/green.svg"
        },
        {
            "title": "Sentry",
            "hex": "362D59",
            "source": "https://sentry.io/branding/"
        },
        {
            "title": "SEPA",
            "hex": "2350A9",
            "source": "https://www.europeanpaymentscouncil.eu/document-library/other/sepa-logo-vector-format",
            "guidelines": "https://www.europeanpaymentscouncil.eu/document-library/other/sepa-logo-visual-identity-guidelines"
        },
        {
            "title": "Sequelize",
            "hex": "52B0E7",
            "source": "https://github.com/sequelize/sequelize/pull/12871"
        },
        {
            "title": "Server Fault",
            "hex": "E7282D",
            "source": "http://stackoverflow.com/company/logos",
            "guidelines": "https://stackoverflow.com/legal/trademark-guidance"
        },
        {
            "title": "Serverless",
            "hex": "FD5750",
            "source": "https://serverless.com/"
        },
        {
            "title": "SFML",
            "hex": "8CC445",
            "source": "https://www.sfml-dev.org/download/goodies/"
        },
        {
            "title": "Shadow",
            "hex": "0A0C0D",
            "source": "https://shadow.tech/"
        },
        {
            "title": "Shanghai Metro",
            "hex": "EC1C24",
            "source": "https://en.wikipedia.org/wiki/File:Shanghai_Metro_Full_Logo.svg"
        },
        {
            "title": "sharp",
            "hex": "99CC00",
            "source": "https://github.com/lovell/sharp/blob/315f519e1dd9adca0678e94a5ed0492cb5e0aae4/docs/image/sharp-logo-mono.svg"
        },
        {
            "title": "Shazam",
            "hex": "0088FF",
            "source": "https://www.shazam.com/"
        },
        {
            "title": "Shell",
            "hex": "FFD500",
            "source": "https://en.wikipedia.org/wiki/File:Shell_logo.svg"
        },
        {
            "title": "Shelly",
            "hex": "4495D1",
            "source": "https://shelly.cloud/"
        },
        {
            "title": "Shenzhen Metro",
            "hex": "009943",
            "source": "https://en.wikipedia.org/wiki/File:Shenzhen_Metro_Corporation_logo_full.svg"
        },
        {
            "title": "Shields.io",
            "hex": "000000",
            "source": "https://shields.io"
        },
        {
            "title": "Shikimori",
            "hex": "343434",
            "source": "https://shikimori.one"
        },
        {
            "title": "Shopify",
            "hex": "7AB55C",
            "source": "https://www.shopify.com/brand-assets",
            "guidelines": "https://www.shopify.com/brand-assets"
        },
        {
            "title": "Shopware",
            "hex": "189EFF",
            "source": "https://www.shopware.com/en/press/press-material/"
        },
        {
            "title": "Shotcut",
            "hex": "115C77",
            "source": "https://shotcut.com/media/"
        },
        {
            "title": "Showpad",
            "hex": "2D2E83",
            "source": "https://www.showpad.com/"
        },
        {
            "title": "Showtime",
            "hex": "B10000",
            "source": "https://commons.wikimedia.org/wiki/File:Showtime.svg"
        },
        {
            "title": "Shutterstock",
            "hex": "EE2B24",
            "source": "https://www.shutterstock.com/press/media",
            "guidelines": "https://www.shutterstock.com/press/media"
        },
        {
            "title": "Siemens",
            "hex": "009999",
            "source": "https://siemens.com/"
        },
        {
            "title": "Signal",
            "hex": "3A76F0",
            "source": "https://github.com/signalapp/Signal-Desktop/blob/9db8765b6cf270195e45a7f251374d4e53d54c95/images/signal-logo.svg"
        },
        {
            "title": "Simkl",
            "hex": "000000",
            "source": "https://simkl.com"
        },
        {
            "title": "Simple Analytics",
            "hex": "FF4F64",
            "source": "https://simpleanalytics.com/",
            "guidelines": "https://simpleanalytics.com/press"
        },
        {
            "title": "Simple Icons",
            "hex": "111111",
            "source": "https://simpleicons.org/",
            "license": {
                "type": "CC0-1.0"
            }
        },
        {
            "title": "Simplenote",
            "hex": "3361CC",
            "source": "https://en.wikipedia.org/wiki/File:Simplenote_logo.svg"
        },
        {
            "title": "Sina Weibo",
            "hex": "E6162D",
            "source": "https://en.wikipedia.org/wiki/Sina_Weibo"
        },
        {
            "title": "SingleStore",
            "hex": "AA00FF",
            "source": "https://www.singlestore.com/brand/"
        },
        {
            "title": "SitePoint",
            "hex": "258AAF",
            "source": "http://www.sitepoint.com"
        },
        {
            "title": "Sketch",
            "hex": "F7B500",
            "source": "https://www.sketch.com/about-us/#press",
            "guidelines": "https://www.sketch.com/about-us/#press"
        },
        {
            "title": "Sketchfab",
            "hex": "1CAAD9",
            "source": "https://sketchfab.com/press"
        },
        {
            "title": "SketchUp",
            "hex": "005F9E",
            "source": "https://www.sketchup.com/themes/sketchup_www_terra/images/SketchUp-Horizontal-RGB.svg"
        },
        {
            "title": "Skillshare",
            "hex": "00FF84",
            "source": "https://www.skillshare.com"
        },
        {
            "title": "ŠKODA",
            "hex": "4BA82E",
            "source": "https://en.wikipedia.org/wiki/File:Skoda_Auto_logo_(2011).svg"
        },
        {
            "title": "Sky",
            "hex": "0072C9",
            "source": "https://www.skysports.com/"
        },
        {
            "title": "Skynet",
            "hex": "00C65E",
            "source": "https://support.siasky.net/key-concepts/skynet-brand-guidelines",
            "guidelines": "https://support.siasky.net/key-concepts/skynet-brand-guidelines"
        },
        {
            "title": "Skypack",
            "hex": "3167FF",
            "source": "https://skypack.dev"
        },
        {
            "title": "Skype",
            "hex": "00AFF0",
            "source": "http://blogs.skype.com/?attachment_id=56273"
        },
        {
            "title": "Skype for Business",
            "hex": "00AFF0",
            "source": "https://en.wikipedia.org/wiki/Skype_for_Business_Server"
        },
        {
            "title": "Slack",
            "hex": "4A154B",
            "source": "https://slack.com/brand-guidelines",
            "guidelines": "https://slack.com/brand-guidelines"
        },
        {
            "title": "Slackware",
            "hex": "000000",
            "source": "https://en.wikipedia.org/wiki/Slackware"
        },
        {
            "title": "Slashdot",
            "hex": "026664",
            "source": "https://commons.wikimedia.org/wiki/File:Slashdot_wordmark_and_logo.svg"
        },
        {
            "title": "SlickPic",
            "hex": "FF880F",
            "source": "https://www.slickpic.com/"
        },
        {
            "title": "Slides",
            "hex": "E4637C",
            "source": "https://slides.com/about"
        },
        {
            "title": "SlideShare",
            "hex": "008ED2",
            "source": "https://www.slideshare.net/ss/creators/"
        },
        {
            "title": "smart",
            "hex": "FABC0C",
            "source": "https://www.smart.com/gb/en/models/eq-fortwo-coupe"
        },
        {
            "title": "SmartThings",
            "hex": "15BFFF",
            "source": "https://www.smartthings.com/press-kit",
            "guidelines": "https://www.smartthings.com/press-kit"
        },
        {
            "title": "smash.gg",
            "hex": "CB333B",
            "source": "https://help.smash.gg/en/articles/1716774-smash-gg-brand-guidelines",
            "guidelines": "https://help.smash.gg/en/articles/1716774-smash-gg-brand-guidelines"
        },
        {
            "title": "Smashing Magazine",
            "hex": "E85C33",
            "source": "https://www.smashingmagazine.com/"
        },
        {
            "title": "SMRT",
            "hex": "EE2E24",
            "source": "https://commons.wikimedia.org/wiki/File:SMRT_Corporation.svg"
        },
        {
            "title": "SmugMug",
            "hex": "6DB944",
            "source": "https://help.smugmug.com/using-smugmug's-logo-HJulJePkEBf"
        },
        {
            "title": "Snapchat",
            "hex": "FFFC00",
            "source": "https://www.snapchat.com/brand-guidelines",
            "guidelines": "https://www.snapchat.com/brand-guidelines"
        },
        {
            "title": "Snapcraft",
            "hex": "82BEA0",
            "source": "https://github.com/snapcore/snap-store-badges",
            "license": {
                "type": "CC-BY-ND-2.0"
            }
        },
        {
            "title": "Snowflake",
            "hex": "29B5E8",
            "source": "https://www.snowflake.com/brand-guidelines/",
            "guidelines": "https://www.snowflake.com/brand-guidelines/"
        },
        {
            "title": "Snowpack",
            "hex": "2E5E82",
            "source": "https://www.snowpack.dev/"
        },
        {
            "title": "Snyk",
            "hex": "4C4A73",
            "source": "https://snyk.io/press-kit"
        },
        {
            "title": "Social Blade",
            "hex": "B3382C",
            "source": "https://socialblade.com/info/media"
        },
        {
            "title": "Society6",
            "hex": "000000",
            "source": "https://blog.society6.com/app/themes/society6/dist/images/mark.svg"
        },
        {
            "title": "Socket.io",
            "hex": "010101",
            "source": "https://socket.io"
        },
        {
            "title": "Sogou",
            "hex": "FB6022",
            "source": "https://www.sogou.com/"
        },
        {
            "title": "Solid",
            "hex": "2C4F7C",
            "source": "https://www.solidjs.com/media"
        },
        {
            "title": "Solidity",
            "hex": "363636",
            "source": "https://docs.soliditylang.org/en/v0.8.6/brand-guide.html",
            "guidelines": "https://docs.soliditylang.org/en/v0.8.6/brand-guide.html",
            "license": {
                "type": "CC-BY-4.0"
            }
        },
        {
            "title": "Sololearn",
            "hex": "149EF2",
            "source": "https://www.sololearn.com/",
            "aliases": {
                "aka": [
                    "SoloLearn"
                ]
            }
        },
        {
            "title": "Solus",
            "hex": "5294E2",
            "source": "https://getsol.us/branding/"
        },
        {
            "title": "SonarCloud",
            "hex": "F3702A",
            "source": "https://sonarcloud.io/about"
        },
        {
            "title": "SonarLint",
            "hex": "CB2029",
            "source": "https://www.sonarlint.org/logos/",
            "guidelines": "https://www.sonarlint.org/logos/"
        },
        {
            "title": "SonarQube",
            "hex": "4E9BCD",
            "source": "https://www.sonarqube.org/logos/",
            "guidelines": "https://www.sonarqube.org/logos/"
        },
        {
            "title": "SonarSource",
            "hex": "CB3032",
            "source": "https://www.sonarsource.com/logos/",
            "guidelines": "https://www.sonarsource.com/logos/"
        },
        {
            "title": "Songkick",
            "hex": "F80046",
            "source": "https://www.songkick.com/style-guide/design",
            "guidelines": "https://www.songkick.com/style-guide/design"
        },
        {
            "title": "Songoda",
            "hex": "FC494A",
            "source": "https://songoda.com/branding",
            "guidelines": "https://songoda.com/branding"
        },
        {
            "title": "SonicWall",
            "hex": "FF791A",
            "source": "https://brandfolder.com/sonicwall/sonicwall-external"
        },
        {
            "title": "Sonos",
            "hex": "000000",
            "source": "https://www.sonos.com/en-gb/home"
        },
        {
            "title": "Sony",
            "hex": "FFFFFF",
            "source": "https://www.sony.com"
        },
        {
            "title": "SoundCloud",
            "hex": "FF3300",
            "source": "https://soundcloud.com/press"
        },
        {
            "title": "Source Engine",
            "hex": "F79A10",
            "source": "https://developer.valvesoftware.com/favicon.ico"
        },
        {
            "title": "SourceForge",
            "hex": "FF6600",
            "source": "https://sourceforge.net/"
        },
        {
            "title": "Sourcegraph",
            "hex": "00CBEC",
            "source": "https://about.sourcegraph.com/handbook/marketing/brand/brand_guidelines",
            "guidelines": "https://about.sourcegraph.com/handbook/marketing/brand/brand_guidelines"
        },
        {
            "title": "Sourcetree",
            "hex": "0052CC",
            "source": "https://atlassian.design/resources/logo-library",
            "guidelines": "https://atlassian.design/foundations/logos/"
        },
        {
            "title": "Southwest Airlines",
            "hex": "304CB2",
            "source": "https://www.southwest.com/"
        },
        {
            "title": "Spacemacs",
            "hex": "9266CC",
            "source": "http://spacemacs.org/",
            "license": {
                "type": "CC-BY-SA-4.0"
            }
        },
        {
            "title": "SpaceX",
            "hex": "000000",
            "source": "https://www.spacex.com/"
        },
        {
            "title": "Spark AR",
            "hex": "FF5C83",
            "source": "https://sparkar.facebook.com/"
        },
        {
            "title": "Sparkasse",
            "hex": "FF0000",
            "source": "https://www.sparkasse.de/",
            "guidelines": "https://www.sparkasse.de/nutzungshinweise.html"
        },
        {
            "title": "SparkFun",
            "hex": "E53525",
            "source": "https://www.sparkfun.com/brand_assets",
            "guidelines": "https://www.sparkfun.com/brand_assets"
        },
        {
            "title": "SparkPost",
            "hex": "FA6423",
            "source": "https://www.sparkpost.com/press-kit/",
            "guidelines": "https://www.sparkpost.com/press-kit/"
        },
        {
            "title": "SPDX",
            "hex": "4398CC",
            "source": "https://spdx.org/Resources"
        },
        {
            "title": "Speaker Deck",
            "hex": "009287",
            "source": "https://speakerdeck.com/"
        },
        {
            "title": "Spectrum",
            "hex": "7B16FF",
            "source": "https://spectrum.chat"
        },
        {
            "title": "Speedtest",
            "hex": "141526",
            "source": "https://www.speedtest.net/"
        },
        {
            "title": "Spinnaker",
            "hex": "139BB4",
            "source": "https://github.com/spinnaker/spinnaker.github.io/tree/master/assets/images"
        },
        {
            "title": "Spinrilla",
            "hex": "460856",
            "source": "https://spinrilla.com"
        },
        {
            "title": "Splunk",
            "hex": "000000",
            "source": "https://www.splunk.com/"
        },
        {
            "title": "Spond",
            "hex": "EE4353",
            "source": "https://spond.com/"
        },
        {
            "title": "Spotify",
            "hex": "1DB954",
            "source": "https://developer.spotify.com/documentation/general/design-and-branding/#using-our-logo",
            "guidelines": "https://developer.spotify.com/documentation/general/design-and-branding/#using-our-logo"
        },
        {
            "title": "Spotlight",
            "hex": "352A71",
            "source": "https://www.spotlight.com/"
        },
        {
            "title": "Spreadshirt",
            "hex": "00B2A5",
            "source": "https://www.spreadshirt.ie/",
            "aliases": {
                "dup": [
                    {
                        "title": "Spreadshop",
                        "hex": "FF9343",
                        "source": "https://www.spreadshop.com/"
                    }
                ]
            }
        },
        {
            "title": "Spreaker",
            "hex": "F5C300",
            "source": "https://www.spreaker.com/"
        },
        {
            "title": "Spring",
            "hex": "6DB33F",
            "source": "https://spring.io/trademarks"
        },
        {
            "title": "Spring",
            "slug": "spring_creators",
            "hex": "000000",
            "source": "https://www.spri.ng/"
        },
        {
            "title": "Spring Boot",
            "hex": "6DB33F",
            "source": "https://spring.io/projects"
        },
        {
            "title": "Spring Security",
            "hex": "6DB33F",
            "source": "https://spring.io/projects"
        },
        {
            "title": "Spyder IDE",
            "hex": "FF0000",
            "source": "https://www.spyder-ide.org/"
        },
        {
            "title": "SQLite",
            "hex": "003B57",
            "source": "https://github.com/sqlite/sqlite/blob/43e862723ec680542ca6f608f9963c0993dd7324/art/sqlite370.eps"
        },
        {
            "title": "Square",
            "hex": "3E4348",
            "source": "https://squareup.com/"
        },
        {
            "title": "Square Enix",
            "hex": "ED1C24",
            "source": "https://www.square-enix.com/"
        },
        {
            "title": "Squarespace",
            "hex": "000000",
            "source": "https://www.squarespace.com/logo-guidelines",
            "guidelines": "http://www.squarespace.com/brand-guidelines"
        },
        {
            "title": "SSRN",
            "hex": "154881",
            "source": "https://www.ssrn.com"
        },
        {
            "title": "Stack Exchange",
            "hex": "1E5397",
            "source": "http://stackoverflow.com/company/logos",
            "guidelines": "https://stackoverflow.com/legal/trademark-guidance"
        },
        {
            "title": "Stack Overflow",
            "hex": "F58025",
            "source": "https://stackoverflow.design/brand/logo/",
            "guidelines": "https://stackoverflow.com/legal/trademark-guidance"
        },
        {
            "title": "Stackbit",
            "hex": "207BEA",
            "source": "https://www.stackbit.com/branding-guidelines/",
            "guidelines": "https://www.stackbit.com/branding-guidelines/"
        },
        {
            "title": "StackEdit",
            "hex": "606060",
            "source": "https://github.com/benweet/stackedit/blob/46383b5b6a54b65b8720d786ed0a0518b9ad652d/src/assets/iconStackedit.svg"
        },
        {
            "title": "StackPath",
            "hex": "000000",
            "source": "https://www.stackpath.com/company/logo-and-branding/",
            "guidelines": "https://www.stackpath.com/company/logo-and-branding/"
        },
        {
            "title": "StackShare",
            "hex": "0690FA",
            "source": "https://stackshare.io/branding"
        },
        {
            "title": "Stadia",
            "hex": "CD2640",
            "source": "https://stadia.google.com/home"
        },
        {
            "title": "Staffbase",
            "hex": "00A4FD",
            "source": "https://staffbase.com/en/about/press-assets/"
        },
        {
            "title": "Star Trek",
            "hex": "FFE200",
            "source": "https://intl.startrek.com/"
        },
        {
            "title": "Starbucks",
            "hex": "006241",
            "source": "https://starbucks.com/",
            "guidelines": "https://creative.starbucks.com/"
        },
        {
            "title": "Starling Bank",
            "hex": "6935D3",
            "source": "https://www.starlingbank.com/media/",
            "guidelines": "https://www.starlingbank.com/docs/brand/starling-bank-brand-guidelines.pdf"
        },
        {
            "title": "Starship",
            "hex": "DD0B78",
            "source": "https://starship.rs/"
        },
        {
            "title": "STARZ",
            "hex": "000000",
            "source": "https://www.starz.com/guides/starzlibrary/"
        },
        {
            "title": "Statamic",
            "hex": "FF269E",
            "source": "https://statamic.com/branding",
            "guidelines": "https://statamic.com/branding"
        },
        {
            "title": "Statuspage",
            "hex": "172B4D",
            "source": "https://www.atlassian.com/company/news/press-kit"
        },
        {
            "title": "Statuspal",
            "hex": "4934BF",
            "source": "https://statuspal.io/"
        },
        {
            "title": "Steam",
            "hex": "000000",
            "source": "https://partner.steamgames.com/doc/marketing/branding",
            "guidelines": "https://partner.steamgames.com/doc/marketing/branding"
        },
        {
            "title": "SteamDB",
            "hex": "000000",
            "source": "https://steamdb.info/"
        },
        {
            "title": "Steamworks",
            "hex": "1E1E1E",
            "source": "https://partner.steamgames.com/"
        },
        {
            "title": "Steelseries",
            "hex": "FF5200",
            "source": "https://techblog.steelseries.com/ux-guide/index.html"
        },
        {
            "title": "Steem",
            "hex": "171FC9",
            "source": "https://steem.com/brand/"
        },
        {
            "title": "Steemit",
            "hex": "06D6A9",
            "source": "https://steemit.com/"
        },
        {
            "title": "Steinberg",
            "hex": "C90827",
            "source": "https://new.steinberg.net/press/"
        },
        {
            "title": "Stellar",
            "hex": "7D00FF",
            "source": "https://www.stellar.org/press"
        },
        {
            "title": "Stencyl",
            "hex": "8E1C04",
            "source": "http://www.stencyl.com/about/press/"
        },
        {
            "title": "Stimulus",
            "hex": "77E8B9",
            "source": "https://stimulus.hotwire.dev/"
        },
        {
            "title": "Stitcher",
            "hex": "000000",
            "source": "https://partners.stitcher.com/"
        },
        {
            "title": "STMicroelectronics",
            "hex": "03234B",
            "source": "https://www.st.com/"
        },
        {
            "title": "StopStalk",
            "hex": "536DFE",
            "source": "https://github.com/stopstalk/media-resources/blob/265b728c26ba597b957e72134a3b49a10dc0c91d/stopstalk-small-black.svg",
            "license": {
                "type": "MIT"
            }
        },
        {
            "title": "Storyblok",
            "hex": "09B3AF",
            "source": "https://www.storyblok.com/press",
            "guidelines": "https://www.storyblok.com/press"
        },
        {
            "title": "Storybook",
            "hex": "FF4785",
            "source": "https://github.com/storybookjs/brand"
        },
        {
            "title": "Strapi",
            "hex": "2F2E8B",
            "source": "https://strapi.io/newsroom"
        },
        {
            "title": "Strava",
            "hex": "FC4C02",
            "source": "https://itunes.apple.com/us/app/strava-running-and-cycling-gps/id426826309"
        },
        {
            "title": "Streamlit",
            "hex": "FF4B4B",
            "source": "https://www.streamlit.io/brand",
            "guidelines": "https://www.streamlit.io/brand"
        },
        {
            "title": "Stripe",
            "hex": "008CDD",
            "source": "https://stripe.com/about/resources"
        },
        {
            "title": "strongSwan",
            "hex": "E00033",
            "source": "https://www.strongswan.org/images/"
        },
        {
            "title": "StubHub",
            "hex": "003168",
            "source": "http://www.stubhub.com"
        },
        {
            "title": "styled-components",
            "hex": "DB7093",
            "source": "https://www.styled-components.com/"
        },
        {
            "title": "stylelint",
            "hex": "263238",
            "source": "https://github.com/stylelint/stylelint/blob/1f7bbb2d189b3e27b42de25f2948e3e5eec1b759/identity/stylelint-icon-black.svg"
        },
        {
            "title": "StyleShare",
            "hex": "212121",
            "source": "https://www.stylesha.re/"
        },
        {
            "title": "Stylus",
            "hex": "333333",
            "source": "https://github.com/stylus/stylus-lang.com/blob/c833bf697e39e1174c7c6e679e0e5a23d0baeb90/img/stylus-logo.svg"
        },
        {
            "title": "Subaru",
            "hex": "013C74",
            "source": "https://commons.wikimedia.org/wiki/File:Subaru_logo.svg"
        },
        {
            "title": "Sublime Text",
            "hex": "FF9800",
            "source": "https://www.sublimetext.com/"
        },
        {
            "title": "Substack",
            "hex": "FF6719",
            "source": "https://on.substack.com/"
        },
        {
            "title": "Subversion",
            "hex": "809CC9",
            "source": "http://subversion.apache.org/logo"
        },
        {
            "title": "suckless",
            "hex": "1177AA",
            "source": "https://suckless.org"
        },
        {
            "title": "Sumo Logic",
            "hex": "000099",
            "source": "https://sites.google.com/sumologic.com/sumo-logic-brand/home",
            "guidelines": "https://sites.google.com/sumologic.com/sumo-logic-brand/home"
        },
        {
            "title": "Supabase",
            "hex": "3ECF8E",
            "source": "https://github.com/supabase/supabase/blob/2a983c3290148d17cfce9e34c0a39102b22fdf78/web/static/img/showcase-logo/supabase-logo.svg"
        },
        {
            "title": "Super User",
            "hex": "38A1CE",
            "source": "https://stackoverflow.design/brand/logo/",
            "guidelines": "https://stackoverflow.com/legal/trademark-guidance"
        },
        {
            "title": "SurveyMonkey",
            "hex": "00BF6F",
            "source": "https://www.surveymonkey.com/mp/brandassets/",
            "guidelines": "https://www.surveymonkey.com/mp/brandassets/"
        },
        {
            "title": "SUSE",
            "hex": "0C322C",
            "source": "https://brand.suse.com/",
            "guidelines": "https://brand.suse.com/"
        },
        {
            "title": "Suzuki",
            "hex": "E30613",
            "source": "https://www.suzuki.ie/"
        },
        {
            "title": "Svelte",
            "hex": "FF3E00",
            "source": "https://github.com/sveltejs/branding/blob/c4dfca6743572087a6aef0e109ffe3d95596e86a/svelte-logo.svg",
            "aliases": {
                "dup": [
                    {
                        "title": "Sapper",
                        "hex": "159497",
                        "source": "https://sapper.svelte.dev/"
                    }
                ]
            }
        },
        {
            "title": "SVG",
            "hex": "FFB13B",
            "source": "https://www.w3.org/2009/08/svg-logos.html",
            "guidelines": "https://www.w3.org/2009/08/svg-logos.html",
            "license": {
                "type": "CC-BY-SA-4.0"
            }
        },
        {
            "title": "SVGO",
            "hex": "3E7FC1",
            "source": "https://github.com/svg/svgo/blob/93a5db197ca32990131bf41becf2e002bb0841bf/logo/isotype.svg"
        },
        {
            "title": "Swagger",
            "hex": "85EA2D",
            "source": "https://swagger.io/swagger/media/assets/images/swagger_logo.svg"
        },
        {
            "title": "Swarm",
            "hex": "FFA633",
            "source": "https://foursquare.com/about/logos"
        },
        {
            "title": "SWC",
            "hex": "FFFFFF",
            "source": "https://github.com/swc-project/logo/blob/f26cac1b4a490e3bdf128d3b084bb57f4fab1aac/svg/swc_black.svg"
        },
        {
            "title": "Swift",
            "hex": "F05138",
            "source": "https://developer.apple.com/swift/resources/",
            "guidelines": "https://developer.apple.com/swift/resources/"
        },
        {
            "title": "Swiggy",
            "hex": "FC8019",
            "source": "https://www.swiggy.com/"
        },
        {
            "title": "Swiper",
            "hex": "6332F6",
            "source": "https://swiperjs.com/"
        },
        {
            "title": "Symantec",
            "hex": "FDB511",
            "source": "https://commons.wikimedia.org/wiki/File:Symantec_logo10.svg"
        },
        {
            "title": "Symfony",
            "hex": "000000",
            "source": "https://symfony.com/logo",
            "guidelines": "https://symfony.com/trademark"
        },
        {
            "title": "Symphony",
            "hex": "0098FF",
            "source": "https://symphony.com/"
        },
        {
            "title": "SymPy",
            "hex": "3B5526",
            "source": "https://github.com/sympy/sympy.github.com/blob/e606a6dc2ee90b1ddaa9c36be6c92392ab300f72/media/sympy-notailtext.svg"
        },
        {
            "title": "Synology",
            "hex": "B5B5B6",
            "source": "https://www.synology.com/en-global/company/branding",
            "guidelines": "https://www.synology.com/en-global/company/branding"
        },
        {
            "title": "T-Mobile",
            "hex": "E20074",
            "source": "https://www.t-mobile.com/"
        },
        {
            "title": "Tableau",
            "hex": "E97627",
            "source": "https://www.tableau.com/about/media-download-center"
        },
        {
            "title": "tado°",
            "hex": "FFA900",
            "source": "https://www.tado.com/gb-en/press-assets"
        },
        {
            "title": "Tails",
            "hex": "56347C",
            "source": "https://tails.boum.org/contribute/how/promote/material/logo/"
        },
        {
            "title": "Tailwind CSS",
            "hex": "06B6D4",
            "source": "https://tailwindcss.com/brand",
            "guidelines": "https://tailwindcss.com/brand"
        },
        {
            "title": "Talend",
            "hex": "FF6D70",
            "source": "https://www.talend.com/blog/"
        },
        {
            "title": "Talenthouse",
            "hex": "FFFFFF",
            "source": "https://www.talenthouse.com/"
        },
        {
            "title": "Tampermonkey",
            "hex": "00485B",
            "source": "https://commons.wikimedia.org/wiki/File:Tampermonkey_logo.svg"
        },
        {
            "title": "Taobao",
            "hex": "E94F20",
            "source": "https://www.alibabagroup.com/en/ir/reports"
        },
        {
            "title": "Tapas",
            "hex": "FFCE00",
            "source": "https://tapas.io/site/about#media"
        },
        {
            "title": "Target",
            "hex": "CC0000",
            "source": "https://www.target.com/"
        },
        {
            "title": "Tasmota",
            "hex": "1FA3EC",
            "source": "https://tasmota.github.io/docs/"
        },
        {
            "title": "Tata",
            "hex": "486AAE",
            "source": "https://www.tatasteel.com/media/media-kit/logos-usage-guidelines/",
            "guidelines": "https://www.tatasteel.com/media/media-kit/logos-usage-guidelines/"
        },
        {
            "title": "Tauri",
            "hex": "FFC131",
            "source": "https://github.com/tauri-apps/tauri/blob/093f85dc2b90a6dd0f48d941f6e88daec311250a/app-icon.png",
            "license": {
                "type": "CC-BY-NC-ND-4.0",
                "url": "https://github.com/tauri-apps/tauri"
            }
        },
        {
            "title": "TaxBuzz",
            "hex": "ED8B0B",
            "source": "https://www.taxbuzz.com/"
        },
        {
            "title": "TeamCity",
            "hex": "000000",
            "source": "https://www.jetbrains.com/company/brand/logos/",
            "guidelines": "https://www.jetbrains.com/company/brand/"
        },
        {
            "title": "TeamSpeak",
            "hex": "2580C3",
            "source": "https://www.teamspeak.com/en/more/media-pack/"
        },
        {
            "title": "TeamViewer",
            "hex": "004680",
            "source": "https://www.teamviewer.com/en-us/"
        },
        {
            "title": "TED",
            "hex": "E62B1E",
            "source": "https://www.ted.com/participate/organize-a-local-tedx-event/tedx-organizer-guide/branding-promotions/logo-and-design/your-tedx-logo"
        },
        {
            "title": "Teespring",
            "hex": "ED2761",
            "source": "https://teespring.com"
        },
        {
            "title": "Tekton",
            "hex": "FD495C",
            "source": "https://github.com/cdfoundation/artwork/blob/3e748ca9cf9c3136a4a571f7655271b568c16a64/tekton/icon/black/tekton-icon-black.svg",
            "guidelines": "https://github.com/cdfoundation/artwork/blob/main/tekton/tekton_brand_guide.pdf"
        },
        {
            "title": "TELE5",
            "hex": "C2AD6F",
            "source": "https://www.tele5.de"
        },
        {
            "title": "Telegram",
            "hex": "26A5E4",
            "source": "https://telegram.org"
        },
        {
            "title": "Telegraph",
            "hex": "FAFAFA",
            "source": "https://telegra.ph/"
        },
        {
            "title": "Temporal",
            "hex": "000000",
            "source": "https://github.com/temporalio/temporaldotio/blob/b6b5f3ed1fda818d5d6c07e27ec15d51a61f2267/public/images/icons/temporal-no-text.svg"
        },
        {
            "title": "Tencent QQ",
            "hex": "EB1923",
            "source": "https://en.wikipedia.org/wiki/File:Tencent_QQ.svg#/media/File:Tencent_QQ.svg"
        },
        {
            "title": "TensorFlow",
            "hex": "FF6F00",
            "source": "https://www.tensorflow.org/extras/tensorflow_brand_guidelines.pdf"
        },
        {
            "title": "Teradata",
            "hex": "F37440",
            "source": "https://github.com/Teradata/teradata.github.io/"
        },
        {
            "title": "teratail",
            "hex": "F4C51C",
            "source": "https://teratail.com/"
        },
        {
            "title": "Terraform",
            "hex": "7B42BC",
            "source": "https://www.hashicorp.com/brand",
            "guidelines": "https://www.hashicorp.com/brand"
        },
        {
            "title": "Tesco",
            "hex": "00539F",
            "source": "https://www.tesco.com"
        },
        {
            "title": "Tesla",
            "hex": "CC0000",
            "source": "https://www.tesla.com/tesla-gallery"
        },
        {
            "title": "TestCafe",
            "hex": "36B6E5",
            "source": "https://github.com/DevExpress/testcafe/blob/dd174b6682b5f2675ac90e305d3d893c36a1d814/media/logos/svg/TestCafe-logo-600.svg"
        },
        {
            "title": "Testin",
            "hex": "007DD7",
            "source": "https://www.testin.cn/"
        },
        {
            "title": "Testing Library",
            "hex": "E33332",
            "source": "https://testing-library.com/"
        },
        {
            "title": "Tether",
            "hex": "50AF95",
            "aliases": {
                "aka": [
                    "USDt"
                ]
            },
            "source": "https://tether.to/branding/",
            "guidelines": "https://tether.to/branding/"
        },
        {
            "title": "Textpattern",
            "hex": "FFDA44",
            "source": "https://textpattern.com/"
        },
        {
            "title": "The Algorithms",
            "hex": "00BCB4",
            "source": "https://github.com/TheAlgorithms/website/blob/f4e439578c88fed3b21c70898605238602975d2d/public/logo_t.svg"
        },
        {
            "title": "The Conversation",
            "hex": "D8352A",
            "source": "https://theconversation.com/republishing-guidelines"
        },
        {
            "title": "The Irish Times",
            "hex": "000000",
            "source": "https://www.irishtimes.com/"
        },
        {
            "title": "The Mighty",
            "hex": "D0072A",
            "source": "https://themighty.com/"
        },
        {
            "title": "The Models Resource",
            "hex": "3A75BD",
            "source": "https://www.models-resource.com/"
        },
        {
            "title": "The Movie Database",
            "aliases": {
                "aka": [
                    "TMDB"
                ]
            },
            "hex": "01B4E4",
            "source": "https://www.themoviedb.org/about/logos-attribution"
        },
        {
            "title": "The North Face",
            "hex": "000000",
            "source": "https://www.thenorthface.com/"
        },
        {
            "title": "The Register",
            "hex": "FF0000",
            "source": "https://www.theregister.co.uk/"
        },
        {
            "title": "The Sounds Resource",
            "hex": "39BE6B",
            "source": "https://www.sounds-resource.com/"
        },
        {
            "title": "The Spriters Resource",
            "hex": "BE3939",
            "source": "https://www.spriters-resource.com/"
        },
        {
            "title": "The Washington Post",
            "hex": "231F20",
            "source": "https://www.washingtonpost.com/brand-studio/archive/"
        },
        {
            "title": "Thingiverse",
            "hex": "248BFB",
            "source": "https://www.thingiverse.com/"
        },
        {
            "title": "ThinkPad",
            "hex": "EE2624",
            "source": "https://www.lenovo.com/us/en/thinkpad"
        },
        {
            "title": "Threadless",
            "hex": "0099FF",
            "source": "https://www.threadless.com/about-us/"
        },
        {
            "title": "Three.js",
            "hex": "000000",
            "source": "https://github.com/mrdoob/three.js/blob/a567b810cfcb7f6a03e4faea99f03c53081da477/files/icon.svg"
        },
        {
            "title": "Threema",
            "hex": "3FE669",
            "source": "https://threema.ch/en/press"
        },
        {
            "title": "Thumbtack",
            "hex": "009FD9",
            "source": "https://www.thumbtack.com/press/media-resources/"
        },
        {
            "title": "Thunderbird",
            "hex": "0A84FF",
            "source": "https://github.com/thundernest/thunderbird-website/blob/d7446f3eee14b38f02ee60da7d4b4fb8c9ef20e3/media/svg/logo.svg"
        },
        {
            "title": "Thymeleaf",
            "hex": "005F0F",
            "source": "https://github.com/thymeleaf/thymeleaf-org/blob/0427d4d4c6f08d3a1fbed3bc90ceeebcf094b532/artwork/thymeleaf%202016/thymeleaf.svg"
        },
        {
            "title": "Ticketmaster",
            "hex": "026CDF",
            "source": "https://design.ticketmaster.com/brand/overview/"
        },
        {
            "title": "Tidal",
            "hex": "000000",
            "source": "https://tidal.com"
        },
        {
            "title": "Tide",
            "hex": "4050FB",
            "source": "https://www.tide.co/newsroom/"
        },
        {
            "title": "TietoEVRY",
            "hex": "063752",
            "source": "https://www.tietoevry.com/en/about-us/our-company/"
        },
        {
            "title": "TikTok",
            "hex": "000000",
            "source": "https://tiktok.com"
        },
        {
            "title": "Tile",
            "hex": "000000",
            "source": "https://www.thetileapp.com/"
        },
        {
            "title": "Timescale",
            "hex": "FDB515",
            "source": "https://www.timescale.com/"
        },
        {
            "title": "Tinder",
            "hex": "FF6B6B",
            "source": "http://www.gotinder.com/press"
        },
        {
            "title": "TinyLetter",
            "hex": "ED1C24",
            "source": "https://tinyletter.com/site/press/"
        },
        {
            "title": "tmux",
            "hex": "1BB91F",
            "source": "https://github.com/tmux/tmux/tree/f04cc3997629823f0e304d4e4184e2ec93c703f0/logo"
        },
        {
            "title": "Todoist",
            "hex": "E44332",
            "source": "https://doist.com/press/"
        },
        {
            "title": "Toggl",
            "hex": "E01B22",
            "source": "https://toggl.com/media-toolkit"
        },
        {
            "title": "Tokyo Metro",
            "hex": "149DD3",
            "source": "https://en.wikipedia.org/wiki/File:TokyoMetro.svg"
        },
        {
            "title": "Tomorrowland",
            "hex": "000000",
            "source": "https://global.tomorrowland.com/"
        },
        {
            "title": "Topcoder",
            "hex": "29A7DF",
            "source": "https://www.topcoder.com/thrive/articles/How%20to%20use%20the%20Topcoder%20GUI%20KIT",
            "guidelines": "https://www.topcoder.com/thrive/articles/How%20to%20use%20the%20Topcoder%20GUI%20KIT"
        },
        {
            "title": "Toptal",
            "hex": "3863A0",
            "source": "https://www.toptal.com/branding"
        },
        {
            "title": "Tor Browser",
            "hex": "7D4698",
            "source": "https://styleguide.torproject.org/brand-assets/"
        },
        {
            "title": "Tor Project",
            "hex": "7E4798",
            "source": "https://styleguide.torproject.org/brand-assets/"
        },
        {
            "title": "Toshiba",
            "hex": "FF0000",
            "source": "https://commons.wikimedia.org/wiki/File:Toshiba_logo.svg"
        },
        {
            "title": "Toyota",
            "hex": "EB0A1E",
            "source": "https://www.toyota.com/brandguidelines/logo/",
            "guidelines": "https://www.toyota.com/brandguidelines/"
        },
        {
            "title": "TP-Link",
            "hex": "4ACBD6",
            "source": "https://www.tp-link.com/"
        },
        {
            "title": "tqdm",
            "hex": "FFC107",
            "source": "https://github.com/tqdm/img/blob/0dd23d9336af67976f88f9988ea660cde78c54d4/logo.svg"
        },
        {
            "title": "Traefik Mesh",
            "hex": "9D0FB0",
            "source": "https://github.com/traefik/mesh/blob/ef03c40b78c08931d47fdad0be10d1986f4e21bc/docs/content/assets/img/traefik-mesh-logo.svg"
        },
        {
            "title": "TrainerRoad",
            "hex": "DA291C",
            "source": "https://www.trainerroad.com/press/",
            "guidelines": "https://www.trainerroad.com/press/"
        },
        {
            "title": "Trakt",
            "hex": "ED1C24",
            "source": "https://trakt.tv"
        },
        {
            "title": "TransferWise",
            "hex": "00B9FF",
            "source": "https://brand.transferwise.com/logo"
        },
        {
            "title": "Transport for Ireland",
            "hex": "00B274",
            "source": "https://www.transportforireland.ie/"
        },
        {
            "title": "Transport for London",
            "hex": "113B92",
            "source": "https://tfl.gov.uk/"
        },
        {
            "title": "Travis CI",
            "hex": "3EAAAF",
            "source": "https://travis-ci.com/logo"
        },
        {
            "title": "Treehouse",
            "hex": "5FCF80",
            "source": "https://teamtreehouse.com/about"
        },
        {
            "title": "Trello",
            "hex": "0052CC",
            "source": "https://atlassian.design/resources/logo-library",
            "guidelines": "https://atlassian.design/foundations/logos/"
        },
        {
            "title": "Trend Micro",
            "hex": "D71921",
            "source": "https://www.trendmicro.com/"
        },
        {
            "title": "Treyarch",
            "hex": "000000",
            "source": "https://upload.wikimedia.org/wikipedia/en/7/7a/Treyarch_logo.svg"
        },
        {
            "title": "Triller",
            "hex": "FF0089",
            "source": "https://triller.co/static/media/illustrations/logo-full-white.svg"
        },
        {
            "title": "Trino",
            "hex": "DD00A1",
            "source": "https://github.com/trinodb/docs.trino.io/blob/653a46f6bdc64b5f67302dc9ab8a0c432ca25e70/352/_static/trino.svg"
        },
        {
            "title": "Trip.com",
            "hex": "287DFA",
            "source": "https://careers.trip.com/"
        },
        {
            "title": "Tripadvisor",
            "hex": "34E0A1",
            "source": "https://tripadvisor.mediaroom.com/logo-guidelines"
        },
        {
            "title": "Trove",
            "hex": "2D004B",
            "source": "https://trove.nla.gov.au/about/who-we-are/our-logo",
            "guidelines": "https://trove.nla.gov.au/about/who-we-are/trove-brand-guidelines"
        },
        {
            "title": "TrueNAS",
            "hex": "0095D5",
            "source": "https://www.truenas.com/"
        },
        {
            "title": "trulia",
            "hex": "0A0B09",
            "source": "https://www.trulia.com/newsroom/media/brand-logos/",
            "guidelines": "https://www.trulia.com/newsroom/media/brand-logos/"
        },
        {
            "title": "Trusted Shops",
            "hex": "FFDC0F",
            "source": "https://brand.trustedshops.com/d/dorIFVeUmcN9/corporate-design"
        },
        {
            "title": "Trustpilot",
            "hex": "00B67A",
            "source": "https://support.trustpilot.com/hc/en-us/articles/206289947-Trustpilot-Brand-Assets-Style-Guide"
        },
        {
            "title": "Try It Online",
            "hex": "303030",
            "source": "https://tio.run/"
        },
        {
            "title": "TryHackMe",
            "hex": "212C42",
            "source": "https://tryhackme.com/about"
        },
        {
            "title": "ts-node",
            "hex": "3178C6",
            "source": "https://typestrong.org/ts-node/"
        },
        {
            "title": "Tubi",
            "hex": "000000",
            "source": "https://corporate.tubitv.com/press-releases/"
        },
        {
            "title": "TUI",
            "hex": "D40E14",
            "source": "https://www.design.tui/brand/logos/",
            "guidelines": "https://www.design.tui/brand/"
        },
        {
            "title": "Tumblr",
            "hex": "36465D",
            "source": "https://www.tumblr.com/logo"
        },
        {
            "title": "TuneIn",
            "hex": "14D8CC",
            "source": "https://cms.tunein.com/press/"
        },
        {
            "title": "TurboSquid",
            "hex": "FF8135",
            "source": "https://www.brand.turbosquid.com/turbosquidicons",
            "guidelines": "https://www.brand.turbosquid.com/"
        },
        {
            "title": "Turkish Airlines",
            "hex": "C70A0C",
            "source": "https://www.turkishairlines.com/tr-int/basin-odasi/logo-arsivi/index.html"
        },
        {
            "title": "Tutanota",
            "hex": "840010",
            "source": "https://github.com/tutao/tutanota/blob/8ff5f0e7d78834ac8fcb0f2357c394b757ea4793/resources/images/logo-solo-red.svg"
        },
        {
            "title": "TV Time",
            "hex": "FFD400",
            "source": "https://www.tvtime.com/"
        },
        {
            "title": "Twilio",
            "hex": "F22F46",
            "source": "https://www.twilio.com/company/brand"
        },
        {
            "title": "Twitch",
            "hex": "9146FF",
            "source": "https://brand.twitch.tv"
        },
        {
            "title": "Twitter",
            "hex": "1DA1F2",
            "source": "https://brand.twitter.com"
        },
        {
            "title": "Twoo",
            "hex": "FF7102",
            "source": "http://www.twoo.com/about/press"
        },
        {
            "title": "Typeform",
            "hex": "262627",
            "source": "https://www.typeform.com"
        },
        {
            "title": "TypeScript",
            "hex": "3178C6",
            "source": "https://www.typescriptlang.org/branding",
            "guidelines": "https://www.typescriptlang.org/branding"
        },
        {
            "title": "TYPO3",
            "hex": "FF8700",
            "source": "https://typo3.com/fileadmin/assets/typo3logos/typo3_bullet_01.svg"
        },
        {
            "title": "Uber",
            "hex": "000000",
            "source": "https://www.uber.com/media/"
        },
        {
            "title": "Uber Eats",
            "hex": "06C167",
            "source": "https://www.ubereats.com"
        },
        {
            "title": "Ubiquiti",
            "hex": "0559C9",
            "source": "https://www.ui.com/marketing/#logos"
        },
        {
            "title": "Ubisoft",
            "hex": "000000",
            "source": "https://www.ubisoft.com/en-US/company/overview.aspx"
        },
        {
            "title": "uBlock Origin",
            "hex": "800000",
            "source": "https://github.com/gorhill/uBlock/blob/master/src/img/ublock.svg"
        },
        {
            "title": "Ubuntu",
            "hex": "E95420",
            "source": "https://design.ubuntu.com/brand/ubuntu-logo/",
            "guidelines": "https://design.ubuntu.com/brand/ubuntu-logo/"
        },
        {
            "title": "Udacity",
            "hex": "02B3E4",
            "source": "https://www.udacity.com"
        },
        {
            "title": "Udemy",
            "hex": "A435F0",
            "source": "https://www.udemy.com/ourbrand/"
        },
        {
            "title": "UFC",
            "hex": "D20A0A",
            "source": "https://www.ufc.com"
        },
        {
            "title": "UIkit",
            "hex": "2396F3",
            "source": "https://getuikit.com"
        },
        {
            "title": "Ulule",
            "hex": "18A5D6",
            "source": "https://ulule.frontify.com/d/EX3dK8qsXgqh/branding-guidelines"
        },
        {
            "title": "Umbraco",
            "hex": "3544B1",
            "source": "https://umbraco.com/"
        },
        {
            "title": "Unacademy",
            "hex": "08BD80",
            "source": "https://unacademy.com/"
        },
        {
            "title": "Under Armour",
            "hex": "1D1D1D",
            "source": "https://www.underarmour.com/en-us/"
        },
        {
            "title": "Underscore.js",
            "hex": "0371B5",
            "source": "https://github.com/jashkenas/underscore/blob/f098f61ff84931dea69c276b3674a62b6ae4def7/docs/images/underscore.png"
        },
        {
            "title": "Undertale",
            "hex": "E71D29",
            "source": "https://undertale.com/"
        },
        {
            "title": "Unicode",
            "hex": "5455FE",
            "source": "https://en.wikipedia.org/wiki/Unicode"
        },
        {
            "title": "Unilever",
            "hex": "1F36C7",
            "source": "https://www.unilever.co.uk/about/who-we-are/our-logo/"
        },
        {
            "title": "United Airlines",
            "hex": "002244",
            "source": "https://en.wikipedia.org/wiki/File:United_Airlines_Logo.svg"
        },
        {
            "title": "Unity",
            "hex": "FFFFFF",
            "source": "https://brand.unity.com/",
            "guidelines": "https://brand.unity.com/"
        },
        {
            "title": "Unraid",
            "hex": "F15A2C",
            "source": "https://unraid.net/"
        },
        {
            "title": "Unreal Engine",
            "hex": "0E1128",
            "source": "https://www.unrealengine.com/en-US/branding",
            "guidelines": "https://www.unrealengine.com/en-US/branding"
        },
        {
            "title": "Unsplash",
            "hex": "000000",
            "source": "https://unsplash.com/"
        },
        {
            "title": "Untangle",
            "hex": "68BD49",
            "source": "https://www.untangle.com/company-overview/",
            "guidelines": "https://www.untangle.com/company-overview/"
        },
        {
            "title": "Untappd",
            "hex": "FFC000",
            "source": "https://untappd.com/"
        },
        {
            "title": "UpCloud",
            "hex": "7B00FF",
            "source": "https://upcloud.com/brand-assets/",
            "guidelines": "https://upcloud.com/brand-assets/"
        },
        {
            "title": "UpLabs",
            "hex": "3930D8",
            "source": "https://www.uplabs.com/"
        },
        {
            "title": "Uploaded",
            "hex": "0E70CB",
            "source": "https://www.uploaded.net"
        },
        {
            "title": "UPS",
            "hex": "150400",
            "source": "https://www.ups.com/"
        },
        {
            "title": "Uptobox",
            "hex": "5CE1E6",
            "source": "https://uptoboxpremium.org/"
        },
        {
            "title": "Upwork",
            "hex": "6FDA44",
            "source": "https://www.upwork.com/press/"
        },
        {
            "title": "USPS",
            "hex": "333366",
            "source": "https://www.usps.com/"
        },
        {
            "title": "V",
            "hex": "5D87BF",
            "source": "https://github.com/vlang/v-logo",
            "license": {
                "type": "MIT"
            }
        },
        {
            "title": "V8",
            "hex": "4B8BF5",
            "source": "https://v8.dev/logo"
        },
        {
            "title": "Vaadin",
            "hex": "00B4F0",
            "source": "https://vaadin.com/trademark",
            "guidelines": "https://vaadin.com/trademark"
        },
        {
            "title": "Vagrant",
            "hex": "1868F2",
            "source": "https://www.hashicorp.com/brand",
            "guidelines": "https://www.hashicorp.com/brand"
        },
        {
            "title": "Valve",
            "hex": "F74843",
            "source": "https://www.valvesoftware.com/"
        },
        {
            "title": "Vapor",
            "hex": "0D0D0D",
            "source": "https://vapor.codes/"
        },
        {
            "title": "Vault",
            "hex": "000000",
            "source": "https://www.hashicorp.com/brand",
            "guidelines": "https://www.hashicorp.com/brand"
        },
        {
            "title": "Vauxhall",
            "hex": "EB001E",
            "source": "https://www.stellantis.com/en/brands/vauxhall"
        },
        {
            "title": "vBulletin",
            "hex": "184D66",
            "source": "https://commons.wikimedia.org/wiki/File:VBulletin.svg"
        },
        {
            "title": "Vector Logo Zone",
            "hex": "184D66",
            "source": "https://www.vectorlogo.zone/"
        },
        {
            "title": "Vectorworks",
            "hex": "000000",
            "source": "https://www.vectorworks.net/en-US"
        },
        {
            "title": "Veeam",
            "hex": "00B336",
            "source": "https://www.veeam.com/newsroom/veeam-graphics.html"
        },
        {
            "title": "Veepee",
            "hex": "EC008C",
            "source": "https://www.veepee.fr/"
        },
        {
            "title": "Velog",
            "hex": "20C997",
            "source": "https://github.com/velopert/velog-client/blob/8fbbb371f4b4525b6747e54d0c608900ea8bf03e/src/static/svg/velog-icon.svg"
        },
        {
            "title": "Venmo",
            "hex": "3D95CE",
            "source": "https://venmo.com/about/brand/"
        },
        {
            "title": "Vercel",
            "hex": "000000",
            "source": "https://vercel.com/design"
        },
        {
            "title": "Verdaccio",
            "hex": "4B5E40",
            "source": "https://verdaccio.org/docs/en/logo"
        },
        {
            "title": "Veritas",
            "hex": "B1181E",
            "source": "https://my.veritas.com/cs/groups/partner/documents/styleguide/mdaw/mdq5/~edisp/tus3cpeapp3855186572.pdf"
        },
        {
            "title": "Verizon",
            "hex": "CD040B",
            "source": "https://www.verizondigitalmedia.com/about/logo-usage/"
        },
        {
            "title": "vFairs",
            "hex": "EF4678",
            "source": "https://www.vfairs.com/"
        },
        {
            "title": "Viadeo",
            "hex": "F07355",
            "source": "https://viadeo.journaldunet.com/"
        },
        {
            "title": "Viber",
            "hex": "7360F2",
            "source": "https://www.viber.com/brand-center/"
        },
        {
            "title": "Vim",
            "hex": "019733",
            "source": "https://commons.wikimedia.org/wiki/File:Vimlogo.svg"
        },
        {
            "title": "Vimeo",
            "hex": "1AB7EA",
            "source": "https://vimeo.com/about/brand_guidelines"
        },
        {
            "title": "Vimeo Livestream",
            "hex": "0A0A20",
            "source": "https://livestream.com"
        },
        {
            "title": "Virgin",
            "aliases": {
                "aka": [
                    "Virgin Group"
                ]
            },
            "hex": "E10A0A",
            "source": "https://www.virgin.com/img/virgin-logo-square.svg"
        },
        {
            "title": "VirtualBox",
            "hex": "183A61",
            "source": "https://commons.wikimedia.org/wiki/File:Virtualbox_logo.png"
        },
        {
            "title": "VirusTotal",
            "hex": "394EFF",
            "source": "https://www.virustotal.com/"
        },
        {
            "title": "Visa",
            "hex": "1A1F71",
            "source": "https://merchantsignageeu.visa.com/product.asp?dptID=696"
        },
        {
            "title": "Visual Studio",
            "hex": "5C2D91",
            "source": "https://visualstudio.microsoft.com/"
        },
        {
            "title": "Visual Studio Code",
            "hex": "007ACC",
            "source": "https://commons.wikimedia.org/wiki/File:Visual_Studio_Code_1.35_icon.svg"
        },
        {
            "title": "Vite",
            "hex": "646CFF",
            "source": "https://vitejs.dev/"
        },
        {
            "title": "Vivaldi",
            "hex": "EF3939",
            "source": "https://vivaldi.com/press/"
        },
        {
            "title": "Vivino",
            "hex": "AA1329",
            "source": "https://www.vivino.com/press"
        },
        {
            "title": "VK",
            "hex": "0077FF",
            "source": "https://vk.com/brand",
            "guidelines": "https://vk.com/brand"
        },
        {
            "title": "VLC media player",
            "hex": "FF8800",
            "source": "http://git.videolan.org/?p=vlc.git;a=tree;f=extras/package/macosx/asset_sources"
        },
        {
            "title": "VMware",
            "hex": "607078",
            "source": "https://myvmware.workspaceair.com/"
        },
        {
            "title": "Vodafone",
            "hex": "E60000",
            "source": "https://web.vodafone.com.eg/"
        },
        {
            "title": "Volkswagen",
            "hex": "151F5D",
            "source": "https://www.volkswagen.ie/"
        },
        {
            "title": "Volvo",
            "hex": "003057",
            "source": "https://www.media.volvocars.com/global/en-gb/logos"
        },
        {
            "title": "Vonage",
            "hex": "FFFFFF",
            "source": "https://www.vonage.com"
        },
        {
            "title": "VOX",
            "hex": "DA074A",
            "source": "https://commons.wikimedia.org/wiki/File:VOX_Logo_2013.svg"
        },
        {
            "title": "VSCO",
            "hex": "000000",
            "source": "https://vscopress.co/media-kit"
        },
        {
            "title": "VTEX",
            "hex": "ED125F",
            "source": "https://vtex.com"
        },
        {
            "title": "Vue.js",
            "hex": "4FC08D",
            "source": "https://github.com/vuejs/art",
            "license": {
                "type": "custom",
                "url": "https://github.com/vuejs/art/blob/master/README.md"
            },
            "guidelines": "https://github.com/vuejs/art/blob/master/README.md"
        },
        {
            "title": "Vuetify",
            "hex": "1867C0",
            "source": "https://vuetifyjs.com/"
        },
        {
            "title": "Vulkan",
            "hex": "AC162C",
            "source": "https://www.khronos.org/legal/trademarks/"
        },
        {
            "title": "Vultr",
            "hex": "007BFC",
            "source": "https://www.vultr.com/company/brand-assets/"
        },
        {
            "title": "W3C",
            "hex": "005A9C",
            "source": "https://www.w3.org/Consortium/Legal/logo-usage-20000308",
            "license": {
                "type": "custom",
                "url": "https://www.w3.org/Consortium/Legal/2002/trademark-license-20021231"
            }
        },
        {
            "title": "Wagtail",
            "hex": "43B1B0",
            "source": "https://github.com/wagtail/wagtail/blob/e3e46e23b780aa2b1b521de081cb81872f77466d/wagtail/admin/static_src/wagtailadmin/images/wagtail-logo.svg"
        },
        {
            "title": "WakaTime",
            "hex": "000000",
            "source": "https://wakatime.com/legal/logos-and-trademark-usage",
            "guidelines": "https://wakatime.com/legal/logos-and-trademark-usage"
        },
        {
            "title": "WALKMAN",
            "hex": "000000",
            "source": "https://en.wikipedia.org/wiki/File:Walkman_logo.svg"
        },
        {
            "title": "Wallabag",
            "hex": "3F6184",
            "source": "https://github.com/wallabag/logo/blob/f670395da2d85c3bbcb8dcfa8d2a339d8af5abb0/_default/icon/svg/logo-icon-black-no-bg.svg"
        },
        {
            "title": "Walmart",
            "hex": "0071CE",
            "source": "https://corporate.walmart.com",
            "guidelines": "https://one.walmart.com/content/people-experience/associate-brand-center.html"
        },
        {
            "title": "Wappalyzer",
            "hex": "32067C",
            "source": "https://www.wappalyzer.com/"
        },
        {
            "title": "Warner Bros.",
            "slug": "warnerbros",
            "hex": "004DB4",
            "source": "https://www.warnerbros.com/"
        },
        {
            "title": "Wattpad",
            "hex": "FF500A",
            "source": "https://company.wattpad.com/brandguideline",
            "guidelines": "https://company.wattpad.com/brandguideline"
        },
        {
            "title": "Waze",
            "hex": "33CCFF",
            "source": "https://www.waze.com/"
        },
        {
            "title": "Wear OS",
            "hex": "4285F4",
            "source": "https://partnermarketinghub.withgoogle.com/#/brands/"
        },
        {
            "title": "Weasyl",
            "hex": "990000",
            "source": "https://www.weasyl.com/"
        },
        {
            "title": "Web3.js",
            "hex": "F16822",
            "source": "https://github.com/ChainSafe/web3.js/blob/fdbda4958cbdbaebe8ed5ea59183582b07fac254/assets/logo/web3js.svg"
        },
        {
            "title": "WebAssembly",
            "hex": "654FF0",
            "source": "https://webassembly.org/"
        },
        {
            "title": "WebAuthn",
            "hex": "3423A6",
            "source": "https://github.com/webauthn-open-source/webauthn-logos",
            "guidelines": "https://github.com/webauthn-open-source/webauthn-logos"
        },
        {
            "title": "webcomponents.org",
            "hex": "29ABE2",
            "source": "https://www.webcomponents.org/"
        },
        {
            "title": "WebdriverIO",
            "hex": "EA5906",
            "source": "https://webdriver.io/docs/api/"
        },
        {
            "title": "Webflow",
            "hex": "4353FF",
            "source": "https://webflow.com/"
        },
        {
            "title": "WebGL",
            "hex": "990000",
            "source": "https://www.khronos.org/legal/trademarks/",
            "guidelines": "https://www.khronos.org/legal/trademarks/"
        },
        {
            "title": "webhint",
            "hex": "4700A3",
            "source": "https://github.com/webhintio/webhint.io/blob/5c9f10a33a6d68e1f0d2b1eff0829685b9123433/src/webhint-theme/source/images/webhint-logo.svg"
        },
        {
            "title": "Weblate",
            "hex": "2ECCAA",
            "source": "https://github.com/WeblateOrg/graphics/blob/669e4f910abd9ec36fda172d2ea6f2f424a32ace/logo/weblate-black.svg",
            "license": {
                "type": "GPL-3.0-only"
            }
        },
        {
            "title": "Webmin",
            "hex": "7DA0D0",
            "source": "https://github.com/webmin/webmin/blob/84d2d3d17f638a43939220f78b83bfefbae37f76/images/webmin-blue.svg"
        },
        {
            "title": "WebMoney",
            "hex": "036CB5",
            "source": "https://www.webmoney.ru/rus/developers/logos.shtml"
        },
        {
            "title": "Webpack",
            "hex": "8DD6F9",
            "source": "https://webpack.js.org/branding/"
        },
        {
            "title": "WebRTC",
            "hex": "333333",
            "source": "https://webrtc.org/"
        },
        {
            "title": "WebStorm",
            "hex": "000000",
            "source": "https://www.jetbrains.com/company/brand/logos/",
            "guidelines": "https://www.jetbrains.com/company/brand/"
        },
        {
            "title": "WEBTOON",
            "hex": "00D564",
            "source": "http://webtoons.com/"
        },
        {
            "title": "WeChat",
            "hex": "07C160",
            "source": "https://wechat.design/standard/download/brand",
            "guidelines": "https://wechat.design/standard/download/brand"
        },
        {
            "title": "WeGame",
            "hex": "FAAB00",
            "source": "https://www.wegame.com.cn"
        },
        {
            "title": "Weights & Biases",
            "hex": "FFBE00",
            "source": "https://wandb.ai/"
        },
        {
            "title": "Welcome to the Jungle",
            "aliases": {
                "aka": [
                    "WTTJ"
                ]
            },
            "hex": "FFCD00",
            "source": "https://www.welcometothejungle.com/"
        },
        {
            "title": "WEMO",
            "hex": "72D44C",
            "source": "https://commons.wikimedia.org/wiki/File:WeMoApp.svg"
        },
        {
            "title": "Western Digital",
            "aliases": {
                "aka": [
                    "WD"
                ]
            },
            "hex": "000000",
            "source": "https://www.westerndigital.com"
        },
        {
            "title": "WeTransfer",
            "hex": "409FFF",
            "source": "https://wetransfer.com/"
        },
        {
            "title": "WhatsApp",
            "hex": "25D366",
            "source": "https://www.facebook.com/brand/resources/whatsapp/whatsapp-brand",
            "guidelines": "https://www.facebook.com/brand/resources/whatsapp/whatsapp-brand"
        },
        {
            "title": "When I Work",
            "hex": "51A33D",
            "source": "https://wheniwork.com/"
        },
        {
            "title": "WhiteSource",
            "hex": "161D4E",
            "source": "https://www.whitesourcesoftware.com/whitesource-media-kit/"
        },
        {
            "title": "Wii",
            "hex": "8B8B8B",
            "source": "https://commons.wikimedia.org/wiki/File:Wii.svg"
        },
        {
            "title": "Wii U",
            "hex": "8B8B8B",
            "source": "https://commons.wikipedia.org/wiki/File:WiiU.svg"
        },
        {
            "title": "Wiki.js",
            "hex": "1976D2",
            "source": "https://cdn.js.wiki/images/wikijs-butterfly-mono.svg"
        },
        {
            "title": "Wikidata",
            "hex": "006699",
            "source": "https://commons.wikimedia.org/wiki/File:Wikidata-logo-en.svg"
        },
        {
            "title": "Wikimedia Commons",
            "hex": "006699",
            "source": "https://commons.wikimedia.org/wiki/File:Commons-logo.svg"
        },
        {
            "title": "Wikipedia",
            "hex": "000000",
            "source": "https://commons.wikimedia.org/wiki/File:Wikipedia-logo-v2.svg"
        },
        {
            "title": "Wikiquote",
            "hex": "006699",
            "source": "https://commons.wikimedia.org/wiki/File:Wikiquote-logo.svg"
        },
        {
            "title": "Wikivoyage",
            "hex": "006699",
            "source": "https://commons.wikimedia.org/wiki/File:Wikivoyage-Logo-v3-en.svg"
        },
        {
            "title": "Winamp",
            "hex": "F93821",
            "source": "https://www.winamp.com"
        },
        {
            "title": "Windi CSS",
            "hex": "48B0F1",
            "source": "https://github.com/windicss/docs/blob/d7a01df515c4fa30dbb33ede7c46392e21fbf2cb/public/assets/logo.svg"
        },
        {
            "title": "Windows",
            "hex": "0078D6",
            "source": "https://commons.wikimedia.org/wiki/File:Windows_10_Logo.svg"
        },
        {
            "title": "Windows 95",
            "hex": "008080",
            "source": "https://en.wikipedia.org/wiki/Windows_95"
        },
        {
            "title": "Windows Terminal",
            "hex": "4D4D4D",
            "source": "https://github.com/microsoft/terminal/blob/a90289548f8548bf5c370a4b141b4b815c22616b/res/terminal/Terminal_HC.svg"
        },
        {
            "title": "Windows XP",
            "hex": "003399",
            "source": "https://commons.wikimedia.org/wiki/File:Windows_logo_-_2002%E2%80%932012_(Multicolored).svg"
        },
        {
            "title": "Winmate",
            "hex": "C11920",
            "source": "https://www.winmate.com/NewsAndEvents/Publications"
        },
        {
            "title": "Wipro",
            "hex": "341C53",
            "source": "https://www.wipro.com/content/dam/nexus/en/service-lines/applications/latest-thinking/state-of-cybersecurity-report-2019.pdf"
        },
        {
            "title": "Wire",
            "hex": "000000",
            "source": "http://brand.wire.com",
            "guidelines": "https://brand.wire.com/"
        },
        {
            "title": "WireGuard",
            "hex": "88171A",
            "source": "https://www.wireguard.com/"
        },
        {
            "title": "Wireshark",
            "hex": "1679A7",
            "source": "https://gitlab.com/wanduow/wireshark/-/blob/cd5539b0f76975474869984a9d2f0fce29d5c21e/image/wsicon.svg"
        },
        {
            "title": "Wish",
            "hex": "2FB7EC",
            "source": "https://wish.com/"
        },
        {
            "title": "Wistia",
            "hex": "54BBFF",
            "source": "https://wistia.com/about/assets",
            "guidelines": "https://wistia.com/about/assets"
        },
        {
            "title": "Wix",
            "hex": "0C6EFC",
            "source": "http://www.wix.com/about/design-assets"
        },
        {
            "title": "Wizz Air",
            "hex": "C6007E",
            "source": "https://wizzair.com/en-gb/information-and-services/about-us/press-office/logos"
        },
        {
            "title": "Wolfram",
            "hex": "DD1100",
            "source": "http://company.wolfram.com/press-center/wolfram-corporate/"
        },
        {
            "title": "Wolfram Language",
            "hex": "DD1100",
            "source": "http://company.wolfram.com/press-center/language/"
        },
        {
            "title": "Wolfram Mathematica",
            "hex": "DD1100",
            "source": "http://company.wolfram.com/press-center/mathematica/"
        },
        {
            "title": "Woo",
            "hex": "96588A",
            "source": "https://woocommerce.com/style-guide/",
            "guidelines": "https://woocommerce.com/trademark-guidelines/"
        },
        {
            "title": "WooCommerce",
            "hex": "96588A",
            "source": "https://woocommerce.com/style-guide/",
            "guidelines": "https://woocommerce.com/trademark-guidelines/"
        },
        {
            "title": "WordPress",
            "hex": "21759B",
            "source": "https://wordpress.org/about/logos"
        },
        {
            "title": "Workplace",
            "hex": "4326C4",
            "source": "https://en.facebookbrand.com/",
            "guidelines": "https://en.facebookbrand.com/"
        },
        {
            "title": "World Health Organization",
            "hex": "0093D5",
            "source": "https://www.who.int/"
        },
        {
            "title": "WP Engine",
            "hex": "0ECAD4",
            "source": "https://wpengine.com/brand-assets/"
        },
        {
            "title": "WP Rocket",
            "hex": "F56640",
            "source": "https://wp-rocket.me/"
        },
        {
            "title": "write.as",
            "hex": "5BC4EE",
            "source": "https://write.as/brand",
            "guidelines": "https://write.as/brand"
        },
        {
            "title": "WWE",
            "hex": "000000",
            "source": "https://commons.wikimedia.org/wiki/File:WWE_Network_logo.svg"
        },
        {
            "title": "Wwise",
            "hex": "00549F",
            "source": "https://www.audiokinetic.com/resources/credits/",
            "guidelines": "https://www.audiokinetic.com/resources/credits/"
        },
        {
            "title": "X.Org",
            "hex": "F28834",
            "source": "https://upload.wikimedia.org/wikipedia/commons/9/90/X.Org_Logo.svg"
        },
        {
            "title": "Xamarin",
            "hex": "3498DB",
            "source": "https://github.com/dotnet/swag/tree/master/xamarin"
        },
        {
            "title": "XAML",
            "hex": "0C54C2",
            "source": "https://github.com/microsoft/microsoft-ui-xaml/issues/1185#issuecomment-529731046"
        },
        {
            "title": "XAMPP",
            "hex": "FB7A24",
            "source": "https://www.apachefriends.org/en/"
        },
        {
            "title": "Xbox",
            "hex": "107C10",
            "source": "https://www.xbox.com/en-US/consoles"
        },
        {
            "title": "Xcode",
            "hex": "147EFB",
            "source": "https://developer.apple.com/develop/"
        },
        {
            "title": "XDA Developers",
            "hex": "EA7100",
            "source": "https://www.xda-developers.com/"
        },
        {
            "title": "Xero",
            "hex": "13B5EA",
            "source": "https://www.xero.com/uk/about/media/downloads"
        },
        {
            "title": "XFCE",
            "hex": "2284F2",
            "source": "https://www.xfce.org/download#artwork"
        },
        {
            "title": "Xiaomi",
            "hex": "FF6900",
            "source": "https://www.mi.com/global"
        },
        {
            "title": "Xilinx",
            "hex": "E01F27",
            "source": "https://www.xilinx.com"
        },
        {
            "title": "Xing",
            "hex": "006567",
            "source": "https://dev.xing.com/logo_rules"
        },
        {
            "title": "XMPP",
            "hex": "002B5C",
            "source": "https://github.com/xsf/xmpp.org/tree/00c49187e353c1a156c95562dafaf129e688fbad/content/icons"
        },
        {
            "title": "XRP",
            "hex": "25A768",
            "source": "https://xrpl.org/"
        },
        {
            "title": "XSplit",
            "hex": "0095DE",
            "source": "https://www.xsplit.com/presskit"
        },
        {
            "title": "XState",
            "hex": "2C3E50",
            "source": "https://github.com/davidkpiano/xstate/blob/544df7f00e2ef49603b5e5ff2f0d183ff6bd5e7c/docs/.vuepress/public/logo.svg"
        },
        {
            "title": "Y Combinator",
            "hex": "F0652F",
            "source": "https://www.ycombinator.com/press/"
        },
        {
            "title": "Yahoo!",
            "hex": "6001D2",
            "source": "https://yahoo.com/"
        },
        {
            "title": "Yale",
            "hex": "FFD900",
            "source": "https://yalehome.com"
        },
        {
            "title": "Yamaha Corporation",
            "hex": "4B1E78",
            "source": "https://www.yamaha.com/en/"
        },
        {
            "title": "Yamaha Motor Corporation",
            "hex": "E60012",
            "source": "https://en.wikipedia.org/wiki/Yamaha_Motor_Company"
        },
        {
            "title": "Yammer",
            "hex": "106EBE",
            "source": "https://developer.microsoft.com/en-us/fluentui#/styles/web/colors/products"
        },
        {
            "title": "Yarn",
            "hex": "2C8EBB",
            "source": "https://github.com/yarnpkg/assets"
        },
        {
            "title": "Yelp",
            "hex": "D32323",
            "source": "https://www.yelp.com/styleguide/icons"
        },
        {
            "title": "Yoast",
            "hex": "A4286A",
            "source": "https://yoast.com/media/logo/"
        },
        {
            "title": "YOLO",
            "hex": "00FFFF",
            "source": "https://pjreddie.com/darknet/yolo/"
        },
        {
            "title": "YourTravel.TV",
            "hex": "F79025",
            "source": "https://yourtravel.tv"
        },
        {
            "title": "YouTube",
            "hex": "FF0000",
            "source": "https://www.youtube.com/howyoutubeworks/resources/brand-resources/#logos-icons-and-colors",
            "guidelines": "https://www.youtube.com/howyoutubeworks/resources/brand-resources/#logos-icons-and-colors"
        },
        {
            "title": "YouTube Gaming",
            "hex": "FF0000",
            "source": "https://gaming.youtube.com/"
        },
        {
            "title": "YouTube Music",
            "hex": "FF0000",
            "source": "https://partnermarketinghub.withgoogle.com/#/brands/"
        },
        {
            "title": "YouTube Studio",
            "hex": "FF0000",
            "source": "https://www.youtube.com/"
        },
        {
            "title": "YouTube TV",
            "hex": "FF0000",
            "source": "https://partnermarketinghub.withgoogle.com/#/brands/"
        },
        {
            "title": "Z-Wave",
            "hex": "1B365D",
            "source": "https://www.z-wave.com/"
        },
        {
            "title": "Zalando",
            "hex": "FF6900",
            "source": "https://www.zalando.co.uk/"
        },
        {
            "title": "Zalo",
            "hex": "0068FF",
            "source": "https://zalo.me/"
        },
        {
            "title": "Zapier",
            "hex": "FF4A00",
            "source": "https://zapier.com/about/brand"
        },
        {
            "title": "Zara",
            "hex": "000000",
            "source": "https://www.zara.com/"
        },
        {
            "title": "Zazzle",
            "hex": "212121",
            "source": "https://www.zazzle.com/logo",
            "guidelines": "https://www.zazzle.com/logo"
        },
        {
            "title": "Zcash",
            "aliases": {
                "aka": [
                    "ZEC"
                ]
            },
            "hex": "F4B728",
            "source": "https://z.cash/press/",
            "guidelines": "https://www.zfnd.org/about/trademark-policy/"
        },
        {
            "title": "ZDF",
            "hex": "FA7D19",
            "source": "https://www.zdf.de/"
        },
        {
            "title": "Zelle",
            "hex": "6D1ED4",
            "source": "https://www.zellepay.com/"
        },
        {
            "title": "Zend",
            "hex": "0679EA",
            "source": "https://www.zend.com/"
        },
        {
            "title": "Zend Framework",
            "hex": "68B604",
            "source": "https://framework.zend.com/"
        },
        {
            "title": "Zendesk",
            "hex": "03363D",
            "source": "https://brandland.zendesk.com/"
        },
        {
            "title": "Zenn",
            "hex": "3EA8FF",
            "source": "https://zenn.dev/mediakit"
        },
        {
            "title": "Zenodo",
            "hex": "1682D4",
            "source": "https://about.zenodo.org",
            "guidelines": "https://about.zenodo.org"
        },
        {
            "title": "Zerodha",
            "hex": "387ED1",
            "source": "https://zerodha.com"
        },
        {
            "title": "ZeroMQ",
            "hex": "DF0000",
            "source": "https://github.com/zeromq/zeromq.org/blob/master/static/safari-pinned-tab.svg"
        },
        {
            "title": "Zerply",
            "hex": "7BBB6E",
            "source": "https://zerply.com/about/resources"
        },
        {
            "title": "Zhihu",
            "hex": "0084FF",
            "source": "https://www.zhihu.com/"
        },
        {
            "title": "Zig",
            "hex": "F7A41D",
            "source": "https://github.com/ziglang/logo",
            "license": {
                "type": "CC-BY-SA-4.0"
            }
        },
        {
            "title": "Zigbee",
            "hex": "EB0443",
            "source": "https://zigbeealliance.org/solution/zigbee/"
        },
        {
            "title": "Zillow",
            "hex": "006AFF",
            "source": "https://www.zillow.com/"
        },
        {
            "title": "Zingat",
            "hex": "009CFB",
            "source": "https://www.zingat.com/kurumsal-logolar"
        },
        {
            "title": "Zoho",
            "hex": "C8202B",
            "source": "https://www.zoho.com/branding/"
        },
        {
            "title": "Zoiper",
            "hex": "F47920",
            "source": "https://www.zoiper.com/en/products"
        },
        {
            "title": "Zomato",
            "hex": "E23744",
            "source": "https://www.zomato.com/business/apps"
        },
        {
            "title": "Zoom",
            "hex": "2D8CFF",
            "source": "https://zoom.us/brandguidelines"
        },
        {
            "title": "Zorin",
            "hex": "0CC1F3",
            "source": "https://zorinos.com/press/"
        },
        {
            "title": "Zotero",
            "hex": "CC2936",
            "source": "https://www.zotero.org/support/brand"
        },
        {
            "title": "Zulip",
            "hex": "FFFFFF",
            "source": "https://github.com/zulip/zulip/blob/df9e40491dc77b658d943cff36a816d46e32ce1b/static/images/logo/zulip-org-logo.svg"
        },
        {
            "title": "Zyte",
            "hex": "B02CCE",
            "source": "https://www.zyte.com/"
        }
    ]
}<|MERGE_RESOLUTION|>--- conflicted
+++ resolved
@@ -357,15 +357,9 @@
             "source": "https://airtable.com/press"
         },
         {
-<<<<<<< HEAD
             "title": "Ajv",
             "hex": "23C8D2",
             "source": "https://github.com/ajv-validator/ajv/blob/95b15b683dfb60f63c5129b0426629b968d53af8/docs/.vuepress/public/img/ajv.svg"
-=======
-            "title": "AJV",
-            "hex": "23C8D2",
-            "source": "https://ajv.js.org/"
->>>>>>> 83ef249e
         },
         {
             "title": "Alacritty",
