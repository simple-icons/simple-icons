#!/usr/bin/env node
import process from 'node:process';
import {ExitPromptError} from '@inquirer/core';
import {checkbox, confirm, input} from '@inquirer/prompts';
import chalk from 'chalk';
import {search} from 'fast-fuzzy';
import getRelativeLuminance from 'get-relative-luminance';
import autocomplete from 'inquirer-autocomplete-standalone';
import {
  urlRegex,
  collator,
  getIconsDataString,
  normalizeColor,
  titleToSlug,
} from '../sdk.mjs';
import {getJsonSchemaData, writeIconsData} from './utils.js';

const iconsData = JSON.parse(await getIconsDataString());
const jsonSchema = await getJsonSchemaData();

const HEX_REGEX = /^#?[a-f\d]{3,8}$/i;

const aliasTypes = ['aka', 'old'].map((key) => ({
  name: `${key} (${jsonSchema.definitions.brand.properties.aliases.properties[key].description})`,
  value: key,
}));

const licenseTypes =
  jsonSchema.definitions.brand.properties.license.oneOf[0].properties.type.enum.map(
    (license) => ({name: license, value: license}),
  );

const isValidURL = (input) =>
  URL_REGEX.test(input) || 'Must be a valid and secure (https://) URL.';

const isValidHexColor = (input) =>
  HEX_REGEX.test(input) || 'Must be a valid hex code.';

<<<<<<< HEAD
const sourceValidator = async (text) =>
  (await urlRegex()).test(text) || 'This should be a secure URL';
=======
const isNewIcon = (input) =>
  !iconsData.icons.some(
    (icon) =>
      icon.title === input || titleToSlug(icon.title) === titleToSlug(input),
  ) || 'This icon title or slug already exists.';
>>>>>>> 6a137bea

const previewHexColor = (input) => {
  const color = normalizeColor(input);
  const luminance = HEX_REGEX.test(input)
    ? getRelativeLuminance.default(`#${color}`)
    : -1;
  if (luminance === -1) return input.toUpperCase();
  return chalk.bgHex(`#${color}`).hex(luminance < 0.4 ? '#fff' : '#000')(
    input.toUpperCase(),
  );
};

try {
  const answers = {
    title: await input({
      message: 'What is the title of this icon?',
      validate: (input) =>
        input.trim().length > 0 ? isNewIcon(input) : 'This field is required.',
    }),
    hex: normalizeColor(
      await input({
        message: 'What is the brand color of this icon?',
        validate: isValidHexColor,
        transformer: previewHexColor,
      }),
    ),
    source: await input({
      message: 'What is the source URL of the icon?',
      validate: isValidURL,
    }),
    guidelines: (await confirm({
      message: 'Does this icon have brand guidelines?',
    }))
      ? await input({
          message: 'What is the URL for the brand guidelines?',
          validate: isValidURL,
        })
      : undefined,
    license: (await confirm({
      message: 'Does this icon have a license?',
    }))
      ? {
          type: await autocomplete({
            message: "What is the icon's license?",
            async source(input) {
              input = (input || '').trim();
              return input
                ? search(input, licenseTypes, {keySelector: (x) => x.value})
                : licenseTypes;
            },
          }),
          url:
            (await input({
              message: `What is the URL for the license? (optional)`,
              validate: (input) => input.length === 0 || isValidURL(input),
            })) || undefined,
        }
      : undefined,
    aliases: (await confirm({
      message: 'Does this icon have brand aliases?',
      default: false,
    }))
      ? await checkbox({
          message: 'What types of aliases do you want to add?',
          choices: aliasTypes,
        }).then(async (aliases) => {
          const result = {};
          for (const alias of aliases) {
            // eslint-disable-next-line no-await-in-loop
            result[alias] = await input({
              message: `What ${alias} aliases would you like to add? (separate with commas)`,
            }).then((aliases) =>
              aliases.split(',').map((alias) => alias.trim()),
            );
          }

          return result;
        })
      : undefined,
  };

  process.stdout.write(
    'About to write the following to simple-icons.json:\n' +
      JSON.stringify(answers, null, 4) +
      '\n',
  );

  if (
    await confirm({
      message: 'Is this OK?',
    })
  ) {
    iconsData.icons.push(answers);
    iconsData.icons.sort((a, b) => collator.compare(a.title, b.title));
    await writeIconsData(iconsData);
    process.stdout.write(chalk.green('\nData written successfully.\n'));
  } else {
    process.stdout.write(chalk.red('\nAborted.\n'));
    process.exit(1);
  }
} catch (error) {
  if (error instanceof ExitPromptError) {
    process.stdout.write(chalk.red('\nAborted.\n'));
    process.exit(1);
  }

  throw error;
}<|MERGE_RESOLUTION|>--- conflicted
+++ resolved
@@ -7,11 +7,11 @@
 import getRelativeLuminance from 'get-relative-luminance';
 import autocomplete from 'inquirer-autocomplete-standalone';
 import {
-  urlRegex,
   collator,
   getIconsDataString,
   normalizeColor,
   titleToSlug,
+  urlRegex,
 } from '../sdk.mjs';
 import {getJsonSchemaData, writeIconsData} from './utils.js';
 
@@ -30,22 +30,19 @@
     (license) => ({name: license, value: license}),
   );
 
-const isValidURL = (input) =>
-  URL_REGEX.test(input) || 'Must be a valid and secure (https://) URL.';
+const isValidURL = async (input) => {
+  const regex = await urlRegex();
+  return regex.test(input) || 'Must be a valid and secure (https://) URL.';
+};
 
 const isValidHexColor = (input) =>
   HEX_REGEX.test(input) || 'Must be a valid hex code.';
 
-<<<<<<< HEAD
-const sourceValidator = async (text) =>
-  (await urlRegex()).test(text) || 'This should be a secure URL';
-=======
 const isNewIcon = (input) =>
   !iconsData.icons.some(
     (icon) =>
       icon.title === input || titleToSlug(icon.title) === titleToSlug(input),
   ) || 'This icon title or slug already exists.';
->>>>>>> 6a137bea
 
 const previewHexColor = (input) => {
   const color = normalizeColor(input);
