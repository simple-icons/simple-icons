<<<<<<< HEAD
/**
 * @fileoverview
 * Script to add data for a new icon to the simple-icons dataset.
 */

/**
 * @typedef {import("../sdk.js").IconData} IconData
 */

=======
#!/usr/bin/env node
>>>>>>> 1224e341
import process from 'node:process';
import {ExitPromptError} from '@inquirer/core';
import {checkbox, confirm, input} from '@inquirer/prompts';
import chalk from 'chalk';
import {search} from 'fast-fuzzy';
import getRelativeLuminance from 'get-relative-luminance';
import autocomplete from 'inquirer-autocomplete-standalone';
import {
  collator,
  getIconsDataString,
  normalizeColor,
  titleToSlug,
  urlRegex,
} from '../sdk.mjs';
import {getJsonSchemaData, writeIconsData} from './utils.js';

/** @type {{icons: import('../sdk.js').IconData[]}} */
const iconsData = JSON.parse(await getIconsDataString());
const jsonSchema = await getJsonSchemaData();

const HEX_REGEX = /^#?[a-f\d]{3,8}$/i;

const aliasTypes = ['aka', 'old'].map((key) => ({
  name: `${key} (${jsonSchema.definitions.brand.properties.aliases.properties[key].description})`,
  value: key,
}));

/** @type {{name: String, value: String}[]} */
const licenseTypes =
  jsonSchema.definitions.brand.properties.license.oneOf[0].properties.type.enum.map(
    (license) => ({name: license, value: license}),
  );

<<<<<<< HEAD
/** @param {String} input */
const isValidURL = (input) =>
  URL_REGEX.test(input) || 'Must be a valid and secure (https://) URL.';
=======
const isValidURL = async (input) => {
  const regex = await urlRegex();
  return regex.test(input) || 'Must be a valid and secure (https://) URL.';
};
>>>>>>> 1224e341

/** @param {String} input */
const isValidHexColor = (input) =>
  HEX_REGEX.test(input) || 'Must be a valid hex code.';

/** @param {String} input */
const isNewIcon = (input) =>
  !iconsData.icons.some(
    (icon) =>
      icon.title === input || titleToSlug(icon.title) === titleToSlug(input),
  );

const previewHexColor = (input) => {
  const color = normalizeColor(input);
  const luminance = HEX_REGEX.test(input)
    ? getRelativeLuminance.default(`#${color}`)
    : -1;
  if (luminance === -1) return input.toUpperCase();
  return chalk.bgHex(`#${color}`).hex(luminance < 0.4 ? '#fff' : '#000')(
    input.toUpperCase(),
  );
};

try {
  const answers = {
    title: await input({
      message: 'What is the title of this icon?',
      validate: (input) =>
        input.trim().length > 0
          ? isNewIcon(input) || 'This icon title or slug already exists.'
          : 'This field is required.',
    }),
    hex: normalizeColor(
      await input({
        message: 'What is the brand color of this icon?',
        validate: isValidHexColor,
        transformer: previewHexColor,
      }),
    ),
    source: await input({
      message: 'What is the source URL of the icon?',
      validate: isValidURL,
    }),
    guidelines: (await confirm({
      message: 'Does this icon have brand guidelines?',
    }))
      ? await input({
          message: 'What is the URL for the brand guidelines?',
          validate: isValidURL,
        })
      : undefined,
    license: (await confirm({
      message: 'Does this icon have a license?',
    }))
      ? {
          type: await autocomplete({
            message: "What is the icon's license?",
            async source(input) {
              input = (input || '').trim();
              return input
                ? search(input, licenseTypes, {keySelector: (x) => x.value})
                : licenseTypes;
            },
          }),
          url:
            (await input({
              message: `What is the URL for the license? (optional)`,
              validate: (input) => input.length === 0 || isValidURL(input),
            })) || undefined,
        }
      : undefined,
    aliases: (await confirm({
      message: 'Does this icon have brand aliases?',
      default: false,
    }))
      ? await checkbox({
          message: 'What types of aliases do you want to add?',
          choices: aliasTypes,
        }).then(async (aliases) => {
          const result = {};
          for (const alias of aliases) {
            // eslint-disable-next-line no-await-in-loop
            result[alias] = await input({
              message: `What ${alias} aliases would you like to add? (separate with commas)`,
            }).then((aliases) =>
              aliases.split(',').map((alias) => alias.trim()),
            );
          }

          return result;
        })
      : undefined,
  };

  process.stdout.write(
    'About to write the following to simple-icons.json:\n' +
      JSON.stringify(answers, null, 4) +
      '\n',
  );

  if (
    await confirm({
      message: 'Is this OK?',
    })
  ) {
    iconsData.icons.push(answers);
    iconsData.icons.sort((a, b) => collator.compare(a.title, b.title));
    await writeIconsData(iconsData);
    process.stdout.write(chalk.green('\nData written successfully.\n'));
  } else {
    process.stdout.write(chalk.red('\nAborted.\n'));
    process.exit(1);
  }
} catch (error) {
  if (error instanceof ExitPromptError) {
    process.stdout.write(chalk.red('\nAborted.\n'));
    process.exit(1);
  }

  throw error;
}<|MERGE_RESOLUTION|>--- conflicted
+++ resolved
@@ -1,4 +1,4 @@
-<<<<<<< HEAD
+#!/usr/bin/env node
 /**
  * @fileoverview
  * Script to add data for a new icon to the simple-icons dataset.
@@ -7,10 +7,6 @@
 /**
  * @typedef {import("../sdk.js").IconData} IconData
  */
-
-=======
-#!/usr/bin/env node
->>>>>>> 1224e341
 import process from 'node:process';
 import {ExitPromptError} from '@inquirer/core';
 import {checkbox, confirm, input} from '@inquirer/prompts';
@@ -44,16 +40,11 @@
     (license) => ({name: license, value: license}),
   );
 
-<<<<<<< HEAD
 /** @param {String} input */
-const isValidURL = (input) =>
-  URL_REGEX.test(input) || 'Must be a valid and secure (https://) URL.';
-=======
 const isValidURL = async (input) => {
   const regex = await urlRegex();
   return regex.test(input) || 'Must be a valid and secure (https://) URL.';
 };
->>>>>>> 1224e341
 
 /** @param {String} input */
 const isValidHexColor = (input) =>
