#!/usr/bin/env node
/**
 * @fileoverview
 * Compiles our icons into static .js files that can be imported in the browser
 * and are tree-shakeable. The static .js files go in icons/{filename}.js. Also
 * generates an index.js that exports all icons by title, but is not
 * tree-shakeable
 */

const fs = require("fs");
const path = require("path");
const util = require("util");
const minify = require("uglify-js").minify;

const UTF8 = "utf8";

const dataFile = path.resolve(__dirname, "..", "_data", "simple-icons.json");
const indexFile = path.resolve(__dirname, "..", "index.js");
const iconsDir = path.resolve(__dirname, "..", "icons");

const indexTemplateFile = path.resolve(__dirname, "templates", "index.js");
const iconObjectTemplateFile = path.resolve(__dirname, "templates", "icon-object.js");

const indexTemplate = fs.readFileSync(indexTemplateFile, UTF8);
const iconObjectTemplate = fs.readFileSync(iconObjectTemplateFile, UTF8);

const data = require(dataFile);
const { titleToSlug } = require("./utils.js");

// Local helper functions
function escape(value) {
  return value.replace(/(?<!\\)'/g, "\\'");
}
function iconToKeyValue(icon) {
<<<<<<< HEAD
  const iconName = icon.slug;
=======
  let iconName = escape(icon.title);
  if (icon.slug !== titleToSlug(icon.title)) {
    iconName = icon.slug;
  }

>>>>>>> 9c029bc7
  return `'${iconName}':${iconToObject(icon)}`;
}
function iconToObject(icon) {
  return util.format(iconObjectTemplate,
    escape(icon.title),
    escape(icon.slug),
    escape(icon.svg),
    escape(icon.source),
    escape(icon.hex)
  );
}
function minifyAndWrite(filepath, rawJavaScript) {
  const { error, code } = minify(rawJavaScript);
  if (error) {
    console.error(error);
    process.exit(1);
  } else {
    fs.writeFileSync(filepath, code);
  }
}

// 'main'
const icons = [];
data.icons.forEach(icon => {
  const filename = icon.slug || titleToSlug(icon.title);
  const svgFilepath = path.resolve(iconsDir, `${filename}.svg`);
  icon.svg = fs.readFileSync(svgFilepath, UTF8).replace(/\r?\n/, '');
  icon.slug = filename;
  icons.push(icon);

  // write the static .js file for the icon
  const jsFilepath = path.resolve(iconsDir, `${filename}.js`);
  minifyAndWrite(jsFilepath, `module.exports=${iconToObject(icon)};`);
});

// write our generic index.js
const rawIndexJs = util.format(indexTemplate, icons.map(iconToKeyValue).join(','));
minifyAndWrite(indexFile, rawIndexJs);<|MERGE_RESOLUTION|>--- conflicted
+++ resolved
@@ -32,15 +32,7 @@
   return value.replace(/(?<!\\)'/g, "\\'");
 }
 function iconToKeyValue(icon) {
-<<<<<<< HEAD
   const iconName = icon.slug;
-=======
-  let iconName = escape(icon.title);
-  if (icon.slug !== titleToSlug(icon.title)) {
-    iconName = icon.slug;
-  }
-
->>>>>>> 9c029bc7
   return `'${iconName}':${iconToObject(icon)}`;
 }
 function iconToObject(icon) {
