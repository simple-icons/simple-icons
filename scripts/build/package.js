--- conflicted
+++ resolved
@@ -30,11 +30,7 @@
 const iconObjectTemplate = fs.readFileSync(iconObjectTemplateFile, UTF8);
 
 const data = require(dataFile);
-<<<<<<< HEAD
 const { getIconSlug, svgToPath, titleToHtmlFriendly } = require("../utils.js");
-=======
-const { getIconSlug } = require('../utils.js');
->>>>>>> 3fdcb115
 
 // Local helper functions
 const escape = (value) => {
@@ -52,19 +48,12 @@
     license.url = `https://spdx.org/licenses/${license.type}`;
   }
   return license;
-<<<<<<< HEAD
 }
 function iconToObject(icon) {
   const escapedIconTitle = escape(icon.title);
-  return util.format(iconObjectTemplate,
-    escapedIconTitle,
-=======
-};
-const iconToObject = (icon) => {
   return util.format(
     iconObjectTemplate,
-    escape(icon.title),
->>>>>>> 3fdcb115
+    escapedIconTitle,
     escape(icon.slug),
     titleToHtmlFriendly(escapedIconTitle),
     escape(icon.path),
