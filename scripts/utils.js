--- conflicted
+++ resolved
@@ -5,7 +5,6 @@
 const __dirname = getDirnameFromImportMeta(import.meta.url);
 
 /**
-<<<<<<< HEAD
  * Get the slug/filename for an icon.
  * @param {Object} icon The icon data as it appears in _data/simple-icons.json
  */
@@ -71,8 +70,6 @@
     );
 
 /**
-=======
->>>>>>> 623295b4
  * Get JSON schema data.
  * @param {String} rootDir Path to the root directory of the project.
  */
