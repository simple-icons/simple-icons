/**
 * @fileoverview
 * Some common utilities for scripts.
 */

module.exports = {
  /**
   * Get the slug/filename for an icon.
   * @param {Object} icon The icon data as it appears in _data/simple-icons.json
   */
  getIconSlug: (icon) => icon.slug || module.exports.titleToSlug(icon.title),

  /**
   * Extract the path from an icon SVG content.
   * @param {Object} svg The icon SVG content
   **/
  svgToPath: svg => svg.match(/<path\s+d="([^"]*)/)[1],

  /**
   * Converts a brand title into a slug/filename.
   * @param {String} title The title to convert
   */
  titleToSlug: (title) =>
    title
      .toLowerCase()
      .replace(/\+/g, 'plus')
      .replace(/\./g, 'dot')
      .replace(/&/g, 'and')
      .replace(/đ/g, 'd')
      .replace(/ħ/g, 'h')
      .replace(/ı/g, 'i')
      .replace(/ĸ/g, 'k')
      .replace(/ŀ/g, 'l')
      .replace(/ł/g, 'l')
      .replace(/ß/g, 'ss')
      .replace(/ŧ/g, 't')
      .normalize('NFD')
      .replace(/[^a-z0-9]/g, ''),

  /**
   * Converts a brand title in HTML/SVG friendly format into a brand title (as
   * it is seen in simple-icons.json)
   * @param {String} htmlFriendlyTitle The title to convert
   */
<<<<<<< HEAD
  htmlFriendlyToTitle: htmlFriendlyTitle => (
    htmlFriendlyTitle.replace(
      /&#([0-9]+);/g,
      (_, num) => String.fromCharCode(parseInt(num))
    ).replace(
      /&(quot|amp|lt|gt);/g,
      (_, ref) => ({quot: '"', amp: '&', lt: '<', gt: '>'}[ref])
    )
  ),

  /**
   * Converts a brand title (as it is seen in simple-icons.json) into a brand
   * title in HTML/SVG friendly format.
   * @param {String} brandTitle The title to convert
   */
  titleToHtmlFriendly: brandTitle => (
    brandTitle
      .replace(/"/g, "&quot;")
      .replace(/&/g, "&amp;")
      .replace(/</g, "&lt;")
      .replace(/>/g, "&gt;")
      .replace(
        /./g,
        char => {
          const charCode = char.charCodeAt(0);
          return charCode > 127 ? `&#${charCode};` : char;
        }
      )
  ),
}
=======
  htmlFriendlyToTitle: (htmlFriendlyTitle) =>
    htmlFriendlyTitle
      .replace(/&#([0-9]+);/g, (_, num) => String.fromCharCode(parseInt(num)))
      .replace(
        /&(quot|amp|lt|gt);/g,
        (_, ref) => ({ quot: '"', amp: '&', lt: '<', gt: '>' }[ref]),
      ),
};
>>>>>>> 3fdcb115
<|MERGE_RESOLUTION|>--- conflicted
+++ resolved
@@ -42,15 +42,14 @@
    * it is seen in simple-icons.json)
    * @param {String} htmlFriendlyTitle The title to convert
    */
-<<<<<<< HEAD
+
   htmlFriendlyToTitle: htmlFriendlyTitle => (
-    htmlFriendlyTitle.replace(
-      /&#([0-9]+);/g,
-      (_, num) => String.fromCharCode(parseInt(num))
-    ).replace(
-      /&(quot|amp|lt|gt);/g,
-      (_, ref) => ({quot: '"', amp: '&', lt: '<', gt: '>'}[ref])
-    )
+    htmlFriendlyTitle
+      .replace(/&#([0-9]+);/g, (_, num) => String.fromCharCode(parseInt(num)))
+      .replace(
+        /&(quot|amp|lt|gt);/g,
+        (_, ref) => ({ quot: '"', amp: '&', lt: '<', gt: '>' }[ref]),
+      ),
   ),
 
   /**
@@ -72,14 +71,4 @@
         }
       )
   ),
-}
-=======
-  htmlFriendlyToTitle: (htmlFriendlyTitle) =>
-    htmlFriendlyTitle
-      .replace(/&#([0-9]+);/g, (_, num) => String.fromCharCode(parseInt(num)))
-      .replace(
-        /&(quot|amp|lt|gt);/g,
-        (_, ref) => ({ quot: '"', amp: '&', lt: '<', gt: '>' }[ref]),
-      ),
-};
->>>>>>> 3fdcb115
+}