--- conflicted
+++ resolved
@@ -43,11 +43,7 @@
 	},
 	{
 		patterns: [/amazon/i, /aws/i],
-<<<<<<< HEAD
-		reason: autocloseTerm + '#13056',
-=======
-		reason: autocloseTerm + '#13056.'
->>>>>>> 8a5130b3
+		reason: autocloseTerm + '#13056.',
 	},
 ];
 
