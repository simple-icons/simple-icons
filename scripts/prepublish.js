#!/usr/bin/env node
/**
 * @fileoverview
 * Compiles our icons into static .js files that can be imported in the browser
 * and are tree-shakeable.
 * The static .js files go in icons/{filename}.js.
 * Also generates an index.js that exports all icons by title, but is not tree-shakeable
 */

const fs = require("fs");
const util = require("util");
const minify = require("uglify-js").minify;

const dataFile = "../_data/simple-icons.json";
const indexFile = `${__dirname}/../index.js`;
const iconsDir = `${__dirname}/../icons`;
const indexTemplateFile = `${__dirname}/templates/index.js`;

const data = require(dataFile);
const { titleToFilename } = require("./utils");

// Local helper functions
function iconToKeyValue(icon) {
  return `'${icon.title}':${iconToObject(icon)}`;
}
function iconToObject(icon) {
  return `{title:'${icon.title}',slug:'${icon.slug}',svg:'${icon.svg}',get path(){return this.svg.match(/<path\\s+d="([^"]*)/)[1];},source:'${icon.source.replace(/'/g, "\\'")}',hex:'${icon.hex}'}`;
}

// 'main'
const icons = [];
data.icons.forEach(icon => {
    const filename = titleToFilename(icon.title);
    icon.svg = fs.readFileSync(`${iconsDir}/${filename}.svg`, "utf8");
<<<<<<< HEAD
    icon.path = icon.svg.match(/<path\s+d="([^"]*)/)[1];
    icon.name = filename;
    icons[icon.title] = icon;
=======
    icon.slug = filename;
    icons.push(icon)

>>>>>>> 9ebc626a
    // write the static .js file for the icon
    fs.writeFileSync(
        `${iconsDir}/${filename}.js`,
        `module.exports=${iconToObject(icon)};`
    );
});

// write our generic index.js
<<<<<<< HEAD
const indexTemplate = fs.readFileSync(indexTemplateFile, "utf8");
const { error, code } = minify(util.format(indexTemplate, JSON.stringify(icons)));
if (error) {
  process.exit(1);
} else {
  fs.writeFileSync(indexFile, code);
}
=======
const iconsString = icons.map(iconToKeyValue).join(',');
fs.writeFileSync(indexFile, `module.exports={${iconsString}};`);
>>>>>>> 9ebc626a
<|MERGE_RESOLUTION|>--- conflicted
+++ resolved
@@ -32,15 +32,9 @@
 data.icons.forEach(icon => {
     const filename = titleToFilename(icon.title);
     icon.svg = fs.readFileSync(`${iconsDir}/${filename}.svg`, "utf8");
-<<<<<<< HEAD
-    icon.path = icon.svg.match(/<path\s+d="([^"]*)/)[1];
-    icon.name = filename;
-    icons[icon.title] = icon;
-=======
     icon.slug = filename;
     icons.push(icon)
 
->>>>>>> 9ebc626a
     // write the static .js file for the icon
     fs.writeFileSync(
         `${iconsDir}/${filename}.js`,
@@ -49,15 +43,10 @@
 });
 
 // write our generic index.js
-<<<<<<< HEAD
 const indexTemplate = fs.readFileSync(indexTemplateFile, "utf8");
-const { error, code } = minify(util.format(indexTemplate, JSON.stringify(icons)));
+const { error, code } = minify(util.format(indexTemplate, icons.map(iconToKeyValue).join(',')));
 if (error) {
   process.exit(1);
 } else {
   fs.writeFileSync(indexFile, code);
-}
-=======
-const iconsString = icons.map(iconToKeyValue).join(',');
-fs.writeFileSync(indexFile, `module.exports={${iconsString}};`);
->>>>>>> 9ebc626a
+}