--- conflicted
+++ resolved
@@ -20,11 +20,7 @@
   return `'${icon.title}':${iconToObject(icon)}`;
 }
 function iconToObject(icon) {
-<<<<<<< HEAD
-  return `{title:'${icon.title}',svg:'${icon.svg}',path:'${icon.path}',source:'${icon.source.replace(/'/g, "\\'")}',hex:'${icon.hex}'}`;
-=======
   return `{title:'${icon.title}',svg:'${icon.svg}',get path(){return this.svg.match(/<path\\s+d="([^"]*)/)[1];},source:'${icon.source.replace(/'/g, "\\'")}',hex:'${icon.hex}'}`;
->>>>>>> 39b8fdfa
 }
 
 // 'main'
@@ -32,10 +28,6 @@
 data.icons.forEach(icon => {
     const filename = titleToFilename(icon.title);
     icon.svg = fs.readFileSync(`${iconsDir}/${filename}.svg`, "utf8");
-<<<<<<< HEAD
-    icon.path = icon.svg.match(/<path\s+d="([^"]*)/)[1];
-=======
->>>>>>> 39b8fdfa
     icons.push(icon)
 
     // write the static .js file for the icon
