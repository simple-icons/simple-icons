#!/usr/bin/env node
/**
 * @fileoverview
 * Compiles our icons into static .js files that can be imported in the browser
 * and are tree-shakeable.
 * The static .js files go in icons/{filename}.js.
 * Also generates an index.js that exports all icons by title, but is not tree-shakeable
 */

const dataFile = "../_data/simple-icons.json";
const indexFile = `${__dirname}/../index.js`;
const iconsDir = `${__dirname}/../icons`;
const data = require(dataFile);
const fs = require("fs");

const { titleToFilename } = require("./utils");

// Local helper functions
function iconToKeyValue(icon) {
  return `'${icon.title}':${iconToObject(icon)}`;
}
function iconToObject(icon) {
  return `{title:'${icon.title}',svg:'${icon.svg}',get path(){return this.svg.match(/<path\\s+d="([^"]*)/)[1];},source:'${icon.source.replace(/'/g, "\\'")}',hex:'${icon.hex}'}`;
}

// 'main'
const icons = [];
data.icons.forEach(icon => {
    const filename = titleToFilename(icon.title);
    icon.svg = fs.readFileSync(`${iconsDir}/${filename}.svg`, "utf8");
<<<<<<< HEAD
    icon.path = icon.svg.match(/<path\s+d="([^"]*)/)[1];
    icon.name = filename;
    icons[icon.title] = icon;
=======
    icons.push(icon)

>>>>>>> 39b8fdfa
    // write the static .js file for the icon
    fs.writeFileSync(
        `${iconsDir}/${filename}.js`,
        `module.exports=${iconToObject(icon)};`
    );
});

// write our generic index.js
const iconsString = icons.map(iconToKeyValue).join(',');
fs.writeFileSync(indexFile, `module.exports={${iconsString}};`);<|MERGE_RESOLUTION|>--- conflicted
+++ resolved
@@ -20,7 +20,7 @@
   return `'${icon.title}':${iconToObject(icon)}`;
 }
 function iconToObject(icon) {
-  return `{title:'${icon.title}',svg:'${icon.svg}',get path(){return this.svg.match(/<path\\s+d="([^"]*)/)[1];},source:'${icon.source.replace(/'/g, "\\'")}',hex:'${icon.hex}'}`;
+  return `{title:'${icon.title}',name:'${icon.name}',svg:'${icon.svg}',get path(){return this.svg.match(/<path\\s+d="([^"]*)/)[1];},source:'${icon.source.replace(/'/g, "\\'")}',hex:'${icon.hex}'}`;
 }
 
 // 'main'
@@ -28,14 +28,9 @@
 data.icons.forEach(icon => {
     const filename = titleToFilename(icon.title);
     icon.svg = fs.readFileSync(`${iconsDir}/${filename}.svg`, "utf8");
-<<<<<<< HEAD
-    icon.path = icon.svg.match(/<path\s+d="([^"]*)/)[1];
     icon.name = filename;
-    icons[icon.title] = icon;
-=======
     icons.push(icon)
 
->>>>>>> 39b8fdfa
     // write the static .js file for the icon
     fs.writeFileSync(
         `${iconsDir}/${filename}.js`,
