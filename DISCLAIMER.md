--- conflicted
+++ resolved
@@ -19,13 +19,9 @@
 
 As we rely largely on our community to help us keep Simple Icons up-to-date, the license data for an icon may be outdated. If you find that the license data provided is outdated, please [submit an issue] to [the Simple Icons GitHub repository].
 
-<<<<<<< HEAD
 If an icon includes a registered trademark (`®`) or trademark symbol (`™`) the recommendations outlined in [the Simple Icons Contributing Guidelines] are followed to decide whether to include the symbol or not.
 
 Simple Icons cannot be held responsible for any legal activity raised by a brand over the use of their icon through Simple Icons.
-=======
-Simple Icons cannot be held responsible for any legal activity raised by a brand over the use of their icon through Simple Icons. Users of Simple icons are expected to request permission to use a brand's icon when necessary.
->>>>>>> 90000973
 
 ## Brand Guidelines
 
