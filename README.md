--- conflicted
+++ resolved
@@ -27,41 +27,15 @@
 Icons can be served from a CDN such as [JSDelivr](https://www.jsdelivr.com/package/npm/simple-icons) or [Unpkg](https://unpkg.com/browse/simple-icons/). Simply use the `simple-icons` npm package and specify a version in the URL like the following:
 
 ```html
-<<<<<<< HEAD
-<img
-  height="32"
-  width="32"
-  src="https://cdn.jsdelivr.net/npm/simple-icons@v6/icons/[ICON SLUG].svg"
-/>
-<img
-  height="32"
-  width="32"
-  src="https://unpkg.com/simple-icons@v6/icons/[ICON SLUG].svg"
-/>
-=======
 <img height="32" width="32" src="https://cdn.jsdelivr.net/npm/simple-icons@v6/icons/[ICON SLUG].svg" />
 <img height="32" width="32" src="https://unpkg.com/simple-icons@v6/icons/[ICON SLUG].svg" />
->>>>>>> a6624663
 ```
 
 Where `[ICON SLUG]` is replaced by the [slug] of the icon you want to use, for example:
 
 ```html
-<<<<<<< HEAD
-<img
-  height="32"
-  width="32"
-  src="https://cdn.jsdelivr.net/npm/simple-icons@v6/icons/simpleicons.svg"
-/>
-<img
-  height="32"
-  width="32"
-  src="https://unpkg.com/simple-icons@v6/icons/simpleicons.svg"
-/>
-=======
 <img height="32" width="32" src="https://cdn.jsdelivr.net/npm/simple-icons@v6/icons/simpleicons.svg" />
 <img height="32" width="32" src="https://unpkg.com/simple-icons@v6/icons/simpleicons.svg" />
->>>>>>> a6624663
 ```
 
 These examples use the latest major version. This means you won't receive any updates following the next major release. You can use `@latest` instead to receive updates indefinitely. However, this will result in a `404` error if the icon is removed.
@@ -81,14 +55,6 @@
 
 // Get a specific icon by its slug as:
 // simpleIcons.Get('[ICON SLUG]');
-<<<<<<< HEAD
-
-// For example:
-const icon = simpleIcons.Get("simpleicons");
-```
-
-Alternatively, you can also import all icons from a single file, where `[ICON SLUG]` is replaced by a capitalized [slug]. We highly recommend using a bundler that can tree shake such as [webpack](https://webpack.js.org/) to remove the unused icon code:
-=======
 
 // For example:
 const icon = simpleIcons.Get('simpleicons');
@@ -99,7 +65,6 @@
 ```javascript
 // Import a specific icon by its slug as:
 // import { si[ICON SLUG] } from 'simple-icons/icons'
->>>>>>> a6624663
 
 // For example:
 // use import/esm to allow tree shaking
@@ -109,7 +74,6 @@
 You can also import the needed icons individually, where `[ICON SLUG]` is replaced by a [slug].
 ```javascript
 // Import a specific icon by its slug as:
-<<<<<<< HEAD
 // import { si[ICON SLUG] } from 'simple-icons/icons'
 
 // For example:
@@ -125,12 +89,6 @@
 
 // For example:
 const icon = require("simple-icons/icons/simpleicons");
-=======
-// require('simple-icons/icons/[ICON SLUG]');
-
-// For example:
-const icon = require('simple-icons/icons/simpleicons');
->>>>>>> a6624663
 ```
 
 Either method will return an icon object:
@@ -165,21 +123,12 @@
 const simpleIcons = require("simple-icons");
 
 for (const iconSlug in simpleIcons) {
-<<<<<<< HEAD
   const icon = simpleIcons.Get(iconSlug);
   // do stuff
 }
 ```
 
 #### TypeScript Usage <img src="./readme-icons/typescript-white.svg#gh-dark-mode-only" alt="Typescript" align=left width=24 height=24><img src="./readme-icons/typescript.svg#gh-light-mode-only" alt="Typescript" align=left width=24 height=24>
-=======
-    const icon = simpleIcons.Get(iconSlug);
-    // do stuff
-}
-```
-
-#### TypeScript Usage
->>>>>>> a6624663
 
 Type definitions are bundled with the package.
 
@@ -207,7 +156,6 @@
 
 ## Third-Party Extensions
 
-<<<<<<< HEAD
 | Extension                                                                                                                                                                                                                                                                                                        | Author                                                          |
 | :--------------------------------------------------------------------------------------------------------------------------------------------------------------------------------------------------------------------------------------------------------------------------------------------------------------- | :-------------------------------------------------------------- |
 | <img src="./readme-icons/blender-white.svg#gh-dark-mode-only" alt="Blender" align=left width=24 height=24><img src="./readme-icons/blender.svg#gh-light-mode-only" alt="Blender" align=left width=24 height=24> [Blender add-on](https://github.com/mondeja/simple-icons-blender)                                | [@mondeja](https://github.com/mondeja)                          |
@@ -224,24 +172,7 @@
 | <img src="./readme-icons/svelte-white.svg#gh-dark-mode-only" alt="Svelte" align=left width=24 height=24><img src="./readme-icons/svelte.svg#gh-light-mode-only" alt="Svelte" align=left width=24 height=24>[Svelte package](https://github.com/icons-pack/svelte-simple-icons)                                   | [@wootsbot](https://github.com/wootsbot)                        |
 | <img src="./readme-icons/vuedotjs-white.svg#gh-dark-mode-only" alt="Vue" align=left width=24 height=24><img src="./readme-icons/vuedotjs.svg#gh-light-mode-only" alt="Vue" align=left width=24 height=24>[Vue package](https://github.com/mainvest/vue-simple-icons)                                             | [@noahlitvin](https://github.com/noahlitvin)                    |
 | <img src="./readme-icons/wordpress-white.svg#gh-dark-mode-only" alt="Wordpress" align=left width=24 height=24><img src="./readme-icons/wordpress.svg#gh-light-mode-only" alt="Wordpress" align=left width=24 height=24>[WordPress plugin](https://wordpress.org/plugins/simple-icons/)                           | [@tjtaylo](https://github.com/tjtaylo)                          |
-=======
-| Extension | Author |
-| :--- | :--- |
-| [Blender add-on](https://github.com/mondeja/simple-icons-blender) | [@mondeja](https://github.com/mondeja) |
-| [Drawio library](https://github.com/mondeja/simple-icons-drawio) | [@mondeja](https://github.com/mondeja) |
-| [Drupal module](https://www.drupal.org/project/simple_icons) | [Phil Wolstenholme](https://www.drupal.org/u/phil-wolstenholme) |
-| [Flutter package](https://pub.dev/packages/simple_icons) | [@jlnrrg](https://jlnrrg.github.io/) |
-| [Hexo plugin](https://github.com/nidbCN/hexo-simpleIcons) | [@nidbCN](https://github.com/nidbCN/) |
-| [Home Assistant plugin](https://github.com/vigonotion/hass-simpleicons) | [@vigonotion](https://github.com/vigonotion/) |
-| [Jetpack Compose library](https://github.com/DevSrSouza/compose-icons) | [@devsrsouza](https://github.com/devsrsouza/) |
-| [Kirby plugin](https://github.com/runxel/kirby3-simpleicons) | [@runxel](https://github.com/runxel) |
-| [Laravel Package](https://github.com/ublabs/blade-simple-icons) | [@adrian-ub](https://github.com/adrian-ub) |
-| [Python package](https://github.com/sachinraja/simple-icons-py) | [@sachinraja](https://github.com/sachinraja) |
-| [React package](https://github.com/icons-pack/react-simple-icons) | [@wootsbot](https://github.com/wootsbot) |
-| [Svelte package](https://github.com/icons-pack/svelte-simple-icons) | [@wootsbot](https://github.com/wootsbot) |
-| [Vue package](https://github.com/mainvest/vue-simple-icons) | [@noahlitvin](https://github.com/noahlitvin) |
-| [WordPress plugin](https://wordpress.org/plugins/simple-icons/) | [@tjtaylo](https://github.com/tjtaylo) |
->>>>>>> a6624663
+
 
 [slug]: ./slugs.md
 
