--- conflicted
+++ resolved
@@ -50,9 +50,6 @@
 ```javascript
 const simpleIcons = require('simple-icons');
 
-<<<<<<< HEAD
-console.log(simpleIcons.get('simpleicons'));
-=======
 // Get a specific icon by its name as:
 simpleIcons.get('[ICON NAME]');
 
@@ -60,7 +57,6 @@
 const icon = simpleIcons.get('simpleicons');
 
 console.log(icon);
->>>>>>> 9c029bc7
 
 /*
 {
