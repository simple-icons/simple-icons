--- conflicted
+++ resolved
@@ -11,14 +11,7 @@
           "$ref": "#/definitions/title"
         },
         "slug": {
-<<<<<<< HEAD
           "$ref": "#/definitions/slug"
-=======
-          "description": "The brand name slug (used as filename in icons/)",
-          "type": "string",
-          "pattern": "^[a-z0-9\\-]+(_[a-z0-9\\-]+)?$",
-          "required": false
->>>>>>> 92a04944
         },
         "hex": {
           "description": "The brand color",
@@ -229,7 +222,7 @@
       "$id": "#slug",
       "description": "The brand name slug (used as filename in icons/)",
       "type": "string",
-      "pattern": "^[a-z0-9\\-]+_[a-z0-9\\-]+$"
+      "pattern": "^[a-z0-9\\-]+(_[a-z0-9\\-]+)?$"
     },
     "title": {
       "$id": "#title",
