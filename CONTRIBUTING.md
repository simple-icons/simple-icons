# Contributing to Simple Icons

> :information_source: We ask that all users read our [legal disclaimer](./DISCLAIMER.md) before contributing to Simple Icons.

Simple Icons welcomes contributions and corrections. Before contributing, please make sure you have read the guidelines below. If you decide to contribute anything, please follow the steps below. If you're new to _git_ and/or _GitHub_, we suggest you go through [the GitHub Guides](https://guides.github.com/introduction/flow/).

1. Fork this repository
1. (Optional) Clone the fork

   - Using SSH

     ```shell
     git clone --filter=tree:0 git@github.com:simple-icons/simple-icons.git
     ```

   - Using HTTPS

     ```shell
     git clone --filter=tree:0 https://github.com/simple-icons/simple-icons.git
     ```

   - Using GitHub CLI

     ```shell
     gh repo clone simple-icons/simple-icons -- --filter=tree:0
     ```

1. Create a new branch from the latest `develop`
1. Start hacking on the new branch
1. Commit and push to the new branch
1. Make a pull request

## Table of contents

* [Requesting an Icon](#requesting-an-icon)
* [Adding or Updating an Icon](#adding-or-updating-an-icon)
* [Using Docker](#using-docker)

## Requesting an Icon

We welcome icon requests. Before you submit a new issue please make sure the icon:

* Has not already been requested. If you find an existing issue or pull request for the brand you're looking for then please add a reaction or comment to show your support.
* Is of a _popular_ brand:
    - For websites, the [Alexa rank](https://www.alexa.com/siteinfo) should be less than 500k.
        - Note that for brands that have already been added the threshold for continued inclusion rises to 750k.
    - For GitHub projects, the amount of "stars" should be above 5k.
    - For anything else, popularity will be judged on a case-by-case basis.
* Doesn't fall into one of the following categories:
    - Illegal service (e.g. piracy, malware, threatening material, spam etc.)
    - Governmental agencies, programs, departments
       - Allowed: International organizations and NGOs with supranational interests
       - Allowed: Space agencies
    - Symbols, including flags and banners
    - Sport clubs
       - Allowed: Sport organizations
    - Yearly releases
    - Universities or other educational institutions
    - Any brands representing individuals rather than an organization, company or product. This includes musicians, bands, and social media personalities.

If you are in doubt, feel free to submit it and we'll have a look.

When submitting a request for a new or updated icon include helpful information such as:

* **Issue Title:** The brand name. For example:
  * New Icons: `Request: GitHub Icon`
  * Icon Updates: `Update: GitHub Color` or `Update: GitHub Icon`

* **Issue Body:** Links to official sources for the brand's icon and colors (e.g. media kits, brand guidelines, SVG files etc.)

If you have an affiliation to the brand you are requesting that allows you to speak on their behalf then please disclose that in your issue as it can help speed up our research process.

## Adding or Updating an Icon

**Note**: If you decide to add an icon without requesting it first, the requirements above still apply.

### 1. Identify Official Logos and Colors

Most of the icons and brand colors on SimpleIcons have been derived from official sources. Using official sources helps ensure that the icons and colors in SimpleIcons accurately match the brand they represent. Thankfully, this is usually a simple process as organizations often provide brand guides and high quality versions of their logo for download.

Official high quality brand logos and brand colors can usually be found in the following locations:

1. About pages, Press pages, Media Kits, and Brand Guidelines.
1. Website headers (you can use [svg-grabber](https://chrome.google.com/webstore/detail/svg-grabber-get-all-the-s/ndakggdliegnegeclmfgodmgemdokdmg) for Chrome)
1. Favicons
1. Wikimedia (which should provide a source)
1. GitHub repositories

#### Icon Guidelines

Working with an SVG version of the logo is best. In the absence of an SVG version, other vector filetypes may work as well (e.g. EPS, AI, PDF). In the absence of vector logos, a vector can be created from a high quality rasterized image, however this is much more labor intensive.

If the icon includes a (registered) trademark icon we follow the guidelines below to decide whether to include the symbol or not:

* If brand guidelines explicitly require including the symbol, it must be included.
* If the the brand itself includes the symbol with all uses of the logo, even at small sizes, it must be included.
* If the symbol is incorporated into the design of the logo (e.g. [Chupa Chups](https://github.com/simple-icons/simple-icons/blob/develop/icons/chupachups.svg)), it must be included.
* If there is ambiguity about the conditions under which the symbol is required, it must be included if it is a _registered trademark symbol_ (®) but not if is a _trademark symbol_ (™).
* If brand guidelines say it _may_ be removed, usually when the icon is displayed at small sizes, it must not be included.
* If there is no explicit requirement that a symbol must be included, it must not be included.

#### Color Guidelines

For color, the brand's primary color should be used. The official color of a brand is usually found in their brand guidelines, media kits, or some of the other locations mentioned above. If no official color can be identified, use the brand's primary web color or the most prominent color in the logo itself (please indicate why you choose the particular color in your pull request). Simple Icons stores brand colors in the standard 6 character hexadecimal format.

### 2. Extract the Icon from the Logo

There are many different tools for editing SVG files, some options include:

| Name | Description | Platform | Price |
| :---- | :---- | :----: | :----: |
| [Inkscape](https://inkscape.org/) | Vector Graphics Editor | Windows, Mac, Linux | Free |
| [Affinity Designer](https://affinity.serif.com/designer/) | Vector Graphics Editor | Windows, Mac | $ |
| [Adobe Illustrator](https://www.adobe.com/products/illustrator.html) | Vector Graphics Editor | Windows, Mac | $ - $$$ |
| [IcoMoon](https://icomoon.io/) | Icon Editing/Management Tool | Online | Free |

Using your preferred tool you should:

1. Isolate the icon from any text or extraneous items.
1. Merge any overlapping paths.
1. Compound all paths into one.
1. Change the icon's viewbox/canvas/page size to 24x24.
1. Scale the icon to fit the viewbox, while preserving the icon's original proportions. This means the icon should be touching at least two sides of the viewbox.
1. Center the icon horizontally and vertically.
1. Remove all colors. The icon should be monochromatic.
1. Export the icon as an SVG.

Some icons can't be easily converted to a monochromatic version due to colour changes, shadows, or other effects. For such cases the addition of gaps is the recommended approach, with a preferred width of 0.5px. In some situations a different gap may be required, but that will be determined on a per-case basis.

If you have any problems or questions while creating the SVG, check out [the GitHub Discussions](https://github.com/simple-icons/simple-icons/discussions/categories/help-with-svgs). You may find an answer to your question there or you can ask your question if you did not find an answer.

### 3. Optimize the Icon

All icons in Simple Icons have been optimized with the [SVGO tool](https://github.com/svg/svgo). This can be done in one of three ways:

* The [SVGO Command Line Tool](https://github.com/svg/svgo)
  * Install dependencies
    * With npm: `npm install` from the root of this repository
  * Run the following command `npm run svgo -- icons/file-to-optimize.svg`
  * Check if there is a loss of quality in the output, if so increase the precision.
* The [SVGOMG Online Tool](https://jakearchibald.github.io/svgomg/)
  * Click "Open SVG" and select an SVG file.
  * Set the precision to about 3, depending on if there is a loss of quality.
  * Leave the remaining settings untouched (or reset them with the button at the bottom of the settings).
  * Click the download button.
* The [SVGO Command Line Tool](https://github.com/svg/svgo) in Docker
  * If none of the options above work for you, it is possible to build a Docker image for compressing the images.
  * Build: `docker build . -t simple-icons`
  * Run: `docker run --rm -v ${PWD}/icons/file-to-optimize.svg:/image.svg simple-icons`

After optimizing the icon, double-check it against your original version to ensure no visual imperfections have crept in. Also make sure that the dimensions of the path have not been changed so that the icon no longer fits exactly within the canvas. We currently check the dimensions up to a precision of 3 decimal points.

### 4. Annotate the Icon

Each icon in Simple Icons has been annotated with a number of attributes and elements to increase accessibility. These include:

* An svg element with:
  * An img role attribute.
    * `role="img"`
  * A 24x24 viewbox.
    * `viewBox="0 0 24 24"`
  * The svg namespace.
    * `xmlns="http://www.w3.org/2000/svg"`
* A title element containing the brand name.
  * `<title>Adobe Photoshop</title>`

Here is _part of_ the svg for the Adobe Photoshop icon as an example:

```svg
<svg role="img" viewBox="0 0 24 24" xmlns="http://www.w3.org/2000/svg"><title>Adobe Photoshop</title>...</svg>
```

### 5. Check the Icon

The final icon should:

* Be properly annotated [as discussed above](#4-annotate-the-icon).
* Be monochromatic.
  * Remove all fill colors so that icon defaults to black.
* Be scaled to fit the viewbox, while preserving the icon's original proportions.
  * This means the icon should be touching at least two sides of the viewbox.
* Be vertically and horizontally centered.
* Be minified to a single line with no formatting.
* Contain only a single `path` element.
* Not contain extraneous elements.
  * This includes: `circle`, `ellipse`, `rect`, `polygon`, `line`, `g`, etc.
* Not contain extraneous attributes.
  * This includes: `width`, `height`, `fill`, `stroke`, `clip`, `font`, etc.

Here is the svg for the Adobe Photoshop icon as an example:

```svg
<svg role="img" viewBox="0 0 24 24" xmlns="http://www.w3.org/2000/svg"><title>Adobe Photoshop</title><path d="M0 .3v23.4h24V.3H0zm1 1h22v21.4H1V1.3zm4.8 4.48c0-.067.14-.116.224-.116.644-.033 1.588-.05 2.578-.05 2.772 0 3.85 1.52 3.85 3.466 0 2.54-1.842 3.63-4.102 3.63-.38 0-.51-.017-.775-.017v3.842c0 .083-.033.116-.115.116H5.916c-.083 0-.115-.03-.115-.113V5.78zm1.775 5.312c.23.016.412.016.81.016 1.17 0 2.27-.412 2.27-1.996 0-1.27-.786-1.914-2.122-1.914-.396 0-.775.016-.957.033v3.864zm8.607-1.188c-.792 0-1.056.396-1.056.726 0 .363.18.61 1.237 1.155 1.568.76 2.062 1.485 2.062 2.557 0 1.6-1.22 2.46-2.87 2.46-.876 0-1.62-.183-2.05-.43-.065-.033-.08-.082-.08-.165V14.74c0-.1.048-.133.114-.084.624.413 1.352.594 2.012.594.792 0 1.122-.33 1.122-.776 0-.363-.23-.677-1.237-1.205-1.42-.68-2.014-1.37-2.014-2.527 0-1.287 1.006-2.36 2.755-2.36.86 0 1.464.132 1.794.28.082.05.1.132.1.198v1.37c0 .083-.05.133-.15.1-.444-.264-1.1-.43-1.743-.43z"/></svg>
```

### 6. Name the Icon

The filename of the SVG should correspond to the `<title>` used in the markup file mentioned above, and it should follow the rules below. If you're in doubt, you can always run `npm run get-filename -- "Brand name"` to get the correct filename.

1. Use **lowercase letters** without **whitespace**, for example:

    ```yml
    title: Adobe Photoshop
    filename: adobephotoshop.svg
    ```

1. Only use **latin** letters, for example:

    ```yml
    title: Citroën
    filename: citroen.svg
    ```

1. Replace the following symbols with their alias:

    | Symbol | Alias |
    | :----: | ----- |
    |   +    | plus  |
    |   .    | dot   |
    |   &    | and   |

    for example:

    ```yml
    title: .Net
    filename: dotnet.svg
    ```

1. On rare occasions the resulting name will clash with the name of an existing SVG file in our collection. To resolve such conflicts append `_[MODIFIER]` to the name, where `[MODIFIER]` is a short descriptor of the brand or the service they provide and follows the same rules of construction as above.

    for example:

    ```yml
    title: Hive
    filename: hive_blockchain.svg
    ```

### 7. Update the JSON Data for SimpleIcons.org

Icon metadata should be added to the `_data/simple-icons.json` file. Each icon in the array has three required values:

* The `title` of the new SVG.
* A `hex` color value that matches the brand's primary color. All uppercase and without the `#` symbol.
* The `source` URL of the logo being used. There are [more details below](#source-guidelines).

There are also [optional values](#optional-data) that may be provided for each icon, which are listed below.

Here is the object of a fictional brand as an example:

```json
{
    "title": "A Fictional Brand",
    "hex": "123456",
    "source": "https://www.a-fictional-brand.org/logo"
}
```

Make sure the icon is added in alphabetical order. If you're in doubt, you can always run `npm run our-lint` - this will tell you if any of the JSON data is in the wrong order.

#### Optional Data

Additionally, each icon in the `_data/simple-icons.json` file may be given any of the following optional values:

* The `slug` must be used to specify the icon's file name in cases where a modifier has been added to it in order to resolve a clash with an exitsing icon's name.
* The `guidelines` may be used to specify the URL of the brand's guidelines/press kit/etc. This is useful if the SVG file was sourced from a different place, still if the SVG file was sourced from the guidelines, the URL should be duplicated here.
* The `license` may be used to specify the license under which the icon is available. This is an object with a `type` and `url`. The `type` should be an [SPDX License ID](https://spdx.org/licenses/) or `"custom"`, the `url` is optional unless the `type` is `"custom"`.

Here is the object of the fictional brand from before, but with all optional values, as an example:

```json
{
    "title": "A Fictional Brand",
    "slug": "afictionalbrand_modifier",
    "hex": "123456",
    "source": "https://www.a-fictional-brand.org/logo",
    "guidelines": "https://www.a-fictional-brand.org/brand-guidelines",
    "license": {
        "type": "CC0-1.0",
        "url": "https://www.a-fictional-brand.org/logo/license"
    }
}
```

#### Source Guidelines

We use the source URL as a reference for the current SVG in our repository and as a jumping-off point to find updates if the logo changes. If you used one of the sources listed below, make sure to follow these guidelines. If you're unsure about the source URL you can open a Pull Request and ask for help from others.

If the SVG is sourced from:

- **Branding page**: For an SVG from a branding page the source URL should simply link to the branding page.
- **Company website**: If the SVG is found on the company website (but there is no branding page) the source URL should link to a common page, such as the home page or about page, that includes the source material.
- **GitHub**: For an SVG from a GitHub (GitLab, BitBucket, etc.) repository the source URL should link to the file that was used as source material. If the color comes from another file in the repository the URL should link to the repository itself.

  In any case the commit hash should be part of the URL. On GitHub, you can get the correct URL by pressing <kbd>y</kbd> on the GitHub page you want to link to. You can get help at the [getting permanent links to files page](https://help.github.com/en/github/managing-files-in-a-repository/getting-permanent-links-to-files).

- **Wikipedia**: For an SVG from Wikipedia/Wikimedia the source URL should link to the logo file's page on the relevant site, and not the brand's Wikipedia pages. For example, [this is the link for AmericanExpress](https://commons.wikimedia.org/wiki/File:American_Express_logo.svg).

In general, make sure the URL does not contain any tracking identifiers.

#### Aliases

Lastly, we aim to provide aliases of three types for various reasons. Each type of alias and its purpose can be found below. If you're unsure, you can mention an alias you're considering in your Pull Request so it can be discussed.

##### Also Known As

We collect "also known as" names to make it easier to find brands that are known by different names or by their abbreviation/full name. This does not include localized names, which are recorded separately. To add an "also known as" name you add the following to the icon data:

```json
{
    "title": "the original title",
    "aliases": {
        "aka": [
            "tot",
            "thetitle"
        ]
    }
}
```

Where the string is **different** from the original title as well as all other strings in the list.

##### Duplicates

We collect the names of duplicates, brands that use the same icon but have a different name, to prevent duplicating an SVG while at the same time making the SVG available under the name of the duplicate. To add a duplicate you add the following to the icon data:

```json5
{
    "title": "the original title",
    "hex": "123456",
    "aliases": {
        "dup": [
            {
                "title": "the duplicate's title",
                "hex": "654321", // Only if different from original's color
                "guidelines": "..." // Only if different from original's guidelines
            }
        ]
    }
}
```

Where the nested `title` is the name of the duplicate brand. The other fields, `hex` and `guidelines`, are only provided if they differ from the original.

##### Localization

We collect localized names to make it possible to find the brand by it's local name, as well as to provide SVGs with localized titles. To add a localized name you add the following to the icon data:

```json
{
    "title": "the original title",
    "aliases": {
        "loc": {
            "en-US": "A different title"
        }
    }
}
```

Where the `locale` is an [IETF language tag](https://en.wikipedia.org/wiki/IETF_language_tag) and `title` is a **different** title from the original title.

### 8. Create a Pull Request

Once you've completed the previous steps, create a pull request to merge your edits into the *develop* branch. You can run `npm run lint` to check if there are any issues you still need to address.

If you have an affiliation to the brand you contributing that allows you to speak on their behalf then please disclose that in your pull request as it can help speed up our research and review processes.

## Testing Package Locally

* Make sure you have [NodeJS](https://nodejs.org/en/download/) installed. At least version 12.4.0 is required.
* Install the dependencies using `$ npm install`.
* Build and test the package using `$ npm test`.
* Run the project linting process using `$ npm run lint`.

## Using Docker

You can build a Docker image for this project which can be used as a development environment and allows you to run SVGO safely. First, build the Docker image for simple-icons (if you haven't yet):

```shell
docker build . -t simple-icons
```

Then, start a Docker container for simple-icons and attach to it:

```shell
docker run -it --rm --entrypoint "/bin/ash" simple-icons
```

<<<<<<< HEAD
### Jekyll Server using Docker

You can use a Docker container to run the Jekyll server for the website. To do this, simply start a container running `jekyll serve` in the background:

```shell
docker run -d -p 4000:4000 --rm --volume $PWD:/srv/jekyll --name simple-icons-server jekyll/jekyll jekyll serve
```

It may take a while for the server to start. You can inspect the server logs by running:

```shell
docker logs simple-icons-server
```

To stop the server simply stop the docker container using:

```shell
docker stop simple-icons-server
```

=======
>>>>>>> c368b14e
---

# Versioning

We use [Semantic Versioning](https://semver.org/) in this project. Given a version number `MAJOR.MINOR.PATCH` you can expect the following kinds of changes:

| Version number | Kinds of changes |
| :---- | :---- |
| _Major_ | Removed icons; Renamed icons; Breaking API changes |
| _Minor_ | New icons; API changes |
| _Patch_ | Updated SVGs; Updated metadata |<|MERGE_RESOLUTION|>--- conflicted
+++ resolved
@@ -385,29 +385,6 @@
 docker run -it --rm --entrypoint "/bin/ash" simple-icons
 ```
 
-<<<<<<< HEAD
-### Jekyll Server using Docker
-
-You can use a Docker container to run the Jekyll server for the website. To do this, simply start a container running `jekyll serve` in the background:
-
-```shell
-docker run -d -p 4000:4000 --rm --volume $PWD:/srv/jekyll --name simple-icons-server jekyll/jekyll jekyll serve
-```
-
-It may take a while for the server to start. You can inspect the server logs by running:
-
-```shell
-docker logs simple-icons-server
-```
-
-To stop the server simply stop the docker container using:
-
-```shell
-docker stop simple-icons-server
-```
-
-=======
->>>>>>> c368b14e
 ---
 
 # Versioning
