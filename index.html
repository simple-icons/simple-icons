---
---

{%- assign iconCount = site.data.simple-icons.icons.size -%}
{%- assign iconsUnsortedString = "" -%}
{%- assign greyscaleIconsUnsortedString = "" -%}
{%- for icon in site.data.simple-icons.icons -%}
    {% assign title = icon.title %}

    {% assign filename = icon.title %}

    {% assign filename = filename | downcase %}
    {% assign filename = filename | replace: "à", "a" | replace: "á", "a" | replace: "â", "a" | replace: "ã", "a" | replace: "ä", "a" | replace: "ā", "a" | replace: "ă", "a" | replace: "ą", "a" %}
    {% assign filename = filename | replace: "ç", "c" | replace: "ć", "c" | replace: "ĉ", "c" | replace: "ċ", "c" | replace: "č", "c" %}
    {% assign filename = filename | replace: "ď", "d" | replace: "đ", "d" %}
    {% assign filename = filename | replace: "è", "e" | replace: "é", "e" | replace: "ê", "e" | replace: "ë", "e" | replace: "ē", "e" | replace: "ĕ", "e" | replace: "ė", "e" | replace: "ę", "e" | replace: "ě", "e" %}
    {% assign filename = filename | replace: "ĝ", "g" | replace: "ğ", "g" | replace: "ġ", "g" | replace: "ģ", "g" %}
    {% assign filename = filename | replace: "ĥ", "h" | replace: "ħ", "h" %}
    {% assign filename = filename | replace: "ì", "i" | replace: "í", "i" | replace: "î", "i" | replace: "ï", "i" | replace: "ĩ", "i" | replace: "ī", "i" | replace: "ĭ", "i" | replace: "į", "i" | replace: "ı", "i" %}
    {% assign filename = filename | replace: "ĵ", "j" %}
    {% assign filename = filename | replace: "ķ", "k" | replace: "ĸ", "k" %}
    {% assign filename = filename | replace: "ĺ", "l" | replace: "ļ", "l" | replace: "ľ", "l" | replace: "ŀ", "l" | replace: "ł", "l" %}
    {% assign filename = filename | replace: "ñ", "n" | replace: "ń", "n" | replace: "ņ", "n" | replace: "ň", "n" %}
    {% assign filename = filename | replace: "ò", "o" | replace: "ó", "o" | replace: "ô", "o" | replace: "õ", "o" | replace: "ö", "o" | replace: "ō", "o" | replace: "ŏ", "o" | replace: "ő", "o" %}
    {% assign filename = filename | replace: "ŕ", "r" | replace: "ŗ", "r" | replace: "ř", "r" %}
    {% assign filename = filename | replace: "ś", "s" | replace: "ŝ", "s" | replace: "ş", "s" | replace: "š", "s" %}
    {% assign filename = filename | replace: "ß", "ss" %}
    {% assign filename = filename | replace: "ţ", "t" | replace: "ť", "t" | replace: "ŧ", "t" %}
    {% assign filename = filename | replace: "ù", "u" | replace: "ú", "u" | replace: "û", "u" | replace: "ü", "u" | replace: "ũ", "u" | replace: "ū", "u" | replace: "ŭ", "u" | replace: "ů", "u" | replace: "ű", "u" | replace: "ų", "u" %}
    {% assign filename = filename | replace: "ŵ", "w" %}
    {% assign filename = filename | replace: "ý", "y" | replace: "ÿ", "y" | replace: "ŷ", "y" %}
    {% assign filename = filename | replace: "ź", "z" | replace: "ż", "z" | replace: "ž", "z" %}

    {% assign searchTerm = filename %}
    {% assign filename = filename | replace: "+", "plus" %}
<<<<<<< HEAD
    {% assign filename = filename | replace: ".", "-dot-" %}
    {% assign filename = filename | replace: "&", "-and-" %}
    {% assign filename = filename | replace: " ", "" | replace: "_", "" | replace: "!", "" | replace: "'", "" | replace: "/", "" | replace: ":", "" | replace: "°", "" | replace: "’", "" %}
=======
    {% assign filename = filename | replace: ".", "dot" %}
    {% assign filename = filename | replace: "&", "and" %}
    {% assign filename = filename | replace: " ", "" | replace: "_", "" | replace: "!", "" | replace: ":", "" | replace: "’", "" | replace: "'", "" | replace: "°", "" %}
>>>>>>> 92a04944
    {% if icon.slug %}
        {% assign filename = icon.slug %}
    {% endif %}

    {% assign hex = icon.hex %}
    {% assign hexCharacter1 = hex | slice: 0, 1 %}
    {% assign hexCharacter2 = hex | slice: 1, 1 %}
    {% assign hexCharacter3 = hex | slice: 2, 1 %}
    {% assign hexCharacter4 = hex | slice: 3, 1 %}
    {% assign hexCharacter5 = hex | slice: 4, 1 %}
    {% assign hexCharacter6 = hex | slice: 5, 1 %}
    {% capture hexCharacterString %}{{ hexCharacter1 }},{{ hexCharacter2 }},{{ hexCharacter3 }},{{ hexCharacter4 }},{{ hexCharacter5 }},{{ hexCharacter6 }}{% endcapture %}
    {% assign hexCharacterArray = hexCharacterString | split: "," %}
    {% assign rgbString = "" %}
    {% for hexCharacter in hexCharacterArray %}
        {% case hexCharacter %}
            {% when "A" %}
                {% assign rgbString = rgbString | append: "10" %}
            {% when "B" %}
                {% assign rgbString = rgbString | append: "11" %}
            {% when "C" %}
                {% assign rgbString = rgbString | append: "12" %}
            {% when "D" %}
                {% assign rgbString = rgbString | append: "13" %}
            {% when "E" %}
                {% assign rgbString = rgbString | append: "14" %}
            {% when "F" %}
                {% assign rgbString = rgbString | append: "15" %}
            {% else %}
                {% assign rgbString = rgbString | append: hexCharacter %}
        {% endcase %}
        {% unless forloop.last %}{% assign rgbString = rgbString | append: "," %}{% endunless %}
    {% endfor %}

    {% assign rgbArray = rgbString | split: "," %}
    {% assign rgbRed   = rgbArray[0] | times: 16 | plus: rgbArray[1] | divided_by: 255.0 | round: 2 %}
    {% assign rgbGreen = rgbArray[2] | times: 16 | plus: rgbArray[3] | divided_by: 255.0 | round: 2 %}
    {% assign rgbBlue  = rgbArray[4] | times: 16 | plus: rgbArray[5] | divided_by: 255.0 | round: 2 %}
    {% assign rgbMax = 0.0 %}

    {% if rgbRed > rgbMax %}
        {% assign rgbMax = rgbRed %}
    {% endif %}
    {% if rgbGreen > rgbMax %}
        {% assign rgbMax = rgbGreen %}
    {% endif %}
    {% if rgbBlue > rgbMax %}
        {% assign rgbMax = rgbBlue %}
    {% endif %}
    {% assign rgbMin = 1.0 %}
    {% if rgbRed < rgbMin %}
        {% assign rgbMin = rgbRed %}
    {% endif %}
    {% if rgbGreen < rgbMin %}
        {% assign rgbMin = rgbGreen %}
    {% endif %}
    {% if rgbBlue < rgbMin %}
        {% assign rgbMin = rgbBlue %}
    {% endif %}

    {% assign redLuminance   = rgbArray[0] | times: 16 | plus: rgbArray[1] | times: 0.299 | round: 0 %}
    {% assign greenLuminance = rgbArray[2] | times: 16 | plus: rgbArray[3] | times: 0.587 | round: 0 %}
    {% assign blueLuminance  = rgbArray[4] | times: 16 | plus: rgbArray[5] | times: 0.114 | round: 0 %}
    {% assign luminance = redLuminance | plus: greenLuminance | plus: blueLuminance %}
    {% if luminance < 160 %}
        {% assign class = "grid-item--light" %}
    {% else %}
        {% assign class = "grid-item--dark" %}
    {% endif %}

    {% assign hslLuminance = rgbMax | plus: rgbMin | times: 50.0 %}
    {% assign rgbDelta = rgbMax | minus: rgbMin %}
    {% if rgbDelta == 0 %}
        {% assign hslHue = 0 %}
        {% assign hslSaturation = 0 %}
    {% else %}
        {% if hslLuminance < 0.5 %}
            {% assign rgbMaxPlusMin = rgbMax | plus: rgbMin %}
            {% assign hslSaturation = 100 | times: rgbDelta | divided_by: rgbMaxPlusMin %}
        {% else %}
            {% assign rgbTwoMinusMaxMinusMin = 2 | minus: rgbMax | minus: rgbMin %}
            {% assign hslSaturation = 100 | times: rgbDelta | divided_by: rgbTwoMinusMaxMinusMin %}
        {% endif %}
        {% if rgbMax == rgbRed %}
            {% assign hslHue = rgbGreen | minus: rgbBlue | divided_by: rgbDelta | times: 60.0 | modulo: 360.0 %}
        {% elsif rgbMax == rgbGreen %}
            {% assign hslHue = rgbBlue | minus: rgbRed | divided_by: rgbDelta | plus: 2.0 | times: 60.0 | modulo: 360.0 %}
        {% else %}
            {% assign hslHue = rgbRed | minus: rgbGreen | divided_by: rgbDelta | plus: 4.0 | times: 60.0 | modulo: 360.0 %}
        {% endif %}
        {% assign hslHue = hslHue | plus: 90.0 | modulo: 360.0 %}
    {% endif %}

    {% if hslSaturation < 10 %}
        {% assign hslLuminance = hslLuminance | round: 0 | prepend: "000" | slice: -3, 3 %}
        {% capture greyscaleIconsUnsortedString %}{{ greyscaleIconsUnsortedString }}{{ hslLuminance }},{{ filename }},{{ hslHue }},{{ hslSaturation }},{{ hex }},{{ title }},{{ class }},{{ searchTerm }},{{ forloop.index }}{% unless forloop.last %};{% endunless %}{% endcapture %}
    {% else %}
        {% assign hslHue = hslHue | round: 0 | prepend: "000" | slice: -3, 3 %}
        {% capture iconsUnsortedString %}{{ iconsUnsortedString }}{{ hslHue }},{{ hslSaturation }},{{ hslLuminance }},{{ filename }},{{ hex }},{{ title }},{{ class }},{{ searchTerm }},{{ forloop.index }}{% unless forloop.last %};{% endunless %}{% endcapture %}
    {% endif %}
{%- endfor -%}

{%- assign iconsArray = iconsUnsortedString | split: ";" | sort -%}
{%- assign greyscaleIconsArray = greyscaleIconsUnsortedString | split: ";" | sort | reverse -%}

{%- assign allIconNames = "" -%}
{%- for icon in iconsArray -%}
    {% assign iconArray = icon | split: "," %}
    {% capture allIconNames %}{{ allIconNames }}"{{ iconArray[7] }}",{% endcapture %}
{%- endfor -%}
{%- for icon in greyscaleIconsArray -%}
    {% assign iconArray = icon | split: "," %}
    {% capture allIconNames %}{{ allIconNames }}"{{ iconArray[7] }}"{% unless forloop.last %},{% endunless %}{% endcapture %}
{%- endfor -%}

<!doctype html>
<html lang="en-gb">
<head>
    <meta charset="utf-8">
    <meta content="initial-scale=1, shrink-to-fit=no, width=device-width" name="viewport">
    <link rel="preconnect" href="//www.google-analytics.com">
    <link rel="preconnect" href="//cdn.carbonads.com">
    <link rel="preconnect" href="//github.com">
    <title>Simple Icons</title>
    <meta name="description" content="{{ iconCount }} Free SVG icons for popular brands.">
    <meta property="og:type" content="website">
    <meta property="og:title" content="Simple Icons">
    <meta property="og:description" content="{{ iconCount }} Free SVG icons for popular brands.">
    <meta property="og:url" content="https://simpleicons.org">
    <meta property="og:site_name" content="Simple Icons">
    <meta property="og:image" content="https://simpleicons.org/images/og.png">
    <meta name="twitter:card" content="summary_large_image">
    <meta name="twitter:title" content="Simple Icons">
    <meta name="twitter:description" content="{{ iconCount }} Free SVG icons for popular brands.">
    <meta name="twitter:domain" content="Simple Icons">
    <meta name="twitter:image:src" content="https://simpleicons.org/images/og.png">
    <link rel="icon" type="image/x-icon" href="https://simpleicons.org/images/favicon.ico">
    <link rel="icon" type="image/png" href="https://simpleicons.org/images/favicon.png">
    <link rel="apple-touch-icon" href="https://simpleicons.org/images/apple-touch-icon.png">
    <link rel="mask-icon" href="https://simpleicons.org/images/logo.svg" color="#111111">
    <link rel="stylesheet" href="stylesheet.css" type="text/css">
    <script>
        (function(i,s,o,g,r,a,m){i['GoogleAnalyticsObject']=r;i[r]=i[r]||function(){
        (i[r].q=i[r].q||[]).push(arguments)},i[r].l=1*new Date();a=s.createElement(o),
        m=s.getElementsByTagName(o)[0];a.async=1;a.src=g;m.parentNode.insertBefore(a,m)
        })(window,document,'script','https://www.google-analytics.com/analytics.js','ga');

        ga('create', 'UA-100751516-2', 'auto');
        ga('send', 'pageview');

        var icons = [{{ allIconNames }}];
    </script>
</head>
<body class="order-by-color">
    <header class="navbar" role="banner">
        <ul class="navbar__nav" role="navigation">
            <li class="navbar__nav-item navbar__nav-item--home"><a href="/">Simple&nbsp;Icons</a></li>
            <li class="navbar__nav-item"><a href="https://github.com/simple-icons/simple-icons/blob/develop/README.md">About</a></li>
            <li class="navbar__nav-item"><a href="https://github.com/simple-icons/simple-icons">GitHub</a></li>
            <li class="navbar__nav-item"><a href="https://www.npmjs.com/package/simple-icons">NPM</a></li>
            <li class="navbar__nav-item"><a href="https://packagist.org/packages/simple-icons/simple-icons">Packagist</a></li>
        </ul>
        <p class="redesign-banner">We're redesigning the website! Please <a href="https://simple-icons.github.io/simple-icons-website/">Check it out</a> and <a href="https://github.com/simple-icons/simple-icons/discussions/4865">Share your feedback</a>. <span>Hide this message <button id="hide-feedback-request-once">Once</button> or <button id="hide-feedback-request">Always</button> | <button id="redirect-to-redesign">Redirect automatically</button></span></p>
    </header>
    <main role="main">
        <p class="hero">{{ iconCount }} Free <abbr title="Scalable Vector Graphic">SVG</abbr> icons for popular&nbsp;brands</p>
        <div class="search">
            <div class="search__wrapper">
                <div class="search__close"><span>&times;</span></div>
                <input type="text" placeholder="Search by brand …" title="Search not available when JavaScript is disabled" disabled />
            </div>
            <svg id="sort-color" class="sort-btn" role="img" viewBox="0 0 24 24" xmlns="http://www.w3.org/2000/svg"><title>Sort by color</title><path d="M9.219 18.857H6.648V.429A.414.414 0 0 0 6.219 0H3.648a.418.418 0 0 0-.308.121.418.418 0 0 0-.121.308v18.428H.648a.4.4 0 0 0-.402.268c-.071.17-.04.326.094.469l4.286 4.287c.098.08.2.119.308.119a.447.447 0 0 0 .308-.119l4.272-4.273a.506.506 0 0 0 .134-.32.417.417 0 0 0-.429-.431z"/><path d="M12.219 3.429h3.429A.412.412 0 0 0 16.076 3V.429A.416.416 0 0 0 15.648 0h-3.429a.414.414 0 0 0-.429.429V3a.414.414 0 0 0 .429.429z"/><path d="M12.219 10.286h6a.42.42 0 0 0 .309-.12.42.42 0 0 0 .121-.308V7.286a.418.418 0 0 0-.121-.308.417.417 0 0 0-.309-.121h-6a.414.414 0 0 0-.308.121.417.417 0 0 0-.12.308v2.572c0 .125.04.228.12.308a.42.42 0 0 0 .308.12z"/><path d="M12.219 17.143h8.572c.125 0 .229-.039.309-.119s.119-.184.119-.309v-2.572c0-.125-.039-.227-.119-.307s-.184-.121-.309-.121h-8.572a.418.418 0 0 0-.308.121.415.415 0 0 0-.12.307v2.572c0 .125.04.229.12.309.081.08.183.119.308.119z"/><path d="M23.67 20.693a.408.408 0 0 0-.307-.121H12.219a.416.416 0 0 0-.429.428v2.572c0 .125.04.227.121.309a.42.42 0 0 0 .308.119h11.144a.414.414 0 0 0 .307-.119.424.424 0 0 0 .121-.309V21a.416.416 0 0 0-.121-.307z"/></svg>
            <svg id="sort-alphabetically" class="sort-btn" role="img" viewBox="0 0 24 24" xmlns="http://www.w3.org/2000/svg"><title>Sort alphabetically</title><path d="M10.096 18.857H7.525V.429A.414.414 0 0 0 7.096 0H4.525a.414.414 0 0 0-.429.429v18.429H1.525c-.196 0-.331.089-.402.268-.072.17-.04.326.094.469l4.286 4.286c.098.079.2.119.308.119.116 0 .219-.04.308-.12l4.272-4.272a.506.506 0 0 0 .134-.321.414.414 0 0 0-.429-.43z"/><path d="M20.102 22.474H16.78c-.188 0-.322.009-.402.026l-.188.026V22.5l.148-.147c.133-.16.227-.276.281-.348l4.941-7.099v-1.191h-7.594v3.066h1.607v-1.54h3.107c.16 0 .295-.014.4-.04a.856.856 0 0 0 .102-.007c.039-.004.068-.007.086-.007v.04l-.146.121c-.08.08-.176.2-.281.361L13.9 22.795V24h7.82v-3.12h-1.619v1.594h.001z"/><path d="M21.977 8.866L18.895 0h-2.168l-3.082 8.866h-.936v1.419h3.842V8.866h-1.004l.631-1.929h3.254l.629 1.929h-1.004v1.419h3.857V8.866h-.937zm-5.358-3.402l.977-2.92c.037-.107.07-.236.102-.388s.047-.232.047-.241l.039-.268h.055c0 .036.008.125.025.268l.162.629.963 2.92h-2.37z"/></svg>
            <svg id="sort-relevance" class="sort-btn" role="img" viewBox="0 0 24 24" xmlns="http://www.w3.org/2000/svg"><title>Sort by relevance</title><path d="M9.219,18.857H6.648V0.429C6.656,0.201,6.478,0.008,6.25,0H3.648C3.533-0.004,3.421,0.04,3.34,0.121C3.259,0.203,3.215,0.314,3.219,0.429v18.428H0.648c-0.179-0.012-0.344,0.098-0.402,0.268c-0.071,0.17-0.04,0.326,0.094,0.469l4.286,4.287C4.724,23.961,4.826,24,4.934,24c0.114,0.001,0.224-0.041,0.308-0.119l4.272-4.273c0.081-0.086,0.128-0.199,0.134-0.318c0.008-0.23-0.172-0.423-0.402-0.432C9.237,18.857,9.228,18.857,9.219,18.857z"/><path d="M22.971,4.984c0.226-0.22,0.304-0.543,0.207-0.843c-0.099-0.3-0.352-0.515-0.666-0.561l-2.777-0.403c-0.119-0.018-0.221-0.092-0.274-0.199l-1.241-2.519C18.079,0.174,17.797,0,17.479,0c-0.316,0-0.598,0.176-0.737,0.458l-1.243,2.519c-0.054,0.108-0.156,0.183-0.273,0.199L12.445,3.58c-0.311,0.043-0.569,0.261-0.665,0.56c-0.098,0.3-0.019,0.624,0.207,0.843l2.012,1.96c0.086,0.084,0.125,0.207,0.104,0.322l-0.475,2.769c-0.041,0.245,0.021,0.481,0.18,0.667c0.244,0.292,0.674,0.381,1.016,0.201l2.486-1.307c0.104-0.056,0.232-0.054,0.339,0l2.485,1.307C20.256,10.967,20.387,11,20.518,11c0.245,0,0.477-0.109,0.633-0.298c0.156-0.185,0.223-0.429,0.18-0.667l-0.475-2.768c-0.021-0.117,0.02-0.24,0.104-0.322L22.971,4.984z"/><path d="M22.966,17.984c0.227-0.219,0.307-0.543,0.209-0.844c-0.099-0.299-0.354-0.516-0.666-0.561l-2.777-0.404c-0.119-0.018-0.221-0.092-0.274-0.199l-1.241-2.518c-0.141-0.283-0.422-0.46-0.738-0.46s-0.6,0.177-0.738,0.46l-1.242,2.518c-0.054,0.107-0.156,0.184-0.275,0.199l-2.775,0.404c-0.314,0.045-0.568,0.259-0.666,0.561c-0.098,0.301-0.018,0.623,0.207,0.844l2.011,1.961c0.087,0.082,0.124,0.205,0.104,0.322l-0.475,2.769c-0.055,0.312,0.07,0.618,0.328,0.806c0.254,0.186,0.586,0.207,0.865,0.063l2.484-1.307c0.107-0.056,0.234-0.056,0.341,0l2.485,1.307C20.253,23.968,20.384,24,20.515,24c0.172,0,0.34-0.055,0.482-0.158c0.256-0.188,0.383-0.494,0.329-0.806l-0.478-2.769c-0.02-0.117,0.021-0.24,0.104-0.322L22.966,17.984z M20.874,23.115c0.021,0.14-0.029,0.273-0.145,0.354c-0.115,0.086-0.258,0.094-0.385,0.029l-2.487-1.309c-0.118-0.063-0.251-0.096-0.382-0.096s-0.264,0.032-0.385,0.098l-2.485,1.307c-0.124,0.064-0.269,0.057-0.382-0.029c-0.116-0.08-0.168-0.215-0.146-0.354l0.479-2.77c0.045-0.267-0.043-0.539-0.236-0.729l-2.014-1.96c-0.104-0.099-0.135-0.237-0.092-0.371c0.045-0.136,0.154-0.228,0.295-0.249l2.778-0.403c0.269-0.038,0.5-0.207,0.618-0.448l1.242-2.521c0.064-0.127,0.184-0.202,0.326-0.202c0.144,0,0.265,0.075,0.328,0.202l1.242,2.521c0.117,0.241,0.35,0.41,0.617,0.448l2.78,0.403c0.14,0.021,0.249,0.113,0.292,0.249c0.044,0.134,0.011,0.272-0.092,0.371l-2.01,1.96c-0.192,0.189-0.281,0.461-0.235,0.729L20.874,23.115z"/></svg>
        </div>
        <ul class="grid">
            <li class="grid-item--if-empty">
                Icon missing? Request it <a href="https://github.com/simple-icons/simple-icons/issues/new?template=icon_request.md">here</a>.
            </li>
            <li class="grid-item grid-item--ad">
                <script async type="text/javascript" src="//cdn.carbonads.com/carbon.js?serve=CKYIPK7M&placement=simpleiconsorg" id="_carbonads_js"></script>
            </li>
            {%- for icon in iconsArray -%}
            {%- assign iconArray = icon | split: "," -%}
            {%- assign hex0 = iconArray[4] | slice: 0 -%}
            {%- assign hex1 = iconArray[4] | slice: 1 -%}
            {%- assign hex2 = iconArray[4] | slice: 2 -%}
            {%- assign hex3 = iconArray[4] | slice: 3 -%}
            {%- assign hex4 = iconArray[4] | slice: 4 -%}
            {%- assign hex5 = iconArray[4] | slice: 5 -%}
            <li class="grid-item {{ iconArray[6] }}" style="background-color: #{%- if hex0 == hex1 and hex2 == hex3 and hex4 == hex5 -%}{{hex0}}{{hex2}}{{hex4}}{%- else -%}{{ iconArray[4] }}{%- endif -%}; --order-alpha: {{ iconArray[8] }}">
                <a class="grid-item__link" href="/icons/{{ iconArray[3] }}.svg" download>
                    {%- assign filePath = iconArray[3] | prepend: "icons/" | append: ".svg" -%}
                    {%- include_relative {{ filePath }} -%}
                    <h2 class="grid-item__title">{{ iconArray[5] }}</h2>
                </a>
                <p class="grid-item__subtitle">#{{ iconArray[4] }}</p>
            </li>
            {%- endfor -%}
            {%- for icon in greyscaleIconsArray -%}
            {%- assign iconArray = icon | split: "," -%}
            {%- assign hex0 = iconArray[4] | slice: 0 -%}
            {%- assign hex1 = iconArray[4] | slice: 1 -%}
            {%- assign hex2 = iconArray[4] | slice: 2 -%}
            {%- assign hex3 = iconArray[4] | slice: 3 -%}
            {%- assign hex4 = iconArray[4] | slice: 4 -%}
            {%- assign hex5 = iconArray[4] | slice: 5 -%}
            <li class="grid-item {{ iconArray[6] }}" style="background-color: #{%- if hex0 == hex1 and hex2 == hex3 and hex4 == hex5 -%}{{hex0}}{{hex2}}{{hex4}}{%- else -%}{{ iconArray[4] }}{%- endif -%}; --order-alpha: {{ iconArray[8] }}">
                <a class="grid-item__link" href="/icons/{{ iconArray[1] }}.svg" download>
                    {%- assign filePath = iconArray[1] | prepend: "icons/" | append: ".svg" -%}
                    {%- include_relative {{ filePath }} -%}
                    <h2 class="grid-item__title">{{ iconArray[5] }}</h2>
                </a>
                <p class="grid-item__subtitle">#{{ iconArray[4] }}</p>
            </li>
            {%- endfor -%}
        </ul>
    </main>
    <footer class="footer" role="contentinfo">
        <p>A <a href="https://github.com/simple-icons/simple-icons/blob/develop/LICENSE.md">CC0</a> project maintained by the <a href="https://github.com/simple-icons/simple-icons/graphs/contributors">Simple&nbsp;Icons&nbsp;Contributors</a>.<br>
            Use <a href="https://github.com/simple-icons/simple-icons">GitHub</a> for requests, corrections and contributions.</p>
        <a class="share-button" href="https://twitter.com/share?url=https%3A%2F%2Fsimpleicons.org&text=Simple%20Icons%3A%20free%20SVG%20icons%20for%20popular%20brands.">Share this on Twitter!</a>
    </footer>
    <script type="text/javascript" src="site_script.js"></script>
</body>
</html><|MERGE_RESOLUTION|>--- conflicted
+++ resolved
@@ -33,15 +33,9 @@
 
     {% assign searchTerm = filename %}
     {% assign filename = filename | replace: "+", "plus" %}
-<<<<<<< HEAD
-    {% assign filename = filename | replace: ".", "-dot-" %}
-    {% assign filename = filename | replace: "&", "-and-" %}
-    {% assign filename = filename | replace: " ", "" | replace: "_", "" | replace: "!", "" | replace: "'", "" | replace: "/", "" | replace: ":", "" | replace: "°", "" | replace: "’", "" %}
-=======
     {% assign filename = filename | replace: ".", "dot" %}
     {% assign filename = filename | replace: "&", "and" %}
-    {% assign filename = filename | replace: " ", "" | replace: "_", "" | replace: "!", "" | replace: ":", "" | replace: "’", "" | replace: "'", "" | replace: "°", "" %}
->>>>>>> 92a04944
+    {% assign filename = filename | replace: " ", "" | replace: "_", "" | replace: "!", "" | replace: "'", "" | replace: "/", "" | replace: ":", "" | replace: "°", "" | replace: "’", "" %}
     {% if icon.slug %}
         {% assign filename = icon.slug %}
     {% endif %}
