{
<<<<<<< HEAD
    "title": "Simple Icons",
    "type": "object",
    "properties": {
        "icons": {
            "description": "The list of icons",
            "type": "array",
            "items": {
                "description": "A single icon",
                "type": "object",
                "properties": {
                    "title": {
                        "description": "The icons name",
                        "type": "string",
                        "required": true
                    },
                    "hex": {
                        "description": "The icons color, as HEX (without #)",
                        "type": "string",
                        "pattern": "^[0-9A-F]{6}$",
                        "required": true
                    },
                    "source": {
                        "description": "The website from which the icon originated",
                        "type": "string",
                        "pattern": "^https?://[^\\s]+$",
                        "required": true
                    },
                    "guidelines": {
                        "description": "The brand guidelines for the icon and/or color",
                        "type": "string",
                        "pattern": "^https?://[^\\s]+$",
                        "required": false
                    }
                },
                "required": true
            }
        }
=======
  "title": "Simple Icons",
  "type": "object",
  "properties": {
    "icons": {
      "description": "The list of icons",
      "type": "array",
      "items": {
        "description": "A single icon",
        "type": "object",
        "properties": {
          "title": {
            "description": "The icons name",
            "type": "string",
            "required": true
          },
          "hex": {
            "description": "The icons color, as HEX (without #)",
            "type": "string",
            "pattern": "^[0-9A-F]{6}$",
            "required": true
          },
          "source": {
            "description": "The website from which the icon originated",
            "type": "string",
            "pattern": "^https?://[^\\s]+$",
            "required": true
          }
        },
        "required": true
      }
>>>>>>> 2f017666
    }
  }
}<|MERGE_RESOLUTION|>--- conflicted
+++ resolved
@@ -1,43 +1,4 @@
 {
-<<<<<<< HEAD
-    "title": "Simple Icons",
-    "type": "object",
-    "properties": {
-        "icons": {
-            "description": "The list of icons",
-            "type": "array",
-            "items": {
-                "description": "A single icon",
-                "type": "object",
-                "properties": {
-                    "title": {
-                        "description": "The icons name",
-                        "type": "string",
-                        "required": true
-                    },
-                    "hex": {
-                        "description": "The icons color, as HEX (without #)",
-                        "type": "string",
-                        "pattern": "^[0-9A-F]{6}$",
-                        "required": true
-                    },
-                    "source": {
-                        "description": "The website from which the icon originated",
-                        "type": "string",
-                        "pattern": "^https?://[^\\s]+$",
-                        "required": true
-                    },
-                    "guidelines": {
-                        "description": "The brand guidelines for the icon and/or color",
-                        "type": "string",
-                        "pattern": "^https?://[^\\s]+$",
-                        "required": false
-                    }
-                },
-                "required": true
-            }
-        }
-=======
   "title": "Simple Icons",
   "type": "object",
   "properties": {
@@ -64,11 +25,16 @@
             "type": "string",
             "pattern": "^https?://[^\\s]+$",
             "required": true
+          },
+          "guidelines": {
+            "description": "The brand guidelines for the icon and/or color",
+            "type": "string",
+            "pattern": "^https?://[^\\s]+$",
+            "required": false
           }
         },
         "required": true
       }
->>>>>>> 2f017666
     }
   }
 }