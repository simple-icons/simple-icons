--- conflicted
+++ resolved
@@ -3,13 +3,9 @@
 const { icons } = require('../_data/simple-icons.json');
 const { getIconSlug } = require('../scripts/utils.js');
 
-<<<<<<< HEAD
 const iconsDir = path.resolve(__dirname, '..', 'icons')
 
-icons.forEach(icon => {
-=======
 icons.forEach((icon) => {
->>>>>>> 3fdcb115
   const filename = getIconSlug(icon);
   const subject = require(`../icons/${filename}.js`);
   const svgPath = path.resolve(iconsDir, `${filename}.svg`)
