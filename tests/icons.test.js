--- conflicted
+++ resolved
@@ -2,11 +2,7 @@
 const { titleToSlug } = require('../scripts/utils.js');
 
 icons.forEach(icon => {
-<<<<<<< HEAD
-  const filename = icon.slug || titleToFilename(icon.title);
-=======
-  const filename = titleToSlug(icon.title);
->>>>>>> ef00aa29
+  const filename = icon.slug || titleToSlug(icon.title);
   const subject = require(`../icons/${filename}.js`);
 
   test(`${icon.title} has a "title"`, () => {
