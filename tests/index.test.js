--- conflicted
+++ resolved
@@ -33,7 +33,7 @@
   });
 
   // NOTE: Icons with custom slugs have a custom slug because their title is
-  // already taken, so they should explicitly not be findable by their title.
+  // already taken, so they should not be findable by their title.
   if (icon.slug === undefined) {
     test(`${icon.title} can be found by it's title`, () => {
       const found = simpleIcons.get(icon.title);
@@ -45,13 +45,8 @@
   }
 
   test(`${icon.title} can be found by it's slug`, () => {
-<<<<<<< HEAD
-    const slug = icon.slug || titleToFilename(icon.title);
-    const found = simpleIcons.get(slug);
-=======
-    const name = titleToSlug(icon.title);
+    const name = icon.slug || titleToSlug(icon.title);
     const found = simpleIcons.get(name);
->>>>>>> ef00aa29
     expect(found).toBeDefined();
     expect(found.title).toEqual(icon.title);
     expect(found.hex).toEqual(icon.hex);
