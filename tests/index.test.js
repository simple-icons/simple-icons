--- conflicted
+++ resolved
@@ -1,9 +1,5 @@
-<<<<<<< HEAD
-import { getIconsData, getIconSlug, slugToVariableName } from '../sdk.mjs';
 // The index.mjs file is generated on build before running tests
 // @ts-ignore
-=======
->>>>>>> 1224e341
 import * as simpleIcons from '../index.mjs';
 import {getIconSlug, getIconsData, slugToVariableName} from '../sdk.mjs';
 import {testIcon} from './test-icon.js';
