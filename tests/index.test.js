--- conflicted
+++ resolved
@@ -4,13 +4,9 @@
 const simpleIcons = require('../index.js');
 const { getIconSlug } = require('../scripts/utils.js');
 
-<<<<<<< HEAD
 const iconsDir = path.resolve(__dirname, '..', 'icons')
 
-icons.forEach(icon => {
-=======
 icons.forEach((icon) => {
->>>>>>> 3fdcb115
   const slug = getIconSlug(icon);
   const subject = simpleIcons[slug];
   const svgPath = path.resolve(iconsDir, `${slug}.svg`)
