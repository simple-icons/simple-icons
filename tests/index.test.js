const { icons } = require('../_data/simple-icons.json');
const simpleIcons = require('../index.js');
const { getIconSlug } = require("../scripts/utils.js");

icons.forEach(icon => {
  const slug = icon.slug || titleToSlug(icon.title);
  const subject = require(`../icons/${slug}.js`);

  test(`${icon.title} has the correct "title"`, () => {
    expect(typeof subject.title).toBe('string');
    expect(subject.title).toEqual(icon.title);
  });

  test(`${icon.title} has the correct "slug"`, () => {
    expect(typeof subject.slug).toBe('string');
    expect(subject.slug).toEqual(getIconSlug(icon));
  });

  test(`${icon.title} has the correct "hex" value`, () => {
    expect(typeof subject.hex).toBe('string');
    expect(subject.hex).toEqual(icon.hex);
  });

  test(`${icon.title} has the correct "source"`, () => {
    expect(typeof subject.source).toBe('string');
    expect(subject.source).toEqual(icon.source);
  });

  test(`${icon.title} has an "svg" value`, () => {
    expect(typeof subject.svg).toBe('string');
  });

  test(`${icon.title} has a valid "path" value`, () => {
    expect(typeof subject.path).toBe('string');
    expect(subject.path).toMatch(/^[MmZzLlHhVvCcSsQqTtAaEe0-9-,.\s]+$/g);
  });

  test(`${icon.title} has ${icon.guidelines ? "the correct" : "no"} "guidelines"`, () => {
    if (icon.guidelines) {
      expect(typeof subject.guidelines).toBe('string');
      expect(subject.guidelines).toEqual(icon.guidelines);
    } else {
      expect(subject.guidelines).toBeUndefined();
    }
  });

  test(`${icon.title} has ${icon.license ? "the correct" : "no"} "license"`, () => {
    if (icon.license) {
      expect(typeof subject.license).toBe('object');
      expect(subject.license).toHaveProperty('type', icon.license.type);
      if (icon.license.type === "custom") {
        expect(subject.license).toHaveProperty('url', icon.license.url);
      } else {
        expect(typeof subject.license.url).toBe('string');
        expect(subject.license.url).toMatch(/^https?:\/\/[^\s]+$/);
      }
    } else {
      expect(subject.license).toBeUndefined();
    }
  });

  test(`${icon.title} can be found by it's slug`, () => {
<<<<<<< HEAD
    const found = simpleIcons.get(slug);
=======
    const name = getIconSlug(icon);
    const found = simpleIcons.get(name);
>>>>>>> a254c8ae
    expect(found).toBeDefined();
    expect(found.title).toEqual(icon.title);
    expect(found.hex).toEqual(icon.hex);
    expect(found.source).toEqual(icon.source);
  });
});

test(`Iterating over simpleIcons only exposes icons`, () => {
  const iconArray = Object.values(simpleIcons);
  for (let icon of iconArray) {
    expect(icon).toBeDefined();
    expect(typeof icon).toBe('object');
  }
});<|MERGE_RESOLUTION|>--- conflicted
+++ resolved
@@ -3,8 +3,8 @@
 const { getIconSlug } = require("../scripts/utils.js");
 
 icons.forEach(icon => {
-  const slug = icon.slug || titleToSlug(icon.title);
-  const subject = require(`../icons/${slug}.js`);
+  const slug = getIconSlug(icon);
+  const subject = simpleIcons[slug];
 
   test(`${icon.title} has the correct "title"`, () => {
     expect(typeof subject.title).toBe('string');
@@ -13,7 +13,7 @@
 
   test(`${icon.title} has the correct "slug"`, () => {
     expect(typeof subject.slug).toBe('string');
-    expect(subject.slug).toEqual(getIconSlug(icon));
+    expect(subject.slug).toEqual(slug);
   });
 
   test(`${icon.title} has the correct "hex" value`, () => {
@@ -60,12 +60,7 @@
   });
 
   test(`${icon.title} can be found by it's slug`, () => {
-<<<<<<< HEAD
     const found = simpleIcons.get(slug);
-=======
-    const name = getIconSlug(icon);
-    const found = simpleIcons.get(name);
->>>>>>> a254c8ae
     expect(found).toBeDefined();
     expect(found.title).toEqual(icon.title);
     expect(found.hex).toEqual(icon.hex);
