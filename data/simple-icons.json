--- conflicted
+++ resolved
@@ -9784,19 +9784,11 @@
 		"source": "https://my.mail.ru"
 	},
 	{
-<<<<<<< HEAD
-=======
 		"title": "mailbox",
 		"hex": "ABE659",
 		"source": "https://mailbox.org/en/press"
 	},
 	{
-		"title": "mailbox.org",
-		"hex": "76BB21",
-		"source": "https://mailbox.org/en/press"
-	},
-	{
->>>>>>> b294b3cf
 		"title": "MailChimp",
 		"hex": "FFE01B",
 		"source": "https://mailchimp.com/about/brand-assets",
