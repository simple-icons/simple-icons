/**
 * @fileoverview
 * Simple Icons SDK.
 */

import fs from 'node:fs/promises';
import path from 'node:path';
import {fileURLToPath} from 'node:url';

/**
 * @typedef {import("./sdk").ThirdPartyExtension} ThirdPartyExtension
 * @typedef {import("./sdk").IconData} IconData
 */

const TITLE_TO_SLUG_REPLACEMENTS = {
  '+': 'plus',
  '.': 'dot',
  '&': 'and',
  đ: 'd',
  ħ: 'h',
  ı: 'i',
  ĸ: 'k',
  ŀ: 'l',
  ł: 'l',
  ß: 'ss',
  ŧ: 't',
};

const TITLE_TO_SLUG_CHARS_REGEX = new RegExp(
  `[${Object.keys(TITLE_TO_SLUG_REPLACEMENTS).join('')}]`,
  'g',
);

const TITLE_TO_SLUG_RANGE_REGEX = /[^a-z\d]/g;

/**
 * Regex to validate SVG paths.
 */
export const SVG_PATH_REGEX = /^m[-mzlhvcsqtae\d,. ]+$/i;

/**
 * Get the directory name where this file is located from `import.meta.url`,
 * equivalent to the `__dirname` global variable in CommonJS.
 * @param {String} importMetaUrl import.meta.url
 * @returns {String} Directory name in which this file is located
 */
export const getDirnameFromImportMeta = (importMetaUrl) =>
  path.dirname(fileURLToPath(importMetaUrl));

/**
 * Build a regex to validate HTTPs URLs.
 * @param {String} jsonschemaPath Path to the *.jsonschema.json* file
 * @returns {Promise<RegExp>} Regex to validate HTTPs URLs
 */
export const urlRegex = async (
  jsonschemaPath = path.join(
    getDirnameFromImportMeta(import.meta.url),
    '.jsonschema.json',
  ),
) => {
  return new RegExp(
    JSON.parse(
      await fs.readFile(jsonschemaPath, 'utf8'),
    ).definitions.url.pattern,
  );
};

/**
 * Get the slug/filename for an icon.
 * @param {IconData} icon The icon data as it appears in *_data/simple-icons.json*
 * @returns {String} The slug/filename for the icon
 */
export const getIconSlug = (icon) => icon.slug || titleToSlug(icon.title);

/**
 * Extract the path from an icon SVG content.
 * @param {String} svg The icon SVG content
 * @returns {String} The path from the icon SVG content
 **/
export const svgToPath = (svg) => svg.split('"', 8)[7];

/**
 * Converts a brand title into a slug/filename.
 * @param {String} title The title to convert
 * @returns {String} The slug/filename for the title
 */
export const titleToSlug = (title) =>
  title
    .toLowerCase()
    .replaceAll(
      TITLE_TO_SLUG_CHARS_REGEX,
      (char) => TITLE_TO_SLUG_REPLACEMENTS[char],
    )
    .normalize('NFD')
    .replaceAll(TITLE_TO_SLUG_RANGE_REGEX, '');

/**
 * Converts a slug into a variable name that can be exported.
 * @param {String} slug The slug to convert
 * @returns {String} The variable name for the slug
 */
export const slugToVariableName = (slug) => {
  const slugFirstLetter = slug[0].toUpperCase();
  return `si${slugFirstLetter}${slug.slice(1)}`;
};

/**
 * Converts a brand title as defined in *_data/simple-icons.json* into a brand
 * title in HTML/SVG friendly format.
 * @param {String} brandTitle The title to convert
 * @returns {String} The brand title in HTML/SVG friendly format
 */
export const titleToHtmlFriendly = (brandTitle) =>
  brandTitle
    .replaceAll('&', '&amp;')
    .replaceAll('"', '&quot;')
    .replaceAll('<', '&lt;')
    .replaceAll('>', '&gt;')
    .replaceAll(/./g, (char) => {
      const charCode = char.codePointAt(0);
      return charCode > 127 ? `&#${charCode};` : char;
    });

/**
 * Converts a brand title in HTML/SVG friendly format into a brand title (as
 * it is seen in *_data/simple-icons.json*)
 * @param {String} htmlFriendlyTitle The title to convert
 * @returns {String} The brand title in HTML/SVG friendly format
 */
export const htmlFriendlyToTitle = (htmlFriendlyTitle) =>
  htmlFriendlyTitle
    .replaceAll(/&#(\d+);/g, (_, number_) =>
      String.fromCodePoint(Number.parseInt(number_, 10)),
    )
    .replaceAll(
      /&(quot|amp|lt|gt);/g,
      (_, reference) => ({quot: '"', amp: '&', lt: '<', gt: '>'})[reference],
    );

/**
 * Get path of *_data/simple-icons.json*.
 * @param {String} rootDirectory Path to the root directory of the project
 * @returns {String} Path of *_data/simple-icons.json*
 */
export const getIconDataPath = (
  rootDirectory = getDirnameFromImportMeta(import.meta.url),
) => {
  return path.resolve(rootDirectory, '_data', 'simple-icons.json');
};

/**
 * Get contents of *_data/simple-icons.json*.
<<<<<<< HEAD
 * @param {String} rootDir Path to the root directory of the project
 * @returns {Promise<String>} Content of *_data/simple-icons.json*
=======
 * @param {String} rootDirectory Path to the root directory of the project
 * @returns {String} Content of *_data/simple-icons.json*
>>>>>>> 6a137bea
 */
export const getIconsDataString = (
  rootDirectory = getDirnameFromImportMeta(import.meta.url),
) => {
  return fs.readFile(getIconDataPath(rootDirectory), 'utf8');
};

/**
 * Get icons data as object from *_data/simple-icons.json*.
<<<<<<< HEAD
 * @param {String} rootDir Path to the root directory of the project
 * @returns {Promise<IconData[]>} Icons data as array from *_data/simple-icons.json*
=======
 * @param {String} rootDirectory Path to the root directory of the project
 * @returns {IconData[]} Icons data as array from *_data/simple-icons.json*
>>>>>>> 6a137bea
 */
export const getIconsData = async (
  rootDirectory = getDirnameFromImportMeta(import.meta.url),
) => {
  const fileContents = await getIconsDataString(rootDirectory);
  return JSON.parse(fileContents).icons;
};

/**
 * Replace Windows newline characters by Unix ones.
 * @param {String} text The text to replace
 * @returns {String} The text with Windows newline characters replaced by Unix ones
 */
export const normalizeNewlines = (text) => {
  return text.replaceAll('\r\n', '\n');
};

/**
 * Convert non-6-digit hex color to 6-digit with the character `#` stripped.
 * @param {String} text The color text
 * @returns {String} The color text in 6-digit hex format
 */
export const normalizeColor = (text) => {
  let color = text.replace('#', '').toUpperCase();
  if (color.length < 6) {
    // eslint-disable-next-line unicorn/no-useless-spread
    color = [...color.slice(0, 3)].map((x) => x.repeat(2)).join('');
  } else if (color.length > 6) {
    color = color.slice(0, 6);
  }

  return color;
};

/**
 * Get information about third party extensions from the README table.
 * @param {String} readmePath Path to the README file
 * @returns {Promise<ThirdPartyExtension[]>} Information about third party extensions
 */
export const getThirdPartyExtensions = async (
  readmePath = path.join(
    getDirnameFromImportMeta(import.meta.url),
    'README.md',
  ),
) =>
  normalizeNewlines(await fs.readFile(readmePath, 'utf8'))
    .split('## Third-Party Extensions')[1]
    .split('|\n\n')[0]
    .split('|\n|')
    .slice(2)
    .map((line) => {
      let [module, author] = line.split(' | ');
      module = module.split('<img src="')[0];
      return {
        module: {
          name: /\[(.+)]/.exec(module)[1],
          url: /\((.+)\)/.exec(module)[1],
        },
        author: {
          name: /\[(.+)]/.exec(author)[1],
          url: /\((.+)\)/.exec(author)[1],
        },
      };
    });

/**
 * Get information about third party libraries from the README table.
 * @param {String} readmePath Path to the README file
 * @returns {Promise<ThirdPartyExtension[]>} Information about third party libraries
 */
export const getThirdPartyLibraries = async (
  readmePath = path.join(
    getDirnameFromImportMeta(import.meta.url),
    'README.md',
  ),
) =>
  normalizeNewlines(await fs.readFile(readmePath, 'utf8'))
    .split('## Third-Party Libraries')[1]
    .split('|\n\n')[0]
    .split('|\n|')
    .slice(2)
    .map((line) => {
      let [module, author] = line.split(' | ');
      module = module.split('<img src="')[0];
      return {
        module: {
          name: /\[(.+)]/.exec(module)[1],
          url: /\((.+)\)/.exec(module)[1],
        },
        author: {
          name: /\[(.+)]/.exec(author)[1],
          url: /\((.+)\)/.exec(author)[1],
        },
      };
    });

/**
 * `Intl.Collator` object ready to be used for icon titles sorting.
 * @type {Intl.Collator}
 * @see {@link https://developer.mozilla.org/en-US/docs/Web/JavaScript/Reference/Global_Objects/Intl/Collator Intl.Collator}
 **/
export const collator = new Intl.Collator('en', {
  usage: 'search',
  caseFirst: 'upper',
});<|MERGE_RESOLUTION|>--- conflicted
+++ resolved
@@ -150,13 +150,8 @@
 
 /**
  * Get contents of *_data/simple-icons.json*.
-<<<<<<< HEAD
- * @param {String} rootDir Path to the root directory of the project
- * @returns {Promise<String>} Content of *_data/simple-icons.json*
-=======
  * @param {String} rootDirectory Path to the root directory of the project
  * @returns {String} Content of *_data/simple-icons.json*
->>>>>>> 6a137bea
  */
 export const getIconsDataString = (
   rootDirectory = getDirnameFromImportMeta(import.meta.url),
@@ -166,13 +161,8 @@
 
 /**
  * Get icons data as object from *_data/simple-icons.json*.
-<<<<<<< HEAD
- * @param {String} rootDir Path to the root directory of the project
- * @returns {Promise<IconData[]>} Icons data as array from *_data/simple-icons.json*
-=======
  * @param {String} rootDirectory Path to the root directory of the project
  * @returns {IconData[]} Icons data as array from *_data/simple-icons.json*
->>>>>>> 6a137bea
  */
 export const getIconsData = async (
   rootDirectory = getDirnameFromImportMeta(import.meta.url),
