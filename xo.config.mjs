// @ts-check
/**
 * @file XO Flat config file.
 */
<<<<<<< HEAD
import headers from 'eslint-plugin-headers';
import {importX} from 'eslint-plugin-import-x';
=======
>>>>>>> 54bf46e4
import jsdoc from 'eslint-plugin-jsdoc';

const xoConfig = [
	{
		prettier: true,
	},
	jsdoc.configs['flat/recommended'],
	{
<<<<<<< HEAD
		plugins: {jsdoc, 'import-x': importX, headers},
=======
		plugins: {jsdoc},
>>>>>>> 54bf46e4
		rules: {
			'sort-imports': [
				'error',
				{
					ignoreCase: false,
					ignoreDeclarationSort: true,
					ignoreMemberSort: false,
					memberSyntaxSortOrder: ['none', 'all', 'multiple', 'single'],
					allowSeparatedGroups: false,
				},
			],
			'n/no-extraneous-import': 'off',
			'import-x/no-extraneous-dependencies': 'off',
			'import-x/no-named-as-default': 'off',
			'import-x/extensions': 'off',
			'import-x/order': [
				'error',
				{
					groups: ['builtin', 'external', 'parent', 'sibling', 'index'],
					alphabetize: {
						order: 'asc',
						caseInsensitive: true,
					},
					warnOnUnassignedImports: true,
					'newlines-between': 'never',
				},
			],
			'no-console': ['error', {allow: ['warn', 'error']}],
			'no-warning-comments': [
				'warn',
				{
					terms: ['fixme', 'xxx'],
				},
			],
			'jsdoc/require-file-overview': 'error',
			'jsdoc/require-description': 'error',
			'jsdoc/no-bad-blocks': 'error',
			'jsdoc/no-blank-blocks': 'error',
			'jsdoc/no-blank-block-descriptions': 'error',
			'jsdoc/check-syntax': 'error',
			'jsdoc/require-asterisk-prefix': 'error',
			'jsdoc/require-description-complete-sentence': 'error',
			'jsdoc/require-hyphen-before-param-description': ['error', 'never'],
			'headers/header-format': [
				'error',
				{
					source: 'string',
					content: '@ts-check',
					style: 'line',
				},
			],
		},
	},
	{
		files: ['sdk.mjs', 'sdk.d.ts'],
		rules: {
			'@eslint-community/eslint-comments/disable-enable-pair': 'off',
			'unicorn/no-abusive-eslint-disable': 'off',
		},
	},
	{
		files: ['svglint.config.mjs'],
		rules: {
			'max-depth': 'off',
		},
	},
];

export default xoConfig;<|MERGE_RESOLUTION|>--- conflicted
+++ resolved
@@ -2,11 +2,7 @@
 /**
  * @file XO Flat config file.
  */
-<<<<<<< HEAD
 import headers from 'eslint-plugin-headers';
-import {importX} from 'eslint-plugin-import-x';
-=======
->>>>>>> 54bf46e4
 import jsdoc from 'eslint-plugin-jsdoc';
 
 const xoConfig = [
@@ -15,11 +11,7 @@
 	},
 	jsdoc.configs['flat/recommended'],
 	{
-<<<<<<< HEAD
-		plugins: {jsdoc, 'import-x': importX, headers},
-=======
-		plugins: {jsdoc},
->>>>>>> 54bf46e4
+		plugins: {jsdoc, headers},
 		rules: {
 			'sort-imports': [
 				'error',
