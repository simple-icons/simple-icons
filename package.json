--- conflicted
+++ resolved
@@ -44,11 +44,7 @@
   },
   "scripts": {
     "build": "node scripts/build/package.js",
-<<<<<<< HEAD
-    "clean": "rm -f icons/*.js index.js icons.js icons.mjs",
-=======
-    "clean": "rimraf icons/*.js index.js",
->>>>>>> 5986be83
+    "clean": "rimraf icons/*.js index.js icons.js icons.mjs",
     "lint": "run-s our-lint jsonlint svglint wslint",
     "our-lint": "node scripts/lint/ourlint.js",
     "jsonlint": "node scripts/lint/jsonlint.js",
