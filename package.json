{
  "name": "simple-icons",
  "version": "12.1.0",
  "description": "SVG icons for popular brands https://simpleicons.org",
  "homepage": "https://simpleicons.org",
  "keywords": [
    "svg",
    "icons"
  ],
  "type": "commonjs",
  "main": "index.js",
  "types": "index.d.ts",
  "exports": {
    ".": {
      "import": {
        "types": "./index.d.ts",
        "default": "./index.mjs"
      },
      "module": {
        "types": "./index.d.ts",
        "default": "./index.mjs"
      },
      "require": {
        "types": "./index.d.ts",
        "default": "./index.js"
      },
      "default": {
        "types": "./index.d.ts",
        "default": "./index.js"
      }
    },
    "./icons": {
      "import": {
        "types": "./index.d.ts",
        "default": "./index.mjs"
      },
      "module": {
        "types": "./index.d.ts",
        "default": "./index.mjs"
      },
      "require": {
        "types": "./index.d.ts",
        "default": "./index.js"
      },
      "default": {
        "types": "./index.d.ts",
        "default": "./index.js"
      }
    },
    "./icons/*": [
      "./icons/*"
    ],
    "./sdk": {
      "import": {
        "types": "./sdk.d.ts",
        "default": "./sdk.mjs"
      },
      "module": {
        "types": "./sdk.d.ts",
        "default": "./sdk.mjs"
      },
      "require": {
        "types": "./sdk.d.ts",
        "default": "./sdk.js"
      },
      "default": {
        "types": "./sdk.d.ts",
        "default": "./sdk.js"
      }
    }
  },
  "sideEffects": false,
  "repository": {
    "type": "git",
    "url": "git+ssh://git@github.com/simple-icons/simple-icons.git"
  },
  "bugs": {
    "url": "https://github.com/simple-icons/simple-icons/issues"
  },
  "author": "Simple Icons Collaborators",
  "license": "CC0-1.0",
  "funding": {
    "type": "opencollective",
    "url": "https://opencollective.com/simple-icons"
  },
  "devDependencies": {
    "@inquirer/core": "8.1.0",
    "@inquirer/prompts": "5.0.2",
    "chalk": "5.3.0",
    "editorconfig-checker": "5.1.5",
    "esbuild": "0.20.2",
    "eslint-plugin-import": "2.29.1",
    "fake-diff": "1.0.0",
    "fast-fuzzy": "1.12.0",
    "get-relative-luminance": "1.0.0",
    "husky": "9.0.11",
    "inquirer-autocomplete-standalone": "0.8.1",
    "jsonschema": "1.4.1",
    "markdown-link-check": "3.12.1",
    "mocha": "10.4.0",
    "named-html-entities-json": "1.0.0",
<<<<<<< HEAD
    "prettier": "3.0.3",
    "svg-path-bbox": "1.2.6",
    "svg-path-segments": "1.0.0",
    "svglint": "2.7.0",
    "svgo": "3.0.2",
=======
    "svg-path-bbox": "1.2.6",
    "svg-path-segments": "2.0.0",
    "svglint": "2.7.1",
    "svgo": "3.2.0",
>>>>>>> 1224e341
    "svgpath": "2.6.0",
    "typescript": "5.4.5",
    "xo": "0.58.0"
  },
  "scripts": {
    "build": "node scripts/build/package.js",
    "clean": "node scripts/build/clean.js",
    "format": "npm run prettier -- --write && npm run xo:fix",
    "xo:fix": "xo --fix",
    "prettier": "prettier --cache --ignore-unknown \"**/*.!(js|jsx|mjs|cjs|ts|tsx|mts|cts|svg)\"",
    "lint": "npm run ourlint && npm run prettierlint && npm run jslint && npm run jsonlint && npm run svglint && npm run wslint",
    "ourlint": "node scripts/lint/ourlint.js",
    "prettierlint": "npm run prettier -- --check",
    "jslint": "xo",
    "jsonlint": "node scripts/lint/jsonlint.js",
    "svglint": "svglint --ci --config svglint.config.mjs icons/*.svg",
    "wslint": "editorconfig-checker",
    "prepare": "husky",
    "prepublishOnly": "npm run build",
    "postpublish": "npm run clean",
    "test": "mocha tests --reporter tests/min-reporter.cjs --inline-diffs",
    "pretest": "npm run prepublishOnly",
    "posttest": "npm run postpublish",
    "get-filename": "node scripts/get-filename.js",
    "add-icon-data": "node scripts/add-icon-data.js"
  },
  "engines": {
    "node": ">=0.12.18"
  }
}<|MERGE_RESOLUTION|>--- conflicted
+++ resolved
@@ -99,18 +99,10 @@
     "markdown-link-check": "3.12.1",
     "mocha": "10.4.0",
     "named-html-entities-json": "1.0.0",
-<<<<<<< HEAD
-    "prettier": "3.0.3",
-    "svg-path-bbox": "1.2.6",
-    "svg-path-segments": "1.0.0",
-    "svglint": "2.7.0",
-    "svgo": "3.0.2",
-=======
-    "svg-path-bbox": "1.2.6",
+    "svg-path-bbox": "2.0.0",
     "svg-path-segments": "2.0.0",
     "svglint": "2.7.1",
     "svgo": "3.2.0",
->>>>>>> 1224e341
     "svgpath": "2.6.0",
     "typescript": "5.4.5",
     "xo": "0.58.0"
