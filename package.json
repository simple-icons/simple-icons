{
  "name": "simple-icons",
  "version": "1.11.0",
  "description": "SVG icons for popular brands https://simpleicons.org",
  "homepage": "https://www.simpleicons.org",
  "keywords": [
    "svg",
    "icons"
  ],
  "main": "index.js",
  "repository": {
    "type": "git",
    "url": "git+ssh://git@github.com/simple-icons/simple-icons.git"
  },
  "bugs": {
    "url": "https://github.com/simple-icons/simple-icons/issues"
  },
  "author": "Simple Icons Collaborators",
  "license": "CC0-1.0",
  "devDependencies": {
    "editorconfig-checker": "^2.0.8",
    "jest": "^24.1.0",
    "jsonlint2": "^1.7.1",
    "svglint": "^1.0.4",
<<<<<<< HEAD
    "svgo": "^1.3.0"
=======
    "uglify-js": "^3.6.0"
>>>>>>> 7672bfb2
  },
  "scripts": {
    "jsonlint": "jsonlint _data/simple-icons.json -q -V .jsonlintschema",
    "svglint": "svglint icons/* --ci",
    "wslint": "editorconfig-checker --ignore",
    "prepublishOnly": "node scripts/prepublish.js",
    "postpublish": "rm icons/*.js index.js",
    "test": "jest",
    "pretest": "npm run prepublishOnly",
    "posttest": "npm run postpublish",
    "svgo": "svgo --config=./.svgo.yml"
  }
}<|MERGE_RESOLUTION|>--- conflicted
+++ resolved
@@ -22,11 +22,8 @@
     "jest": "^24.1.0",
     "jsonlint2": "^1.7.1",
     "svglint": "^1.0.4",
-<<<<<<< HEAD
-    "svgo": "^1.3.0"
-=======
+    "svgo": "^1.3.0",
     "uglify-js": "^3.6.0"
->>>>>>> 7672bfb2
   },
   "scripts": {
     "jsonlint": "jsonlint _data/simple-icons.json -q -V .jsonlintschema",
