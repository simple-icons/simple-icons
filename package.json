{
  "name": "simple-icons",
  "version": "3.12.4",
  "description": "SVG icons for popular brands https://simpleicons.org",
  "homepage": "https://www.simpleicons.org",
  "keywords": [
    "svg",
    "icons"
  ],
  "main": "index.js",
  "repository": {
    "type": "git",
    "url": "git+ssh://git@github.com/simple-icons/simple-icons.git"
  },
  "bugs": {
    "url": "https://github.com/simple-icons/simple-icons/issues"
  },
  "author": "Simple Icons Collaborators",
  "license": "CC0-1.0",
  "devDependencies": {
    "editorconfig-checker": "3.3.0",
    "jest": "26.6.3",
    "jsonlint2": "1.7.1",
    "npm-run-all": "4.1.5",
    "svg-path-bounding-box": "1.0.4",
    "svglint": "1.0.6",
    "svgo": "1.3.2",
<<<<<<< HEAD
    "svgpath": "2.3.0",
    "uglify-js": "3.11.5"
=======
    "uglify-js": "3.11.6"
>>>>>>> d0a8057f
  },
  "scripts": {
    "build": "node scripts/build-package.js",
    "clean": "rm icons/*.js index.js",
    "lint": "run-s our-lint jsonlint svglint wslint",
    "our-lint": "node scripts/lint.js",
    "jsonlint": "jsonlint _data/simple-icons.json -q -V .jsonlintschema",
    "svglint": "svglint icons/*.svg --ci",
    "wslint": "editorconfig-checker -exclude \\.svg$",
    "prepublishOnly": "npm run build",
    "postpublish": "npm run clean",
    "test": "jest",
    "pretest": "npm run prepublishOnly",
    "posttest": "npm run postpublish",
    "svgo": "svgo --config=./.svgo.yml",
    "get-filename": "node scripts/get-filename.js"
  }
}<|MERGE_RESOLUTION|>--- conflicted
+++ resolved
@@ -25,12 +25,8 @@
     "svg-path-bounding-box": "1.0.4",
     "svglint": "1.0.6",
     "svgo": "1.3.2",
-<<<<<<< HEAD
     "svgpath": "2.3.0",
     "uglify-js": "3.11.5"
-=======
-    "uglify-js": "3.11.6"
->>>>>>> d0a8057f
   },
   "scripts": {
     "build": "node scripts/build-package.js",
