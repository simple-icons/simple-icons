--- conflicted
+++ resolved
@@ -35,16 +35,6 @@
 			"require": "./index.js",
 			"default": "./index.js"
 		},
-<<<<<<< HEAD
-=======
-		"./icons": {
-			"types": "./index.d.ts",
-			"import": "./index-icons.mjs",
-			"module": "./index-icons.mjs",
-			"require": "./index-icons.js",
-			"default": "./index-icons.js"
-		},
->>>>>>> f1ef1e9e
 		"./icons/*": [
 			"./icons/*"
 		],
