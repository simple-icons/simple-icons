--- conflicted
+++ resolved
@@ -1,10 +1,6 @@
 {
   "name": "simple-icons",
-<<<<<<< HEAD
-  "version": "2.19.0",
-=======
   "version": "3.0.0",
->>>>>>> 6e502fdf
   "description": "SVG icons for popular brands https://simpleicons.org",
   "homepage": "https://www.simpleicons.org",
   "keywords": [
